--- conflicted
+++ resolved
@@ -121,13 +121,7 @@
     caloNoiseToolDB.FolderNames=[f[1] for f in folders]    
 
     result.addPublicTool(caloNoiseToolDB)
-<<<<<<< HEAD
-    
     return result
-=======
-
-    return result,caloNoiseToolDB
->>>>>>> 703bac46
 
 if __name__ == "__main__":
     from AthenaCommon.Configurable import Configurable
