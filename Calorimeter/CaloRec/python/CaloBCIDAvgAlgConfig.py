# Copyright (C) 2002-2020 CERN for the benefit of the ATLAS collaboration

# File: CaloRec/python/CaloBCIDAvgAlgConfig.py
# Created: Mar 2019, sss
# Purpose: Configure CaloBCIDAvgAlg.

from __future__ import print_function
from AthenaConfiguration.ComponentFactory import CompFactory


from AthenaConfiguration.ComponentAccumulator import ComponentAccumulator

def CaloBCIDAvgAlgCfg (flags):
    CaloBCIDAvgAlg=CompFactory.CaloBCIDAvgAlg

    result = ComponentAccumulator()

    from LArRecUtils.LArRecUtilsConfig import LArMCSymCondAlgCfg
    result.merge (LArMCSymCondAlgCfg (flags))

    from CaloRec.CaloBCIDLumiCondAlgConfig import CaloBCIDLumiCondAlgCfg
    result.merge (CaloBCIDLumiCondAlgCfg (flags))

<<<<<<< HEAD
        #For data, the regular shape is the 4-sample one used to Q-factor computation by LArRawChannelBuilder
        #Here we need a 32-sample, symmetrized shape. Therfore the re-key'ing and the dedicated LArPileUpShapeSymCondAlg

        if flags.Common.isOnline:
            result.merge(addFolderList(flags, (('/LAR/LArPileup/LArPileupShape<key>LArShape32</key>', 'LAR_ONL', 'LArShape32MC'),
                                               ('/LAR/LArPileup/LArPileupAverage','LAR_ONL','LArMinBiasAverageMC')) ))
        else:
            result.merge(addFolderList(flags, (('/LAR/ElecCalibOfl/LArPileupShape<key>LArShape32</key>','LAR_OFL','LArShape32MC'),
                                               ('/LAR/ElecCalibOfl/LArPileupAverage','LAR_OFL','LArMinBiasAverageMC')) ))


        LArMinBiasAverageSymAlg=CompFactory.getComp("LArSymConditionsAlg<LArMinBiasAverageMC, LArMinBiasAverageSym>")
        result.addCondAlgo(LArMinBiasAverageSymAlg("LArPileUpAvgSymCondAlg",ReadKey="LArPileupAverage",WriteKey="LArPileupAverageSym"))

        LArShapeSymAlg=CompFactory.getComp("LArSymConditionsAlg<LArShape32MC, LArShape32Sym>")
        result.addCondAlgo(LArShapeSymAlg("LArPileUpShapeSymCondAlg",ReadKey="LArShape32",WriteKey="LArShape32Sym"))

        alg = CaloBCIDAvgAlg (isMC = False,
                              LuminosityCondDataKey = lumiAlg.LuminosityOutputKey,
                              ShapeKey = 'LArShape32Sym')

    else:
        from LArRecUtils.LArADC2MeVCondAlgConfig import LArADC2MeVCondAlgCfg
        from LArRecUtils.LArRecUtilsConfig import LArOFCCondAlgCfg, LArAutoCorrTotalCondAlgCfg
        from LumiBlockComps.BunchCrossingCondAlgConfig import BunchCrossingCondAlgCfg
        result.merge (LArADC2MeVCondAlgCfg (flags))
        result.merge (LArOFCCondAlgCfg (flags))
        result.merge (LArAutoCorrTotalCondAlgCfg (flags))
        result.merge (BunchCrossingCondAlgCfg(flags))

        result.merge(addFolderList(flags, (('/LAR/ElecCalibMC/Shape','LAR_OFL','LArShape32MC'), 
                                           ('/LAR/ElecCalibMC/LArPileupAverage', 'LAR_OFL', 'LArMinBiasAverageMC')) ))
                               
        LArMinBiasAverageSymAlg=CompFactory.getComp("LArSymConditionsAlg<LArMinBiasAverageMC, LArMinBiasAverageSym>")
        result.addCondAlgo(LArMinBiasAverageSymAlg("LArPileUpAvgSymCondAlg",ReadKey="LArPileupAverage",WriteKey="LArPileupAverageSym"))

        alg = CaloBCIDAvgAlg (isMC = True,
                              ShapeKey = 'LArShapeSym')

    result.addEventAlgo (alg)
=======
    result.addEventAlgo (CaloBCIDAvgAlg())
>>>>>>> fcf8950a
    return result



if __name__ == "__main__":
    from AthenaCommon.Configurable import Configurable
    Configurable.configurableRun3Behavior=1
    from AthenaConfiguration.AllConfigFlags import ConfigFlags
    from AthenaConfiguration.TestDefaults import defaultTestFiles
    ConfigFlags.loadAllDynamicFlags()

    only = ['CaloBCIDAvgAlg',
            'CaloBCIDCoeffsCondAlg',
            'CaloBCIDLumiCondAlg',
            'CondInputLoader',
            'LuminosityCondAlg-',
            'LArPileUpAvgSymCondAlg',
            'LArPileUpShapeSymCondAlg',
            'LArADC2MeVCondAlg-',
            'LArOFCCondAlg-',
            'LArAutoCorrTotalCondAlg-',
            'BunchCrossingTool-',
            ]
    print ('--- data')
    flags1 = ConfigFlags.clone()
    flags1.Input.Files = defaultTestFiles.RAW
    flags1.lock()
    acc1 = CaloBCIDAvgAlgCfg (flags1)
    acc1.printConfig(summariseProps=True, onlyComponents=only)
    acc1.wasMerged()

    print ('--- mc')
    flags2 = ConfigFlags.clone()
    flags2.Input.Files = defaultTestFiles.RAW
    flags2.Input.isMC = True
    flags2.lock()
    acc2 = CaloBCIDAvgAlgCfg (flags2)
    acc2.printConfig(summariseProps=True, onlyComponents=only)
    acc2.wasMerged()

    print ('--- online')
    flags3 = ConfigFlags.clone()
    flags3.Input.Files = defaultTestFiles.RAW
    flags3.Common.isOnline = True
    flags3.lock()
    acc3 = CaloBCIDAvgAlgCfg (flags3)
    acc3.printConfig(summariseProps=True, onlyComponents=only)
    acc3.wasMerged()<|MERGE_RESOLUTION|>--- conflicted
+++ resolved
@@ -21,50 +21,7 @@
     from CaloRec.CaloBCIDLumiCondAlgConfig import CaloBCIDLumiCondAlgCfg
     result.merge (CaloBCIDLumiCondAlgCfg (flags))
 
-<<<<<<< HEAD
-        #For data, the regular shape is the 4-sample one used to Q-factor computation by LArRawChannelBuilder
-        #Here we need a 32-sample, symmetrized shape. Therfore the re-key'ing and the dedicated LArPileUpShapeSymCondAlg
-
-        if flags.Common.isOnline:
-            result.merge(addFolderList(flags, (('/LAR/LArPileup/LArPileupShape<key>LArShape32</key>', 'LAR_ONL', 'LArShape32MC'),
-                                               ('/LAR/LArPileup/LArPileupAverage','LAR_ONL','LArMinBiasAverageMC')) ))
-        else:
-            result.merge(addFolderList(flags, (('/LAR/ElecCalibOfl/LArPileupShape<key>LArShape32</key>','LAR_OFL','LArShape32MC'),
-                                               ('/LAR/ElecCalibOfl/LArPileupAverage','LAR_OFL','LArMinBiasAverageMC')) ))
-
-
-        LArMinBiasAverageSymAlg=CompFactory.getComp("LArSymConditionsAlg<LArMinBiasAverageMC, LArMinBiasAverageSym>")
-        result.addCondAlgo(LArMinBiasAverageSymAlg("LArPileUpAvgSymCondAlg",ReadKey="LArPileupAverage",WriteKey="LArPileupAverageSym"))
-
-        LArShapeSymAlg=CompFactory.getComp("LArSymConditionsAlg<LArShape32MC, LArShape32Sym>")
-        result.addCondAlgo(LArShapeSymAlg("LArPileUpShapeSymCondAlg",ReadKey="LArShape32",WriteKey="LArShape32Sym"))
-
-        alg = CaloBCIDAvgAlg (isMC = False,
-                              LuminosityCondDataKey = lumiAlg.LuminosityOutputKey,
-                              ShapeKey = 'LArShape32Sym')
-
-    else:
-        from LArRecUtils.LArADC2MeVCondAlgConfig import LArADC2MeVCondAlgCfg
-        from LArRecUtils.LArRecUtilsConfig import LArOFCCondAlgCfg, LArAutoCorrTotalCondAlgCfg
-        from LumiBlockComps.BunchCrossingCondAlgConfig import BunchCrossingCondAlgCfg
-        result.merge (LArADC2MeVCondAlgCfg (flags))
-        result.merge (LArOFCCondAlgCfg (flags))
-        result.merge (LArAutoCorrTotalCondAlgCfg (flags))
-        result.merge (BunchCrossingCondAlgCfg(flags))
-
-        result.merge(addFolderList(flags, (('/LAR/ElecCalibMC/Shape','LAR_OFL','LArShape32MC'), 
-                                           ('/LAR/ElecCalibMC/LArPileupAverage', 'LAR_OFL', 'LArMinBiasAverageMC')) ))
-                               
-        LArMinBiasAverageSymAlg=CompFactory.getComp("LArSymConditionsAlg<LArMinBiasAverageMC, LArMinBiasAverageSym>")
-        result.addCondAlgo(LArMinBiasAverageSymAlg("LArPileUpAvgSymCondAlg",ReadKey="LArPileupAverage",WriteKey="LArPileupAverageSym"))
-
-        alg = CaloBCIDAvgAlg (isMC = True,
-                              ShapeKey = 'LArShapeSym')
-
-    result.addEventAlgo (alg)
-=======
     result.addEventAlgo (CaloBCIDAvgAlg())
->>>>>>> fcf8950a
     return result
 
 
