--- conflicted
+++ resolved
@@ -604,9 +604,6 @@
 
     #log.setLevel(DEBUG)
 
-    ConfigFlags.Input.Files = ["myESD-data.pool.root"]
-#    ConfigFlags.Output.ESDFileName="esdOut.pool.root"
-
     nThreads=1
     ConfigFlags.Concurrency.NumThreads = nThreads
     if nThreads>0:
@@ -615,23 +612,15 @@
         ConfigFlags.Scheduler.ShowControlFlow = True
         ConfigFlags.Concurrency.NumConcurrentEvents = nThreads
 
-<<<<<<< HEAD
     #ConfigFlags.Input.isMC = False
     ConfigFlags.Input.Files = ConfigFlags.Input.Files = defaultTestFiles.ESD
     ConfigFlags.Output.ESDFileName= "esdOut.pool.root"
-=======
->>>>>>> 703bac46
     ConfigFlags.lock()
 
     from AthenaConfiguration.MainServicesConfig import MainServicesThreadedCfg 
     from AthenaPoolCnvSvc.PoolReadConfig import PoolReadCfg
-<<<<<<< HEAD
-
-
-    cfg=MainServicesSerialCfg() 
-=======
+
     cfg=MainServicesThreadedCfg(ConfigFlags)
->>>>>>> 703bac46
     cfg.merge(PoolReadCfg(ConfigFlags))
     
     theKey="CaloCalTopoClustersNew"
