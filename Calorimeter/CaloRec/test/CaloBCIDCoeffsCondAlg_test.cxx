/*
 * Copyright (C) 2002-2022 CERN for the benefit of the ATLAS collaboration.
 */
/**
 * @file CaloRec/test/CaloBCIDCoeffsCondAlg_test.cxx
 * @author scott snyder <snyder@bnl.gov>
 * @date Mar, 2020
 * @brief Unit test for CaloBCIDCoeffsCondAlg.
 */


#undef NDEBUG
#include "../src/CaloBCIDCoeffsCondAlg.h"
#include "LArRawConditions/LArMCSym.h"
#include "LArElecCalib/ILArOFC.h"
#include "LArElecCalib/ILArShape.h"
#include "LArElecCalib/ILArMinBiasAverage.h"
#include "LArIdentifier/LArOnlineID.h"
#include "CaloIdentifier/CaloHelpersTest.h"
#include "IdDictParser/IdDictParser.h"
#include "StoreGate/StoreGateSvc.h"
#include "AthenaKernel/DummyRCUSvc.h"
#include "AthenaKernel/ExtendedEventContext.h"
#include "TestTools/initGaudi.h"
#include "TestTools/random.h"
#include "GaudiKernel/ServiceHandle.h"
#include <iostream>
#include <cassert>


static constexpr size_t NCELL = 1833;


EventIDBase runlbn (int run,
                    int lbn)
{
  return EventIDBase (run,  // run
                      EventIDBase::UNDEFEVT,  // event
                      EventIDBase::UNDEFNUM,  // timestamp
                      0,                      // ns offset
                      lbn);
}


//************************************************************************


class LArOnlineIDTest
{
public:
  LArOnlineIDTest();
  ~LArOnlineIDTest();

  LArOnlineIDTest (const LArOnlineIDTest&) = delete;
  LArOnlineIDTest& operator= (const LArOnlineIDTest&) = delete;

  const LArOnlineID&  onlineID() const { return *m_helper; }


private:
  std::unique_ptr<IdDictParser> m_parser;
  LArOnlineID*                  m_helper;
};


LArOnlineIDTest::LArOnlineIDTest()
  : m_parser (std::make_unique<IdDictParser>())
{
  m_parser->register_external_entity("LArCalorimeter", "IdDictLArCalorimeter_DC3-05.xml");
  IdDictMgr& idd = m_parser->parse("IdDictParser/ATLAS_IDS.xml");
  m_helper = new LArOnlineID;
  m_helper->set_quiet (true);
  if (m_helper->initialize_from_dictionary(idd) != 0) {
    std::abort();
  }

  ServiceHandle<StoreGateSvc> detStore ("DetectorStore", "test");
  assert( detStore->record (m_helper, "LArOnlineID").isSuccess() );
}


LArOnlineIDTest::~LArOnlineIDTest()
{
}


//************************************************************************


class TestData
{
public:
  TestData (const uint32_t seed_in,
            const size_t ndata,
            const std::vector<HWIdentifier>& hwids,
            float maxval = 1,
            float offset = 0);
  LArVectorProxy data (const HWIdentifier& id) const;

  std::unordered_map<HWIdentifier, std::vector<float> > m_data;
};


TestData::TestData (uint32_t seed_in,
                    const size_t ndata,
                    const std::vector<HWIdentifier>& hwids,
                    float maxval /*= 1*/,
                    float offset /*= 0*/)
{
  for (HWIdentifier id : hwids) {
    std::vector<float>& data = m_data[id];
    data.resize (ndata);
    uint32_t seed = id.get_identifier32().get_compact() + seed_in;
    for (size_t i = 0; i < ndata; ++i) {
      data[i] = Athena_test::randf_seed (seed, maxval) - offset;
    }
  }
}


LArVectorProxy TestData::data (const HWIdentifier& id) const
{
  auto it = m_data.find (id);
  if (it != m_data.end()) {
    return LArVectorProxy (it->second.data(), it->second.data()+it->second.size());
  }
  return LArVectorProxy();
}


//************************************************************************


class TestOFC : public ILArOFC
{
public:
  using OFCRef_t = LArVectorProxy;

  TestOFC (size_t nofc, const std::vector<HWIdentifier>& hwids)
    : m_data (1234, nofc, hwids)
  {
  }

  virtual OFCRef_t OFC_a (const HWIdentifier& id,
                          int,
                          int=0) const override
  {
    return m_data.data (id);
  }
  
  virtual OFCRef_t OFC_b(const HWIdentifier&,
                         int,
                         int=0) const override
  { std::abort(); }
  
  virtual float timeOffset(const HWIdentifier&, int) const override
  { std::abort(); }

  virtual unsigned nTimeBins(const HWIdentifier&, int) const override
  { std::abort(); }
 
  virtual float timeBinWidth(const HWIdentifier&, int) const override
  { std::abort(); }

  TestData m_data;
};


//************************************************************************


// I'm kind of pulling a fast one here.
// The actual shapes have both positive and negative entries,
// averaging to zero.  That means that we're summing a series
// where the terms have varying sign, and so the result will depend
// on the order in which the sums are done.  Thus, in general, we won't
// get exactly the same result if we calculate the offset using the
// original method or the vectorized method.  However, here we choose
// the entries to be entirely non-negative.  In that case,
// the order of summation won't matter, so we should get the same result.
class TestShape : public ILArShape
{
public:
  TestShape (const std::vector<HWIdentifier>& hwids)
    : m_data (4321, 32, hwids)
  {
  }

  virtual ShapeRef_t Shape   (const HWIdentifier& id,
                              int,
                              int = 0,
                              int = 0 )  const override
  {
    return m_data.data (id);
  }

  
  virtual ShapeRef_t ShapeDer(const HWIdentifier&,
                              int,
                              int = 0,
                              int = 0 )  const override
  { std::abort(); }

  TestData m_data;
};


//************************************************************************


class TestMinBiasAverage : public ILArMinBiasAverage
{
public:
  TestMinBiasAverage (const std::vector<HWIdentifier>& hwids)
    : m_data (563424, 1, hwids, 100, 10)
  {
  }

  virtual const float& minBiasAverage(const HWIdentifier& id)  const override
  {
    return *m_data.data(id).data();
  }

  TestData m_data;
};


//************************************************************************


std::vector<HWIdentifier> get_hwids (const LArOnlineID& online_id)
{
  std::vector<HWIdentifier> hwids;

  size_t nhec_left = 100;
  for (HWIdentifier hwid : online_id.channel_range()) {
    if (hwids.size() == NCELL) {
      break;
    }
    else if (online_id.isHECchannel (hwid) && nhec_left > 0) {
      hwids.push_back (hwid);
      --nhec_left;
    }
    else if ((NCELL - hwids.size()) > nhec_left) {
      hwids.push_back (hwid);
    }
  }
  
  return hwids;
}


//************************************************************************


void test1 (ISvcLocator* svcloc,
            const CaloCell_ID& calo_id,
            const LArOnlineID& online_id)
{
  std::cout << "test1\n";

  EventContext ctx;
  ctx.setExtension (Atlas::ExtendedEventContext());
  ctx.setEventID (runlbn (10, 50));

  CaloBCIDCoeffsCondAlg alg ("CaloBCIDCoeffsCondAlg", svcloc);
  alg.addRef();
  assert( alg.sysInitialize().isSuccess() );

  Athena_test::DummyRCUSvc rcu;
  std::vector<HWIdentifier> hwids = get_hwids (online_id);

  ServiceHandle<StoreGateSvc> conditionStore ("ConditionStore", "test");

  DataObjID id_mcsym ("LArMCSym");
  auto cc_mcsym = std::make_unique<CondCont<LArMCSym> > (rcu, id_mcsym);
  auto mcsym = std::make_unique<LArMCSym> (&online_id,
                                           &calo_id,
                                           std::vector<HWIdentifier>(),
                                           std::vector<HWIdentifier>(),
                                           std::vector<HWIdentifier>(hwids));
  const EventIDRange range_mcsym (runlbn (10, 0), runlbn (10, 100));
  assert( cc_mcsym->insert (range_mcsym, std::move(mcsym), ctx).isSuccess() );
  assert( conditionStore->record (std::move (cc_mcsym), id_mcsym.key()) );

  DataObjID id_ofcs ("LArOFC");
  auto cc_ofcs = std::make_unique<CondCont<ILArOFC> > (rcu, id_ofcs);
  auto ofcs = std::make_unique<TestOFC> (5, hwids);
  const EventIDRange range_ofcs (runlbn (10, 20), runlbn (10, 120));
  assert( cc_ofcs->insert (range_ofcs, std::move(ofcs), ctx).isSuccess() );
  assert( conditionStore->record (std::move (cc_ofcs), id_ofcs.key()) );

  DataObjID id_shapes ("LArShape32");
  auto cc_shapes = std::make_unique<CondCont<ILArShape> > (rcu, id_shapes);
  auto shapes = std::make_unique<TestShape> (hwids);
  const EventIDRange range_shapes (runlbn (10, 10), runlbn (10, 80));
  assert( cc_shapes->insert (range_shapes, std::move(shapes), ctx).isSuccess() );
  assert( conditionStore->record (std::move (cc_shapes), id_shapes.key()) );

  DataObjID id_mb ("LArPileupAverageSym");
  auto cc_mb = std::make_unique<CondCont<ILArMinBiasAverage> > (rcu, id_mb);
  auto mb = std::make_unique<TestMinBiasAverage> (hwids);
  const EventIDRange range_mb (runlbn (10, 15), runlbn (10, 75));
  assert( cc_mb->insert (range_mb, std::move(mb), ctx).isSuccess() );
  assert( conditionStore->record (std::move (cc_mb), id_mb.key()) );
<<<<<<< HEAD
=======

>>>>>>> e2f6adbc
  Gaudi::Hive::setCurrentContext(ctx);
  assert( alg.execute (ctx).isSuccess() );

  CondCont<CaloBCIDCoeffs>* cc_coeffs = nullptr;
  assert( conditionStore->retrieve (cc_coeffs, "CaloBCIDCoeffs").isSuccess() );
  const CaloBCIDCoeffs* coeffs = nullptr;
  const EventIDRange* range_coeffs = nullptr;
  assert (cc_coeffs->find (runlbn (10, 50), coeffs, &range_coeffs));
  assert (range_coeffs->start().lumi_block() == 20);
  assert (range_coeffs->stop().lumi_block() == 75);

  assert (coeffs->nshapes() == 32);
  assert (coeffs->nsamples_coeff() == 5);
}


int main()
{
  std::cout << "CaloRec/CaloBCIDCoeffsCondAlg_test\n";

  ISvcLocator* svcloc = nullptr;
  if (!Athena_test::initGaudi ("CaloRec/CaloBCIDTests.txt", svcloc)) {
    return 1;
  }

  CaloHelpersTest caloHelpers;
  LArOnlineIDTest larhelpers;

  test1 (svcloc, caloHelpers.caloID(), larhelpers.onlineID());
  return 0;
}<|MERGE_RESOLUTION|>--- conflicted
+++ resolved
@@ -303,10 +303,7 @@
   const EventIDRange range_mb (runlbn (10, 15), runlbn (10, 75));
   assert( cc_mb->insert (range_mb, std::move(mb), ctx).isSuccess() );
   assert( conditionStore->record (std::move (cc_mb), id_mb.key()) );
-<<<<<<< HEAD
-=======
-
->>>>>>> e2f6adbc
+
   Gaudi::Hive::setCurrentContext(ctx);
   assert( alg.execute (ctx).isSuccess() );
 
