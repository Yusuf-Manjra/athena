/*
  Copyright (C) 2002-2017 CERN for the benefit of the ATLAS collaboration
*/

// SimulationEnergies.cc

// This class implements the calculations requires to categorize the
// energies deposited during the simulation. This "Monte Carlo truth"
// information is used in calibration studies and other applications.

// 12-Aug-2009 M. Leltchouk: this code update improves performance.
// Many thanks to Zachary Marshall for introducing and coding or
// suggesting most of these changes and to Gennady Pospelov and
// Vakhtang Tsulaia for supporting this code and the whole
// "machinary of calibration hits" which he greatly improved and extended.

// 07-Jan-2004 Mikhail Leltchouk with code additions and great support
//        from William Glenn Seligman (WGS).
//  Columbia University in the City of New York,
//  Nevis Labs, 136 South Broadway, Irvington, NY 10533, USA

//                ----------------------------

// 15-Jul-2004 WGS: Now use the VEscapedEnergyProcessing interface and
// EscapedEnergyRegistry from package Calorimeter/CaloG4Sim.

// 28-Nov-2005 M. Leltchouk: protection against segfaults caused by
// geometry problems when touchableHandle->GetVolume()==0

// 20-Apr-2006 M. Leltchouk: internal particle mass table is used now
// in SimulationEnergies::measurableEnergy because in recently released
// G4 8.0 particle masses may not be available when SimulationEnergies
// constructor is looking for them, see Andrea Dell'Acqua's comment below.

// 24-Apr-2007 M. Leltchouk: Particle Data Group (PDG) encoding for nuclei
// has been introduced in SimulationEnergies.cc and
// tagged CaloG4Sim-00-02-26 to be consistent with update in Geant4 8.2.

//    Particle Data Group (PDG) encoding for nuclei ( described in
//    http://pdg.lbl.gov/2006/mcdata/mc_particle_id_contents.html )
//    was introduced in Geant4 8.2 and in CaloG4Sim-00-02-26 which
//    should be used for ATLAS simulations starting from release 13.0.0.

//    CaloG4Sim-00-02-25 should be used for earlier releases where
//    PDGEncoding == 0 for nuclei.

// 18-Feb-2008 M. Leltchouk:
// Since G4AtlasApps-00-02-45 the neutrinos are killed in the 'ATLAS'
// geometries (not in Combined Test Beam geometries) by
// Simulation/G4Atlas/G4AtlasAlg/AthenaStackingAction::ClassifyNewTrack()

// To handle both cases: with or without neutrino cut, i.e. with
// from G4Svc.G4SvcConf import G4Svc
// G4Svc.KillAllNeutrinos=True  (or G4Svc.KillAllNeutrinos=False)
// the SimulationEnergies.cc code has been changed:

// 1) Now neutrino energies are accumulated in result.energy[kEscaped]
// as soon as neutrinos appear in the list of secondaries.
// 2) These escaped energies are recorded to the cell where the escaping
// track originates (i.e. where neutrinos have been born as a result of
// some particle decay) without call of
//  ProcessEscapedEnergy( thisTrackVertex, escapedEnergy ).
// 3) If a neutrino is tracked (was not killed) then the special early
// return from SimulationEnergies::Classify is used to avoid the second
// counting of the same neutrino energy when this neutrino escapes from
// World volume.

#undef DEBUG_ENERGIES

#include "CaloG4Sim/SimulationEnergies.h"
#include "CaloG4Sim/VEscapedEnergyProcessing.h"
#include "CaloG4Sim/EscapedEnergyRegistry.h"

#include "MCTruth/EventInformation.h"

#include "G4EventManager.hh"
#include "G4SteppingManager.hh"
#include "G4TrackVector.hh"
#include "G4StepPoint.hh"
#include "G4Step.hh"
#include "G4Track.hh"
#include "G4TrackStatus.hh"
#include "G4ParticleDefinition.hh"
#include "G4ThreeVector.hh"
#include "G4VProcess.hh"
#include "G4RunManager.hh"

// Particle definitions
#include "G4Electron.hh"
#include "G4Positron.hh"
#include "G4Neutron.hh"
#include "G4Proton.hh"
#include "G4AntiNeutron.hh"
#include "G4AntiProton.hh"
#include "G4NeutrinoE.hh"
#include "G4AntiNeutrinoE.hh"
#include "G4NeutrinoMu.hh"
#include "G4AntiNeutrinoMu.hh"
#include "G4NeutrinoTau.hh"
#include "G4AntiNeutrinoTau.hh"
#include "G4Lambda.hh"
#include "G4SigmaPlus.hh"
#include "G4XiMinus.hh"
#include "G4SigmaZero.hh"
#include "G4XiZero.hh"
#include "G4OmegaMinus.hh"
#include "G4SigmaMinus.hh"
#include "G4AntiLambda.hh"
#include "G4AntiSigmaPlus.hh"
#include "G4AntiSigmaZero.hh"
#include "G4AntiXiZero.hh"
#include "G4AntiXiMinus.hh"
#include "G4AntiOmegaMinus.hh"
#include "G4AntiSigmaMinus.hh"

// For special escaped energy processing.
#include "G4Navigator.hh"
#include "G4TransportationManager.hh"
#include "G4TouchableHandle.hh"
#include "G4TouchableHistory.hh"
#include "G4ios.hh"

<<<<<<< HEAD
=======
#include "CxxUtils/AthUnlikelyMacros.h"

#include <vector>
#include <string>
>>>>>>> 25ed1d84
#include <mutex>

static std::once_flag warning1OnceFlag;
static std::once_flag warning2OnceFlag;

namespace CaloG4
{

  SimulationEnergies::SimulationEnergies()
  {}

  SimulationEnergies::~SimulationEnergies()
  {}


  // The "simple" call, intended for calibration calculators:
  void SimulationEnergies::Energies( const G4Step* a_step,
                                     std::vector<G4double>& energies ) const
  {
    // Call the detailed classification.  Process any escaped energy.
    ClassifyResult_t category = Classify( a_step, true );

    // Extract the values we need from the result.  Note that it's at
    // this point we decide which of the available-energy calculations
    // is to be used in a calibration hit.
    if(energies.size()!=0) energies.clear();

    energies.push_back( category.energy[SimulationEnergies::kEm] );
    energies.push_back( category.energy[SimulationEnergies::kNonEm] );
    energies.push_back( category.energy[SimulationEnergies::kInvisible0] );
    energies.push_back( category.energy[SimulationEnergies::kEscaped] );

    // Update the global step information to say that we've dealt with this
    EventInformation* evtInfo = dynamic_cast<EventInformation*>(
        G4RunManager::GetRunManager()->GetCurrentEvent()->GetUserInformation());
    if ( evtInfo ) {
      // Update the step info
      evtInfo->SetLastProcessedBarcode( a_step->GetTrack()->GetTrackID() );
      evtInfo->SetLastProcessedStep( a_step->GetTrack()->GetCurrentStepNumber() );
    }
  }


  // Detailed calculation.

  // -- OUTPUT (energy in MeV, time in nanosecond):
  //  1)  result.energy[kEm]    - visible energy for electromagnetic scale
  //  2)  result.energy[kNonEm] - visible energy for hadronic scale
  //  3)  result.energy[kInvisible0] - invisible energy (Version 0) | one of these
  //  3a) result.energy[kInvisible1] - invisible energy (Version 1) | 3 versions should
  //  3b) result.energy[kInvisible2] - invisible energy (Version 2) | be choosen for a hit
  //  4)  result.energy[kEscaped] - escaped energy
  //  5)  result.time - "midstep" time delay compare to the light
  //                     travel from the point (0,0,0) in World
  //                     coordinates to the "midstep" point.
  //
  // For some studies, it's useful to have this method not process the
  // escaped energy.  If a_processEscaped==false, then the escaped
  // energy will be not be routed to some other volume's hits.

  SimulationEnergies::ClassifyResult_t
  SimulationEnergies::Classify(const G4Step* step, const G4bool a_processEscaped) const
  {
    // Initialize our result to zero.

    ClassifyResult_t result;
    for (unsigned int i = 0; i != kNumberOfEnergyCategories; i++ ) {
      result.energy[ (eEnergyCategory) i ] = 0;
    }

    G4Track* pTrack = step->GetTrack();
    G4ParticleDefinition* particle = pTrack->GetDefinition();

<<<<<<< HEAD
    // If it is a step of a neutrino tracking:
    if (particle == G4NeutrinoE::Definition() || particle == G4AntiNeutrinoE::Definition() || // nu_e,   anti_nu_e
        particle == G4NeutrinoMu::Definition() || particle == G4AntiNeutrinoMu::Definition() || // nu_mu,  anti_nu_mu
        particle == G4NeutrinoTau::Definition() || particle == G4AntiNeutrinoTau::Definition())   // nu_tau, anti_nu_tau
    {
=======
    // If it is a step of a neutrino tracking: 
    if (ParticleIsNeutrino(particle)) {
>>>>>>> 25ed1d84
      return result;
    }

    G4TrackStatus status = pTrack->GetTrackStatus();
    G4double dEStepVisible = step->GetTotalEnergyDeposit();
    G4int processSubTypeValue=0;
    if ( step->GetPostStepPoint()->GetProcessDefinedStep() != 0 ) {
      //from G4VProcess.hh
      processSubTypeValue =
        step->GetPostStepPoint()->GetProcessDefinedStep()->GetProcessSubType();
    }

    G4double EkinPreStep = step->GetPreStepPoint()->GetKineticEnergy();
    const G4DynamicParticle* dynParticle = pTrack->GetDynamicParticle();
    G4double EkinPostStep = pTrack->GetKineticEnergy();

    // Start of calculation of invisible energy for current step.
    if ( status == fStopAndKill ){ // StopAndKill stepping particle at PostStep
      G4double incomingEkin = EkinPreStep - dEStepVisible;
      G4double incomingEtot = dynParticle->GetMass() + incomingEkin;

      result.energy[kInvisible0]  =
        measurableEnergy(particle,
                         particle->GetPDGEncoding(),
                         incomingEtot,
                         incomingEkin);
    }
    else if (status == fAlive || status == fStopButAlive) {
      // Alive stepping particle at PostStep
      result.energy[kInvisible0] = EkinPreStep - EkinPostStep - dEStepVisible;
    }

    G4SteppingManager* steppingManager =
      G4EventManager::GetEventManager()->GetTrackingManager()->GetSteppingManager();

    // Copy internal variables from the G4SteppingManager.
    G4TrackVector* fSecondary = steppingManager->GetfSecondary();
    G4int fN2ndariesAtRestDoIt = steppingManager->GetfN2ndariesAtRestDoIt();
    G4int fN2ndariesAlongStepDoIt = steppingManager->GetfN2ndariesAlongStepDoIt();
    G4int fN2ndariesPostStepDoIt = steppingManager->GetfN2ndariesPostStepDoIt();

    G4int tN2ndariesTot = fN2ndariesAtRestDoIt +
                          fN2ndariesAlongStepDoIt +
                          fN2ndariesPostStepDoIt;

    // loop through secondary particles which were added at current step
    // to the list of all secondaries of current track:
    G4int loopStart = (*fSecondary).size() - tN2ndariesTot;
    size_t loopEnd  = (*fSecondary).size();
    if (loopStart < 0) {
      loopEnd = loopEnd - loopStart;
      loopStart = 0;
    }

    G4ParticleDefinition *secondaryID;
    G4double totalEofSecondary=0, kinEofSecondary=0, measurEofSecondary=0;

    for(size_t lp1=loopStart; lp1<loopEnd; lp1++) {

      //----- extract information about each new secondary particle:
      secondaryID = (*fSecondary)[lp1]->GetDefinition();
      totalEofSecondary = (*fSecondary)[lp1]->GetTotalEnergy();

      //----- use this information:
<<<<<<< HEAD
      if (secondaryID == G4NeutrinoE::Definition() || secondaryID == G4AntiNeutrinoE::Definition() || // nu_e,   anti_nu_e
          secondaryID == G4NeutrinoMu::Definition() || secondaryID == G4AntiNeutrinoMu::Definition() || // nu_mu,  anti_nu_mu
          secondaryID == G4NeutrinoTau::Definition() || secondaryID == G4AntiNeutrinoTau::Definition())   // nu_tau, anti_nu_tau
      {
=======
      if (ParticleIsNeutrino(secondaryID)) {
>>>>>>> 25ed1d84
        result.energy[kInvisible0] -= totalEofSecondary;
        result.energy[kEscaped] += totalEofSecondary;
      }
      else {
        //----- extract further information about each new secondary particle:
        kinEofSecondary = (*fSecondary)[lp1]->GetKineticEnergy();
        measurEofSecondary = measurableEnergy(secondaryID,
                                              secondaryID->GetPDGEncoding(),
                                              totalEofSecondary,
                                              kinEofSecondary);
        result.energy[kInvisible0] -= measurEofSecondary;
      }
    }

#ifdef DEBUG_ENERGIES
    // For debugging:
    G4bool allOK = true;
#endif

    if ( pTrack->GetNextVolume() == 0 )
<<<<<<< HEAD
    {
      // this particle escaped World volume at this step
      // checking for abnormal case
      if ( status != fStopAndKill ) {
        G4cerr << "SimulationEnergies::Classify particle "
               << particle->GetParticleName()
               << " escaped World volume with status=" << status << G4endl;
      }

      G4double escapedEnergy =
        measurableEnergy(particle,
                         particle->GetPDGEncoding(),
                         dynParticle->GetTotalEnergy(),
                         EkinPostStep);

      result.energy[kInvisible0] -= escapedEnergy;

      if ( a_processEscaped ) {
=======
      {
	// this particle escaped World volume at this step
	if ( status != fStopAndKill )
	  { // checking for abnormal case
	    G4cerr << "SimulationEnergies::Classify particle "
		   << particle->GetParticleName() 
		   << " escaped World volume with status="<<status<< G4endl;
	  }

	G4double escapedEnergy =
	  measurableEnergy(particle, 
                           particle->GetPDGEncoding(),
                           dynParticle->GetTotalEnergy(),
                           EkinPostStep);

	result.energy[kInvisible0] -= escapedEnergy;        

	if ( a_processEscaped ) {
          auto fakeStep = CreateFakeStep(pTrack, escapedEnergy);
>>>>>>> 25ed1d84
#ifdef DEBUG_ENERGIES
        allOK =
#endif
<<<<<<< HEAD
          ProcessEscapedEnergy( pTrack->GetVertexPosition(), escapedEnergy );
      }
      else {
        result.energy[kEscaped] += escapedEnergy;
=======
            ProcessEscapedEnergy( fakeStep.get() );
        }
	else {
	  result.energy[kEscaped] += escapedEnergy;
        }
>>>>>>> 25ed1d84
      }
    }

    // END of calculation of Invisible and Escaped energy for current step

    // Subdivision of visible energy for current step
    if (particle == G4Electron::Definition() ||
        particle == G4Positron::Definition() ||
        processSubTypeValue == 12)
    {
      result.energy[kEm] = dEStepVisible;
    }
    else {
      result.energy[kNonEm] = dEStepVisible;
    }

#ifdef DEBUG_ENERGIES
    if ( ! allOK ) {
      std::cout << "SimulationEnergies::Classify - additional info: "
                << std::endl
                << "particle name=" << particle->GetParticleName()
                << "   volume="
                << step->GetPreStepPoint()->GetPhysicalVolume()->GetName()
                << " status=" << status
                // 12-Aug-2009  << " process=" << processDefinedStepName
                << " process SubType=" << processSubTypeValue
                << std::endl;
    }
#endif
    return result;
  }

  G4double SimulationEnergies::
  measurableEnergyV2(const G4ParticleDefinition* particleDef,
                     G4int PDGEncoding,
                     G4double totalEnergy,
                     G4double kineticEnergy) const
  {
    // 15-Dec-2003 Mikhail Leltchouk: inspired by FORTRAN Function PrMeasE
    // used by Michael Kuhlen and Peter Loch with Geant3 since 1991.
    G4double measurableEnergy = totalEnergy;

    if (particleDef == G4Electron::Definition() ||
        particleDef == G4Proton::Definition() ||
        particleDef == G4Neutron::Definition() ||
        PDGEncoding == 1000010020 || PDGEncoding == 1000010030 ||
        PDGEncoding == 1000020040 || PDGEncoding == 1000020030) {
      measurableEnergy = kineticEnergy;
    }
    else if (particleDef == G4Positron::Definition()) {
      measurableEnergy = 2.* totalEnergy - kineticEnergy;
    }
    else if (PDGEncoding > 1000010019) { //for nuclei
      measurableEnergy = kineticEnergy;
    }
    else if (particleDef == G4Lambda::Definition() ||
             particleDef == G4SigmaPlus::Definition() ||
             particleDef == G4SigmaZero::Definition() ||
             particleDef == G4SigmaMinus::Definition() ||
             particleDef == G4XiMinus::Definition() ||
             particleDef == G4XiZero::Definition() ||
             particleDef == G4OmegaMinus::Definition()) {
      measurableEnergy = kineticEnergy;
    }

    else if (particleDef == G4AntiNeutron::Definition()) {
      measurableEnergy = 2.* totalEnergy - kineticEnergy;
    }
    else if (particleDef == G4AntiProton::Definition() ||
             particleDef == G4AntiLambda::Definition() ||
             particleDef == G4AntiSigmaPlus::Definition() ||
             particleDef == G4AntiSigmaZero::Definition() ||
             // Need AntiSigmacPlus and Zero as well?
             particleDef == G4AntiSigmaMinus::Definition() ||
             particleDef == G4AntiXiZero::Definition() ||
             // Need AntiXicMinus and Zero as well?
             particleDef == G4AntiXiMinus::Definition() ||
             particleDef == G4AntiOmegaMinus::Definition()) {
      measurableEnergy = 2.* totalEnergy - kineticEnergy;
    }

    if (measurableEnergy < -0.0001) {
      G4cerr << "Calibration Hit: NEGATIVE measurableEnergyV2=" << measurableEnergy
             << " < -0.0001 MeV for " << particleDef->GetParticleName() << G4endl;
      measurableEnergy = 0.;
    }

    //for tests:
    //measurableEnergy = kineticEnergy;

    return measurableEnergy;
  }


  // 5-Dec-2003 Mikhail Leltchouk: extended version of FORTRAN Function PrMeasE
  // used by Michael Kuhlen and Peter Loch with Geant3 since 1991.
  //
  // Purpose: returns energy measurable in a calorimeter.
  //
  // Rest masses of stable particles do not give rise to a signal in
  // the calorimeter. The measurable energy is obtained by subtracting
  // the rest mass from the total energy for these particles and those
  // particles which may decay into them. For antiparticles the rest
  // mass has to be added due to annihilation processes.
  //
  // Input: particleDef   - Geant4 particle definition
  //        PDGEncoding   - Particle Data Group (PDG) particle number
  //        totalEnergy   - particle total energy
  //        kineticEnergy - particle kinetic energy
  //
  // Output: measurableEnergy - energy measurable in a calorimeter
  G4double SimulationEnergies::measurableEnergy(const G4ParticleDefinition* particleDef,
                                                G4int PDGEncoding,
                                                G4double totalEnergy,
                                                G4double kineticEnergy) const
  {
    const G4double electronMass = G4Electron::Definition()->GetPDGMass();
    const G4double protonMass = G4Proton::Definition()->GetPDGMass();
    const G4double neutronMass = G4Neutron::Definition()->GetPDGMass();

#ifdef DEBUG_ENERGIES
    G4cout << "SimulationEnergies initialization: " << G4endl;
    G4cout << ">>>> electronMass=" << electronMass << G4endl;
    G4cout << ">>>> protonMass=" << protonMass << G4endl;
    G4cout << ">>>> neutronMass=" << neutronMass << G4endl;
#endif

    G4double correctionForMass = 0.;
    if (particleDef == G4Electron::Definition()){
      correctionForMass = - electronMass;
    }
    else if (particleDef == G4Positron::Definition()){
      correctionForMass = + electronMass;
    }
    else if (particleDef == G4Proton::Definition()){
      correctionForMass = - protonMass;
    }
    else if (particleDef == G4Neutron::Definition()){
      correctionForMass = - neutronMass;
    }
    else if (PDGEncoding > 1000010019 ){ //for nuclei
      return kineticEnergy;
    }
    else if (particleDef == G4Lambda::Definition() ||
             particleDef == G4SigmaPlus::Definition() ||
             particleDef == G4SigmaZero::Definition() ||
             particleDef == G4XiMinus::Definition() ||
             particleDef == G4XiZero::Definition() ||
             particleDef == G4OmegaMinus::Definition()) {
      correctionForMass = - protonMass;
    }
    else if (particleDef == G4SigmaMinus::Definition()) { // Need Sigma Minus?
      correctionForMass = - neutronMass;
    }

    else if (particleDef == G4AntiNeutron::Definition()) {
      correctionForMass = + neutronMass;
    }
    else if (particleDef == G4AntiProton::Definition() ||
             particleDef == G4AntiLambda::Definition() ||
             particleDef == G4AntiSigmaZero::Definition() ||
             // Need AntiSigmacPlus and Zero as well?
             particleDef == G4AntiSigmaPlus::Definition() ||
             particleDef == G4AntiXiZero::Definition() ||
             // Need AntiXicMinus and Zero as well?
             particleDef == G4AntiXiMinus::Definition() ||
             particleDef == G4AntiOmegaMinus::Definition()) {
      correctionForMass = + protonMass;
    }
    else if (particleDef == G4AntiSigmaMinus::Definition()) {
      correctionForMass = + neutronMass;
    }

    G4double measurableEnergy = totalEnergy + correctionForMass;

    if (measurableEnergy < -0.0001) {
      G4cerr << "Calibration Hit: NEGATIVE measurableEnergy="
             << measurableEnergy << " < -0.0001 MeV for "
             << particleDef->GetParticleName() << G4endl;
      measurableEnergy = 0.;
    }
    return measurableEnergy;
  }


<<<<<<< HEAD
  // FIXME: can we change the `G4ThreeVector` arg to `const G4ThreeVector&`?
  G4bool SimulationEnergies::ProcessEscapedEnergy(G4ThreeVector a_point,
                                                  G4double a_energy ) const
=======

  G4bool SimulationEnergies::ProcessEscapedEnergy( G4Step* fakeStep ) const
>>>>>>> 25ed1d84
  {
    // Escaped energy requires special processing.  The energy was not
    // deposited in the current G4Step, but at the beginning of the
    // particle's track.  For example, if a neutrino escapes the
    // detector, the energy should be recorded at the point where the
    // neutrino was created, not at the point where it escaped the
    // detector.

    // Different detectors have different procedures for handling
    // escaped energy.  We use the EscapedEnergyRegistry class to
    // route the request for special processing to the appropriate
    // procedure.

<<<<<<< HEAD
    // The first time this routine is called, we have to set up some
    // Geant4 navigation pointers.

    // FIXME: thread-unsafe statics!!!
    static G4Navigator*        navigator         = 0;
    static G4TouchableHandle   touchableHandle;

    // Locate the G4TouchableHandle associated with the volume
    // containing "a_point".

    if ( navigator == 0 ) {
      // Get the navigator object used by the G4TransportationManager.
      navigator =
        G4TransportationManager::GetTransportationManager()->GetNavigatorForTracking();
      // Initialize the touchableHandle object.
      touchableHandle = new G4TouchableHistory();
      navigator->LocateGlobalPointAndUpdateTouchable(a_point,
                                                     touchableHandle(),
                                                     false);
    }
    else {
      navigator->LocateGlobalPointAndUpdateTouchable(a_point,
                                                     touchableHandle(),
                                                     false);
    }

=======
>>>>>>> 25ed1d84
    // Choose which VEscapedEnergyProcessing routine we'll use based
    // on the volume name.

    CaloG4::EscapedEnergyRegistry* registry =
      CaloG4::EscapedEnergyRegistry::GetInstance();
    CaloG4::VEscapedEnergyProcessing* eep;

    G4TouchableHandle touchableHandle = fakeStep->GetPreStepPoint()->GetTouchableHandle();
    if (touchableHandle->GetHistoryDepth()) {
      // normal case: volume name exists
      G4String volumeName = touchableHandle->GetVolume()->GetName();
      eep = registry->GetProcessing( volumeName );

      if ( eep != 0 ) {
        // Call the appropriate routine.
<<<<<<< HEAD
        return eep->Process( touchableHandle, a_point, a_energy );
      }

=======
        return eep->Process( fakeStep );
      }
>>>>>>> 25ed1d84
      // If we reach here, we're in a volume that has no escaped energy
      // procedure (probably neither Tile nor LAr).

      // I don't know about Tile, but in LAr there is a default
      // procedure for non-sensitive volumes.  Let's use that (for now).

      eep = registry->GetProcessing( "LAr::" );
<<<<<<< HEAD
      if ( eep != 0 ) {
        return eep->Process( touchableHandle, a_point, a_energy );
=======
      if (ATH_LIKELY(eep)) {
        return eep->Process( fakeStep );
>>>>>>> 25ed1d84
      }

      // If we get here, the registry was never initialized for LAr.
      std::call_once(warning1OnceFlag, [](){
          G4cout << "SimulationEnergies::ProcessEscapedEnergy - " << G4endl
                 << "   WARNING! CaloG4::EscapedEnergyRegistry was never initialized for 'LArG4::'" << G4endl
                 << "   and LArG4Sim is the package with the code that handles CalibrationHits" << G4endl
                 << "   in non-sensitive volumes.  Not all energies deposited in this simulation" << G4endl
                 << "   will be recorded." << G4endl;
        });
      return false;
    }
    else {
      // If we reach here, we're in an area with geometry problem
      // There is a default procedure for non-sensitive volumes in LAr.
      //  Let's use that (for now).

      eep = registry->GetProcessing( "LAr::" );
<<<<<<< HEAD
      if ( eep != 0 ) {
        return eep->Process( touchableHandle, a_point, a_energy );
      }

=======
      if (ATH_LIKELY(eep)) {
        return eep->Process( fakeStep );
      }
>>>>>>> 25ed1d84
      // If we get here, the registry was never initialized for LAr.
      std::call_once(warning2OnceFlag, [](){
          G4cout << "SimulationEnergies::ProcessEscapedEnergy - " << G4endl
                 <<"   WARNING! touchableHandle->GetVolume()==0  geometry problem ?  and also" << G4endl
                 << "   WARNING! CaloG4::EscapedEnergyRegistry was never initialized for 'LArG4::'" << G4endl
                 << "   and LArG4Sim is the package with the code that handles CalibrationHits" << G4endl
                 << "   in non-sensitive volumes.  Not all energies deposited in this simulation" << G4endl
                 << "   will be recorded." << G4endl;
        });
      return false;
    }
  }

<<<<<<< HEAD
} // namespace LArG4
=======
  inline G4bool SimulationEnergies::ParticleIsNeutrino( G4ParticleDefinition* particle ) const
  {
    return (particle == G4NeutrinoE::Definition() || particle == G4AntiNeutrinoE::Definition() || // nu_e,   anti_nu_e
            particle == G4NeutrinoMu::Definition() || particle == G4AntiNeutrinoMu::Definition() || // nu_mu,  anti_nu_mu
            particle == G4NeutrinoTau::Definition() || particle == G4AntiNeutrinoTau::Definition());   // nu_tau, anti_nu_tau
  }

std::unique_ptr<G4Step> SimulationEnergies::CreateFakeStep(G4Track* a_track, G4double a_energy) const
{
  const G4ThreeVector& a_point = a_track->GetVertexPosition();

  // Locate the G4TouchableHandle associated with the volume
  // containing "a_point".
  G4TouchableHandle   a_touchableHandle = new G4TouchableHistory();
  G4TransportationManager::GetTransportationManager()->
    GetNavigatorForTracking()->LocateGlobalPointAndUpdateTouchable(a_point,
                                                                   a_touchableHandle(),
                                                                   false);

  auto fakeStep = std::make_unique<G4Step>();
  G4StepPoint*        fakePreStepPoint  = fakeStep->GetPreStepPoint();
  G4StepPoint*        fakePostStepPoint = fakeStep->GetPostStepPoint();
  // Set the touchable volume at PreStepPoint:
  fakePreStepPoint->SetTouchableHandle(a_touchableHandle);
  fakePreStepPoint->SetPosition(a_point);
  fakePreStepPoint->SetGlobalTime(0.);
  // Most of the calculators expect a PostStepPoint as well.  For
  // now, try setting this to be the same as the PreStepPoint.
  fakePostStepPoint->SetTouchableHandle(a_touchableHandle);
  fakePostStepPoint->SetPosition(a_point);
  fakePostStepPoint->SetGlobalTime(0.);
  // The total energy deposit in the step is actually irrelevant.
  fakeStep->SetTotalEnergyDeposit(a_energy);
  fakeStep->SetTrack(a_track);
  return std::move(fakeStep);
}


} // namespace LArG4
>>>>>>> 25ed1d84
<|MERGE_RESOLUTION|>--- conflicted
+++ resolved
@@ -120,13 +120,10 @@
 #include "G4TouchableHistory.hh"
 #include "G4ios.hh"
 
-<<<<<<< HEAD
-=======
 #include "CxxUtils/AthUnlikelyMacros.h"
 
 #include <vector>
 #include <string>
->>>>>>> 25ed1d84
 #include <mutex>
 
 static std::once_flag warning1OnceFlag;
@@ -200,16 +197,8 @@
     G4Track* pTrack = step->GetTrack();
     G4ParticleDefinition* particle = pTrack->GetDefinition();
 
-<<<<<<< HEAD
-    // If it is a step of a neutrino tracking:
-    if (particle == G4NeutrinoE::Definition() || particle == G4AntiNeutrinoE::Definition() || // nu_e,   anti_nu_e
-        particle == G4NeutrinoMu::Definition() || particle == G4AntiNeutrinoMu::Definition() || // nu_mu,  anti_nu_mu
-        particle == G4NeutrinoTau::Definition() || particle == G4AntiNeutrinoTau::Definition())   // nu_tau, anti_nu_tau
-    {
-=======
     // If it is a step of a neutrino tracking: 
     if (ParticleIsNeutrino(particle)) {
->>>>>>> 25ed1d84
       return result;
     }
 
@@ -274,14 +263,7 @@
       totalEofSecondary = (*fSecondary)[lp1]->GetTotalEnergy();
 
       //----- use this information:
-<<<<<<< HEAD
-      if (secondaryID == G4NeutrinoE::Definition() || secondaryID == G4AntiNeutrinoE::Definition() || // nu_e,   anti_nu_e
-          secondaryID == G4NeutrinoMu::Definition() || secondaryID == G4AntiNeutrinoMu::Definition() || // nu_mu,  anti_nu_mu
-          secondaryID == G4NeutrinoTau::Definition() || secondaryID == G4AntiNeutrinoTau::Definition())   // nu_tau, anti_nu_tau
-      {
-=======
       if (ParticleIsNeutrino(secondaryID)) {
->>>>>>> 25ed1d84
         result.energy[kInvisible0] -= totalEofSecondary;
         result.energy[kEscaped] += totalEofSecondary;
       }
@@ -301,9 +283,7 @@
     G4bool allOK = true;
 #endif
 
-    if ( pTrack->GetNextVolume() == 0 )
-<<<<<<< HEAD
-    {
+    if ( pTrack->GetNextVolume() == 0 ) {
       // this particle escaped World volume at this step
       // checking for abnormal case
       if ( status != fStopAndKill ) {
@@ -321,42 +301,14 @@
       result.energy[kInvisible0] -= escapedEnergy;
 
       if ( a_processEscaped ) {
-=======
-      {
-	// this particle escaped World volume at this step
-	if ( status != fStopAndKill )
-	  { // checking for abnormal case
-	    G4cerr << "SimulationEnergies::Classify particle "
-		   << particle->GetParticleName() 
-		   << " escaped World volume with status="<<status<< G4endl;
-	  }
-
-	G4double escapedEnergy =
-	  measurableEnergy(particle, 
-                           particle->GetPDGEncoding(),
-                           dynParticle->GetTotalEnergy(),
-                           EkinPostStep);
-
-	result.energy[kInvisible0] -= escapedEnergy;        
-
-	if ( a_processEscaped ) {
-          auto fakeStep = CreateFakeStep(pTrack, escapedEnergy);
->>>>>>> 25ed1d84
+        auto fakeStep = CreateFakeStep(pTrack, escapedEnergy);
 #ifdef DEBUG_ENERGIES
         allOK =
 #endif
-<<<<<<< HEAD
-          ProcessEscapedEnergy( pTrack->GetVertexPosition(), escapedEnergy );
+            ProcessEscapedEnergy( fakeStep.get() );
       }
       else {
         result.energy[kEscaped] += escapedEnergy;
-=======
-            ProcessEscapedEnergy( fakeStep.get() );
-        }
-	else {
-	  result.energy[kEscaped] += escapedEnergy;
-        }
->>>>>>> 25ed1d84
       }
     }
 
@@ -542,14 +494,7 @@
   }
 
 
-<<<<<<< HEAD
-  // FIXME: can we change the `G4ThreeVector` arg to `const G4ThreeVector&`?
-  G4bool SimulationEnergies::ProcessEscapedEnergy(G4ThreeVector a_point,
-                                                  G4double a_energy ) const
-=======
-
   G4bool SimulationEnergies::ProcessEscapedEnergy( G4Step* fakeStep ) const
->>>>>>> 25ed1d84
   {
     // Escaped energy requires special processing.  The energy was not
     // deposited in the current G4Step, but at the beginning of the
@@ -563,35 +508,6 @@
     // route the request for special processing to the appropriate
     // procedure.
 
-<<<<<<< HEAD
-    // The first time this routine is called, we have to set up some
-    // Geant4 navigation pointers.
-
-    // FIXME: thread-unsafe statics!!!
-    static G4Navigator*        navigator         = 0;
-    static G4TouchableHandle   touchableHandle;
-
-    // Locate the G4TouchableHandle associated with the volume
-    // containing "a_point".
-
-    if ( navigator == 0 ) {
-      // Get the navigator object used by the G4TransportationManager.
-      navigator =
-        G4TransportationManager::GetTransportationManager()->GetNavigatorForTracking();
-      // Initialize the touchableHandle object.
-      touchableHandle = new G4TouchableHistory();
-      navigator->LocateGlobalPointAndUpdateTouchable(a_point,
-                                                     touchableHandle(),
-                                                     false);
-    }
-    else {
-      navigator->LocateGlobalPointAndUpdateTouchable(a_point,
-                                                     touchableHandle(),
-                                                     false);
-    }
-
-=======
->>>>>>> 25ed1d84
     // Choose which VEscapedEnergyProcessing routine we'll use based
     // on the volume name.
 
@@ -607,14 +523,8 @@
 
       if ( eep != 0 ) {
         // Call the appropriate routine.
-<<<<<<< HEAD
-        return eep->Process( touchableHandle, a_point, a_energy );
-      }
-
-=======
         return eep->Process( fakeStep );
       }
->>>>>>> 25ed1d84
       // If we reach here, we're in a volume that has no escaped energy
       // procedure (probably neither Tile nor LAr).
 
@@ -622,13 +532,8 @@
       // procedure for non-sensitive volumes.  Let's use that (for now).
 
       eep = registry->GetProcessing( "LAr::" );
-<<<<<<< HEAD
-      if ( eep != 0 ) {
-        return eep->Process( touchableHandle, a_point, a_energy );
-=======
       if (ATH_LIKELY(eep)) {
         return eep->Process( fakeStep );
->>>>>>> 25ed1d84
       }
 
       // If we get here, the registry was never initialized for LAr.
@@ -647,16 +552,9 @@
       //  Let's use that (for now).
 
       eep = registry->GetProcessing( "LAr::" );
-<<<<<<< HEAD
-      if ( eep != 0 ) {
-        return eep->Process( touchableHandle, a_point, a_energy );
-      }
-
-=======
       if (ATH_LIKELY(eep)) {
         return eep->Process( fakeStep );
       }
->>>>>>> 25ed1d84
       // If we get here, the registry was never initialized for LAr.
       std::call_once(warning2OnceFlag, [](){
           G4cout << "SimulationEnergies::ProcessEscapedEnergy - " << G4endl
@@ -670,9 +568,6 @@
     }
   }
 
-<<<<<<< HEAD
-} // namespace LArG4
-=======
   inline G4bool SimulationEnergies::ParticleIsNeutrino( G4ParticleDefinition* particle ) const
   {
     return (particle == G4NeutrinoE::Definition() || particle == G4AntiNeutrinoE::Definition() || // nu_e,   anti_nu_e
@@ -711,5 +606,4 @@
 }
 
 
-} // namespace LArG4
->>>>>>> 25ed1d84
+} // namespace LArG4