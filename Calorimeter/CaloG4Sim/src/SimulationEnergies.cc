/*
  Copyright (C) 2002-2017 CERN for the benefit of the ATLAS collaboration
*/

// SimulationEnergies.cc

// This class implements the calculations requires to categorize the
// energies deposited during the simulation. This "Monte Carlo truth"
// information is used in calibration studies and other applications.

// 12-Aug-2009 M. Leltchouk: this code update improves performance.
// Many thanks to Zachary Marshall for introducing and coding or
// suggesting most of these changes and to Gennady Pospelov and
// Vakhtang Tsulaia for supporting this code and the whole
// "machinary of calibration hits" which he greatly improved and extended.

// 07-Jan-2004 Mikhail Leltchouk with code additions and great support
//        from William Glenn Seligman (WGS).
//  Columbia University in the City of New York,
//  Nevis Labs, 136 South Broadway, Irvington, NY 10533, USA

//                ----------------------------

// 15-Jul-2004 WGS: Now use the VEscapedEnergyProcessing interface and
// EscapedEnergyRegistry from package Calorimeter/CaloG4Sim.

// 28-Nov-2005 M. Leltchouk: protection against segfaults caused by
// geometry problems when touchableHandle->GetVolume()==0

// 20-Apr-2006 M. Leltchouk: internal particle mass table is used now
// in SimulationEnergies::measurableEnergy because in recently released
// G4 8.0 particle masses may not be available when SimulationEnergies
// constructor is looking for them, see Andrea Dell'Acqua's comment below.

// 24-Apr-2007 M. Leltchouk: Particle Data Group (PDG) encoding for nuclei
// has been introduced in SimulationEnergies.cc and
// tagged CaloG4Sim-00-02-26 to be consistent with update in Geant4 8.2.

//    Particle Data Group (PDG) encoding for nuclei ( described in
//    http://pdg.lbl.gov/2006/mcdata/mc_particle_id_contents.html )
//    was introduced in Geant4 8.2 and in CaloG4Sim-00-02-26 which
//    should be used for ATLAS simulations starting from release 13.0.0.

//    CaloG4Sim-00-02-25 should be used for earlier releases where
//    PDGEncoding == 0 for nuclei.

// 18-Feb-2008 M. Leltchouk:
// Since G4AtlasApps-00-02-45 the neutrinos are killed in the 'ATLAS'
// geometries (not in Combined Test Beam geometries) by
// Simulation/G4Atlas/G4AtlasAlg/AthenaStackingAction::ClassifyNewTrack()

// To handle both cases: with or without neutrino cut, i.e. with
// from G4Svc.G4SvcConf import G4Svc
// G4Svc.KillAllNeutrinos=True  (or G4Svc.KillAllNeutrinos=False)
// the SimulationEnergies.cc code has been changed:

// 1) Now neutrino energies are accumulated in result.energy[kEscaped]
// as soon as neutrinos appear in the list of secondaries.
// 2) These escaped energies are recorded to the cell where the escaping
// track originates (i.e. where neutrinos have been born as a result of
// some particle decay) without call of
//  ProcessEscapedEnergy( thisTrackVertex, escapedEnergy ).
// 3) If a neutrino is tracked (was not killed) then the special early
// return from SimulationEnergies::Classify is used to avoid the second
// counting of the same neutrino energy when this neutrino escapes from
// World volume.

#undef DEBUG_ENERGIES

#include "CaloG4Sim/SimulationEnergies.h"
#include "CaloG4Sim/VEscapedEnergyProcessing.h"
#include "CaloG4Sim/EscapedEnergyRegistry.h"

#include "MCTruth/EventInformation.h"

#include "G4EventManager.hh"
#include "G4SteppingManager.hh"
#include "G4TrackVector.hh"
#include "G4StepPoint.hh"
#include "G4Step.hh"
#include "G4Track.hh"
#include "G4TrackStatus.hh"
#include "G4ParticleDefinition.hh"
#include "G4ThreeVector.hh"
#include "G4VProcess.hh"
#include "G4RunManager.hh"

// Particle definitions
#include "G4Electron.hh"
#include "G4Positron.hh"
#include "G4Neutron.hh"
#include "G4Proton.hh"
#include "G4AntiNeutron.hh"
#include "G4AntiProton.hh"
#include "G4NeutrinoE.hh"
#include "G4AntiNeutrinoE.hh"
#include "G4NeutrinoMu.hh"
#include "G4AntiNeutrinoMu.hh"
#include "G4NeutrinoTau.hh"
#include "G4AntiNeutrinoTau.hh"
#include "G4Lambda.hh"
#include "G4SigmaPlus.hh"
#include "G4XiMinus.hh"
#include "G4SigmaZero.hh"
#include "G4XiZero.hh"
#include "G4OmegaMinus.hh"
#include "G4SigmaMinus.hh"
#include "G4AntiLambda.hh"
#include "G4AntiSigmaPlus.hh"
#include "G4AntiSigmaZero.hh"
#include "G4AntiXiZero.hh"
#include "G4AntiXiMinus.hh"
#include "G4AntiOmegaMinus.hh"
#include "G4AntiSigmaMinus.hh"

// For special escaped energy processing.
#include "G4Navigator.hh"
#include "G4TransportationManager.hh"
#include "G4TouchableHandle.hh"
#include "G4TouchableHistory.hh"

#include "G4ios.hh"

#include <mutex>

static std::once_flag warning1OnceFlag;
static std::once_flag warning2OnceFlag;

namespace CaloG4
{

  SimulationEnergies::SimulationEnergies()
  {}

  SimulationEnergies::~SimulationEnergies()
  {}


  // The "simple" call, intended for calibration calculators:
  void SimulationEnergies::Energies( const G4Step* a_step,
                                     std::vector<G4double>& energies ) const
  {
    // Call the detailed classification.  Process any escaped energy.
    ClassifyResult_t category = Classify( a_step, true );

    // Extract the values we need from the result.  Note that it's at
    // this point we decide which of the available-energy calculations
    // is to be used in a calibration hit.
    if(energies.size()!=0) energies.clear();

    energies.push_back( category.energy[SimulationEnergies::kEm] );
    energies.push_back( category.energy[SimulationEnergies::kNonEm] );
    energies.push_back( category.energy[SimulationEnergies::kInvisible0] );
    energies.push_back( category.energy[SimulationEnergies::kEscaped] );

    // Update the global step information to say that we've dealt with this
    EventInformation* evtInfo = dynamic_cast<EventInformation*>(
        G4RunManager::GetRunManager()->GetCurrentEvent()->GetUserInformation());
    if ( evtInfo ) {
      // Update the step info
      evtInfo->SetLastProcessedBarcode( a_step->GetTrack()->GetTrackID() );
      evtInfo->SetLastProcessedStep( a_step->GetTrack()->GetCurrentStepNumber() );
    }
  }


  // Detailed calculation.

  // -- OUTPUT (energy in MeV, time in nanosecond):
  //  1)  result.energy[kEm]    - visible energy for electromagnetic scale
  //  2)  result.energy[kNonEm] - visible energy for hadronic scale
  //  3)  result.energy[kInvisible0] - invisible energy (Version 0) | one of these
  //  3a) result.energy[kInvisible1] - invisible energy (Version 1) | 3 versions should
  //  3b) result.energy[kInvisible2] - invisible energy (Version 2) | be choosen for a hit
  //  4)  result.energy[kEscaped] - escaped energy
  //  5)  result.time - "midstep" time delay compare to the light
  //                     travel from the point (0,0,0) in World
  //                     coordinates to the "midstep" point.
  //
  // For some studies, it's useful to have this method not process the
  // escaped energy.  If a_processEscaped==false, then the escaped
  // energy will be not be routed to some other volume's hits.

  SimulationEnergies::ClassifyResult_t
  SimulationEnergies::Classify(const G4Step* step, const G4bool a_processEscaped) const
  {
    // Initialize our result to zero.

    ClassifyResult_t result;
    for (unsigned int i = 0; i != kNumberOfEnergyCategories; i++ ) {
      result.energy[ (eEnergyCategory) i ] = 0;
    }

    G4Track* pTrack = step->GetTrack();
    G4ParticleDefinition* particle = pTrack->GetDefinition();

    // If it is a step of a neutrino tracking:
    if (particle == G4NeutrinoE::Definition() || particle == G4AntiNeutrinoE::Definition() || // nu_e,   anti_nu_e
        particle == G4NeutrinoMu::Definition() || particle == G4AntiNeutrinoMu::Definition() || // nu_mu,  anti_nu_mu
        particle == G4NeutrinoTau::Definition() || particle == G4AntiNeutrinoTau::Definition())   // nu_tau, anti_nu_tau
    {
      return result;
    }

    G4TrackStatus status = pTrack->GetTrackStatus();
    G4double dEStepVisible = step->GetTotalEnergyDeposit();
    G4int processSubTypeValue=0;
    if ( step->GetPostStepPoint()->GetProcessDefinedStep() != 0 ) {
      //from G4VProcess.hh
      processSubTypeValue =
        step->GetPostStepPoint()->GetProcessDefinedStep()->GetProcessSubType();
    }

    G4double EkinPreStep = step->GetPreStepPoint()->GetKineticEnergy();
    const G4DynamicParticle* dynParticle = pTrack->GetDynamicParticle();
    G4double EkinPostStep = pTrack->GetKineticEnergy();

    // Start of calculation of invisible energy for current step.
    if ( status == fStopAndKill ){ // StopAndKill stepping particle at PostStep
      G4double incomingEkin = EkinPreStep - dEStepVisible;
      G4double incomingEtot = dynParticle->GetMass() + incomingEkin;

      result.energy[kInvisible0]  =
        measurableEnergy(particle,
                         particle->GetPDGEncoding(),
                         incomingEtot,
                         incomingEkin);
    }
    else if (status == fAlive || status == fStopButAlive) {
      // Alive stepping particle at PostStep
      result.energy[kInvisible0] = EkinPreStep - EkinPostStep - dEStepVisible;
    }

    G4SteppingManager* steppingManager =
      G4EventManager::GetEventManager()->GetTrackingManager()->GetSteppingManager();

    // Copy internal variables from the G4SteppingManager.
    G4TrackVector* fSecondary = steppingManager->GetfSecondary();
    G4int fN2ndariesAtRestDoIt = steppingManager->GetfN2ndariesAtRestDoIt();
    G4int fN2ndariesAlongStepDoIt = steppingManager->GetfN2ndariesAlongStepDoIt();
    G4int fN2ndariesPostStepDoIt = steppingManager->GetfN2ndariesPostStepDoIt();

    G4int tN2ndariesTot = fN2ndariesAtRestDoIt +
                          fN2ndariesAlongStepDoIt +
                          fN2ndariesPostStepDoIt;

    // loop through secondary particles which were added at current step
    // to the list of all secondaries of current track:
    G4int loopStart = (*fSecondary).size() - tN2ndariesTot;
    size_t loopEnd  = (*fSecondary).size();
    if (loopStart < 0) {
      loopEnd = loopEnd - loopStart;
      loopStart = 0;
    }

    G4ParticleDefinition *secondaryID;
    G4double totalEofSecondary=0, kinEofSecondary=0, measurEofSecondary=0;

    for(size_t lp1=loopStart; lp1<loopEnd; lp1++) {

      //----- extract information about each new secondary particle:
      secondaryID = (*fSecondary)[lp1]->GetDefinition();
      totalEofSecondary = (*fSecondary)[lp1]->GetTotalEnergy();

      //----- use this information:
      if (secondaryID == G4NeutrinoE::Definition() || secondaryID == G4AntiNeutrinoE::Definition() || // nu_e,   anti_nu_e
          secondaryID == G4NeutrinoMu::Definition() || secondaryID == G4AntiNeutrinoMu::Definition() || // nu_mu,  anti_nu_mu
          secondaryID == G4NeutrinoTau::Definition() || secondaryID == G4AntiNeutrinoTau::Definition())   // nu_tau, anti_nu_tau
      {
        result.energy[kInvisible0] -= totalEofSecondary;
        result.energy[kEscaped] += totalEofSecondary;
      }
      else {
        //----- extract further information about each new secondary particle:
        kinEofSecondary = (*fSecondary)[lp1]->GetKineticEnergy();
        measurEofSecondary = measurableEnergy(secondaryID,
                                              secondaryID->GetPDGEncoding(),
                                              totalEofSecondary,
                                              kinEofSecondary);
        result.energy[kInvisible0] -= measurEofSecondary;
      }
    }

#ifdef DEBUG_ENERGIES
    // For debugging:
    G4bool allOK = true;
#endif

    if ( pTrack->GetNextVolume() == 0 )
    {
      // this particle escaped World volume at this step
      // checking for abnormal case
      if ( status != fStopAndKill ) {
        G4cerr << "SimulationEnergies::Classify particle "
               << particle->GetParticleName()
               << " escaped World volume with status=" << status << G4endl;
      }

      G4double escapedEnergy =
        measurableEnergy(particle,
                         particle->GetPDGEncoding(),
                         dynParticle->GetTotalEnergy(),
                         EkinPostStep);

      result.energy[kInvisible0] -= escapedEnergy;

      if ( a_processEscaped ) {
#ifdef DEBUG_ENERGIES
        allOK =
#endif
          ProcessEscapedEnergy( pTrack->GetVertexPosition(), escapedEnergy );
<<<<<<< HEAD
      }
      else {
        result.energy[kEscaped] += escapedEnergy;
      }
=======
      }
      else {
        result.energy[kEscaped] += escapedEnergy;
      }
>>>>>>> 13d89f76
    }

    // END of calculation of Invisible and Escaped energy for current step

    // Subdivision of visible energy for current step
    if (particle == G4Electron::Definition() ||
        particle == G4Positron::Definition() ||
        processSubTypeValue == 12)
    {
      result.energy[kEm] = dEStepVisible;
    }
    else {
      result.energy[kNonEm] = dEStepVisible;
    }

#ifdef DEBUG_ENERGIES
    if ( ! allOK ) {
      std::cout << "SimulationEnergies::Classify - additional info: "
                << std::endl
                << "particle name=" << particle->GetParticleName()
                << "   volume="
                << step->GetPreStepPoint()->GetPhysicalVolume()->GetName()
                << " status=" << status
                // 12-Aug-2009  << " process=" << processDefinedStepName
                << " process SubType=" << processSubTypeValue
                << std::endl;
    }
#endif
    return result;
  }

  G4double SimulationEnergies::
  measurableEnergyV2(const G4ParticleDefinition* particleDef,
                     G4int PDGEncoding,
                     G4double totalEnergy,
                     G4double kineticEnergy) const
  {
    // 15-Dec-2003 Mikhail Leltchouk: inspired by FORTRAN Function PrMeasE
    // used by Michael Kuhlen and Peter Loch with Geant3 since 1991.
    G4double measurableEnergy = totalEnergy;

    if (particleDef == G4Electron::Definition() ||
        particleDef == G4Proton::Definition() ||
        particleDef == G4Neutron::Definition() ||
        PDGEncoding == 1000010020 || PDGEncoding == 1000010030 ||
        PDGEncoding == 1000020040 || PDGEncoding == 1000020030) {
      measurableEnergy = kineticEnergy;
    }
    else if (particleDef == G4Positron::Definition()) {
      measurableEnergy = 2.* totalEnergy - kineticEnergy;
    }
    else if (PDGEncoding > 1000010019) { //for nuclei
      measurableEnergy = kineticEnergy;
    }
    else if (particleDef == G4Lambda::Definition() ||
             particleDef == G4SigmaPlus::Definition() ||
             particleDef == G4SigmaZero::Definition() ||
             particleDef == G4SigmaMinus::Definition() ||
             particleDef == G4XiMinus::Definition() ||
             particleDef == G4XiZero::Definition() ||
             particleDef == G4OmegaMinus::Definition()) {
      measurableEnergy = kineticEnergy;
    }

    else if (particleDef == G4AntiNeutron::Definition()) {
      measurableEnergy = 2.* totalEnergy - kineticEnergy;
    }
    else if (particleDef == G4AntiProton::Definition() ||
             particleDef == G4AntiLambda::Definition() ||
             particleDef == G4AntiSigmaPlus::Definition() ||
             particleDef == G4AntiSigmaZero::Definition() ||
             // Need AntiSigmacPlus and Zero as well?
             particleDef == G4AntiSigmaMinus::Definition() ||
             particleDef == G4AntiXiZero::Definition() ||
             // Need AntiXicMinus and Zero as well?
             particleDef == G4AntiXiMinus::Definition() ||
             particleDef == G4AntiOmegaMinus::Definition()) {
      measurableEnergy = 2.* totalEnergy - kineticEnergy;
    }

    if (measurableEnergy < -0.0001) {
      G4cerr << "Calibration Hit: NEGATIVE measurableEnergyV2=" << measurableEnergy
             << " < -0.0001 MeV for " << particleDef->GetParticleName() << G4endl;
      measurableEnergy = 0.;
    }

    //for tests:
    //measurableEnergy = kineticEnergy;

    return measurableEnergy;
  }


  // 5-Dec-2003 Mikhail Leltchouk: extended version of FORTRAN Function PrMeasE
  // used by Michael Kuhlen and Peter Loch with Geant3 since 1991.
  //
  // Purpose: returns energy measurable in a calorimeter.
  //
  // Rest masses of stable particles do not give rise to a signal in
  // the calorimeter. The measurable energy is obtained by subtracting
  // the rest mass from the total energy for these particles and those
  // particles which may decay into them. For antiparticles the rest
  // mass has to be added due to annihilation processes.
  //
  // Input: particleDef   - Geant4 particle definition
  //        PDGEncoding   - Particle Data Group (PDG) particle number
  //        totalEnergy   - particle total energy
  //        kineticEnergy - particle kinetic energy
  //
  // Output: measurableEnergy - energy measurable in a calorimeter
  G4double SimulationEnergies::measurableEnergy(const G4ParticleDefinition* particleDef,
                                                G4int PDGEncoding,
                                                G4double totalEnergy,
                                                G4double kineticEnergy) const
  {
    const G4double electronMass = G4Electron::Definition()->GetPDGMass();
    const G4double protonMass = G4Proton::Definition()->GetPDGMass();
    const G4double neutronMass = G4Neutron::Definition()->GetPDGMass();

#ifdef DEBUG_ENERGIES
    G4cout << "SimulationEnergies initialization: " << G4endl;
    G4cout << ">>>> electronMass=" << electronMass << G4endl;
    G4cout << ">>>> protonMass=" << protonMass << G4endl;
    G4cout << ">>>> neutronMass=" << neutronMass << G4endl;
#endif

    G4double correctionForMass = 0.;
    if (particleDef == G4Electron::Definition()){
      correctionForMass = - electronMass;
    }
    else if (particleDef == G4Positron::Definition()){
      correctionForMass = + electronMass;
    }
    else if (particleDef == G4Proton::Definition()){
      correctionForMass = - protonMass;
    }
    else if (particleDef == G4Neutron::Definition()){
      correctionForMass = - neutronMass;
    }
    else if (PDGEncoding > 1000010019 ){ //for nuclei
      return kineticEnergy;
    }
    else if (particleDef == G4Lambda::Definition() ||
             particleDef == G4SigmaPlus::Definition() ||
             particleDef == G4SigmaZero::Definition() ||
             particleDef == G4XiMinus::Definition() ||
             particleDef == G4XiZero::Definition() ||
             particleDef == G4OmegaMinus::Definition()) {
      correctionForMass = - protonMass;
    }
    else if (particleDef == G4SigmaMinus::Definition()) { // Need Sigma Minus?
      correctionForMass = - neutronMass;
    }

    else if (particleDef == G4AntiNeutron::Definition()) {
      correctionForMass = + neutronMass;
    }
    else if (particleDef == G4AntiProton::Definition() ||
             particleDef == G4AntiLambda::Definition() ||
             particleDef == G4AntiSigmaZero::Definition() ||
             // Need AntiSigmacPlus and Zero as well?
             particleDef == G4AntiSigmaPlus::Definition() ||
             particleDef == G4AntiXiZero::Definition() ||
             // Need AntiXicMinus and Zero as well?
             particleDef == G4AntiXiMinus::Definition() ||
             particleDef == G4AntiOmegaMinus::Definition()) {
      correctionForMass = + protonMass;
    }
    else if (particleDef == G4AntiSigmaMinus::Definition()) {
      correctionForMass = + neutronMass;
    }

    G4double measurableEnergy = totalEnergy + correctionForMass;

    if (measurableEnergy < -0.0001) {
      G4cerr << "Calibration Hit: NEGATIVE measurableEnergy="
             << measurableEnergy << " < -0.0001 MeV for "
             << particleDef->GetParticleName() << G4endl;
      measurableEnergy = 0.;
    }
    return measurableEnergy;
  }


  // FIXME: can we change the `G4ThreeVector` arg to `const G4ThreeVector&`?
  G4bool SimulationEnergies::ProcessEscapedEnergy(G4ThreeVector a_point,
                                                  G4double a_energy ) const
  {
    // Escaped energy requires special processing.  The energy was not
    // deposited in the current G4Step, but at the beginning of the
    // particle's track.  For example, if a neutrino escapes the
    // detector, the energy should be recorded at the point where the
    // neutrino was created, not at the point where it escaped the
    // detector.

    // Different detectors have different procedures for handling
    // escaped energy.  We use the EscapedEnergyRegistry class to
    // route the request for special processing to the appropriate
    // procedure.

    // The first time this routine is called, we have to set up some
    // Geant4 navigation pointers.

    // FIXME: thread-unsafe statics!!!
    static G4Navigator*        navigator         = 0;
    static G4TouchableHandle   touchableHandle;

    // Locate the G4TouchableHandle associated with the volume
    // containing "a_point".

    if ( navigator == 0 ) {
      // Get the navigator object used by the G4TransportationManager.
      navigator =
        G4TransportationManager::GetTransportationManager()->GetNavigatorForTracking();
      // Initialize the touchableHandle object.
      touchableHandle = new G4TouchableHistory();
      navigator->LocateGlobalPointAndUpdateTouchable(a_point,
                                                     touchableHandle(),
                                                     false);
    }
    else {
      navigator->LocateGlobalPointAndUpdateTouchable(a_point,
                                                     touchableHandle(),
                                                     false);
    }

    // Choose which VEscapedEnergyProcessing routine we'll use based
    // on the volume name.

    CaloG4::EscapedEnergyRegistry* registry =
      CaloG4::EscapedEnergyRegistry::GetInstance();
    CaloG4::VEscapedEnergyProcessing* eep;

    if (touchableHandle->GetHistoryDepth()) {
      // normal case: volume name exists
      G4String volumeName = touchableHandle->GetVolume()->GetName();
      eep = registry->GetProcessing( volumeName );

      if ( eep != 0 ) {
        // Call the appropriate routine.
        return eep->Process( touchableHandle, a_point, a_energy );
      }

      // If we reach here, we're in a volume that has no escaped energy
      // procedure (probably neither Tile nor LAr).

      // I don't know about Tile, but in LAr there is a default
      // procedure for non-sensitive volumes.  Let's use that (for now).

      eep = registry->GetProcessing( "LAr::" );
      if ( eep != 0 ) {
        return eep->Process( touchableHandle, a_point, a_energy );
      }

      // If we get here, the registry was never initialized for LAr.
      std::call_once(warning1OnceFlag, [](){
          G4cout << "SimulationEnergies::ProcessEscapedEnergy - " << G4endl
                 << "   WARNING! CaloG4::EscapedEnergyRegistry was never initialized for 'LArG4::'" << G4endl
                 << "   and LArG4Sim is the package with the code that handles CalibrationHits" << G4endl
                 << "   in non-sensitive volumes.  Not all energies deposited in this simulation" << G4endl
                 << "   will be recorded." << G4endl;
        });
      return false;
    }
    else {
      // If we reach here, we're in an area with geometry problem
      // There is a default procedure for non-sensitive volumes in LAr.
      //  Let's use that (for now).

      eep = registry->GetProcessing( "LAr::" );
      if ( eep != 0 ) {
        return eep->Process( touchableHandle, a_point, a_energy );
      }

      // If we get here, the registry was never initialized for LAr.
      std::call_once(warning2OnceFlag, [](){
          G4cout << "SimulationEnergies::ProcessEscapedEnergy - " << G4endl
                 <<"   WARNING! touchableHandle->GetVolume()==0  geometry problem ?  and also" << G4endl
                 << "   WARNING! CaloG4::EscapedEnergyRegistry was never initialized for 'LArG4::'" << G4endl
                 << "   and LArG4Sim is the package with the code that handles CalibrationHits" << G4endl
                 << "   in non-sensitive volumes.  Not all energies deposited in this simulation" << G4endl
                 << "   will be recorded." << G4endl;
        });
      return false;
    }
  }

} // namespace LArG4<|MERGE_RESOLUTION|>--- conflicted
+++ resolved
@@ -309,17 +309,10 @@
         allOK =
 #endif
           ProcessEscapedEnergy( pTrack->GetVertexPosition(), escapedEnergy );
-<<<<<<< HEAD
       }
       else {
         result.energy[kEscaped] += escapedEnergy;
       }
-=======
-      }
-      else {
-        result.energy[kEscaped] += escapedEnergy;
-      }
->>>>>>> 13d89f76
     }
 
     // END of calculation of Invisible and Escaped energy for current step
