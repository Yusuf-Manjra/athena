--- conflicted
+++ resolved
@@ -115,18 +115,12 @@
                                 G4double totalEnergy,
                                 G4double kineticEnergy) const;
 
-<<<<<<< HEAD
-    /// Escaped energy requires special processing.
-    /// FIXME: can we change the `G4ThreeVector` arg to `const G4ThreeVector&`?
-    G4bool ProcessEscapedEnergy( G4ThreeVector point, G4double energy ) const;
-=======
     // Escaped energy requires special processing.
     G4bool ProcessEscapedEnergy( G4Step* fakeStep ) const;
 
     G4bool ParticleIsNeutrino( G4ParticleDefinition* particle ) const;
 
     std::unique_ptr<G4Step> CreateFakeStep(G4Track* a_track, G4double a_energy) const;
->>>>>>> 25ed1d84
 
   }; // class SimulationEnergies
 
