/*
  Copyright (C) 2002-2017 CERN for the benefit of the ATLAS collaboration
*/

// SimulationEnergies.h

// This class implements the calculations requires to categorize the
// energies deposited during the simulation. This "Monte Carlo truth" 
// information is used in calibration studies and other applications.

// 12-Aug-2009 M. Leltchouk: this code update improves performance. 
// Many thanks to Zachary Marshall for introducing and coding or 
// suggesting most of these changes and to Gennady Pospelov for 
// supporting this code (including careful testing) and the whole 
// "machinary of calibration hits" which he greatly improved and extended.

// 07-Jan-2004 Mikhail Leltchouk with code additions and great support 
//        from William Glenn Seligman (WGS). 
//  Columbia University in the City of New York, 
//  Nevis Labs, 136 South Broadway, Irvington, NY 10533, USA   

//                ----------------------------

// 29-Jun-2004 WGS: Take advantage of the new features of Geant 4.6.2:
// this class no longer has to be a singleton, and it need no longer
// inherit from G4VSteppingVerbose.

#ifndef CaloG4_SimulationEnergies_H
#define CaloG4_SimulationEnergies_H

#include "G4TrackStatus.hh"
#include "G4ParticleDefinition.hh"
#include "G4DynamicParticle.hh"
#include "G4ThreeVector.hh"
#include "globals.hh"

#include <map>
#include <vector>

<<<<<<< HEAD
#ifdef ATHENAHIVE
=======
#ifdef G4MULTITHREADED
>>>>>>> 2fa2e200
#  include <thread>
#  include "tbb/concurrent_unordered_map.h"
#endif

// Forward declarations.
class G4Step;

namespace CaloG4 {

  class SimulationEnergies
  {
  public:

    SimulationEnergies();
    virtual ~SimulationEnergies();

    // The simple method to call from a calibration calculator:
    // Examine the G4Step and return the energies required for a
    // calibration hit.

    void Energies( const G4Step* , std::vector<G4double> & ) const;

    // Accessing detailed information:

    // It's useful to define some types here.  The following enum uses
    // a C++ trick: the first item in the list is set to zero.
    // Therefore, "kNumberOfEnergyCategories" will be equal to the
    // number of entries in the enum.

    enum eEnergyCategory 
      { kEm = 0, 
	kNonEm, 
	kInvisible0,
	/* 12-Aug-2009 we compared three different techniques
	kInvisible1, //  to determine the energy lost
	kInvisible2, // due to "invisible" processes in the detector
             and chose one of them for production runs
	*/
	kEscaped,
	kNumberOfEnergyCategories };

    // This defines the results returned by the energy classification;
    // these detailed results are mostly used for studies.  Time is in
    // [ns], energies are in [MeV].

    typedef struct {
      std::map<eEnergyCategory, G4double> energy;
    } ClassifyResult_t;

    /* 12-Aug-2009 We keep only info about energy in ClassifyResult_t
                   for production runs (see above).
    typedef struct {
      G4double time;
      std::map<eEnergyCategory, G4double> energy;
      G4TrackStatus trackStatus;
      const G4ParticleDefinition* particle;
      const G4DynamicParticle* dynamicParticle;
      G4String processName;
    } ClassifyResult_t;
    */

    // This method performs the actual function of this class: It
    // classifies the components of the energy deposited by the
    // current G4Step.  Allow a flag to control whether the escaped
    // energy is routed to some other volume that the one in which the
    // G4Step occurs.

    ClassifyResult_t Classify( const G4Step*, const G4bool processEscaped = true ) const;

    // Has this routine been called for this G4Step?
    static G4bool StepWasProcessed();
    static void SetStepProcessed();
    static void ResetStepProcessed();

  private:

    // Some private methods for internal calculations:

    G4double measurableEnergy(const G4ParticleDefinition *particleDef, 
				G4int PDGEncoding,
				G4double totalEnergy,
				G4double kineticEnergy) const;

    G4double measurableEnergyV2(const G4ParticleDefinition *particleDef, 
                                G4int PDGEncoding,
                                G4double totalEnergy,
                                G4double kineticEnergy) const;

    // Escaped energy requires special processing.
    G4bool ProcessEscapedEnergy( G4ThreeVector point, G4double energy ) const;

    // Used to keep track of processing state.
<<<<<<< HEAD
#ifdef ATHENAHIVE
=======
#ifdef G4MULTITHREADED
>>>>>>> 2fa2e200
    /// Thread-to-SD concurrent map type
    /// TODO: this needs a redesign. The map structure is bizarre and needless.
    using StCallThreadMap_t = tbb::concurrent_unordered_map
        < std::thread::id, G4bool, std::hash<std::thread::id> >;
    /// Concurrent map of flags, one for each thread
    static StCallThreadMap_t m_calledForStepThreadMap;
#else
    // flag to mark that call was made
    static G4bool m_calledForStep;
#endif

  };

} // namespace CaloG4

#endif // CaloG4_SimulationEnergies_H<|MERGE_RESOLUTION|>--- conflicted
+++ resolved
@@ -37,11 +37,7 @@
 #include <map>
 #include <vector>
 
-<<<<<<< HEAD
-#ifdef ATHENAHIVE
-=======
 #ifdef G4MULTITHREADED
->>>>>>> 2fa2e200
 #  include <thread>
 #  include "tbb/concurrent_unordered_map.h"
 #endif
@@ -134,11 +130,7 @@
     G4bool ProcessEscapedEnergy( G4ThreeVector point, G4double energy ) const;
 
     // Used to keep track of processing state.
-<<<<<<< HEAD
-#ifdef ATHENAHIVE
-=======
 #ifdef G4MULTITHREADED
->>>>>>> 2fa2e200
     /// Thread-to-SD concurrent map type
     /// TODO: this needs a redesign. The map structure is bizarre and needless.
     using StCallThreadMap_t = tbb::concurrent_unordered_map
