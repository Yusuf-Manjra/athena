/*
  Copyright (C) 2002-2017 CERN for the benefit of the ATLAS collaboration
*/

// VEscapedEnergyProcessing
// 13-Jul-2004 William Seligman

#ifndef CaloG4_VEscapedEnergyProcessing_H
#define CaloG4_VEscapedEnergyProcessing_H

<<<<<<< HEAD
#include "G4TouchableHandle.hh"
#include "G4ThreeVector.hh"
=======
// The SimulationEnergies class provides a common procedure for
// categorizing the energy deposited in a given G4Step.  However,
// different detectors have different scheme for handling one of the
// categories: escaped energy.

// The issue is that, if a particle's energy is lost by escaping the
// simulation, you don't want to record that energy in the volume it
// escapes; you want to record that energy in the volume in which the
// particle was created.  Neutrinos are a good example of this.

// In effect, the SimulationEnergies class has to issue an "interrupt"
// to some other volume than the current G4Step, telling that other
// volume to accumulate the energy of the escaped particle.  The Tile
// Simulation and the LAr simulation handle this interrupt
// differently, since they organize sensitive detectors in a different
// way.

// This interface "hides" the different escaped-energy processing
// required by the different detectors in the simulation.

#include "G4Step.hh"
>>>>>>> 25ed1d84
#include "globals.hh"

namespace CaloG4
{

  /// @class VEscapedEnergyProcessing
  /// @brief Virtual interface for escaped energy processor classes.
  ///
  /// The SimulationEnergies class provides a common procedure for
  /// categorizing the energy deposited in a given G4Step.  However,
  /// different detectors have different scheme for handling one of the
  /// categories: escaped energy.
  ///
  /// The issue is that, if a particle's energy is lost by escaping the
  /// simulation, you don't want to record that energy in the volume it
  /// escapes; you want to record that energy in the volume in which the
  /// particle was created.  Neutrinos are a good example of this.
  ///
  /// In effect, the SimulationEnergies class has to issue an "interrupt"
  /// to some other volume than the current G4Step, telling that other
  /// volume to accumulate the energy of the escaped particle.  The Tile
  /// Simulation and the LAr simulation handle this interrupt
  /// differently, since they organize sensitive detectors in a different
  /// way.
  ///
  /// This interface "hides" the different escaped-energy processing
  /// required by the different detectors in the simulation.
  ///
  class VEscapedEnergyProcessing
  {

  public:

    /// Virtual destructor
    virtual ~VEscapedEnergyProcessing() {}

<<<<<<< HEAD
    /// Method: The G4TouchableHandle for the volume in which "point" is
    /// located; the value of "point" itself in case additional
    /// processing is necessary, and the amount of escaped energy.
    ///
    virtual G4bool Process( G4TouchableHandle& handle,
                            G4ThreeVector& point,
                            G4double energy ) = 0;
=======
    virtual G4bool Process( G4Step* fakeStep ) = 0;
>>>>>>> 25ed1d84
  };

} // namespace CaloG4

#endif // CaloG4_VEscapedEnergyProcessing_H<|MERGE_RESOLUTION|>--- conflicted
+++ resolved
@@ -8,10 +8,6 @@
 #ifndef CaloG4_VEscapedEnergyProcessing_H
 #define CaloG4_VEscapedEnergyProcessing_H
 
-<<<<<<< HEAD
-#include "G4TouchableHandle.hh"
-#include "G4ThreeVector.hh"
-=======
 // The SimulationEnergies class provides a common procedure for
 // categorizing the energy deposited in a given G4Step.  However,
 // different detectors have different scheme for handling one of the
@@ -33,54 +29,19 @@
 // required by the different detectors in the simulation.
 
 #include "G4Step.hh"
->>>>>>> 25ed1d84
 #include "globals.hh"
 
 namespace CaloG4
 {
 
-  /// @class VEscapedEnergyProcessing
-  /// @brief Virtual interface for escaped energy processor classes.
-  ///
-  /// The SimulationEnergies class provides a common procedure for
-  /// categorizing the energy deposited in a given G4Step.  However,
-  /// different detectors have different scheme for handling one of the
-  /// categories: escaped energy.
-  ///
-  /// The issue is that, if a particle's energy is lost by escaping the
-  /// simulation, you don't want to record that energy in the volume it
-  /// escapes; you want to record that energy in the volume in which the
-  /// particle was created.  Neutrinos are a good example of this.
-  ///
-  /// In effect, the SimulationEnergies class has to issue an "interrupt"
-  /// to some other volume than the current G4Step, telling that other
-  /// volume to accumulate the energy of the escaped particle.  The Tile
-  /// Simulation and the LAr simulation handle this interrupt
-  /// differently, since they organize sensitive detectors in a different
-  /// way.
-  ///
-  /// This interface "hides" the different escaped-energy processing
-  /// required by the different detectors in the simulation.
-  ///
   class VEscapedEnergyProcessing
   {
-
   public:
 
     /// Virtual destructor
     virtual ~VEscapedEnergyProcessing() {}
 
-<<<<<<< HEAD
-    /// Method: The G4TouchableHandle for the volume in which "point" is
-    /// located; the value of "point" itself in case additional
-    /// processing is necessary, and the amount of escaped energy.
-    ///
-    virtual G4bool Process( G4TouchableHandle& handle,
-                            G4ThreeVector& point,
-                            G4double energy ) = 0;
-=======
     virtual G4bool Process( G4Step* fakeStep ) = 0;
->>>>>>> 25ed1d84
   };
 
 } // namespace CaloG4
