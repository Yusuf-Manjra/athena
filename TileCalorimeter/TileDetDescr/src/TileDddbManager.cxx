--- conflicted
+++ resolved
@@ -1760,7 +1760,7 @@
     }
   else
     {
-//      std::cerr << "\nTileDddbManager ERROR! TileSwitches is not set, returning addPlatesToCell= TRUE\n\n";
+      // std::cerr << "\nTileDddbManager ERROR! TileSwitches is not set, returning addPlatesToCell= TRUE\n\n";
       return true;
     }
 }
@@ -1772,7 +1772,7 @@
         try {
           if ((*m_tileSwitches)[0]->isFieldNull("USHAPE"))
             {
- //             std::cerr << "\nTileDddbManager   WARNING TileSwitches(USHAPE) is EMPTY, returning Ushape= 0\n\n";
+              // std::cerr << "\nTileDddbManager   WARNING TileSwitches(USHAPE) is EMPTY, returning Ushape= 0\n\n";
               return 0;
             }
           else
@@ -1780,11 +1780,7 @@
 	      return (*m_tileSwitches)[0]->getInt("USHAPE");
 	    }
         } catch (std::exception& e) {
-<<<<<<< HEAD
           // std::cout << "\nTileDddbManager   WARNING TileSwitches table does not contain field USHAPE, returning Ushape= 0 \n\n";
-=======
-//          std::cout << "\nTileDddbManager   WARNING TileSwitches table does not contain field USHAPE, returning Ushape= 0 \n\n";
->>>>>>> f06fbf1f
           return 0;
       }
     }
@@ -1799,7 +1795,6 @@
 {
   if (m_tileSwitches)
     {
-<<<<<<< HEAD
         try {
           if ((*m_tileSwitches)[0]->isFieldNull("GLUE"))
             {
@@ -1818,21 +1813,6 @@
   else
     {
       std::cerr << "\nTileDddbManager ERROR! TileSwitches is not set, returning glue= 1\n\n";
-=======
-      if ((*m_tileSwitches)[0]->isFieldNull("GLUE"))
-        {
-//          std::cerr << "\nTileDddbManager   WARNING TileSwitches(GLUE) is EMPTY, returning 1\n\n";
-          return 1;
-        }
-      else
-	{
-	  return (*m_tileSwitches)[0]->getInt("GLUE");
-	}
-    }
-  else
-    {
- //     std::cerr << "\nTileDddbManager ERROR! TileSwitches is not set, returning glue= 1\n\n";
->>>>>>> f06fbf1f
       return 1;
     }
 }
