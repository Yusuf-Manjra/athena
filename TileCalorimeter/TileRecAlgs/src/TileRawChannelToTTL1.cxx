--- conflicted
+++ resolved
@@ -223,10 +223,7 @@
 
     /*......................................................*/
     // Step 6: Iterate over all rawChannels in this collection, summing amps for each tower.
-    TileRawChannelCollection::const_iterator rawChannelItr = rawChannelCollection->begin();
-    TileRawChannelCollection::const_iterator lastRawChannel = rawChannelCollection->end();
-
-    for (TileRawChannel* rawChannel : *rawChannelCollection) {
+    for (const TileRawChannel* rawChannel : *rawChannelCollection) {
 
       /* Get rawChannel Identifier */
       HWIdentifier hwid = rawChannel->adc_HWID();
@@ -237,12 +234,8 @@
       // put zero amplitude in all bad channels 
       // so that zero amplitude will be written to the ByteStream 
       if (m_maskBadChannels) {
-<<<<<<< HEAD
-        TileRawChannel * pRch = static_cast<TileRawChannel *>(rawChannel);
-=======
         // FIXME: const-cast modifying const SG object
-        TileRawChannel * pRch = const_cast<TileRawChannel*> (static_cast<const TileRawChannel *>(*rawChannelItr));
->>>>>>> 6a1ded16
+        TileRawChannel * pRch = const_cast<TileRawChannel*>(rawChannel);
         TileBchStatus status = m_tileBadChanTool->getAdcStatus(hwid);
 
         if (status.isBad()) {
@@ -255,18 +248,18 @@
             pRch->m_time[0] = 0.0;
             pRch->m_quality[0] = 15.;
             pRch->m_pedestal = 0.0;
-          }
+          } else {
           //=== dead channel, put zero energy
-          else {
+
             pRch->m_amplitude[0] = 0.0;
             pRch->m_time[0] = 0.0;
             pRch->m_quality[0] = 0.0;
             pRch->m_pedestal = 0.0;
           }
-        }
+        } else if (status.isNoisy()) { // noisy channel ...
 
         //=== not bad, but noisy channel
-        else if (status.isNoisy()) { // noisy channel ...
+
           float noise = 0.0; // FIXME::add some noise - but don't know what to add
           pRch->m_amplitude[0] += m_tileToolEmscale->channelCalib(drawerIdx,
               channel, adc, noise, TileRawChannelUnit::ADCcounts, rChUnit);
