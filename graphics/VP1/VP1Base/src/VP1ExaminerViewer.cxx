--- conflicted
+++ resolved
@@ -1675,37 +1675,11 @@
     }
     else {
 		VP1Msg::message("VP1ExaminerViewer: turning AA off.");
-<<<<<<< HEAD
         getGLRenderAction()->setSmoothing(smoothing);
         setSampleBuffers(0);
     }
 
-
-
-
-    d->isantialias=smoothing;
-
-
-
-
-
-
-=======
-	VP1Msg::message(" AA is now done using a new technique so please let hn-atlas-vp1-help@cern.ch know of any problems. Mac users: if the display goes blank, please try resizing the main VP1 window.");
-	//FIXME - remove above messages at some point? EJWM.
-
-	QGLWidget* qglw = (QGLWidget*)getGLWidget();
-	QGLFormat fmt = qglw->format();
-	fmt.setSampleBuffers(smoothing);
-	fmt.setSamples(numPasses);
-	qglw->setFormat(fmt);    // note: this is supposedly deprecated..
-	qglw->makeCurrent();
-	if(smoothing && numPasses > 1)
-		glEnable(GL_MULTISAMPLE);
-	else
-		glDisable(GL_MULTISAMPLE);
-	m_d->isantialias=smoothing;
->>>>>>> 62c79cf8
+    m_d->isantialias=smoothing;
 }
 
 //____________________________________________________________________
@@ -2465,37 +2439,21 @@
 		setDecoration(! m_d->popup_hidedecorationsaction->isChecked());
 		return;
 	}
-<<<<<<< HEAD
-	if ( selAct == d->popup_antiAliasAction ) {
+	if ( selAct == m_d->popup_antiAliasAction ) {
 		VP1Msg::messageVerbose("VP1ExaminerViewer::showPopupMenu anti aliasing changed to "+VP1Msg::str(d->popup_antiAliasAction->isChecked()));
-        setAntiAlias(d->popup_antiAliasAction->isChecked());
-        d->grabFocus();//Needed since the GL calls triggered when setting antialiasing makes us loose focus (we obviusly just had it).
+        setAntiAlias(m_d->popup_antiAliasAction->isChecked());
+        m_d->grabFocus();//Needed since the GL calls triggered when setting antialiasing makes us loose focus (we obviusly just had it).
         VP1Msg::messageVerbose("Anti-aliasing, done.");
         return;
 	}
-	if ( selAct == d->popup_dumpSceneAction ) {
+	if ( selAct == m_d->popup_dumpSceneAction ) {
         VP1Msg::messageVerbose("VP1ExaminerViewer::showPopupMenu Dump scene to an *.iv (OpenInventor) file");
-=======
-	if ( selAct == m_d->popup_antiAliasAction ) {
-		VP1Msg::messageVerbose("VP1ExaminerViewer::showPopupMenu anti aliasing changed to "+VP1Msg::str(m_d->popup_antiAliasAction->isChecked()));
-		setAntiAlias(m_d->popup_antiAliasAction->isChecked());
-		m_d->grabFocus();//Needed since the GL calls triggered when setting antialiasing makes us loose focus (we obviusly just had it).
-		return;
-	}
-	if ( selAct == m_d->popup_dumpSceneAction ) {
-		VP1Msg::messageVerbose("VP1ExaminerViewer::showPopupMenu Dump scene to file");
->>>>>>> 62c79cf8
 		dumpSceneToFile();
 		return;
 	}
 	
-<<<<<<< HEAD
-	if ( selAct == d->popup_dumpSceneVRMLAction ) {
+	if ( selAct == m_d->popup_dumpSceneVRMLAction ) {
         VP1Msg::messageVerbose("VP1ExaminerViewer::showPopupMenu Dump scene to a *.wrl (VRML) file");
-=======
-	if ( selAct == m_d->popup_dumpSceneVRMLAction ) {
-		VP1Msg::messageVerbose("VP1ExaminerViewer::showPopupMenu Dump scene to file");
->>>>>>> 62c79cf8
 		dumpSceneToVRMLFile();
 		return;
 	}
