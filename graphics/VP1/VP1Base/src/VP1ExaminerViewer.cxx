/*
  Copyright (C) 2002-2017 CERN for the benefit of the ATLAS collaboration
*/



////////////////////////////////////////////////////////////////
//                                                            //
//  Implementation of class VP1ExaminerViewer                 //
//                                                            //
//  Author: Thomas H. Kittelmann (Thomas.Kittelmann@cern.ch)  //
//  Initial version: March 2008                               //
//                                                            //
//  Updates:                                                  //
//  Sep 2013, Riccardo-Maria BIANCHI rbianchi@cern.ch         //
//  Sep 2017, Riccardo-Maria BIANCHI rbianchi@cern.ch         //
//                                                            //
////////////////////////////////////////////////////////////////

#include "VP1Base/VP1ExaminerViewer.h"
#include "VP1Base/VP1Controller.h"
#include "VP1Base/VP1Msg.h"
#include "VP1Base/VP1CameraHelper.h"
#include "VP1Base/VP1QtInventorUtils.h"
#include "VP1Base/VP1QtUtils.h"
#include "VP1Base/AnimationSequencer.h"
#include "VP1Base/VP1Settings.h"
#include "VP1Base/VP1CustomTourEditor.h"
#include "VP1Base/VP1CustomStereoEditor.h"
#include "VP1HEPVis/VP1HEPVisUtils.h"
#include "VP1HEPVis/actions/SoGL2PSAction.h"
#include "VP1HEPVis/gl2ps.h"

#include <Inventor/nodes/SoSphere.h>
#include <Inventor/nodes/SoGroup.h>
#include <Inventor/nodes/SoPerspectiveCamera.h>
#include <Inventor/nodes/SoSeparator.h>
#include <Inventor/Qt/widgets/SoQtPopupMenu.h>
#include <Inventor/events/SoKeyboardEvent.h>
#include <Inventor/events/SoMouseButtonEvent.h>
#include <Inventor/nodes/SoEnvironment.h>
#include <Inventor/actions/SoSearchAction.h>
#include <Inventor/nodekits/SoBaseKit.h>
#include <Inventor/SoSceneManager.h>

#include <QBuffer>
#include <QByteArray>
#include <QMenu>
#include <QCursor>
#include <QColorDialog>
#include <QFileDialog>
#include <QInputDialog>
#include <QPushButton>
#include <QGLFormat>

#include <map>
#include <iostream>
#include <typeinfo>

//TODO: Statustips.
//TODO: windows menu button should launch the menu (in correct mode?).
//TODO: detectorviewbuttons (+others) in menu so hidden control modes has access to everything!
//TODO: preserve spinning when going to next event (or when tour returns).

//____________________________________________________________________
class VP1ExaminerViewer::Imp {

public:

	Imp(VP1ExaminerViewer*tc,bool dvb)
: theclass(tc),
  takeTourButton(0),
  rotationMode(ZROT),
  actualSceneGraph(0),
  environmentNode(0),
  customtoureditor(0),
  customstereoeditor(0),
  popup_menu(0),
  popup_headLightAction(0),
  popup_antiAliasAction(0),
  popup_bgdColAction(0),
  popup_ambientLightAction(0),
  popup_focalLengthAction(0),
  popup_dumpSceneAction(0),
  popup_dumpSceneVRMLAction(0),
  popup_toSVGAction(0),
  popup_toEPSAction(0),
  popup_resetCameraAction(0),
  popup_hidedecorationsaction(0),
  popup_tourReturnToStartAction(0),
  popup_tourExecute(0),
  popup_tourStartEachEvent(0),
  popup_tourSpeedVerySlow(0),
  popup_tourSpeedSlow(0),
  popup_tourSpeedMedium(0),
  popup_tourSpeedFast(0),
  popup_tourSpeedVeryFast(0),
  popup_tourPartsVertex(0),
  popup_tourPartsInDet(0),
  popup_tourPartsCalo(0),
  popup_tourPartsMuon(0),
  popup_tourLoopOnce(0),
  popup_tourLoopTwice(0),
  popup_tourLoopThrice(0),
  popup_tourLoopForever(0),
  viewmenu_storecurrentview(0),
  viewmenu_deleteview(0),
  viewmenu_restoreview(0),
  viewmenu_zoomtoview(0),
  customtour_launcheditor(0),
  customtour_execute(0),
  stereo_launcheditor(0),
  action_movieenabled(0),
  action_moviewidth(0),
  action_movieheight(0),
  action_moviefps(0),
  action_movieoutdir(0),
  action_moviefadetocurrentview(0),
  stereo_offset_value(0.0),
  popup_focal_value_action(0),
  detectorViewButtons(dvb),
  animationSequencer(tc),
  tourLoopsForever(false),
  tourLoopsForeverSkipFirstFrame(false),
  signalcatcher(new VP1ExaminerViewer_SignalCatcher),
  isantialias(false),
  button_interact(0),
  button_examine(0),
  button_home(0),
  button_sethome(0),
  button_viewall(0),
  button_seek(0),
  button_togglecamera(0),
  sphere(0),
  decorationMenuRemoved(false),
  ambientLightPercentage(20),
  movieFrameFileNamePrefix("vp1_frame"),
  resetCamera_isPerspective(false)
{
		VP1Msg::messageVerbose("VP1ExaminerViewer::Imp() constructor");
		signalcatcher->m_d = this; init();

		// TEST
		// With this command, Coin does not clear the pixel-buffer,
		// so the previous (or background) image
		// is not removed before the new rendering.
		// theclass->setClearBeforeRender(FALSE, TRUE);
		// theclass->setClearBeforeRender(FALSE, FALSE);
		// theclass->setClearBeforeOverlayRender(FALSE);
}


	~Imp()
	{
		VP1Msg::messageVerbose("VP1ExaminerViewer::~Imp() destructor");
		if (actualSceneGraph)
			actualSceneGraph->unref();
		if (environmentNode)
			environmentNode->unref();
		if (customtoureditor)
			customtoureditor->deleteLater();
		if (customstereoeditor)
			customstereoeditor->deleteLater();
		delete popup_menu;
		delete signalcatcher;
		if (sphere)
			sphere->unref();
	}



	  enum REGION { VERTEX, INDET, CALO, MUON, FORWARDREGION };
	  QString toString(const REGION& r) {
	    switch (r) {
	    case VERTEX: return "VERTEX";
	    case INDET: return "INDET";
	    case FORWARDREGION: return "FORWARDREGION";
	    case CALO: return "CALO";
	    case MUON: return "MUON";
	    default: return "Unknown(ERROR)";
	    }
	  }

	VP1ExaminerViewer * theclass;

	enum VIEW { ASIDE, CSIDE, BARREL };
	std::map<QPushButton*,std::pair<REGION,VIEW> > detectorbuttons;
	QPushButton *takeTourButton; // * JFB

	enum ROTATIONMODE { XROT, ZROT };
	ROTATIONMODE rotationMode; //!< Which mode is left wheel in?


	QPushButton * addNewButton(QString text,QString tooltip,REGION region ,VIEW view,QWidget * tempparent, QString iconname="");
	void init();
	void detectorZoomButtonClicked(std::pair<REGION,VIEW>);
	void takeTourButtonClicked();          // * JFB
	void grabFocus();


	SoGroup * actualSceneGraph;
	SoEnvironment * environmentNode;




	bool ensureMenuInit();
	void updatePopupMenuStates();
	QByteArray customtoureditorState;
	VP1CustomTourEditor * customtoureditor;
	VP1CustomStereoEditor * customstereoeditor;
	QMenu * popup_menu;
	QAction* popup_headLightAction;
	QAction* popup_antiAliasAction;
	QAction* popup_bgdColAction;
	QAction* popup_ambientLightAction;
	QAction* popup_focalLengthAction;
	QAction* popup_dumpSceneAction;
	QAction* popup_dumpSceneVRMLAction;
	QAction* popup_toSVGAction;
	QAction* popup_toEPSAction;
	QAction* popup_resetCameraAction;
	QAction* popup_hidedecorationsaction;
	QList<QAction*> popup_transptype_actions;
	QList<QAction*> popup_drawstyle_still_actions;
	QList<QAction*> popup_drawstyle_interactive_actions;
	QAction* popup_tourReturnToStartAction;
	QAction* popup_tourExecute;
	QAction* popup_tourStartEachEvent;
	QAction* popup_tourSpeedVerySlow;
	QAction* popup_tourSpeedSlow;
	QAction* popup_tourSpeedMedium;
	QAction* popup_tourSpeedFast;
	QAction* popup_tourSpeedVeryFast;
	QAction* popup_tourPartsVertex;
	QAction* popup_tourPartsInDet;
	QAction* popup_tourPartsCalo;
	QAction* popup_tourPartsMuon;
	QAction* popup_tourLoopOnce;
	QAction* popup_tourLoopTwice;
	QAction* popup_tourLoopThrice;
	QAction* popup_tourLoopForever;
	QMenu * viewmenu_storecurrentview;
	QMenu * viewmenu_deleteview;
	QMenu * viewmenu_restoreview;
	QMenu * viewmenu_zoomtoview;
	QAction * customtour_launcheditor;
	QAction * customtour_execute;
	QAction* stereo_launcheditor;
	QAction * action_movieenabled;
	QAction * action_moviewidth;
	QAction * action_movieheight;
	QAction * action_moviefps;
	QAction * action_movieoutdir;
	QAction * action_moviefadetocurrentview;
	// stereo view
	float stereo_offset_value;
	QAction* popup_focal_value_action;
//	QList<QAction*> popup_stereo_offset_actions;
//	QList<QAction*> popup_stereo_type_actions;
//	QList<QAction*> popup_stereo_anaglyph_actions;
//	QList<QAction*> popup_stereo_anaglyph_actions_camera;
//	QMenu * stereo_set_anaglyph_menu;
//	QMenu * stereo_set_stereo_camera_view_menu;
//	QAction* popup_stereo_offset_value_action;
//	QAction* popup_stereo_offset_value_action_camera;
//	QAction* popup_stereo_balance_value_action_camera;


	void updateEnvironmentNode() {
		if (environmentNode) {
			int al = theclass->ambientLight();
			environmentNode->ambientIntensity = (al==0?0.0f:(al==100?1.0f:al/100.0f));
		}
	}


	bool detectorViewButtons;
	AnimationSequencer animationSequencer;
	bool tourLoopsForever;
	bool tourLoopsForeverSkipFirstFrame;
	void applyMovieSettingsToAnimationSequencer();
	bool updateAnimationSequence();//Returns false if nothing is to be animated (i.e. no regions selected)
	VP1ExaminerViewer_SignalCatcher * signalcatcher;
	bool isantialias;
	QPushButton * button_interact;
	QPushButton * button_examine;
	QPushButton * button_home;
	QPushButton * button_sethome;
	QPushButton * button_viewall;
	QPushButton * button_seek;
	QPushButton * button_togglecamera;
	SoSphere * sphere;
	SoSphere * getRegionSphere(REGION,bool perspective);

	bool decorationMenuRemoved;

	float rotZWheelMotion(float value, float oldvalue);
	float rotXWheelMotion(float value, float oldvalue);
	void rotateCamera(SoCamera * cam,const SbVec3f & aroundaxis,const float delta);
	static int drawStyleToInt(SoQtViewer::DrawStyle);
	static SoQtViewer::DrawStyle intToDrawStyle(int);


	void updateAmbientLightText() {
		if (popup_ambientLightAction)
			popup_ambientLightAction->setText("Change ambient &light [current "+QString::number(ambientLightPercentage)+"%]");
	}
	int ambientLightPercentage;


	QString movieFrameFileNamePrefix;

	void updateMovieMenuVisuals();

	void aboutToShowMenu(QMenu *);

	QString lastDumpFile;
	QString lastSVGFile;
	QString lastEPSFile;
	bool resetCamera_isPerspective;
	QByteArray resetCamera_state;

	class StoredView {
	public:
		StoredView(QByteArray camState, bool camPerspective, QPixmap snapShot, QString name)
	: m_camState(camState), m_camPerspective(camPerspective), m_snapShot(snapShot), m_name(name) {}
		StoredView(QByteArray persistifiedState);
		QString name() const { return m_name; }
		QByteArray camState() const { return m_camState; }
		bool camStateIsPerspective() const { return m_camPerspective; }
		QPixmap snapShot() const { return m_snapShot; }
		QByteArray persistifiedState() const;
		QIcon icon() const {
			if (m_cachedIcon.isNull())
				m_cachedIcon = QIcon(m_snapShot);
			return m_cachedIcon;
		}
		bool isValid() { return !m_name.isEmpty()&&!m_camState.isEmpty()&&!m_snapShot.isNull(); }


	private:
		QByteArray m_camState;
		bool m_camPerspective;
		QPixmap m_snapShot;//FIXME: Update this whenever we have just "restored view"
		QString m_name;
		mutable QIcon m_cachedIcon;
	};

	bool fitsCurrentCamType(const StoredView& sv) { return sv.camStateIsPerspective()==theclass->currentCamIsPerspective(); }

	QList<StoredView> storedViews;
	void storedViewsChanged() {
		if (viewmenu_deleteview)
			viewmenu_deleteview->setEnabled(!storedViews.isEmpty());
		if (viewmenu_restoreview)
			viewmenu_restoreview->setEnabled(!storedViews.isEmpty());
		if (viewmenu_zoomtoview)
			viewmenu_zoomtoview->setEnabled(!storedViews.isEmpty());
	}
	QList<QAction*> storeViewActions;
	QList<QAction*> restoreViewActions;
	QList<QAction*> deleteViewActions;
	QList<QAction*> zoomToViewActions;
	QString firstAvailableStoredViewName() {
		const bool perspective(theclass->currentCamIsPerspective());
		int i(1);
		while (true) {
			QString n = QString(perspective?"Perspective":"Orthographic")+"View"+QString::number(i++);
			bool ok(true);
			foreach(StoredView sv, storedViews) {
				if (sv.name()==n) {
					ok = false;
					break;
				}
			}
			if (ok)
				return n;
		}
	}

	///////////////////////////////////////////////////////////////////////////////////
	//    For persistification, etc. of draw styles (possibly move to util class)    //
	///////////////////////////////////////////////////////////////////////////////////
	static QList<SoQtViewer::DrawStyle> getAllViewerDrawStyles();
	static int viewerDrawStyleToInt( SoQtViewer::DrawStyle );//Returns -1 if unknown.
	static SoQtViewer::DrawStyle intToViewerDrawStyle( int );//Return VIEW_AS_IS if unknown;
	static QString viewerDrawStyle2PrettyString( SoQtViewer::DrawStyle );//Returns "" if unknown.
	// Stereo view
		static QList<SoQtViewer::StereoType> getAllStereoViewTypes();
		static int viewerStereoTypeToInt( SoQtViewer::StereoType );//Returns -1 if unknown.
		static SoQtViewer::StereoType intToViewerStereoType( int );//Return STEREO_NONE if unknown;
		static QString viewerStereoType2PrettyString( SoQtViewer::StereoType );//Returns "" if unknown.



};




//____________________________________________________________________
QByteArray VP1ExaminerViewer::Imp::StoredView::persistifiedState() const
{
	VP1Msg::messageVerbose("persistifiedState()");

	// ===> Setup stream writing to a byteArray:
	QByteArray byteArray;
	QBuffer buffer(&byteArray);
	buffer.open(QIODevice::WriteOnly);
	QDataStream out(&buffer);

	// ===> Write Data:
	out << (qint32)0;//version
	out << m_name;
	out << m_camState;
	out << m_camPerspective;
	out << m_snapShot;

	// ===> Finish up:
	buffer.close();
	return byteArray;
}

//____________________________________________________________________
VP1ExaminerViewer::Imp::StoredView::StoredView(QByteArray persistifiedState)
: m_camPerspective(true)
{
	VP1Msg::messageVerbose("StoredView()");

	// ===> Setup stream for getting the contents of the byteArray:
	QBuffer buffer(&persistifiedState);
	buffer.open(QIODevice::ReadOnly);
	QDataStream state(&buffer);
	// ===> Check version and pass on state info to base class:
	qint32 version;
	state >> version;
	if (version!=0) {
		VP1Msg::messageDebug("VP1ExaminerViewer Warning: "
				"Attempt to depersistify stored view ignored due to bad version!");
		return;
	}
	// ===> Decode the state info:
	state >> m_name;
	state >> m_camState;
	state >> m_camPerspective;
	state >> m_snapShot;
	if (!buffer.atEnd())
		m_name = "";//To make isValid() return false;
	// ===> Finish up:
	buffer.close();
}



//____________________________________________________________________
/**
 * tune the camera clipping planes
 */

//  N.B.
//  this code has been taken and adapted from CMSSW:
//  http://cmssw.cvs.cern.ch/cgi-bin/cmssw.cgi/CMSSW/ISpy/Client/src/ISpy3DView.cc?view=co
//
void debugCameraClipPlanes(void * data, const SbVec2f & nearfar)
{
	SoCamera *camera = ((VP1ExaminerViewer *) data)->getCamera();
	SoNode *scenegraph = ((VP1ExaminerViewer *) data)->getSceneGraph();

	SbVec3f pos = camera->position.getValue();

	SoSearchAction action;
	SbBool oldsearch = SoBaseKit::isSearchingChildren();
	SoBaseKit::setSearchingChildren(TRUE);

	action.setSearchingAll(true);
	action.setType(SoCamera::getClassTypeId());
	action.setInterest(SoSearchAction::ALL);
	action.apply(scenegraph);

	SoBaseKit::setSearchingChildren(oldsearch);

	SoPathList &cameras = action.getPaths();

	for (int i = 0, e = cameras.getLength(); i != e; ++i)
		std::cerr << "Camera #" << i << " = " << (void *) cameras[i]->getTail() << "(" << typeid(*cameras[i]->getTail()).name() << ")\n";

	std::cerr << "Calculated clip-planes. Near: " << nearfar[0] << ". Far: " << nearfar[1] << "\n"
			<< "Current camera clip-planes. Near: " << camera->nearDistance.getValue() << ", Far: " << camera->farDistance.getValue() << "\n"
			<< "Camera ptr: " << (void *) camera << "\n"
			<< "Camera name: " << camera->getName() << "\n"
			<< "Camera type: " << typeid(*camera).name() << "\n"
			<< "Camera position:(" << pos[0] << ", " << pos[1] << ", " << pos[2] << ")\n"
			<< "Number of cameras in the scene: " << cameras.getLength() << "\n"
			<< "Focal distance: " << camera->focalDistance.getValue() << std::endl;
}

//____________________________________________________________________
/**
 * set the clipping strategy and fix the clipping
 */

//  N.B.
//  this code has been taken and adapted from CMSSW:
//  http://cmssw.cvs.cern.ch/cgi-bin/cmssw.cgi/CMSSW/ISpy/Client/src/ISpy3DView.cc?view=co
//
SbVec2f fixedDistanceClipPlanesCB(void * data, const SbVec2f & nearfar)
{
	SoCamera *camera = ((VP1ExaminerViewer *) data)->getCamera();
	if (0) debugCameraClipPlanes(data, nearfar);

	if (camera->nearDistance.getValue() != nearfar[0])
		camera->nearDistance = nearfar[0];
	if (camera->farDistance.getValue() != nearfar[1])
		camera->farDistance = nearfar[1];

	return nearfar;
}

//____________________________________________________________________
VP1ExaminerViewer::VP1ExaminerViewer(QWidget * parent,
		bool detectorViewButtons,
		const char * name,
		SbBool embed,
		SoQtFullViewer::BuildFlag flag,
		SoQtViewer::Type type)
: SoQtExaminerViewer(parent,(name?name:"VP1ExaminerViewer"),embed,flag,type,false/*delay createViewerButtons call*/),
  m_d(new Imp(this,detectorViewButtons))
{
	VP1Msg::messageDebug("VP1ExaminerViewer::VP1ExaminerViewer()");
	// Explicitly trigger the construction of viewer decorations.
	QWidget * widget = buildWidget(getParentWidget());
	if (rightWheelLabel)
		rightWheelLabel->setVisible(false);//it will be shown again by the first setCameraType call
	setBaseWidget(widget);
	setLeftWheelString("Rotz");
	m_d->rotationMode=Imp::ZROT;
//	setRightWheelString("Zoom");
	setRightWheelString("Zoom test");
	leftWheel->setMinimumHeight(20);
	rightWheel->setMinimumHeight(20);


	/* set the clipping strategy and fix the clipping
	 *
	 *   N.B.
	 *   this code has been taken and adapted from CMSSW:
	 *   http://cmssw.cvs.cern.ch/cgi-bin/cmssw.cgi/CMSSW/ISpy/Client/src/ISpy3DView.cc?view=co
	 */
	setAutoClippingStrategy(CONSTANT_NEAR_PLANE, 0.9, fixedDistanceClipPlanesCB, this);

  // Let's build this now, otherwise there will be problems with making the connections later:
	m_d->customtoureditor = new VP1CustomTourEditor(this);
	QObject::connect(&(m_d->animationSequencer),SIGNAL(clipVolumePercentOfATLAS(double)),m_d->customtoureditor,SLOT(setClipVolumePercentOfATLAS(double)));
  VP1Controller::setCustomTourEditor(m_d->customtoureditor);
	m_d->customtoureditor->disableObjectWhenTourNotAvailable(m_d->customtour_execute);
	if (m_d->customtoureditorState!=QByteArray()) {
		m_d->customtoureditor->setState(m_d->customtoureditorState);
		m_d->customtoureditorState = QByteArray();
	}

	// test Ric
	VP1Msg::messageVerbose("is stereo: " + QString(isStereoViewing()) + " - offset: " + QString::number(getStereoOffsetSlot()) + " - type: " + QString::number(getStereoType()) );
}


// stereographic view methods
void VP1ExaminerViewer::setStereoOffsetSlot(float offset) {
	VP1Msg::messageDebug("VP1ExaminerViewer::setStereoOffsetSlot() - offset: " + QString::number(offset));
	SoQtExaminerViewer::setStereoOffset(offset);
}
float VP1ExaminerViewer::getStereoOffsetSlot() {
	return SoQtExaminerViewer::getStereoOffset();
}
SbBool VP1ExaminerViewer::setStereoTypeSlot(SoQtViewer::StereoType type) {
	VP1Msg::messageDebug("VP1ExaminerViewer::setStereoTypeSlot() - type: " + QString::number(type));
	return SoQtExaminerViewer::setStereoType(type);
}
SoQtViewer::StereoType VP1ExaminerViewer::getStereoTypeSlot(void) const {
	return SoQtExaminerViewer::getStereoType();
}
void VP1ExaminerViewer::setAnaglyphStereoColorMasksSlot(const SbBool left[3], const SbBool right[3]) {
	SoQtExaminerViewer::setAnaglyphStereoColorMasks(left, right);
}
void VP1ExaminerViewer::getAnaglyphStereoColorMasksSlot(SbBool left[3], SbBool right[3]) {
	SoQtExaminerViewer::getAnaglyphStereoColorMasks(left, right);
}




//____________________________________________________________________
int VP1ExaminerViewer::Imp::drawStyleToInt(SoQtViewer::DrawStyle ds) {
	switch (ds) {
	case VIEW_AS_IS: return 0;
	case VIEW_HIDDEN_LINE: return 1;
	case VIEW_NO_TEXTURE: return 2;
	case VIEW_LOW_COMPLEXITY: return 3;
	case VIEW_LINE: return 4;
	case VIEW_POINT: return 5;
	case VIEW_BBOX: return 6;
	case VIEW_LOW_RES_LINE: return 7;
	case VIEW_LOW_RES_POINT: return 8;
	case VIEW_SAME_AS_STILL: return 9;
	case VIEW_WIREFRAME_OVERLAY 	: return 10;
	default:
		VP1Msg::messageDebug("VP1ExaminerViewer::Imp::drawStyleToInt ERROR: Unknown draw style");
		return 0;
	}
}

//____________________________________________________________________
SoQtViewer::DrawStyle VP1ExaminerViewer::Imp::intToDrawStyle(int i) {
	switch (i) {
	case 0: return SoQtViewer::VIEW_AS_IS;
	case 1: return SoQtViewer::VIEW_HIDDEN_LINE;
	case 2: return SoQtViewer::VIEW_NO_TEXTURE;
	case 3: return SoQtViewer::VIEW_LOW_COMPLEXITY;
	case 4: return SoQtViewer::VIEW_LINE;
	case 5: return SoQtViewer::VIEW_POINT;
	case 6: return SoQtViewer::VIEW_BBOX;
	case 7: return SoQtViewer::VIEW_LOW_RES_LINE;
	case 8: return SoQtViewer::VIEW_LOW_RES_POINT;
	case 9: return SoQtViewer::VIEW_SAME_AS_STILL;
	case 10: return SoQtViewer::VIEW_WIREFRAME_OVERLAY;
	default:
		VP1Msg::messageDebug("VP1ExaminerViewer::Imp::intToDrawStyle ERROR: int out of range "+str(i));
		return SoQtViewer::VIEW_AS_IS;
	}
}

//____________________________________________________________________
QByteArray VP1ExaminerViewer::saveState()
{
	VP1Msg::messageVerbose("VP1ExaminerViewer::saveState");

	// ===> Setup stream writing to a byteArray:
	QByteArray byteArray;
	QBuffer buffer(&byteArray);
	buffer.open(QIODevice::WriteOnly);
	QDataStream out(&buffer);

	// ===> Write Data:
	//Version:
	out << (qint32)6; //version

	//Background color:
	QColor bgdcol(VP1QtInventorUtils::sbcol2qcol(getBackgroundColor()));
	out << bgdcol;
	VP1Msg::messageVerbose("saveState background color = "+str(bgdcol));

	//Render buffer:
	int ibuffer(0);
	if (getBufferingType()==BUFFER_SINGLE)
		ibuffer=1;
	else if (getBufferingType()==BUFFER_INTERACTIVE)
		ibuffer=2;
	out << ibuffer;
	VP1Msg::messageVerbose("saveState Render Buffer = ("+str(ibuffer)+")");

	//Camera type and parameters:
	bool isperspective(currentCamIsPerspective());
	out << isperspective;
	out << currentCameraState();
	VP1Msg::messageVerbose("saveState camera type = "+str(isperspective?"Perspective":"Orthographic"));

	//Misc:
	const bool isdeco(isDecoration()), isheadlight(isHeadlight()),isviewing(isViewing());
	out << isdeco;
	out << isheadlight;
	out << isviewing;
	out << m_d->decorationMenuRemoved;
	VP1Msg::messageVerbose("saveState (deco,headlight,viewing,nodecomenu) = ("
			+str(isdeco)+", "+str(isheadlight)+", "+str(isviewing)+", "+str(m_d->decorationMenuRemoved)+")");

	//Antialiasing state:
	out << m_d->isantialias;//version 6+
	VP1Msg::messageVerbose("saveState (isantialis)) = ("+str(m_d->isantialias)+")");
	//OLD (up to version 5):
	//   SbBool smoothing; int numPasses;
	//   getAntialiasing(smoothing, numPasses);
	//   out << smoothing;
	//   out << numPasses;
	//   VP1Msg::messageVerbose("saveState (smoothing,numPasses)) = ("+str(smoothing)+", "+str(numPasses)+")");

	//Draw style:
	int idrawstyle_still = Imp::drawStyleToInt(getDrawStyle(STILL));
	int idrawstyle_interactive = Imp::drawStyleToInt(getDrawStyle(INTERACTIVE));
	out << idrawstyle_still;
	out << idrawstyle_interactive;
	VP1Msg::messageVerbose("saveState DrawStyle (still,interactive)) = ("+str(idrawstyle_still)+", "+str(idrawstyle_interactive)+")");

	//Transparency type:
	int itransp = VP1QtInventorUtils::transparencyTypeToInt(getTransparencyType());
	out << itransp;
	VP1Msg::messageVerbose("saveState Transparency Type = ("+str(itransp)+")");

	/////////////////////////
	// Added for version 1 //
	/////////////////////////

	m_d->ensureMenuInit();
	out << m_d->popup_tourReturnToStartAction->isChecked();
	out << m_d->popup_tourStartEachEvent->isChecked();

	qint32 ispeed(0);//medium
	if (m_d->popup_tourSpeedVerySlow->isChecked()) ispeed = -2;
	else if (m_d->popup_tourSpeedSlow->isChecked()) ispeed = -1;
	else if (m_d->popup_tourSpeedFast->isChecked()) ispeed = 1;
	else if (m_d->popup_tourSpeedVeryFast->isChecked()) ispeed = 2;
	out << ispeed;

	out << m_d->popup_tourPartsVertex->isChecked();
	out << m_d->popup_tourPartsInDet->isChecked();
	out << m_d->popup_tourPartsCalo->isChecked();
	out << m_d->popup_tourPartsMuon->isChecked();

	qint32 iloop(1);
	if (m_d->popup_tourLoopTwice->isChecked()) iloop = 2;
	else if (m_d->popup_tourLoopThrice->isChecked()) iloop = 3;
	else if (m_d->popup_tourLoopForever->isChecked()) iloop = 999;
	out << iloop;

	/////////////////////////
	// Added for version 2 //
	/////////////////////////
	out << m_d->resetCamera_isPerspective;
	out << m_d->resetCamera_state;

	/////////////////////////
	// Added for version 3 //
	/////////////////////////

	QList<QByteArray> persistifiedViews;
	foreach(Imp::StoredView sv, m_d->storedViews)
	persistifiedViews << sv.persistifiedState();
	out << persistifiedViews;

	/////////////////////////
	// Added for version 4 //
	/////////////////////////

	out << m_d->ambientLightPercentage;

	/////////////////////////
	// Added for version 5 //
	/////////////////////////

	out << (m_d->customtoureditor ? m_d->customtoureditor->state() : QByteArray());

	// ===> Finish up:
	buffer.close();
	return byteArray;

}


//____________________________________________________________________
void VP1ExaminerViewer::restoreFromState(QByteArray ba_state)
{
	VP1Msg::messageVerbose("VP1ExaminerViewer::restoreFromState");

	// ===> Setup stream for getting the contents of the byteArray:
	QBuffer buffer(&ba_state);
	buffer.open(QIODevice::ReadOnly);
	QDataStream state(&buffer);
	// ===> Check version and pass on state info to base class:
	qint32 version;
	state >> version;
	if (version<0||version>6) {
		VP1Msg::messageDebug("VP1ExaminerViewer Warning: Input state data is in wrong format - ignoring!");
		return;
	}
	// ===> Decode the state info:

	//Background color:
	QColor bgdcol;
	state >> bgdcol;
	if (bgdcol.isValid())
		setBackgroundColor(VP1QtInventorUtils::qcol2sbcol(bgdcol));
	VP1Msg::messageVerbose("restoreState background color = "+str(bgdcol));

	//Render buffer:
	int ibuffer;
	state >> ibuffer;
	if (ibuffer==1) setBufferingType(BUFFER_SINGLE);
	else if (ibuffer==2) setBufferingType(BUFFER_INTERACTIVE);
	else setBufferingType(BUFFER_DOUBLE);;
	VP1Msg::messageVerbose("restoreState Render Buffer = ("+str(ibuffer)+")");

	//camtype and camera parameters:
	bool isperspective;
	state >> isperspective;
	if (isperspective != currentCamIsPerspective())
		toggleCameraType();
	QByteArray ba_cam;
	state>>ba_cam;
	if (getCamera()&&ba_cam!=QByteArray())
		VP1QtInventorUtils::deserializeSoCameraParameters(ba_cam,*(getCamera()));//Fixme: Check return value?
	VP1Msg::messageVerbose("restoreState camera type = "+str(isperspective?"Perspective":"Orthographic"));

	//misc:
	bool isdeco, isheadlight, isviewing, decoremoved;
	state >> isdeco; if (isdeco!=isDecoration()) setDecoration(isdeco);
	state >> isheadlight; if (isheadlight!=isHeadlight()) setHeadlight(isheadlight);
	state >> isviewing; if (isviewing!=isViewing()) setViewing(isviewing);
	state >> decoremoved; if (decoremoved) removeDecorationMenuOption();
	VP1Msg::messageVerbose("saveState (deco,headlight,viewing,nodecomenu) = ("
			+str(isdeco)+", "+str(isheadlight)+", "+str(isviewing)+", "+str(decoremoved)+")");

	//Antialiasing state:
	if (version<=5) {
		SbBool smoothing; int numPasses;
		state >> smoothing;
		state >> numPasses;
		m_d->isantialias=smoothing;
	}
	if (version>=6) {
		state >> m_d->isantialias;
	}
	setAntiAlias(m_d->isantialias);
	VP1Msg::messageVerbose("restoreState (isantialias)) = ("+str(m_d->isantialias)+")");
	//   getAntialiasing(current_smoothing, current_numPasses);
	//   state >> smoothing;
	//   state >> numPasses;
	//   if (numPasses<9999&&(current_smoothing!=smoothing||current_numPasses!=numPasses))
	//     setAntialiasing(smoothing,numPasses);
	//   VP1Msg::messageVerbose("restoreState (smoothing,numPasses)) = ("+str(smoothing)+", "+str(numPasses)+")");

	//Draw style:
	int idrawstyle_still, idrawstyle_interactive;
	state >> idrawstyle_still;
	state >> idrawstyle_interactive;
	setDrawStyle(STILL,Imp::intToDrawStyle(idrawstyle_still));
	setDrawStyle(INTERACTIVE,Imp::intToDrawStyle(idrawstyle_interactive));
	VP1Msg::messageVerbose("restoreState DrawStyle (still,interactive)) = ("+str(idrawstyle_still)+", "+str(idrawstyle_interactive)+")");

	//Transparency type:
	int itransp;
	state >> itransp;
	setTransparencyType(VP1QtInventorUtils::intToTransparencyType(itransp));
	VP1Msg::messageVerbose("restoreState Transparency Type = ("+str(itransp)+")");

	if (version>=1) {

		m_d->ensureMenuInit();
		bool b;
		state >> b; m_d->popup_tourReturnToStartAction->setChecked(b);
		state >> b; m_d->popup_tourStartEachEvent->setChecked(b);

		qint32 ispeed;
		state >> ispeed;
		if (ispeed==-2) m_d->popup_tourSpeedVerySlow->setChecked(true);
		else if (ispeed==-1) m_d->popup_tourSpeedSlow->setChecked(true);
		else if (ispeed==1) m_d->popup_tourSpeedFast->setChecked(true);
		else if (ispeed==2) m_d->popup_tourSpeedVeryFast->setChecked(true);

		state >> b; m_d->popup_tourPartsVertex->setChecked(b);
		state >> b; m_d->popup_tourPartsInDet->setChecked(b);
		state >> b; m_d->popup_tourPartsCalo->setChecked(b);
		state >> b; m_d->popup_tourPartsMuon->setChecked(b);

		qint32 iloop;
		state >> iloop;
		if (iloop==2) m_d->popup_tourLoopTwice->setChecked(true);
		else if (iloop==3) m_d->popup_tourLoopThrice->setChecked(true);
		else if (iloop==999) m_d->popup_tourLoopForever->setChecked(true);

	}

	if (version>=2) {
		state >> m_d->resetCamera_isPerspective;
		state >> m_d->resetCamera_state;
		if (m_d->popup_resetCameraAction) {
			bool v(m_d->resetCamera_state!=QByteArray());
			if (m_d->popup_resetCameraAction->isVisible()!=v)
				m_d->popup_resetCameraAction->setVisible(v);
		}
	}
	if (version>=3) {
		m_d->storedViews.clear();
		QList<QByteArray> persistifiedViews;
		state >> persistifiedViews;
		foreach(QByteArray ba_pv, persistifiedViews) {
			Imp::StoredView sv(ba_pv);
			if (sv.isValid())
				m_d->storedViews << sv;
		}
		m_d->storedViewsChanged();
	}

	if (version>=4)
		state >> m_d->ambientLightPercentage;

	if (version>=5) {
		QByteArray ba;
		state >> ba;
		if (ba!=QByteArray()) {
			if (!m_d->customtoureditor)
				m_d->customtoureditorState = ba;
			else
				m_d->customtoureditor->setState(ba);
		}
	}

	m_d->updateEnvironmentNode();
	m_d->updateAmbientLightText();

	// ===> Finish up:
			buffer.close();
}


//____________________________________________________________________
VP1ExaminerViewer::~VP1ExaminerViewer()
{
#if SOQT_MAJOR_VERSION <= 1 && SOQT_MINOR_VERSION <= 4 && SOQT_MICRO_VERSION <= 1
	//Fix bug in SoQt, in which the menu does not get deleted (reported and fixed upstream after SoQt 1.4.1)
	delete prefmenu;
#endif
	delete m_d;
	SoQtExaminerViewer::setSceneGraph(0);
}

//____________________________________________________________________
void VP1ExaminerViewer::createViewerButtons(QWidget * parent, SbPList * buttonlist)
{
	VP1Msg::messageVerbose("VP1ExaminerViewer::createViewerButtons");

	SoQtExaminerViewer::createViewerButtons(parent,buttonlist);
	//buttonlist holds void pointers to pushbuttons

	if (buttonlist->getLength()==7) {
		//Get pointers:
		m_d->button_interact = static_cast<QPushButton*>(buttonlist->get(0));
		m_d->button_examine = static_cast<QPushButton*>(buttonlist->get(1));
		m_d->button_home = static_cast<QPushButton*>(buttonlist->get(2));
		m_d->button_sethome = static_cast<QPushButton*>(buttonlist->get(3));
		m_d->button_viewall = static_cast<QPushButton*>(buttonlist->get(4));
		m_d->button_seek = static_cast<QPushButton*>(buttonlist->get(5));
		m_d->button_togglecamera = static_cast<QPushButton*>(buttonlist->get(6));
		//Other stuff? Connections? Change pixmaps?
		m_d->button_interact->setToolTip("Pick mode (ESC/M toggles). Use this in order to select objects.");
		m_d->button_examine->setToolTip("Navigation mode (ESC/M toggles). Use to ROTATE (left click), ZOOM (wheel or SHIFT+CTRL+left click) or PAN (middle click or SHIFT+left click or CTRL+left click).");
		m_d->button_home->setToolTip("Change view to home view");
		m_d->button_sethome->setToolTip("Store current view as new home");
		m_d->button_viewall->setToolTip("View all objects currently displayed (V)");
		m_d->button_seek->setToolTip("Seek to point (S). Sets cameras rotation centre to the clicked point and zooms towards it.");
		m_d->button_togglecamera->setToolTip("Toggle (C) camera between perspective (P) and orthographic (O) mode.");
		//These are just confusing anyway:
		m_d->button_home->setVisible(false);
		m_d->button_sethome->setVisible(false);
	} else {
		VP1Msg::message("VP1ExaminerViewer::createViewerButtons ERROR: Did not get list of exactly 7 buttons from base.");
	}
}

//____________________________________________________________________
QPushButton * VP1ExaminerViewer::Imp::addNewButton(QString text,QString tooltip,REGION region ,VIEW view,QWidget * tempparent, QString iconname)
{
	VP1Msg::messageVerbose("VP1ExaminerViewer::Imp::addNewButton()");

	QPushButton * button = new QPushButton(tempparent);
	if (iconname.isEmpty()) {
		button->setText(text);
	} else {
		button->setIcon( QIcon(iconname) );
	}
	button->setToolTip(tooltip);
	detectorbuttons[button] = std::make_pair(region,view);
	button->setFocusPolicy(Qt::NoFocus);
	//  button->setIconSize(QSize(24, 24));
	//  button->setFixedSize(30, );
	QObject::connect(button,SIGNAL(clicked()),signalcatcher,SLOT(catchSignal()));
	theclass->addAppPushButton(button);
	return button;
}

//____________________________________________________________________
bool VP1ExaminerViewer::Imp::updateAnimationSequence()
{
	VP1Msg::messageVerbose("VP1ExaminerViewer::Imp::updateAnimationSequence()");
	animationSequencer.sequence().clearAllFrames();
	ensureMenuInit();

	//Speed:
	double steptime=3;//seconds (fixme. Also, fix number of loops... Also, calculate total time and display in speed menu...
	if (popup_tourSpeedVerySlow->isChecked())
		steptime *= 3;
	else if (popup_tourSpeedSlow->isChecked())
		steptime *= 1.5;
	else if (popup_tourSpeedFast->isChecked())
		steptime /= 1.5;
	else if (popup_tourSpeedVeryFast->isChecked())
		steptime /= 3;

	//cycles:
	tourLoopsForever = popup_tourLoopForever->isChecked();
	int nloops(1);//define number of loops
	if (popup_tourLoopTwice->isChecked())
		nloops = 2;
	else if (popup_tourLoopThrice->isChecked())
		nloops = 3;

	int nregions(0);
	tourLoopsForeverSkipFirstFrame = false;
	double firstfact(action_movieenabled->isChecked()?0.0:0.25);
	AnimationSequence::REGION firstRegion(AnimationSequence::MUON), latestRegion(AnimationSequence::MUON);
	bool first(true);
	for (int iloop = 0; iloop < nloops; ++iloop) {
		if (popup_tourPartsMuon->isChecked()) {
			AnimationSequence::REGION region=AnimationSequence::MUON;
			if (first||latestRegion!=region)
				animationSequencer.sequence().addFrame(region,  SbVec3f(sin(6*M_PI/6),  0,cos(6*M_PI/6)),  (first?firstfact:1.0)*steptime);
			animationSequencer.sequence().addFrame(region,  SbVec3f(sin(10*M_PI/6),  0,cos(10*M_PI/6)),  steptime);
			animationSequencer.sequence().addFrame(region,  SbVec3f(sin(2*M_PI/6),  0,cos(2*M_PI/6)),  steptime);
			animationSequencer.sequence().addFrame(region,  SbVec3f(sin(6*M_PI/6), 0,cos(6*M_PI/6)),  steptime);
			latestRegion=region;
			if (first)
				firstRegion = region;
			first=false;
			if (iloop==0)
				++nregions;
		}
		if (popup_tourPartsCalo->isChecked()) {
			AnimationSequence::REGION region=AnimationSequence::CALO;
			if (first||latestRegion!=region)
				animationSequencer.sequence().addFrame(region,  SbVec3f(sin(6*M_PI/6),  0,cos(6*M_PI/6)),  (first?firstfact:1.0)*steptime);
			animationSequencer.sequence().addFrame(region,  SbVec3f(sin(10*M_PI/6),  0,cos(10*M_PI/6)),  steptime);
			animationSequencer.sequence().addFrame(region,  SbVec3f(sin(2*M_PI/6),  0,cos(2*M_PI/6)),  steptime);
			animationSequencer.sequence().addFrame(region,  SbVec3f(sin(6*M_PI/6), 0,cos(6*M_PI/6)),  steptime);
			latestRegion=region;
			if (first)
				firstRegion = region;
			first=false;
			if (iloop==0)
				++nregions;
		}
		if (popup_tourPartsInDet->isChecked()) {
			AnimationSequence::REGION region=AnimationSequence::INDET;
			if (first||latestRegion!=region)
				animationSequencer.sequence().addFrame(region,  SbVec3f(sin(6*M_PI/6),  0,cos(6*M_PI/6)),  (first?firstfact:1.0)*steptime);
			animationSequencer.sequence().addFrame(region,  SbVec3f(sin(10*M_PI/6),  0,cos(10*M_PI/6)),  steptime);
			animationSequencer.sequence().addFrame(region,  SbVec3f(sin(2*M_PI/6),  0,cos(2*M_PI/6)),  steptime);
			animationSequencer.sequence().addFrame(region,  SbVec3f(sin(6*M_PI/6), 0,cos(6*M_PI/6)),  steptime);
			latestRegion=region;
			if (first)
				firstRegion = region;
			first=false;
			if (iloop==0)
				++nregions;
		}
		if (popup_tourPartsVertex->isChecked()) {
			AnimationSequence::REGION region=AnimationSequence::VERTEX;
			if (first||latestRegion!=region)
				animationSequencer.sequence().addFrame(region,  SbVec3f(sin(6*M_PI/6),  0,cos(6*M_PI/6)),  (first?firstfact:1.0)*steptime);
			animationSequencer.sequence().addFrame(region,  SbVec3f(sin(10*M_PI/6),  0,cos(10*M_PI/6)),  steptime);
			animationSequencer.sequence().addFrame(region,  SbVec3f(sin(2*M_PI/6),  0,cos(2*M_PI/6)),  steptime);
			animationSequencer.sequence().addFrame(region,  SbVec3f(sin(6*M_PI/6), 0,cos(6*M_PI/6)),  steptime);
			latestRegion=region;
			if (first)
				firstRegion = region;
			first=false;
			if (iloop==0)
				++nregions;
		}
		if (first)//Apparently nothing was enabled
				return false;
	}
	if (tourLoopsForever && nregions==1)
		tourLoopsForeverSkipFirstFrame = true;

	if (!tourLoopsForever&&latestRegion!=firstRegion)
		animationSequencer.sequence().addFrame(firstRegion,  SbVec3f(sin(6*M_PI/6),  0,cos(6*M_PI/6)),  steptime);
	if (firstfact>0.0&&!tourLoopsForever)
		animationSequencer.sequence().addFrame(theclass->currentCameraState(),firstfact*steptime);

	return true;
}


//____________________________________________________________________
void VP1ExaminerViewer::Imp::init()
{
	VP1Msg::messageVerbose("VP1ExaminerViewer::Imp::init");
	QWidget * tempparent = new QWidget();//Use this as temporary parent to
	//avoid the buttons temporarily
	//showing up as individual top
	//widgets.
	tempparent->setVisible(false);
	if (detectorViewButtons) {
		// addNewButton("VA","View vertex region from positive Z axis",VERTEX,ASIDE,tempparent);
		// addNewButton("VC","View vertex region from negative Z axis",VERTEX,CSIDE,tempparent);

		addNewButton("IA","View inner detector from positive Z axis",INDET,ASIDE,tempparent);
		addNewButton("IC","View inner detector from negative Z axis",INDET,CSIDE,tempparent);

		addNewButton("CA","View calorimeters from positive Z axis",CALO,ASIDE,tempparent);
		addNewButton("CC","View calorimeters from negative Z axis",CALO,CSIDE,tempparent);

		addNewButton("MA","View muon spectrometer from positive Z axis",MUON,ASIDE,tempparent);
		addNewButton("MC","View muon spectrometer from negative Z axis",MUON,CSIDE,tempparent);

		addNewButton("FA","View forward region from positive Z axis",FORWARDREGION,ASIDE,tempparent);
		addNewButton("FC","View forward region from negative Z axis",FORWARDREGION,CSIDE,tempparent);

		addNewButton("MB","View muon spectrometer from barrel",MUON,BARREL,tempparent, ":icons/icons/rphi.png");

		// This one is special:
		//addNewButton("XT", "Execute a tour of the detector",INDET, true, tempparent);
		{
			QPushButton *button = new QPushButton(tempparent);
			button->setText("XT");
			button->setToolTip("Execute a tour of the detector (configure in context menu)");
			button->setFocusPolicy(Qt::NoFocus);
			takeTourButton=button;
			QObject::connect(button,SIGNAL(clicked()), signalcatcher, SLOT(catchSignal()));
			theclass->addAppPushButton(button);
			QObject::connect(&animationSequencer,SIGNAL(animationFinishedSuccessfully()),signalcatcher,SLOT(catchSignal()));      
		}
	}
	QWidget * w_spacer = new QWidget(tempparent);
	QSizePolicy sp_spacer(w_spacer->sizePolicy());
	unsigned vertStretch = 99999;
	sp_spacer.setVerticalStretch(vertStretch);
	w_spacer->setSizePolicy(sp_spacer);
	theclass->addAppPushButton(w_spacer);

	tempparent->deleteLater();
}

//____________________________________________________________________
void VP1ExaminerViewer_SignalCatcher::catchSignal()
{
	if (!sender())
		return;
	if (sender()==&(m_d->animationSequencer)) {
		if (m_d->tourLoopsForever)
			m_d->animationSequencer.startAnimating(m_d->tourLoopsForeverSkipFirstFrame);
		return;
	}
	QPushButton* button = dynamic_cast<QPushButton*>(sender());
	if (button) {
		if (m_d->detectorbuttons.find(button)!=m_d->detectorbuttons.end())
			m_d->detectorZoomButtonClicked(m_d->detectorbuttons.find(button)->second);
		else if (button==m_d->takeTourButton)
			m_d->takeTourButtonClicked();
		return;
	}
	QMenu* menu = dynamic_cast<QMenu*>(sender());
	if (menu) {
		m_d->aboutToShowMenu(menu);
		return;
	}
	VP1Msg::messageDebug("VP1ExaminerViewer_SignalCatcher::catchSignal ERROR: Received unknown signal");
}

//____________________________________________________________________
void VP1ExaminerViewer::startTour()
{
	VP1Msg::messageVerbose("VP1ExaminerViewer::startTour()");
	if (m_d->detectorViewButtons)
		m_d->takeTourButtonClicked();
}

//____________________________________________________________________
bool VP1ExaminerViewer::startTourEachEvent() const
{
	VP1Msg::messageVerbose("VP1ExaminerViewer::startTourEachEvent()");
	return m_d->popup_tourStartEachEvent ? m_d->popup_tourStartEachEvent->isChecked() : false;
}

//____________________________________________________________________
SoSphere * VP1ExaminerViewer::Imp::getRegionSphere(REGION region,bool perspective)
{
  if (!sphere) {
    sphere = new SoSphere;
    sphere->ref();
  }
  double r(30);
  switch (region) {
  case VERTEX:
    VP1Msg::messageVerbose("set sphere dimensions for vertex");
    //r = perspective ? 0.5 : 0.5;
    r=0.5;
    break;
  case INDET:
    VP1Msg::messageVerbose("set sphere dimensions for indet");
    r = perspective ? 13 : 7;
    break;
  case CALO:
    VP1Msg::messageVerbose("set sphere dimensions for calo");
    r = perspective ? 35 : 27;
    break;
  case FORWARDREGION:
    VP1Msg::messageVerbose("set sphere dimensions for forward region");
    //r = perspective ? 600 : 600;
    r=600;
    break;
  case MUON:
  default:
    VP1Msg::messageVerbose("set sphere dimensions for muon");
    r = perspective ? 95 : 73;
    break;
  }
  sphere->radius  = r * 1000.0;
  return sphere;
}

//____________________________________________________________________
void VP1ExaminerViewer::Imp::grabFocus()
{
    VP1Msg::messageVerbose("VP1ExaminerViewer::Imp::grabFocus()");
	QWidget * w = theclass->getGLWidget();
	if (w)
		w->setFocus(Qt::OtherFocusReason);
}

//____________________________________________________________________
void VP1ExaminerViewer::Imp::applyMovieSettingsToAnimationSequencer()
{
	VP1Msg::messageVerbose("VP1ExaminerViewer::Imp::applyMovieSettingsToAnimationSequencer()");

	//Movie pars:
	if (action_movieenabled->isChecked()) {
		int width = action_moviewidth->data().toInt();
		int height = action_movieheight->data().toInt();
		int fps = action_moviefps->data().toInt();
		QString outdir = action_movieoutdir->data().toString();
		QDir().mkpath(outdir);
		animationSequencer.setMovie(true);
		animationSequencer.setMovieParameters(outdir,movieFrameFileNamePrefix,fps,width,height);
	} else {
		animationSequencer.setMovie(false);
	}
}

//____________________________________________________________________
void VP1ExaminerViewer::startCustomTour()
{
	VP1Msg::messageVerbose("startCustomTour begin.");

	if (!m_d->customtoureditor||!m_d->customtoureditor->tourAvailable())
		return;

	m_d->grabFocus();
	if (isAnimating())
		stopAnimating();
	bool jump(m_d->action_movieenabled->isChecked());
	if (currentCamIsPerspective()!=m_d->customtoureditor->tourIsPerspective()) {
		toggleCameraType();
		jump = true;
	}
	m_d->animationSequencer.sequence().clearAllFrames();
	m_d->customtoureditor->addTourToAnimationSequencer(m_d->animationSequencer,jump);
	m_d->applyMovieSettingsToAnimationSequencer();
	//Start animation:
	m_d->animationSequencer.startAnimating();
}

//____________________________________________________________________
void VP1ExaminerViewer::Imp::takeTourButtonClicked() {
	VP1Msg::messageVerbose("takeTourButtonClicked begin.");
	grabFocus();
	if (theclass->isAnimating())
		theclass->stopAnimating();
	if (updateAnimationSequence()) {
		applyMovieSettingsToAnimationSequencer();
		//animationSequencer
		animationSequencer.startAnimating();
	} else {
		VP1Msg::messageDebug("Aborting tour since no detector parts enabled.");
	}
	VP1Msg::messageVerbose("takeTourButtonClicked end.");
}

//____________________________________________________________________
void VP1ExaminerViewer::Imp::detectorZoomButtonClicked(std::pair<REGION,VIEW> p)
{
	grabFocus();

	VP1Msg::messageVerbose("detectorZoomButtonClicked region = "+toString(p.first)+", from "+QString(p.second +" Z axis") );

	SoNode * rootnode = theclass->getSceneGraph();
	if (!rootnode) {
		VP1Msg::messageDebug("VP1ExaminerViewer::Imp::detectorZoomButtonClicked WARNING: No scenegraph set. Ignoring.");
		return;
	}
	if ( ! ( rootnode->getTypeId().isDerivedFrom(SoGroup::getClassTypeId())) ) {
		VP1Msg::messageDebug("VP1ExaminerViewer::Imp::detectorZoomButtonClicked WARNING: Root node does not derive from SoGroup. Ignoring.");
		return;
	}
	if (theclass->currentCamIsPerspective()) {
		//Fix for bad camera (fixme: this doesn't really work... Perhaps let all detector buttons reset camera?):
		theclass->toggleCameraType();
		theclass->toggleCameraType();
	}
	SoCamera * camera = theclass->getCamera();
	if (!camera) {
		VP1Msg::messageDebug("VP1ExaminerViewer::Imp::detectorZoomButtonClicked WARNING: Could not get camera. Ignoring.");
		return;
	}
	rootnode->ref();
	camera->ref();

	SoGroup * root = static_cast<SoGroup*>(rootnode);

	//Get region:
	SoSphere * regionsphere = getRegionSphere(p.first,
			theclass->currentCamIsPerspective());
	//Get direction:
	int zDir=0;
	int xDir=0;
	switch (p.second){
	case ASIDE:
	{
		zDir=-1;
		rotationMode=ZROT;
		theclass->setLeftWheelString("Rotz");
		break;
	}
	case CSIDE:
	{
		zDir=1;
		rotationMode=ZROT;
		theclass->setLeftWheelString("Rotz");
		break;
	}
	case BARREL:
	{
		xDir=1;
		rotationMode=XROT;
		theclass->setLeftWheelString("Rotx");
	}
	}
	SbVec3f lookat(xDir,0,zDir), upvec(0,1,0);

	bool notifyenabled = root->enableNotify(false);

	root->insertChild(regionsphere,0);
	VP1Msg::messageVerbose("detectorZoomButtonClicked Initiating zoom.");
	if (theclass->isAnimating())
		theclass->stopAnimating();
	camera->unrefNoDelete();//Must be done before we start the zoom (to avoid an abort)
	//   if (resetCamera_state!=QByteArray())
	//     VP1CameraHelper::animatedZoomToCameraState( camera,root,resetCamera_state,1.0, true );
	//   else
	VP1CameraHelper::animatedZoomToSubTree(camera,root,regionsphere,1.0,100.0,100.0,0.1,lookat,upvec);

	root->removeChild(regionsphere);
	if (notifyenabled) {
		root->enableNotify(true);
		root->touch();
	}

	rootnode->unrefNoDelete();

	VP1Msg::messageVerbose("detectorZoomButtonClicked end.");
}



//____________________________________________________________________
void VP1ExaminerViewer::buildPopupMenu()
{
	//We don't actually use this popupmenu.

	// SoQtExaminerViewer::buildPopupMenu();
}

//____________________________________________________________________
void VP1ExaminerViewer::removeDecorationMenuOption()
{

	VP1Msg::messageVerbose("VP1ExaminerViewer::removeDecorationMenuOption()");
	if (m_d->decorationMenuRemoved || !prefmenu)
		return;
	m_d->decorationMenuRemoved = true;
	int id = prefmenu->getMenuItem("decoration");
	if (id!=-1)
		prefmenu->removeMenuItem(id);

}

//____________________________________________________________________
SbBool VP1ExaminerViewer::processSoEvent(const SoEvent * const evt )
{
    VP1Msg::messageDebug("VP1ExaminerViewer::processSoEvent()");
    std::cout << "event type: " << evt->getClassTypeId().getName() << " - " << evt->getTypeId().getName() << std::endl;

	if (evt->getTypeId().isDerivedFrom(SoKeyboardEvent::getClassTypeId())) {
		//We want to add a few shortcuts:
		// "A": View all
		// "P": Perspective camera
		// "O": Orthogonal camera
		// "C": Toggle camera mode
		// "M": Toggle view/selection mode.
		//  If "Q" then we do NOT pass it on to the base class (because that closes the top window!!)

		m_d->grabFocus(); //probably redundant since we got the event, but can't hurt.

		if (SO_KEY_PRESS_EVENT(evt,SoKeyboardEvent::V)) {
			viewAll();
			return true;//eat event
		}
		if (SO_KEY_PRESS_EVENT(evt,SoKeyboardEvent::Q))
			return false;//do not eat event, but do not pass through to base.
		if (SO_KEY_PRESS_EVENT(evt,SoKeyboardEvent::C)) {
			toggleCameraType();
			return true;//eat event
		}
		if (SO_KEY_PRESS_EVENT(evt,SoKeyboardEvent::P)) {
			if (!currentCamIsPerspective() )
				toggleCameraType();
			return true;//eat event
		}
		if (SO_KEY_PRESS_EVENT(evt,SoKeyboardEvent::O)) {
			if (currentCamIsPerspective())
				toggleCameraType();
			return true;//eat event
		}
		if (SO_KEY_PRESS_EVENT(evt,SoKeyboardEvent::M)) {
			setViewing(!isViewing());
			return true;//eat event
		}
		if (SO_KEY_PRESS_EVENT(evt,SoKeyboardEvent::A)) {
			setAntiAlias(!isAntiAlias());
			m_d->grabFocus();//Needed since the GL calls triggered when setting antialiasing makes us loose focus (we obviusly just had it).
			return true;//eat event
		}

		//NB: We could emit keypressed signal when keyboardevent and base
		//    class does not eat event.

	} else if (evt->getTypeId().isDerivedFrom(SoMouseButtonEvent::getClassTypeId())) {
		m_d->grabFocus();//Any click grabs focus:
		if (isViewing()) {//In viewing mode we open a popup menu on right clicks:
			const SoMouseButtonEvent * ev_mouse = static_cast<const SoMouseButtonEvent*>(evt);
			if ((ev_mouse->getButton() == SoMouseButtonEvent::BUTTON2/*right click*/)) {
				if (ev_mouse->getState() == SoButtonEvent::DOWN) {
					showPopupMenu();
				}
				return true;//eat all right-clicks in viewing mode.
			}
		}
	}

	return SoQtExaminerViewer::processSoEvent(evt);//pass event through
}

//____________________________________________________________________
void VP1ExaminerViewer::viewAll()
{
	VP1Msg::messageVerbose("VP1ExaminerViewer::viewAll()");
	m_d->grabFocus();
	if (currentCamIsPerspective()) {
		//Fix for bad camera:
		toggleCameraType();
		toggleCameraType();
		//Fixme: Instead make a reset camera followed by a 0 second "zoom" to correct orientation?
	}
	SoQtExaminerViewer::viewAll();

}

//____________________________________________________________________
void VP1ExaminerViewer::toggleCameraType()
{
	VP1Msg::messageVerbose("VP1ExaminerViewer::toggleCameraType()");
	m_d->grabFocus();
	SoQtExaminerViewer::toggleCameraType();
}

//____________________________________________________________________
void VP1ExaminerViewer::setCameraType(SoType type)
{
	VP1Msg::messageVerbose("VP1ExaminerViewer::setCameraType()");
	m_d->grabFocus();
	if (rightWheelLabel)
		rightWheelLabel->setUpdatesEnabled(false);
	SoQtExaminerViewer::setCameraType(type);
	setRightWheelString("Zoom");
	if (rightWheelLabel) {
		rightWheelLabel->setVisible(true);
		rightWheelLabel->setUpdatesEnabled(true);
	}

	// get default stereo values and set them as starting point for the stereo editor
	if (getCamera()) {
		stereo_offset_camera = getCamera()->getStereoAdjustment();
		stereo_parallax_camera = getCamera()->getBalanceAdjustment();
		stereo_offset_viewer = getStereoOffset();
	}
}

//____________________________________________________________________
void VP1ExaminerViewer::setSeekMode(SbBool enable)
{
	VP1Msg::messageVerbose("VP1ExaminerViewer::setSeekMode()");
	m_d->grabFocus();
	SoQtExaminerViewer::setSeekMode(enable);
}

//____________________________________________________________________
void VP1ExaminerViewer::setViewing(SbBool enable)
{
	VP1Msg::messageVerbose("VP1ExaminerViewer::setViewing()");
	m_d->grabFocus();
	SoQtExaminerViewer::setViewing(enable);
}

//____________________________________________________________________
void VP1ExaminerViewer::bottomWheelFinish()
{
	VP1Msg::messageVerbose("VP1ExaminerViewer::bottomWheelFinish()");
	m_d->grabFocus();
	SoQtExaminerViewer::bottomWheelFinish();
}

//____________________________________________________________________
void VP1ExaminerViewer::bottomWheelMotion(float val)
{
	VP1Msg::messageVerbose("VP1ExaminerViewer::bottomWheelMotion()");
	m_d->grabFocus();
	SoQtExaminerViewer::bottomWheelMotion(val);
}

//____________________________________________________________________
void VP1ExaminerViewer::bottomWheelStart()
{
	VP1Msg::messageVerbose("VP1ExaminerViewer::bottomWheelStart()");
	m_d->grabFocus();
	SoQtExaminerViewer::bottomWheelStart();
}

//____________________________________________________________________
void VP1ExaminerViewer::leftWheelFinish()
{
	m_d->grabFocus();
	SoQtExaminerViewer::leftWheelFinish();
}

//____________________________________________________________________
void VP1ExaminerViewer::leftWheelMotion(float val)
{
	m_d->grabFocus();

	if (isAnimating())
		stopAnimating();

	float newval = 0.0;
	if (m_d->rotationMode==Imp::XROT)
		newval = m_d->rotXWheelMotion(val, getLeftWheelValue());
	else
		newval = m_d->rotZWheelMotion(val, getLeftWheelValue());

	SoQtFullViewer::leftWheelMotion(newval);//NB: We bypass SoQtExaminerViewer implementation
}

//____________________________________________________________________
void VP1ExaminerViewer::leftWheelStart()
{
	m_d->grabFocus();
	SoQtExaminerViewer::leftWheelStart();
}

//____________________________________________________________________
void VP1ExaminerViewer::rightWheelFinish()
{
	m_d->grabFocus();
	SoQtExaminerViewer::rightWheelFinish();
}

//____________________________________________________________________
void VP1ExaminerViewer::rightWheelMotion(float val)
{
	m_d->grabFocus();
	SoQtExaminerViewer::rightWheelMotion(val);
}

//____________________________________________________________________
void VP1ExaminerViewer::rightWheelStart()
{
	m_d->grabFocus();
	SoQtExaminerViewer::rightWheelStart();
}

//____________________________________________________________________
float VP1ExaminerViewer::Imp::rotZWheelMotion(float value, float oldvalue)
{
	SoCamera * cam = theclass->getCamera();
	if (!cam)
		return 0.0f; // can happen for empty scenegraph

	cam->ref();
	rotateCamera(cam, SbVec3f(0, 0, -1), value - oldvalue);
	cam->unrefNoDelete();
	return value;
}

//____________________________________________________________________
float VP1ExaminerViewer::Imp::rotXWheelMotion(float value, float oldvalue)
{
	SoCamera * cam = theclass->getCamera();
	if (!cam)
		return 0.0f; // can happen for empty scenegraph

	cam->ref();
	rotateCamera(cam, SbVec3f(-1, 0, 0), value - oldvalue);
	cam->unrefNoDelete();
	return value;
}

//____________________________________________________________________
void VP1ExaminerViewer::Imp::rotateCamera(SoCamera * cam,
		const SbVec3f & aroundaxis,
		const float delta)
{
	const SbVec3f DEFAULTDIRECTION(0, 0, -1);
	const SbRotation currentorientation = cam->orientation.getValue();

	SbVec3f currentdir;
	currentorientation.multVec(DEFAULTDIRECTION, currentdir);

	const SbVec3f focalpoint = cam->position.getValue() +
			cam->focalDistance.getValue() * currentdir;

	// set new orientation
	cam->orientation = SbRotation(aroundaxis, delta) * currentorientation;

	SbVec3f newdir;
	cam->orientation.getValue().multVec(DEFAULTDIRECTION, newdir);
	cam->position = focalpoint - cam->focalDistance.getValue() * newdir;
}

//____________________________________________________________________
void VP1ExaminerViewer::setBufferingType(SoQtViewer::BufferType bt)
{
	SoQtExaminerViewer::setBufferingType(bt);
}

//____________________________________________________________________
void VP1ExaminerViewer::setAntialiasing(SbBool smoothing, int numPasses)
{
    VP1Msg::messageDebug("VP1ExaminerViewer::setAntialiasing()");

    SoQtExaminerViewer::setAntialiasing(smoothing, numPasses); // Needed for offscreen rendering (i.e. snapshots).

    // --- OLD AA method ---
    //	QGLWidget* qglw = (QGLWidget*)getGLWidget();
    //	QGLFormat fmt = qglw->format();
    //	fmt.setSampleBuffers(smoothing);
    //	fmt.setSamples(numPasses);
    //	qglw->setFormat(fmt);    // note: this is supposedly deprecated..
    //	qglw->makeCurrent();

    //    if(smoothing && numPasses > 1)
    //        glEnable(GL_MULTISAMPLE);
    //    else
    //        glDisable(GL_MULTISAMPLE);

    // --- NEW AA method (26Sep2017) ---
    if (smoothing) {
		VP1Msg::message("VP1ExaminerViewer: turning AA on.");

        VP1Msg::message("Sep 2017: AA is now done using a new technique so please let hn-atlas-vp1-help@cern.ch know of any problems.");
        //FIXME - remove above messages at some point? EJWM.

        if (getGLRenderAction()->isSmoothing() != smoothing)
                getGLRenderAction()->setSmoothing(smoothing); // --> quite ugly outcome!

        int buffers = 4;
        #if SOQT_MAJOR_VERSION > 1 || (SOQT_MAJOR_VERSION == 1 && SOQT_MINOR_VERSION >= 5)
            if (getSampleBuffers() != buffers)
                setSampleBuffers(buffers);
        #else
            if (buffers > 1)
                VP1Msg::message("Multisampling is not supported by SoQT < 1.5, this anti-aliasing mode is disabled");
        #endif
    }
    else {
		VP1Msg::message("VP1ExaminerViewer: turning AA off.");
        getGLRenderAction()->setSmoothing(smoothing);
        setSampleBuffers(0);
    }

    m_d->isantialias=smoothing;
}

//____________________________________________________________________
void VP1ExaminerViewer::setTransparencyType(SoGLRenderAction::TransparencyType t)
{
	SoQtExaminerViewer::setTransparencyType(t);
}

//____________________________________________________________________
void VP1ExaminerViewer::setDrawStyle(SoQtViewer::DrawType t, SoQtViewer::DrawStyle s)
{
	SoQtExaminerViewer::setDrawStyle(t,s);
}

//____________________________________________________________________
bool VP1ExaminerViewer::isAntiAlias() const
{
	return m_d->isantialias;
	//   SbBool smoothing; int numPasses;
	//   getAntialiasing(smoothing, numPasses);
	//   return smoothing&&numPasses>1;
}

//____________________________________________________________________
void VP1ExaminerViewer::setAntiAlias(bool b)
{
	m_d->isantialias=b;
	b ? setAntialiasing(true,4) : setAntialiasing(false,1);
    std::cout << "antiAliasing set." << std::endl;
}

//____________________________________________________________________
void VP1ExaminerViewer::resetCamera()
{
	VP1Msg::messageVerbose("VP1ExaminerViewer::resetCamera()");
	if (m_d->resetCamera_state==QByteArray())
		return;
	if (isAnimating())
		stopAnimating();
	if (m_d->resetCamera_isPerspective != (currentCamIsPerspective()))
		toggleCameraType();
	if (getCamera()&&m_d->resetCamera_state!=QByteArray())
		VP1QtInventorUtils::deserializeSoCameraParameters(m_d->resetCamera_state,*(getCamera()));//Fixme: Check return value?
}


//____________________________________________________________________
bool VP1ExaminerViewer::currentCamIsPerspective() const
{
	return getCameraType() == SoPerspectiveCamera::getClassTypeId();
}

//____________________________________________________________________
QByteArray VP1ExaminerViewer::currentCameraState() const
{
	SoCamera * cam(getCamera());
	return cam ? VP1QtInventorUtils::serializeSoCameraParameters(*cam) : QByteArray();
}

//____________________________________________________________________
QPixmap VP1ExaminerViewer::getSnapShotFromCamState(bool camStateIsPerspective, QByteArray camState,
		int width, int height, bool transp )
{
	SoCamera * cam = getCamera();
	if (!cam)
		return QPixmap();
	bool notifyenabled = cam->enableNotify(false);

	bool currentPersp(currentCamIsPerspective());
	QByteArray currentState(currentCameraState());
	if (currentPersp!=camStateIsPerspective)
		toggleCameraType();
	VP1QtInventorUtils::deserializeSoCameraParameters(camState,*(getCamera()));
	QPixmap pm = VP1QtInventorUtils::renderToPixmap(this, width, height,transp);
	if (currentPersp!=camStateIsPerspective)
		toggleCameraType();
	VP1QtInventorUtils::deserializeSoCameraParameters(currentState,*(getCamera()));

	if (notifyenabled) {
		cam->enableNotify(true);
		//We don't touch since we know that we didn't actually change anything: cam->touch();
	}
	return pm;
}

//____________________________________________________________________
void VP1ExaminerViewer::storeCameraParametersForReset()
{
	if (m_d->resetCamera_state!=QByteArray())
		return;
	//Camera type and parameters:
	m_d->resetCamera_isPerspective = (currentCamIsPerspective());
	m_d->resetCamera_state = currentCameraState();

	if (m_d->popup_resetCameraAction&&!m_d->popup_resetCameraAction->isVisible())
		m_d->popup_resetCameraAction->setVisible(true);
}

//____________________________________________________________________
void VP1ExaminerViewer::Imp::updateMovieMenuVisuals()
{
	VP1Msg::messageVerbose("VP1ExaminerViewer::Imp::updateMovieMenuVisuals()");

	ensureMenuInit();
	int width = action_moviewidth->data().toInt();
	int height = action_movieheight->data().toInt();
	int fps = action_moviefps->data().toInt();
	QString outdir = action_movieoutdir->data().toString();
	action_moviewidth->setText("Change output &width [current: "+QString::number(width)+"]");
	action_movieheight->setText("Change output &height [current: "+QString::number(height)+"]");
	action_moviefps->setText("Change output &FPS [current: "+QString::number(fps)+"]");
	action_movieoutdir->setText("Change output &dir [current: "+outdir+"]");

	bool c(action_movieenabled->isChecked());
	action_moviewidth->setEnabled(c);
	action_movieheight->setEnabled(c);
	action_moviefps->setEnabled(c);
	action_movieoutdir->setEnabled(c);

}

//____________________________________________________________________
bool VP1ExaminerViewer::Imp::ensureMenuInit()
{
	if (popup_menu)
		return true;
	QWidget * w = theclass->getWidget();
	if (!w)
		return false;
	popup_menu = new QMenu (w);

	popup_bgdColAction = popup_menu->addAction("&Background Colour");
	popup_antiAliasAction = popup_menu->addAction("&Anti aliasing [A]");
	popup_resetCameraAction = popup_menu->addAction("&Reset camera");

	if (detectorViewButtons) {
		//Tour - base
		QMenu * tourmenu = popup_menu->addMenu("&Tour");
		popup_tourStartEachEvent = tourmenu->addAction("Start tour on new event");
		popup_tourStartEachEvent->setCheckable(true);
		popup_tourReturnToStartAction = tourmenu->addAction("Tour ends at &original view");
		popup_tourReturnToStartAction->setCheckable(true);
		popup_tourReturnToStartAction->setVisible(false);//Until functionality actually implemented
		QMenu * tourspeedmenu = tourmenu->addMenu("&Speed");
		QMenu * tourpartsmenu = tourmenu->addMenu("&Parts");
		QMenu * tourloopmenu = tourmenu->addMenu("&Looping");
		popup_tourExecute = tourmenu->addAction("E&xecute");

		//Tour - speed:
		popup_tourSpeedVerySlow = tourspeedmenu->addAction("Very s&low");
		popup_tourSpeedSlow = tourspeedmenu->addAction("&Slow");
		popup_tourSpeedMedium = tourspeedmenu->addAction("&Medium");
		popup_tourSpeedFast = tourspeedmenu->addAction("&Fast");
		popup_tourSpeedVeryFast = tourspeedmenu->addAction("Very f&ast");
		popup_tourSpeedVerySlow->setCheckable(true);
		popup_tourSpeedSlow->setCheckable(true);
		popup_tourSpeedMedium->setCheckable(true);
		popup_tourSpeedFast->setCheckable(true);
		popup_tourSpeedVeryFast->setCheckable(true);
		QActionGroup * tour_speed_group = new QActionGroup(tourspeedmenu);
		tour_speed_group->addAction(popup_tourSpeedVerySlow);
		tour_speed_group->addAction(popup_tourSpeedSlow);
		tour_speed_group->addAction(popup_tourSpeedMedium);
		tour_speed_group->addAction(popup_tourSpeedFast);
		tour_speed_group->addAction(popup_tourSpeedVeryFast);
		popup_tourSpeedMedium->setChecked(true);

		//Tour - parts:
		popup_tourPartsVertex = tourpartsmenu->addAction("&Vertex region");
		popup_tourPartsInDet = tourpartsmenu->addAction("&Inner Detector");
		popup_tourPartsCalo = tourpartsmenu->addAction("&Calorimeters");
		popup_tourPartsMuon = tourpartsmenu->addAction("&Muon systems");
		popup_tourPartsVertex->setCheckable(true);
		popup_tourPartsInDet->setCheckable(true);
		popup_tourPartsCalo->setCheckable(true);
		popup_tourPartsMuon->setCheckable(true);
		popup_tourPartsInDet->setChecked(true);
		popup_tourPartsMuon->setChecked(true);

		//Tour - Looping:
		popup_tourLoopOnce = tourloopmenu->addAction("&Once");
		popup_tourLoopTwice = tourloopmenu->addAction("&Twice");
		popup_tourLoopThrice = tourloopmenu->addAction("T&hrice");
		popup_tourLoopForever = tourloopmenu->addAction("&Indefinitely");
		popup_tourLoopOnce->setCheckable(true);
		popup_tourLoopTwice->setCheckable(true);
		popup_tourLoopThrice->setCheckable(true);
		popup_tourLoopForever->setCheckable(true);
		QActionGroup * tour_loop_group = new QActionGroup(tourloopmenu);
		tour_loop_group->addAction(popup_tourLoopOnce);
		tour_loop_group->addAction(popup_tourLoopTwice);
		tour_loop_group->addAction(popup_tourLoopThrice);
		tour_loop_group->addAction(popup_tourLoopForever);
		popup_tourLoopOnce->setChecked(true);

	}

	QMenu * advancedmenu = popup_menu->addMenu("&More");

	popup_hidedecorationsaction = advancedmenu->addAction("Hide &controls");
	popup_headLightAction = advancedmenu->addAction("&Headlight");
	popup_ambientLightAction = advancedmenu->addAction("dummy");
	popup_dumpSceneAction = advancedmenu->addAction("Dump &scene to file");
	popup_dumpSceneVRMLAction = advancedmenu->addAction("Dump &scene to VRML file");
	popup_toSVGAction = advancedmenu->addAction("Produce SV&G image");
	popup_toEPSAction = advancedmenu->addAction("Produce &EPS image");

	if (detectorViewButtons) {
		//Custom views:
		QMenu * viewsmenu = advancedmenu->addMenu("Stored &views");
		viewmenu_zoomtoview = viewsmenu->addMenu("Animated &zoom to view");
		viewmenu_restoreview = viewsmenu->addMenu("&Restore view");
		viewmenu_storecurrentview = viewsmenu->addMenu("Store &current view");
		viewmenu_deleteview = viewsmenu->addMenu("&Delete view");
		QObject::connect(viewmenu_storecurrentview,SIGNAL(aboutToShow()),signalcatcher,SLOT(catchSignal()));
		QObject::connect(viewmenu_deleteview,SIGNAL(aboutToShow()),signalcatcher,SLOT(catchSignal()));
		QObject::connect(viewmenu_restoreview,SIGNAL(aboutToShow()),signalcatcher,SLOT(catchSignal()));
		QObject::connect(viewmenu_zoomtoview,SIGNAL(aboutToShow()),signalcatcher,SLOT(catchSignal()));
		storedViewsChanged();
	}

	if (detectorViewButtons) {
		//Custom tour:
		QMenu * customtourmenu = advancedmenu->addMenu("Custom &tour");
		customtour_launcheditor = customtourmenu->addAction("Launch &editor");
		customtour_execute = customtourmenu->addAction("E&xecute");
		customtour_execute->setEnabled(false);

		//Movies:
		QMenu * moviesmenu = advancedmenu->addMenu("&Movie settings");
		action_movieenabled = moviesmenu->addAction("&Enable movie output when executing tours (one image file per frame)");
		action_movieenabled->setCheckable(true);
		action_movieenabled->setChecked(false);
		action_moviewidth = moviesmenu->addAction("dummy");
		action_moviewidth->setData(1024);
		action_movieheight = moviesmenu->addAction("dummy");
		action_movieheight->setData(768);
		action_moviefps = moviesmenu->addAction("dummy");
		action_moviefps->setData(24);
		action_movieoutdir = moviesmenu->addAction("dummy");
		QString username=VP1QtUtils::environmentVariableValue("USER");
		action_movieoutdir->setData(username.isEmpty() ? "/tmp/vp1frames" : "/tmp/"+username+"/vp1frames");
		action_moviefadetocurrentview = moviesmenu->addAction("Fade last frame to current view (1s)");
		updateMovieMenuVisuals();
	}


	updateAmbientLightText();
	popup_headLightAction->setCheckable(true);
	popup_antiAliasAction->setCheckable(true);
	popup_hidedecorationsaction->setCheckable(true);


	//Draw styles sub menu:
	QMenu * drawstylemenu = advancedmenu->addMenu("&Draw styles");

	QMenu * drawstyle_still_menu = drawstylemenu->addMenu("&Still draw style");
	QMenu * drawstyle_interactive_menu = drawstylemenu->addMenu("&Interactive draw style");
	QMenu * drawstyle_transptype_menu = drawstylemenu->addMenu("&Transparency Type");

	//Drawstyles sub menus:
	QActionGroup * ds_still_group = new QActionGroup(drawstyle_still_menu);
	QActionGroup * ds_interactive_group = new QActionGroup(drawstyle_interactive_menu);
	foreach(SoQtViewer::DrawStyle ds, getAllViewerDrawStyles()) {
		int ids = viewerDrawStyleToInt(ds);
		QString pretty = viewerDrawStyle2PrettyString(ds);
		if (ds!=SoQtViewer::VIEW_SAME_AS_STILL) {
			//still menu:
			QAction * act = drawstyle_still_menu->addAction(pretty);
			act->setData(ids);
			popup_drawstyle_still_actions << act;
			ds_still_group->addAction(act);
			act->setCheckable(true);
		}
		if (ds!=SoQtViewer::VIEW_AS_IS) {
			//interactive menu:
			QAction * act = drawstyle_interactive_menu->addAction(pretty);
			act->setData(ids);
			popup_drawstyle_interactive_actions << act;
			ds_interactive_group->addAction(act);
			act->setCheckable(true);
		}
	}

	//Transparency type sub menu:
	QActionGroup * transptype_group = new QActionGroup(drawstyle_transptype_menu);
	foreach(SoGLRenderAction::TransparencyType type, VP1QtInventorUtils::getAllTransparencyTypes()) {
		QAction * act = drawstyle_transptype_menu->addAction(VP1QtInventorUtils::transparencyType2PrettyString(type));
		act->setData(VP1QtInventorUtils::transparencyTypeToInt(type));
		popup_transptype_actions << act;
		transptype_group->addAction(act);
		act->setCheckable(true);
	}


	//Stereo view sub menu:
	QMenu * stereoviewmenu_main = advancedmenu->addMenu("&Stereographic view");
	stereo_launcheditor = stereoviewmenu_main->addAction("Launch &editor");

	// focal length submenu
	popup_focal_value_action = advancedmenu->addAction("dummy"); // dummy text replaced here below
	SoCamera *camera = theclass->getCamera();
	float default_focal_camera = camera->focalDistance.getValue();
	popup_focal_value_action->setData(default_focal_camera);
	popup_focal_value_action->setText("Change camera FOCAL LENGTH [current: "+QString::number(default_focal_camera)+"]");

	// N.B.!! --> all the actions and menus here below are not needed anymore,
	//            because we implemented the new stereo editor

//	QMenu * stereoviewmenu = stereoviewmenu_main->addMenu("stereo menu - viewer");
//	QMenu * stereoviewmenu_camera = stereoviewmenu_main->addMenu("stereo menu - camera");


//	// STEREO settings - SoQtViewer version
//
//	QMenu * stereo_set_offset_menu = stereoviewmenu->addMenu("Set stereo &Offset");
//	popup_stereo_offset_value_action = stereoviewmenu->addAction("dummy"); // dummy text replaced here below
//	QMenu * stereo_set_type_menu = stereoviewmenu->addMenu("Set &Stereo type");
//	stereo_set_anaglyph_menu = stereoviewmenu->addMenu("Set &Anaglyph settings");


//	// build the Stereo Offset submenu
//	QActionGroup * stereo_set_offset_group = new QActionGroup(stereo_set_offset_menu);
//
//	QList<float> offset_values;
//	offset_values << 0 << 1000.00 << 5000.00 << 10000.00 << 20000.00;
//
//	foreach(float value, offset_values) {
//		QAction * act = stereo_set_offset_menu->addAction(QString::number(value));
//		act->setData(QString::number(value));
//		popup_stereo_offset_actions << act;
//		stereo_set_offset_group->addAction(act);
//		act->setCheckable(true);
//	}
//
//
//
//	// an action to change the let the user change the stereo offset by entering a double
//	float default_offset = 0.1;
//	popup_stereo_offset_value_action->setData(default_offset);
//	popup_stereo_offset_value_action->setText("Change STEREO offset [current: "+QString::number(default_offset)+"]");
//
//
//	// build the Stereo Type submenu
//	QActionGroup * stereo_set_type_group = new QActionGroup(stereoviewmenu);
//
//	QList<SoQtViewer::StereoType> stereo_type_values;
//	stereo_type_values << SoQtViewer::STEREO_NONE << SoQtViewer::STEREO_ANAGLYPH;
//
//	foreach(SoQtViewer::StereoType value, getAllStereoViewTypes() ) {
//		QAction * act = stereo_set_type_menu->addAction(viewerStereoType2PrettyString(value));
//		act->setData( viewerStereoTypeToInt(value) );
//		popup_stereo_type_actions << act;
//		stereo_set_type_group->addAction(act);
//		act->setCheckable(true);
//	}
//
//
//	// build the Anaglyph settings submenu
//	QActionGroup * stereo_set_anaglyph_group = new QActionGroup(stereoviewmenu);
//
//	QList<SoQtViewer::StereoType> stereo_type_values;
//	stereo_type_values << SoQtViewer::STEREO_NONE << SoQtViewer::STEREO_ANAGLYPH;
//
//	QStringList options;
//	options << "Standard Red-Cyan view" << "Left-eye only" << "Right-eye only";
//
//	foreach(QString value, options ) {
//		QAction * act = stereo_set_anaglyph_menu->addAction(value);
//		act->setData( value );
//		popup_stereo_anaglyph_actions << act;
//		stereo_set_anaglyph_group->addAction(act);
//		act->setCheckable(true);
//	}




	// STEREO settings - Camera version

//	// offset submenu
//	popup_stereo_offset_value_action_camera = stereoviewmenu_camera->addAction("dummy"); // dummy text replaced here below
//	// an action to change the let the user change the stereo offset by entering a double
//	float default_offset_camera = 0.1;
//	popup_stereo_offset_value_action_camera->setData(default_offset_camera);
//	popup_stereo_offset_value_action_camera->setText("Change STEREO offset [current: "+QString::number(default_offset_camera)+"]");
//
//	// balance submenu
//	popup_stereo_balance_value_action_camera = stereoviewmenu_camera->addAction("dummy"); // dummy text replaced here below
//	// an action to change the let the user change the stereo offset by entering a double
//	float default_balance_camera = 1.0;
//	popup_stereo_balance_value_action_camera->setData(default_balance_camera);
//	popup_stereo_balance_value_action_camera->setText("Change STEREO balance [current: "+QString::number(default_balance_camera)+"]");
//



//	// stereo camera view settings submenu
//	stereo_set_stereo_camera_view_menu = stereoviewmenu_camera->addMenu("Set Stereo &Camera view settings");
//	QActionGroup * stereo_set_stereo_camera_view_group = new QActionGroup(stereoviewmenu_camera);
//
//	QStringList options_camera;
//	options_camera << "Standard view" << "Left-eye view" << "Right-eye view";
//
//	foreach(QString value, options_camera ) {
//		QAction * act = stereo_set_stereo_camera_view_menu->addAction(value);
//		act->setData( value );
//		popup_stereo_anaglyph_actions_camera << act;
//		stereo_set_stereo_camera_view_group->addAction(act);
//		act->setCheckable(true);
//	}



	return true;

}

//____________________________________________________________________
void VP1ExaminerViewer::Imp::aboutToShowMenu(QMenu * menu)
{
	VP1Msg::messageVerbose("aboutToShowMenu()");

	if (viewmenu_storecurrentview==menu) {
		viewmenu_storecurrentview->clear();
		storeViewActions.clear();
		QString fs = firstAvailableStoredViewName();
		QAction * act = viewmenu_storecurrentview->addAction("Store as "+fs);
		act->setData(fs);
		storeViewActions << act;
		if (!storedViews.isEmpty()) {
			viewmenu_storecurrentview->addSeparator();
			foreach(StoredView sv, storedViews) {
				act = viewmenu_storecurrentview->addAction("Overwrite "+sv.name());
				act->setIcon(sv.icon());
				if (!fitsCurrentCamType(sv)) {
					act->setEnabled(false);
				} else {
					act->setData(sv.name());
					storeViewActions << act;
				}
			}
		}
		return;

	}
	if (viewmenu_zoomtoview==menu) {
		viewmenu_zoomtoview->clear();
		zoomToViewActions.clear();
		foreach(StoredView sv, storedViews) {
			QAction * act = viewmenu_zoomtoview->addAction(sv.name());
			act->setIcon(sv.icon());
			if (!fitsCurrentCamType(sv)) {
				act->setEnabled(false);
			} else {
				act->setData(sv.name());
				zoomToViewActions << act;
			}
		}
		return;
	}
	if (viewmenu_restoreview==menu) {
		viewmenu_restoreview->clear();
		restoreViewActions.clear();
		foreach(StoredView sv, storedViews) {
			QAction * act = viewmenu_restoreview->addAction(sv.name());
			act->setIcon(sv.icon());
			act->setData(sv.name());
			restoreViewActions << act;
		}
		return;
	}
	if (viewmenu_deleteview==menu) {
		viewmenu_deleteview->clear();
		deleteViewActions.clear();
		foreach(StoredView sv, storedViews) {
			QAction * act = viewmenu_deleteview->addAction(sv.name());
			act->setIcon(sv.icon());
			act->setData(sv.name());
			deleteViewActions << act;
		}
		return;
	}
	VP1Msg::messageDebug("VP1ExaminerViewer::Imp::aboutToShowMenu ERROR: Unknown menu");
}

//____________________________________________________________________
void VP1ExaminerViewer::Imp::updatePopupMenuStates()
{
	VP1Msg::messageVerbose("updatePopupMenuStates()");

	if (!popup_headLightAction)
		return;
	popup_headLightAction->setChecked(theclass->isHeadlight());
	popup_antiAliasAction->setChecked(theclass->isAntiAlias());
	popup_hidedecorationsaction->setChecked(! theclass->isDecoration());

	int idrawstyle_still = viewerDrawStyleToInt(theclass->getDrawStyle(SoQtViewer::STILL));
	foreach (QAction * act, popup_drawstyle_still_actions) {
		if (act->data().toInt() == idrawstyle_still) {
			act->setChecked(true);
			break;
		}
	}

	int idrawstyle_interactive = viewerDrawStyleToInt(theclass->getDrawStyle(SoQtViewer::INTERACTIVE));
	foreach (QAction * act, popup_drawstyle_interactive_actions) {
		if (act->data().toInt() == idrawstyle_interactive) {
			act->setChecked(true);
			break;
		}
	}

	int itransptype = VP1QtInventorUtils::transparencyTypeToInt(theclass->getTransparencyType());
	foreach (QAction * act, popup_transptype_actions) {
		if (act->data().toInt() == itransptype) {
			act->setChecked(true);
			break;
		}
	}

	popup_resetCameraAction->setVisible(resetCamera_state!=QByteArray());

}

//____________________________________________________________________
void VP1ExaminerViewer::dumpSceneToFile(QString filename)
{
	VP1Msg::messageVerbose("VP1ExaminerViewer::dumpSceneToFile()");

	SoNode * rootnode = getSceneGraph();
	if (!rootnode)
		return;

	QWidget * w = getWidget();
	if (!w)
		return;

	if(filename.isEmpty()) {
		if (isAnimating())
			stopAnimating();
		filename = QFileDialog::getSaveFileName(w, "Select output file",
				(m_d->lastDumpFile.isEmpty()?VP1Settings::defaultFileSelectDirectory():m_d->lastDumpFile),
				"Inventor files (*.iv)",0,QFileDialog::DontResolveSymlinks);
		if(filename.isEmpty())
			return;
		if (!filename.endsWith(".iv"))
			filename += ".iv";
		m_d->lastDumpFile=filename;
	}

	SoGroup * standardisedRoot(0);
	if ( rootnode->getTypeId().isDerivedFrom(SoGroup::getClassTypeId()))
		standardisedRoot = VP1HEPVisUtils::convertToStandardScene(static_cast<SoGroup*>(rootnode));

	if (standardisedRoot&&VP1QtInventorUtils::writeGraphToFile(standardisedRoot, filename))
		VP1Msg::messageDebug("VP1ExaminerViewer: Dumped scene to file "+filename);
	else
		VP1Msg::messageDebug("VP1ExaminerViewer: Error: Problems dumping scene to file "+filename);

}

void VP1ExaminerViewer::dumpSceneToVRMLFile(QString filename){
	VP1Msg::messageVerbose("VP1ExaminerViewer::dumpSceneToVRMLFile()");

	SoNode * rootnode = getSceneGraph();
	if (!rootnode)
		return;

	QWidget * w = getWidget();
	if (!w)
		return;

	if(filename.isEmpty()) {
		if (isAnimating())
			stopAnimating();
		filename = QFileDialog::getSaveFileName(w, "Select output file",
				(m_d->lastDumpFile.isEmpty()?VP1Settings::defaultFileSelectDirectory():m_d->lastDumpFile),
				"VRML2.0/X3D files (*.wrl)",0,QFileDialog::DontResolveSymlinks);
		if(filename.isEmpty())
			return;
		if (!filename.endsWith(".wrl"))
			filename += ".wrl";
		m_d->lastDumpFile=filename;
	}

	SoGroup * standardisedRoot(0);
	if ( rootnode->getTypeId().isDerivedFrom(SoGroup::getClassTypeId()))
		standardisedRoot = VP1HEPVisUtils::convertToStandardScene(static_cast<SoGroup*>(rootnode));

	if (standardisedRoot&&VP1QtInventorUtils::writeGraphToVRMLFile(standardisedRoot, filename))
		VP1Msg::messageDebug("VP1ExaminerViewer: Dumped scene to VRML file "+filename);
	else
		VP1Msg::messageDebug("VP1ExaminerViewer: Error: Problems dumping scene to VRML file "+filename);

}

//____________________________________________________________________
void VP1ExaminerViewer::produceSVGImage(QString filename)
{
	QWidget * w = getWidget();
	if (!w)
		return;
	if(filename.isEmpty()) {
		if (isAnimating())
			stopAnimating();
		filename = QFileDialog::getSaveFileName(w, "Select output file",
				(m_d->lastSVGFile.isEmpty()?VP1Settings::defaultFileSelectDirectory():m_d->lastSVGFile),
				"Scalable Vector Graphics files (*.svg)",0,QFileDialog::DontResolveSymlinks);
		if(filename.isEmpty())
			return;
		if (!filename.endsWith(".svg"))
			filename += ".svg";
		m_d->lastSVGFile=filename;
	}

	VP1Msg::messageVerbose("Attempting to produce svg output: "+filename);

	//The following code contributed by Laurent Duflot:

	SoGL2PSAction::initClass();

	// want to render from above the SceneGraph so we get what the camera sees
	SoNode *rootA = static_cast<SoNode*>(SoQtRenderArea::getSceneGraph());
	if (!rootA ) return;
	SoNode *cam = static_cast<SoNode*>(this->getCamera());
	if ( ! cam ) return;
	SoSearchAction search;
	search.setNode(cam);
	search.apply(rootA);
	assert(search.getPath());
	SoNode* hiddenRoot =
			static_cast<SoFullPath *>(search.getPath())->getNodeFromTail(1);

	const SbViewportRegion& vpRegion = getViewportRegion();
	SoGL2PSAction* action = new SoGL2PSAction(vpRegion);
	action->setFileName(filename.toStdString().c_str());
	action->setFileFormat(SoGL2PSAction::SVG);
	action->enableFileWriting();
	action->apply(hiddenRoot);
	action->disableFileWriting();
	delete action;

}

//____________________________________________________________________
void VP1ExaminerViewer::produceEPSImage(QString filename)
{
	QWidget * w = getWidget();
	if (!w)
		return;
	if(filename.isEmpty()) {
		if (isAnimating())
			stopAnimating();
		filename = QFileDialog::getSaveFileName(w, "Select output file",
				(m_d->lastEPSFile.isEmpty()?VP1Settings::defaultFileSelectDirectory():m_d->lastEPSFile),
				"Encapsulated Postscript files (*.eps)",0,QFileDialog::DontResolveSymlinks);
		if(filename.isEmpty())
			return;
		if (!filename.endsWith(".eps"))
			filename += ".eps";
		m_d->lastEPSFile=filename;
	}

	VP1Msg::messageVerbose("Attempting to produce eps output: "+filename);

	//The following code contributed by Laurent Duflot:

	// first method : direct calls to gl2ps
	if (FILE *output = fopen (filename.toStdString().c_str(), "w"))
	{
		int buffsize = 0, state = GL2PS_OVERFLOW;
		while (state == GL2PS_OVERFLOW)
		{
			buffsize += 1024*1024;
			gl2psBeginPage ("VP1"/*fixme: should contain run/evt number*/, "VP1", NULL,
					GL2PS_EPS, GL2PS_BSP_SORT,
					GL2PS_USE_CURRENT_VIEWPORT
					| GL2PS_SILENT
					| GL2PS_BEST_ROOT | GL2PS_OCCLUSION_CULL
					| GL2PS_DRAW_BACKGROUND
					| 0,
					GL_RGBA, 0, NULL,0, 0, 0,
					buffsize, output, NULL);
			actualRedraw();
			state = gl2psEndPage();
		}
		fclose (output);
	}
}

//____________________________________________________________________
void VP1ExaminerViewer::setAmbientLight(int a)
{
	VP1Msg::messageVerbose("setAmbientLight()");

	a = std::max(0,std::min(100,a));
	if (m_d->ambientLightPercentage==a)
		return;
	m_d->ambientLightPercentage = a;
	m_d->updateAmbientLightText();
	m_d->updateEnvironmentNode();
}

//____________________________________________________________________
int VP1ExaminerViewer::ambientLight() const
{
	return m_d->ambientLightPercentage;
}

//____________________________________________________________________
void VP1ExaminerViewer::showPopupMenu()
{
	VP1Msg::messageVerbose("VP1ExaminerViewer: Showing popup menu.");
	if (!m_d->ensureMenuInit())
		return;
	m_d->updatePopupMenuStates();

	//Execute
	QAction * selAct = m_d->popup_menu->exec(QCursor::pos());

	//Act on selection:
	if (!selAct) {
		VP1Msg::messageVerbose("     => No selection.");
		return;
	}
	if ( selAct == m_d->popup_bgdColAction ) {
		VP1Msg::messageVerbose("VP1ExaminerViewer::showPopupMenu Change background colour.");
		if (isAnimating())
			stopAnimating();
		QColor oldcol = VP1QtInventorUtils::sbcol2qcol(getBackgroundColor());
		QColor col = QColorDialog::getColor(oldcol, getWidget());
		if (col!=oldcol)
			setBackgroundColor(VP1QtInventorUtils::qcol2sbcol(col));
		return;
	}
	if ( selAct == m_d->popup_ambientLightAction ) {
		VP1Msg::messageVerbose("VP1ExaminerViewer::showPopupMenu ambient light editor triggered");
		bool ok;
		// int newamb = QInputDialog::getInteger(getWidget(), "Change ambient light",
		int newamb = QInputDialog::getInt(getWidget(), "Change ambient light",
				"New ambient light percentage:",
				ambientLight(),0,100,1,&ok);
		if (ok)
			setAmbientLight(newamb);
		return;
	}
	if ( selAct == m_d->popup_headLightAction ) {
		VP1Msg::messageVerbose("VP1ExaminerViewer::showPopupMenu head light changed to "+VP1Msg::str(m_d->popup_headLightAction->isChecked()));
		setHeadlight(m_d->popup_headLightAction->isChecked());
		return;
	}
	if ( selAct == m_d->popup_hidedecorationsaction ) {
		VP1Msg::messageVerbose("VP1ExaminerViewer::showPopupMenu hide controls changed to "+VP1Msg::str(m_d->popup_hidedecorationsaction->isChecked()));
		setDecoration(! m_d->popup_hidedecorationsaction->isChecked());
		return;
	}
<<<<<<< HEAD
    if ( selAct == m_d->popup_antiAliasAction ) {
        VP1Msg::messageVerbose("VP1ExaminerViewer::showPopupMenu anti aliasing changed to "+VP1Msg::str(m_d->popup_antiAliasAction->isChecked()));
=======
	if ( selAct == m_d->popup_antiAliasAction ) {
		VP1Msg::messageVerbose("VP1ExaminerViewer::showPopupMenu anti aliasing changed to "+VP1Msg::str(m_d->popup_antiAliasAction->isChecked()));
>>>>>>> 3bb8403e
        setAntiAlias(m_d->popup_antiAliasAction->isChecked());
        m_d->grabFocus();//Needed since the GL calls triggered when setting antialiasing makes us loose focus (we obviusly just had it).
        VP1Msg::messageVerbose("Anti-aliasing, done.");
        return;
	}
<<<<<<< HEAD
    if ( selAct == m_d->popup_dumpSceneAction ) {
=======
	if ( selAct == m_d->popup_dumpSceneAction ) {
>>>>>>> 3bb8403e
        VP1Msg::messageVerbose("VP1ExaminerViewer::showPopupMenu Dump scene to an *.iv (OpenInventor) file");
		dumpSceneToFile();
		return;
	}
<<<<<<< HEAD
    if ( selAct == m_d->popup_dumpSceneVRMLAction ) {
=======
	
	if ( selAct == m_d->popup_dumpSceneVRMLAction ) {
>>>>>>> 3bb8403e
        VP1Msg::messageVerbose("VP1ExaminerViewer::showPopupMenu Dump scene to a *.wrl (VRML) file");
		dumpSceneToVRMLFile();
		return;
	}

	if ( selAct == m_d->popup_toSVGAction ) {
		VP1Msg::messageVerbose("VP1ExaminerViewer::showPopupMenu Produce SVG image");
		produceSVGImage();
		return;
	}

	if ( selAct == m_d->popup_toEPSAction ) {
		VP1Msg::messageVerbose("VP1ExaminerViewer::showPopupMenu Produce EPS image");
		produceEPSImage();
		return;
	}

	if ( selAct == m_d->popup_resetCameraAction ) {
		VP1Msg::messageVerbose("VP1ExaminerViewer::showPopupMenu Reset camera");
		resetCamera();
		return;
	}
	if (m_d->popup_drawstyle_still_actions.contains(selAct)) {
		SoQtViewer::DrawStyle ds = Imp::intToViewerDrawStyle(selAct->data().toInt());
		if (VP1Msg::verbose())
			VP1Msg::messageVerbose("VP1ExaminerViewer::showPopupMenu still draw style selected: "
					+Imp::viewerDrawStyle2PrettyString(ds));
		if (ds!=getDrawStyle(STILL))
			setDrawStyle(STILL,ds);
		return;
	}
	if (m_d->popup_drawstyle_interactive_actions.contains(selAct)) {
		SoQtViewer::DrawStyle ds = Imp::intToViewerDrawStyle(selAct->data().toInt());
		if (VP1Msg::verbose())
			VP1Msg::messageVerbose("VP1ExaminerViewer::showPopupMenu interactive draw style selected: "
					+Imp::viewerDrawStyle2PrettyString(ds));
		if (ds!=getDrawStyle(INTERACTIVE))
			setDrawStyle(INTERACTIVE,ds);
		return;
	}
	if (m_d->popup_transptype_actions.contains(selAct)) {
		SoGLRenderAction::TransparencyType type = VP1QtInventorUtils::intToTransparencyType(selAct->data().toInt());
		if (VP1Msg::verbose())
			VP1Msg::messageVerbose("VP1ExaminerViewer::showPopupMenu transparency type selected: "
					+VP1QtInventorUtils::transparencyType2PrettyString(type));
		setTransparencyType(type);
		return;
	}

	if (m_d->storeViewActions.contains(selAct)) {
		QString name = selAct->data().toString();
		VP1Msg::messageVerbose("Storing current view as "+name);

		bool camPerspective = currentCamIsPerspective();
		QByteArray camState = currentCameraState();
		QPixmap snapShot = VP1QtInventorUtils::renderToPixmap(this, 40, 40,false);

		Imp::StoredView sv(camState, camPerspective, snapShot, name);
		//Remove old stored views with that name (if any)
		int i(0);
		bool replaced(false);
		foreach(Imp::StoredView oldsv, m_d->storedViews) {
			if (oldsv.name()==name) {
				m_d->storedViews.replace(i,sv);
				replaced = true;
				break;
			}
			++i;
		}
		if (!replaced)
			m_d->storedViews << sv;
		m_d->storedViewsChanged();
		return;
	}

	if (m_d->zoomToViewActions.contains(selAct)) {
		QString name = selAct->data().toString();
		SoGroup * root = dynamic_cast<SoGroup*>(getSceneGraph());
		SoCamera * camera = getCamera();
		if (root&&camera) {
			foreach(Imp::StoredView sv, m_d->storedViews) {
				if (sv.name()==name) {
					if (isAnimating())
						stopAnimating();
					VP1CameraHelper::animatedZoomToCameraState( camera,root,sv.camState(),1.5, 100.0, 100.0, true );
					break;
				}
			}
		} else {
			VP1Msg::messageDebug("VP1CameraHelper Error: Attempting to zoom"
					" to stored view, but can't get root and camera pointers");
		}
		return;
	}



	if (m_d->restoreViewActions.contains(selAct)) {
		QString name = selAct->data().toString();
		SoGroup * root = dynamic_cast<SoGroup*>(getSceneGraph());
		SoCamera * camera = getCamera();
		if (root&&camera) {
			foreach(Imp::StoredView sv, m_d->storedViews) {
				if (sv.name()==name) {
					if (!m_d->fitsCurrentCamType(sv))
						toggleCameraType();
					if (isAnimating())
						stopAnimating();
					QByteArray ba = sv.camState();
					VP1QtInventorUtils::deserializeSoCameraParameters(ba,*(getCamera()));
					break;
				}
			}
		} else {
			VP1Msg::messageDebug("VP1CameraHelper Error: Attempting to zoom"
					" to stored view, but can't get root and camera pointers");
		}
		return;

	}

	if (m_d->deleteViewActions.contains(selAct)) {
		QString name = selAct->data().toString();
		int i(0);
		foreach(Imp::StoredView sv, m_d->storedViews) {
			if (sv.name()==name) {
				m_d->storedViews.removeAt(i);
				break;
			}
			++i;
		}
		m_d->storedViewsChanged();
		return;
	}

	if (selAct==m_d->customtour_launcheditor) {
		VP1Msg::messageVerbose("VP1ExaminerViewer::showPopupMenu Launch custom tour editor.");
		if (!m_d->customtoureditor) {
			m_d->customtoureditor = new VP1CustomTourEditor(this);
			QObject::connect(&(m_d->animationSequencer),SIGNAL(clipVolumePercentOfATLAS(double)),m_d->customtoureditor,SLOT(setClipVolumePercentOfATLAS(double)));
      VP1Controller::setCustomTourEditor(m_d->customtoureditor);
			m_d->customtoureditor->disableObjectWhenTourNotAvailable(m_d->customtour_execute);
			if (m_d->customtoureditorState!=QByteArray()) {
				m_d->customtoureditor->setState(m_d->customtoureditorState);
				m_d->customtoureditorState = QByteArray();
			}
		}
		m_d->customtoureditor->show();
		//Fixme: deal with minimised state!
		return;
	}

	if (selAct==m_d->customtour_execute) {
		VP1Msg::messageVerbose("VP1ExaminerViewer::showPopupMenu Execute custom tour.");
		startCustomTour();
		return;
	}

	if (selAct==m_d->action_movieenabled) {
		VP1Msg::messageVerbose("VP1ExaminerViewer::showPopupMenu movie enabled changed.");
		m_d->updateMovieMenuVisuals();
		return;
	}
	if (selAct==m_d->action_moviewidth) {
		int old = m_d->action_moviewidth->data().toInt();
		bool ok;
		// int newwidth = QInputDialog::getInteger(getWidget(), "Change movie width",
		int newwidth = QInputDialog::getInt(getWidget(), "Change movie width",
				"New movie width:", old,1,4000,1,&ok);
		if (ok&&old!=newwidth) {
			VP1Msg::messageVerbose("VP1ExaminerViewer::showPopupMenu changed movie width to "+VP1Msg::str(newwidth));
			m_d->action_moviewidth->setData(newwidth);
			m_d->updateMovieMenuVisuals();
		}
		return;
	}
	if (selAct==m_d->action_movieheight) {
		int old = m_d->action_movieheight->data().toInt();
		bool ok;
		// int newheight = QInputDialog::getInteger(getWidget(), "Change movie height",
		int newheight = QInputDialog::getInt(getWidget(), "Change movie height",
				"New movie height:", old,1,4000,1,&ok);
		if (ok&&old!=newheight) {
			VP1Msg::messageVerbose("VP1ExaminerViewer::showPopupMenu changed movie height to "+VP1Msg::str(newheight));
			m_d->action_movieheight->setData(newheight);
			m_d->updateMovieMenuVisuals();
		}
		return;
	}
	if (selAct==m_d->action_moviefps) {
		int old = m_d->action_moviefps->data().toInt();
		bool ok;
		// int newfps = QInputDialog::getInteger(getWidget(), "Change movie FPS",
		int newfps = QInputDialog::getInt(getWidget(), "Change movie FPS",
				"New movie frames per second:", old,1,4000,1,&ok);
		if (ok&&old!=newfps) {
			VP1Msg::messageVerbose("VP1ExaminerViewer::showPopupMenu changed movie fps to "+VP1Msg::str(newfps));
			m_d->action_moviefps->setData(newfps);
			m_d->updateMovieMenuVisuals();
		}
		return;
	}
	if (selAct==m_d->action_movieoutdir) {
		QString old = m_d->action_movieoutdir->data().toString();
		QString newoutdir = QFileDialog::getExistingDirectory ( getWidget(), "Select movie frame output directory",old);
		if (!newoutdir.isEmpty()&&old!=newoutdir) {
			VP1Msg::messageVerbose("VP1ExaminerViewer::showPopupMenu changed movie outdir to "+VP1Msg::str(newoutdir));
			m_d->action_movieoutdir->setData(newoutdir);
			m_d->updateMovieMenuVisuals();
		}
		return;
	}
	if (selAct==m_d->action_moviefadetocurrentview) {
		fadeLastRecordedFrameToCurrent(1.0);
		return;
	}

	if (selAct==m_d->popup_tourReturnToStartAction
			||selAct==m_d->popup_tourStartEachEvent
			||selAct==m_d->popup_tourSpeedVerySlow
			||selAct==m_d->popup_tourSpeedSlow
			||selAct==m_d->popup_tourSpeedMedium
			||selAct==m_d->popup_tourSpeedFast
			||selAct==m_d->popup_tourSpeedVeryFast
			||selAct==m_d->popup_tourPartsVertex
			||selAct==m_d->popup_tourPartsInDet
			||selAct==m_d->popup_tourPartsCalo
			||selAct==m_d->popup_tourPartsMuon
			||selAct==m_d->popup_tourLoopOnce
			||selAct==m_d->popup_tourLoopTwice
			||selAct==m_d->popup_tourLoopThrice
			||selAct==m_d->popup_tourLoopForever) {
		VP1Msg::messageVerbose("VP1ExaminerViewer::showPopupMenu tour setting changed.");
		return;
	}
	if (selAct==m_d->popup_tourExecute) {
		VP1Msg::messageVerbose("VP1ExaminerViewer::showPopupMenu Tour Execute selected => starting tour.");
		startTour();
		return;
	}


	// stereo view actions


	if (selAct==m_d->stereo_launcheditor) {
			VP1Msg::messageVerbose("VP1ExaminerViewer::showPopupMenu Launch custom STEREO editor.");
			if (!m_d->customstereoeditor) {
				m_d->customstereoeditor = new VP1CustomStereoEditor(this);
//				m_d->customstereoeditor->disableObjectWhenTourNotAvailable(m_d->customtour_execute);
//				if (m_d->customstereoeditorState!=QByteArray()) { //TODO: implement save stereo settings
//					m_d->customstereoeditor->setState(m_d->customstereoeditorState);
//					m_d->customstereoeditorState = QByteArray();
//				}
			}
			m_d->customstereoeditor->show();
			//Fixme: deal with minimised state!
			return;
		}

// N.B.!! --> those separate actions below are not needed anymore,
//            because we introduced the stereo editor window

//	if (m_d->popup_stereo_offset_actions.contains(selAct)) {
//
////		//old value
//		float old = m_d->stereo_offset_value; //->data().toFloat();
//
//		// new value
//		float offset = selAct->data().toFloat();
//
//		int newoffset = offset;
//		if (old != newoffset) {
//			VP1Msg::messageVerbose("VP1ExaminerViewer::showPopupMenu stereo offset selected: "
//					+VP1Msg::str(newoffset));
//			m_d->stereo_offset_value = newoffset;
//		}
//
//		setStereoOffsetSlot(offset);
//		return;
//	}
//
//	if (selAct==m_d->popup_stereo_offset_value_action) {
//
//			float old = m_d->popup_stereo_offset_value_action->data().toFloat();
//			bool ok;
//			int newoffset = QInputDialog::getDouble(getWidget(), "Change stereo OFFSET - 0.1 is the standard offset between left and right eye",
//					"New stereo offset: ", old,0.1,4000,1,&ok);
//			if (ok && old != newoffset) {
//				VP1Msg::messageVerbose("VP1ExaminerViewer::showPopupMenu changed stereo offset to "+VP1Msg::str(newoffset));
//				m_d->popup_stereo_offset_value_action->setData(newoffset);
//				setStereoOffsetSlot(newoffset);
//				m_d->popup_stereo_offset_value_action->setText("Change STEREO offset [current: "+QString::number(newoffset)+"]");
//			}
//			return;
//		}
//
	if (selAct==m_d->popup_focal_value_action) {

		//		float old = m_d->popup_focal_value_action->data().toFloat();
		bool ok;
		SoPerspectiveCamera * camera = dynamic_cast<SoPerspectiveCamera*>(getCamera());
		if (! (camera==NULL) ) {
			float current_value = camera->focalDistance.getValue();
			int newfocal = QInputDialog::getDouble(getWidget(),
					"Change focal length", // title
					"New focal length: ", // label
					current_value, // initial value
					0.1, // min value
					2147483647, // max value
					1, // decimals
					&ok);
			if (ok && current_value != newfocal) {
				VP1Msg::messageVerbose("VP1ExaminerViewer::showPopupMenu changed focal length to "+VP1Msg::str(newfocal));
				m_d->popup_focal_value_action->setData(newfocal);
				//			SoCamera *camera = getCamera();
				camera->focalDistance.setValue(newfocal);
				//			camera->heightAngle.setValue(newfocal);
				m_d->popup_focal_value_action->setText("Change FOCAL LENGTH value [current: "+QString::number(newfocal)+"]");
			}
		} else {
			VP1Msg::message("Warning! No 'camera'...");
		}
		return;
	}
//
//
//	if (m_d->popup_stereo_type_actions.contains(selAct)) {
//
//		SoQtViewer::StereoType type = m_d->intToViewerStereoType(selAct->data().toInt());
//
//		if (VP1Msg::verbose())
//			VP1Msg::messageVerbose("VP1ExaminerViewer::showPopupMenu stereo type selected: "
//					+m_d->viewerStereoType2PrettyString(type));
//
//		setStereoTypeSlot(type);
//
//		// enable the relevant menus
//		if (type == SoQtViewer::STEREO_ANAGLYPH) {
//			m_d->stereo_set_anaglyph_menu->setEnabled(true);
//		} else {
//			m_d->stereo_set_anaglyph_menu->setEnabled(false);
//		}
//
//
//		return;
//	}
//	if (m_d->popup_stereo_anaglyph_actions.contains(selAct)) {
//
//		QString type = selAct->data().toString();
//
//		if (VP1Msg::verbose())
//			VP1Msg::messageVerbose("VP1ExaminerViewer::showPopupMenu stereo anaglyph selected: "
//					+type);
//
//		// default values for normal Anaglyph red-cyan view
//		SbBool leftFilter[3] = {true, false, false};
//		SbBool rightFilter[3] = {false, true, true};
//
//		if (type.contains("Left-eye")) {
//			SbBool leftFilter[3] = {true, true, true};
//			SbBool rightFilter[3] = {false, false, false};
//			setAnaglyphStereoColorMasksSlot(leftFilter, rightFilter);
//		}
//		else if (type.contains("Right-eye")) {
//			SbBool leftFilter[3] = {false, false, false};
//			SbBool rightFilter[3] = {true, true, true};
//			setAnaglyphStereoColorMasksSlot(leftFilter, rightFilter);
//		}
//		else {
//			setAnaglyphStereoColorMasksSlot(leftFilter, rightFilter);
//		}
//		return;
//	}
//
//
//	// STEREO - Camera
//	if (selAct==m_d->popup_stereo_offset_value_action_camera) {
//
//		float old = m_d->popup_stereo_offset_value_action_camera->data().toFloat();
//		bool ok;
//		float newoffset = QInputDialog::getDouble(getWidget(), "Change stereo OFFSET (Camera) - 0.1 is the standard offset between left and right eye",
//				"New stereo offset: ", old,0.1,4000,1,&ok);
//		if (ok && old != newoffset) {
//			VP1Msg::messageVerbose("VP1ExaminerViewer::showPopupMenu changed CAMERA stereo offset to "+VP1Msg::str(newoffset));
//			m_d->popup_stereo_offset_value_action_camera->setData(newoffset);
//
//			SoCamera *camera = getCamera();
//			camera->setStereoAdjustment(newoffset);
////			setStereoOffsetSlot(newoffset);
//			m_d->popup_stereo_offset_value_action_camera->setText("Change CAMERA STEREO offset [current: "+QString::number(newoffset)+"]");
//		}
//		return;
//	}
//	if (selAct==m_d->popup_stereo_balance_value_action_camera) {
//
//		float old = m_d->popup_stereo_balance_value_action_camera->data().toFloat();
//		bool ok;
//		float newoffset = QInputDialog::getDouble(getWidget(), "Change stereo OFFSET (Camera) - 0.1 is the standard offset between left and right eye",
//				"New stereo offset: ", old,0.1,4000,1,&ok);
//		if (ok && old != newoffset) {
//			VP1Msg::messageVerbose("VP1ExaminerViewer::showPopupMenu changed CAMERA stereo offset to "+VP1Msg::str(newoffset));
//			m_d->popup_stereo_balance_value_action_camera->setData(newoffset);
//
//			SoCamera *camera = getCamera();
//			camera->setBalanceAdjustment(newoffset);
////			setStereoOffsetSlot(newoffset);
//			m_d->popup_stereo_balance_value_action_camera->setText("Change CAMERA STEREO balance [current: "+QString::number(newoffset)+"]");
//		}
//		return;
//	}
//
//
//	if (m_d->popup_stereo_anaglyph_actions_camera.contains(selAct)) {
//
//			QString type = selAct->data().toString();
//
//			if (VP1Msg::verbose())
//				VP1Msg::messageVerbose("VP1ExaminerViewer::showPopupMenu CAMERA stereo view mode selected: "
//						+type);
//
//			SoCamera *camera = getCamera();
//
//			if (type.contains("Left-eye")) {
//				camera->setStereoMode(SoCamera::LEFT_VIEW);
//			}
//			else if (type.contains("Right-eye")) {
//				camera->setStereoMode(SoCamera::RIGHT_VIEW);
//			}
//			else {
//				camera->setStereoMode(SoCamera::MONOSCOPIC);
//			}
//			return;
//		}




	// default
	VP1Msg::messageDebug("VP1ExaminerViewer::showPopupMenu ERROR: Unknown selected item!");
	return;

}


//____________________________________________________________________
void VP1ExaminerViewer::launchStereoEditor()
{
	VP1Msg::messageVerbose("VP1ExaminerViewer::launchStereoEditor()");

	if (!m_d->customstereoeditor) {
		m_d->customstereoeditor = new VP1CustomStereoEditor(this);
		//				m_d->customstereoeditor->disableObjectWhenTourNotAvailable(m_d->customtour_execute);
		//				if (m_d->customstereoeditorState!=QByteArray()) { //TODO: implement save stereo settings
		//					m_d->customstereoeditor->setState(m_d->customstereoeditorState);
		//					m_d->customstereoeditorState = QByteArray();
		//				}
	}
	m_d->customstereoeditor->show();
	//Fixme: deal with minimised state!
	return;
}


//____________________________________________________________________
QList<SoQtViewer::StereoType> VP1ExaminerViewer::Imp::getAllStereoViewTypes()
{
	VP1Msg::messageVerbose("getAllStereoViewTypes()");
	QList<SoQtViewer::StereoType> l;

	// for the moment we only use these two
	l << SoQtViewer::STEREO_NONE; //Use monoscopic rendering.
	l<< SoQtViewer::STEREO_ANAGLYPH; //Render stereo by superimposing two images of the same scene, but with different color filters over the left and right view (or "eye").
									//This is a way of rendering stereo which works on any display, using color-filter glasses. Such glasses are usually cheap and easy to come by.
									//See also: setAnaglyphStereoColorMasks()

	// test
	l << SoQtViewer::STEREO_QUADBUFFER; //Render stereo by using OpenGL quad-buffers. This is the most common interface for stereo rendering for more expensive hardware devices, such as shutter glasses and polarized glasses.
										//The well known Crystal Eyes glasses are commonly used with this type of stereo display.
	l << SoQtViewer::STEREO_INTERLEAVED_ROWS; //Interleaving / interlacing rows from the left and right eye is another stereo rendering method requiring special hardware. One example of a provider of shutter glasses working with interleaved glasses is VRex:
												//http://www.vrex.com/
	l << SoQtViewer::STEREO_INTERLEAVED_COLUMNS; //Same basic technique as SoQtViewer::STEREO_INTERLEAVED_ROWS, only it is vertical lines that are interleaved / interlaced, instead of horizontal lines.

	return l;
}
//____________________________________________________________________
QString VP1ExaminerViewer::Imp::viewerStereoType2PrettyString( SoQtViewer::StereoType ds )
{
	VP1Msg::messageVerbose("viewerStereoType2PrettyString() - "+QString::number(ds) );
	switch (ds) {
	case SoQtViewer::STEREO_NONE: return "NO Stereo";
	case SoQtViewer::STEREO_ANAGLYPH: return "Anaglyph Stereo (Red-Cyan 3D mode)";
	case SoQtViewer::STEREO_QUADBUFFER: return "QUADBUFFER";
	case SoQtViewer::STEREO_INTERLEAVED_ROWS: return "INTERLEAVED_ROWS";
	case SoQtViewer::STEREO_INTERLEAVED_COLUMNS: return "INTERLEAVED_COLUMNS";
	default:
		VP1Msg::messageDebug("VP1ExaminerViewer::Imp::viewerStereoType2PrettyString ERROR: Unknown viewer draw style");
		return "x";
	}
}
//____________________________________________________________________
int VP1ExaminerViewer::Imp::viewerStereoTypeToInt( SoQtViewer::StereoType ds )
{
	switch (ds) {
	case SoQtViewer::STEREO_NONE: return 0;
	case SoQtViewer::STEREO_ANAGLYPH: return 1;
	case SoQtViewer::STEREO_QUADBUFFER: return 2;
	case SoQtViewer::STEREO_INTERLEAVED_ROWS: return 3;
	case SoQtViewer::STEREO_INTERLEAVED_COLUMNS: return 4;
	default:
		VP1Msg::messageDebug("VP1ExaminerViewer::Imp::viewerStereoTypeToInt ERROR: Unknown viewer draw style");
		return -1;
	}
}
//____________________________________________________________________
SoQtViewer::StereoType VP1ExaminerViewer::Imp::intToViewerStereoType( int i )
{
	VP1Msg::messageVerbose("intToViewerStereoType() - "+QString::number(i) );
	switch (i) {
	case 0: return SoQtViewer::STEREO_NONE;
	case 1: return SoQtViewer::STEREO_ANAGLYPH;
	case 2: return SoQtViewer::STEREO_QUADBUFFER;
	case 3: return SoQtViewer::STEREO_INTERLEAVED_ROWS;
	case 4: return SoQtViewer::STEREO_INTERLEAVED_COLUMNS;
	default:
		VP1Msg::messageDebug("VP1ExaminerViewer::Imp::intToViewerStereoType ERROR: int out of range "+VP1Msg::str(i));
		return SoQtViewer::STEREO_NONE;
	}
}




//____________________________________________________________________
QList<SoQtViewer::DrawStyle> VP1ExaminerViewer::Imp::getAllViewerDrawStyles()
{
	VP1Msg::messageVerbose("getAllViewerDrawStyles()");

	QList<SoQtViewer::DrawStyle> l;
	l << SoQtViewer::VIEW_SAME_AS_STILL
			<< SoQtViewer::VIEW_AS_IS
			<< SoQtViewer::VIEW_HIDDEN_LINE
			<< SoQtViewer::VIEW_NO_TEXTURE
			<< SoQtViewer::VIEW_LOW_COMPLEXITY
			<< SoQtViewer::VIEW_LINE
			<< SoQtViewer::VIEW_POINT
			<< SoQtViewer::VIEW_BBOX
			<< SoQtViewer::VIEW_LOW_RES_LINE
			<< SoQtViewer::VIEW_LOW_RES_POINT
			<< SoQtViewer::VIEW_WIREFRAME_OVERLAY;
	return l;
}

//____________________________________________________________________
int VP1ExaminerViewer::Imp::viewerDrawStyleToInt( SoQtViewer::DrawStyle ds )
{
	switch (ds) {
	case SoQtViewer::VIEW_AS_IS: return 0;
	case SoQtViewer::VIEW_HIDDEN_LINE: return 1;
	case SoQtViewer::VIEW_NO_TEXTURE: return 2;
	case SoQtViewer::VIEW_LOW_COMPLEXITY: return 3;
	case SoQtViewer::VIEW_LINE: return 4;
	case SoQtViewer::VIEW_POINT: return 5;
	case SoQtViewer::VIEW_BBOX: return 6;
	case SoQtViewer::VIEW_LOW_RES_LINE: return 7;
	case SoQtViewer::VIEW_LOW_RES_POINT: return 8;
	case SoQtViewer::VIEW_SAME_AS_STILL: return 9;
	case SoQtViewer::VIEW_WIREFRAME_OVERLAY: return 10;
	default:
		VP1Msg::messageDebug("VP1ExaminerViewer::Imp::viewerDrawStyleToInt ERROR: Unknown viewer draw style");
		return -1;
	}
}

//____________________________________________________________________
SoQtViewer::DrawStyle VP1ExaminerViewer::Imp::intToViewerDrawStyle( int i )
{
	switch (i) {
	case 0: return SoQtViewer::VIEW_AS_IS;
	case 1: return SoQtViewer::VIEW_HIDDEN_LINE;
	case 2: return SoQtViewer::VIEW_NO_TEXTURE;
	case 3: return SoQtViewer::VIEW_LOW_COMPLEXITY;
	case 4: return SoQtViewer::VIEW_LINE;
	case 5: return SoQtViewer::VIEW_POINT;
	case 6: return SoQtViewer::VIEW_BBOX;
	case 7: return SoQtViewer::VIEW_LOW_RES_LINE;
	case 8: return SoQtViewer::VIEW_LOW_RES_POINT;
	case 9: return SoQtViewer::VIEW_SAME_AS_STILL;
	case 10: return SoQtViewer::VIEW_WIREFRAME_OVERLAY;
	default:
		VP1Msg::messageDebug("VP1ExaminerViewer::Imp::intToViewerDrawStyle ERROR: int out of range "+VP1Msg::str(i));
		return SoQtViewer::VIEW_AS_IS;
	}
}

//____________________________________________________________________
QString VP1ExaminerViewer::Imp::viewerDrawStyle2PrettyString( SoQtViewer::DrawStyle ds )
{
	switch (ds) {
	case SoQtViewer::VIEW_AS_IS: return "As is";
	case SoQtViewer::VIEW_HIDDEN_LINE: return "Hidden line";
	case SoQtViewer::VIEW_NO_TEXTURE: return "No texture";
	case SoQtViewer::VIEW_LOW_COMPLEXITY: return "Low complexity";
	case SoQtViewer::VIEW_LINE: return "Line";
	case SoQtViewer::VIEW_POINT: return "Point";
	case SoQtViewer::VIEW_BBOX: return "Bounding boxes";
	case SoQtViewer::VIEW_LOW_RES_LINE: return "Low resolution lines";
	case SoQtViewer::VIEW_LOW_RES_POINT: return "Low resolution points";
	case SoQtViewer::VIEW_SAME_AS_STILL: return "Same as still";
	case SoQtViewer::VIEW_WIREFRAME_OVERLAY: return "Wireframe overlay";
	default:
		VP1Msg::messageDebug("VP1ExaminerViewer::Imp::viewerDrawStyleToInt ERROR: Unknown viewer draw style");
		return "";
	}
}

//____________________________________________________________________
void VP1ExaminerViewer::setSceneGraph(SoNode *n)
{
	VP1Msg::messageVerbose("VP1ExaminerViewer::setSceneGraph()");

	if (!m_d->actualSceneGraph) {
		m_d->actualSceneGraph = new SoGroup;
		m_d->actualSceneGraph->ref();
		if (!m_d->environmentNode) {
			m_d->environmentNode = new SoEnvironment;
			m_d->environmentNode->ref();
		}
		m_d->updateEnvironmentNode();
		m_d->actualSceneGraph->addChild(m_d->environmentNode);
		SoQtExaminerViewer::setSceneGraph(m_d->actualSceneGraph);
	}
	while(m_d->actualSceneGraph->getNumChildren()>1)
		m_d->actualSceneGraph->removeChild(1);

	if (n)
		m_d->actualSceneGraph->addChild(n);
}

//____________________________________________________________________
SoNode* VP1ExaminerViewer::getSceneGraph()
{
	return (m_d->actualSceneGraph && m_d->actualSceneGraph->getNumChildren()>1) ? m_d->actualSceneGraph->getChild(1) : 0;
}

//____________________________________________________________________
void VP1ExaminerViewer::fadeLastRecordedFrameToCurrent(double time_seconds)
{
	if (!m_d->ensureMenuInit())
		return;
	QString lastfile, nextfile;
	QString outdir = m_d->action_movieoutdir->data().toString();
	VP1CameraHelper::getLastAndNextFrameFileNames( outdir,
			m_d->movieFrameFileNamePrefix,
			lastfile, nextfile );

	QImage img0(lastfile);

	if (lastfile.isEmpty()||img0.isNull()) {
		VP1Msg::messageDebug("VP1ExaminerViewer ERROR: No previous image found!");
		return;
	}
	if (nextfile.isEmpty())
		return;

	QImage img1 = VP1QtInventorUtils::renderToImage(this, img0.width(),img0.height(),false/*transp*/);
	if (img1.isNull())
		return;

	int nTransitionFrames = std::max(1,static_cast<int>(m_d->action_moviefps->data().toInt()*time_seconds+0.5));
	VP1Msg::messageDebug("VP1ExaminerViewer Creating "+VP1Msg::str(nTransitionFrames)+" transition frames");

	for (int i = 0; i < nTransitionFrames; ++i) {
		double fadefact((i+1.0)/(nTransitionFrames+1.0));//Should not be 0.0 or 1.0
		QString dummy, filename;
		VP1CameraHelper::getLastAndNextFrameFileNames( outdir, m_d->movieFrameFileNamePrefix,dummy,filename );
		QImage img = VP1QtUtils::fadeImage(img0, img1, fadefact );
		if (img.isNull()) {
			VP1Msg::messageDebug("VP1ExaminerViewer ERROR: Problems creating image!");
		} else {
			if (!img.save(filename))
				VP1Msg::messageDebug("VP1ExaminerViewer ERROR: Could not save image file "+filename);
		}
	}

	QString dummy, filename;
	VP1CameraHelper::getLastAndNextFrameFileNames( outdir, m_d->movieFrameFileNamePrefix,dummy,filename );
	if (!img1.save(filename))
		VP1Msg::messageDebug("VP1ExaminerViewer ERROR: Could not save image file "+filename);

}<|MERGE_RESOLUTION|>--- conflicted
+++ resolved
@@ -2442,33 +2442,19 @@
 		setDecoration(! m_d->popup_hidedecorationsaction->isChecked());
 		return;
 	}
-<<<<<<< HEAD
     if ( selAct == m_d->popup_antiAliasAction ) {
         VP1Msg::messageVerbose("VP1ExaminerViewer::showPopupMenu anti aliasing changed to "+VP1Msg::str(m_d->popup_antiAliasAction->isChecked()));
-=======
-	if ( selAct == m_d->popup_antiAliasAction ) {
-		VP1Msg::messageVerbose("VP1ExaminerViewer::showPopupMenu anti aliasing changed to "+VP1Msg::str(m_d->popup_antiAliasAction->isChecked()));
->>>>>>> 3bb8403e
         setAntiAlias(m_d->popup_antiAliasAction->isChecked());
         m_d->grabFocus();//Needed since the GL calls triggered when setting antialiasing makes us loose focus (we obviusly just had it).
         VP1Msg::messageVerbose("Anti-aliasing, done.");
         return;
 	}
-<<<<<<< HEAD
     if ( selAct == m_d->popup_dumpSceneAction ) {
-=======
-	if ( selAct == m_d->popup_dumpSceneAction ) {
->>>>>>> 3bb8403e
         VP1Msg::messageVerbose("VP1ExaminerViewer::showPopupMenu Dump scene to an *.iv (OpenInventor) file");
 		dumpSceneToFile();
 		return;
 	}
-<<<<<<< HEAD
     if ( selAct == m_d->popup_dumpSceneVRMLAction ) {
-=======
-	
-	if ( selAct == m_d->popup_dumpSceneVRMLAction ) {
->>>>>>> 3bb8403e
         VP1Msg::messageVerbose("VP1ExaminerViewer::showPopupMenu Dump scene to a *.wrl (VRML) file");
 		dumpSceneToVRMLFile();
 		return;
