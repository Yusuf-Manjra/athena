/*
  Copyright (C) 2002-2019 CERN for the benefit of the ATLAS collaboration
*/

#ifndef MUONCONDALG_CSCCONDDBALG_H
#define MUONCONDALG_CSCCONDDBALG_H

//STL includes
#include <string>
#include <sstream>
#include <vector>
#include <zlib.h>

//Gaudi includes
#include "GaudiKernel/ICondSvc.h"
#include "GaudiKernel/ToolHandle.h"

//Athena includes
#include "AthenaBaseComps/AthReentrantAlgorithm.h"
#include "AthenaPoolUtilities/CondAttrListCollection.h"
#include "Identifier/Identifier.h"
#include "Identifier/IdentifierHash.h"
#include "StoreGate/ReadCondHandleKey.h"
#include "StoreGate/WriteCondHandleKey.h"
#include "MuonIdHelpers/MuonIdHelperTool.h"
#include "MuonCondData/CscCondDbData.h"
#include "MuonCondSvc/MdtStringUtils.h"

//forward declarations
class Identifier;
class IdentifierHash;
class MuonIdHelper;
class StatusCode;
class CscCondDbData;

namespace Muon {
  class MuonIdHelperTool;
}



class CscCondDbAlg: public AthReentrantAlgorithm{

public:

    CscCondDbAlg( const std::string & name, ISvcLocator* svc);
    virtual ~CscCondDbAlg() = default;
    virtual StatusCode initialize() override;
    virtual StatusCode execute   (const EventContext&) const override;

 
private:

<<<<<<< HEAD
    virtual StatusCode loadDataHv     (EventIDRange &, std::unique_ptr<CscCondDbData>&);

    virtual StatusCode loadData       (EventIDRange &, std::unique_ptr<CscCondDbData>&, SG::ReadCondHandle<CondAttrListCollection>, const std::string, bool = false);
    virtual StatusCode loadDataF001   (EventIDRange &, std::unique_ptr<CscCondDbData>&);
    virtual StatusCode loadDataNoise  (EventIDRange &, std::unique_ptr<CscCondDbData>&);
    virtual StatusCode loadDataPed    (EventIDRange &, std::unique_ptr<CscCondDbData>&);
    virtual StatusCode loadDataPSlope (EventIDRange &, std::unique_ptr<CscCondDbData>&);
    virtual StatusCode loadDataRMS    (EventIDRange &, std::unique_ptr<CscCondDbData>&);
    virtual StatusCode loadDataStatus (EventIDRange &, std::unique_ptr<CscCondDbData>&);
    virtual StatusCode loadDataT0Base (EventIDRange &, std::unique_ptr<CscCondDbData>&);
    virtual StatusCode loadDataT0Phase(EventIDRange &, std::unique_ptr<CscCondDbData>&);

    virtual StatusCode cacheVersion1   (std::string   , std::unique_ptr<CscCondDbData>&, const std::string);
    virtual StatusCode cacheVersion2   (std::string   , std::unique_ptr<CscCondDbData>&, const std::string);
    virtual StatusCode cacheVersion2ASM(std::string   , std::unique_ptr<CscCondDbData>&, const std::string);
    virtual StatusCode getAsmScope(int, int&, int&, int&, int&, int&);

    virtual StatusCode recordParameter(unsigned int  , std::string, std::unique_ptr<CscCondDbData>&, const std::string);
    virtual StatusCode recordParameter(IdentifierHash, std::string, std::unique_ptr<CscCondDbData>&, const std::string);
	virtual StatusCode recordParameterF001   (IdentifierHash, std::string, std::unique_ptr<CscCondDbData>&);
	virtual StatusCode recordParameterNoise  (IdentifierHash, std::string, std::unique_ptr<CscCondDbData>&);
	virtual StatusCode recordParameterPed    (IdentifierHash, std::string, std::unique_ptr<CscCondDbData>&);
	virtual StatusCode recordParameterPSlope (IdentifierHash, std::string, std::unique_ptr<CscCondDbData>&);
	virtual StatusCode recordParameterRMS    (IdentifierHash, std::string, std::unique_ptr<CscCondDbData>&);
	virtual StatusCode recordParameterStatus (IdentifierHash, std::string, std::unique_ptr<CscCondDbData>&);
	virtual StatusCode recordParameterT0Base (IdentifierHash, std::string, std::unique_ptr<CscCondDbData>&);
	virtual StatusCode recordParameterT0Phase(IdentifierHash, std::string, std::unique_ptr<CscCondDbData>&);
=======
    StatusCode loadDataHv   (EventIDRange &, CscCondDbData*, const EventContext&) const;
    StatusCode loadDataStat (EventIDRange &, CscCondDbData*, const EventContext&) const;
    StatusCode cacheVersion1(std::string   , CscCondDbData*) const;
    StatusCode cacheVersion2(std::string   , CscCondDbData*) const;
	StatusCode onlineToOfflineIds(const unsigned int &, Identifier &, Identifier &) const;
>>>>>>> 25ad986e

    bool m_isOnline{false};
    bool m_isData{false};  
    bool m_isRun1{false};   

    bool m_phiSwapVersion1Strings{false};
    bool m_onlineOfflinePhiFlip{false};

    ServiceHandle<ICondSvc> m_condSvc;
    ToolHandle<Muon::MuonIdHelperTool> m_idHelper;
    std::string m_defaultDatabaseReadVersion;
 
    SG::WriteCondHandleKey<CscCondDbData> m_writeKey{this, "WriteKey", "CscCondDbData", "Key of output CSC condition data"};    

    SG::ReadCondHandleKey<CondAttrListCollection> m_readKey_folder_da_hv     {this, "ReadKey_HV", "/CSC/DCS/LAYERSTATE", "Key of input CSC condition data HV"       };
    SG::ReadCondHandleKey<CondAttrListCollection> m_readKey_folder_da_f001   {this, "ReadKey_FT", "/CSC/FTHOLD"        , "Key of input CSC condition data F001"     };
    SG::ReadCondHandleKey<CondAttrListCollection> m_readKey_folder_da_noise  {this, "ReadKey_NO", "/CSC/NOISE"         , "Key of input CSC condition data NOISE"    };
    SG::ReadCondHandleKey<CondAttrListCollection> m_readKey_folder_da_ped    {this, "ReadKey_PD", "/CSC/PED"           , "Key of input CSC condition data PEDESTALS"};
    SG::ReadCondHandleKey<CondAttrListCollection> m_readKey_folder_da_pslope {this, "ReadKey_PS", "/CSC/PSLOPE"        , "Key of input CSC condition data PSLOPE"   };
    SG::ReadCondHandleKey<CondAttrListCollection> m_readKey_folder_da_rms    {this, "ReadKey_RM", "/CSC/RMS"           , "Key of input CSC condition data RMS"      };
    SG::ReadCondHandleKey<CondAttrListCollection> m_readKey_folder_da_status {this, "ReadKey_ST", "/CSC/STAT"          , "Key of input CSC condition data STATUS"   };
    SG::ReadCondHandleKey<CondAttrListCollection> m_readKey_folder_da_t0base {this, "ReadKey_TB", "/CSC/T0BASE"        , "Key of input CSC condition data T0BASE"   };
    SG::ReadCondHandleKey<CondAttrListCollection> m_readKey_folder_da_t0phase{this, "ReadKey_TP", "/CSC/T0PHASE"       , "Key of input CSC condition data T0PHASE"  };


    // getParameter
    template <typename T>
    StatusCode getParameter(IdentifierHash chanHash, std::string data, T& token){
    
        // next element is the status bit
        std::istringstream iss(data);
        iss >> token;
        
        ATH_MSG_DEBUG("Recorded token " << token << " for channelHash " << chanHash);
        return StatusCode::SUCCESS;
    }

};


#endif<|MERGE_RESOLUTION|>--- conflicted
+++ resolved
@@ -51,41 +51,35 @@
  
 private:
 
-<<<<<<< HEAD
-    virtual StatusCode loadDataHv     (EventIDRange &, std::unique_ptr<CscCondDbData>&);
+    StatusCode loadDataHv     (EventIDRange &, CscCondDbData*, const EventContext&) const;
 
-    virtual StatusCode loadData       (EventIDRange &, std::unique_ptr<CscCondDbData>&, SG::ReadCondHandle<CondAttrListCollection>, const std::string, bool = false);
-    virtual StatusCode loadDataF001   (EventIDRange &, std::unique_ptr<CscCondDbData>&);
-    virtual StatusCode loadDataNoise  (EventIDRange &, std::unique_ptr<CscCondDbData>&);
-    virtual StatusCode loadDataPed    (EventIDRange &, std::unique_ptr<CscCondDbData>&);
-    virtual StatusCode loadDataPSlope (EventIDRange &, std::unique_ptr<CscCondDbData>&);
-    virtual StatusCode loadDataRMS    (EventIDRange &, std::unique_ptr<CscCondDbData>&);
-    virtual StatusCode loadDataStatus (EventIDRange &, std::unique_ptr<CscCondDbData>&);
-    virtual StatusCode loadDataT0Base (EventIDRange &, std::unique_ptr<CscCondDbData>&);
-    virtual StatusCode loadDataT0Phase(EventIDRange &, std::unique_ptr<CscCondDbData>&);
+    StatusCode loadData       (EventIDRange &, CscCondDbData*, SG::ReadCondHandle<CondAttrListCollection>, const std::string, bool = false) const;
 
-    virtual StatusCode cacheVersion1   (std::string   , std::unique_ptr<CscCondDbData>&, const std::string);
-    virtual StatusCode cacheVersion2   (std::string   , std::unique_ptr<CscCondDbData>&, const std::string);
-    virtual StatusCode cacheVersion2ASM(std::string   , std::unique_ptr<CscCondDbData>&, const std::string);
-    virtual StatusCode getAsmScope(int, int&, int&, int&, int&, int&);
+    StatusCode loadDataF001   (EventIDRange &, CscCondDbData*, const EventContext&) const;
+    StatusCode loadDataNoise  (EventIDRange &, CscCondDbData*, const EventContext&) const;
+    StatusCode loadDataPed    (EventIDRange &, CscCondDbData*, const EventContext&) const;
+    StatusCode loadDataPSlope (EventIDRange &, CscCondDbData*, const EventContext&) const;
+    StatusCode loadDataRMS    (EventIDRange &, CscCondDbData*, const EventContext&) const;
+    StatusCode loadDataStatus (EventIDRange &, CscCondDbData*, const EventContext&) const;
+    StatusCode loadDataT0Base (EventIDRange &, CscCondDbData*, const EventContext&) const;
+    StatusCode loadDataT0Phase(EventIDRange &, CscCondDbData*, const EventContext&) const;
 
-    virtual StatusCode recordParameter(unsigned int  , std::string, std::unique_ptr<CscCondDbData>&, const std::string);
-    virtual StatusCode recordParameter(IdentifierHash, std::string, std::unique_ptr<CscCondDbData>&, const std::string);
-	virtual StatusCode recordParameterF001   (IdentifierHash, std::string, std::unique_ptr<CscCondDbData>&);
-	virtual StatusCode recordParameterNoise  (IdentifierHash, std::string, std::unique_ptr<CscCondDbData>&);
-	virtual StatusCode recordParameterPed    (IdentifierHash, std::string, std::unique_ptr<CscCondDbData>&);
-	virtual StatusCode recordParameterPSlope (IdentifierHash, std::string, std::unique_ptr<CscCondDbData>&);
-	virtual StatusCode recordParameterRMS    (IdentifierHash, std::string, std::unique_ptr<CscCondDbData>&);
-	virtual StatusCode recordParameterStatus (IdentifierHash, std::string, std::unique_ptr<CscCondDbData>&);
-	virtual StatusCode recordParameterT0Base (IdentifierHash, std::string, std::unique_ptr<CscCondDbData>&);
-	virtual StatusCode recordParameterT0Phase(IdentifierHash, std::string, std::unique_ptr<CscCondDbData>&);
-=======
-    StatusCode loadDataHv   (EventIDRange &, CscCondDbData*, const EventContext&) const;
-    StatusCode loadDataStat (EventIDRange &, CscCondDbData*, const EventContext&) const;
-    StatusCode cacheVersion1(std::string   , CscCondDbData*) const;
-    StatusCode cacheVersion2(std::string   , CscCondDbData*) const;
-	StatusCode onlineToOfflineIds(const unsigned int &, Identifier &, Identifier &) const;
->>>>>>> 25ad986e
+    StatusCode cacheVersion1   (std::string, CscCondDbData*, const std::string) const;
+    StatusCode cacheVersion2   (std::string, CscCondDbData*, const std::string) const;
+    StatusCode cacheVersion2ASM(std::string, CscCondDbData*, const std::string) const;
+    StatusCode getAsmScope(int, int&, int&, int&, int&, int&) const;
+
+    StatusCode recordParameter(unsigned int  , std::string, CscCondDbData*, const std::string) const;
+    StatusCode recordParameter(IdentifierHash, std::string, CscCondDbData*, const std::string) const;
+
+	StatusCode recordParameterF001   (IdentifierHash, std::string, CscCondDbData*) const;
+	StatusCode recordParameterNoise  (IdentifierHash, std::string, CscCondDbData*) const;
+	StatusCode recordParameterPed    (IdentifierHash, std::string, CscCondDbData*) const;
+	StatusCode recordParameterPSlope (IdentifierHash, std::string, CscCondDbData*) const;
+	StatusCode recordParameterRMS    (IdentifierHash, std::string, CscCondDbData*) const;
+	StatusCode recordParameterStatus (IdentifierHash, std::string, CscCondDbData*) const;
+	StatusCode recordParameterT0Base (IdentifierHash, std::string, CscCondDbData*) const;
+	StatusCode recordParameterT0Phase(IdentifierHash, std::string, CscCondDbData*) const;
 
     bool m_isOnline{false};
     bool m_isData{false};  
@@ -113,7 +107,7 @@
 
     // getParameter
     template <typename T>
-    StatusCode getParameter(IdentifierHash chanHash, std::string data, T& token){
+    StatusCode getParameter(IdentifierHash chanHash, std::string data, T& token) const {
     
         // next element is the status bit
         std::istringstream iss(data);
