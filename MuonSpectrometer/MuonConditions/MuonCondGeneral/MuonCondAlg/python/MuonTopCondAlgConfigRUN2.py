--- conflicted
+++ resolved
@@ -73,21 +73,12 @@
         if athenaCommonFlags.isOnline:
             kwargs['isOnline'  ] = True  # COOL folders not available online
             kwargs['isData'    ] = True
-<<<<<<< HEAD
-            kwargs['ReadKey_FT'] = 'ConditionStore+/CSC/ONL/FTHOLD'
-            kwargs['ReadKey_NO'] = 'ConditionStore+/CSC/ONL/NOISE'
-            kwargs['ReadKey_PD'] = 'ConditionStore+/CSC/ONL/PED'
-            kwargs['ReadKey_PS'] = 'ConditionStore+/CSC/ONL/PSLOPE'
-            kwargs['ReadKey_RM'] = 'ConditionStore+/CSC/ONL/RMS'
-            kwargs['ReadKey_ST'] = 'ConditionStore+/CSC/ONL/STAT'
-=======
             kwargs['ReadKey_FT'] = '/CSC/FTHOLD' # 'ConditionsStore+' prefix not necessarily needed in ReadKey
             kwargs['ReadKey_NO'] = '/CSC/NOISE'
             kwargs['ReadKey_PD'] = '/CSC/PED'
             kwargs['ReadKey_PS'] = '/CSC/PSLOPE'
             kwargs['ReadKey_RM'] = '/CSC/RMS'
             kwargs['ReadKey_ST'] = '/CSC/STAT'
->>>>>>> 6b86859a
         else:    
             kwargs['isOnline'] = False # COOL folders not available online
             if globalflags.DataSource != 'data':
