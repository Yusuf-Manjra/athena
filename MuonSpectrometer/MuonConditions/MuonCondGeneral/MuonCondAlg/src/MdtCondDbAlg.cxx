/*
  Copyright (C) 2002-2021 CERN for the benefit of the ATLAS collaboration
*/

#include "MuonCondAlg/MdtCondDbAlg.h"

#include "AthenaKernel/IOVInfiniteRange.h"

using readOutPair = CondAttrListCollection::ChanAttrListPair;
// constructor
MdtCondDbAlg::MdtCondDbAlg(const std::string& name, ISvcLocator* pSvcLocator) :
    AthReentrantAlgorithm(name, pSvcLocator), m_condSvc("CondSvc", name), m_condMapTool("MDT_MapConversion") {
    declareProperty("MDT_MapConversion", m_condMapTool);

    declareProperty("isOnline", m_isOnline);
    declareProperty("isData", m_isData);
    declareProperty("isRun1", m_isRun1);
    declareProperty("useRun1SetPoints", m_checkOnSetPoint = false);
}

// Initialize
StatusCode MdtCondDbAlg::initialize() {
    ATH_MSG_DEBUG("initializing " << name());
    ATH_CHECK(m_condSvc.retrieve());
    ATH_CHECK(m_idHelperSvc.retrieve());
    ATH_CHECK(m_writeKey.initialize());
    ATH_CHECK(m_readKey_folder_da_pshv.initialize(!m_readKey_folder_da_pshv.empty() && m_isData && m_isRun1));
    ATH_CHECK(m_readKey_folder_da_psv0.initialize(!m_readKey_folder_da_psv0.empty() && m_isData && m_isRun1 && m_checkOnSetPoint));
    ATH_CHECK(m_readKey_folder_da_psv1.initialize(!m_readKey_folder_da_psv1.empty() && m_isData && m_isRun1 && m_checkOnSetPoint));
    ATH_CHECK(m_readKey_folder_da_pslv.initialize(!m_readKey_folder_da_pslv.empty() && m_isData && m_isRun1));
    ATH_CHECK(m_readKey_folder_da_hv.initialize(!m_readKey_folder_da_hv.empty() && m_isData && !m_isRun1));
    ATH_CHECK(m_readKey_folder_da_lv.initialize(!m_readKey_folder_da_lv.empty() && m_isData && !m_isRun1));
    ATH_CHECK(m_readKey_folder_da_droppedChambers.initialize(!m_readKey_folder_da_droppedChambers.empty() && m_isData && m_isRun1));
    ATH_CHECK(m_readKey_folder_mc_droppedChambers.initialize(!m_readKey_folder_mc_droppedChambers.empty() && !m_isData));
    ATH_CHECK(m_readKey_folder_mc_noisyChannels.initialize(!m_readKey_folder_mc_noisyChannels.empty() && !m_isData));
    // The calls to the functions that use these two are commented out,
    // so don't declare a dependencies on them.
    ATH_CHECK(m_readKey_folder_mc_deadElements.initialize(false /*!m_readKey_folder_mc_deadElements.empty() && !m_isData*/));
    ATH_CHECK(m_readKey_folder_mc_deadTubes.initialize(false /*!m_readKey_folder_mc_deadTubes.empty() && !m_isData*/));

    if (m_condSvc->regHandle(this, m_writeKey).isFailure()) {
        ATH_MSG_FATAL("Unable to register WriteCondHandle " << m_writeKey.fullKey() << " with CondSvc");
        return StatusCode::FAILURE;
    }

    return StatusCode::SUCCESS;
}

// execute
StatusCode MdtCondDbAlg::execute(const EventContext& ctx) const {
    ATH_MSG_DEBUG("execute " << name());

    if (m_isOnline) {
        ATH_MSG_DEBUG("IsOnline is set to True; nothing to do!");
        return StatusCode::SUCCESS;
    }

    // launching Write Cond Handle
    SG::WriteCondHandle<MdtCondDbData> writeHandle{m_writeKey, ctx};
    if (writeHandle.isValid()) {
        ATH_MSG_DEBUG("CondHandle " << writeHandle.fullKey() << " is already valid."
                                    << " In theory this should not be called, but may happen"
                                    << " if multiple concurrent events are being processed out of order.");
        return StatusCode::SUCCESS;
    }
    std::unique_ptr<MdtCondDbData> writeCdo{std::make_unique<MdtCondDbData>(m_idHelperSvc->mdtIdHelper())};

    // retrieving data
    if (m_isData && m_isRun1) {
        ATH_CHECK(loadDataPsHv(writeHandle, writeCdo.get(), ctx));
        ATH_CHECK(loadDataPsLv(writeHandle, writeCdo.get(), ctx));
        ATH_CHECK(loadDroppedChambers(writeHandle, writeCdo.get(), ctx, false));
    } else if (m_isData && !m_isRun1) {
        ATH_CHECK(loadDataHv(writeHandle, writeCdo.get(), ctx));
        ATH_CHECK(loadDataLv(writeHandle, writeCdo.get(), ctx));
    } else {
        ATH_CHECK(loadDroppedChambers(writeHandle, writeCdo.get(), ctx, true));
        ATH_CHECK(loadMcNoisyChannels(writeHandle, writeCdo.get(), ctx));
        // ATH_CHECK(loadMcDeadElements     (rangeW, writeCdo.get(),ctx));// keep for future development
        // ATH_CEHCK(loadMcDeadTubes        (rangeW, writeCdo.get(),ctx));// keep for future development
    }

    if (writeHandle.record(std::move(writeCdo)).isFailure()) {
        ATH_MSG_FATAL("Could not record MdtCondDbData " << writeHandle.key() << " with EventRange " << writeHandle.getRange()
                                                        << " into Conditions Store");
        return StatusCode::FAILURE;
    }
    ATH_MSG_DEBUG("Recorded new " << writeHandle.key() << " with range " << writeHandle.getRange() << " into Conditions Store");

    return StatusCode::SUCCESS;
}

// loadDataPsHv
StatusCode MdtCondDbAlg::loadDataPsHv(writeHandle_t& wh, MdtCondDbData* writeCdo, const EventContext& ctx) const {
    SG::ReadCondHandle<CondAttrListCollection> readHandle{m_readKey_folder_da_pshv, ctx};
    const CondAttrListCollection* readCdo{*readHandle};
<<<<<<< HEAD
    if (readCdo == 0) {
=======
    if (!readCdo) {
>>>>>>> 7f818e8d
        ATH_MSG_ERROR("Null pointer to the read conditions object");
        return StatusCode::FAILURE;
    }
    wh.addDependency(readHandle);
    ATH_MSG_DEBUG("Size of CondAttrListCollection " << readHandle.fullKey() << " readCdo->size()= " << readCdo->size());
    ATH_MSG_DEBUG("Range of input is " << readHandle.getRange() << ", range of output is " << wh.getRange());

    std::vector<Identifier> cachedDeadMultiLayersId_standby;
<<<<<<< HEAD
    CondAttrListCollection::const_iterator itr;
    unsigned int chan_index = 0;
    for (itr = readCdo->begin(); itr != readCdo->end(); ++itr) {
        unsigned int chanNum = readCdo->chanNum(chan_index);
        const std::string& hv_payload = readCdo->chanName(chanNum);
=======
    for (const readOutPair& itr : *readCdo) {
        const unsigned int chanNum = itr.first;
        const coral::AttributeList& atr = itr.second;
        const std::string hv_payload = readCdo->chanName(chanNum);
>>>>>>> 7f818e8d
        std::string hv_name;

        if (atr.size() == 1) {
            hv_name = *(static_cast<const std::string*>((atr["fsm_currentState"]).addressOfData()));
            std::string delimiter = " ";
            std::vector<std::string> tokens;
            MuonCalib::MdtStringUtils::tokenize(hv_name, tokens, delimiter);

            std::string thename;
            std::string delimiter2 = "_";
            std::vector<std::string> tokens2;
            MuonCalib::MdtStringUtils::tokenize(hv_payload, tokens2, delimiter2);

            if (tokens[0] != "ON" && tokens[0] != "STANDBY" && tokens[0] != "UNKNOWN") {
                int multilayer = atoi(const_cast<char*>(tokens2[3].c_str()));
                std::string chamber_name = tokens2[2];
                Identifier ChamberId = m_condMapTool->ConvertToOffline(chamber_name, true);
                if (ChamberId.is_valid()) {
                    Identifier MultiLayerId = m_idHelperSvc->mdtIdHelper().channelID(ChamberId, multilayer, 1, 1);
                    thename = chamber_name + "_multilayer" + tokens2[3];
                    writeCdo->setDeadMultilayer(thename, MultiLayerId);
                    writeCdo->setDeadChamber(ChamberId);
                    cachedDeadMultiLayersId_standby.push_back(MultiLayerId);
                }
            }
            if (tokens[0] == "STANDBY") {
                int multilayer = atoi(const_cast<char*>(tokens2[3].c_str()));
                std::string chamber_name = tokens2[2];
                Identifier ChamberId = m_condMapTool->ConvertToOffline(chamber_name, true);
                if (ChamberId.is_valid()) {
                    Identifier MultiLayerId = m_idHelperSvc->mdtIdHelper().channelID(ChamberId, multilayer, 1, 1);
                    thename = chamber_name + "_multilayer" + tokens2[3];
                    writeCdo->setDeadMultilayer(thename, MultiLayerId);
                    writeCdo->setDeadChamber(ChamberId);
                    cachedDeadMultiLayersId_standby.push_back(MultiLayerId);
                }
            }
        }
    }

    // moving on to SetPoints
    if (!m_checkOnSetPoint) return StatusCode::SUCCESS;

    std::map<Identifier, float> chamberML_V1;
    std::map<Identifier, float> chamberML_V0;
    std::map<Identifier, std::string> mlname;

    // V0 handle
    SG::ReadCondHandle<CondAttrListCollection> readHandle_v0{m_readKey_folder_da_psv0, ctx};
    const CondAttrListCollection* readCdo_v0{*readHandle_v0};
<<<<<<< HEAD
    if (readCdo_v0 == 0) {
=======
    if (!readCdo_v0) {
>>>>>>> 7f818e8d
        ATH_MSG_ERROR("Null pointer to the read conditions object");
        return StatusCode::FAILURE;
    }
    wh.addDependency(readHandle_v0);

    ATH_MSG_DEBUG("Size of CondAttrListCollection " << readHandle_v0.fullKey() << " readCdo->size()= " << readCdo_v0->size());
    ATH_MSG_DEBUG("Range of input is " << readHandle_v0.getRange() << ", range of output is " << wh.getRange());

    // V1
    SG::ReadCondHandle<CondAttrListCollection> readHandle_v1{m_readKey_folder_da_psv1, ctx};
    const CondAttrListCollection* readCdo_v1{*readHandle_v1};
<<<<<<< HEAD
    if (readCdo_v1 == 0) {
=======
    if (!readCdo_v1) {
>>>>>>> 7f818e8d
        ATH_MSG_ERROR("Null pointer to the read conditions object");
        return StatusCode::FAILURE;
    }
    wh.addDependency(readHandle_v1);

    ATH_MSG_DEBUG("Size of CondAttrListCollection " << readHandle_v1.fullKey() << " readCdo->size()= " << readCdo_v1->size());
    ATH_MSG_DEBUG("Range of input is " << readHandle_v1.getRange() << ", range of output is " << wh.getRange());

    // V0 iteration
    CondAttrListCollection::const_iterator itr_v0;
<<<<<<< HEAD
    unsigned int chan_index_v0 = 0;
    for (itr_v0 = readCdo_v0->begin(); itr_v0 != readCdo_v0->end(); ++itr_v0) {
        unsigned int chanNum = readCdo_v0->chanNum(chan_index_v0);
        std::string setPointsV0_payload = readCdo_v0->chanName(chanNum);

        float setPointsV0_name;

        itr_v0 = readCdo_v0->chanAttrListPair(chanNum);
        const coral::AttributeList& atr_v0 = itr_v0->second;
=======
    for (const readOutPair& itr_v0 : *readCdo_v0) {
        const unsigned int chanNum = itr_v0.first;
        const coral::AttributeList& atr_v0 = itr_v0.second;
        std::string setPointsV0_payload = readCdo_v0->chanName(chanNum);
        float setPointsV0_name{0.};
>>>>>>> 7f818e8d

        if (atr_v0.size() == 1) {
            setPointsV0_name = *(static_cast<const float*>((atr_v0["readBackSettings_v0"]).addressOfData()));
            std::string delimiter2 = "_";
            std::vector<std::string> tokens2;
            MuonCalib::MdtStringUtils::tokenize(setPointsV0_payload, tokens2, delimiter2);

            int multilayer = atoi(const_cast<char*>(tokens2[3].c_str()));
            std::string chamber_name = tokens2[2];
            std::string thename = chamber_name + "_" + tokens2[3];
            Identifier ChamberId = m_condMapTool->ConvertToOffline(chamber_name);
            Identifier MultiLayerId = m_idHelperSvc->mdtIdHelper().channelID(ChamberId, multilayer, 1, 1);
            chamberML_V0[MultiLayerId] = setPointsV0_name;
            mlname[MultiLayerId] = thename;
        }
    }

    // V1 iteration
    CondAttrListCollection::const_iterator itr_v1;
<<<<<<< HEAD
    unsigned int chan_index_v1 = 0;
    for (itr_v1 = readCdo_v1->begin(); itr_v1 != readCdo_v1->end(); ++itr_v1) {
        unsigned int chanNum = readCdo_v1->chanNum(chan_index_v1);
        std::string setPointsV1_payload = readCdo_v1->chanName(chanNum);
        float setPointsV1_name;
        itr_v1 = readCdo_v1->chanAttrListPair(chanNum);
        const coral::AttributeList& atr_v1 = itr_v1->second;
=======
    for (const readOutPair& itr_v1 : *readCdo_v1) {
        const unsigned int chanNum = itr_v1.first;
        const coral::AttributeList& atr_v1 = itr_v1.second;
        const std::string setPointsV1_payload = readCdo_v1->chanName(chanNum);
        float setPointsV1_name{0.};
>>>>>>> 7f818e8d

        if (atr_v1.size() == 1) {
            setPointsV1_name = *(static_cast<const float*>((atr_v1["readBackSettings_v1"]).addressOfData()));

            std::string delimiter2 = "_";
            std::vector<std::string> tokens2;
            MuonCalib::MdtStringUtils::tokenize(setPointsV1_payload, tokens2, delimiter2);

            int multilayer = atoi(const_cast<char*>(tokens2[3].c_str()));
            std::string chamber_name = tokens2[2];
            std::string thename = chamber_name + "_" + tokens2[3];
            Identifier ChamberId = m_condMapTool->ConvertToOffline(chamber_name);
            Identifier MultiLayerId = m_idHelperSvc->mdtIdHelper().channelID(ChamberId, multilayer, 1, 1);
            chamberML_V1[MultiLayerId] = setPointsV1_name;
            mlname[MultiLayerId] = thename;
        }
    }

    // check for chamber standby the correct value of Setpoint V0 vs SetpointV1
    // for chamber StandBy --> V0==V1 to be on
<<<<<<< HEAD
    for (unsigned int vect = 0; vect < cachedDeadMultiLayersId_standby.size(); vect++) {
        Identifier MultilayerId_ch = cachedDeadMultiLayersId_standby[vect];

=======
    for (const Identifier& MultilayerId_ch : cachedDeadMultiLayersId_standby) {
>>>>>>> 7f818e8d
        if (chamberML_V1.find(MultilayerId_ch)->second == chamberML_V0.find(MultilayerId_ch)->second) {
            ATH_MSG_DEBUG("Chamber has  correct Voltage V1 = " << chamberML_V1.find(MultilayerId_ch)->second
                                                               << " V0=   " << chamberML_V0.find(MultilayerId_ch)->second);
        } else {
            ATH_MSG_DEBUG("Chamber has  wrong correct Voltage V1 = " << chamberML_V1.find(MultilayerId_ch)->second
                                                                     << " V0=   " << chamberML_V0.find(MultilayerId_ch)->second);
            ATH_MSG_DEBUG("Has to be masked!!!");
            writeCdo->setDeadMultilayer(mlname[MultilayerId_ch], MultilayerId_ch);
        }
    }

    return StatusCode::SUCCESS;
}

// loadDataPsLv
StatusCode MdtCondDbAlg::loadDataPsLv(writeHandle_t& wh, MdtCondDbData* writeCdo, const EventContext& ctx) const {
    SG::ReadCondHandle<CondAttrListCollection> readHandle{m_readKey_folder_da_pslv, ctx};
    const CondAttrListCollection* readCdo{*readHandle};
<<<<<<< HEAD
    if (readCdo == 0) {
=======
    if (!readCdo) {
>>>>>>> 7f818e8d
        ATH_MSG_ERROR("Null pointer to the read conditions object");
        return StatusCode::FAILURE;
    }
    wh.addDependency(readHandle);

    ATH_MSG_DEBUG("Size of CondAttrListCollection " << readHandle.fullKey() << " readCdo->size()= " << readCdo->size());
    ATH_MSG_DEBUG("Range of input is " << readHandle.getRange() << ", range of output is " << wh.getRange());

    CondAttrListCollection::const_iterator itr;
<<<<<<< HEAD
    unsigned int chan_index = 0;
    for (itr = readCdo->begin(); itr != readCdo->end(); ++itr) {
        unsigned int chanNum = readCdo->chanNum(chan_index);
        std::string hv_name;
        std::string hv_payload = readCdo->chanName(chanNum);

        itr = readCdo->chanAttrListPair(chanNum);
        const coral::AttributeList& atr = itr->second;

        if (atr.size()) {
            hv_name = *(static_cast<const std::string*>((atr["fsm_currentState"]).addressOfData()));
            std::string delimiter = " ";
            std::vector<std::string> tokens;
            MuonCalib::MdtStringUtils::tokenize(hv_name, tokens, delimiter);
            std::string delimiter2 = "_";
            std::vector<std::string> tokens2;
            MuonCalib::MdtStringUtils::tokenize(hv_payload, tokens2, delimiter2);

            if (tokens[0] != "ON") {
                std::string chamber_name = tokens2[2];
                Identifier ChamberId = m_condMapTool->ConvertToOffline(chamber_name, true);
                if (ChamberId.is_valid()) { writeCdo->setDeadStation(chamber_name, ChamberId); }
            }
=======
    for (const readOutPair& itr : *readCdo) {
        const unsigned int chanNum = itr.first;
        const coral::AttributeList& atr = itr.second;
        std::string hv_payload = readCdo->chanName(chanNum);
        std::string hv_name;

        if (!atr.size()) { continue; }
        hv_name = *(static_cast<const std::string*>((atr["fsm_currentState"]).addressOfData()));
        std::string delimiter = " ";
        std::vector<std::string> tokens;
        MuonCalib::MdtStringUtils::tokenize(hv_name, tokens, delimiter);
        std::string delimiter2 = "_";
        std::vector<std::string> tokens2;
        MuonCalib::MdtStringUtils::tokenize(hv_payload, tokens2, delimiter2);

        if (tokens[0] != "ON") {
            std::string chamber_name = tokens2[2];
            Identifier ChamberId = m_condMapTool->ConvertToOffline(chamber_name, true);
            if (ChamberId.is_valid()) { writeCdo->setDeadStation(chamber_name, ChamberId); }
>>>>>>> 7f818e8d
        }
    }

    return StatusCode::SUCCESS;
}

// loadDataHv
StatusCode MdtCondDbAlg::loadDataHv(writeHandle_t& wh, MdtCondDbData* writeCdo, const EventContext& ctx) const {
    SG::ReadCondHandle<CondAttrListCollection> readHandle{m_readKey_folder_da_hv, ctx};
    const CondAttrListCollection* readCdo{*readHandle};
<<<<<<< HEAD
    if (readCdo == 0) {
=======
    if (!readCdo) {
>>>>>>> 7f818e8d
        ATH_MSG_ERROR("Null pointer to the read conditions object");
        return StatusCode::FAILURE;
    }
    wh.addDependency(readHandle);

    ATH_MSG_DEBUG("Size of CondAttrListCollection " << readHandle.fullKey() << " readCdo->size()= " << readCdo->size());
    ATH_MSG_DEBUG("Range of input is " << readHandle.getRange() << ", range of output is " << wh.getRange());

    CondAttrListCollection::const_iterator itr;
<<<<<<< HEAD
    unsigned int chan_index = 0;
    for (itr = readCdo->begin(); itr != readCdo->end(); ++itr) {
        unsigned int chanNum = readCdo->chanNum(chan_index);
        std::string hv_name_ml1, hv_name_ml2;
        std::string hv_payload = readCdo->chanName(chanNum);
        float hv_v0_ml1, hv_v0_ml2, hv_v1_ml1, hv_v1_ml2;
        itr = readCdo->chanAttrListPair(chanNum);
        const coral::AttributeList& atr = itr->second;

        if (atr.size()) {
            hv_name_ml1 = *(static_cast<const std::string*>((atr["fsmCurrentState_ML1"]).addressOfData()));
            hv_name_ml2 = *(static_cast<const std::string*>((atr["fsmCurrentState_ML2"]).addressOfData()));
            hv_v0_ml1 = *(static_cast<const float*>((atr["v0set_ML1"]).addressOfData()));
            hv_v1_ml1 = *(static_cast<const float*>((atr["v1set_ML1"]).addressOfData()));
            hv_v0_ml2 = *(static_cast<const float*>((atr["v0set_ML2"]).addressOfData()));
            hv_v1_ml2 = *(static_cast<const float*>((atr["v1set_ML2"]).addressOfData()));

            std::string thename;
            std::string delimiter2 = "_";
            std::vector<std::string> tokens2;
            MuonCalib::MdtStringUtils::tokenize(hv_payload, tokens2, delimiter2);

            if (hv_name_ml1 != "ON" && hv_name_ml1 != "STANDBY" && hv_name_ml1 != "UNKNOWN") {
                int multilayer = 1;
                std::string chamber_name = tokens2[0];
                Identifier ChamberId = m_condMapTool->ConvertToOffline(chamber_name, true);
                if (ChamberId.is_valid()) {
                    Identifier MultiLayerId = m_idHelperSvc->mdtIdHelper().channelID(ChamberId, multilayer, 1, 1);
                    thename = chamber_name + "_multilayer1";
                    writeCdo->setDeadMultilayer(thename, MultiLayerId);
                    writeCdo->setDeadChamber(ChamberId);
                }
            }

            if (hv_name_ml1 == "STANDBY" && hv_v0_ml1 != hv_v1_ml1) {
                int multilayer = 1;
                std::string chamber_name = tokens2[0];
                Identifier ChamberId = m_condMapTool->ConvertToOffline(chamber_name, true);
                if (ChamberId.is_valid()) {
                    Identifier MultiLayerId = m_idHelperSvc->mdtIdHelper().channelID(ChamberId, multilayer, 1, 1);
                    thename = chamber_name + "_multilayer1";
                    writeCdo->setDeadMultilayer(thename, MultiLayerId);
                    writeCdo->setDeadChamber(ChamberId);
                }
=======
    for (const readOutPair& itr : *readCdo) {
        const unsigned int chanNum = itr.first;
        const coral::AttributeList& atr = itr.second;

        std::string hv_payload = readCdo->chanName(chanNum);
        std::string hv_name_ml1, hv_name_ml2;
        float hv_v0_ml1{0.}, hv_v0_ml2{0.}, hv_v1_ml1{0.}, hv_v1_ml2{0.};

        if (!atr.size()) { continue; }
        hv_name_ml1 = *(static_cast<const std::string*>((atr["fsmCurrentState_ML1"]).addressOfData()));
        hv_name_ml2 = *(static_cast<const std::string*>((atr["fsmCurrentState_ML2"]).addressOfData()));
        hv_v0_ml1 = *(static_cast<const float*>((atr["v0set_ML1"]).addressOfData()));
        hv_v1_ml1 = *(static_cast<const float*>((atr["v1set_ML1"]).addressOfData()));
        hv_v0_ml2 = *(static_cast<const float*>((atr["v0set_ML2"]).addressOfData()));
        hv_v1_ml2 = *(static_cast<const float*>((atr["v1set_ML2"]).addressOfData()));

        std::string thename;
        std::string delimiter2 = "_";
        std::vector<std::string> tokens2;
        MuonCalib::MdtStringUtils::tokenize(hv_payload, tokens2, delimiter2);

        if (hv_name_ml1 != "ON" && hv_name_ml1 != "STANDBY" && hv_name_ml1 != "UNKNOWN") {
            int multilayer = 1;
            std::string chamber_name = tokens2[0];
            Identifier ChamberId = m_condMapTool->ConvertToOffline(chamber_name, true);
            if (ChamberId.is_valid()) {
                Identifier MultiLayerId = m_idHelperSvc->mdtIdHelper().channelID(ChamberId, multilayer, 1, 1);
                thename = chamber_name + "_multilayer1";
                writeCdo->setDeadMultilayer(thename, MultiLayerId);
                writeCdo->setDeadChamber(ChamberId);
            }
        }

        if (hv_name_ml1 == "STANDBY" && hv_v0_ml1 != hv_v1_ml1) {
            int multilayer = 1;
            std::string chamber_name = tokens2[0];
            Identifier ChamberId = m_condMapTool->ConvertToOffline(chamber_name, true);
            if (ChamberId.is_valid()) {
                Identifier MultiLayerId = m_idHelperSvc->mdtIdHelper().channelID(ChamberId, multilayer, 1, 1);
                thename = chamber_name + "_multilayer1";
                writeCdo->setDeadMultilayer(thename, MultiLayerId);
                writeCdo->setDeadChamber(ChamberId);
>>>>>>> 7f818e8d
            }
        }

<<<<<<< HEAD
            if (hv_name_ml2 != "ON" && hv_name_ml2 != "STANDBY" && hv_name_ml2 != "UNKNOWN") {
                int multilayer = 2;
                std::string chamber_name = tokens2[0];
                Identifier ChamberId = m_condMapTool->ConvertToOffline(chamber_name, true);
                if (ChamberId.is_valid()) {
                    Identifier MultiLayerId = m_idHelperSvc->mdtIdHelper().channelID(ChamberId, multilayer, 1, 1);
                    thename = chamber_name + "_multilayer2";
                    writeCdo->setDeadMultilayer(thename, MultiLayerId);
                    writeCdo->setDeadChamber(ChamberId);
                }
            }

            if (hv_name_ml2 == "STANDBY" && hv_v0_ml2 != hv_v1_ml2) {
                int multilayer = 2;
                std::string chamber_name = tokens2[0];
                Identifier ChamberId = m_condMapTool->ConvertToOffline(chamber_name, true);
                if (ChamberId.is_valid()) {
                    Identifier MultiLayerId = m_idHelperSvc->mdtIdHelper().channelID(ChamberId, multilayer, 1, 1);
                    thename = chamber_name + "_multilayer2";
                    writeCdo->setDeadMultilayer(thename, MultiLayerId);
                    writeCdo->setDeadChamber(ChamberId);
                }
=======
        if (hv_name_ml2 != "ON" && hv_name_ml2 != "STANDBY" && hv_name_ml2 != "UNKNOWN") {
            int multilayer = 2;
            std::string chamber_name = tokens2[0];
            Identifier ChamberId = m_condMapTool->ConvertToOffline(chamber_name, true);
            if (ChamberId.is_valid()) {
                Identifier MultiLayerId = m_idHelperSvc->mdtIdHelper().channelID(ChamberId, multilayer, 1, 1);
                thename = chamber_name + "_multilayer2";
                writeCdo->setDeadMultilayer(thename, MultiLayerId);
                writeCdo->setDeadChamber(ChamberId);
            }
        }

        if (hv_name_ml2 == "STANDBY" && hv_v0_ml2 != hv_v1_ml2) {
            int multilayer = 2;
            std::string chamber_name = tokens2[0];
            Identifier ChamberId = m_condMapTool->ConvertToOffline(chamber_name, true);
            if (ChamberId.is_valid()) {
                Identifier MultiLayerId = m_idHelperSvc->mdtIdHelper().channelID(ChamberId, multilayer, 1, 1);
                thename = chamber_name + "_multilayer2";
                writeCdo->setDeadMultilayer(thename, MultiLayerId);
                writeCdo->setDeadChamber(ChamberId);
>>>>>>> 7f818e8d
            }
        }

<<<<<<< HEAD
            if (hv_name_ml2 != "ON" && hv_name_ml2 != "STANDBY" && hv_name_ml2 != "UNKNOWN" && hv_name_ml1 != "ON" &&
                hv_name_ml1 != "STANDBY" && hv_name_ml1 != "UNKNOWN") {
                std::string chamber_name = tokens2[0];
                Identifier ChamberId = m_condMapTool->ConvertToOffline(chamber_name, true);
                if (ChamberId.is_valid()) { writeCdo->setDeadStation(chamber_name, ChamberId); }
            }
            if (hv_name_ml2 == "STANDBY" && hv_v0_ml2 != hv_v1_ml2 && hv_name_ml1 == "STANDBY" && hv_v0_ml1 != hv_v1_ml1) {
                std::string chamber_name = tokens2[0];
                Identifier ChamberId = m_condMapTool->ConvertToOffline(chamber_name, true);
                if (ChamberId.is_valid()) { writeCdo->setDeadStation(chamber_name, ChamberId); }
            }
        }
        chan_index++;
=======
        if (hv_name_ml2 != "ON" && hv_name_ml2 != "STANDBY" && hv_name_ml2 != "UNKNOWN" && hv_name_ml1 != "ON" &&
            hv_name_ml1 != "STANDBY" && hv_name_ml1 != "UNKNOWN") {
            std::string chamber_name = tokens2[0];
            Identifier ChamberId = m_condMapTool->ConvertToOffline(chamber_name, true);
            if (ChamberId.is_valid()) { writeCdo->setDeadStation(chamber_name, ChamberId); }
        }
        if (hv_name_ml2 == "STANDBY" && hv_v0_ml2 != hv_v1_ml2 && hv_name_ml1 == "STANDBY" && hv_v0_ml1 != hv_v1_ml1) {
            std::string chamber_name = tokens2[0];
            Identifier ChamberId = m_condMapTool->ConvertToOffline(chamber_name, true);
            if (ChamberId.is_valid()) { writeCdo->setDeadStation(chamber_name, ChamberId); }
        }
>>>>>>> 7f818e8d
    }
    return StatusCode::SUCCESS;
}

// loadDataLv
StatusCode MdtCondDbAlg::loadDataLv(writeHandle_t& wh, MdtCondDbData* writeCdo, const EventContext& ctx) const {
    SG::ReadCondHandle<CondAttrListCollection> readHandle{m_readKey_folder_da_lv, ctx};
    const CondAttrListCollection* readCdo{*readHandle};
<<<<<<< HEAD
    if (readCdo == 0) {
=======
    if (!readCdo) {
>>>>>>> 7f818e8d
        ATH_MSG_ERROR("Null pointer to the read conditions object");
        return StatusCode::FAILURE;
    }
    wh.addDependency(readHandle);

    ATH_MSG_DEBUG("Size of CondAttrListCollection " << readHandle.fullKey() << " readCdo->size()= " << readCdo->size());
    ATH_MSG_DEBUG("Range of input is " << readHandle.getRange() << ", range of output is " << wh.getRange());

<<<<<<< HEAD
    CondAttrListCollection::const_iterator itr;
    unsigned int chan_index = 0;
    for (itr = readCdo->begin(); itr != readCdo->end(); ++itr) {
        unsigned int chanNum = readCdo->chanNum(chan_index);
        std::string hv_name;
        std::string hv_payload = readCdo->chanName(chanNum);

        itr = readCdo->chanAttrListPair(chanNum);
        const coral::AttributeList& atr = itr->second;

        if (atr.size()) {
            hv_name = *(static_cast<const std::string*>((atr["fsmCurrentState_LV"]).addressOfData()));
            std::string delimiter = " ";
            std::vector<std::string> tokens;
            MuonCalib::MdtStringUtils::tokenize(hv_name, tokens, delimiter);
            std::string delimiter2 = "_";
            std::vector<std::string> tokens2;
            MuonCalib::MdtStringUtils::tokenize(hv_payload, tokens2, delimiter2);

            if (tokens[0] != "ON") {
                std::string chamber_name = tokens2[0];
                Identifier ChamberId = m_condMapTool->ConvertToOffline(chamber_name, true);
                if (ChamberId.is_valid()) { writeCdo->setDeadStation(chamber_name, ChamberId); }
            }
=======
    for (const readOutPair& itr : *readCdo) {
        unsigned int chanNum = itr.first;
        const coral::AttributeList& atr = itr.second;
        std::string hv_name;
        std::string hv_payload = readCdo->chanName(chanNum);

        if (!atr.size()) { continue; }
        hv_name = *(static_cast<const std::string*>((atr["fsmCurrentState_LV"]).addressOfData()));
        std::string delimiter = " ";
        std::vector<std::string> tokens;
        MuonCalib::MdtStringUtils::tokenize(hv_name, tokens, delimiter);
        std::string delimiter2 = "_";
        std::vector<std::string> tokens2;
        MuonCalib::MdtStringUtils::tokenize(hv_payload, tokens2, delimiter2);

        if (tokens[0] != "ON") {
            std::string chamber_name = tokens2[0];
            Identifier ChamberId = m_condMapTool->ConvertToOffline(chamber_name, true);
            if (ChamberId.is_valid()) { writeCdo->setDeadStation(chamber_name, ChamberId); }
>>>>>>> 7f818e8d
        }
    }

    return StatusCode::SUCCESS;
}

// loadDataDroppedChambers
StatusCode MdtCondDbAlg::loadDroppedChambers(writeHandle_t& wh, MdtCondDbData* writeCdo, const EventContext& ctx, bool isMC) const {
    SG::ReadCondHandle<CondAttrListCollection> readHandle{
        (isMC ? m_readKey_folder_mc_droppedChambers : m_readKey_folder_da_droppedChambers), ctx};
    const CondAttrListCollection* readCdo{*readHandle};
<<<<<<< HEAD
    if (readCdo == 0) {
=======
    if (!readCdo) {
>>>>>>> 7f818e8d
        ATH_MSG_ERROR("Null pointer to the read conditions object");
        return StatusCode::FAILURE;
    }
    wh.addDependency(readHandle);
    ATH_MSG_DEBUG("Size of CondAttrListCollection " << readHandle.fullKey() << " readCdo->size()= " << readCdo->size());
    ATH_MSG_DEBUG("Range of input is " << readHandle.getRange() << ", range of output is " << wh.getRange());

<<<<<<< HEAD
    CondAttrListCollection::const_iterator itr;
    for (itr = readCdo->begin(); itr != readCdo->end(); ++itr) {
        const coral::AttributeList& atr = itr->second;
=======
    for (const readOutPair& itr : *readCdo) {
        const coral::AttributeList& atr = itr.second;
>>>>>>> 7f818e8d
        std::string chamber_dropped;
        chamber_dropped = *(static_cast<const std::string*>((atr["Chambers_disabled"]).addressOfData()));

        std::string delimiter = " ";
        std::vector<std::string> tokens;
        MuonCalib::MdtStringUtils::tokenize(chamber_dropped, tokens, delimiter);
        for (unsigned int i = 0; i < tokens.size(); i++) {
            if (tokens[i] != "0") {
                std::string chamber_name = tokens[i];
                Identifier ChamberId = m_condMapTool->ConvertToOffline(chamber_name, true);
                if (ChamberId.is_valid()) { writeCdo->setDeadStation(chamber_name, ChamberId); }
            }
        }
    }
    return StatusCode::SUCCESS;
}

// loadMcDeadElements
StatusCode MdtCondDbAlg::loadMcDeadElements(writeHandle_t& wh, MdtCondDbData* writeCdo, const EventContext& ctx) const {
    SG::ReadCondHandle<CondAttrListCollection> readHandle{m_readKey_folder_mc_deadElements, ctx};
    const CondAttrListCollection* readCdo{*readHandle};
<<<<<<< HEAD
    if (readCdo == 0) {
=======
    if (!readCdo) {
>>>>>>> 7f818e8d
        ATH_MSG_ERROR("Null pointer to the read conditions object");
        return StatusCode::FAILURE;
    }
    wh.addDependency(readHandle);

    ATH_MSG_DEBUG("Size of CondAttrListCollection " << readHandle.fullKey() << " readCdo->size()= " << readCdo->size());
    ATH_MSG_DEBUG("Range of input is " << readHandle.getRange() << ", range of output is " << wh.getRange());

<<<<<<< HEAD
    CondAttrListCollection::const_iterator itr;
    for (itr = readCdo->begin(); itr != readCdo->end(); ++itr) {
        const coral::AttributeList& atr = itr->second;
=======
    for (const readOutPair& itr : *readCdo) {
        const coral::AttributeList& atr = itr.second;
>>>>>>> 7f818e8d
        std::string chamber_name, list_mlayer, list_layer, list_tube;

        chamber_name = *(static_cast<const std::string*>((atr["Chambers_Name"]).addressOfData()));
        list_mlayer = *(static_cast<const std::string*>((atr["Dead_multilayer"]).addressOfData()));
        list_layer = *(static_cast<const std::string*>((atr["Dead_layer"]).addressOfData()));
        list_tube = *(static_cast<const std::string*>((atr["Dead_tube"]).addressOfData()));

        std::string thename;
        std::string delimiter = " ";
        std::vector<std::string> tokens;
        std::vector<std::string> tokens_mlayer;
        std::vector<std::string> tokens_layer;
        Identifier ChamberId = m_condMapTool->ConvertToOffline(chamber_name);
        MuonCalib::MdtStringUtils::tokenize(list_tube, tokens, delimiter);
        MuonCalib::MdtStringUtils::tokenize(list_mlayer, tokens_mlayer, delimiter);
        MuonCalib::MdtStringUtils::tokenize(list_layer, tokens_layer, delimiter);

        for (unsigned int i = 0; i < tokens.size(); i++) {
            if (tokens[i] != "0") {
                int ml = atoi(const_cast<char*>((tokens[i].substr(0, 1)).c_str()));
                int layer = atoi(const_cast<char*>((tokens[i].substr(1, 2)).c_str()));
                int tube = atoi(const_cast<char*>((tokens[i].substr(2)).c_str()));
                Identifier ChannelId = m_idHelperSvc->mdtIdHelper().channelID(ChamberId, ml, layer, tube);
                thename = chamber_name + "_" + tokens[i];
                writeCdo->setDeadTube(thename, ChannelId);
                writeCdo->setDeadChamber(ChamberId);
            }
        }

        for (unsigned int i = 0; i < tokens_mlayer.size(); i++) {
            if (tokens_mlayer[i] != "0") {
                int ml = atoi(const_cast<char*>((tokens_mlayer[i].substr(0)).c_str()));
                Identifier ChannelId = m_idHelperSvc->mdtIdHelper().channelID(ChamberId, ml, 1, 1);
                thename = chamber_name + "_" + tokens[i];
                writeCdo->setDeadMultilayer(thename, ChannelId);
                writeCdo->setDeadChamber(ChamberId);
            }
        }

        for (unsigned int i = 0; i < tokens_layer.size(); i++) {
            if (tokens_layer[i] != "0") {
                int ml = atoi(const_cast<char*>((tokens_layer[i].substr(0, 1)).c_str()));
                int layer = atoi(const_cast<char*>((tokens_layer[i].substr(1)).c_str()));
                Identifier ChannelId = m_idHelperSvc->mdtIdHelper().channelID(ChamberId, ml, layer, 1);
                thename = chamber_name + "_" + tokens[i];
                writeCdo->setDeadLayer(thename, ChannelId);
                writeCdo->setDeadChamber(ChamberId);
            }
        }
    }

    return StatusCode::SUCCESS;
}

// loadMcDeadTubes
StatusCode MdtCondDbAlg::loadMcDeadTubes(writeHandle_t& wh, MdtCondDbData* writeCdo, const EventContext& ctx) const {
    SG::ReadCondHandle<CondAttrListCollection> readHandle{m_readKey_folder_mc_deadTubes, ctx};
    const CondAttrListCollection* readCdo{*readHandle};
<<<<<<< HEAD
    if (readCdo == 0) {
=======
    if (!readCdo) {
>>>>>>> 7f818e8d
        ATH_MSG_ERROR("Null pointer to the read conditions object");
        return StatusCode::FAILURE;
    }
    wh.addDependency(readHandle);

    ATH_MSG_DEBUG("Size of CondAttrListCollection " << readHandle.fullKey() << " readCdo->size()= " << readCdo->size());
    ATH_MSG_DEBUG("Range of input is " << readHandle.getRange() << ", range of output is " << wh.getRange());

<<<<<<< HEAD
    CondAttrListCollection::const_iterator itr;
    for (itr = readCdo->begin(); itr != readCdo->end(); ++itr) {
        const coral::AttributeList& atr = itr->second;
=======
    for (const readOutPair& itr : *readCdo) {
        const coral::AttributeList& atr = itr.second;
>>>>>>> 7f818e8d

        std::string chamber_name;
        std::string dead_tube;
        std::string tube_list;
        dead_tube = *(static_cast<const std::string*>((atr["DeadTube_List"]).addressOfData()));
        chamber_name = *(static_cast<const std::string*>((atr["Chamber_Name"]).addressOfData()));

        std::string thename;
        std::vector<std::string> tokens;
        std::string delimiter = " ";
        MuonCalib::MdtStringUtils::tokenize(dead_tube, tokens, delimiter);
        Identifier ChamberId = m_condMapTool->ConvertToOffline(chamber_name);

        for (unsigned int i = 0; i < tokens.size(); i++) {
            int ml = atoi(const_cast<char*>((tokens[i].substr(0, 1)).c_str()));
            int layer = atoi(const_cast<char*>((tokens[i].substr(1, 2)).c_str()));
            int tube = atoi(const_cast<char*>((tokens[i].substr(2)).c_str()));
            thename = chamber_name + "_" + tokens[i];
            tube_list = tokens[i] + ".";
            Identifier ChannelId = m_idHelperSvc->mdtIdHelper().channelID(ChamberId, ml, layer, tube);
            writeCdo->setDeadTube(thename, ChannelId);
        }
        writeCdo->setDeadChamber(ChamberId);
    }

    return StatusCode::SUCCESS;
}

// loadMcNoisyChannels
StatusCode MdtCondDbAlg::loadMcNoisyChannels(writeHandle_t& wh, MdtCondDbData* writeCdo, const EventContext& ctx) const {
    SG::ReadCondHandle<CondAttrListCollection> readHandle{m_readKey_folder_mc_noisyChannels, ctx};
    const CondAttrListCollection* readCdo{*readHandle};
<<<<<<< HEAD
    if (readCdo == 0) {
=======
    if (!readCdo) {
>>>>>>> 7f818e8d
        ATH_MSG_ERROR("Null pointer to the read conditions object");
        return StatusCode::FAILURE;
    }
    wh.addDependency(readHandle);

    ATH_MSG_DEBUG("Size of CondAttrListCollection " << readHandle.fullKey() << " readCdo->size()= " << readCdo->size());
    ATH_MSG_DEBUG("Range of input is " << readHandle.getRange() << ", range of output is " << wh.getRange());

    for (const auto& itr : *readCdo) {
        unsigned int chanNum = itr.first;
        std::string hv_name;
        std::string hv_payload = readCdo->chanName(chanNum);

        const coral::AttributeList& atr = itr.second;

        if (atr.size()) {
            hv_name = *(static_cast<const std::string*>((atr["fsm_currentState"]).addressOfData()));
            std::string delimiter = " ";
            std::vector<std::string> tokens;
            MuonCalib::MdtStringUtils::tokenize(hv_name, tokens, delimiter);
            std::string delimiter2 = "_";
            std::vector<std::string> tokens2;
            MuonCalib::MdtStringUtils::tokenize(hv_payload, tokens2, delimiter2);

            if (tokens[0] != "ON") {
                std::string chamber_name = tokens2[2];
                Identifier ChamberId = m_condMapTool->ConvertToOffline(chamber_name);
                writeCdo->setDeadStation(chamber_name, ChamberId);
            }
        }
    }
    return StatusCode::SUCCESS;
}<|MERGE_RESOLUTION|>--- conflicted
+++ resolved
@@ -94,11 +94,7 @@
 StatusCode MdtCondDbAlg::loadDataPsHv(writeHandle_t& wh, MdtCondDbData* writeCdo, const EventContext& ctx) const {
     SG::ReadCondHandle<CondAttrListCollection> readHandle{m_readKey_folder_da_pshv, ctx};
     const CondAttrListCollection* readCdo{*readHandle};
-<<<<<<< HEAD
-    if (readCdo == 0) {
-=======
-    if (!readCdo) {
->>>>>>> 7f818e8d
+    if (!readCdo) {
         ATH_MSG_ERROR("Null pointer to the read conditions object");
         return StatusCode::FAILURE;
     }
@@ -107,18 +103,10 @@
     ATH_MSG_DEBUG("Range of input is " << readHandle.getRange() << ", range of output is " << wh.getRange());
 
     std::vector<Identifier> cachedDeadMultiLayersId_standby;
-<<<<<<< HEAD
-    CondAttrListCollection::const_iterator itr;
-    unsigned int chan_index = 0;
-    for (itr = readCdo->begin(); itr != readCdo->end(); ++itr) {
-        unsigned int chanNum = readCdo->chanNum(chan_index);
-        const std::string& hv_payload = readCdo->chanName(chanNum);
-=======
     for (const readOutPair& itr : *readCdo) {
         const unsigned int chanNum = itr.first;
         const coral::AttributeList& atr = itr.second;
         const std::string hv_payload = readCdo->chanName(chanNum);
->>>>>>> 7f818e8d
         std::string hv_name;
 
         if (atr.size() == 1) {
@@ -169,11 +157,7 @@
     // V0 handle
     SG::ReadCondHandle<CondAttrListCollection> readHandle_v0{m_readKey_folder_da_psv0, ctx};
     const CondAttrListCollection* readCdo_v0{*readHandle_v0};
-<<<<<<< HEAD
-    if (readCdo_v0 == 0) {
-=======
     if (!readCdo_v0) {
->>>>>>> 7f818e8d
         ATH_MSG_ERROR("Null pointer to the read conditions object");
         return StatusCode::FAILURE;
     }
@@ -185,11 +169,7 @@
     // V1
     SG::ReadCondHandle<CondAttrListCollection> readHandle_v1{m_readKey_folder_da_psv1, ctx};
     const CondAttrListCollection* readCdo_v1{*readHandle_v1};
-<<<<<<< HEAD
-    if (readCdo_v1 == 0) {
-=======
     if (!readCdo_v1) {
->>>>>>> 7f818e8d
         ATH_MSG_ERROR("Null pointer to the read conditions object");
         return StatusCode::FAILURE;
     }
@@ -200,23 +180,11 @@
 
     // V0 iteration
     CondAttrListCollection::const_iterator itr_v0;
-<<<<<<< HEAD
-    unsigned int chan_index_v0 = 0;
-    for (itr_v0 = readCdo_v0->begin(); itr_v0 != readCdo_v0->end(); ++itr_v0) {
-        unsigned int chanNum = readCdo_v0->chanNum(chan_index_v0);
-        std::string setPointsV0_payload = readCdo_v0->chanName(chanNum);
-
-        float setPointsV0_name;
-
-        itr_v0 = readCdo_v0->chanAttrListPair(chanNum);
-        const coral::AttributeList& atr_v0 = itr_v0->second;
-=======
     for (const readOutPair& itr_v0 : *readCdo_v0) {
         const unsigned int chanNum = itr_v0.first;
         const coral::AttributeList& atr_v0 = itr_v0.second;
         std::string setPointsV0_payload = readCdo_v0->chanName(chanNum);
         float setPointsV0_name{0.};
->>>>>>> 7f818e8d
 
         if (atr_v0.size() == 1) {
             setPointsV0_name = *(static_cast<const float*>((atr_v0["readBackSettings_v0"]).addressOfData()));
@@ -236,21 +204,11 @@
 
     // V1 iteration
     CondAttrListCollection::const_iterator itr_v1;
-<<<<<<< HEAD
-    unsigned int chan_index_v1 = 0;
-    for (itr_v1 = readCdo_v1->begin(); itr_v1 != readCdo_v1->end(); ++itr_v1) {
-        unsigned int chanNum = readCdo_v1->chanNum(chan_index_v1);
-        std::string setPointsV1_payload = readCdo_v1->chanName(chanNum);
-        float setPointsV1_name;
-        itr_v1 = readCdo_v1->chanAttrListPair(chanNum);
-        const coral::AttributeList& atr_v1 = itr_v1->second;
-=======
     for (const readOutPair& itr_v1 : *readCdo_v1) {
         const unsigned int chanNum = itr_v1.first;
         const coral::AttributeList& atr_v1 = itr_v1.second;
         const std::string setPointsV1_payload = readCdo_v1->chanName(chanNum);
         float setPointsV1_name{0.};
->>>>>>> 7f818e8d
 
         if (atr_v1.size() == 1) {
             setPointsV1_name = *(static_cast<const float*>((atr_v1["readBackSettings_v1"]).addressOfData()));
@@ -271,13 +229,7 @@
 
     // check for chamber standby the correct value of Setpoint V0 vs SetpointV1
     // for chamber StandBy --> V0==V1 to be on
-<<<<<<< HEAD
-    for (unsigned int vect = 0; vect < cachedDeadMultiLayersId_standby.size(); vect++) {
-        Identifier MultilayerId_ch = cachedDeadMultiLayersId_standby[vect];
-
-=======
     for (const Identifier& MultilayerId_ch : cachedDeadMultiLayersId_standby) {
->>>>>>> 7f818e8d
         if (chamberML_V1.find(MultilayerId_ch)->second == chamberML_V0.find(MultilayerId_ch)->second) {
             ATH_MSG_DEBUG("Chamber has  correct Voltage V1 = " << chamberML_V1.find(MultilayerId_ch)->second
                                                                << " V0=   " << chamberML_V0.find(MultilayerId_ch)->second);
@@ -296,11 +248,7 @@
 StatusCode MdtCondDbAlg::loadDataPsLv(writeHandle_t& wh, MdtCondDbData* writeCdo, const EventContext& ctx) const {
     SG::ReadCondHandle<CondAttrListCollection> readHandle{m_readKey_folder_da_pslv, ctx};
     const CondAttrListCollection* readCdo{*readHandle};
-<<<<<<< HEAD
-    if (readCdo == 0) {
-=======
-    if (!readCdo) {
->>>>>>> 7f818e8d
+    if (!readCdo) {
         ATH_MSG_ERROR("Null pointer to the read conditions object");
         return StatusCode::FAILURE;
     }
@@ -310,31 +258,6 @@
     ATH_MSG_DEBUG("Range of input is " << readHandle.getRange() << ", range of output is " << wh.getRange());
 
     CondAttrListCollection::const_iterator itr;
-<<<<<<< HEAD
-    unsigned int chan_index = 0;
-    for (itr = readCdo->begin(); itr != readCdo->end(); ++itr) {
-        unsigned int chanNum = readCdo->chanNum(chan_index);
-        std::string hv_name;
-        std::string hv_payload = readCdo->chanName(chanNum);
-
-        itr = readCdo->chanAttrListPair(chanNum);
-        const coral::AttributeList& atr = itr->second;
-
-        if (atr.size()) {
-            hv_name = *(static_cast<const std::string*>((atr["fsm_currentState"]).addressOfData()));
-            std::string delimiter = " ";
-            std::vector<std::string> tokens;
-            MuonCalib::MdtStringUtils::tokenize(hv_name, tokens, delimiter);
-            std::string delimiter2 = "_";
-            std::vector<std::string> tokens2;
-            MuonCalib::MdtStringUtils::tokenize(hv_payload, tokens2, delimiter2);
-
-            if (tokens[0] != "ON") {
-                std::string chamber_name = tokens2[2];
-                Identifier ChamberId = m_condMapTool->ConvertToOffline(chamber_name, true);
-                if (ChamberId.is_valid()) { writeCdo->setDeadStation(chamber_name, ChamberId); }
-            }
-=======
     for (const readOutPair& itr : *readCdo) {
         const unsigned int chanNum = itr.first;
         const coral::AttributeList& atr = itr.second;
@@ -354,7 +277,6 @@
             std::string chamber_name = tokens2[2];
             Identifier ChamberId = m_condMapTool->ConvertToOffline(chamber_name, true);
             if (ChamberId.is_valid()) { writeCdo->setDeadStation(chamber_name, ChamberId); }
->>>>>>> 7f818e8d
         }
     }
 
@@ -365,11 +287,7 @@
 StatusCode MdtCondDbAlg::loadDataHv(writeHandle_t& wh, MdtCondDbData* writeCdo, const EventContext& ctx) const {
     SG::ReadCondHandle<CondAttrListCollection> readHandle{m_readKey_folder_da_hv, ctx};
     const CondAttrListCollection* readCdo{*readHandle};
-<<<<<<< HEAD
-    if (readCdo == 0) {
-=======
-    if (!readCdo) {
->>>>>>> 7f818e8d
+    if (!readCdo) {
         ATH_MSG_ERROR("Null pointer to the read conditions object");
         return StatusCode::FAILURE;
     }
@@ -379,52 +297,6 @@
     ATH_MSG_DEBUG("Range of input is " << readHandle.getRange() << ", range of output is " << wh.getRange());
 
     CondAttrListCollection::const_iterator itr;
-<<<<<<< HEAD
-    unsigned int chan_index = 0;
-    for (itr = readCdo->begin(); itr != readCdo->end(); ++itr) {
-        unsigned int chanNum = readCdo->chanNum(chan_index);
-        std::string hv_name_ml1, hv_name_ml2;
-        std::string hv_payload = readCdo->chanName(chanNum);
-        float hv_v0_ml1, hv_v0_ml2, hv_v1_ml1, hv_v1_ml2;
-        itr = readCdo->chanAttrListPair(chanNum);
-        const coral::AttributeList& atr = itr->second;
-
-        if (atr.size()) {
-            hv_name_ml1 = *(static_cast<const std::string*>((atr["fsmCurrentState_ML1"]).addressOfData()));
-            hv_name_ml2 = *(static_cast<const std::string*>((atr["fsmCurrentState_ML2"]).addressOfData()));
-            hv_v0_ml1 = *(static_cast<const float*>((atr["v0set_ML1"]).addressOfData()));
-            hv_v1_ml1 = *(static_cast<const float*>((atr["v1set_ML1"]).addressOfData()));
-            hv_v0_ml2 = *(static_cast<const float*>((atr["v0set_ML2"]).addressOfData()));
-            hv_v1_ml2 = *(static_cast<const float*>((atr["v1set_ML2"]).addressOfData()));
-
-            std::string thename;
-            std::string delimiter2 = "_";
-            std::vector<std::string> tokens2;
-            MuonCalib::MdtStringUtils::tokenize(hv_payload, tokens2, delimiter2);
-
-            if (hv_name_ml1 != "ON" && hv_name_ml1 != "STANDBY" && hv_name_ml1 != "UNKNOWN") {
-                int multilayer = 1;
-                std::string chamber_name = tokens2[0];
-                Identifier ChamberId = m_condMapTool->ConvertToOffline(chamber_name, true);
-                if (ChamberId.is_valid()) {
-                    Identifier MultiLayerId = m_idHelperSvc->mdtIdHelper().channelID(ChamberId, multilayer, 1, 1);
-                    thename = chamber_name + "_multilayer1";
-                    writeCdo->setDeadMultilayer(thename, MultiLayerId);
-                    writeCdo->setDeadChamber(ChamberId);
-                }
-            }
-
-            if (hv_name_ml1 == "STANDBY" && hv_v0_ml1 != hv_v1_ml1) {
-                int multilayer = 1;
-                std::string chamber_name = tokens2[0];
-                Identifier ChamberId = m_condMapTool->ConvertToOffline(chamber_name, true);
-                if (ChamberId.is_valid()) {
-                    Identifier MultiLayerId = m_idHelperSvc->mdtIdHelper().channelID(ChamberId, multilayer, 1, 1);
-                    thename = chamber_name + "_multilayer1";
-                    writeCdo->setDeadMultilayer(thename, MultiLayerId);
-                    writeCdo->setDeadChamber(ChamberId);
-                }
-=======
     for (const readOutPair& itr : *readCdo) {
         const unsigned int chanNum = itr.first;
         const coral::AttributeList& atr = itr.second;
@@ -467,34 +339,9 @@
                 thename = chamber_name + "_multilayer1";
                 writeCdo->setDeadMultilayer(thename, MultiLayerId);
                 writeCdo->setDeadChamber(ChamberId);
->>>>>>> 7f818e8d
-            }
-        }
-
-<<<<<<< HEAD
-            if (hv_name_ml2 != "ON" && hv_name_ml2 != "STANDBY" && hv_name_ml2 != "UNKNOWN") {
-                int multilayer = 2;
-                std::string chamber_name = tokens2[0];
-                Identifier ChamberId = m_condMapTool->ConvertToOffline(chamber_name, true);
-                if (ChamberId.is_valid()) {
-                    Identifier MultiLayerId = m_idHelperSvc->mdtIdHelper().channelID(ChamberId, multilayer, 1, 1);
-                    thename = chamber_name + "_multilayer2";
-                    writeCdo->setDeadMultilayer(thename, MultiLayerId);
-                    writeCdo->setDeadChamber(ChamberId);
-                }
-            }
-
-            if (hv_name_ml2 == "STANDBY" && hv_v0_ml2 != hv_v1_ml2) {
-                int multilayer = 2;
-                std::string chamber_name = tokens2[0];
-                Identifier ChamberId = m_condMapTool->ConvertToOffline(chamber_name, true);
-                if (ChamberId.is_valid()) {
-                    Identifier MultiLayerId = m_idHelperSvc->mdtIdHelper().channelID(ChamberId, multilayer, 1, 1);
-                    thename = chamber_name + "_multilayer2";
-                    writeCdo->setDeadMultilayer(thename, MultiLayerId);
-                    writeCdo->setDeadChamber(ChamberId);
-                }
-=======
+            }
+        }
+
         if (hv_name_ml2 != "ON" && hv_name_ml2 != "STANDBY" && hv_name_ml2 != "UNKNOWN") {
             int multilayer = 2;
             std::string chamber_name = tokens2[0];
@@ -516,25 +363,9 @@
                 thename = chamber_name + "_multilayer2";
                 writeCdo->setDeadMultilayer(thename, MultiLayerId);
                 writeCdo->setDeadChamber(ChamberId);
->>>>>>> 7f818e8d
-            }
-        }
-
-<<<<<<< HEAD
-            if (hv_name_ml2 != "ON" && hv_name_ml2 != "STANDBY" && hv_name_ml2 != "UNKNOWN" && hv_name_ml1 != "ON" &&
-                hv_name_ml1 != "STANDBY" && hv_name_ml1 != "UNKNOWN") {
-                std::string chamber_name = tokens2[0];
-                Identifier ChamberId = m_condMapTool->ConvertToOffline(chamber_name, true);
-                if (ChamberId.is_valid()) { writeCdo->setDeadStation(chamber_name, ChamberId); }
-            }
-            if (hv_name_ml2 == "STANDBY" && hv_v0_ml2 != hv_v1_ml2 && hv_name_ml1 == "STANDBY" && hv_v0_ml1 != hv_v1_ml1) {
-                std::string chamber_name = tokens2[0];
-                Identifier ChamberId = m_condMapTool->ConvertToOffline(chamber_name, true);
-                if (ChamberId.is_valid()) { writeCdo->setDeadStation(chamber_name, ChamberId); }
-            }
-        }
-        chan_index++;
-=======
+            }
+        }
+
         if (hv_name_ml2 != "ON" && hv_name_ml2 != "STANDBY" && hv_name_ml2 != "UNKNOWN" && hv_name_ml1 != "ON" &&
             hv_name_ml1 != "STANDBY" && hv_name_ml1 != "UNKNOWN") {
             std::string chamber_name = tokens2[0];
@@ -546,7 +377,6 @@
             Identifier ChamberId = m_condMapTool->ConvertToOffline(chamber_name, true);
             if (ChamberId.is_valid()) { writeCdo->setDeadStation(chamber_name, ChamberId); }
         }
->>>>>>> 7f818e8d
     }
     return StatusCode::SUCCESS;
 }
@@ -555,45 +385,15 @@
 StatusCode MdtCondDbAlg::loadDataLv(writeHandle_t& wh, MdtCondDbData* writeCdo, const EventContext& ctx) const {
     SG::ReadCondHandle<CondAttrListCollection> readHandle{m_readKey_folder_da_lv, ctx};
     const CondAttrListCollection* readCdo{*readHandle};
-<<<<<<< HEAD
-    if (readCdo == 0) {
-=======
-    if (!readCdo) {
->>>>>>> 7f818e8d
-        ATH_MSG_ERROR("Null pointer to the read conditions object");
-        return StatusCode::FAILURE;
-    }
-    wh.addDependency(readHandle);
-
-    ATH_MSG_DEBUG("Size of CondAttrListCollection " << readHandle.fullKey() << " readCdo->size()= " << readCdo->size());
-    ATH_MSG_DEBUG("Range of input is " << readHandle.getRange() << ", range of output is " << wh.getRange());
-
-<<<<<<< HEAD
-    CondAttrListCollection::const_iterator itr;
-    unsigned int chan_index = 0;
-    for (itr = readCdo->begin(); itr != readCdo->end(); ++itr) {
-        unsigned int chanNum = readCdo->chanNum(chan_index);
-        std::string hv_name;
-        std::string hv_payload = readCdo->chanName(chanNum);
-
-        itr = readCdo->chanAttrListPair(chanNum);
-        const coral::AttributeList& atr = itr->second;
-
-        if (atr.size()) {
-            hv_name = *(static_cast<const std::string*>((atr["fsmCurrentState_LV"]).addressOfData()));
-            std::string delimiter = " ";
-            std::vector<std::string> tokens;
-            MuonCalib::MdtStringUtils::tokenize(hv_name, tokens, delimiter);
-            std::string delimiter2 = "_";
-            std::vector<std::string> tokens2;
-            MuonCalib::MdtStringUtils::tokenize(hv_payload, tokens2, delimiter2);
-
-            if (tokens[0] != "ON") {
-                std::string chamber_name = tokens2[0];
-                Identifier ChamberId = m_condMapTool->ConvertToOffline(chamber_name, true);
-                if (ChamberId.is_valid()) { writeCdo->setDeadStation(chamber_name, ChamberId); }
-            }
-=======
+    if (!readCdo) {
+        ATH_MSG_ERROR("Null pointer to the read conditions object");
+        return StatusCode::FAILURE;
+    }
+    wh.addDependency(readHandle);
+
+    ATH_MSG_DEBUG("Size of CondAttrListCollection " << readHandle.fullKey() << " readCdo->size()= " << readCdo->size());
+    ATH_MSG_DEBUG("Range of input is " << readHandle.getRange() << ", range of output is " << wh.getRange());
+
     for (const readOutPair& itr : *readCdo) {
         unsigned int chanNum = itr.first;
         const coral::AttributeList& atr = itr.second;
@@ -613,7 +413,6 @@
             std::string chamber_name = tokens2[0];
             Identifier ChamberId = m_condMapTool->ConvertToOffline(chamber_name, true);
             if (ChamberId.is_valid()) { writeCdo->setDeadStation(chamber_name, ChamberId); }
->>>>>>> 7f818e8d
         }
     }
 
@@ -625,26 +424,16 @@
     SG::ReadCondHandle<CondAttrListCollection> readHandle{
         (isMC ? m_readKey_folder_mc_droppedChambers : m_readKey_folder_da_droppedChambers), ctx};
     const CondAttrListCollection* readCdo{*readHandle};
-<<<<<<< HEAD
-    if (readCdo == 0) {
-=======
-    if (!readCdo) {
->>>>>>> 7f818e8d
-        ATH_MSG_ERROR("Null pointer to the read conditions object");
-        return StatusCode::FAILURE;
-    }
-    wh.addDependency(readHandle);
-    ATH_MSG_DEBUG("Size of CondAttrListCollection " << readHandle.fullKey() << " readCdo->size()= " << readCdo->size());
-    ATH_MSG_DEBUG("Range of input is " << readHandle.getRange() << ", range of output is " << wh.getRange());
-
-<<<<<<< HEAD
-    CondAttrListCollection::const_iterator itr;
-    for (itr = readCdo->begin(); itr != readCdo->end(); ++itr) {
-        const coral::AttributeList& atr = itr->second;
-=======
+    if (!readCdo) {
+        ATH_MSG_ERROR("Null pointer to the read conditions object");
+        return StatusCode::FAILURE;
+    }
+    wh.addDependency(readHandle);
+    ATH_MSG_DEBUG("Size of CondAttrListCollection " << readHandle.fullKey() << " readCdo->size()= " << readCdo->size());
+    ATH_MSG_DEBUG("Range of input is " << readHandle.getRange() << ", range of output is " << wh.getRange());
+
     for (const readOutPair& itr : *readCdo) {
         const coral::AttributeList& atr = itr.second;
->>>>>>> 7f818e8d
         std::string chamber_dropped;
         chamber_dropped = *(static_cast<const std::string*>((atr["Chambers_disabled"]).addressOfData()));
 
@@ -666,27 +455,17 @@
 StatusCode MdtCondDbAlg::loadMcDeadElements(writeHandle_t& wh, MdtCondDbData* writeCdo, const EventContext& ctx) const {
     SG::ReadCondHandle<CondAttrListCollection> readHandle{m_readKey_folder_mc_deadElements, ctx};
     const CondAttrListCollection* readCdo{*readHandle};
-<<<<<<< HEAD
-    if (readCdo == 0) {
-=======
-    if (!readCdo) {
->>>>>>> 7f818e8d
-        ATH_MSG_ERROR("Null pointer to the read conditions object");
-        return StatusCode::FAILURE;
-    }
-    wh.addDependency(readHandle);
-
-    ATH_MSG_DEBUG("Size of CondAttrListCollection " << readHandle.fullKey() << " readCdo->size()= " << readCdo->size());
-    ATH_MSG_DEBUG("Range of input is " << readHandle.getRange() << ", range of output is " << wh.getRange());
-
-<<<<<<< HEAD
-    CondAttrListCollection::const_iterator itr;
-    for (itr = readCdo->begin(); itr != readCdo->end(); ++itr) {
-        const coral::AttributeList& atr = itr->second;
-=======
+    if (!readCdo) {
+        ATH_MSG_ERROR("Null pointer to the read conditions object");
+        return StatusCode::FAILURE;
+    }
+    wh.addDependency(readHandle);
+
+    ATH_MSG_DEBUG("Size of CondAttrListCollection " << readHandle.fullKey() << " readCdo->size()= " << readCdo->size());
+    ATH_MSG_DEBUG("Range of input is " << readHandle.getRange() << ", range of output is " << wh.getRange());
+
     for (const readOutPair& itr : *readCdo) {
         const coral::AttributeList& atr = itr.second;
->>>>>>> 7f818e8d
         std::string chamber_name, list_mlayer, list_layer, list_tube;
 
         chamber_name = *(static_cast<const std::string*>((atr["Chambers_Name"]).addressOfData()));
@@ -745,27 +524,17 @@
 StatusCode MdtCondDbAlg::loadMcDeadTubes(writeHandle_t& wh, MdtCondDbData* writeCdo, const EventContext& ctx) const {
     SG::ReadCondHandle<CondAttrListCollection> readHandle{m_readKey_folder_mc_deadTubes, ctx};
     const CondAttrListCollection* readCdo{*readHandle};
-<<<<<<< HEAD
-    if (readCdo == 0) {
-=======
-    if (!readCdo) {
->>>>>>> 7f818e8d
-        ATH_MSG_ERROR("Null pointer to the read conditions object");
-        return StatusCode::FAILURE;
-    }
-    wh.addDependency(readHandle);
-
-    ATH_MSG_DEBUG("Size of CondAttrListCollection " << readHandle.fullKey() << " readCdo->size()= " << readCdo->size());
-    ATH_MSG_DEBUG("Range of input is " << readHandle.getRange() << ", range of output is " << wh.getRange());
-
-<<<<<<< HEAD
-    CondAttrListCollection::const_iterator itr;
-    for (itr = readCdo->begin(); itr != readCdo->end(); ++itr) {
-        const coral::AttributeList& atr = itr->second;
-=======
+    if (!readCdo) {
+        ATH_MSG_ERROR("Null pointer to the read conditions object");
+        return StatusCode::FAILURE;
+    }
+    wh.addDependency(readHandle);
+
+    ATH_MSG_DEBUG("Size of CondAttrListCollection " << readHandle.fullKey() << " readCdo->size()= " << readCdo->size());
+    ATH_MSG_DEBUG("Range of input is " << readHandle.getRange() << ", range of output is " << wh.getRange());
+
     for (const readOutPair& itr : *readCdo) {
         const coral::AttributeList& atr = itr.second;
->>>>>>> 7f818e8d
 
         std::string chamber_name;
         std::string dead_tube;
@@ -798,11 +567,7 @@
 StatusCode MdtCondDbAlg::loadMcNoisyChannels(writeHandle_t& wh, MdtCondDbData* writeCdo, const EventContext& ctx) const {
     SG::ReadCondHandle<CondAttrListCollection> readHandle{m_readKey_folder_mc_noisyChannels, ctx};
     const CondAttrListCollection* readCdo{*readHandle};
-<<<<<<< HEAD
-    if (readCdo == 0) {
-=======
-    if (!readCdo) {
->>>>>>> 7f818e8d
+    if (!readCdo) {
         ATH_MSG_ERROR("Null pointer to the read conditions object");
         return StatusCode::FAILURE;
     }
