--- conflicted
+++ resolved
@@ -25,14 +25,6 @@
 //* retrieving of tables from DB
 //*********************************************************
 
-<<<<<<< HEAD
-CSC_DCSConditionsTool::CSC_DCSConditionsTool(const std::string& type, const std::string& name, const IInterface* parent) :
-    AthAlgTool(type, name, parent), m_IOVSvc(nullptr), m_chronoSvc(nullptr) {
-    declareInterface<ICSC_DCSConditionsTool>(this);
-    m_DataLocation = "keyCSCDCS";
-    declareProperty("HVFolder", m_hvFolder = "/CSC/DCS/LAYERSTATE");
-    declareProperty("ChamberFolder", m_chamberFolder = "/CSC/DCS/ENABLEDCHAMBERS");
-=======
 CSC_DCSConditionsTool::CSC_DCSConditionsTool (const std::string& type, const std::string& name, const IInterface* parent) :
     AthAlgTool(type, name, parent), 
     m_IOVSvc(nullptr),
@@ -41,7 +33,6 @@
   declareInterface< ICSC_DCSConditionsTool >(this);
   declareProperty("HVFolder",     m_hvFolder="/CSC/DCS/LAYERSTATE");
   declareProperty("ChamberFolder",     m_chamberFolder="/CSC/DCS/ENABLEDCHAMBERS");
->>>>>>> 281581fe
 }
 
 StatusCode CSC_DCSConditionsTool::updateAddress(StoreID::type /*storeID*/, SG::TransientAddress* /*tad*/, const EventContext& /*ctx*/) {
