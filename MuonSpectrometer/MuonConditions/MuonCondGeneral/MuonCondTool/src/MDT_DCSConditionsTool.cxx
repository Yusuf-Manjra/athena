--- conflicted
+++ resolved
@@ -35,27 +35,6 @@
     m_chronoSvc(nullptr),
     m_condMapTool("MDT_MapConversion")
 
-<<<<<<< HEAD
-{
-    declareInterface<IMDT_DCSConditionsTool>(this);
-
-    m_DataLocation = "keyMDTDCS";
-
-    declareProperty("DropChamberFolder", m_dropchamberFolder = "/MDT/DCS/DROPPEDCH");
-    declareProperty("LVFolder", m_lvFolder = "/MDT/DCS/PSLVCHSTATE");
-    declareProperty("HVFolder", m_hvFolder = "/MDT/DCS/PSHVMLSTATE");
-    declareProperty("JTAGFolder", m_jtagFolder = "/MDT/DCS/JTAGCHSTATE");
-    declareProperty("SetPointsV0Folder", m_setPointsV0Folder = "/MDT/DCS/PSV0SETPOINTS");
-    declareProperty("SetPointsV1Folder", m_setPointsV1Folder = "/MDT/DCS/PSV1SETPOINTS");
-    declareProperty("Check_on_setPoint", m_check_on_setPoint = false);
-    declareProperty("Simulation_Setup", m_simulation_Setup = false);
-    declareProperty("MDT_MapConversion", m_condMapTool);
-
-    m_MDTChamDrop.str("EMPTY");
-    m_MDTLV.str("EMPTY");
-    m_MDTHV.str("EMPTY");
-    m_MDTJTAG.str("EMPTY");
-=======
 MDT_DCSConditionsTool::MDT_DCSConditionsTool (const std::string& type,
 				    const std::string& name,
 				    const IInterface* parent)
@@ -86,7 +65,6 @@
   m_MDTLV.str("EMPTY");
   m_MDTHV.str("EMPTY");
   m_MDTJTAG.str("EMPTY");
->>>>>>> 281581fe
 }
 
 StatusCode MDT_DCSConditionsTool::updateAddress(StoreID::type /*storeID*/, SG::TransientAddress* /*tad*/, const EventContext& /*ctx*/) {
