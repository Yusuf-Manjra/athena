/*
  Copyright (C) 2002-2017 CERN for the benefit of the ATLAS collaboration
*/

#include "RpcCalibTools/RpcExtrapolationTool.h"
#include "RpcCalibTools/RpcResidualsTool.h"

#include "TrkParameters/TrackParameters.h"
#include "TrkMeasurementBase/MeasurementBase.h"
#include "TrkExInterfaces/IPropagator.h"
#include "TrkGeometry/MagneticFieldProperties.h"
#include "TrkMeasurementBase/MeasurementBase.h"
#include "TrkTrack/Track.h"
#include "MuonIdHelpers/MuonIdHelperTool.h"
#include "MuonTGRecTools/MuonTGMeasurementTool.h"
#include "MuonPrepRawData/MuonPrepDataContainer.h"

static const InterfaceID IID_IRpcResidualsTool("RpcResidualsTool", 1, 0);

const InterfaceID& RpcResidualsTool::interfaceID( ) { 
  return IID_IRpcResidualsTool; 
}

RpcResidualsTool::RpcResidualsTool
( const std::string& type, const std::string& name,const IInterface* parent )
  :  AthAlgTool(type,name,parent)
{
  declareProperty("ClusterCollection",m_clusCollection="rpcClusters");
  declareInterface< RpcResidualsTool  >( this );
}


// destructor   
RpcResidualsTool::~RpcResidualsTool() {
  
}


StatusCode RpcResidualsTool::initialize(){

  ATH_MSG_DEBUG( "in initialize()" );

  // retrieve the active store
  ATH_CHECK( serviceLocator()->service("ActiveStoreSvc", m_activeStore) );

    // Retrieve the MuonDetectorManager
  ATH_CHECK( detStore()->retrieve(m_muonMgr) );

  // get extrapolation tool

  ATH_CHECK( toolSvc()->retrieveTool("RpcExtrapolationTool",m_rpcExtrapolTool) );

  ATH_CHECK( m_muonIdHelperTool.retrieve() );
  
  return StatusCode::SUCCESS;  

}

StatusCode RpcResidualsTool::finalize()
{
  ATH_MSG_INFO( "in finalize()" );

  return StatusCode::SUCCESS;
}

void RpcResidualsTool::getRpcResiduals(TrackCollection::const_iterator theTrack, std::vector<RpcResiduals> &theResult){

  // assume the result vector has been cleaned before passing it to us

  // start by calling the extrapolator tool

  // extrapolations of the track ill be stored here

  std::vector<RpcExtrapolationResults> extrapolations;

  m_rpcExtrapolTool->getRpcIntersections(theTrack, extrapolations);
<<<<<<< HEAD
  
//   if (extrapolations.size()%2){

//     ATH_MSG_WARNING( "Odd number of extrapolations" );
    
//     for (int i=0; i<extrapolations.size(); ++i){
      
//       Identifier idTwinView=GetTwinViewPanel(extrapolations[i].id);

//       bool found = false;
      
//       for (int j=0; j<extrapolations.size()&&!found; ++j){
      
// 	if (m_muonIdHelperTool->rpcIdHelper().panelID(extrapolations[j].id)==idTwinView) found = true;
	
//       }

//       if (!found) {

// 	ATH_MSG_WARNING( "ID " << extrapolations[i].id<<" name " <<m_muonIdHelperTool->rpcIdHelper().stationName(extrapolations[i].id)<< " sec "<<m_muonIdHelperTool->rpcIdHelper().stationPhi(extrapolations[i].id)*2+m_muonIdHelperTool->rpcIdHelper().stationName(extrapolations[i].id)%2-1<< " eta "<<m_muonIdHelperTool->rpcIdHelper().stationEta(extrapolations[i].id)<<" dZ " <<m_muonIdHelperTool->rpcIdHelper().doubletZ(extrapolations[i].id)<<" dPhi " <<m_muonIdHelperTool->rpcIdHelper().doubletPhi(extrapolations[i].id)<< " r "<<m_muonIdHelperTool->rpcIdHelper().doubletR(extrapolations[i].id)<< " gg "<<m_muonIdHelperTool->rpcIdHelper().gasGap(extrapolations[i].id)<< " mp "<<m_muonIdHelperTool->rpcIdHelper().measuresPhi(extrapolations[i].id)<<" strip "<<m_muonIdHelperTool->rpcIdHelper().strip(extrapolations[i].id)<< " found, but ");

// 	ATH_MSG_WARNING( "ID " << idTwinView<<" name " <<m_muonIdHelperTool->rpcIdHelper().stationName(idTwinView)<< " sec "<<m_muonIdHelperTool->rpcIdHelper().stationPhi(idTwinView)*2+m_muonIdHelperTool->rpcIdHelper().stationName(idTwinView)%2-1<< " eta "<<m_muonIdHelperTool->rpcIdHelper().stationEta(idTwinView)<<" dZ " <<m_muonIdHelperTool->rpcIdHelper().doubletZ(idTwinView)<<" dPhi " <<m_muonIdHelperTool->rpcIdHelper().doubletPhi(idTwinView)<< " r "<<m_muonIdHelperTool->rpcIdHelper().doubletR(idTwinView)<< " gg "<<m_muonIdHelperTool->rpcIdHelper().gasGap(idTwinView)<< " mp "<<m_muonIdHelperTool->rpcIdHelper().measuresPhi(idTwinView)<<" strip "<<m_muonIdHelperTool->rpcIdHelper().strip(idTwinView)<<" missing");
	
//       }
      
      
//     }   
=======
>>>>>>> 03922733
    
  // get cluster container
  const Muon::RpcPrepDataContainer* rpc_container;
  StatusCode sc = (*m_activeStore)->retrieve(rpc_container,m_clusCollection);
  if (sc.isFailure()) {
    ATH_MSG_WARNING( " Cannot retrieve RpcPrepDataContainer " );
    return;
  }
  
  std::set<Identifier> panels;

  // start first loop over clusters


  if(rpc_container->size()){

    Muon::RpcPrepDataContainer::const_iterator it = rpc_container->begin();
    

    for(;it!=rpc_container->end(); ++it){
      
      const Muon::RpcPrepDataCollection* clusterCollection = *it;
      
      //      if(clusterCollection->identify()==theElement&&clusterCollection->size()>0){
      if(clusterCollection->size()>0){
	
    // there is a collection for the element. now have to loop over it
   
	for (Muon::RpcPrepDataCollection::const_iterator rpcPrd = clusterCollection->begin(); 
	     rpcPrd != clusterCollection->end(); ++rpcPrd) {

	  panels.insert(m_muonIdHelperTool->rpcIdHelper().panelID((*rpcPrd)->identify()));
	  
  
	}
      }
    }
  }
  
  // now loop over extrapolations:
  
  std::vector<RpcExtrapolationResults>::const_iterator theExtra=extrapolations.begin();

  for(;theExtra!=extrapolations.end();++theExtra){
    
    // for each extrapolation, want to keep only lowest residual
    
    float lowest=-999;
    int lowest_csize=-999;
    float pitch=-999;
    float lowest_time=-999;

    // create here residuals to be returned to caller. give proper panel id, and default (i.e. inefficient) residual
    RpcResiduals result;    

    result.id=(*theExtra).id;

    result.hasTwin=0;
    
    if(panels.find(GetTwinPanel(result.id))!=panels.end()) result.hasTwin=1;  
    
    // get the position from extrapolation

    Amg::Vector3D thePosition=(*theExtra).params->position();

    Identifier theElement;
    Identifier idParent;

    theElement=m_muonIdHelperTool->rpcIdHelper().elementID((*theExtra).id);
    idParent = m_muonIdHelperTool->rpcIdHelper().parentID((*theExtra).id);

    IdContext rpcModuleContext = m_muonIdHelperTool->rpcIdHelper().module_context();

    IdentifierHash elementIDhash;

    m_muonIdHelperTool->rpcIdHelper().get_hash(idParent, elementIDhash,&rpcModuleContext);
    
    Muon::RpcPrepDataContainer::const_iterator it = rpc_container->indexFind(elementIDhash);
    
    if(it!=rpc_container->end()){

      const Muon::RpcPrepDataCollection* clusterCollection = *it;
     
      if(clusterCollection->size()>0){

	// there is a collection for the element. now have to loop over it
	const Muon::RpcPrepDataCollection* clusterCollection = *it;
	
	for (Muon::RpcPrepDataCollection::const_iterator rpcPrd = clusterCollection->begin(); 
	     rpcPrd != clusterCollection->end(); ++rpcPrd) {
	  
//	  int layer=0;
	  
	  // BM stations
	  /*if(m_muonIdHelperTool->rpcIdHelper().stationName((*rpcPrd)->identify())<4||m_muonIdHelperTool->rpcIdHelper().stationName((*rpcPrd)->identify())==8){
	    
	    layer=m_muonIdHelperTool->rpcIdHelper().doubletR((*rpcPrd)->identify())*2+m_muonIdHelperTool->rpcIdHelper().gasGap((*rpcPrd)->identify())-2;
	    
	  } else { // BO stations
	    
	    layer=4+m_muonIdHelperTool->rpcIdHelper().gasGap((*rpcPrd)->identify());
	    
	  }*/
	  
	  // look for cluster on the same panel
	  
	  Identifier panel_id = m_muonIdHelperTool->rpcIdHelper().panelID((*rpcPrd)->identify());
	  
	  // check if the cluster is on the same panel as the extrapolation
	  
	  if(panel_id==m_muonIdHelperTool->rpcIdHelper().panelID(result.id)){
	    
	    const MuonGM::RpcReadoutElement* descriptor = m_muonMgr->getRpcReadoutElement((*rpcPrd)->identify());
	    
	    // eta residual
	    float residual=0.;
	    if(! m_muonIdHelperTool->rpcIdHelper().measuresPhi(result.id)) residual= thePosition.z()-(*rpcPrd)->globalPosition().z();
	    else {
	      int sign=(thePosition.phi() < (*rpcPrd)->globalPosition().phi()) ? -1 : 1;
	      residual=sign * sqrt(
				   pow(thePosition.x()-(*rpcPrd)->globalPosition().x(),2) +
				   pow(thePosition.y()-(*rpcPrd)->globalPosition().y(),2)
				   );
	    }
	    
	    if(fabs(residual)<fabs(lowest)){
	      lowest=residual;
	      lowest_time=(*rpcPrd)->time();
	      lowest_csize=(*rpcPrd)->rdoList().size();
	      pitch=descriptor->StripPitch(m_muonIdHelperTool->rpcIdHelper().measuresPhi(result.id));
	    }
	  }
	  
	} // end loop clusters
      
	
      } // end if collection id and size
      
      
    } // end for collections
    
    
    // now store residual value. will be default, or the lowest if clusters were found

    result.residual=lowest;
    result.csize=lowest_csize;
    result.time=lowest_time;
    result.pitch=pitch;
    result.params=(*theExtra).params;
   
    // give back to caller what we have found

    theResult.push_back(result);
    
  } // end loop extrapolations
  
}

Identifier RpcResidualsTool::GetTwinPanel(Identifier id){
  
  //unpack the panelID
      
  int sec = m_muonIdHelperTool->rpcIdHelper().stationPhi(id);
  int sta = m_muonIdHelperTool->rpcIdHelper().stationName(id);
  int dr = m_muonIdHelperTool->rpcIdHelper().doubletR(id);
  int dp = m_muonIdHelperTool->rpcIdHelper().doubletPhi(id);
  int mp = m_muonIdHelperTool->rpcIdHelper().measuresPhi(id);
  int gg = m_muonIdHelperTool->rpcIdHelper().gasGap(id);
  int dz = m_muonIdHelperTool->rpcIdHelper().doubletZ(id);
  int eta = m_muonIdHelperTool->rpcIdHelper().stationEta(id);
  
  return m_muonIdHelperTool->rpcIdHelper().panelID(sta, eta, sec, dr, dz, dp, gg%2 + 1, mp);
  
}

Identifier RpcResidualsTool::GetTwinViewPanel(Identifier id){
  
  //unpack the panelID
      
  int sec = m_muonIdHelperTool->rpcIdHelper().stationPhi(id);
  int sta = m_muonIdHelperTool->rpcIdHelper().stationName(id);
  int dr = m_muonIdHelperTool->rpcIdHelper().doubletR(id);
  int dp = m_muonIdHelperTool->rpcIdHelper().doubletPhi(id);
  int mp = m_muonIdHelperTool->rpcIdHelper().measuresPhi(id);
  int gg = m_muonIdHelperTool->rpcIdHelper().gasGap(id);
  int dz = m_muonIdHelperTool->rpcIdHelper().doubletZ(id);
  int eta = m_muonIdHelperTool->rpcIdHelper().stationEta(id);
  
  return m_muonIdHelperTool->rpcIdHelper().panelID(sta, eta, sec, dr, dz, dp, gg, !mp);
  
}<|MERGE_RESOLUTION|>--- conflicted
+++ resolved
@@ -74,36 +74,6 @@
   std::vector<RpcExtrapolationResults> extrapolations;
 
   m_rpcExtrapolTool->getRpcIntersections(theTrack, extrapolations);
-<<<<<<< HEAD
-  
-//   if (extrapolations.size()%2){
-
-//     ATH_MSG_WARNING( "Odd number of extrapolations" );
-    
-//     for (int i=0; i<extrapolations.size(); ++i){
-      
-//       Identifier idTwinView=GetTwinViewPanel(extrapolations[i].id);
-
-//       bool found = false;
-      
-//       for (int j=0; j<extrapolations.size()&&!found; ++j){
-      
-// 	if (m_muonIdHelperTool->rpcIdHelper().panelID(extrapolations[j].id)==idTwinView) found = true;
-	
-//       }
-
-//       if (!found) {
-
-// 	ATH_MSG_WARNING( "ID " << extrapolations[i].id<<" name " <<m_muonIdHelperTool->rpcIdHelper().stationName(extrapolations[i].id)<< " sec "<<m_muonIdHelperTool->rpcIdHelper().stationPhi(extrapolations[i].id)*2+m_muonIdHelperTool->rpcIdHelper().stationName(extrapolations[i].id)%2-1<< " eta "<<m_muonIdHelperTool->rpcIdHelper().stationEta(extrapolations[i].id)<<" dZ " <<m_muonIdHelperTool->rpcIdHelper().doubletZ(extrapolations[i].id)<<" dPhi " <<m_muonIdHelperTool->rpcIdHelper().doubletPhi(extrapolations[i].id)<< " r "<<m_muonIdHelperTool->rpcIdHelper().doubletR(extrapolations[i].id)<< " gg "<<m_muonIdHelperTool->rpcIdHelper().gasGap(extrapolations[i].id)<< " mp "<<m_muonIdHelperTool->rpcIdHelper().measuresPhi(extrapolations[i].id)<<" strip "<<m_muonIdHelperTool->rpcIdHelper().strip(extrapolations[i].id)<< " found, but ");
-
-// 	ATH_MSG_WARNING( "ID " << idTwinView<<" name " <<m_muonIdHelperTool->rpcIdHelper().stationName(idTwinView)<< " sec "<<m_muonIdHelperTool->rpcIdHelper().stationPhi(idTwinView)*2+m_muonIdHelperTool->rpcIdHelper().stationName(idTwinView)%2-1<< " eta "<<m_muonIdHelperTool->rpcIdHelper().stationEta(idTwinView)<<" dZ " <<m_muonIdHelperTool->rpcIdHelper().doubletZ(idTwinView)<<" dPhi " <<m_muonIdHelperTool->rpcIdHelper().doubletPhi(idTwinView)<< " r "<<m_muonIdHelperTool->rpcIdHelper().doubletR(idTwinView)<< " gg "<<m_muonIdHelperTool->rpcIdHelper().gasGap(idTwinView)<< " mp "<<m_muonIdHelperTool->rpcIdHelper().measuresPhi(idTwinView)<<" strip "<<m_muonIdHelperTool->rpcIdHelper().strip(idTwinView)<<" missing");
-	
-//       }
-      
-      
-//     }   
-=======
->>>>>>> 03922733
     
   // get cluster container
   const Muon::RpcPrepDataContainer* rpc_container;
