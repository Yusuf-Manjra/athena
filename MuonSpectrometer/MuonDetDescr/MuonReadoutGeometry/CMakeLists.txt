################################################################################
# Package: MuonReadoutGeometry
################################################################################

# Declare the package name:
atlas_subdir( MuonReadoutGeometry )

# Declare the package's dependencies:
atlas_depends_on_subdirs( PUBLIC
                          Control/AthenaBaseComps
                          Control/AthenaKernel
                          DetectorDescription/GeoPrimitives
                          DetectorDescription/Identifier
                          GaudiKernel
                          MuonSpectrometer/MuonAlignment/MuonAlignmentData
                          MuonSpectrometer/MuonIdHelpers
                          Tracking/TrkDetDescr/TrkDetElementBase
                          Tracking/TrkDetDescr/TrkDistortedSurfaces
                          Tracking/TrkDetDescr/TrkSurfaces
                          PRIVATE
                          Control/StoreGate
                          DetectorDescription/AGDD/AGDDModel
                          DetectorDescription/GeoModel/GeoModelUtilities
                          MuonSpectrometer/MuonDetDescr/MuonAGDDDescription )

# External dependencies:
find_package( Eigen )
find_package( GeoModelCore )

# Component(s) in the package:
atlas_add_library( MuonReadoutGeometry
                   src/*.c*
                   PUBLIC_HEADERS MuonReadoutGeometry
<<<<<<< HEAD
                   INCLUDE_DIRS ${EIGEN_INCLUDE_DIRS} ${GEOMODELCORE_INCLUDE_DIRS}
                   LINK_LIBRARIES ${EIGEN_LIBRARIES} ${GEOMODELCORE_LIBRARIES} AthenaBaseComps AthenaKernel GeoPrimitives Identifier GaudiKernel MuonAlignmentData TrkDetElementBase TrkDistortedSurfaces TrkSurfaces MuonIdHelpersLib StoreGateLib SGtests
=======
                   INCLUDE_DIRS ${EIGEN_INCLUDE_DIRS} ${GEOMODEL_INCLUDE_DIRS}
                   LINK_LIBRARIES ${EIGEN_LIBRARIES} ${GEOMODEL_LIBRARIES} AthenaBaseComps AthenaKernel GeoPrimitives Identifier GaudiKernel MuonAlignmentData TrkDetElementBase TrkDistortedSurfaces TrkSurfaces MuonIdHelpersLib StoreGateLib SGtests GeoModelUtilities
>>>>>>> 09553919
                   PRIVATE_LINK_LIBRARIES AGDDModel MuonAGDDDescription )
<|MERGE_RESOLUTION|>--- conflicted
+++ resolved
@@ -31,11 +31,6 @@
 atlas_add_library( MuonReadoutGeometry
                    src/*.c*
                    PUBLIC_HEADERS MuonReadoutGeometry
-<<<<<<< HEAD
                    INCLUDE_DIRS ${EIGEN_INCLUDE_DIRS} ${GEOMODELCORE_INCLUDE_DIRS}
-                   LINK_LIBRARIES ${EIGEN_LIBRARIES} ${GEOMODELCORE_LIBRARIES} AthenaBaseComps AthenaKernel GeoPrimitives Identifier GaudiKernel MuonAlignmentData TrkDetElementBase TrkDistortedSurfaces TrkSurfaces MuonIdHelpersLib StoreGateLib SGtests
-=======
-                   INCLUDE_DIRS ${EIGEN_INCLUDE_DIRS} ${GEOMODEL_INCLUDE_DIRS}
-                   LINK_LIBRARIES ${EIGEN_LIBRARIES} ${GEOMODEL_LIBRARIES} AthenaBaseComps AthenaKernel GeoPrimitives Identifier GaudiKernel MuonAlignmentData TrkDetElementBase TrkDistortedSurfaces TrkSurfaces MuonIdHelpersLib StoreGateLib SGtests GeoModelUtilities
->>>>>>> 09553919
+                   LINK_LIBRARIES ${EIGEN_LIBRARIES} ${GEOMODELCORE_LIBRARIES} AthenaBaseComps AthenaKernel GeoPrimitives Identifier GaudiKernel MuonAlignmentData TrkDetElementBase TrkDistortedSurfaces TrkSurfaces MuonIdHelpersLib StoreGateLib GeoModelUtilities
                    PRIVATE_LINK_LIBRARIES AGDDModel MuonAGDDDescription )
