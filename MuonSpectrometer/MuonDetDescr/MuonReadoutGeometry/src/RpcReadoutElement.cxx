--- conflicted
+++ resolved
@@ -752,19 +752,12 @@
     if (ndbz == 1) {
       if (zPoint < zLow || zPoint > zUp) {
 	//MsgStream log(m_msgSvc, "MuGM:RpcReadoutElement");
-<<<<<<< HEAD
-	const RpcIdHelper* idh = manager()->rpcIdHelper();
-	reLog()<<MSG::DEBUG<<"RpcReadoutElement with id "<<idh->show_to_string(identify())
-	       <<" ::distanceToPhiReadout --- z of the Point  "<<P.z()<<" is out of the rpc-module range ("<<zLow<<","<<zUp<<")"
-	       <<" /// input id(never used) = "<<idh->show_to_string(id)<<endmsg;
-=======
 	if(reLog().level() <= MSG::DEBUG) {
 	  const RpcIdHelper* idh = manager()->rpcIdHelper();
 	  reLog()<<MSG::DEBUG<<"RpcReadoutElement with id "<<idh->show_to_string(identify())
 	         <<" ::distanceToPhiReadout --- z of the Point  "<<P.z()<<" is out of the rpc-module range ("<<zLow<<","<<zUp<<")"
-	         <<" /// input id(never used) = "<<idh->show_to_string(id)<<endreq;
+	         <<" /// input id(never used) = "<<idh->show_to_string(id)<<endmsg;
 	}
->>>>>>> 67a24d58
 	// return dist;
 	if( zPoint < zLow ) zPoint = zLow;
 	else if( zPoint > zUp ) zPoint = zUp;
@@ -775,19 +768,12 @@
     } else {
       if (zPoint < zLow || zPoint > zUp) {
 	//  MsgStream log(Athena::getMessageSvc(), "MuGM:RpcReadoutElement");
-<<<<<<< HEAD
-	const RpcIdHelper* idh = manager()->rpcIdHelper();
-	reLog()<<MSG::DEBUG<<"RpcReadoutElement with id "<<idh->show_to_string(identify())
-	       <<" ::distanceToPhiReadout --- z of the Point  "<<P.z()<<" is out of the rpc-module range ("<<zLow<<","<<zUp<<")"
-	       <<" /// input id(never used) = "<<idh->show_to_string(id)<<endmsg;
-=======
 	if(reLog().level() <= MSG::DEBUG) {
 	  const RpcIdHelper* idh = manager()->rpcIdHelper();
 	  reLog()<<MSG::DEBUG<<"RpcReadoutElement with id "<<idh->show_to_string(identify())
 	         <<" ::distanceToPhiReadout --- z of the Point  "<<P.z()<<" is out of the rpc-module range ("<<zLow<<","<<zUp<<")"
-	         <<" /// input id(never used) = "<<idh->show_to_string(id)<<endreq;
+	         <<" /// input id(never used) = "<<idh->show_to_string(id)<<endmsg;
 	}
->>>>>>> 67a24d58
 	// return dist;
 	if( zPoint < zLow ) zPoint = zLow;
 	else if( zPoint > zUp ) zPoint = zUp;
