--- conflicted
+++ resolved
@@ -497,11 +497,7 @@
   
   /// RPC context
   IdContext rpcContext = m_rpcHelper->module_context();
-<<<<<<< HEAD
-  
-=======
-
->>>>>>> c94bf5e0
+
   // we come here if the rdo container is already in SG (for example in MC RDO!) => the ContainerManager return NULL
   ATH_MSG_DEBUG("Retrieving Rpc PAD container from the store");
   auto rdoContainerHandle = SG::makeHandle(m_rdoContainerKey);
