/*
  Copyright (C) 2002-2020 CERN for the benefit of the ATLAS collaboration
*/

#ifndef MUONRDOTOPREPDATA_RPCRDOTOPREPDATATOOL_H
#define MUONRDOTOPREPDATA_RPCRDOTOPREPDATATOOL_H

#include "RpcRdoToPrepDataToolCore.h"

namespace Muon {

class RpcRdoToPrepDataTool : virtual public RpcRdoToPrepDataToolCore {
public:
  RpcRdoToPrepDataTool( const std::string&, const std::string&, const IInterface* );
  virtual ~RpcRdoToPrepDataTool()=default;
  virtual StatusCode initialize() override;
<<<<<<< HEAD
  virtual StatusCode finalize() override;
  virtual StatusCode decode( std::vector<IdentifierHash>& idVect, std::vector<IdentifierHash>& selectedIdVect ) override;
  virtual StatusCode decode( const std::vector<uint32_t>& robIds ) override;
=======

>>>>>>> 168b2fc5
protected:
  virtual StatusCode manageOutputContainers(bool& firstTimeInTheEvent) override;
};

}

#endif // !ATHEXJOBOPTIONS_CONCRETETOOL_H<|MERGE_RESOLUTION|>--- conflicted
+++ resolved
@@ -14,13 +14,10 @@
   RpcRdoToPrepDataTool( const std::string&, const std::string&, const IInterface* );
   virtual ~RpcRdoToPrepDataTool()=default;
   virtual StatusCode initialize() override;
-<<<<<<< HEAD
   virtual StatusCode finalize() override;
   virtual StatusCode decode( std::vector<IdentifierHash>& idVect, std::vector<IdentifierHash>& selectedIdVect ) override;
   virtual StatusCode decode( const std::vector<uint32_t>& robIds ) override;
-=======
 
->>>>>>> 168b2fc5
 protected:
   virtual StatusCode manageOutputContainers(bool& firstTimeInTheEvent) override;
 };
