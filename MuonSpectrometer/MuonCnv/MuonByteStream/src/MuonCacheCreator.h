--- conflicted
+++ resolved
@@ -44,15 +44,12 @@
   SG::WriteHandleKey<TgcRdo_Cache> m_TgcCacheKey;
   /// ID helpers
   const MdtIdHelper* m_mdtIdHelper = 0;
-<<<<<<< HEAD
   const CscIdHelper* m_cscIdHelper = 0;
   const RpcIdHelper* m_rpcIdHelper = 0;
-  const TgcIdHelper* m_tgcIdHelper = 0;
-  
-=======
+  const TgcIdHelper* m_tgcIdHelper = 0;  
   bool m_disableWarning = false;
   bool isInsideView(const EventContext&) const;
->>>>>>> ddcbbf85
+
 };//class MuonCacheCreator
 
 // copied from http://acode-browser1.usatlas.bnl.gov/lxr/source/athena/InnerDetector/InDetRecAlgs/InDetPrepRawDataFormation/src/CacheCreator.h#0062
