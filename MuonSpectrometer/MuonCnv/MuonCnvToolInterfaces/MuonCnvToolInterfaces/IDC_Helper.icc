--- conflicted
+++ resolved
@@ -7,11 +7,7 @@
 template< class IDC, class IDHELPER >
 static
 typename IDC::IDENTIFIABLE* 
-<<<<<<< HEAD
-Muon::IDC_Helper::getCollection /*ATLAS_NOT_THREAD_SAFE*/
-=======
 Muon::IDC_Helper::getCollection ATLAS_NOT_THREAD_SAFE
->>>>>>> 91d736d3
   ( const Identifier collId,  IDC* idc, const IDHELPER& idHelper, MsgStream& log)
 {
     IdentifierHash idHash;
