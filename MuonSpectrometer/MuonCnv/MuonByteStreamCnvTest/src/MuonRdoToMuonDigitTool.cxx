/*
  Copyright (C) 2002-2019 CERN for the benefit of the ATLAS collaboration
*/

// Author: Ketevi A. Assamagan
// BNL, January 24 2004

// algorithm to decode RDO into digits

#include "GaudiKernel/MsgStream.h"

#include "StoreGate/StoreGate.h"
#include "StoreGate/DataHandle.h"

#include "MuonMDT_CnvTools/IMDT_RDO_Decoder.h"
#include "MuonCSC_CnvTools/ICSC_RDO_Decoder.h"
#include "MuonRPC_CnvTools/IRPC_RDO_Decoder.h"
#include "MuonTGC_CnvTools/ITGC_RDO_Decoder.h"
#include "MuonSTGC_CnvTools/ISTGC_RDO_Decoder.h"
#include "MuonMM_CnvTools/IMM_RDO_Decoder.h"

#include "MuonIdHelpers/MuonIdHelperTool.h"

#include "TGCcablingInterface/ITGCcablingServerSvc.h"

#include "MuonRDO/MdtAmtHit.h"
#include "MuonRDO/MdtCsm.h"
#include "MuonRDO/MdtCsmContainer.h"

#include "MuonRDO/CscRawData.h"
#include "MuonRDO/CscRawDataCollection.h"
#include "MuonRDO/CscRawDataContainer.h"

#include "MuonRDO/RpcFiredChannel.h"
#include "MuonRDO/RpcCoinMatrix.h"
#include "MuonRDO/RpcPad.h"
#include "MuonRDO/RpcPadContainer.h"

#include "MuonRDO/TgcRawData.h"
#include "MuonRDO/TgcRdo.h"
#include "MuonRDO/TgcRdoContainer.h"

#include "MuonRDO/STGC_RawData.h"
#include "MuonRDO/STGC_RawDataCollection.h"
#include "MuonRDO/STGC_RawDataContainer.h"

#include "MuonRDO/MM_RawData.h"
#include "MuonRDO/MM_RawDataCollection.h"
#include "MuonRDO/MM_RawDataContainer.h"

#include "MuonDigitContainer/MdtDigit.h"
#include "MuonDigitContainer/MdtDigitCollection.h"
#include "MuonDigitContainer/MdtDigitContainer.h"

#include "MuonDigitContainer/CscDigit.h"
#include "MuonDigitContainer/CscDigitCollection.h"
#include "MuonDigitContainer/CscDigitContainer.h"

#include "MuonDigitContainer/RpcDigit.h"
#include "MuonDigitContainer/RpcDigitCollection.h"
#include "MuonDigitContainer/RpcDigitContainer.h"

#include "MuonDigitContainer/TgcDigit.h"
#include "MuonDigitContainer/TgcDigitCollection.h"
#include "MuonDigitContainer/TgcDigitContainer.h"

#include "MuonDigitContainer/sTgcDigit.h"
#include "MuonDigitContainer/sTgcDigitCollection.h"
#include "MuonDigitContainer/sTgcDigitContainer.h"

#include "MuonDigitContainer/MmDigit.h"
#include "MuonDigitContainer/MmDigitCollection.h"
#include "MuonDigitContainer/MmDigitContainer.h"

#include "MuonByteStreamCnvTest/MuonRdoToMuonDigitTool.h"

namespace std { template<typename _Tp> class auto_ptr; }

MuonRdoToMuonDigitTool::MuonRdoToMuonDigitTool(const std::string& type,const std::string& name,const IInterface* pIID) 
  : AthAlgTool(type, name, pIID),
    m_acSvc("ActiveStoreSvc", name),
    m_cscCalibTool("CscCalibTool"),
    m_mdtRdoDecoderTool("Muon::MdtRDO_Decoder"),
    m_cscRdoDecoderTool("Muon::CscRDO_Decoder"),
    m_rpcRdoDecoderTool("Muon::RpcRDO_Decoder"),
    m_tgcRdoDecoderTool("Muon::TgcRDO_Decoder"),
    m_stgcRdoDecoderTool("Muon::STGC_RDO_Decoder"),
    m_mmRdoDecoderTool("Muon::MM_RDO_Decoder"),
    m_tgcCabling(nullptr),
    m_is12foldTgc(true)
{

  declareInterface<IMuonDigitizationTool>(this);
  
  declareProperty("DecodeMdtRDO", m_decodeMdtRDO = true);
  declareProperty("DecodeCscRDO", m_decodeCscRDO = true);
  declareProperty("DecodeRpcRDO", m_decodeRpcRDO = true);
  declareProperty("DecodeTgcRDO", m_decodeTgcRDO = true);
  declareProperty("DecodeSTGC_RDO", m_decodesTgcRDO = true);
  declareProperty("DecodeMM_RDO", m_decodeMmRDO = true);
  
  declareProperty("cscCalibTool",  m_cscCalibTool);
  declareProperty("mdtRdoDecoderTool",  m_mdtRdoDecoderTool);
  declareProperty("cscRdoDecoderTool",  m_cscRdoDecoderTool);
  declareProperty("rpcRdoDecoderTool",  m_rpcRdoDecoderTool);
  declareProperty("tgcRdoDecoderTool",  m_tgcRdoDecoderTool);
  declareProperty("stgcRdoDecoderTool",  m_stgcRdoDecoderTool);
  declareProperty("mmRdoDecoderTool",  m_mmRdoDecoderTool);
  declareProperty("MuonIdHelperTool",  m_muonIdHelperTool);

  declareProperty("show_warning_level_invalid_TGC_A09_SSW6_hit", m_show_warning_level_invalid_TGC_A09_SSW6_hit = false);
}

MuonRdoToMuonDigitTool::~MuonRdoToMuonDigitTool()  
{}

StatusCode MuonRdoToMuonDigitTool::initialize() {

  ATH_MSG_DEBUG( " in initialize()"  );
  ATH_CHECK( m_acSvc.retrieve() );
  ATH_CHECK( m_muonIdHelperTool.retrieve() );

<<<<<<< HEAD
=======
  if (m_decodeCscRDO && !m_muonIdHelperTool->hasCSC()) m_decodeCscRDO = false;
  if (m_decodesTgcRDO && !m_muonIdHelperTool->hasSTgc()) m_decodesTgcRDO = false;
  if (m_decodeMmRDO && !m_muonIdHelperTool->hasMM()) m_decodeMmRDO = false;

  // get RPC cablingSvc
  ServiceHandle<IRPCcablingServerSvc> RpcCabGet ("RPCcablingServerSvc", name());
  ATH_CHECK( RpcCabGet.retrieve() );
  ATH_CHECK( RpcCabGet->giveCabling(m_rpcCabling) );

>>>>>>> 8825dfeb
  /** CSC calibratin tool for the Condtiions Data base access */
  ATH_CHECK( m_cscCalibTool.retrieve() );

  ATH_CHECK(m_mdtRdoKey.initialize(m_decodeMdtRDO));
  ATH_CHECK(m_mdtDigitKey.initialize(m_decodeMdtRDO));
  ATH_CHECK(m_cscRdoKey.initialize(m_decodeCscRDO));
  ATH_CHECK(m_cscDigitKey.initialize(m_decodeCscRDO));
  ATH_CHECK(m_rpcRdoKey.initialize(m_decodeRpcRDO));
  ATH_CHECK(m_rpcDigitKey.initialize(m_decodeRpcRDO));
  ATH_CHECK(m_tgcRdoKey.initialize(m_decodeTgcRDO));
  ATH_CHECK(m_tgcDigitKey.initialize(m_decodeTgcRDO));
  ATH_CHECK(m_stgcRdoKey.initialize(m_decodesTgcRDO));
  ATH_CHECK(m_stgcDigitKey.initialize(m_decodesTgcRDO));
  ATH_CHECK(m_mmRdoKey.initialize(m_decodeMmRDO));
  ATH_CHECK(m_mmDigitKey.initialize(m_decodeMmRDO));

  if (m_decodeMdtRDO) ATH_CHECK( m_mdtRdoDecoderTool.retrieve() );
  if (m_decodeCscRDO) ATH_CHECK( m_cscRdoDecoderTool.retrieve() );
  if (m_decodeRpcRDO) ATH_CHECK( m_rpcRdoDecoderTool.retrieve() );
  if (m_decodeTgcRDO) ATH_CHECK( m_tgcRdoDecoderTool.retrieve() );
  if (m_decodesTgcRDO) ATH_CHECK( m_stgcRdoDecoderTool.retrieve() );
  if (m_decodeMmRDO) ATH_CHECK( m_mmRdoDecoderTool.retrieve() );

  return StatusCode::SUCCESS;
}

StatusCode MuonRdoToMuonDigitTool::digitize() {

  ATH_MSG_DEBUG( " *************** in MuonRdoToMuonDigitTool::digitize()"  );
  ATH_MSG_DEBUG( "in digitize()"  );

  // create digit containers and decode

  if (m_decodeMdtRDO){
    SG::WriteHandle<MdtDigitContainer> wh_mdtDigit(m_mdtDigitKey);
    ATH_CHECK(wh_mdtDigit.record(std::make_unique<MdtDigitContainer>(m_muonIdHelperTool->mdtIdHelper().module_hash_max())));
    ATH_CHECK( decodeMdtRDO(wh_mdtDigit.ptr()) );
  }

  if (m_decodeCscRDO){
    SG::WriteHandle<CscDigitContainer> wh_cscDigit(m_cscDigitKey);
    ATH_CHECK(wh_cscDigit.record(std::make_unique<CscDigitContainer> (m_muonIdHelperTool->cscIdHelper().module_hash_max())));
    ATH_CHECK( decodeCscRDO(wh_cscDigit.ptr()) );
  }

  if (m_decodeRpcRDO ){
    SG::WriteHandle<RpcDigitContainer> wh_rpcDigit(m_rpcDigitKey);
    ATH_CHECK(wh_rpcDigit.record(std::make_unique<RpcDigitContainer> (m_muonIdHelperTool->rpcIdHelper().module_hash_max())));
    ATH_CHECK( decodeRpcRDO(wh_rpcDigit.ptr()) );
  }

  if(!m_tgcCabling && getTgcCabling().isFailure()) return StatusCode::FAILURE;
  if (m_decodeTgcRDO && m_tgcCabling){
    SG::WriteHandle<TgcDigitContainer> wh_tgcDigit(m_tgcDigitKey);
    ATH_CHECK(wh_tgcDigit.record(std::make_unique<TgcDigitContainer> (m_muonIdHelperTool->tgcIdHelper().module_hash_max())));
    ATH_CHECK( decodeTgcRDO(wh_tgcDigit.ptr()) );
  }

  if (m_decodesTgcRDO){
    SG::WriteHandle<sTgcDigitContainer> wh_stgcDigit(m_stgcDigitKey);
    ATH_CHECK(wh_stgcDigit.record(std::make_unique<sTgcDigitContainer> (m_muonIdHelperTool->stgcIdHelper().module_hash_max())));
    ATH_CHECK( decodeSTGC_RDO(wh_stgcDigit.ptr()) );
  }

  if (m_decodeMmRDO){
    SG::WriteHandle<MmDigitContainer> wh_mmDigit(m_mmDigitKey);
    ATH_CHECK(wh_mmDigit.record(std::make_unique<MmDigitContainer> (m_muonIdHelperTool->mmIdHelper().module_hash_max())));
    ATH_CHECK( decodeMM_RDO(wh_mmDigit.ptr()) );
  }


  return StatusCode::SUCCESS;
}


StatusCode MuonRdoToMuonDigitTool::decodeMdtRDO(MdtDigitContainer *mdtContainer) {

  ATH_MSG_DEBUG( "Decoding MDT RDO into MDT Digit"  );

  // retrieve the collection of RDO
  Identifier oldId;
  MdtDigitCollection * collection = 0;

  SG::ReadHandle<MdtCsmContainer> rdoRH(m_mdtRdoKey);
  if (!rdoRH.isValid()) {
    ATH_MSG_WARNING( "No MDT RDO container found!"  );
    return StatusCode::SUCCESS;
  }
  const MdtCsmContainer* rdoContainer=rdoRH.cptr();
  ATH_MSG_DEBUG( "Retrieved " << rdoContainer->size() << " MDT RDOs." );
  
  // now decode RDO into digits
  MdtCsmContainer::const_iterator mdtCSM = rdoContainer->begin();
  for (; mdtCSM!=rdoContainer->end();++mdtCSM)
    {
      StatusCode status = this->decodeMdt(mdtContainer, *mdtCSM, collection, oldId);
      if ( status.isFailure() ) return status;
    }


  return StatusCode::SUCCESS;
}

StatusCode MuonRdoToMuonDigitTool::decodeCscRDO(CscDigitContainer* cscContainer) {

  ATH_MSG_DEBUG( "Decoding CSC RDO into CSC Digit"  );

  m_acSvc->setStore( &*evtStore() );

  Identifier oldId;
  CscDigitCollection * collection = 0;

  // retrieve the collection of RDO
  SG::ReadHandle<CscRawDataContainer> rdoRH(m_cscRdoKey);
  if (!rdoRH.isValid()) {
    ATH_MSG_WARNING( "No CSC RDO container found!"  );
    return StatusCode::SUCCESS;
  }
  const CscRawDataContainer* rdoContainer=rdoRH.cptr();
  ATH_MSG_DEBUG( "Retrieved " << rdoContainer->size() << " CSC RDOs." );
  // now decode RDO into digits
  auto it_rdoColl = rdoContainer->begin();
  auto lastRdoColl = rdoContainer->end();

  for (; it_rdoColl!=lastRdoColl; ++it_rdoColl) {
    const CscRawDataCollection * rdoColl = *it_rdoColl;
    StatusCode status = this->decodeCsc (cscContainer, rdoColl, collection, oldId);
    if ( status.isFailure() ) return status;
  }

  return StatusCode::SUCCESS;
}

StatusCode MuonRdoToMuonDigitTool::decodeRpcRDO(RpcDigitContainer *rpcContainer) {

    ATH_MSG_DEBUG( "Decoding RPC RDO into RPC Digit"  );

    RpcDigitCollection * collection = 0;
    const RpcPadContainer* rdoContainer;

    // retrieve the collection of RDO
    SG::ReadHandle<RpcPadContainer> rdoRH(m_rpcRdoKey);
    if (!rdoRH.isValid()) {
      ATH_MSG_WARNING( "No RPC RDO container found!"  );
      return StatusCode::SUCCESS;
    }
    rdoContainer = rdoRH.cptr();
    ATH_MSG_DEBUG( "Retrieved " << rdoContainer->size() << " RPC RDOs." );
    // now decode RDO into digits
    RpcPadContainer::const_iterator rpcPAD = rdoContainer->begin();
       
    for (; rpcPAD!=rdoContainer->end();++rpcPAD)
      {
	if ( !(*rpcPAD)->empty() ) {
	  StatusCode status = this->decodeRpc (rpcContainer, *rpcPAD, collection );
	  if ( status.isFailure() ) return status;
	}
      }

    return StatusCode::SUCCESS;
}

StatusCode MuonRdoToMuonDigitTool::decodeTgcRDO(TgcDigitContainer *tgcContainer) {

  ATH_MSG_DEBUG( "Decoding TGC RDO into TGC Digit"  );

  if(!m_tgcCabling && getTgcCabling().isFailure()) return StatusCode::FAILURE;
  
  Identifier oldElementId;

  // retrieve the collection of RDO
  SG::ReadHandle<TgcRdoContainer> rdoRH(m_tgcRdoKey);
  if (!rdoRH.isValid()) {
    ATH_MSG_WARNING( "No TGC RDO container found!"  );
    return StatusCode::SUCCESS;
  }

  const TgcRdoContainer* rdoContainer = rdoRH.cptr();
  ATH_MSG_DEBUG( "Retrieved " << rdoContainer->size() << " TGC RDOs." );

  TgcRdoContainer::const_iterator tgcRDO = rdoContainer->begin();
       
  for (; tgcRDO!=rdoContainer->end();++tgcRDO)
    {
      if ( !(*tgcRDO)->empty() ) {
	StatusCode status = this->decodeTgc (tgcContainer, *tgcRDO, oldElementId );
	if ( status.isFailure() ) return status;
      }
    }
     
  return StatusCode::SUCCESS;
}

StatusCode MuonRdoToMuonDigitTool::decodeSTGC_RDO(sTgcDigitContainer* stgcContainer) {

  ATH_MSG_DEBUG( "Decoding sTGC RDO into sTGC Digit"  );

  m_acSvc->setStore( &*evtStore() );


  Identifier oldId;
  sTgcDigitCollection * collection = 0;

  SG::ReadHandle<Muon::STGC_RawDataContainer> rdoRH(m_stgcRdoKey);
  if (!rdoRH.isValid()) {
    ATH_MSG_WARNING( "No sTGC RDO container found!" );
    return StatusCode::SUCCESS;
  }
  const Muon::STGC_RawDataContainer* sTgcRDO=rdoRH.cptr();
  ATH_MSG_DEBUG( "Retrieved " << sTgcRDO->size() << " sTGC RDOs." );

  ATH_MSG_DEBUG("Converting sTGC RDOs to Digits");
  for (const Muon::STGC_RawDataCollection * rdoColl : *sTgcRDO) { // Go through RDO container
    ATH_MSG_DEBUG("rdoColl size = " << rdoColl->size() );
    StatusCode status = this->decodeSTGC (stgcContainer, rdoColl, collection, oldId);
    if (status.isFailure() ) return status;
  }

  return StatusCode::SUCCESS;
}

StatusCode MuonRdoToMuonDigitTool::decodeMM_RDO(MmDigitContainer *mmContainer) {

  ATH_MSG_DEBUG( "Decoding MM RDO into MM Digit"  );

  m_acSvc->setStore( &*evtStore() );

  Identifier oldId;
  MmDigitCollection * collection = 0;

  SG::ReadHandle<Muon::MM_RawDataContainer> rdoRH(m_mmRdoKey);
  if (!rdoRH.isValid()) {
    ATH_MSG_WARNING( "No MM RDO container found!" );
    return StatusCode::SUCCESS;
  }
  const Muon::MM_RawDataContainer* MmRDO=rdoRH.cptr();

  ATH_MSG_DEBUG( "Retrieved " << MmRDO->size() << " MM RDOs." );

  ATH_MSG_DEBUG("Converting MM RDOs to Digits");
  for (const Muon::MM_RawDataCollection * rdoColl : *MmRDO) { // Go through RDO container
    ATH_MSG_DEBUG("rdoColl size = " << rdoColl->size() );
    StatusCode status = this->decodeMM (mmContainer, rdoColl, collection, oldId);
    if (status.isFailure() ) return status;
  }

  return StatusCode::SUCCESS;
}

StatusCode MuonRdoToMuonDigitTool::decodeMdt( MdtDigitContainer *mdtContainer, const MdtCsm * rdoColl, MdtDigitCollection*& collection, Identifier& oldId ) {

    IdContext mdtContext = m_muonIdHelperTool->mdtIdHelper().module_context();
 
    if ( !rdoColl->empty() ) {
        ATH_MSG_DEBUG( " Number of AmtHit in this Csm " 
                       << rdoColl->size()  );
	
	uint16_t subdetId = rdoColl->SubDetId();
	uint16_t mrodId = rdoColl->MrodId();
	uint16_t csmId = rdoColl->CsmId();
	
	// for each Csm, loop over AmtHit, converter AmtHit to digit
	// retrieve/create digit collection, and insert digit into collection
	MdtCsm::const_iterator itD   = rdoColl->begin(); 
	MdtCsm::const_iterator itD_e = rdoColl->end();
	
	for (; itD!=itD_e; ++itD)
	  { 
	    const MdtAmtHit * amtHit = (*itD);
	    MdtDigit * newDigit = m_mdtRdoDecoderTool->getDigit(amtHit,subdetId,
                                                                mrodId,csmId);
	    
	    if (newDigit==NULL) {
	      ATH_MSG_WARNING( "Error in MDT RDO decoder"  );
              continue;
	    }
	
	    // find here the Proper Digit Collection identifier, using the rdo-hit id
	    // (since RDO collections are not in a 1-to-1 relation with digit collections)
	    Identifier elementId = m_muonIdHelperTool->mdtIdHelper().elementID(newDigit->identify());
	    IdentifierHash coll_hash;
	    if (m_muonIdHelperTool->mdtIdHelper().get_hash(elementId, coll_hash, &mdtContext)) {
	      ATH_MSG_WARNING( "Unable to get MDT digit collection hash id " 
                               << "context begin_index = " << mdtContext.begin_index()
                               << " context end_index  = " << mdtContext.end_index()
                               << " the identifier is " );
	      elementId.show();
	    } 

     
	    if (oldId != elementId) {
           m_acSvc->setStore( &*evtStore() );
           MdtDigitCollection *oldCollection;
           ATH_CHECK( mdtContainer->naughtyRetrieve(coll_hash, oldCollection) );
           if (nullptr ==  oldCollection) {
              MdtDigitCollection * newCollection = 	  new MdtDigitCollection(elementId,coll_hash);
              newCollection->push_back(newDigit);
              collection = newCollection;
              m_acSvc->setStore( &*evtStore() );
              StatusCode status = mdtContainer->addCollection(newCollection, coll_hash);
              if (status.isFailure())
	     	  ATH_MSG_WARNING( "Couldn't record MdtDigitCollection with key=" << coll_hash 
                                   << " in StoreGate!"  );
	       } else {
              oldCollection->push_back(newDigit);
              collection = oldCollection;
	       }
	       oldId = elementId;
	    } else {
	      collection->push_back(newDigit);
	    }
	  }
    }
    return StatusCode::SUCCESS;
}  

StatusCode MuonRdoToMuonDigitTool::decodeCsc(CscDigitContainer* cscContainer, const CscRawDataCollection * rdoColl, CscDigitCollection*& collection,
                                              Identifier& oldId){// , CscRDO_Decoder& decoder) {

      ATH_MSG_DEBUG( " Number of RawData in this rdo " 
                     << rdoColl->size()  );
      
      double samplingTime = rdoColl->rate();
      unsigned int numSamples   = rdoColl->numSamples();

      //      decoder.setParams(samplingTime);

      IdContext cscContext = m_muonIdHelperTool->cscIdHelper().module_context();

      /** for each Rdo, loop over RawData, converter RawData to digit
	  retrieve/create digit collection, and insert digit into collection */
      CscRawDataCollection::const_iterator itD   = rdoColl->begin(); 
      CscRawDataCollection::const_iterator itD_e = rdoColl->end();
      for (; itD!=itD_e; ++itD) { 
	const CscRawData * data = (*itD);
	uint16_t width = data->width();
        //        Identifier stationId = decoder.stationIdentifier(data);
        Identifier stationId = m_cscRdoDecoderTool->stationIdentifier(data);
	for (int j=0; j<width; ++j) {
          //          Identifier channelId = decoder.channelIdentifier(data, j);
          Identifier channelId = m_cscRdoDecoderTool->channelIdentifier(data, j);
	  std::vector<uint16_t> samples;
	  bool extractSamples = data->samples(j, numSamples, samples);
	  if (!extractSamples) {
            ATH_MSG_WARNING( "Unable to extract samples for strip " << j 
                             << " Online Cluster width = " << width 
                             << " for number of Samples = " << numSamples 
                             << " continuing ..."  );
	     continue;
          }	 
	  std::vector<float> charges;
	  bool adctocharge = m_cscCalibTool->adcToCharge(samples, data->hashId(), charges);
	  double charge = 0.0;
	  double time   = 0.0;
	  unsigned int samplingPhase = 0;
          int errorfindCharge = m_cscCalibTool->findCharge(samplingTime, samplingPhase, charges, charge, time);
          // WPARK: Potential problem! error code includes time out of range and aa>0
          // If this is the case, only very nice samples are converted to Digit. Sep 11, 2009
	  if ( !adctocharge || !errorfindCharge ) { 
	    ATH_MSG_WARNING( " CSC conversion ADC to Charge failed " 
                             << "CSC Digit not build ... " 
                             << " or charge finding failed " << " ... skipping "  );
	    continue;
	  }
	  ATH_MSG_DEBUG( "CSC RDO->CscDigit: " << m_muonIdHelperTool->cscIdHelper().show_to_string(channelId) );
	  int theCharge = static_cast<int>(charge);
	  CscDigit * newDigit = new CscDigit(channelId, theCharge, time);
	  ATH_MSG_DEBUG( "CSC RDO->Digit: " << m_muonIdHelperTool->cscIdHelper().show_to_string(newDigit->identify()) 
                         << " " << newDigit->charge() << " " << charge << " time= " << time  );

	  for (uint16_t i=0; i< samples.size(); ++i) {
	    ATH_MSG_DEBUG( "CSC RDO->Digit: " << samples[i]  );
	  }
          IdentifierHash coll_hash;
          if (m_muonIdHelperTool->cscIdHelper().get_hash(stationId, coll_hash, &cscContext)) {
            ATH_MSG_WARNING( "Unable to get CSC digiti collection hash id " 
                             << "context begin_index = " << cscContext.begin_index()
                             << " context end_index  = " << cscContext.end_index()
                             << " the identifier is " );
             stationId.show();
          } 

	  if (oldId != stationId) {
            m_acSvc->setStore( &*evtStore() );
           CscDigitCollection * oldCollection;
           ATH_CHECK(cscContainer->naughtyRetrieve(coll_hash, oldCollection));
           if (nullptr ==  oldCollection) {
              CscDigitCollection * newCollection = new CscDigitCollection(stationId, coll_hash);
              newCollection->push_back(newDigit);
              collection = newCollection;
              m_acSvc->setStore( &*evtStore() );
              StatusCode status = cscContainer->addCollection(newCollection, coll_hash);
              if (status.isFailure())
              ATH_MSG_WARNING( "Couldn't record CscDigitCollection with key=" << coll_hash 
                                   << " in StoreGate!"  );
	       } else {
             oldCollection->push_back(newDigit);
             collection = oldCollection;
	    }
	    oldId = stationId;
	  } else {
	    collection->push_back(newDigit);
	  }
	}
      }
      return StatusCode::SUCCESS;
}

StatusCode MuonRdoToMuonDigitTool::decodeRpc(RpcDigitContainer* rpcContainer, const RpcPad * rdoColl, RpcDigitCollection*& collection ) {

            IdContext rpcContext = m_muonIdHelperTool->rpcIdHelper().module_context();

            ATH_MSG_DEBUG( " Number of CMs in this Pad " 
                           << rdoColl->size()  );
	
            Identifier padOfflineId = rdoColl->identify();
            //Get pad online id and sector id
            uint16_t padId     = rdoColl->onlineId(); 
            uint16_t sectorId  = rdoColl->sector(); 

            int stationName = m_muonIdHelperTool->rpcIdHelper().stationName(padOfflineId);
            int stationEta  = m_muonIdHelperTool->rpcIdHelper().stationEta(padOfflineId);
            int stationPhi  = m_muonIdHelperTool->rpcIdHelper().stationPhi(padOfflineId);
            int doubletR    = m_muonIdHelperTool->rpcIdHelper().doubletR(padOfflineId);
	
            Identifier elementId = m_muonIdHelperTool->rpcIdHelper().elementID(stationName, stationEta,
                                                          stationPhi, doubletR);
	
            // For each pad, loop on the coincidence matrices
            RpcPad::const_iterator itCM   = rdoColl->begin();
            RpcPad::const_iterator itCM_e = rdoColl->end();
	
            for (; itCM != itCM_e ; ++itCM) {
	  
                // Get CM online Id
                uint16_t cmaId = (*itCM)->onlineId();

                // For each CM, loop on the fired channels
                RpcCoinMatrix::const_iterator itD   = (*itCM)->begin();
                RpcCoinMatrix::const_iterator itD_e = (*itCM)->end();
	  
                for (; itD != itD_e ; ++itD) {

                    const RpcFiredChannel * rpcChan = (*itD);
                    std::vector<RpcDigit*>* digitVec = 
                        m_rpcRdoDecoderTool->getDigit(rpcChan, sectorId, padId, cmaId);
	    
                    if (digitVec==NULL) {
                        ATH_MSG_FATAL( "Error in the RPC RDO decoder "  );
                        return StatusCode::FAILURE;
                    }

                    // Loop on the digits corresponding to the fired channel
                    std::vector<RpcDigit*>::const_iterator itVec   = digitVec->begin();
                    std::vector<RpcDigit*>::const_iterator itVec_e = digitVec->end();
		
                    for ( ; itVec!=itVec_e; ++itVec) 
                    {
                        collection = 0;
                        RpcDigit* newDigit = (*itVec);
                        elementId = m_muonIdHelperTool->rpcIdHelper().elementID(newDigit->identify());
                        
                        IdentifierHash coll_hash;
                        if (m_muonIdHelperTool->rpcIdHelper().get_hash(elementId, coll_hash, &rpcContext)) {
                          ATH_MSG_WARNING( "Unable to get RPC digit collection hash id " 
                                           << "context begin_index = " << rpcContext.begin_index()
                                           << " context end_index  = " << rpcContext.end_index()
                                           << " the identifier is " );
                                  elementId.show();
                        } 

                        m_acSvc->setStore( &*evtStore() );
                        RpcDigitCollection *oldCollection;
                        ATH_CHECK(rpcContainer->naughtyRetrieve(coll_hash, oldCollection));
                        if (nullptr ==  oldCollection) {
                            RpcDigitCollection * newCollection = new RpcDigitCollection(elementId, coll_hash);
                            newCollection->push_back(newDigit);
                            collection = newCollection;
                            m_acSvc->setStore( &*evtStore() );
                            StatusCode status = rpcContainer->addCollection(newCollection, coll_hash);
                            if (status.isFailure())
                              ATH_MSG_WARNING( "Couldn't record RpcDigitCollection with key=" 
                                               << coll_hash << " in StoreGate!"  );
                        }
                        else
                        {
	                       oldCollection->push_back(newDigit);
                           collection = oldCollection;
                        }
                    }
                    delete digitVec; 
                }
            }
    
            return StatusCode::SUCCESS;
}

StatusCode MuonRdoToMuonDigitTool::decodeTgc(TgcDigitContainer* tgcContainer, const TgcRdo *rdoColl, 
                                              Identifier& oldElementId ) { 
      TgcDigitCollection* collection = 0; 

      if(!m_tgcCabling && getTgcCabling().isFailure()) return StatusCode::FAILURE;

      IdContext tgcContext = m_muonIdHelperTool->tgcIdHelper().module_context();

      ATH_MSG_DEBUG( "Number of RawData in this rdo " 
                     << rdoColl->size()  );
      // for each Rdo, loop over RawData, converter RawData to digit
      // retrieve/create digit collection, and insert digit into collection
      TgcRdo::const_iterator itD  = rdoColl->begin();
      TgcRdo::const_iterator itDe = rdoColl->end();

      std::map<std::array<uint16_t,5>, uint16_t> stripMap;
      if(m_is12foldTgc) { // Only when 12-fold TGC cabling is used 
	// TGC2 Endcap Strip OR channel treatement preparation start
	// Signals are ORed as follows: 
	// |stationEta|=5, T9, E1 - slbId=16, bit0 of stripSlbBits in this code 
	//                        /
	// |stationEta|=4, T8, E2 - slbId=17, bit1 of stripSlbBits in this code 
	//                        /
	// |stationEta|=3, T7, E3 - slbId=18, bit2 of stripSlbBits in this code 
	//                        /
	// |stationEta|=2, T6, E4 - slbId=19, bit3 of stripSlbBits in this code 
	//                        /
	// |stationEta|=1, T4, E5 - slbId=20, bit4 of stripSlbBits in this code 
	for (; itD != itDe; ++itD) {
	  if((*itD)->isCoincidence()) continue; // Require hits
	  if((*itD)->slbType()!=TgcRawData::SLB_TYPE_DOUBLET_STRIP) continue; // Require TGC2 or TGC3
	  if((*itD)->sswId()==7) continue; // Exclude Forward
	  if((*itD)->bitpos()<112 || (*itD)->bitpos()>199) continue; // Require C, D-input
	  
	  std::array<uint16_t,5> stripId;
	  stripId[0] = (*itD)->subDetectorId();
	  stripId[1] = (*itD)->rodId();
	  stripId[2] = (*itD)->sswId();
	  stripId[3] = (*itD)->bitpos();
	  stripId[4] = (*itD)->bcTag();
	  uint16_t stripSlbBits = 0x1 << ((*itD)->slbId()-16);
	  std::map<std::array<uint16_t,5>, uint16_t>::iterator itMap = stripMap.find(stripId); // Find correspond channel 
	  if(itMap==stripMap.end()) { // This is new one
	    stripMap.emplace(stripId, stripSlbBits);
	  } else { // This already exists
	    itMap->second |= stripSlbBits;
	  }
	}
	// Covert to original hit patterns 
	std::map<std::array<uint16_t,5>, uint16_t>::iterator jtMap   = stripMap.begin();
	std::map<std::array<uint16_t,5>, uint16_t>::iterator jtMap_e = stripMap.end();
	for(; jtMap!=jtMap_e; jtMap++) {
	  if(jtMap->second<=31) {
	    // x    : 5-bit variable
	    // f(x) : OR function above, Digit->RDO conversion 
	    // g(x) : originalHitBits which satisfies f(g(f(x))) = f(x), RDO->Digit conversion 
	    static const uint16_t originalHitBits[32] = {
	      //  0   1   2   3   4   5   6   7
	          0,  1,  0,  3,  0,  0,  4,  7,
	      //  8   9  10  11  12  13  14  15
	          0,  0,  0,  0,  8,  9, 12, 15,
	      // 16  17  18  19  20  21  22  23
		  0,  0,  0,  0,  0,  0,  0,  0,
	      // 24  25  26  27  28  29  30  31
		 16, 17,  0, 19, 24, 25, 28, 31
	    };
	    jtMap->second = originalHitBits[jtMap->second]; 
	  } else {
	    jtMap->second = 0;
	  }
	}
	// TGC2 Endcap Strip OR channel treatement preparation end
	itD = rdoColl->begin();
      }

      for (; itD != itDe; ++itD)
        { 
	  // check Hit or Coincidence
	  if ((*itD)->isCoincidence()) continue;
	  
	  if(m_is12foldTgc) { // Only when 12-fold TGC cabling is used 
	    // TGC2 Endcap Strip OR channel treatement start 
	    if((*itD)->slbType()==TgcRawData::SLB_TYPE_DOUBLET_STRIP && // Require TGC2 or TGC3
	       (*itD)->sswId()!=7 && // Exclude Forward
	       (*itD)->bitpos()>=112 && (*itD)->bitpos()<=199 // Require C, D-input
	       ) {
	      std::array<uint16_t,5> stripId;
	      stripId[0] = (*itD)->subDetectorId();
	      stripId[1] = (*itD)->rodId();
	      stripId[2] = (*itD)->sswId();
	      stripId[3] = (*itD)->bitpos();
	      stripId[4] = (*itD)->bcTag();
	      std::map<std::array<uint16_t,5>, uint16_t>::iterator itMap = stripMap.find(stripId); // Find correspond hit
	      if(itMap!=stripMap.end()) {
		uint16_t stripSlbBits = 0x1 << ((*itD)->slbId()-16);
		if(!(itMap->second & stripSlbBits)) continue; // This hit is additional.
	      }
	    }
	    // TGC2 Endcap Strip OR channel treatement end 
	  }

	  // repeat two times for ORed channel
	  for (int iOr=0; iOr<2; ++iOr)
	    {

	      if(m_is12foldTgc) { // Only when 12-fold TGC cabling is used 
		// TGC2 Endcap Strip OR channel is not converted. 
		if(iOr && (*itD)->slbType()==TgcRawData::SLB_TYPE_DOUBLET_STRIP) continue; 
	      }

	      bool orFlag = false;
	      
	      // check if this channel has ORed partner only when 2nd time
	      if (iOr != 0) 
		{
		  bool o_found = m_tgcCabling->isOredChannel((*itD)->subDetectorId(),
							  (*itD)->rodId(),
							  (*itD)->sswId(),
							  (*itD)->slbId(),
							  (*itD)->bitpos());
		  // set OR flag
		  if (o_found)
		    orFlag=true;
		  else
		    continue;
		}
	      
	      // get element ID
	      Identifier elementId;
	      bool e_found = m_tgcCabling->getElementIDfromReadoutID
		(elementId,(*itD)->subDetectorId(),(*itD)->rodId(),
		 (*itD)->sswId(),(*itD)->slbId(),(*itD)->bitpos(),orFlag);
	      
	      if (!e_found) {
		bool show_warning_level = true;
		
		/* One invalid channel in TGC sector A09:
		   sub=103 rod=9 ssw=6 slb=20 bitpos=151 orFlag=0
		   was always seen in 2008 data, at least run 79772 - 91800.
		   bug #48828 */
		if((*itD)->subDetectorId()==103 &&
		   (*itD)->rodId()==9 &&
		   (*itD)->sswId()==6 &&
		   (*itD)->slbId()==20 &&
		   (*itD)->bitpos()==151) {
		  show_warning_level = m_show_warning_level_invalid_TGC_A09_SSW6_hit;
		}
                
		if(show_warning_level || msgLvl(MSG::DEBUG)) {
		  ATH_MSG_WARNING( "ElementID not found for "
                                   << " sub=" << (*itD)->subDetectorId()
                                   << " rod=" << (*itD)->rodId()
                                   << " ssw=" << (*itD)->sswId()
                                   << " slb=" << (*itD)->slbId()
                                   << " bitpos=" << (*itD)->bitpos() 
                                   << " orFlag=" << orFlag  );
		}
		continue;
	      }
	      
	      // convert RawData to Digit
              std::unique_ptr<TgcDigit> newDigit (m_tgcRdoDecoderTool->getDigit(*itD,orFlag));
	      
	      // check if converted correctly
	      if (!newDigit) continue;
	      
	      // check new element or not
              IdentifierHash coll_hash;
              if (m_muonIdHelperTool->tgcIdHelper().get_hash(elementId, coll_hash, &tgcContext)) {
                ATH_MSG_WARNING( "Unable to get TGC digit collection hash " 
                                 << "context begin_index = " << tgcContext.begin_index()
                                 << " context end_index  = " << tgcContext.end_index()
                                 << " the identifier is " );
                 elementId.show();
              } 

	      if (elementId != oldElementId)
		{
		  // get collection
            m_acSvc->setStore( &*evtStore() );
            TgcDigitCollection* aCollection;
            ATH_CHECK(tgcContainer->naughtyRetrieve(coll_hash, aCollection));
            if (nullptr !=  aCollection) {
                  collection = aCollection;
		    }
		  else
		    {
		      // create new collection
		      ATH_MSG_DEBUG( "Created a new digit collection : " << coll_hash  );
		      collection = new TgcDigitCollection(elementId, coll_hash);
              m_acSvc->setStore( &*evtStore() );
		      ATH_CHECK( tgcContainer->addCollection(collection,coll_hash) );
		    }
		  
		  oldElementId = elementId;
		}

	      if(!collection) {
		ATH_MSG_WARNING( "MuonRdoToMuonDigitTool::decodeTgc TgcDigitCollection* collection is null."  );
		return StatusCode::SUCCESS;
	      }
	      
	      // check duplicate digits
	      TgcDigitCollection::const_iterator it_tgcDigit;
	      bool duplicate = false;
	      for (it_tgcDigit=collection->begin(); it_tgcDigit != collection->end(); it_tgcDigit++) {
		if ((newDigit->identify() == (*it_tgcDigit)->identify()) && 
		    (newDigit->bcTag()    == (*it_tgcDigit)->bcTag())) {
		  duplicate = true;
		  ATH_MSG_DEBUG( "Duplicate TGC Digit removed"   );
		  break;
		}
	      }
	      if (!duplicate) {
		// add the digit to the collection
		collection->push_back(newDigit.release());
	      }
	    }
	}
      return StatusCode::SUCCESS;
}

StatusCode MuonRdoToMuonDigitTool::decodeSTGC(sTgcDigitContainer * stgcContainer, const Muon::STGC_RawDataCollection * rdoColl, sTgcDigitCollection*& collection, Identifier& oldId){
      if ( !rdoColl->empty() ) {
      ATH_MSG_DEBUG( " Number of RawData in this rdo " << rdoColl->size()  );
      IdContext stgcContext = m_muonIdHelperTool->stgcIdHelper().module_context();

      /** for each Rdo, loop over RawData, converter RawData to digit
	  retrieve/create digit collection, and insert digit into collection */
      for (const Muon::STGC_RawData * data : *rdoColl){
	    sTgcDigit * newDigit = m_stgcRdoDecoderTool->getDigit(data);

	    if (newDigit==NULL) {
	      ATH_MSG_WARNING( "Error in sTGC RDO decoder"  );
              continue;
	    }
	    ATH_MSG_DEBUG( "sTGC RDO->sTGCDigit: " << m_muonIdHelperTool->stgcIdHelper().show_to_string(newDigit->identify()) );
	    ATH_MSG_DEBUG( "sTGC RDO->Digit: " << m_muonIdHelperTool->stgcIdHelper().show_to_string(newDigit->identify())
                         << " charge: " << newDigit->charge() << " time: " << newDigit->time()  );

	    Identifier elementId = m_muonIdHelperTool->stgcIdHelper().elementID(newDigit->identify());
	    IdentifierHash coll_hash;
	    if (m_muonIdHelperTool->stgcIdHelper().get_hash(elementId, coll_hash, &stgcContext)) {
	      ATH_MSG_WARNING( "Unable to get sTGC digit collection hash id "
                               << "context begin_index = " << stgcContext.begin_index()
                               << " context end_index  = " << stgcContext.end_index()
                               << " the identifier is " );
	      elementId.show();
	    }

	    if (oldId != elementId) {
          m_acSvc->setStore( &*evtStore() );
          sTgcDigitCollection *   oldCollection;
          ATH_CHECK(stgcContainer->naughtyRetrieve(coll_hash, oldCollection));
              if (nullptr ==  oldCollection) {
		        sTgcDigitCollection * newCollection = new sTgcDigitCollection(elementId,coll_hash);
		        newCollection->push_back(newDigit);
		        collection = newCollection;
                m_acSvc->setStore( &*evtStore() );
		        StatusCode status = stgcContainer->addCollection(newCollection, coll_hash);
		        if (status.isFailure())
		        ATH_MSG_WARNING( "Couldn't record sTgcDigitCollection with key=" << coll_hash 
                                   << " in StoreGate!"  );
	          } else {
		        oldCollection->push_back(newDigit);
		        collection = oldCollection;
	          }
	        oldId = elementId;
	    } else {
	      collection->push_back(newDigit);
	    }
      }
    }
    return StatusCode::SUCCESS;
}

StatusCode MuonRdoToMuonDigitTool::decodeMM(MmDigitContainer *mmContainer, const Muon::MM_RawDataCollection * rdoColl, MmDigitCollection*& collection, Identifier& oldId){
      if ( !rdoColl->empty() ) {
      ATH_MSG_DEBUG( " Number of RawData in this rdo " << rdoColl->size()  );
      IdContext mmContext = m_muonIdHelperTool->mmIdHelper().module_context();

      /** for each Rdo, loop over RawData, converter RawData to digit
	  retrieve/create digit collection, and insert digit into collection */
      for (const Muon::MM_RawData * data : *rdoColl) {
	    MmDigit * newDigit = m_mmRdoDecoderTool->getDigit(data);

	    if (newDigit==NULL) {
	      ATH_MSG_WARNING( "Error in MM RDO decoder"  );
              continue;
	    }
	    ATH_MSG_DEBUG( "MM RDO->MMDigit: " << m_muonIdHelperTool->mmIdHelper().show_to_string(newDigit->identify()) );

	    Identifier elementId = m_muonIdHelperTool->mmIdHelper().elementID(newDigit->identify());
	    IdentifierHash coll_hash;
	    if (m_muonIdHelperTool->mmIdHelper().get_hash(elementId, coll_hash, &mmContext)) {
	      ATH_MSG_WARNING( "Unable to get MM digit collection hash id "
                               << "context begin_index = " << mmContext.begin_index()
                               << " context end_index  = " << mmContext.end_index()
                               << " the identifier is " );
	      elementId.show();
	    }

	    if (oldId != elementId) {
          m_acSvc->setStore( &*evtStore() );
          MmDigitCollection * oldCollection;
          ATH_CHECK( mmContainer->naughtyRetrieve(coll_hash, oldCollection) );
              if (nullptr ==  oldCollection) {
		        MmDigitCollection * newCollection = new MmDigitCollection(elementId,coll_hash);
		        newCollection->push_back(newDigit);
		        collection = newCollection;
                m_acSvc->setStore( &*evtStore() );
		        StatusCode status = mmContainer->addCollection(newCollection, coll_hash);
		        if (status.isFailure())
		        ATH_MSG_WARNING( "Couldn't record MmDigitCollection with key=" << coll_hash
                                   << " in StoreGate!"  );
	          } else {
		        oldCollection->push_back(newDigit);
		        collection = oldCollection;
	          }
	        oldId = elementId;
	    } else {
	      collection->push_back(newDigit);
	    }
      }
    }
    return StatusCode::SUCCESS;
}
 
StatusCode MuonRdoToMuonDigitTool::getTgcCabling() {
  // get TGC cablingSvc
  ServiceHandle<ITGCcablingServerSvc> TgcCabGet("TGCcablingServerSvc", name());
  ATH_CHECK( TgcCabGet.retrieve() );
  ATH_CHECK(  TgcCabGet->giveCabling(m_tgcCabling) );

  m_is12foldTgc = TgcCabGet->isAtlas();

  return StatusCode::SUCCESS;
}<|MERGE_RESOLUTION|>--- conflicted
+++ resolved
@@ -120,18 +120,6 @@
   ATH_CHECK( m_acSvc.retrieve() );
   ATH_CHECK( m_muonIdHelperTool.retrieve() );
 
-<<<<<<< HEAD
-=======
-  if (m_decodeCscRDO && !m_muonIdHelperTool->hasCSC()) m_decodeCscRDO = false;
-  if (m_decodesTgcRDO && !m_muonIdHelperTool->hasSTgc()) m_decodesTgcRDO = false;
-  if (m_decodeMmRDO && !m_muonIdHelperTool->hasMM()) m_decodeMmRDO = false;
-
-  // get RPC cablingSvc
-  ServiceHandle<IRPCcablingServerSvc> RpcCabGet ("RPCcablingServerSvc", name());
-  ATH_CHECK( RpcCabGet.retrieve() );
-  ATH_CHECK( RpcCabGet->giveCabling(m_rpcCabling) );
-
->>>>>>> 8825dfeb
   /** CSC calibratin tool for the Condtiions Data base access */
   ATH_CHECK( m_cscCalibTool.retrieve() );
 
