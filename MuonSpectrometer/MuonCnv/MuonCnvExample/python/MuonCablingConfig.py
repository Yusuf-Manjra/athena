--- conflicted
+++ resolved
@@ -40,18 +40,6 @@
         log.info("No metadata/Taginfo found. Using normal configuration for RPC")
     log.info("RPC cabling is using mode: %s",muonCnvFlags.RpcCablingMode())
 
-<<<<<<< HEAD
-    # without the following line, the MuonRPC_CablingSvc is not part of the ServiceMgr, thus add flake8 ignore flag
-    import MuonRPC_Cabling.MuonRPC_CablingConfig # noqa: F401
-    from AthenaConfiguration.AllConfigFlags import ConfigFlags
-    enableL1MuonPhase1 = ConfigFlags.Trigger.enableL1MuonPhase1 if ConfigFlags.Trigger.enableL1MuonPhase1 is not None else False
-    if enableL1MuonPhase1:
-        ServiceMgr.MuonRPC_CablingSvc.RPCTriggerRoadsfromCool = False
-        from PathResolver import PathResolver
-        ServiceMgr.MuonRPC_CablingSvc.DatabaseRepository=PathResolver.FindCalibDirectory("MuonRPC_Cabling/RUN3_roads_4_6_8_10_12")
-    else:
-        ServiceMgr.MuonRPC_CablingSvc.RPCTriggerRoadsfromCool = True
-=======
     rpcCabMap="/RPC/CABLING/MAP_SCHEMA"
     rpcCabMapCorr="/RPC/CABLING/MAP_SCHEMA_CORR"
 
@@ -59,7 +47,6 @@
     rpcTrigPhi="/RPC/TRIGGER/CM_THR_PHI"
 
     rpcDbName = 'RPC'
->>>>>>> 91d736d3
     from IOVDbSvc.CondDB import conddb
     conddb.addFolderSplitMC(rpcDbName,rpcCabMap,rpcCabMap,className='CondAttrListCollection')
     conddb.addFolderSplitMC(rpcDbName,rpcCabMapCorr,rpcCabMapCorr,className='CondAttrListCollection')
