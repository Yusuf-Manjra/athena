/*
  Copyright (C) 2002-2017 CERN for the benefit of the ATLAS collaboration
*/

#ifndef MUONEVENTTPCNV_MUONEVENTTPCNVDICT_H
#define MUONEVENTTPCNV_MUONEVENTTPCNVDICT_H

//-----------------------------------------------------------------------------
//
// file:   MuonEventTPCnvDict_p1.h
//
//-----------------------------------------------------------------------------

#include "MuonEventTPCnv/MuonMeasurements_tlp2.h"

#include "MuonEventTPCnv/CscStripPrepDataContainer_tlp1.h"

#include "MuonEventTPCnv/MuonPrepRawData/MuonPRD_Collection_p2.h"
#include "MuonEventTPCnv/MuonPrepRawData/MuonPRD_Container_p2.h"
#include "MuonEventTPCnv/MuonSegment/MuonSegment_p1.h"
#include "MuonEventTPCnv/MuonSegment/MuonSegmentQuality_p1.h"
#include "MuonEventTPCnv/MuonCompetingRIOsOnTrack/CompetingMuonClustersOnTrack_p1.h"
#include "MuonEventTPCnv/MuonTrigCoinData/MuonCoinDataCollection_p1.h"
#include "MuonEventTPCnv/MuonTrigCoinData/MuonCoinDataContainer_p1.h"
#include "MuonEventTPCnv/MuonTrigCoinData/RpcCoinData_p1.h"
#include "MuonEventTPCnv/MuonTrigCoinData/TgcCoinData_p1.h"
#include "MuonEventTPCnv/MuonTrigCoinData/TgcCoinData_p2.h"
#include "MuonEventTPCnv/MuonTrigCoinData/TgcCoinData_p3.h"
#include "MuonEventTPCnv/TgcCoinDataContainer_tlp1.h"
#include "MuonEventTPCnv/TgcCoinDataContainer_tlp2.h"
#include "MuonEventTPCnv/TgcCoinDataContainer_tlp3.h"
#include "MuonEventTPCnv/MuonPrepRawData/MdtTwinPrepData_p1.h"
#include "MuonEventTPCnv/MuonChamberT0s/ChamberT0s_p1.h"
#include "MuonEventTPCnv/MuonDigitContainer/MuonDigitContainer_p1.h"
#include "MuonEventTPCnv/MuonDigitContainer/MuonDigitContainer_p2.h"
#include "MuonEventTPCnv/MuonDigitContainer/MuonSimDataCollection_p1.h"
#include "MuonEventTPCnv/MuonDigitContainer/MuonSimDataCollection_p2.h"
#include "MuonEventTPCnv/MuonDigitContainer/CscSimDataCollection_p1.h"
#include "MuonEventTPCnv/MuonDigitContainer/CscSimDataCollection_p2.h"
#include "MuonEventTPCnv/MuonRDO/STGC_RawDataContainer_p1.h"

<<<<<<< HEAD
=======
struct MuonEventTPCnvDict 
{
    std::vector< Muon::CscPrepData_p2>              m_v1;
    std::vector< Muon::CscStripPrepData_p1>         m_v2;
    std::vector< Muon::RpcPrepData_p3>              m_v3;
    std::vector< Muon::TgcPrepData_p2 >             m_v4;
    std::vector< Muon::TgcPrepData_p3 >             m_v4a;
    std::vector< Muon::MdtPrepData_p2 >             m_v5;
    std::vector< Muon::MuonPRD_Collection_p2 >      m_v6;
    std::vector< Muon::MdtPrepDataContainer_p2 >    m_v7a;
    std::vector< Muon::RpcPrepDataContainer_p3 >    m_v7b;
    std::vector< Muon::CscPrepDataContainer_p2 >    m_v7c;
    std::vector< Muon::TgcPrepDataContainer_p2 >    m_v7d;
    std::vector< Muon::TgcPrepDataContainer_p3 >    m_v7e;
    std::vector< Muon::MuonSegment_p1>              m_v8;    
    std::vector< Muon::MuonSegmentQuality_p1>       m_v9;
    std::vector< Muon::CompetingMuonClustersOnTrack_p1> m_v10;
    std::vector< Muon::MuonCoinDataCollection_p1 >      m_v11;
    std::vector< Muon::MuonCoinDataContainer_p1 >       m_v12;
    std::vector< Muon::TgcCoinData_p2>              m_v13a;
    std::vector< Muon::TgcCoinData_p3>              m_v13b;
    Muon::MuonPRD_Container_p2<Muon::MdtPrepData_p2>      m_v14;
    Muon::MuonPRD_Container_p2<Muon::RpcPrepData_p3>      m_v14a;
    Muon::MuonPRD_Container_p2<Muon::CscPrepData_p2>      m_v14b;
    Muon::MuonPRD_Container_p2<Muon::TgcPrepData_p2>      m_v14c;
    Muon::MuonPRD_Container_p2<Muon::TgcPrepData_p3>      m_v14d;
    std::vector<Muon::MuonPRD_Container_p2<Muon::MdtPrepData_p2> > m_v15;
    std::vector< Muon::MdtTwinPrepData_p1 >             m_v16;
    std::vector< Muon::RpcCoinData_p1 >             m_v17;
    Muon::MuonPRD_Container_p2<Muon::RpcCoinData_p1>             m_v18;
    std::pair< unsigned int, float> m_v19;
    Muon::MuonPRD_Container_p2<Muon::sTgcPrepData_p1>      m_v20;
    Muon::MuonPRD_Container_p2<Muon::MMPrepData_p1>      m_v21;
    Muon::MuonDigitContainer_p1<Muon::MM_Digit_p1>      m_v22;
    Muon::MuonDigitContainer_p1<Muon::STGC_Digit_p1>      m_v23;
    Muon::MuonDigitContainer_p2<Muon::MM_Digit_p2>      m_v24;
    Muon::STGC_RawDataContainer_p1      m_v25;
    Muon::STGC_RawDataCollection_p1 m_v26;
    std::vector< Muon::STGC_RawData_p1 > m_v27;
};

>>>>>>> e64eebe6
#endif // MUONEVENTTPCNV_MUONEVENTTPCNVDICT_H<|MERGE_RESOLUTION|>--- conflicted
+++ resolved
@@ -39,48 +39,4 @@
 #include "MuonEventTPCnv/MuonDigitContainer/CscSimDataCollection_p2.h"
 #include "MuonEventTPCnv/MuonRDO/STGC_RawDataContainer_p1.h"
 
-<<<<<<< HEAD
-=======
-struct MuonEventTPCnvDict 
-{
-    std::vector< Muon::CscPrepData_p2>              m_v1;
-    std::vector< Muon::CscStripPrepData_p1>         m_v2;
-    std::vector< Muon::RpcPrepData_p3>              m_v3;
-    std::vector< Muon::TgcPrepData_p2 >             m_v4;
-    std::vector< Muon::TgcPrepData_p3 >             m_v4a;
-    std::vector< Muon::MdtPrepData_p2 >             m_v5;
-    std::vector< Muon::MuonPRD_Collection_p2 >      m_v6;
-    std::vector< Muon::MdtPrepDataContainer_p2 >    m_v7a;
-    std::vector< Muon::RpcPrepDataContainer_p3 >    m_v7b;
-    std::vector< Muon::CscPrepDataContainer_p2 >    m_v7c;
-    std::vector< Muon::TgcPrepDataContainer_p2 >    m_v7d;
-    std::vector< Muon::TgcPrepDataContainer_p3 >    m_v7e;
-    std::vector< Muon::MuonSegment_p1>              m_v8;    
-    std::vector< Muon::MuonSegmentQuality_p1>       m_v9;
-    std::vector< Muon::CompetingMuonClustersOnTrack_p1> m_v10;
-    std::vector< Muon::MuonCoinDataCollection_p1 >      m_v11;
-    std::vector< Muon::MuonCoinDataContainer_p1 >       m_v12;
-    std::vector< Muon::TgcCoinData_p2>              m_v13a;
-    std::vector< Muon::TgcCoinData_p3>              m_v13b;
-    Muon::MuonPRD_Container_p2<Muon::MdtPrepData_p2>      m_v14;
-    Muon::MuonPRD_Container_p2<Muon::RpcPrepData_p3>      m_v14a;
-    Muon::MuonPRD_Container_p2<Muon::CscPrepData_p2>      m_v14b;
-    Muon::MuonPRD_Container_p2<Muon::TgcPrepData_p2>      m_v14c;
-    Muon::MuonPRD_Container_p2<Muon::TgcPrepData_p3>      m_v14d;
-    std::vector<Muon::MuonPRD_Container_p2<Muon::MdtPrepData_p2> > m_v15;
-    std::vector< Muon::MdtTwinPrepData_p1 >             m_v16;
-    std::vector< Muon::RpcCoinData_p1 >             m_v17;
-    Muon::MuonPRD_Container_p2<Muon::RpcCoinData_p1>             m_v18;
-    std::pair< unsigned int, float> m_v19;
-    Muon::MuonPRD_Container_p2<Muon::sTgcPrepData_p1>      m_v20;
-    Muon::MuonPRD_Container_p2<Muon::MMPrepData_p1>      m_v21;
-    Muon::MuonDigitContainer_p1<Muon::MM_Digit_p1>      m_v22;
-    Muon::MuonDigitContainer_p1<Muon::STGC_Digit_p1>      m_v23;
-    Muon::MuonDigitContainer_p2<Muon::MM_Digit_p2>      m_v24;
-    Muon::STGC_RawDataContainer_p1      m_v25;
-    Muon::STGC_RawDataCollection_p1 m_v26;
-    std::vector< Muon::STGC_RawData_p1 > m_v27;
-};
-
->>>>>>> e64eebe6
 #endif // MUONEVENTTPCNV_MUONEVENTTPCNVDICT_H