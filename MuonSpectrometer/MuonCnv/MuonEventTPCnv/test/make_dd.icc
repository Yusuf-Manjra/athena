/*
  Copyright (C) 2002-2023 CERN for the benefit of the ATLAS collaboration
*/
/**
 * @file MuonEventTPCnv/test/make_dd.icc
 * @author scott snyder <snyder@bnl.gov>
 * @date Dec, 2015
 * @brief Helper for regression tests.
 */


#include "MuonReadoutGeometry/MuonDetectorManager.h"
#include "MuonReadoutGeometry/CscReadoutElement.h"
#include "MuonReadoutGeometry/RpcReadoutElement.h"
#include "MuonReadoutGeometry/MdtReadoutElement.h"
#include "MuonReadoutGeometry/TgcReadoutElement.h"
#include "MuonReadoutGeometry/sTgcReadoutElement.h"
#include "MuonReadoutGeometry/MMReadoutElement.h"
#include "PixelReadoutGeometry/PixelDetectorManager.h"
#include "SCT_ReadoutGeometry/SCT_DetectorManager.h"
#include "TRT_ReadoutGeometry/TRT_DetectorManager.h"
#include "IdDictDetDescr/IdDictManager.h"
#include "GeoModelKernel/GeoBox.h"
#include "GeoModelKernel/GeoTrd.h"
#include "GeoModelKernel/GeoMaterial.h"
#include "GeoModelKernel/GeoLogVol.h"
#include "GeoModelKernel/GeoFullPhysVol.h"
#include "InDetIdentifier/PixelID.h"
#include "InDetIdentifier/SCT_ID.h"
#include "InDetIdentifier/TRT_ID.h"
#include "MuonIdHelpers/CscIdHelper.h"
#include "MuonIdHelpers/RpcIdHelper.h"
#include "MuonIdHelpers/MdtIdHelper.h"
#include "MuonIdHelpers/sTgcIdHelper.h"
#include "MuonIdHelpers/MmIdHelper.h"
#include "MuonAGDDDescription/sTGCDetectorDescription.h"
#include "MuonAGDDDescription/MMDetectorDescription.h"
#include "AGDDKernel/AGDDDetector.h"
#include "AGDDKernel/AGDDDetectorStore.h"
#include "AGDDKernel/AGDDDetectorPositioner.h"
#include "AGDDControl/IAGDD2GeoSvc.h"
#include "AGDDControl/AGDDController.h"
#include "IdDict/IdDictDefs.h"
#include "AtlasDetDescr/AtlasDetectorID.h"
#include "IdDictParser/IdDictParser.h"
#include "StoreGate/StoreGateSvc.h"
#include "AthenaKernel/ExtendedEventContext.h"
#include "AthenaKernel/IRCUSvc.h"
#include "AthenaKernel/CondCont.h"
#include "CxxUtils/checker_macros.h"
#include "GaudiKernel/Bootstrap.h"
#include "GaudiKernel/ISvcLocator.h"
#include "GaudiKernel/EventContext.h"
#include "GaudiKernel/ThreadLocalContext.h"
#include "GaudiKernel/ServiceHandle.h"



namespace MuonGM {

class MuonChamber
{
public:
  MuonChamber (MuonGM::MuonDetectorManager& muo_dd,
               GeoFullPhysVol& pvol);
  void makeCsc (const Identifier& id);
  void makeRpc (const Identifier& id);
  void makeTgc (const Identifier& id);
  void makeMdt (const Identifier& id);
  void makesTgc(const Identifier& id);
  void makeMm  (const Identifier& id);

  MuonGM::MuonDetectorManager& m_muo_dd;
  GeoFullPhysVol& m_pvol;
};

MuonChamber::MuonChamber (MuonGM::MuonDetectorManager& muo_dd,
                          GeoFullPhysVol& pvol)
  : m_muo_dd (muo_dd),
    m_pvol (pvol)
{
}

void MuonChamber::makeCsc (const Identifier& id)
{
  auto elt = std::make_unique<MuonGM::CscReadoutElement>
    (&m_pvol, "CSS", 1, 2, false, &m_muo_dd);
  elt->setIdentifier (id);
  elt->m_ngasgaps = 2;
  elt->fillCache();
  m_muo_dd.addCscReadoutElement (elt.release());
}


void MuonChamber::makeRpc (const Identifier& id)
{
  auto elt = std::make_unique<MuonGM::RpcReadoutElement>
    (&m_pvol, "BIL", 1, 2, false, &m_muo_dd);
  elt->setIdentifier (id);
  elt->m_nphistrippanels = 1;
  elt->m_netastrippanels = 1;
  elt->fillCache();
  m_muo_dd.addRpcReadoutElement (elt.release());
}


void MuonChamber::makeTgc (const Identifier& id)
{
  auto elt = std::make_unique<MuonGM::TgcReadoutElement>
    (&m_pvol, "T2F", 1, 2, false, &m_muo_dd);
  elt->setIdentifier (id);
  elt->m_ngasgaps = 2;
  elt->fillCache();
  m_muo_dd.addTgcReadoutElement (elt.release());
}


void MuonChamber::makeMdt (const Identifier& id)
{
  auto elt = std::make_unique<MuonGM::MdtReadoutElement>
    (&m_pvol, "BIL", 1, 2, false, &m_muo_dd);
  elt->setIdentifier (id);
  //elt->m_ngasgaps = 2;
  elt->fillCache();
  m_muo_dd.addMdtReadoutElement (elt.release());
}


void MuonChamber::makesTgc (const Identifier& id)
{
<<<<<<< HEAD
  auto elt = std::make_unique<MuonGM::sTgcReadoutElement>
    (&m_pvol, "STS", 1, 2, 1, false, &m_muo_dd);
  elt->setIdentifier (id);
=======
  auto elt = std::make_unique<MuonGM::sTgcReadoutElement>(&m_pvol, "STS", 1, 2, 1, &m_muo_dd);
>>>>>>> 63cabef9
  elt->initDesign (0, 0, 0, 0, 0, 0, 0, 1);
  elt->setIdentifier (id);
  
  //elt->m_ngasgaps = 2;
  elt->fillCache();
  m_muo_dd.addsTgcReadoutElement(elt.release());
}


void MuonChamber::makeMm (const Identifier& id)
{
  auto elt = std::make_unique<MuonGM::MMReadoutElement>
<<<<<<< HEAD
    (&m_pvol, "MMS", 1, 2, 1, false, &m_muo_dd, nullptr);
  elt->setIdentifier (id);
  elt->initDesign (0, 0, 0, 0, 0);
=======
    (&m_pvol, "MMS", 1, 2, 1, &m_muo_dd, nullptr);
  elt->initDesign ();
  elt->setIdentifier (id);
  
>>>>>>> 63cabef9
  //elt->m_ngasgaps = 2;
  elt->fillCache();
  m_muo_dd.addMMReadoutElement(elt.release());
}


} // namespace MuonGM


class Deleter
{
public:
  ~Deleter();
  void add (RCBase* b);
  void add (AGDDPositioner* b);
  std::vector<RCBase*> m_rcpointers;
  std::vector<AGDDPositioner*> m_pospointers;
};
Deleter::~Deleter()
{
  for (RCBase* b : m_rcpointers)
    b->unref();
  for (AGDDPositioner* b : m_pospointers)
    delete b;
}
void Deleter::add (RCBase* b)
{
  b->ref();
  m_rcpointers.push_back (b);
}
void Deleter::add (AGDDPositioner* b)
{
  m_pospointers.push_back (b);
}
Deleter deleter;



void init_dd (MuonGM::MuonDetectorManager& muo_dd,
              GeoFullPhysVol& pvol)
{
  ServiceHandle<StoreGateSvc> sg ("DetectorStore", "test");
  assert (sg.retrieve().isSuccess());

  MuonGM::MuonChamber chamber (muo_dd, pvol);

  const CscIdHelper* csc_id = nullptr;
  assert ( sg->retrieve (csc_id, "CscIdHelper").isSuccess() );
  for (int hash=2; hash <= 3; hash++) {
    chamber.makeCsc (csc_id->channelID (50, 1, hash, 1, 1, 0, 1));
  }

  const RpcIdHelper* rpc_id = nullptr;
  assert ( sg->retrieve (rpc_id, "RpcIdHelper").isSuccess() );
  for (int hash=2; hash <= 3; hash++) {
    chamber.makeRpc (rpc_id->channelID (4, 1, hash, 1, 1, 2, 1, 0, 1));
  }

  const TgcIdHelper* tgc_id = nullptr;
  assert ( sg->retrieve (tgc_id, "TgcIdHelper").isSuccess() );
  for (int hash=2; hash <= 3; hash++) {
    chamber.makeTgc (tgc_id->channelID (43, 1, hash, 1, 1, 2));
  }

  const MdtIdHelper* mdt_id = nullptr;
  assert ( sg->retrieve (mdt_id, "MdtIdHelper").isSuccess() );
  for (int hash=2; hash <= 3; hash++) {
    chamber.makeMdt (mdt_id->channelID (0, 1, hash, 1, 1, 1));
  }

  const sTgcIdHelper* stgc_id = nullptr;
  assert ( sg->retrieve (stgc_id, "sTgcIdHelper").isSuccess() );
  for (int hash=2; hash <= 3; hash++) {
    chamber.makesTgc (stgc_id->channelID (57, 2, hash, 1, 1, 0, 1)); // STS
  }

  const MmIdHelper* mm_id = nullptr;
  assert ( sg->retrieve (mm_id, "MmIdHelper").isSuccess() );
  for (int hash=2; hash <= 3; hash++) {
    chamber.makeMm (mm_id->channelID (55, 1, hash, 1, 1, 1)); // MMS
  }
}


MuonGM::MuonDetectorManager&  init_cs (GeoFullPhysVol& pvol)
{
  EventContext ctx (1);
  ctx.setEventID (EventIDBase (1000, 1000,
                               1650000000, 0,
                               1000));
  Atlas::setExtendedEventContext(ctx,
                                 Atlas::ExtendedEventContext (nullptr, 1000));
  Gaudi::Hive::setCurrentContext (ctx);

  ServiceHandle<Athena::IRCUSvc> rcu ("Athena::RCUSvc", "test");
  assert (rcu.retrieve().isSuccess());
  ServiceHandle<StoreGateSvc> condStore ("ConditionStore", "test");
  assert (condStore.retrieve().isSuccess());

  CLID clid = ClassID_traits<MuonGM::MuonDetectorManager>::ID();
  DataObjID id (clid, "MuonDetectorManager");
  auto cc = std::make_unique<CondCont<MuonGM::MuonDetectorManager> >(*rcu,
                                                                     id);

  auto muo_dd = std::make_unique<MuonGM::MuonDetectorManager>();
  init_dd (*muo_dd, pvol);
  MuonGM::MuonDetectorManager& ret = *muo_dd.get();

  EventIDRange range (EventIDBase (0, 0,
                                   EventIDBase::UNDEFNUM,
                                   EventIDBase::UNDEFNUM,
                                   0),
                      EventIDBase (100000, 100000,
                                   EventIDBase::UNDEFNUM,
                                   EventIDBase::UNDEFNUM,
                                   100000));
  StatusCode sc = cc->insert (range, std::move (muo_dd));
  assert (sc.isSuccess());

  assert (condStore->record (std::move (cc), "MuonDetectorManager"));

  return ret;
}


const MuonGM::MuonDetectorManager& make_dd ATLAS_NOT_THREAD_SAFE ()
{
  ISvcLocator* svcLoc = Gaudi::svcLocator();
  StoreGateSvc* sg = 0;
  assert ( svcLoc->service("DetectorStore", sg).isSuccess() );

  GeoBox* box = new GeoBox (20, 10, 5);
  GeoMaterial* mat = new GeoMaterial ("dummy", 1);
  GeoLogVol* lvol = new GeoLogVol ("dummy", box, mat);
  GeoFullPhysVol* pvol = new GeoFullPhysVol (lvol);
  deleter.add (pvol);

  GeoTrd* trd = new GeoTrd (5, 10, 7, 8, 6);
  GeoLogVol* lvol2 = new GeoLogVol ("SensitiveDummy2", trd, mat);
  GeoFullPhysVol* pvol2 = new GeoFullPhysVol (lvol2);
  pvol->add (pvol2);
  deleter.add (pvol2);

  IAGDDtoGeoSvc* agddsvc = nullptr;
  assert ( svcLoc->service("AGDDtoGeoSvc", agddsvc).isSuccess() );
  IAGDDtoGeoSvc::LockedController c = agddsvc->getController();
  AGDDDetectorStore& ds = c->GetDetectorStore();
  AGDDVolumeStore& vs = c->GetVolumeStore();
  AGDDPositionerStore& ps = c->GetPositionerStore();

  sTGCDetectorDescription ddsdet ("sTG1-dummy", ds);
  ddsdet.Register();
  ddsdet.roParameters.nWires.push_back(0);
  ddsdet.roParameters.nPadPhi.push_back(0);
  ddsdet.roParameters.firstPadPhiDivision_A.push_back(0);
  ddsdet.roParameters.firstPadPhiDivision_C.push_back(0);
  ddsdet.roParameters.PadPhiShift_A.push_back(0);
  ddsdet.roParameters.PadPhiShift_C.push_back(0);
  ddsdet.roParameters.firstPadRow.push_back(0);
  ddsdet.roParameters.nPadH.push_back(0);
  ddsdet.roParameters.firstPadH.push_back(0);
  ddsdet.roParameters.padH.push_back(0);
  ddsdet.roParameters.firstStripWidth.push_back(0);
  ddsdet.roParameters.firstWire.push_back(0);
  ddsdet.roParameters.firstWireGroup.push_back(0);
  ddsdet.roParameters.nWireGroups.push_back(0);
  ddsdet.roParameters.wireCutout.push_back(0);

  GeoTrf::Transform3D xform = GeoTrf::Transform3D::Identity();
  AGDDDetectorPositioner* spos2 = new AGDDDetectorPositioner (ps, vs, "psdum2", xform);
  deleter.add (spos2);
  spos2->theDetector = &ddsdet;
  spos2->ID.detectorType = "sTGC";
  spos2->ID.detectorAddress = "dum3.1.1....2A";
  AGDDDetectorPositioner* spos3 = new AGDDDetectorPositioner (ps, vs, "psdum3", xform);
  deleter.add (spos3);
  spos3->theDetector = &ddsdet;
  spos3->ID.detectorType = "sTGC";
  spos3->ID.detectorAddress = "dum3.1.1....3A";

  MMDetectorDescription ddmdet ("MM1-dummy", ds);
  ddmdet.Register();
  ddmdet.roParameters.stereoAngle.push_back(0);
  ddmdet.roParameters.stripPitch = 0;
  ddmdet.roParameters.gasThickness = 0;
  ddmdet.roParameters.pcbThickness = 0;
  ddmdet.roParameters.driftThickness = 0;
  ddmdet.roParameters.zpos = 0;
  ddmdet.roParameters.distanceFromZAxis = 0;
  ddmdet.roParameters.roLength = 0;
  ddmdet.roParameters.activeBottomLength = 0;
  ddmdet.roParameters.activeTopLength = 0;
  ddmdet.roParameters.activeH = 0;
  ddmdet.roParameters.minYPhiR = 0;
  ddmdet.roParameters.minYPhiL = 0;
  ddmdet.roParameters.maxYPhi = 0;
  ddmdet.roParameters.nMissedTopEta = 0;
  ddmdet.roParameters.nMissedBottomEta = 0;
  ddmdet.roParameters.nMissedTopStereo = 0;
  ddmdet.roParameters.nMissedBottomStereo = 0;
  ddmdet.roParameters.nRoutedTop = 0;
  ddmdet.roParameters.nRoutedBottom = 0;
  ddmdet.roParameters.dlStereoTop = 0;
  ddmdet.roParameters.dlStereoBottom = 0;
  ddmdet.roParameters.tStrips = 0;

  AGDDDetectorPositioner* mpos2 = new AGDDDetectorPositioner (ps, vs, "pmdum2", xform);
  deleter.add (mpos2);
  mpos2->theDetector = &ddmdet;
  mpos2->ID.detectorType = "Micromegas";
  mpos2->ID.detectorAddress = "dum3.1.1....2A";
  AGDDDetectorPositioner* mpos3 = new AGDDDetectorPositioner (ps, vs, "pmdum3", xform);
  deleter.add (mpos3);
  mpos3->theDetector = &ddmdet;
  mpos3->ID.detectorType = "Micromegas";
  mpos3->ID.detectorAddress = "dum3.1.1....3A";

  static IdDictParser parser;
  parser.register_external_entity ("InnerDetector",
                                   "IdDictInnerDetector.xml");
  parser.register_external_entity ("MuonSpectrometer",
                                   "IdDictMuonSpectrometer_S.02.xml");
  parser.register_external_entity ("Calorimeter",
                                   "IdDictCalorimeter_L1Onl.xml");
  parser.register_external_entity ("LArCalorimeter",
                                   "IdDictLArCalorimeter.xml");
  IdDictMgr& idd = parser.parse ("IdDictParser/ATLAS_IDS.xml");

  auto pix_id = std::make_unique<PixelID>();
  pix_id->initialize_from_dictionary (idd);
  assert ( sg->record (std::move (pix_id), "PixelID") );

  auto sct_id = std::make_unique<SCT_ID>();
  sct_id->initialize_from_dictionary (idd);
  assert ( sg->record (std::move (sct_id), "SCT_ID") );

  auto trt_id = std::make_unique<TRT_ID>();
  trt_id->initialize_from_dictionary (idd);
  assert ( sg->record (std::move (trt_id), "TRT_ID") );

  auto csc_id = std::make_unique<CscIdHelper>();
  csc_id->initialize_from_dictionary (idd);
  assert ( sg->record (std::move (csc_id), "CscIdHelper") );

  auto rpc_id = std::make_unique<RpcIdHelper>();
  rpc_id->initialize_from_dictionary (idd);
  assert ( sg->record (std::move (rpc_id), "RpcIdHelper") );

  auto tgc_id = std::make_unique<TgcIdHelper>();
  tgc_id->initialize_from_dictionary (idd);
  assert ( sg->record (std::move (tgc_id), "TgcIdHelper") );

  auto mdt_id = std::make_unique<MdtIdHelper>();
  mdt_id->initialize_from_dictionary (idd);
  assert ( sg->record (std::move (mdt_id), "MdtIdHelper") );

  new MuonGM::sTGC_Technology ("sTG1-dummy", ds);
  new MuonGM::sTGC_Technology ("sTGC_1", ds);
  auto stgc_id = std::make_unique<sTgcIdHelper>();
  stgc_id->initialize_from_dictionary (idd);
  assert ( sg->record (std::move (stgc_id), "sTgcIdHelper") );

  auto mm_id = std::make_unique<MmIdHelper>();
  mm_id->initialize_from_dictionary (idd);
  assert ( sg->record (std::move (mm_id), "MmIdHelper") );

  auto atl_id = std::make_unique<AtlasDetectorID>();
  atl_id->initialize_from_dictionary (idd);
  assert ( sg->record (std::move (atl_id), "AtlasID") );

  auto pix_dd = std::make_unique<InDetDD::PixelDetectorManager>(sg);
  assert ( sg->record (std::move (pix_dd), "Pixel") );

  auto sct_dd = std::make_unique<InDetDD::SCT_DetectorManager>(sg);
  assert ( sg->record (std::move (sct_dd), "SCT") );

  auto trt_dd = std::make_unique<InDetDD::TRT_DetectorManager>(sg);
  assert ( sg->record (std::move (trt_dd), "TRT") );

  auto id_mgr = std::make_unique<IdDictManager>(idd);
  assert ( sg->record (std::move (id_mgr), "IdDict") );

  MuonGM::MuonDetectorManager& ret = init_cs (*pvol);
  // Some components still expect to get this through DetectorStore.
  // Has to be the same instance, or the detelement comparisons will fail.
  assert ( sg->record (&ret, "MuonDetectorManager") );

  return ret;
}<|MERGE_RESOLUTION|>--- conflicted
+++ resolved
@@ -128,13 +128,7 @@
 
 void MuonChamber::makesTgc (const Identifier& id)
 {
-<<<<<<< HEAD
-  auto elt = std::make_unique<MuonGM::sTgcReadoutElement>
-    (&m_pvol, "STS", 1, 2, 1, false, &m_muo_dd);
-  elt->setIdentifier (id);
-=======
   auto elt = std::make_unique<MuonGM::sTgcReadoutElement>(&m_pvol, "STS", 1, 2, 1, &m_muo_dd);
->>>>>>> 63cabef9
   elt->initDesign (0, 0, 0, 0, 0, 0, 0, 1);
   elt->setIdentifier (id);
   
@@ -147,16 +141,9 @@
 void MuonChamber::makeMm (const Identifier& id)
 {
   auto elt = std::make_unique<MuonGM::MMReadoutElement>
-<<<<<<< HEAD
-    (&m_pvol, "MMS", 1, 2, 1, false, &m_muo_dd, nullptr);
-  elt->setIdentifier (id);
-  elt->initDesign (0, 0, 0, 0, 0);
-=======
     (&m_pvol, "MMS", 1, 2, 1, &m_muo_dd, nullptr);
   elt->initDesign ();
   elt->setIdentifier (id);
-  
->>>>>>> 63cabef9
   //elt->m_ngasgaps = 2;
   elt->fillCache();
   m_muo_dd.addMMReadoutElement(elt.release());
