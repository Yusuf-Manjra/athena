--- conflicted
+++ resolved
@@ -23,17 +23,10 @@
         kwargs.setdefault("FirstXing", TGC_FirstXing() ) 
         kwargs.setdefault("LastXing",  TGC_LastXing() )
 
-<<<<<<< HEAD
-    # Pile-up premixing - do not include pile-up truth
-    if jobproperties.Digitization.PileUpPremixing():
-        kwargs.setdefault("IncludePileUpTruth", False)
-
     if 'NewMerge' in jobproperties.Digitization.experimentalDigi():
         kwargs.setdefault("UseMcEventCollectionHelper",True)
     else:
         kwargs.setdefault("UseMcEventCollectionHelper",False)
-=======
->>>>>>> 35734048
     return CfgMgr.TgcDigitizationTool(name, **kwargs)
 
 def getTgcRange(name="TgcRange", **kwargs):
