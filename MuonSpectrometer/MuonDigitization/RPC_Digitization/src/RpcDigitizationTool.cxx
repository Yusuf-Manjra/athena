--- conflicted
+++ resolved
@@ -269,11 +269,7 @@
         run1 = true; 
       } 
       else if(configVal=="RUN2" || configVal=="RUN3" || MSgeoVersion=="R.07") { 
-<<<<<<< HEAD
-        m_run1 = false; 
-=======
         run1 = false; 
->>>>>>> 10a62022
       } 
       else { 
         ATH_MSG_FATAL("Unexpected value for geometry config read from the database: " << configVal); 
@@ -1004,11 +1000,7 @@
 	  if (outsideDigitizationWindow)
 	    {
 	      ATH_MSG_VERBOSE ( "hit outside digitization window - do not produce digits" );
-<<<<<<< HEAD
-	      ATH_MSG_DEBUG   ( "Hit ouside time window!!" << " hit time (ns) = " << newDigit_time << " timeWindow  = " << m_timeWindowLowerOffset << " / " << m_timeWindowUpperOffset );
-=======
 	      ATH_MSG_DEBUG   ( "Hit outside time window!!" << " hit time (ns) = " << newDigit_time << " timeWindow  = " << m_timeWindowLowerOffset << " / " << m_timeWindowUpperOffset );
->>>>>>> 10a62022
 
 	      continue;
 	    }
