--- conflicted
+++ resolved
@@ -112,11 +112,7 @@
   float m_qThreshold;
 
 
-<<<<<<< HEAD
-  /** // 0.350/10 diffusSigma=transverse diffusion (350 mum per 1cm ) for 93:7 @ 600 V/cm, according to garfield  */
-=======
   /** // 0.350/10 diffusSigma=transverse diffusion (350 microm per 1cm ) for 93:7 @ 600 V/cm, according to garfield  */
->>>>>>> 7542e2fd
   float m_transverseDiffusionSigma;
   float m_longitudinalDiffusionSigma;
   float m_pitch;
