/*
  Copyright (C) 2002-2022 CERN for the benefit of the ATLAS collaboration
*/

#ifndef LAYERANALYSIS_H
#define LAYERANALYSIS_H

#include "CxxUtils/checker_macros.h"
#include "MuonLayerHough/HitNtuple.h"
#include "MuonLayerHough/MuonLayerHough.h"
#include "MuonLayerHough/MuonLayerHoughSelector.h"
#include "MuonLayerHough/MuonRegionHough.h"
#include "MuonStationIndex/MuonStationIndex.h"
#include <vector>
#include <map>

class TH1F;
class TH2F;
class TTree;

namespace MuonHough {

    class MuonDetectorHough;

    struct Plots {
        Plots(const char* title, int nBinsX, float xMin, float xMax, int nBinsY, float yMin, float yMax);

        TH2F* Reco{};
        TH2F* Truth{};
        TH2F* Matched{};
        TH2F* Unmatched{};
        TH1F* Efficiency{};
        TH1F* FakeEfficiency{};
        TH2F* Diff{};
    };

    class LayerAnalysis {
    public:
        LayerAnalysis(TTree& tree) : m_tree(&tree), m_ncalls(0) {
            m_ntuple.reset();
            m_ntuple.initForRead(tree);
        }

        void initialize ATLAS_NOT_THREAD_SAFE();
        void analyse ATLAS_NOT_THREAD_SAFE();
        void finalize();

    private:
        void analysis(std::map<int, SectorData>& data);
        void drawSector(int region, int sector, SectorData& data, MuonDetectorHough& detectorHough,
                        MuonDetectorHough& detectorHoughTruth) const;
        static void calculateVariables(Plots* Plot);
        static void SetStyle ATLAS_NOT_THREAD_SAFE();
        static int getMaxLayers(Muon::MuonStationIndex::DetectorRegionIndex region, int sector);
        void finishplot(TH1F* h) const;
        static float linear_extrapolate(const MuonLayerHough::Maximum& ref, const MuonLayerHough::Maximum& ex);
        float parab_extrapolate(const MuonLayerHough::Maximum& ref, const MuonLayerHough::Maximum& ex) const;

        TTree* m_tree{};
        HitNtuple m_ntuple{};
        EventData m_event{};
        int m_ncalls{};
        std::vector<MuonDebugInfo> m_muons;
        std::vector<SegDebugInfo> m_segs;
        std::vector<MuonHough::MuonLayerHoughSelector> m_selectors;

        std::vector<Plots*> m_hMaximaHeightPerChIndex;
        bool m_DEBUG{};
        bool m_DEBUG_seg{};
        TH1F* m_h_dtheta{};
        TH1F* m_h_dtheta_truth{};
        TH1F* m_h_diff_MI_e{};
        TH1F* m_h_diff_MO_e{};
        TH1F* m_h_diff_MI_b{};
        TH1F* m_h_diff_MO_b{};
        TH1F* m_h_diff_MI_e_truth{};
        TH1F* m_h_diff_MO_e_truth{};
        TH1F* m_h_diff_MI_b_truth{};
        TH1F* m_h_diff_MO_b_truth{};
        TH1F* m_h_expt_MI_e{};
        TH1F* m_h_expt_MO_e{};
        TH1F* m_h_expt_MI_b{};
        TH1F* m_h_expt_MO_b{};
        TH1F* m_h_expt_MI_e_truth{};
        TH1F* m_h_expt_MO_e_truth{};
        TH1F* m_h_expt_MI_b_truth{};
<<<<<<< HEAD
        TH1F* m_h_expt_MO_b_truth;
=======
        TH1F* m_h_expt_MO_b_truth{};
>>>>>>> 56951530
        TH1F* m_h_comp_MI_e{};
        TH1F* m_h_comp_MO_e{};
        TH1F* m_h_comp_MI_b{};
        TH1F* m_h_comp_MO_b{};
        TH1F* m_h_comp_MI_e_truth{};
        TH1F* m_h_comp_MO_e_truth{};
        TH1F* m_h_comp_MI_b_truth{};
        TH1F* m_h_comp_MO_b_truth{};

        MuonHough::MuonDetectorHough m_detectorHough{};
        MuonHough::MuonDetectorHough m_detectorHoughTruth{};
    };

}  // namespace MuonHough

#endif<|MERGE_RESOLUTION|>--- conflicted
+++ resolved
@@ -84,11 +84,7 @@
         TH1F* m_h_expt_MI_e_truth{};
         TH1F* m_h_expt_MO_e_truth{};
         TH1F* m_h_expt_MI_b_truth{};
-<<<<<<< HEAD
-        TH1F* m_h_expt_MO_b_truth;
-=======
         TH1F* m_h_expt_MO_b_truth{};
->>>>>>> 56951530
         TH1F* m_h_comp_MI_e{};
         TH1F* m_h_comp_MO_e{};
         TH1F* m_h_comp_MI_b{};
