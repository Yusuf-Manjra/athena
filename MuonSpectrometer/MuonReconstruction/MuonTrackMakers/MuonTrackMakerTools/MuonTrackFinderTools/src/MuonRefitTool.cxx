--- conflicted
+++ resolved
@@ -64,137 +64,6 @@
 
         ATH_MSG_INFO("Retrieved " << m_trackFitter);
 
-<<<<<<< HEAD
-    ATH_CHECK( m_muonEntryTrackExtrapolator.retrieve() );
-
-    MuonDriftCircleErrorStrategyInput bits;
-    MuonDriftCircleErrorStrategy strategy(bits);
-    strategy.setParameter(MuonDriftCircleErrorStrategy::BroadError,false);
-    strategy.setParameter(MuonDriftCircleErrorStrategy::ScaledError,false);
-    strategy.setParameter(MuonDriftCircleErrorStrategy::FixedError,false);
-    strategy.setParameter(MuonDriftCircleErrorStrategy::ParameterisedErrors,false);
-    strategy.setParameter(MuonDriftCircleErrorStrategy::StationError,false);
-    strategy.setParameter(MuonDriftCircleErrorStrategy::ErrorAtPredictedPosition,false);
-    strategy.setParameter(MuonDriftCircleErrorStrategy::T0Refit,false);
-    strategy.setParameter(MuonDriftCircleErrorStrategy::WireSagGeomCorrection,false);
-    strategy.setParameter(MuonDriftCircleErrorStrategy::TofCorrection,false);
-    strategy.setParameter(MuonDriftCircleErrorStrategy::PropCorrection,false);
-    strategy.setParameter(MuonDriftCircleErrorStrategy::TempCorrection,false);
-    strategy.setParameter(MuonDriftCircleErrorStrategy::MagFieldCorrection,false);
-    strategy.setParameter(MuonDriftCircleErrorStrategy::WireSagTimeCorrection,false);
-    strategy.setParameter(MuonDriftCircleErrorStrategy::SlewCorrection,false);
-    strategy.setParameter(MuonDriftCircleErrorStrategy::BackgroundCorrection,false);
-    strategy.setParameter(MuonDriftCircleErrorStrategy::Segment,false);
-
-    m_errorStrategyBEE = strategy;
-    m_errorStrategyBEE.setParameter(MuonDriftCircleErrorStrategy::StationError,true);
-
-    m_errorStrategyTwoStations = strategy;
-    m_errorStrategyTwoStations.setParameter(MuonDriftCircleErrorStrategy::StationError,true);
-
-    m_errorStrategyEE = strategy;
-    m_errorStrategyEE.setParameter(MuonDriftCircleErrorStrategy::StationError,true);
-
-    m_errorStrategyBIS78 = strategy;
-    m_errorStrategyBIS78.setParameter(MuonDriftCircleErrorStrategy::StationError,true);
-
-    m_errorStrategyBXE = strategy;
-    m_errorStrategyBXE.setParameter(MuonDriftCircleErrorStrategy::StationError,true);
-
-    m_errorStrategyEEL1C05 = strategy;
-    m_errorStrategyEEL1C05.setParameter(MuonDriftCircleErrorStrategy::StationError,true);
-
-    m_errorStrategySL = strategy;
-    m_errorStrategySL.setParameter(MuonDriftCircleErrorStrategy::FixedError,true);
-    m_errorStrategySL.setParameter(MuonDriftCircleErrorStrategy::BroadError,false);
-
-    m_errorStrategyBarEnd = strategy;
-    m_errorStrategyBarEnd.setParameter(MuonDriftCircleErrorStrategy::FixedError,true);
-    m_errorStrategyBarEnd.setParameter(MuonDriftCircleErrorStrategy::BroadError,true);
-
-    m_errorStrategy = strategy;
-    m_errorStrategy.setParameter(MuonDriftCircleErrorStrategy::ScaledError,true);
-    m_errorStrategy.setParameter(MuonDriftCircleErrorStrategy::BroadError,false);
-
-    m_muonErrorStrategy.setStrategy(MuonDriftCircleErrorStrategy::Muon);
-    m_muonErrorStrategy.setParameter(MuonDriftCircleErrorStrategy::ScaledError,true);
-    m_muonErrorStrategy.setParameter(MuonDriftCircleErrorStrategy::BroadError,false);
-
-    ATH_MSG_INFO("Options:");
-    if( m_deweightBEE )                  ATH_MSG_INFO(" Deweight BEE");
-    if( m_deweightEE )                   ATH_MSG_INFO(" Deweight EE");
-    if( m_deweightBIS78 )                ATH_MSG_INFO(" Deweight BIS78");
-    if( m_deweightBME )                  ATH_MSG_INFO(" Deweight BME");
-    if( m_deweightBOE )                  ATH_MSG_INFO(" Deweight BOE");
-    if( m_deweightEEL1C05 )              ATH_MSG_INFO(" Deweight EEL1C05");
-    if( m_deweightTwoStationTracks )     ATH_MSG_INFO(" Deweight Two stations");
-    return StatusCode::SUCCESS;
-  }
-
-  StatusCode MuonRefitTool::finalize()
-  {
-    double scaleRefit = m_nrefits != 0 ? 1./(double)m_nrefits : 1.;
-    ATH_MSG_INFO(
-           "Number of refits                        " << m_nrefits << std::endl
-		    << "Good                                    " << scaleRefit*m_ngoodRefits << std::endl
-		    << "Failed Outlier removal                  " << scaleRefit*m_failedOutlierRemoval << std::endl
-		    << "Failed Error Update                     " << scaleRefit*m_failedErrorUpdate << std::endl
-		    << "Failed Refit                            " << scaleRefit*m_failedRefit << std::endl
-		    << "Failed Extrapolation to Muon Entry      " << scaleRefit*m_failedExtrapolationMuonEntry);
-    return StatusCode::SUCCESS;
-  }
-
-  std::unique_ptr<Trk::Track> MuonRefitTool::refit( Trk::Track* track, const IMuonRefitTool::Settings* set ) const {
-
-    const IMuonRefitTool::Settings& settings = set ? *set : m_defaultSettings;
-
-    //to keep track of the latest track
-    std::unique_ptr<Trk::Track> newTrack;
-    ++m_nrefits;
-    if( settings.removeOutliers ){
-      
-      std::unique_ptr<Trk::Track> cleanedTrack = removeOutliers(track,settings);
-      if( !cleanedTrack ){
-	ATH_MSG_DEBUG("Track lost during outlier removal");
-	++m_failedOutlierRemoval;
-	return std::make_unique<Trk::Track>(*track);
-      }
-      if( cleanedTrack->perigeeParameters() != track->perigeeParameters() ){
-	ATH_MSG_DEBUG("Outlier removal removed hits from track");
-      }
-      newTrack.swap(cleanedTrack);
-    }
-    else newTrack=std::make_unique<Trk::Track>(*track);
-  
-    if( settings.updateErrors ){
-      ATH_MSG_DEBUG("track hits before error updating: "<<m_printer->printMeasurements(*newTrack));
-      std::unique_ptr<Trk::Track> updateErrorTrack  = m_alignmentErrors ? updateAlignmentErrors(newTrack.get(),settings)  : updateErrors(newTrack.get(),settings);
-      if( !updateErrorTrack ) {
-	ATH_MSG_WARNING("Failed to update errors");
-	++m_failedErrorUpdate;
-	return newTrack;
-      }
-      newTrack.swap(updateErrorTrack);
-    }
-  
-    if( settings.refit ){
-      ATH_MSG_DEBUG("Original track" << m_printer->print(*track) );
-
-      // do not put AEOTs on extremely bad chi2 tracks and do not refit them 
-
-      std::unique_ptr<Trk::Track> refittedTrack; 
-      if(track->fitQuality() && track->fitQuality()->chiSquared()<10000*track->fitQuality()->numberDoF()) 
-	refittedTrack= std::unique_ptr<Trk::Track>(m_trackFitter->fit(*newTrack,false,Trk::muon));
-      if( !refittedTrack ){
-	ATH_MSG_DEBUG("Failed to refit track");
-	++m_failedRefit;
-	// BUG fix Peter 
-	return std::make_unique<Trk::Track>(*track);
-      }
-      ATH_MSG_DEBUG("Refitted track" << m_printer->print(*refittedTrack) );
-      ATH_MSG_DEBUG("Refitted track" << m_printer->printMeasurements(*refittedTrack) );
-      newTrack.swap(refittedTrack);
-=======
         ATH_CHECK(m_mdtRotCreator.retrieve());
         if (!m_compClusterCreator.empty()) ATH_CHECK(m_compClusterCreator.retrieve());
 
@@ -267,7 +136,6 @@
         if (m_deweightEEL1C05) ATH_MSG_INFO(" Deweight EEL1C05");
         if (m_deweightTwoStationTracks) ATH_MSG_INFO(" Deweight Two stations");
         return StatusCode::SUCCESS;
->>>>>>> 91d736d3
     }
 
     StatusCode MuonRefitTool::finalize() {
@@ -820,19 +688,6 @@
             ATH_MSG_VERBOSE("Did not find fit starting parameters, using first parameters " << m_printer->print(*startPars));
         }
 
-<<<<<<< HEAD
-    // states were added, create a new track
-    DataVector<const Trk::TrackStateOnSurface>* trackStateOnSurfaces = new DataVector<const Trk::TrackStateOnSurface>();
-    trackStateOnSurfaces->reserve( newStates.size() );
-    std::vector< std::pair<bool,const Trk::TrackStateOnSurface* > >::iterator nit = newStates.begin();
-    std::vector< std::pair<bool,const Trk::TrackStateOnSurface* > >::iterator nit_end = newStates.end();
-    for( ;nit!=nit_end;++nit ){
-      // add states. If nit->first is true we have a new state. If it is false the state is from the old track and has to be cloned
-      trackStateOnSurfaces->push_back( nit->first ? nit->second : nit->second->clone() );
-    }
-    std::unique_ptr<Trk::Track> newTrack =  std::make_unique<Trk::Track>( track->info(), trackStateOnSurfaces, track->fitQuality() ? track->fitQuality()->clone():0 );
-    ATH_MSG_DEBUG("new track measurements: "<<m_printer->printMeasurements(*newTrack));
-=======
         // loop over sectors and select the one with most layers
         std::vector<int> sectorsWithMostStations;
         unsigned int nmaxStations = 0;
@@ -867,7 +722,6 @@
                 selectedSector = sectorsWithMostStations.back();
             }
         }
->>>>>>> 91d736d3
 
         // no check whether we have a barrel/endcap overlap
         int nbarrel = 0;
