--- conflicted
+++ resolved
@@ -4,101 +4,247 @@
 
 #include "MuonSegmentRegionRecoveryTool.h"
 
-#include <map>
-
-#include "EventPrimitives/EventPrimitivesHelpers.h"
-#include "EventPrimitives/EventPrimitivesToStringConverter.h"
-#include "MuonCompetingRIOsOnTrack/CompetingMuonClustersOnTrack.h"
-#include "MuonPrepRawData/CscPrepDataCollection.h"
-#include "MuonPrepRawData/MMPrepDataCollection.h"
+#include "MuonTrackMakerUtils/MuonGetClosestParameters.h"
+#include "MuonTrackMakerUtils/SortTracksByHitNumber.h"
+#include "MuonTrackMakerUtils/SortMeasurementsByPosition.h"
+#include "MuonTrackMakerUtils/MuonTrackMakerStlTools.h"
+#include "MuonTrackMakerUtils/MuonTSOSHelper.h"
+
+#include "MuonReadoutGeometry/MdtReadoutElement.h"
+
+#include "MuonPrepRawData/MuonPrepDataContainer.h"
 #include "MuonPrepRawData/MdtPrepDataCollection.h"
-#include "MuonPrepRawData/MuonPrepDataContainer.h"
 #include "MuonPrepRawData/RpcPrepDataCollection.h"
 #include "MuonPrepRawData/TgcPrepDataCollection.h"
+#include "MuonPrepRawData/CscPrepDataCollection.h"
 #include "MuonPrepRawData/sTgcPrepDataCollection.h"
-#include "MuonRIO_OnTrack/CscClusterOnTrack.h"
-#include "MuonRIO_OnTrack/MMClusterOnTrack.h"
+#include "MuonPrepRawData/MMPrepDataCollection.h"
+
 #include "MuonRIO_OnTrack/MdtDriftCircleOnTrack.h"
 #include "MuonRIO_OnTrack/RpcClusterOnTrack.h"
 #include "MuonRIO_OnTrack/TgcClusterOnTrack.h"
+#include "MuonRIO_OnTrack/CscClusterOnTrack.h"
 #include "MuonRIO_OnTrack/sTgcClusterOnTrack.h"
-#include "MuonReadoutGeometry/MdtReadoutElement.h"
+#include "MuonRIO_OnTrack/MMClusterOnTrack.h"
+
 #include "MuonSegment/MuonSegment.h"
-#include "MuonTrackMakerUtils/MuonGetClosestParameters.h"
-#include "MuonTrackMakerUtils/MuonTSOSHelper.h"
-#include "MuonTrackMakerUtils/MuonTrackMakerStlTools.h"
-#include "MuonTrackMakerUtils/SortMeasurementsByPosition.h"
-#include "MuonTrackMakerUtils/SortTracksByHitNumber.h"
-#include "RoiDescriptor/RoiDescriptor.h"
+#include "MuonCompetingRIOsOnTrack/CompetingMuonClustersOnTrack.h"
+
+#include "TrkMeasurementBase/MeasurementBase.h"
+#include "TrkPseudoMeasurementOnTrack/PseudoMeasurementOnTrack.h"
+
+#include "TrkExInterfaces/IExtrapolator.h"
+
+#include "TrkToolInterfaces/ITrackHoleSearchTool.h"
+#include "TrkToolInterfaces/IResidualPullCalculator.h"
+
+#include "TrkFitterInterfaces/ITrackFitter.h"
+
+
+#include "TrkSurfaces/StraightLineSurface.h"
+
+#include "TrkEventPrimitives/ResidualPull.h"
 #include "TrkEventPrimitives/LocalDirection.h"
 #include "TrkEventPrimitives/PropDirection.h"
-#include "TrkEventPrimitives/ResidualPull.h"
 #include "TrkEventUtils/TrackStateOnSurfaceComparisonFunction.h"
-#include "TrkExInterfaces/IExtrapolator.h"
-#include "TrkFitterInterfaces/ITrackFitter.h"
-#include "TrkMeasurementBase/MeasurementBase.h"
-#include "TrkPseudoMeasurementOnTrack/PseudoMeasurementOnTrack.h"
+
+#include "RoiDescriptor/RoiDescriptor.h"
+
+#include "EventPrimitives/EventPrimitivesHelpers.h"
+#include "EventPrimitives/EventPrimitivesToStringConverter.h"
 #include "TrkSegment/SegmentCollection.h"
-#include "TrkSurfaces/StraightLineSurface.h"
-#include "TrkToolInterfaces/IResidualPullCalculator.h"
-#include "TrkToolInterfaces/ITrackHoleSearchTool.h"
+
+#include <map>
 
 namespace Muon {
 
-    MuonSegmentRegionRecoveryTool::MuonSegmentRegionRecoveryTool(const std::string& ty, const std::string& na, const IInterface* pa) :
-        AthAlgTool(ty, na, pa) {
-        declareInterface<IMuonHoleRecoveryTool>(this);
-    }
-
-    StatusCode MuonSegmentRegionRecoveryTool::initialize() {
-        ATH_CHECK(m_DetectorManagerKey.initialize());
-        ATH_CHECK(m_edmHelperSvc.retrieve());
-        ATH_CHECK(m_intersectSvc.retrieve());
-        ATH_CHECK(m_printer.retrieve());
-        ATH_CHECK(m_seededSegmentFinder.retrieve());
-
-        if (!m_trackSegmentMatchingTool.empty()) {
-            ATH_CHECK(m_trackSegmentMatchingTool.retrieve());
-            ATH_MSG_INFO("Using matching tool " << m_trackSegmentMatchingTool);
-        } else {
-            ATH_MSG_DEBUG("No matching tool selected ");
+MuonSegmentRegionRecoveryTool::MuonSegmentRegionRecoveryTool(const std::string& ty, const std::string& na, const IInterface* pa):
+  AthAlgTool(ty, na, pa)
+{
+  declareInterface<IMuonHoleRecoveryTool>(this);
+}
+
+StatusCode MuonSegmentRegionRecoveryTool::initialize()
+{
+
+  ATH_CHECK(m_DetectorManagerKey.initialize());
+  ATH_CHECK( m_edmHelperSvc.retrieve() );
+  ATH_CHECK( m_intersectSvc.retrieve() );
+  ATH_CHECK( m_printer.retrieve() );
+  ATH_CHECK( m_seededSegmentFinder.retrieve() );
+
+  if ( !m_trackSegmentMatchingTool.empty() ) {
+    ATH_CHECK( m_trackSegmentMatchingTool.retrieve() );
+    ATH_MSG_INFO("Using matching tool " << m_trackSegmentMatchingTool );
+  } else {
+    ATH_MSG_DEBUG("No matching tool selected " );
+  }
+
+  ATH_CHECK( m_chamberHoleRecoveryTool.retrieve() );
+  ATH_CHECK( m_extrapolator.retrieve() );
+  if(m_onlyEO){
+    ATH_CHECK( m_fitter.retrieve() );
+    m_builder.disable();
+  }
+  else{
+    m_fitter.disable();
+    ATH_CHECK( m_builder.retrieve() );
+  }
+  ATH_CHECK( m_idHelperSvc.retrieve() );
+  ATH_CHECK( m_hitSummaryTool.retrieve() );
+  ATH_CHECK( m_regsel_mdt.retrieve() );
+  if(!m_regsel_csc.empty()) ATH_CHECK( m_regsel_csc.retrieve() );
+  ATH_CHECK( m_regsel_rpc.retrieve() );
+  ATH_CHECK( m_regsel_tgc.retrieve() );
+  if(!m_regsel_stgc.empty()) ATH_CHECK( m_regsel_stgc.retrieve() );
+  if(!m_regsel_mm.empty()) ATH_CHECK( m_regsel_mm.retrieve() );
+  ATH_CHECK( m_trackSummaryTool.retrieve() );
+
+  if(!m_condKey.empty()) ATH_CHECK(m_condKey.initialize());
+
+  return StatusCode::SUCCESS;
+}
+
+StatusCode MuonSegmentRegionRecoveryTool::finalize()
+{
+  return StatusCode::SUCCESS;
+}
+
+
+Trk::Track* MuonSegmentRegionRecoveryTool::recover( const Trk::Track& track ) const {
+
+  Trk::Track* result = recoverImp(track);
+  if ( result ) ATH_MSG_DEBUG("Final track " << m_printer->print(*result) << std::endl << m_printer->printStations(*result) );
+  else         ATH_MSG_DEBUG("Track lost during recovery");
+  return result;
+}
+
+/**Algorithmic part
+   Strategy:
+   1) Extrapolate back to MS entry record
+   2) Collect hashes of chambers close to where the track passed
+   3) Compare collected Hashes with the ones already on track
+   4) Recover segments on the missing chambers by launching the SeededSegmentFinder
+*/
+
+Trk::Track* MuonSegmentRegionRecoveryTool::recoverImp( const Trk::Track& track ) const {
+  //Welcome into the implementation of the recovery method
+  ATH_MSG_VERBOSE(" Entering segment recovery method " << m_printer->print(track) << std::endl << m_printer->printStations(track) );
+
+  //First run the MuonChamberHoleRecoveryTool on the input track
+  std::unique_ptr<Trk::Track> chRecTrack(m_chamberHoleRecoveryTool->recover(track));
+  if (!chRecTrack) {
+    ATH_MSG_DEBUG(" MuonChamberHoleRecoveryTool failed to create a new track "
+                  << " Returning input (unrecovered) track " );
+    return new Trk::Track( track );
+  }
+  ATH_MSG_VERBOSE(" After chamber hole recovery " << m_printer->print(track) << std::endl << m_printer->printStations(track) );
+
+  // only run this on single station EM tracks
+  if ( m_onlyEO ) {
+    // should be a sl track
+    //using release until parent tools use unique_ptr
+    if ( !m_edmHelperSvc->isSLTrack(*chRecTrack) ) return chRecTrack.release();
+
+    // get hit summary
+    IMuonHitSummaryTool::CompactSummary hitSummary = m_hitSummaryTool->summary(*chRecTrack);
+    // should be single station
+    //using release until parent tools use unique_ptr
+    if ( hitSummary.stationLayers.size() != 1 ||
+         !hitSummary.stationLayers.count(MuonStationIndex::EM) ) return chRecTrack.release();
+    ATH_MSG_DEBUG("Single station track, checking for EO hits");
+  }
+
+  //1) Extrapolate back to MS entry record
+//     const Trk::TrackParameters* msEntryPars = goToMSEntryRecord( *chRecTrack );
+//     if(!msEntryPars) return chRecTrack;
+
+  /** 2)  Collect hashes of chambers close to where the track passed
+  2a) Extrapolate forward to the next station
+  2b) Launch selector to get IDHashes
+  2c) push_back hashes for this station into a set
+  2d) stop where outer layers are
+  2e) the outcome of all of this is a std::set of collected hashes
+      (some are already on the track, no need to recover)  */
+
+
+  MuonData muonData;
+  // extract the hashes already on track
+  fillOnTrackChambers ( *chRecTrack, muonData );
+
+  // collect the hashes not in track close to the track
+  collectCrossedChambers( *chRecTrack, muonData );
+
+  //3b) compare the two std::sets and make a final std::set of not-yet-on-track Hashes
+  std::unique_ptr<Trk::Track> triggerRecTrack = addMissingChambers( chRecTrack.get(), muonData, false );
+  if ( triggerRecTrack ) chRecTrack.swap(triggerRecTrack);
+
+  std::unique_ptr<Trk::Track> mdtRecTrack = addMissingChambers( chRecTrack.get(), muonData, true );
+  if ( mdtRecTrack ) chRecTrack.swap(mdtRecTrack);
+
+  std::unique_ptr<Trk::Track> mdtRecTrackWithHoles = findHoles( chRecTrack.get(), muonData );
+  if ( mdtRecTrackWithHoles ) chRecTrack.swap(mdtRecTrackWithHoles);
+
+  //recovered track, success!
+  //use release until calling tools also use unique_ptr
+  return chRecTrack.release();
+}
+
+
+//// NO, NO, NO, should pass in an IRoiDescriptor
+// void MuonSegmentRegionRecoveryTool::addHashes( DETID type, double etamin, double etamax, double phimin, double phimax,
+void MuonSegmentRegionRecoveryTool::addHashes( DETID type, const IRoiDescriptor& roi,
+    std::set<IdentifierHash>& hashes, const std::set<IdentifierHash>& exclusion ) const {
+
+  // if only looking at EO, skip all but MDT chambers
+  if ( m_onlyEO && type != MDT ) return;
+
+  std::vector<IdentifierHash> crossed;
+
+  if(type == MDT) m_regsel_mdt->HashIDList(roi, crossed );
+  if(type == CSC) m_regsel_csc->HashIDList(roi, crossed );
+  if(type == RPC) m_regsel_rpc->HashIDList(roi, crossed );
+  if(type == TGC) m_regsel_tgc->HashIDList(roi, crossed );
+  if(type == STGC) m_regsel_stgc->HashIDList(roi, crossed );
+  if(type == MM) m_regsel_mm->HashIDList(roi, crossed );
+
+  for ( std::vector<IdentifierHash>::iterator it = crossed.begin(); it != crossed.end(); ++it ) {
+    if ( !exclusion.count(*it) && !hashes.count(*it) ) {
+      if ( type == MDT ) {
+        Identifier chId;
+        IdContext otCont = m_idHelperSvc->mdtIdHelper().module_context();
+        m_idHelperSvc->mdtIdHelper().get_id(*it, chId, &otCont);
+
+        if ( m_excludeEES && m_idHelperSvc->chamberIndex(chId) == MuonStationIndex::EES ) {
+          ATH_MSG_VERBOSE("  excluding " << *it << " " << m_idHelperSvc->toStringChamber(chId) );
+          continue;
         }
-
-        ATH_CHECK(m_chamberHoleRecoveryTool.retrieve());
-        ATH_CHECK(m_extrapolator.retrieve());
-        if (m_onlyEO) {
-            ATH_CHECK(m_fitter.retrieve());
-            m_builder.disable();
-        } else {
-            m_fitter.disable();
-            ATH_CHECK(m_builder.retrieve());
+        if ( m_onlyEO &&  m_idHelperSvc->stationIndex(chId) != MuonStationIndex::EO ) {
+          ATH_MSG_VERBOSE("  excluding " << *it << " " << m_idHelperSvc->toStringChamber(chId) );
+          continue;
         }
-        ATH_CHECK(m_idHelperSvc.retrieve());
-        ATH_CHECK(m_hitSummaryTool.retrieve());
-        ATH_CHECK(m_regsel_mdt.retrieve());
-        if (!m_regsel_csc.empty()) ATH_CHECK(m_regsel_csc.retrieve());
-        ATH_CHECK(m_regsel_rpc.retrieve());
-        ATH_CHECK(m_regsel_tgc.retrieve());
-        if (!m_regsel_stgc.empty()) ATH_CHECK(m_regsel_stgc.retrieve());
-        if (!m_regsel_mm.empty()) ATH_CHECK(m_regsel_mm.retrieve());
-        ATH_CHECK(m_trackSummaryTool.retrieve());
-
-        if (!m_condKey.empty()) ATH_CHECK(m_condKey.initialize());
-
-        return StatusCode::SUCCESS;
-    }
-<<<<<<< HEAD
-
-    StatusCode MuonSegmentRegionRecoveryTool::finalize() { return StatusCode::SUCCESS; }
-
-    Trk::Track* MuonSegmentRegionRecoveryTool::recover(const Trk::Track& track) const {
-        Trk::Track* result = recoverImp(track);
-        if (result)
-            ATH_MSG_DEBUG("Final track " << m_printer->print(*result) << std::endl << m_printer->printStations(*result));
-        else
-            ATH_MSG_DEBUG("Track lost during recovery");
-        return result;
-=======
+        ATH_MSG_VERBOSE("  -- hash " << *it << " " << m_idHelperSvc->toStringChamber(chId) );
+      }
+      if ( type == CSC ) {
+        Identifier chId;
+        IdContext otCont = m_idHelperSvc->cscIdHelper().module_context();
+        m_idHelperSvc->cscIdHelper().get_id(*it, chId, &otCont);
+        ATH_MSG_VERBOSE("  -- csc hash " << *it << " " << m_idHelperSvc->toStringChamber(chId) );
+      }
+      if ( type == STGC ) {
+        Identifier chId;
+        IdContext otCont = m_idHelperSvc->stgcIdHelper().detectorElement_context();
+        m_idHelperSvc->stgcIdHelper().get_id(*it, chId, &otCont);
+        ATH_MSG_VERBOSE("  -- stgc hash " << *it << " " << m_idHelperSvc->toStringChamber(chId) );
+      }
+      if ( type == MM ) {
+        Identifier chId;
+        IdContext otCont = m_idHelperSvc->mmIdHelper().detectorElement_context();
+        m_idHelperSvc->mmIdHelper().get_id(*it, chId, &otCont);
+        ATH_MSG_VERBOSE("  -- mm hash " << *it << " " << m_idHelperSvc->toStringChamber(chId) );
+      }
+      hashes.insert(*it);
+    }
   }
 }
 
@@ -137,1024 +283,873 @@
       msg() << "All State parameters: eta: " << eta << " ,phi: " << phi << " pos r " << rpos << " z " << zpos;
       if ( pars->covariance() ) msg() << MSG::DEBUG << " extrapolation error " << Amg::error(*pars->covariance(), Trk::locX);
       msg() << endmsg;
->>>>>>> 76abe8f5
-    }
-
-    /**Algorithmic part
-       Strategy:
-       1) Extrapolate back to MS entry record
-       2) Collect hashes of chambers close to where the track passed
-       3) Compare collected Hashes with the ones already on track
-       4) Recover segments on the missing chambers by launching the SeededSegmentFinder
-    */
-
-    Trk::Track* MuonSegmentRegionRecoveryTool::recoverImp(const Trk::Track& track) const {
-        // Welcome into the implementation of the recovery method
-        ATH_MSG_VERBOSE(" Entering segment recovery method " << m_printer->print(track) << std::endl << m_printer->printStations(track));
-
-        // First run the MuonChamberHoleRecoveryTool on the input track
-        std::unique_ptr<Trk::Track> chRecTrack(m_chamberHoleRecoveryTool->recover(track));
-        if (!chRecTrack) {
-            ATH_MSG_DEBUG(" MuonChamberHoleRecoveryTool failed to create a new track "
-                          << " Returning input (unrecovered) track ");
-            return new Trk::Track(track);
+    }
+
+    // check whether state is a measurement
+    const Trk::MeasurementBase* meas = (*tsit)->measurementOnTrack();
+    if ( !meas ) continue;
+
+    Identifier id = m_edmHelperSvc->getIdentifier(*meas);
+    bool pseudo = !id.is_valid();
+
+    if ( pseudo || !m_idHelperSvc->mdtIdHelper().is_muon(id) ) continue;
+
+    if ( eta > etamax ) etamax = eta;
+    if ( eta < etamin ) etamin = eta;
+    if ( phi > phimax ) phimax = phi;
+    if ( phi < phimin ) phimin = phi;
+    if ( msgLvl(MSG::DEBUG) ) {
+      msg() << "Selected State parameters: eta: " << eta << " ,phi: " << phi << " pos r " << rpos << " z " << zpos;
+      if ( pars->covariance() ) msg() << MSG::DEBUG << " extrapolation error " << Amg::error(*pars->covariance(), Trk::locX);
+      msg() << endmsg;
+    }
+
+    MuonStationIndex::StIndex stIndex = m_idHelperSvc->stationIndex(id);
+    if ( stations.count(stIndex) ) continue;
+    stations.insert(stIndex);
+
+
+    //At each station launch the Reg Sel and stuff the Id hashes in a vector
+  }
+  etamin -= m_deta;
+  etamax += m_deta;
+  phimin -= m_dphi;
+  phimax += m_dphi;
+
+  ATH_MSG_DEBUG("Eta range: " << etamin << " " << etamax << " Phi range " << phimin << " " << phimax );
+  if (etamin > etamax) { //something went wrong with the fit and no hits were selected in the loop
+    ATH_MSG_DEBUG("no hits selected, nothing further will be done");
+    return;
+  }
+
+  RoiDescriptor roi( etamin, etamax, phimin, phimax );
+
+  if (m_idHelperSvc->hasMDT() && (m_idHelperSvc->mdtIdHelper().isInitialized())) addHashes(MDT, roi, data.mdt, data.mdtTrack);
+  if (m_idHelperSvc->hasRPC() && (m_idHelperSvc->rpcIdHelper().isInitialized())) addHashes(RPC, roi, data.rpc, data.rpcTrack);
+  if (m_idHelperSvc->hasTGC() && (m_idHelperSvc->tgcIdHelper().isInitialized())) addHashes(TGC, roi, data.tgc, data.tgcTrack);
+  if (m_idHelperSvc->hasCSC() && (m_idHelperSvc->cscIdHelper().isInitialized())) addHashes(CSC, roi, data.csc, data.cscTrack);
+  if (m_idHelperSvc->hasSTgc() && (m_idHelperSvc->stgcIdHelper().isInitialized())) addHashes(STGC, roi, data.stgc, data.stgcTrack);
+  if (m_idHelperSvc->hasMM() && (m_idHelperSvc->mmIdHelper().isInitialized())) addHashes(MM, roi, data.mm, data.mmTrack);
+
+  std::set<IdentifierHash>::iterator hsit = data.mdt.begin();
+  std::set<IdentifierHash>::iterator hsit_end = data.mdt.end();
+  for ( ; hsit != hsit_end; ++hsit ) {
+    Identifier chId;
+    IdContext otCont = m_idHelperSvc->mdtIdHelper().module_context();
+    m_idHelperSvc->mdtIdHelper().get_id(*hsit, chId, &otCont);
+    MuonStationIndex::ChIndex chIndex = m_idHelperSvc->chamberIndex(chId);
+    data.mdtPerStation[chIndex].insert(*hsit);
+    ATH_MSG_VERBOSE(" chamberlayer  " << MuonStationIndex::chName(chIndex) << "  " << m_idHelperSvc->toStringChamber(chId) );
+  }
+  hsit = data.csc.begin();
+  hsit_end = data.csc.end();
+  for ( ; hsit != hsit_end; ++hsit ) {
+    Identifier chId;
+    IdContext otCont = m_idHelperSvc->cscIdHelper().module_context();
+    m_idHelperSvc->cscIdHelper().get_id(*hsit, chId, &otCont);
+    chId = m_idHelperSvc->chamberId(chId);
+    MuonStationIndex::ChIndex chIndex = m_idHelperSvc->chamberIndex(chId);
+    ATH_MSG_VERBOSE(" chamberlayer  " << MuonStationIndex::chName(chIndex) << "  " << m_idHelperSvc->toString(chId) );
+  }
+}
+
+void MuonSegmentRegionRecoveryTool::fillOnTrackChambers ( const Trk::Track& track, MuonData& data ) const {
+  ATH_MSG_VERBOSE(" making set of already-on-track chambers" );
+
+  //Collect track PRD's
+  const DataVector<const Trk::TrackStateOnSurface>* states = track.trackStateOnSurfaces();
+  if ( !states ) {
+    ATH_MSG_WARNING(" track without states, cannot perform cleaning ");
+    return;
+  }
+
+  std::set<MuonStationIndex::StIndex> stations;
+
+  // loop over TSOSs
+  DataVector<const Trk::TrackStateOnSurface>::const_iterator tsit = states->begin();
+  DataVector<const Trk::TrackStateOnSurface>::const_iterator tsit_end = states->end();
+  for ( ; tsit != tsit_end ; ++tsit ) {
+
+    const Trk::TrackParameters* pars = (*tsit)->trackParameters();
+    if ( !pars ) continue;
+
+    // check whether state is a measurement
+    const Trk::MeasurementBase* meas = (*tsit)->measurementOnTrack();
+    if ( !meas ) continue;
+
+    const Muon::MdtDriftCircleOnTrack* mdt = dynamic_cast<const Muon::MdtDriftCircleOnTrack*>(meas);
+    if (mdt && !data.mdtTrack.count(mdt->collectionHash()) ) {
+      data.mdtTrack.insert( mdt->collectionHash() );
+      ATH_MSG_VERBOSE("Adding " << m_idHelperSvc->toStringChamber(mdt->identify()) << " hash " << mdt->collectionHash() );
+      continue;
+    }
+
+    const MuonClusterOnTrack* clus = 0;
+    const CompetingMuonClustersOnTrack* compRot = dynamic_cast<const CompetingMuonClustersOnTrack*>(meas);
+    if ( compRot ) {
+      clus = &compRot->rioOnTrack(0);
+    } else {
+      clus = dynamic_cast<const MuonClusterOnTrack*>(meas);
+    }
+    if ( !clus ) continue;
+
+    const RpcClusterOnTrack* rpc = dynamic_cast<const RpcClusterOnTrack*>(clus);
+    if (rpc  && !data.rpcTrack.count(rpc->collectionHash()) ) {
+      data.rpcTrack.insert( rpc->collectionHash() );
+      ATH_MSG_VERBOSE("Adding " << m_idHelperSvc->toStringChamber(clus->identify()) << " hash " << clus->collectionHash() );
+      continue;
+    }
+    const TgcClusterOnTrack* tgc = dynamic_cast<const TgcClusterOnTrack*>(clus);
+    if (tgc && !data.tgcTrack.count(tgc->collectionHash()) ) {
+      data.tgcTrack.insert( tgc->collectionHash() );
+      ATH_MSG_VERBOSE("Adding " << m_idHelperSvc->toStringChamber(clus->identify()) << " hash " << clus->collectionHash() );
+      continue;
+    }
+    const CscClusterOnTrack* csc = dynamic_cast<const CscClusterOnTrack*>(clus);
+    if (csc && !data.cscTrack.count(csc->collectionHash())) {
+      data.cscTrack.insert( csc->collectionHash() );
+      ATH_MSG_VERBOSE("Adding " << m_idHelperSvc->toStringChamber(clus->identify()) << " hash " << clus->collectionHash() );
+      continue;
+    }
+    // New Small Wheel
+    const sTgcClusterOnTrack* stgc = dynamic_cast<const sTgcClusterOnTrack*>(clus);
+    if (stgc && !data.stgcTrack.count(stgc->collectionHash()) ) {
+      data.stgcTrack.insert( stgc->collectionHash() );
+      ATH_MSG_VERBOSE("Adding " << m_idHelperSvc->toStringChamber(clus->identify()) << " hash " << clus->collectionHash() );
+      continue;
+    }
+    const MMClusterOnTrack* mm = dynamic_cast<const MMClusterOnTrack*>(clus);
+    if (mm && !data.mmTrack.count(mm->collectionHash()) ) {
+      data.mmTrack.insert( mm->collectionHash() );
+      ATH_MSG_VERBOSE("Adding " << m_idHelperSvc->toStringChamber(clus->identify()) << " hash " << clus->collectionHash() );
+      continue;
+    }
+  }
+}
+
+
+std::unique_ptr<Trk::Track> MuonSegmentRegionRecoveryTool::findHoles( const Trk::Track* track, MuonData& data ) const {
+
+  const DataVector<const Trk::TrackStateOnSurface>* oldStates = track->trackStateOnSurfaces();
+  if ( !oldStates ) {
+    ATH_MSG_WARNING(" track without states, cannot perform mdt hole search ");
+    return std::unique_ptr<Trk::Track>();
+  }
+
+  SG::ReadCondHandle<MuonGM::MuonDetectorManager> DetectorManagerHandle{m_DetectorManagerKey};
+  const MuonGM::MuonDetectorManager* MuonDetMgr{*DetectorManagerHandle}; 
+  if(MuonDetMgr==nullptr){
+    ATH_MSG_ERROR("Null pointer to the read MuonDetectorManager conditions object");
+    return std::unique_ptr<Trk::Track>();
+  } 
+
+  std::vector<const Trk::TrackStateOnSurface*> states;
+  unsigned int nholes = 0;
+  std::set<Identifier> chambersInSearch;
+  std::set<IdentifierHash>::const_iterator ith = data.mdt.begin();
+  std::set<IdentifierHash>::const_iterator ith_end = data.mdt.end();
+  for ( ; ith != ith_end; ith++ ) {
+
+    // ignore hashes already on track
+    if ( data.mdtTrack.count(*ith) ) {
+      ATH_MSG_VERBOSE("Chamber already on track " << *ith );
+      continue;
+    }
+    Identifier chId;
+    IdContext otCont = m_idHelperSvc->mdtIdHelper().module_context();
+    m_idHelperSvc->mdtIdHelper().get_id(*ith, chId, &otCont);
+
+    // ignore chambers that already had a hole search
+    if ( chambersInSearch.count(chId) ) {
+      ATH_MSG_VERBOSE("Chamber already on track " << *ith << " " << m_idHelperSvc->toStringChamber(chId) );
+      continue;
+    }
+    const MuonGM::MdtReadoutElement* detEl = MuonDetMgr->getMdtReadoutElement(chId);
+    if ( !detEl ) {
+      ATH_MSG_WARNING("Found no detector element for " << *ith );
+      continue;
+    }
+    const Trk::TrackParameters* exPars = reachableDetEl(*track, *detEl, true );
+    if ( !exPars ) {
+      ATH_MSG_DEBUG("Did not reach " << m_idHelperSvc->toStringChamber(chId) << " hash " << *ith );
+      continue;
+    }
+    ATH_MSG_DEBUG("Reached " << m_idHelperSvc->toStringChamber(chId) << " hash " << *ith );
+
+    // calculate crossed tubes
+    const MdtCondDbData* dbData;
+    if(!m_condKey.empty()){
+      SG::ReadCondHandle<MdtCondDbData> readHandle{m_condKey};
+      dbData=readHandle.cptr();
+    }
+    else dbData=nullptr; //for online running
+    const MuonStationIntersect intersect = m_intersectSvc->tubesCrossedByTrack(chId , exPars->position(), exPars->momentum().unit(), dbData, MuonDetMgr );
+
+    // clear hole vector
+    for ( unsigned int ii = 0; ii < intersect.tubeIntersects().size(); ++ii ) {
+      const MuonTubeIntersect& tint = intersect.tubeIntersects()[ii];
+      const Identifier& id = tint.tubeId;
+      const MuonGM::MdtReadoutElement* detElLoc = MuonDetMgr->getMdtReadoutElement(id);
+
+      // addition skip for cases when the track crosses inbetween two chambers
+      if ( data.mdtTrack.count(detElLoc->collectionHash()) ) continue;
+
+      Identifier ch = m_idHelperSvc->chamberId(id);
+      chambersInSearch.insert( ch );
+
+      const Trk::Surface& surf = detElLoc->surface(id);
+      const Trk::TrackParameters* tubePars = m_extrapolator->extrapolateDirectly(*exPars, surf, Trk::anyDirection, false, Trk::muon);
+      if ( !tubePars ) {
+        ATH_MSG_WARNING( "Failed to extrapolate to tube " << m_idHelperSvc->toString(id) );
+        continue;
+      }
+      int lay = m_idHelperSvc->mdtIdHelper().tubeLayer(id);
+      int tube = m_idHelperSvc->mdtIdHelper().tube(id);
+      double tubeLen = detElLoc->getActiveTubeLength(lay, tube);
+      double distEdge = fabs(tubePars->parameters()[Trk::locZ]) - 0.5 * tubeLen;
+      double pullEdge = tubePars->covariance() ? distEdge / Amg::error(*tubePars->covariance(), Trk::locZ) : distEdge / 20.;
+      const Amg::Vector2D* locPos = surf.Trk::Surface::globalToLocal(tubePars->position());
+      bool inBounds = false;
+      if ( locPos ) {
+
+        // perform bound check do not count holes with 100. mm of bound edge
+        inBounds = surf.bounds().insideLoc2(*locPos, -100.);
+	if( inBounds ) {
+	  if( fabs((*locPos)[Trk::locR]) > detElLoc->innerTubeRadius() ) inBounds = false;
+	}
+        delete locPos;
+      }
+      if ( !inBounds ) {
+        ATH_MSG_VERBOSE(" discarding hole " << m_idHelperSvc->toString(id) << " dist wire "
+                        << tubePars->parameters()[Trk::locR] << " outside bounds " );
+        delete tubePars;
+        continue;
+      }
+      ATH_MSG_VERBOSE(" new hole " << m_idHelperSvc->toString(id) << " dist wire " << tubePars->parameters()[Trk::locR]
+                      << " dist tube edge " << distEdge << " pullEdge " << pullEdge);
+      ++nholes;
+      Trk::TrackStateOnSurface* tsos = MuonTSOSHelper::createHoleTSOS(tubePars);
+      states.push_back( tsos );
+    }
+    if ( !nholes ) ATH_MSG_DEBUG("found holes " << nholes );
+    delete exPars;
+  }
+
+  ith = data.csc.begin();
+  ith_end = data.csc.end();
+  for ( ; ith != ith_end; ith++ ) {
+
+    // ignore hashes already on track
+    if ( data.cscTrack.count(*ith) ) {
+      ATH_MSG_VERBOSE("Chamber already on track " << *ith );
+      continue;
+    }
+    Identifier chId;
+    IdContext otCont = m_idHelperSvc->cscIdHelper().module_context();
+    m_idHelperSvc->cscIdHelper().get_id(*ith, chId, &otCont);
+    chId = m_idHelperSvc->chamberId(chId);
+
+    const MuonGM::CscReadoutElement* detEl = MuonDetMgr->getCscReadoutElement(chId);
+    if ( !detEl ) {
+      ATH_MSG_WARNING("Found no detector element for " << *ith << " " << m_idHelperSvc->toString(chId) );
+      continue;
+    }
+
+    const Trk::TrackParameters* exPars = reachableDetEl(*track, *detEl, true );
+    if ( !exPars ) {
+      ATH_MSG_DEBUG("Did not reach " << m_idHelperSvc->toStringChamber(chId) << " hash " << *ith );
+      continue;
+    }
+    Identifier detElId = m_idHelperSvc->detElId( chId );
+    std::set<Identifier> layIds;
+    std::vector< std::pair<bool, const Trk::TrackStateOnSurface* > > cscstates;
+    m_chamberHoleRecoveryTool->createHoleTSOSsForClusterChamber( detElId, *exPars, layIds, cscstates );
+    std::vector< std::pair<bool, const Trk::TrackStateOnSurface* > >::iterator cscit = cscstates.begin();
+    std::vector< std::pair<bool, const Trk::TrackStateOnSurface* > >::iterator cscit_end = cscstates.end();
+    ATH_MSG_DEBUG("Reached " << m_idHelperSvc->toString(chId) << " hash " << *ith << " holes " << cscstates.size() );
+
+    for ( ; cscit != cscit_end; ++cscit ) {
+      if ( cscit->first ) {
+        ATH_MSG_VERBOSE("Adding " << cscit->second );
+        states.push_back( cscit->second );
+      }
+    }
+    delete exPars;
+  }
+  ith = data.tgc.begin();
+  ith_end = data.tgc.end();
+  for ( ; ith != ith_end; ith++ ) {
+
+    // ignore hashes already on track
+    if ( data.tgcTrack.count(*ith) ) {
+      ATH_MSG_VERBOSE("Chamber already on track " << *ith );
+      continue;
+    }
+    Identifier chId;
+    IdContext otCont = m_idHelperSvc->tgcIdHelper().module_context();
+    m_idHelperSvc->tgcIdHelper().get_id(*ith, chId, &otCont);
+    chId = m_idHelperSvc->chamberId(chId);
+
+    const MuonGM::TgcReadoutElement* detEl = MuonDetMgr->getTgcReadoutElement(chId);
+    if ( !detEl ) {
+      ATH_MSG_WARNING("Found no detector element for " << *ith << " " << m_idHelperSvc->toString(chId) );
+      continue;
+    }
+
+    const Trk::TrackParameters* exPars = reachableDetEl(*track, *detEl, true );
+    if ( !exPars ) {
+      ATH_MSG_DEBUG("Did not reach " << m_idHelperSvc->toStringChamber(chId) << " hash " << *ith );
+      continue;
+    }
+    Identifier detElId = m_idHelperSvc->detElId( chId );
+    std::set<Identifier> layIds;
+    std::vector< std::pair<bool, const Trk::TrackStateOnSurface* > > tgcstates;
+    m_chamberHoleRecoveryTool->createHoleTSOSsForClusterChamber( detElId, *exPars, layIds, tgcstates );
+    std::vector< std::pair<bool, const Trk::TrackStateOnSurface* > >::iterator tgcit = tgcstates.begin();
+    std::vector< std::pair<bool, const Trk::TrackStateOnSurface* > >::iterator tgcit_end = tgcstates.end();
+    ATH_MSG_DEBUG("Reached " << m_idHelperSvc->toString(chId) << " hash " << *ith << " holes " << tgcstates.size() );
+
+    for ( ; tgcit != tgcit_end; ++tgcit ) {
+      if ( tgcit->first ) {
+        ATH_MSG_VERBOSE("Adding " << tgcit->second );
+        states.push_back( tgcit->second );
+      }
+    }
+    delete exPars;
+  }
+
+  ith = data.rpc.begin();
+  ith_end = data.rpc.end();
+  for ( ; ith != ith_end; ith++ ) {
+
+    // ignore hashes already on track
+    if ( data.rpcTrack.count(*ith) ) {
+      ATH_MSG_VERBOSE("Chamber already on track " << *ith );
+      continue;
+    }
+    Identifier chId;
+    IdContext otCont = m_idHelperSvc->rpcIdHelper().module_context();
+    m_idHelperSvc->rpcIdHelper().get_id(*ith, chId, &otCont);
+    chId = m_idHelperSvc->chamberId(chId);
+
+    const MuonGM::RpcReadoutElement* detEl = MuonDetMgr->getRpcReadoutElement(chId);
+    if ( !detEl ) {
+      ATH_MSG_WARNING("Found no detector element for " << *ith << " " << m_idHelperSvc->toString(chId) );
+      continue;
+    }
+
+    const Trk::TrackParameters* exPars = reachableDetEl(*track, *detEl, true );
+    if ( !exPars ) {
+      ATH_MSG_DEBUG("Did not reach " << m_idHelperSvc->toStringChamber(chId) << " hash " << *ith );
+      continue;
+    }
+    Identifier detElId = m_idHelperSvc->detElId( chId );
+    std::set<Identifier> layIds;
+    std::vector< std::pair<bool, const Trk::TrackStateOnSurface* > > rpcstates;
+    m_chamberHoleRecoveryTool->createHoleTSOSsForClusterChamber( detElId, *exPars, layIds, rpcstates );
+    std::vector< std::pair<bool, const Trk::TrackStateOnSurface* > >::iterator rpcit = rpcstates.begin();
+    std::vector< std::pair<bool, const Trk::TrackStateOnSurface* > >::iterator rpcit_end = rpcstates.end();
+    ATH_MSG_DEBUG("Reached " << m_idHelperSvc->toString(chId) << " hash " << *ith << " holes " << rpcstates.size() );
+
+    for ( ; rpcit != rpcit_end; ++rpcit ) {
+      if ( rpcit->first ) {
+        ATH_MSG_VERBOSE("Adding " << rpcit->second );
+        states.push_back( rpcit->second );
+      }
+    }
+    delete exPars;
+  }
+
+
+  // New Small Wheel
+  // sTGC
+  ith = data.stgc.begin();
+  ith_end = data.stgc.end();
+  for ( ; ith != ith_end; ith++ ) {
+
+    // ignore hashes already on track
+    if ( data.stgcTrack.count(*ith) ) {
+      ATH_MSG_VERBOSE("Chamber already on track " << *ith );
+      continue;
+    }
+    Identifier chId;
+    IdContext otCont = m_idHelperSvc->stgcIdHelper().module_context();
+    m_idHelperSvc->stgcIdHelper().get_id(*ith, chId, &otCont);
+
+    if(!chId.is_valid()) {
+      ATH_MSG_VERBOSE("invalid chId for stgc data " << *ith );
+      continue;
+    } 
+
+    chId = m_idHelperSvc->chamberId(chId);
+
+    const MuonGM::sTgcReadoutElement* detEl = MuonDetMgr->getsTgcReadoutElement(chId);
+    if ( !detEl ) {
+      ATH_MSG_WARNING("Found no detector element for " << *ith << " " << m_idHelperSvc->toString(chId) );
+      continue;
+    }
+
+    const Trk::TrackParameters* exPars = reachableDetEl(*track, *detEl, true );
+    if ( !exPars ) {
+      ATH_MSG_DEBUG("Did not reach " << m_idHelperSvc->toStringChamber(chId) << " hash " << *ith );
+      continue;
+    }
+    Identifier detElId = m_idHelperSvc->detElId( chId );
+    std::set<Identifier> layIds;
+    std::vector< std::pair<bool, const Trk::TrackStateOnSurface* > > stgcstates;
+    m_chamberHoleRecoveryTool->createHoleTSOSsForClusterChamber( detElId, *exPars, layIds, stgcstates );
+    std::vector< std::pair<bool, const Trk::TrackStateOnSurface* > >::iterator stgcit = stgcstates.begin();
+    std::vector< std::pair<bool, const Trk::TrackStateOnSurface* > >::iterator stgcit_end = stgcstates.end();
+    ATH_MSG_DEBUG("Reached " << m_idHelperSvc->toString(chId) << " hash " << *ith << " holes " << stgcstates.size() );
+
+    for ( ; stgcit != stgcit_end; ++stgcit ) {
+      if ( stgcit->first ) {
+        ATH_MSG_VERBOSE("Adding " << stgcit->second );
+        states.push_back( stgcit->second );
+      }
+    }
+    delete exPars;
+  }
+
+  // MM
+  ith = data.mm.begin();
+  ith_end = data.mm.end();
+  for ( ; ith != ith_end; ith++ ) {
+
+    // ignore hashes already on track
+    if ( data.mmTrack.count(*ith) ) {
+      ATH_MSG_VERBOSE("Chamber already on track " << *ith );
+      continue;
+    }
+    Identifier chId;
+    IdContext otCont = m_idHelperSvc->mmIdHelper().module_context();
+    m_idHelperSvc->mmIdHelper().get_id(*ith, chId, &otCont);
+
+    if(!chId.is_valid()) {
+      ATH_MSG_VERBOSE("invalid chId for mm data " << *ith );
+      continue;
+    } 
+
+    chId = m_idHelperSvc->chamberId(chId);
+
+    const MuonGM::MMReadoutElement* detEl = MuonDetMgr->getMMReadoutElement(chId);
+    if ( !detEl ) {
+      ATH_MSG_WARNING("Found no detector element for " << *ith << " " << m_idHelperSvc->toString(chId) );
+      continue;
+    }
+
+    const Trk::TrackParameters* exPars = reachableDetEl(*track, *detEl, true );
+    if ( !exPars ) {
+      ATH_MSG_DEBUG("Did not reach " << m_idHelperSvc->toStringChamber(chId) << " hash " << *ith );
+      continue;
+    }
+    Identifier detElId = m_idHelperSvc->detElId( chId );
+    std::set<Identifier> layIds;
+    std::vector< std::pair<bool, const Trk::TrackStateOnSurface* > > mmstates;
+    m_chamberHoleRecoveryTool->createHoleTSOSsForClusterChamber( detElId, *exPars, layIds, mmstates );
+    std::vector< std::pair<bool, const Trk::TrackStateOnSurface* > >::iterator mmit = mmstates.begin();
+    std::vector< std::pair<bool, const Trk::TrackStateOnSurface* > >::iterator mmit_end = mmstates.end();
+    ATH_MSG_DEBUG("Reached " << m_idHelperSvc->toString(chId) << " hash " << *ith << " holes " << mmstates.size() );
+
+    for ( ; mmit != mmit_end; ++mmit ) {
+      if ( mmit->first ) {
+        ATH_MSG_VERBOSE("Adding " << mmit->second );
+        states.push_back( mmit->second );
+      }
+    }
+    delete exPars;
+  }
+
+
+
+  if ( !states.empty() ) {
+
+    // states were added, create a new track
+    DataVector<const Trk::TrackStateOnSurface>* trackStateOnSurfaces = new DataVector<const Trk::TrackStateOnSurface>();
+    trackStateOnSurfaces->reserve( oldStates->size() + states.size() );
+
+    std::vector<const Trk::TrackStateOnSurface*> toBeSorted;
+    toBeSorted.reserve( oldStates->size() + states.size() );
+
+    DataVector<const Trk::TrackStateOnSurface>::const_iterator sit = oldStates->begin();
+    DataVector<const Trk::TrackStateOnSurface>::const_iterator sit_end = oldStates->end();
+    for ( ; sit != sit_end; ++sit ) toBeSorted.push_back( (*sit)->clone() );
+
+    std::vector<const Trk::TrackStateOnSurface*>::iterator sit1 = states.begin();
+    std::vector<const Trk::TrackStateOnSurface*>::iterator sit1_end = states.end();
+    for ( ; sit1 != sit1_end; ++sit1 ) toBeSorted.push_back( *sit1 );
+
+    std::stable_sort(toBeSorted.begin(), toBeSorted.end(), SortTSOSs(&*m_edmHelperSvc, &*m_idHelperSvc));
+
+    trackStateOnSurfaces->insert(trackStateOnSurfaces->begin(), toBeSorted.begin(), toBeSorted.end());
+    std::unique_ptr<Trk::Track> trackWithHoles = std::make_unique<Trk::Track>( track->info(), trackStateOnSurfaces, track->fitQuality() ? track->fitQuality()->clone() : 0 );
+    // generate a track summary for this track
+    if (m_trackSummaryTool.isEnabled()) {
+      m_trackSummaryTool->computeAndReplaceTrackSummary(*trackWithHoles, nullptr, false);
+    }
+    ATH_MSG_DEBUG("Track with holes " << m_printer->print(*trackWithHoles) << std::endl << m_printer->printStations(*trackWithHoles) );
+    return trackWithHoles;
+  }
+  return std::unique_ptr<Trk::Track>();
+}
+
+std::unique_ptr<Trk::Track> MuonSegmentRegionRecoveryTool::addMissingChambers( const Trk::Track* track, MuonData& data, bool addMdt ) const {
+
+  // states were added, create a new track
+  std::vector< std::pair<bool, const Trk::TrackStateOnSurface* > > states;
+  std::set<IdentifierHash> newMdtHashes;
+  std::set<IdentifierHash> newRpcHashes;
+  std::set<IdentifierHash> newTgcHashes;
+  std::set<IdentifierHash> newCscHashes;
+  // New Small Wheel
+  std::set<IdentifierHash> newMMHashes;
+  std::set<IdentifierHash> newsTgcHashes;
+  if ( addMdt) {
+    ATH_MSG_DEBUG("Adding Missing MDT chambers: regions " << data.mdtPerStation.size() );
+    std::map<MuonStationIndex::ChIndex, std::set<IdentifierHash> >::iterator chit = data.mdtPerStation.begin();
+    std::map<MuonStationIndex::ChIndex, std::set<IdentifierHash> >::iterator chit_end = data.mdtPerStation.end();
+    std::vector<const MdtPrepDataCollection*> newmcols;
+    for ( ; chit != chit_end; ++chit ) {
+      ATH_MSG_VERBOSE("Region " << MuonStationIndex::chName(chit->first) << " size  " << chit->second.size() );
+      std::vector<const MdtPrepDataCollection*> cols;
+      m_seededSegmentFinder->extractMdtPrdCols( chit->second, cols );
+      std::vector<const MdtPrepDataCollection*>::iterator mit = cols.begin();
+      std::vector<const MdtPrepDataCollection*>::iterator mit_end = cols.end();
+      std::map<int, std::vector<const MdtPrepData*> > mdtPrds;
+      const Trk::TrackParameters* exParsFirst = 0;
+      for ( ; mit != mit_end; ++mit ) {
+        const Trk::TrackParameters* exPars = reachableDetEl( *track, *(*mit)->front()->detectorElement() );
+        if ( exPars ) {
+          int sector = m_idHelperSvc->sector((*mit)->identify());
+          ATH_MSG_DEBUG("New chamber " << m_idHelperSvc->toStringChamber((*mit)->identify()) << " hash " << (*mit)->identifyHash() << " sector " << sector );
+          newmcols.push_back(*mit);
+          std::vector<const MdtPrepData*>& col = mdtPrds[sector];
+          col.insert(col.end(), (*mit)->begin(), (*mit)->end());
+          if ( !exParsFirst ) exParsFirst = exPars;
+          else delete exPars;
+        } else {
+          ATH_MSG_DEBUG("Did not reach chamber " << m_idHelperSvc->toStringChamber((*mit)->identify()) << " hash " << (*mit)->identifyHash() );
         }
-        ATH_MSG_VERBOSE(" After chamber hole recovery " << m_printer->print(track) << std::endl << m_printer->printStations(track));
-
-        // only run this on single station EM tracks
-        if (m_onlyEO) {
-            // should be a sl track
-            // using release until parent tools use unique_ptr
-            if (!m_edmHelperSvc->isSLTrack(*chRecTrack)) return chRecTrack.release();
-
-            // get hit summary
-            IMuonHitSummaryTool::CompactSummary hitSummary = m_hitSummaryTool->summary(*chRecTrack);
-            // should be single station
-            // using release until parent tools use unique_ptr
-            if (hitSummary.stationLayers.size() != 1 || !hitSummary.stationLayers.count(MuonStationIndex::EM)) return chRecTrack.release();
-            ATH_MSG_DEBUG("Single station track, checking for EO hits");
+      }
+      std::vector<const MdtPrepData*>* prds = 0;
+      std::map<int, std::vector<const MdtPrepData*> >::iterator sectorIt = mdtPrds.begin();
+      if ( mdtPrds.empty() ) {
+        ATH_MSG_VERBOSE("No hits selected");
+      } else if ( mdtPrds.size() == 1 ) {
+        prds = &sectorIt->second;
+      } else {
+        IMuonHitSummaryTool::CompactSummary hitSummary = m_hitSummaryTool->summary(*track);
+        ATH_MSG_VERBOSE("Multiple sectors selected, using main sector: " << hitSummary.mainSector);
+        std::map<int, std::vector<const MdtPrepData*> >::iterator pos = mdtPrds.find(hitSummary.mainSector);
+        if ( pos != mdtPrds.end() ) prds = &pos->second;
+        else {
+          ATH_MSG_DEBUG("Failed to find prds in main sector: " << hitSummary.mainSector);
         }
-
-        // 1) Extrapolate back to MS entry record
-        //     const Trk::TrackParameters* msEntryPars = goToMSEntryRecord( *chRecTrack );
-        //     if(!msEntryPars) return chRecTrack;
-
-        /** 2)  Collect hashes of chambers close to where the track passed
-        2a) Extrapolate forward to the next station
-        2b) Launch selector to get IDHashes
-        2c) push_back hashes for this station into a set
-        2d) stop where outer layers are
-        2e) the outcome of all of this is a std::set of collected hashes
-            (some are already on the track, no need to recover)  */
-
-        MuonData muonData;
-        // extract the hashes already on track
-        fillOnTrackChambers(*chRecTrack, muonData);
-
-        // collect the hashes not in track close to the track
-        collectCrossedChambers(*chRecTrack, muonData);
-
-        // 3b) compare the two std::sets and make a final std::set of not-yet-on-track Hashes
-        std::unique_ptr<Trk::Track> triggerRecTrack = addMissingChambers(chRecTrack.get(), muonData, false);
-        if (triggerRecTrack) chRecTrack.swap(triggerRecTrack);
-
-        std::unique_ptr<Trk::Track> mdtRecTrack = addMissingChambers(chRecTrack.get(), muonData, true);
-        if (mdtRecTrack) chRecTrack.swap(mdtRecTrack);
-
-        std::unique_ptr<Trk::Track> mdtRecTrackWithHoles = findHoles(chRecTrack.get(), muonData);
-        if (mdtRecTrackWithHoles) chRecTrack.swap(mdtRecTrackWithHoles);
-
-        // recovered track, success!
-        // use release until calling tools also use unique_ptr
-        return chRecTrack.release();
-    }
-
-    //// NO, NO, NO, should pass in an IRoiDescriptor
-    // void MuonSegmentRegionRecoveryTool::addHashes( DETID type, double etamin, double etamax, double phimin, double phimax,
-    void MuonSegmentRegionRecoveryTool::addHashes(DETID type, const IRoiDescriptor& roi, std::set<IdentifierHash>& hashes,
-                                                  const std::set<IdentifierHash>& exclusion) const {
-        // if only looking at EO, skip all but MDT chambers
-        if (m_onlyEO && type != MDT) return;
-
-        std::vector<IdentifierHash> crossed;
-
-        if (type == MDT) m_regsel_mdt->HashIDList(roi, crossed);
-        if (type == CSC) m_regsel_csc->HashIDList(roi, crossed);
-        if (type == RPC) m_regsel_rpc->HashIDList(roi, crossed);
-        if (type == TGC) m_regsel_tgc->HashIDList(roi, crossed);
-        if (type == STGC) m_regsel_stgc->HashIDList(roi, crossed);
-        if (type == MM) m_regsel_mm->HashIDList(roi, crossed);
-
-        for (std::vector<IdentifierHash>::iterator it = crossed.begin(); it != crossed.end(); ++it) {
-            if (!exclusion.count(*it) && !hashes.count(*it)) {
-                if (type == MDT) {
-                    Identifier chId;
-                    IdContext otCont = m_idHelperSvc->mdtIdHelper().module_context();
-                    m_idHelperSvc->mdtIdHelper().get_id(*it, chId, &otCont);
-
-                    if (m_excludeEES && m_idHelperSvc->chamberIndex(chId) == MuonStationIndex::EES) {
-                        ATH_MSG_VERBOSE("  excluding " << *it << " " << m_idHelperSvc->toStringChamber(chId));
-                        continue;
-                    }
-                    if (m_onlyEO && m_idHelperSvc->stationIndex(chId) != MuonStationIndex::EO) {
-                        ATH_MSG_VERBOSE("  excluding " << *it << " " << m_idHelperSvc->toStringChamber(chId));
-                        continue;
-                    }
-                    ATH_MSG_VERBOSE("  -- hash " << *it << " " << m_idHelperSvc->toStringChamber(chId));
-                }
-                if (type == CSC) {
-                    Identifier chId;
-                    IdContext otCont = m_idHelperSvc->cscIdHelper().module_context();
-                    m_idHelperSvc->cscIdHelper().get_id(*it, chId, &otCont);
-                    ATH_MSG_VERBOSE("  -- csc hash " << *it << " " << m_idHelperSvc->toStringChamber(chId));
-                }
-                if (type == STGC) {
-                    Identifier chId;
-                    IdContext otCont = m_idHelperSvc->stgcIdHelper().detectorElement_context();
-                    m_idHelperSvc->stgcIdHelper().get_id(*it, chId, &otCont);
-                    ATH_MSG_VERBOSE("  -- stgc hash " << *it << " " << m_idHelperSvc->toStringChamber(chId));
-                }
-                if (type == MM) {
-                    Identifier chId;
-                    IdContext otCont = m_idHelperSvc->mmIdHelper().detectorElement_context();
-                    m_idHelperSvc->mmIdHelper().get_id(*it, chId, &otCont);
-                    ATH_MSG_VERBOSE("  -- mm hash " << *it << " " << m_idHelperSvc->toStringChamber(chId));
-                }
-                hashes.insert(*it);
+      }
+      if ( prds && exParsFirst) {
+        std::unique_ptr<Trk::SegmentCollection> segments = m_seededSegmentFinder->find(*exParsFirst, *prds );
+        if ( segments ) {
+          if ( !segments->empty() ) ATH_MSG_DEBUG("found segments " << segments->size() );
+          Trk::SegmentCollection::iterator sit = segments->begin();
+          Trk::SegmentCollection::iterator sit_end = segments->end();
+
+          MuonSegment* bestSegment = 0;
+          const Trk::TrackParameters* bestSegmentPars = 0;
+          for ( ; sit != sit_end; ++sit ) {
+
+	    Trk::Segment* tseg=*sit;
+	    MuonSegment* mseg=dynamic_cast<MuonSegment*>(tseg);
+
+            if ( m_trackSegmentMatchingTool.empty() ) ATH_MSG_VERBOSE("No track/segment matching");
+            else if ( !m_trackSegmentMatchingTool->match(*track, *mseg, true) ) {
+              ATH_MSG_DEBUG(" Segment does not match with track ");
+              continue;
+            } else {
+              ATH_MSG_DEBUG(" Segment/track matched successfully using " << m_trackSegmentMatchingTool );
             }
+            const Trk::TrackParameters* segPars = m_extrapolator->extrapolateDirectly(*exParsFirst, mseg->associatedSurface(),
+                                                  Trk::anyDirection, false, Trk::muon);
+            if ( segPars ) {
+              double resy = mseg->localParameters()[Trk::locY] - segPars->parameters()[Trk::locY];
+              Trk::LocalDirection locDir;
+              mseg->associatedSurface().globalToLocalDirection(segPars->momentum(), locDir);
+              double dangleYZ = mseg->localDirection().angleYZ() - locDir.angleYZ();
+              ATH_MSG_DEBUG("resy " << resy << " dangleYZ " << dangleYZ << " "  << m_printer->print(*mseg) );
+              if ( fabs(dangleYZ) < 0.05 ) {
+                bestSegment = mseg;
+                if ( bestSegmentPars ) delete bestSegmentPars;
+                bestSegmentPars = segPars->clone();
+              }
+            } else {
+              ATH_MSG_DEBUG("Did not reach " << m_printer->print(*mseg) );
+            }
+            delete segPars;
+          }
+          if ( bestSegment ) {
+            std::vector< const Trk::MeasurementBase* >::const_iterator hit = bestSegment->containedMeasurements().begin();
+            std::vector< const Trk::MeasurementBase* >::const_iterator hit_end = bestSegment->containedMeasurements().end();
+            for ( ; hit != hit_end; ++hit ) {
+              const Trk::TrackParameters* hitPars = m_extrapolator->extrapolateDirectly(*bestSegmentPars, (*hit)->associatedSurface(),
+                                                    Trk::anyDirection, false, Trk::muon);
+              if ( hitPars ) {
+                std::bitset<Trk::TrackStateOnSurface::NumberOfTrackStateOnSurfaceTypes> typePattern;
+                typePattern.set(Trk::TrackStateOnSurface::Measurement);
+                Trk::TrackStateOnSurface* tsos = new Trk::TrackStateOnSurface( (*hit)->clone(), hitPars, 0, 0, typePattern );
+                states.push_back( std::make_pair(true, tsos) );
+                const MdtDriftCircleOnTrack* mdt = dynamic_cast<const MdtDriftCircleOnTrack*>(*hit);
+                if ( mdt ) newMdtHashes.insert( mdt->collectionHash() );
+              } else {
+                ATH_MSG_WARNING("Failed to extrapolate to MDT hit ");
+              }
+            }
+          }
+          if ( bestSegmentPars ) delete bestSegmentPars;
         }
-    }
-
-    void MuonSegmentRegionRecoveryTool::collectCrossedChambers(const Trk::Track& track,
-                                                               MuonSegmentRegionRecoveryTool::MuonData& data) const {
-        ATH_MSG_VERBOSE(" Collecting all crossed chambers");
-
-        const DataVector<const Trk::TrackStateOnSurface>* states = track.trackStateOnSurfaces();
-        if (!states) {
-            ATH_MSG_WARNING(" track without states, cannot perform cleaning ");
-            return;
+      }
+      delete exParsFirst;
+    }
+    data.mdtCols = newmcols;
+  } else {
+    unsigned int nstates = states.size();
+    m_seededSegmentFinder->extractRpcPrdCols( data.rpc, data.rpcCols );
+    std::vector<const RpcPrepDataCollection*>::iterator rit = data.rpcCols.begin();
+    std::vector<const RpcPrepDataCollection*>::iterator rit_end = data.rpcCols.end();
+    std::vector<const RpcPrepDataCollection*> newrcols;
+    for ( ; rit != rit_end; ++rit ) {
+      const Trk::TrackParameters* exPars = reachableDetEl( *track, *(*rit)->front()->detectorElement() );
+      if ( exPars ) {
+        Identifier detElId = m_idHelperSvc->detElId( (*rit)->identify() );
+        std::set<Identifier> layIds;
+        m_chamberHoleRecoveryTool->createHoleTSOSsForClusterChamber( detElId, *exPars, layIds, states );
+        if ( states.size() != nstates ) {
+          nstates = states.size();
+          newRpcHashes.insert( (*rit)->identifyHash() );
         }
-
-        std::set<MuonStationIndex::StIndex> stations;
-        double etamin = 1e9;
-        double etamax = -1e9;
-        double phimin = 1e9;
-        double phimax = -1e9;
-        // loop over TSOSs
-        DataVector<const Trk::TrackStateOnSurface>::const_iterator tsit = states->begin();
-        DataVector<const Trk::TrackStateOnSurface>::const_iterator tsit_end = states->end();
-
-        for (; tsit != tsit_end; ++tsit) {
-            const Trk::TrackParameters* pars = (*tsit)->trackParameters();
-            if (!pars) continue;
-
-            double rpos = pars->position().perp();
-            double zpos = fabs(pars->position().z());
-            double eta = pars->position().eta();
-            double phi = pars->position().phi();
-            if (msgLvl(MSG::DEBUG)) {
-                msg() << "All State parameters: eta: " << eta << " ,phi: " << phi << " pos r " << rpos << " z " << zpos;
-                if (pars->covariance()) msg() << MSG::DEBUG << " extrapolation error " << Amg::error(*pars->covariance(), Trk::locX);
-                msg() << endmsg;
-            }
-            if (rpos < 2500 && zpos < 4000) continue;
-
-            // check whether state is a measurement
-            const Trk::MeasurementBase* meas = (*tsit)->measurementOnTrack();
-            if (!meas) continue;
-
-            Identifier id = m_edmHelperSvc->getIdentifier(*meas);
-            bool pseudo = !id.is_valid();
-
-            if (pseudo || !m_idHelperSvc->mdtIdHelper().is_muon(id)) continue;
-
-            if (eta > etamax) etamax = eta;
-            if (eta < etamin) etamin = eta;
-            if (phi > phimax) phimax = phi;
-            if (phi < phimin) phimin = phi;
-            if (msgLvl(MSG::DEBUG)) {
-                msg() << "Selected State parameters: eta: " << eta << " ,phi: " << phi << " pos r " << rpos << " z " << zpos;
-                if (pars->covariance()) msg() << MSG::DEBUG << " extrapolation error " << Amg::error(*pars->covariance(), Trk::locX);
-                msg() << endmsg;
-            }
-
-            MuonStationIndex::StIndex stIndex = m_idHelperSvc->stationIndex(id);
-            if (stations.count(stIndex)) continue;
-            stations.insert(stIndex);
-
-            // At each station launch the Reg Sel and stuff the Id hashes in a vector
+        delete exPars;
+      }
+    }
+    data.rpcCols = newrcols;
+
+    m_seededSegmentFinder->extractTgcPrdCols( data.tgc, data.tgcCols );
+    std::vector<const TgcPrepDataCollection*>::const_iterator tgcit = data.tgcCols.begin();
+    std::vector<const TgcPrepDataCollection*>::const_iterator tgcit_end = data.tgcCols.end();
+    std::vector<const TgcPrepDataCollection*> newtcols;
+    for ( ; tgcit != tgcit_end; ++tgcit ) {
+      const Trk::TrackParameters* exPars = reachableDetEl( *track, *(*tgcit)->front()->detectorElement() );
+      if ( exPars ) {
+        newtcols.push_back(*tgcit);
+        Identifier detElId = m_idHelperSvc->detElId( (*tgcit)->identify() );
+        std::set<Identifier> layIds;
+        m_chamberHoleRecoveryTool->createHoleTSOSsForClusterChamber( detElId, *exPars, layIds, states );
+        if ( states.size() != nstates ) {
+          nstates = states.size();
+          newTgcHashes.insert( (*tgcit)->identifyHash() );
         }
-        etamin -= m_deta;
-        etamax += m_deta;
-        phimin -= m_dphi;
-        phimax += m_dphi;
-
-        ATH_MSG_DEBUG("Eta range: " << etamin << " " << etamax << " Phi range " << phimin << " " << phimax);
-        if (etamin > etamax) {  // something went wrong with the fit and no hits were selected in the loop
-            ATH_MSG_DEBUG("no hits selected, nothing further will be done");
-            return;
+
+        delete exPars;
+      }
+    }
+    data.tgcCols = newtcols;
+
+    if (m_idHelperSvc->hasCSC() && (m_idHelperSvc->cscIdHelper().isInitialized())) {
+      m_seededSegmentFinder->extractCscPrdCols( data.csc, data.cscCols );
+      std::vector<const CscPrepDataCollection*>::const_iterator cit = data.cscCols.begin();
+      std::vector<const CscPrepDataCollection*>::const_iterator cit_end = data.cscCols.end();
+      std::vector<const CscPrepDataCollection*> newccols;
+      for ( ; cit != cit_end; ++cit ) {
+        const Trk::TrackParameters* exPars = reachableDetEl( *track, *(*cit)->front()->detectorElement() );
+        if ( exPars ) {
+          newccols.push_back(*cit);
+          Identifier detElId = m_idHelperSvc->detElId( (*cit)->identify() );
+          std::set<Identifier> layIds;
+          m_chamberHoleRecoveryTool->createHoleTSOSsForClusterChamber( detElId, *exPars, layIds, states );
+          if ( states.size() != nstates ) {
+            nstates = states.size();
+            newCscHashes.insert( (*cit)->identifyHash() );
+          }
+
+          delete exPars;
         }
-
-        RoiDescriptor roi(etamin, etamax, phimin, phimax);
-
-        if (m_idHelperSvc->hasMDT() && (m_idHelperSvc->mdtIdHelper().isInitialized())) addHashes(MDT, roi, data.mdt, data.mdtTrack);
-        if (m_idHelperSvc->hasRPC() && (m_idHelperSvc->rpcIdHelper().isInitialized())) addHashes(RPC, roi, data.rpc, data.rpcTrack);
-        if (m_idHelperSvc->hasTGC() && (m_idHelperSvc->tgcIdHelper().isInitialized())) addHashes(TGC, roi, data.tgc, data.tgcTrack);
-        if (m_idHelperSvc->hasCSC() && (m_idHelperSvc->cscIdHelper().isInitialized())) addHashes(CSC, roi, data.csc, data.cscTrack);
-        if (m_idHelperSvc->hasSTgc() && (m_idHelperSvc->stgcIdHelper().isInitialized())) addHashes(STGC, roi, data.stgc, data.stgcTrack);
-        if (m_idHelperSvc->hasMM() && (m_idHelperSvc->mmIdHelper().isInitialized())) addHashes(MM, roi, data.mm, data.mmTrack);
-
-        std::set<IdentifierHash>::iterator hsit = data.mdt.begin();
-        std::set<IdentifierHash>::iterator hsit_end = data.mdt.end();
-        for (; hsit != hsit_end; ++hsit) {
-            Identifier chId;
-            IdContext otCont = m_idHelperSvc->mdtIdHelper().module_context();
-            m_idHelperSvc->mdtIdHelper().get_id(*hsit, chId, &otCont);
-            MuonStationIndex::ChIndex chIndex = m_idHelperSvc->chamberIndex(chId);
-            data.mdtPerStation[chIndex].insert(*hsit);
-            ATH_MSG_VERBOSE(" chamberlayer  " << MuonStationIndex::chName(chIndex) << "  " << m_idHelperSvc->toStringChamber(chId));
+      }
+      data.cscCols = newccols;
+    }
+  }
+
+  unsigned int nstates = states.size();
+  if (m_idHelperSvc->hasSTgc() && (m_idHelperSvc->stgcIdHelper().isInitialized())) {
+    m_seededSegmentFinder->extractsTgcPrdCols( data.stgc, data.stgcCols );
+    std::vector<const sTgcPrepDataCollection*>::const_iterator stgcit = data.stgcCols.begin();
+    std::vector<const sTgcPrepDataCollection*>::const_iterator stgcit_end = data.stgcCols.end();
+    std::vector<const sTgcPrepDataCollection*> newstcols;
+    ATH_MSG_DEBUG(" extractsTgcPrdCols data.stgcCols.size() " << data.stgcCols.size());
+    for ( ; stgcit != stgcit_end; ++stgcit ) {
+      const Trk::TrackParameters* exPars = reachableDetEl( *track, *(*stgcit)->front()->detectorElement() );
+      if ( exPars ) {
+        newstcols.push_back(*stgcit);
+        Identifier detElId = m_idHelperSvc->detElId( (*stgcit)->identify() );
+        std::set<Identifier> layIds;
+        m_chamberHoleRecoveryTool->createHoleTSOSsForClusterChamber( detElId, *exPars, layIds, states );
+        ATH_MSG_DEBUG("Collected new sTgc states: " << states.size());
+        if ( states.size() != nstates ) {
+          nstates = states.size();
+          newsTgcHashes.insert( (*stgcit)->identifyHash() );
         }
-        hsit = data.csc.begin();
-        hsit_end = data.csc.end();
-        for (; hsit != hsit_end; ++hsit) {
-            Identifier chId;
-            IdContext otCont = m_idHelperSvc->cscIdHelper().module_context();
-            m_idHelperSvc->cscIdHelper().get_id(*hsit, chId, &otCont);
-            chId = m_idHelperSvc->chamberId(chId);
-            MuonStationIndex::ChIndex chIndex = m_idHelperSvc->chamberIndex(chId);
-            ATH_MSG_VERBOSE(" chamberlayer  " << MuonStationIndex::chName(chIndex) << "  " << m_idHelperSvc->toString(chId));
+
+        delete exPars;
+      }
+    }
+    data.stgcCols = newstcols;
+  }
+
+  if (m_idHelperSvc->hasMM() && (m_idHelperSvc->mmIdHelper().isInitialized())) {
+    m_seededSegmentFinder->extractMMPrdCols( data.mm, data.mmCols );
+    ATH_MSG_DEBUG(" extractMMPrdCols data.mmCols.size() " << data.mmCols.size());
+    std::vector<const MMPrepDataCollection*>::const_iterator mit = data.mmCols.begin();
+    std::vector<const MMPrepDataCollection*>::const_iterator mit_end = data.mmCols.end();
+    std::vector<const MMPrepDataCollection*> newmcols;
+    for ( ; mit != mit_end; ++mit ) {
+      const Trk::TrackParameters* exPars = reachableDetEl( *track, *(*mit)->front()->detectorElement() );
+      if ( exPars ) {
+        newmcols.push_back(*mit);
+        Identifier detElId = m_idHelperSvc->detElId( (*mit)->identify() );
+        std::set<Identifier> layIds;
+        m_chamberHoleRecoveryTool->createHoleTSOSsForClusterChamber( detElId, *exPars, layIds, states );
+        ATH_MSG_DEBUG("Collected new Mm states: " << states.size());
+        if ( states.size() != nstates ) {
+          nstates = states.size();
+          newMMHashes.insert( (*mit)->identifyHash() );
         }
-    }
-
-    void MuonSegmentRegionRecoveryTool::fillOnTrackChambers(const Trk::Track& track, MuonData& data) const {
-        ATH_MSG_VERBOSE(" making set of already-on-track chambers");
-
-        // Collect track PRD's
-        const DataVector<const Trk::TrackStateOnSurface>* states = track.trackStateOnSurfaces();
-        if (!states) {
-            ATH_MSG_WARNING(" track without states, cannot perform cleaning ");
-            return;
-        }
-
-        std::set<MuonStationIndex::StIndex> stations;
-
-        // loop over TSOSs
-        DataVector<const Trk::TrackStateOnSurface>::const_iterator tsit = states->begin();
-        DataVector<const Trk::TrackStateOnSurface>::const_iterator tsit_end = states->end();
-        for (; tsit != tsit_end; ++tsit) {
-            const Trk::TrackParameters* pars = (*tsit)->trackParameters();
-            if (!pars) continue;
-
-            // check whether state is a measurement
-            const Trk::MeasurementBase* meas = (*tsit)->measurementOnTrack();
-            if (!meas) continue;
-
-            const Muon::MdtDriftCircleOnTrack* mdt = dynamic_cast<const Muon::MdtDriftCircleOnTrack*>(meas);
-            if (mdt && !data.mdtTrack.count(mdt->collectionHash())) {
-                data.mdtTrack.insert(mdt->collectionHash());
-                ATH_MSG_VERBOSE("Adding " << m_idHelperSvc->toStringChamber(mdt->identify()) << " hash " << mdt->collectionHash());
-                continue;
-            }
-
-            const MuonClusterOnTrack* clus = 0;
-            const CompetingMuonClustersOnTrack* compRot = dynamic_cast<const CompetingMuonClustersOnTrack*>(meas);
-            if (compRot) {
-                clus = &compRot->rioOnTrack(0);
-            } else {
-                clus = dynamic_cast<const MuonClusterOnTrack*>(meas);
-            }
-            if (!clus) continue;
-
-            const RpcClusterOnTrack* rpc = dynamic_cast<const RpcClusterOnTrack*>(clus);
-            if (rpc && !data.rpcTrack.count(rpc->collectionHash())) {
-                data.rpcTrack.insert(rpc->collectionHash());
-                ATH_MSG_VERBOSE("Adding " << m_idHelperSvc->toStringChamber(clus->identify()) << " hash " << clus->collectionHash());
-                continue;
-            }
-            const TgcClusterOnTrack* tgc = dynamic_cast<const TgcClusterOnTrack*>(clus);
-            if (tgc && !data.tgcTrack.count(tgc->collectionHash())) {
-                data.tgcTrack.insert(tgc->collectionHash());
-                ATH_MSG_VERBOSE("Adding " << m_idHelperSvc->toStringChamber(clus->identify()) << " hash " << clus->collectionHash());
-                continue;
-            }
-            const CscClusterOnTrack* csc = dynamic_cast<const CscClusterOnTrack*>(clus);
-            if (csc && !data.cscTrack.count(csc->collectionHash())) {
-                data.cscTrack.insert(csc->collectionHash());
-                ATH_MSG_VERBOSE("Adding " << m_idHelperSvc->toStringChamber(clus->identify()) << " hash " << clus->collectionHash());
-                continue;
-            }
-            // New Small Wheel
-            const sTgcClusterOnTrack* stgc = dynamic_cast<const sTgcClusterOnTrack*>(clus);
-            if (stgc && !data.stgcTrack.count(stgc->collectionHash())) {
-                data.stgcTrack.insert(stgc->collectionHash());
-                ATH_MSG_VERBOSE("Adding " << m_idHelperSvc->toStringChamber(clus->identify()) << " hash " << clus->collectionHash());
-                continue;
-            }
-            const MMClusterOnTrack* mm = dynamic_cast<const MMClusterOnTrack*>(clus);
-            if (mm && !data.mmTrack.count(mm->collectionHash())) {
-                data.mmTrack.insert(mm->collectionHash());
-                ATH_MSG_VERBOSE("Adding " << m_idHelperSvc->toStringChamber(clus->identify()) << " hash " << clus->collectionHash());
-                continue;
-            }
-        }
-    }
-
-    std::unique_ptr<Trk::Track> MuonSegmentRegionRecoveryTool::findHoles(const Trk::Track* track, MuonData& data) const {
-        const DataVector<const Trk::TrackStateOnSurface>* oldStates = track->trackStateOnSurfaces();
-        if (!oldStates) {
-            ATH_MSG_WARNING(" track without states, cannot perform mdt hole search ");
-            return std::unique_ptr<Trk::Track>();
-        }
-
-        SG::ReadCondHandle<MuonGM::MuonDetectorManager> DetectorManagerHandle{m_DetectorManagerKey};
-        const MuonGM::MuonDetectorManager* MuonDetMgr{*DetectorManagerHandle};
-        if (MuonDetMgr == nullptr) {
-            ATH_MSG_ERROR("Null pointer to the read MuonDetectorManager conditions object");
-            return std::unique_ptr<Trk::Track>();
-        }
-
-        std::vector<const Trk::TrackStateOnSurface*> states;
-        unsigned int nholes = 0;
-        std::set<Identifier> chambersInSearch;
-        std::set<IdentifierHash>::const_iterator ith = data.mdt.begin();
-        std::set<IdentifierHash>::const_iterator ith_end = data.mdt.end();
-        for (; ith != ith_end; ith++) {
-            // ignore hashes already on track
-            if (data.mdtTrack.count(*ith)) {
-                ATH_MSG_VERBOSE("Chamber already on track " << *ith);
-                continue;
-            }
-            Identifier chId;
-            IdContext otCont = m_idHelperSvc->mdtIdHelper().module_context();
-            m_idHelperSvc->mdtIdHelper().get_id(*ith, chId, &otCont);
-
-            // ignore chambers that already had a hole search
-            if (chambersInSearch.count(chId)) {
-                ATH_MSG_VERBOSE("Chamber already on track " << *ith << " " << m_idHelperSvc->toStringChamber(chId));
-                continue;
-            }
-            const MuonGM::MdtReadoutElement* detEl = MuonDetMgr->getMdtReadoutElement(chId);
-            if (!detEl) {
-                ATH_MSG_WARNING("Found no detector element for " << *ith);
-                continue;
-            }
-            const Trk::TrackParameters* exPars = reachableDetEl(*track, *detEl, true);
-            if (!exPars) {
-                ATH_MSG_DEBUG("Did not reach " << m_idHelperSvc->toStringChamber(chId) << " hash " << *ith);
-                continue;
-            }
-            ATH_MSG_DEBUG("Reached " << m_idHelperSvc->toStringChamber(chId) << " hash " << *ith);
-
-            // calculate crossed tubes
-            const MdtCondDbData* dbData;
-            if (!m_condKey.empty()) {
-                SG::ReadCondHandle<MdtCondDbData> readHandle{m_condKey};
-                dbData = readHandle.cptr();
-            } else
-                dbData = nullptr;  // for online running
-            const MuonStationIntersect intersect =
-                m_intersectSvc->tubesCrossedByTrack(chId, exPars->position(), exPars->momentum().unit(), dbData, MuonDetMgr);
-
-            // clear hole vector
-            for (unsigned int ii = 0; ii < intersect.tubeIntersects().size(); ++ii) {
-                const MuonTubeIntersect& tint = intersect.tubeIntersects()[ii];
-                const Identifier& id = tint.tubeId;
-                const MuonGM::MdtReadoutElement* detElLoc = MuonDetMgr->getMdtReadoutElement(id);
-
-                // addition skip for cases when the track crosses inbetween two chambers
-                if (data.mdtTrack.count(detElLoc->collectionHash())) continue;
-
-                Identifier ch = m_idHelperSvc->chamberId(id);
-                chambersInSearch.insert(ch);
-
-                const Trk::Surface& surf = detElLoc->surface(id);
-                const Trk::TrackParameters* tubePars =
-                    m_extrapolator->extrapolateDirectly(*exPars, surf, Trk::anyDirection, false, Trk::muon);
-                if (!tubePars) {
-                    ATH_MSG_WARNING("Failed to extrapolate to tube " << m_idHelperSvc->toString(id));
-                    continue;
-                }
-                int lay = m_idHelperSvc->mdtIdHelper().tubeLayer(id);
-                int tube = m_idHelperSvc->mdtIdHelper().tube(id);
-                double tubeLen = detElLoc->getActiveTubeLength(lay, tube);
-                double distEdge = fabs(tubePars->parameters()[Trk::locZ]) - 0.5 * tubeLen;
-                double pullEdge = tubePars->covariance() ? distEdge / Amg::error(*tubePars->covariance(), Trk::locZ) : distEdge / 20.;
-                const Amg::Vector2D* locPos = surf.Trk::Surface::globalToLocal(tubePars->position());
-                bool inBounds = false;
-                if (locPos) {
-                    // perform bound check do not count holes with 100. mm of bound edge
-                    inBounds = surf.bounds().insideLoc2(*locPos, -100.);
-                    if (inBounds) {
-                        if (fabs((*locPos)[Trk::locR]) > detElLoc->innerTubeRadius()) inBounds = false;
-                    }
-                    delete locPos;
-                }
-                if (!inBounds) {
-                    ATH_MSG_VERBOSE(" discarding hole " << m_idHelperSvc->toString(id) << " dist wire " << tubePars->parameters()[Trk::locR]
-                                                        << " outside bounds ");
-                    delete tubePars;
-                    continue;
-                }
-                ATH_MSG_VERBOSE(" new hole " << m_idHelperSvc->toString(id) << " dist wire " << tubePars->parameters()[Trk::locR]
-                                             << " dist tube edge " << distEdge << " pullEdge " << pullEdge);
-                ++nholes;
-                Trk::TrackStateOnSurface* tsos = MuonTSOSHelper::createHoleTSOS(tubePars);
-                states.push_back(tsos);
-            }
-            if (!nholes) ATH_MSG_DEBUG("found holes " << nholes);
-            delete exPars;
-        }
-
-        ith = data.csc.begin();
-        ith_end = data.csc.end();
-        for (; ith != ith_end; ith++) {
-            // ignore hashes already on track
-            if (data.cscTrack.count(*ith)) {
-                ATH_MSG_VERBOSE("Chamber already on track " << *ith);
-                continue;
-            }
-            Identifier chId;
-            IdContext otCont = m_idHelperSvc->cscIdHelper().module_context();
-            m_idHelperSvc->cscIdHelper().get_id(*ith, chId, &otCont);
-            chId = m_idHelperSvc->chamberId(chId);
-
-            const MuonGM::CscReadoutElement* detEl = MuonDetMgr->getCscReadoutElement(chId);
-            if (!detEl) {
-                ATH_MSG_WARNING("Found no detector element for " << *ith << " " << m_idHelperSvc->toString(chId));
-                continue;
-            }
-
-            const Trk::TrackParameters* exPars = reachableDetEl(*track, *detEl, true);
-            if (!exPars) {
-                ATH_MSG_DEBUG("Did not reach " << m_idHelperSvc->toStringChamber(chId) << " hash " << *ith);
-                continue;
-            }
-            Identifier detElId = m_idHelperSvc->detElId(chId);
-            std::set<Identifier> layIds;
-            std::vector<std::pair<bool, const Trk::TrackStateOnSurface*> > cscstates;
-            m_chamberHoleRecoveryTool->createHoleTSOSsForClusterChamber(detElId, *exPars, layIds, cscstates);
-            std::vector<std::pair<bool, const Trk::TrackStateOnSurface*> >::iterator cscit = cscstates.begin();
-            std::vector<std::pair<bool, const Trk::TrackStateOnSurface*> >::iterator cscit_end = cscstates.end();
-            ATH_MSG_DEBUG("Reached " << m_idHelperSvc->toString(chId) << " hash " << *ith << " holes " << cscstates.size());
-
-            for (; cscit != cscit_end; ++cscit) {
-                if (cscit->first) {
-                    ATH_MSG_VERBOSE("Adding " << cscit->second);
-                    states.push_back(cscit->second);
-                }
-            }
-            delete exPars;
-        }
-        ith = data.tgc.begin();
-        ith_end = data.tgc.end();
-        for (; ith != ith_end; ith++) {
-            // ignore hashes already on track
-            if (data.tgcTrack.count(*ith)) {
-                ATH_MSG_VERBOSE("Chamber already on track " << *ith);
-                continue;
-            }
-            Identifier chId;
-            IdContext otCont = m_idHelperSvc->tgcIdHelper().module_context();
-            m_idHelperSvc->tgcIdHelper().get_id(*ith, chId, &otCont);
-            chId = m_idHelperSvc->chamberId(chId);
-
-            const MuonGM::TgcReadoutElement* detEl = MuonDetMgr->getTgcReadoutElement(chId);
-            if (!detEl) {
-                ATH_MSG_WARNING("Found no detector element for " << *ith << " " << m_idHelperSvc->toString(chId));
-                continue;
-            }
-
-            const Trk::TrackParameters* exPars = reachableDetEl(*track, *detEl, true);
-            if (!exPars) {
-                ATH_MSG_DEBUG("Did not reach " << m_idHelperSvc->toStringChamber(chId) << " hash " << *ith);
-                continue;
-            }
-            Identifier detElId = m_idHelperSvc->detElId(chId);
-            std::set<Identifier> layIds;
-            std::vector<std::pair<bool, const Trk::TrackStateOnSurface*> > tgcstates;
-            m_chamberHoleRecoveryTool->createHoleTSOSsForClusterChamber(detElId, *exPars, layIds, tgcstates);
-            std::vector<std::pair<bool, const Trk::TrackStateOnSurface*> >::iterator tgcit = tgcstates.begin();
-            std::vector<std::pair<bool, const Trk::TrackStateOnSurface*> >::iterator tgcit_end = tgcstates.end();
-            ATH_MSG_DEBUG("Reached " << m_idHelperSvc->toString(chId) << " hash " << *ith << " holes " << tgcstates.size());
-
-            for (; tgcit != tgcit_end; ++tgcit) {
-                if (tgcit->first) {
-                    ATH_MSG_VERBOSE("Adding " << tgcit->second);
-                    states.push_back(tgcit->second);
-                }
-            }
-            delete exPars;
-        }
-
-        ith = data.rpc.begin();
-        ith_end = data.rpc.end();
-        for (; ith != ith_end; ith++) {
-            // ignore hashes already on track
-            if (data.rpcTrack.count(*ith)) {
-                ATH_MSG_VERBOSE("Chamber already on track " << *ith);
-                continue;
-            }
-            Identifier chId;
-            IdContext otCont = m_idHelperSvc->rpcIdHelper().module_context();
-            m_idHelperSvc->rpcIdHelper().get_id(*ith, chId, &otCont);
-            chId = m_idHelperSvc->chamberId(chId);
-
-            const MuonGM::RpcReadoutElement* detEl = MuonDetMgr->getRpcReadoutElement(chId);
-            if (!detEl) {
-                ATH_MSG_WARNING("Found no detector element for " << *ith << " " << m_idHelperSvc->toString(chId));
-                continue;
-            }
-
-            const Trk::TrackParameters* exPars = reachableDetEl(*track, *detEl, true);
-            if (!exPars) {
-                ATH_MSG_DEBUG("Did not reach " << m_idHelperSvc->toStringChamber(chId) << " hash " << *ith);
-                continue;
-            }
-            Identifier detElId = m_idHelperSvc->detElId(chId);
-            std::set<Identifier> layIds;
-            std::vector<std::pair<bool, const Trk::TrackStateOnSurface*> > rpcstates;
-            m_chamberHoleRecoveryTool->createHoleTSOSsForClusterChamber(detElId, *exPars, layIds, rpcstates);
-            std::vector<std::pair<bool, const Trk::TrackStateOnSurface*> >::iterator rpcit = rpcstates.begin();
-            std::vector<std::pair<bool, const Trk::TrackStateOnSurface*> >::iterator rpcit_end = rpcstates.end();
-            ATH_MSG_DEBUG("Reached " << m_idHelperSvc->toString(chId) << " hash " << *ith << " holes " << rpcstates.size());
-
-            for (; rpcit != rpcit_end; ++rpcit) {
-                if (rpcit->first) {
-                    ATH_MSG_VERBOSE("Adding " << rpcit->second);
-                    states.push_back(rpcit->second);
-                }
-            }
-            delete exPars;
-        }
-
-        // New Small Wheel
-        // sTGC
-        ith = data.stgc.begin();
-        ith_end = data.stgc.end();
-        for (; ith != ith_end; ith++) {
-            // ignore hashes already on track
-            if (data.stgcTrack.count(*ith)) {
-                ATH_MSG_VERBOSE("Chamber already on track " << *ith);
-                continue;
-            }
-            Identifier chId;
-            IdContext otCont = m_idHelperSvc->stgcIdHelper().module_context();
-            m_idHelperSvc->stgcIdHelper().get_id(*ith, chId, &otCont);
-
-            if (!chId.is_valid()) {
-                ATH_MSG_VERBOSE("invalid chId for stgc data " << *ith);
-                continue;
-            }
-
-            chId = m_idHelperSvc->chamberId(chId);
-
-            const MuonGM::sTgcReadoutElement* detEl = MuonDetMgr->getsTgcReadoutElement(chId);
-            if (!detEl) {
-                ATH_MSG_WARNING("Found no detector element for " << *ith << " " << m_idHelperSvc->toString(chId));
-                continue;
-            }
-
-            const Trk::TrackParameters* exPars = reachableDetEl(*track, *detEl, true);
-            if (!exPars) {
-                ATH_MSG_DEBUG("Did not reach " << m_idHelperSvc->toStringChamber(chId) << " hash " << *ith);
-                continue;
-            }
-            Identifier detElId = m_idHelperSvc->detElId(chId);
-            std::set<Identifier> layIds;
-            std::vector<std::pair<bool, const Trk::TrackStateOnSurface*> > stgcstates;
-            m_chamberHoleRecoveryTool->createHoleTSOSsForClusterChamber(detElId, *exPars, layIds, stgcstates);
-            std::vector<std::pair<bool, const Trk::TrackStateOnSurface*> >::iterator stgcit = stgcstates.begin();
-            std::vector<std::pair<bool, const Trk::TrackStateOnSurface*> >::iterator stgcit_end = stgcstates.end();
-            ATH_MSG_DEBUG("Reached " << m_idHelperSvc->toString(chId) << " hash " << *ith << " holes " << stgcstates.size());
-
-            for (; stgcit != stgcit_end; ++stgcit) {
-                if (stgcit->first) {
-                    ATH_MSG_VERBOSE("Adding " << stgcit->second);
-                    states.push_back(stgcit->second);
-                }
-            }
-            delete exPars;
-        }
-
-        // MM
-        ith = data.mm.begin();
-        ith_end = data.mm.end();
-        for (; ith != ith_end; ith++) {
-            // ignore hashes already on track
-            if (data.mmTrack.count(*ith)) {
-                ATH_MSG_VERBOSE("Chamber already on track " << *ith);
-                continue;
-            }
-            Identifier chId;
-            IdContext otCont = m_idHelperSvc->mmIdHelper().module_context();
-            m_idHelperSvc->mmIdHelper().get_id(*ith, chId, &otCont);
-
-            if (!chId.is_valid()) {
-                ATH_MSG_VERBOSE("invalid chId for mm data " << *ith);
-                continue;
-            }
-
-            chId = m_idHelperSvc->chamberId(chId);
-
-            const MuonGM::MMReadoutElement* detEl = MuonDetMgr->getMMReadoutElement(chId);
-            if (!detEl) {
-                ATH_MSG_WARNING("Found no detector element for " << *ith << " " << m_idHelperSvc->toString(chId));
-                continue;
-            }
-
-            const Trk::TrackParameters* exPars = reachableDetEl(*track, *detEl, true);
-            if (!exPars) {
-                ATH_MSG_DEBUG("Did not reach " << m_idHelperSvc->toStringChamber(chId) << " hash " << *ith);
-                continue;
-            }
-            Identifier detElId = m_idHelperSvc->detElId(chId);
-            std::set<Identifier> layIds;
-            std::vector<std::pair<bool, const Trk::TrackStateOnSurface*> > mmstates;
-            m_chamberHoleRecoveryTool->createHoleTSOSsForClusterChamber(detElId, *exPars, layIds, mmstates);
-            std::vector<std::pair<bool, const Trk::TrackStateOnSurface*> >::iterator mmit = mmstates.begin();
-            std::vector<std::pair<bool, const Trk::TrackStateOnSurface*> >::iterator mmit_end = mmstates.end();
-            ATH_MSG_DEBUG("Reached " << m_idHelperSvc->toString(chId) << " hash " << *ith << " holes " << mmstates.size());
-
-            for (; mmit != mmit_end; ++mmit) {
-                if (mmit->first) {
-                    ATH_MSG_VERBOSE("Adding " << mmit->second);
-                    states.push_back(mmit->second);
-                }
-            }
-            delete exPars;
-        }
-
-        if (!states.empty()) {
-            // states were added, create a new track
-            DataVector<const Trk::TrackStateOnSurface>* trackStateOnSurfaces = new DataVector<const Trk::TrackStateOnSurface>();
-            trackStateOnSurfaces->reserve(oldStates->size() + states.size());
-
-            std::vector<const Trk::TrackStateOnSurface*> toBeSorted;
-            toBeSorted.reserve(oldStates->size() + states.size());
-
-            DataVector<const Trk::TrackStateOnSurface>::const_iterator sit = oldStates->begin();
-            DataVector<const Trk::TrackStateOnSurface>::const_iterator sit_end = oldStates->end();
-            for (; sit != sit_end; ++sit) toBeSorted.push_back((*sit)->clone());
-
-            std::vector<const Trk::TrackStateOnSurface*>::iterator sit1 = states.begin();
-            std::vector<const Trk::TrackStateOnSurface*>::iterator sit1_end = states.end();
-            for (; sit1 != sit1_end; ++sit1) toBeSorted.push_back(*sit1);
-
-            std::stable_sort(toBeSorted.begin(), toBeSorted.end(), SortTSOSs(&*m_edmHelperSvc, &*m_idHelperSvc));
-
-            trackStateOnSurfaces->insert(trackStateOnSurfaces->begin(), toBeSorted.begin(), toBeSorted.end());
-            std::unique_ptr<Trk::Track> trackWithHoles =
-                std::make_unique<Trk::Track>(track->info(), trackStateOnSurfaces, track->fitQuality() ? track->fitQuality()->clone() : 0);
-            // generate a track summary for this track
-            if (m_trackSummaryTool.isEnabled()) { m_trackSummaryTool->computeAndReplaceTrackSummary(*trackWithHoles, nullptr, false); }
-            ATH_MSG_DEBUG("Track with holes " << m_printer->print(*trackWithHoles) << std::endl
-                                              << m_printer->printStations(*trackWithHoles));
-            return trackWithHoles;
-        }
-        return std::unique_ptr<Trk::Track>();
-    }
-
-    std::unique_ptr<Trk::Track> MuonSegmentRegionRecoveryTool::addMissingChambers(const Trk::Track* track, MuonData& data,
-                                                                                  bool addMdt) const {
-        // states were added, create a new track
-        std::vector<std::pair<bool, const Trk::TrackStateOnSurface*> > states;
-        std::set<IdentifierHash> newMdtHashes;
-        std::set<IdentifierHash> newRpcHashes;
-        std::set<IdentifierHash> newTgcHashes;
-        std::set<IdentifierHash> newCscHashes;
-        // New Small Wheel
-        std::set<IdentifierHash> newMMHashes;
-        std::set<IdentifierHash> newsTgcHashes;
-        if (addMdt) {
-            ATH_MSG_DEBUG("Adding Missing MDT chambers: regions " << data.mdtPerStation.size());
-            std::map<MuonStationIndex::ChIndex, std::set<IdentifierHash> >::iterator chit = data.mdtPerStation.begin();
-            std::map<MuonStationIndex::ChIndex, std::set<IdentifierHash> >::iterator chit_end = data.mdtPerStation.end();
-            std::vector<const MdtPrepDataCollection*> newmcols;
-            for (; chit != chit_end; ++chit) {
-                ATH_MSG_VERBOSE("Region " << MuonStationIndex::chName(chit->first) << " size  " << chit->second.size());
-                std::vector<const MdtPrepDataCollection*> cols;
-                m_seededSegmentFinder->extractMdtPrdCols(chit->second, cols);
-                std::vector<const MdtPrepDataCollection*>::iterator mit = cols.begin();
-                std::vector<const MdtPrepDataCollection*>::iterator mit_end = cols.end();
-                std::map<int, std::vector<const MdtPrepData*> > mdtPrds;
-                const Trk::TrackParameters* exParsFirst = 0;
-                for (; mit != mit_end; ++mit) {
-                    const Trk::TrackParameters* exPars = reachableDetEl(*track, *(*mit)->front()->detectorElement());
-                    if (exPars) {
-                        int sector = m_idHelperSvc->sector((*mit)->identify());
-                        ATH_MSG_DEBUG("New chamber " << m_idHelperSvc->toStringChamber((*mit)->identify()) << " hash "
-                                                     << (*mit)->identifyHash() << " sector " << sector);
-                        newmcols.push_back(*mit);
-                        std::vector<const MdtPrepData*>& col = mdtPrds[sector];
-                        col.insert(col.end(), (*mit)->begin(), (*mit)->end());
-                        if (!exParsFirst)
-                            exParsFirst = exPars;
-                        else
-                            delete exPars;
-                    } else {
-                        ATH_MSG_DEBUG("Did not reach chamber " << m_idHelperSvc->toStringChamber((*mit)->identify()) << " hash "
-                                                               << (*mit)->identifyHash());
-                    }
-                }
-                std::vector<const MdtPrepData*>* prds = 0;
-                std::map<int, std::vector<const MdtPrepData*> >::iterator sectorIt = mdtPrds.begin();
-                if (mdtPrds.empty()) {
-                    ATH_MSG_VERBOSE("No hits selected");
-                } else if (mdtPrds.size() == 1) {
-                    prds = &sectorIt->second;
-                } else {
-                    IMuonHitSummaryTool::CompactSummary hitSummary = m_hitSummaryTool->summary(*track);
-                    ATH_MSG_VERBOSE("Multiple sectors selected, using main sector: " << hitSummary.mainSector);
-                    std::map<int, std::vector<const MdtPrepData*> >::iterator pos = mdtPrds.find(hitSummary.mainSector);
-                    if (pos != mdtPrds.end())
-                        prds = &pos->second;
-                    else {
-                        ATH_MSG_DEBUG("Failed to find prds in main sector: " << hitSummary.mainSector);
-                    }
-                }
-                if (prds && exParsFirst) {
-                    std::unique_ptr<Trk::SegmentCollection> segments = m_seededSegmentFinder->find(*exParsFirst, *prds);
-                    if (segments) {
-                        if (!segments->empty()) ATH_MSG_DEBUG("found segments " << segments->size());
-                        Trk::SegmentCollection::iterator sit = segments->begin();
-                        Trk::SegmentCollection::iterator sit_end = segments->end();
-
-                        MuonSegment* bestSegment = 0;
-                        const Trk::TrackParameters* bestSegmentPars = 0;
-                        for (; sit != sit_end; ++sit) {
-                            Trk::Segment* tseg = *sit;
-                            MuonSegment* mseg = dynamic_cast<MuonSegment*>(tseg);
-
-                            if (m_trackSegmentMatchingTool.empty())
-                                ATH_MSG_VERBOSE("No track/segment matching");
-                            else if (!m_trackSegmentMatchingTool->match(*track, *mseg, true)) {
-                                ATH_MSG_DEBUG(" Segment does not match with track ");
-                                continue;
-                            } else {
-                                ATH_MSG_DEBUG(" Segment/track matched successfully using " << m_trackSegmentMatchingTool);
-                            }
-                            const Trk::TrackParameters* segPars = m_extrapolator->extrapolateDirectly(
-                                *exParsFirst, mseg->associatedSurface(), Trk::anyDirection, false, Trk::muon);
-                            if (segPars) {
-                                double resy = mseg->localParameters()[Trk::locY] - segPars->parameters()[Trk::locY];
-                                Trk::LocalDirection locDir;
-                                mseg->associatedSurface().globalToLocalDirection(segPars->momentum(), locDir);
-                                double dangleYZ = mseg->localDirection().angleYZ() - locDir.angleYZ();
-                                ATH_MSG_DEBUG("resy " << resy << " dangleYZ " << dangleYZ << " " << m_printer->print(*mseg));
-                                if (fabs(dangleYZ) < 0.05) {
-                                    bestSegment = mseg;
-                                    if (bestSegmentPars) delete bestSegmentPars;
-                                    bestSegmentPars = segPars->clone();
-                                }
-                            } else {
-                                ATH_MSG_DEBUG("Did not reach " << m_printer->print(*mseg));
-                            }
-                            delete segPars;
-                        }
-                        if (bestSegment) {
-                            std::vector<const Trk::MeasurementBase*>::const_iterator hit = bestSegment->containedMeasurements().begin();
-                            std::vector<const Trk::MeasurementBase*>::const_iterator hit_end = bestSegment->containedMeasurements().end();
-                            for (; hit != hit_end; ++hit) {
-                                const Trk::TrackParameters* hitPars = m_extrapolator->extrapolateDirectly(
-                                    *bestSegmentPars, (*hit)->associatedSurface(), Trk::anyDirection, false, Trk::muon);
-                                if (hitPars) {
-                                    std::bitset<Trk::TrackStateOnSurface::NumberOfTrackStateOnSurfaceTypes> typePattern;
-                                    typePattern.set(Trk::TrackStateOnSurface::Measurement);
-                                    Trk::TrackStateOnSurface* tsos =
-                                        new Trk::TrackStateOnSurface((*hit)->clone(), hitPars, 0, 0, typePattern);
-                                    states.push_back(std::make_pair(true, tsos));
-                                    const MdtDriftCircleOnTrack* mdt = dynamic_cast<const MdtDriftCircleOnTrack*>(*hit);
-                                    if (mdt) newMdtHashes.insert(mdt->collectionHash());
-                                } else {
-                                    ATH_MSG_WARNING("Failed to extrapolate to MDT hit ");
-                                }
-                            }
-                        }
-                        if (bestSegmentPars) delete bestSegmentPars;
-                    }
-                }
-                delete exParsFirst;
-            }
-            data.mdtCols = newmcols;
-        } else {
-            unsigned int nstates = states.size();
-            m_seededSegmentFinder->extractRpcPrdCols(data.rpc, data.rpcCols);
-            std::vector<const RpcPrepDataCollection*>::iterator rit = data.rpcCols.begin();
-            std::vector<const RpcPrepDataCollection*>::iterator rit_end = data.rpcCols.end();
-            std::vector<const RpcPrepDataCollection*> newrcols;
-            for (; rit != rit_end; ++rit) {
-                const Trk::TrackParameters* exPars = reachableDetEl(*track, *(*rit)->front()->detectorElement());
-                if (exPars) {
-                    Identifier detElId = m_idHelperSvc->detElId((*rit)->identify());
-                    std::set<Identifier> layIds;
-                    m_chamberHoleRecoveryTool->createHoleTSOSsForClusterChamber(detElId, *exPars, layIds, states);
-                    if (states.size() != nstates) {
-                        nstates = states.size();
-                        newRpcHashes.insert((*rit)->identifyHash());
-                    }
-                    delete exPars;
-                }
-            }
-            data.rpcCols = newrcols;
-
-            m_seededSegmentFinder->extractTgcPrdCols(data.tgc, data.tgcCols);
-            std::vector<const TgcPrepDataCollection*>::const_iterator tgcit = data.tgcCols.begin();
-            std::vector<const TgcPrepDataCollection*>::const_iterator tgcit_end = data.tgcCols.end();
-            std::vector<const TgcPrepDataCollection*> newtcols;
-            for (; tgcit != tgcit_end; ++tgcit) {
-                const Trk::TrackParameters* exPars = reachableDetEl(*track, *(*tgcit)->front()->detectorElement());
-                if (exPars) {
-                    newtcols.push_back(*tgcit);
-                    Identifier detElId = m_idHelperSvc->detElId((*tgcit)->identify());
-                    std::set<Identifier> layIds;
-                    m_chamberHoleRecoveryTool->createHoleTSOSsForClusterChamber(detElId, *exPars, layIds, states);
-                    if (states.size() != nstates) {
-                        nstates = states.size();
-                        newTgcHashes.insert((*tgcit)->identifyHash());
-                    }
-
-                    delete exPars;
-                }
-            }
-            data.tgcCols = newtcols;
-
-            if (m_idHelperSvc->hasCSC() && (m_idHelperSvc->cscIdHelper().isInitialized())) {
-                m_seededSegmentFinder->extractCscPrdCols(data.csc, data.cscCols);
-                std::vector<const CscPrepDataCollection*>::const_iterator cit = data.cscCols.begin();
-                std::vector<const CscPrepDataCollection*>::const_iterator cit_end = data.cscCols.end();
-                std::vector<const CscPrepDataCollection*> newccols;
-                for (; cit != cit_end; ++cit) {
-                    const Trk::TrackParameters* exPars = reachableDetEl(*track, *(*cit)->front()->detectorElement());
-                    if (exPars) {
-                        newccols.push_back(*cit);
-                        Identifier detElId = m_idHelperSvc->detElId((*cit)->identify());
-                        std::set<Identifier> layIds;
-                        m_chamberHoleRecoveryTool->createHoleTSOSsForClusterChamber(detElId, *exPars, layIds, states);
-                        if (states.size() != nstates) {
-                            nstates = states.size();
-                            newCscHashes.insert((*cit)->identifyHash());
-                        }
-
-                        delete exPars;
-                    }
-                }
-                data.cscCols = newccols;
-            }
-        }
-
-        unsigned int nstates = states.size();
-        if (m_idHelperSvc->hasSTgc() && (m_idHelperSvc->stgcIdHelper().isInitialized())) {
-            m_seededSegmentFinder->extractsTgcPrdCols(data.stgc, data.stgcCols);
-            std::vector<const sTgcPrepDataCollection*>::const_iterator stgcit = data.stgcCols.begin();
-            std::vector<const sTgcPrepDataCollection*>::const_iterator stgcit_end = data.stgcCols.end();
-            std::vector<const sTgcPrepDataCollection*> newstcols;
-            ATH_MSG_DEBUG(" extractsTgcPrdCols data.stgcCols.size() " << data.stgcCols.size());
-            for (; stgcit != stgcit_end; ++stgcit) {
-                const Trk::TrackParameters* exPars = reachableDetEl(*track, *(*stgcit)->front()->detectorElement());
-                if (exPars) {
-                    newstcols.push_back(*stgcit);
-                    Identifier detElId = m_idHelperSvc->detElId((*stgcit)->identify());
-                    std::set<Identifier> layIds;
-                    m_chamberHoleRecoveryTool->createHoleTSOSsForClusterChamber(detElId, *exPars, layIds, states);
-                    ATH_MSG_DEBUG("Collected new sTgc states: " << states.size());
-                    if (states.size() != nstates) {
-                        nstates = states.size();
-                        newsTgcHashes.insert((*stgcit)->identifyHash());
-                    }
-
-                    delete exPars;
-                }
-            }
-            data.stgcCols = newstcols;
-        }
-
-        if (m_idHelperSvc->hasMM() && (m_idHelperSvc->mmIdHelper().isInitialized())) {
-            m_seededSegmentFinder->extractMMPrdCols(data.mm, data.mmCols);
-            ATH_MSG_DEBUG(" extractMMPrdCols data.mmCols.size() " << data.mmCols.size());
-            std::vector<const MMPrepDataCollection*>::const_iterator mit = data.mmCols.begin();
-            std::vector<const MMPrepDataCollection*>::const_iterator mit_end = data.mmCols.end();
-            std::vector<const MMPrepDataCollection*> newmcols;
-            for (; mit != mit_end; ++mit) {
-                const Trk::TrackParameters* exPars = reachableDetEl(*track, *(*mit)->front()->detectorElement());
-                if (exPars) {
-                    newmcols.push_back(*mit);
-                    Identifier detElId = m_idHelperSvc->detElId((*mit)->identify());
-                    std::set<Identifier> layIds;
-                    m_chamberHoleRecoveryTool->createHoleTSOSsForClusterChamber(detElId, *exPars, layIds, states);
-                    ATH_MSG_DEBUG("Collected new Mm states: " << states.size());
-                    if (states.size() != nstates) {
-                        nstates = states.size();
-                        newMMHashes.insert((*mit)->identifyHash());
-                    }
-
-                    delete exPars;
-                }
-            }
-            data.mmCols = newmcols;
-        }
-
-        if (!states.empty()) {
-            ATH_MSG_DEBUG("Collected new states: " << states.size());
-
-            const DataVector<const Trk::TrackStateOnSurface>* oldStates = track->trackStateOnSurfaces();
-            if (!oldStates) {
-                ATH_MSG_WARNING(" track without states, cannot perform cleaning ");
-                std::vector<std::pair<bool, const Trk::TrackStateOnSurface*> >::iterator nit = states.begin();
-                std::vector<std::pair<bool, const Trk::TrackStateOnSurface*> >::iterator nit_end = states.end();
-                for (; nit != nit_end; ++nit) {
-                    if (nit->first) delete nit->second;
-                }
-                return std::unique_ptr<Trk::Track>();
-            }
-
-            // states were added, create a new track
-            std::vector<const Trk::TrackStateOnSurface*> newStates;
-            newStates.reserve(oldStates->size() + states.size());
-
-            ATH_MSG_DEBUG("Copying old TSOSs " << oldStates->size());
-            DataVector<const Trk::TrackStateOnSurface>::const_iterator tsit = oldStates->begin();
-            DataVector<const Trk::TrackStateOnSurface>::const_iterator tsit_end = oldStates->end();
-            for (; tsit != tsit_end; ++tsit) newStates.push_back((*tsit)->clone());
-
-            ATH_MSG_DEBUG("Adding new TSOSs " << states.size() << "  current size " << newStates.size());
-            std::vector<std::pair<bool, const Trk::TrackStateOnSurface*> >::iterator nit = states.begin();
-            std::vector<std::pair<bool, const Trk::TrackStateOnSurface*> >::iterator nit_end = states.end();
-            for (; nit != nit_end; ++nit) {
-                // add states. If nit->first is true we have a new state. If it is false the state is from the old track and has to be
-                // cloned
-                newStates.push_back(nit->first ? nit->second : nit->second->clone());
-            }
-            std::stable_sort(newStates.begin(), newStates.end(), SortTSOSs(&*m_edmHelperSvc, &*m_idHelperSvc));
-
-            ATH_MSG_DEBUG("Filling DataVector with TSOSs " << newStates.size());
-            DataVector<const Trk::TrackStateOnSurface>* trackStateOnSurfaces = new DataVector<const Trk::TrackStateOnSurface>();
-            trackStateOnSurfaces->reserve(newStates.size());
-            trackStateOnSurfaces->insert(trackStateOnSurfaces->begin(), newStates.begin(), newStates.end());
-
-            ATH_MSG_DEBUG("Creating new Track " << newStates.size());
-            std::unique_ptr<Trk::Track> newTrack =
-                std::make_unique<Trk::Track>(track->info(), trackStateOnSurfaces, track->fitQuality() ? track->fitQuality()->clone() : 0);
-            std::unique_ptr<Trk::Track> refittedTrack;
-            if (m_onlyEO)
-                refittedTrack = std::unique_ptr<Trk::Track>(m_fitter->fit(*newTrack, m_useFitterOutlierLogic, Trk::muon));
-            else
-                refittedTrack = std::unique_ptr<Trk::Track>(m_builder->fit(*newTrack, m_useFitterOutlierLogic, Trk::muon));
-            if (refittedTrack) {
-                ATH_MSG_DEBUG("New Track " << m_printer->print(*refittedTrack) << std::endl << m_printer->printStations(*refittedTrack));
-
-                // fit ok, add new hashs to lists
-                data.mdtTrack.insert(newMdtHashes.begin(), newMdtHashes.end());
-                data.rpcTrack.insert(newRpcHashes.begin(), newRpcHashes.end());
-                data.tgcTrack.insert(newTgcHashes.begin(), newTgcHashes.end());
-                data.cscTrack.insert(newCscHashes.begin(), newCscHashes.end());
-                // New Small Wheel
-                data.stgcTrack.insert(newsTgcHashes.begin(), newsTgcHashes.end());
-                data.mmTrack.insert(newMMHashes.begin(), newMMHashes.end());
-            }
-            return refittedTrack;
-        }
-        return std::unique_ptr<Trk::Track>();
-        // delete newStates;
-    }
-
-    const Trk::TrackParameters* MuonSegmentRegionRecoveryTool::reachableDetEl(const Trk::Track& track, const Trk::TrkDetElementBase& detEl,
-                                                                              bool smallerBounds) const {
-        ATH_MSG_VERBOSE("reachableDetEl() " << m_idHelperSvc->toStringDetEl(detEl.identify()) << " at " << detEl.center());
-        const Trk::TrackParameters* exPars = 0;
-        Trk::TrackParameters* closest = MuonGetClosestParameters::closestParameters(track, detEl.surface(), true);
-        if (closest) {
-            if (msgLvl(MSG::VERBOSE)) { ATH_MSG_VERBOSE("Extrapolating from closest point:\n" << m_printer->print(*closest)); }
-            exPars = m_extrapolator->extrapolateDirectly(*closest, detEl.surface(), Trk::anyDirection, false, Trk::muon);
-            delete closest;
-        } else {
-            ATH_MSG_VERBOSE("Extrapolating from track (no closest point found):\n" << m_printer->print(track));
-            exPars = m_extrapolator->extrapolate(track, detEl.surface(), Trk::anyDirection, false, Trk::muon);
-        }
-        if (!exPars) return 0;
-        Amg::Vector2D locPos(exPars->parameters()[Trk::locX], exPars->parameters()[Trk::locY]);
-
-        double tolx = 100.;  // positive -> large surface
-        double toly = 100.;  // positive -> large surface
-        const AmgSymMatrix(5)* errMat = exPars->covariance();
-        if (errMat) {
-            ATH_MSG_VERBOSE("Extrapolated local Position & Error matrix\n:" << locPos << "\n" << Amg::toString(*errMat));
-            // MJW check validity of errors before using them (fix for bug #82920)
-            double covx = (*errMat)(Trk::locX, Trk::locX);
-            double covy = (*errMat)(Trk::locY, Trk::locY);
-            if (covx > 0.0 && covy > 0.0) {
-                tolx = 3 * covx;
-                toly = 3 * covy;
-            }
-        }
-
-        // in case we are looking for holes, only ignore stations if we are within 100 mm of the chamber edge
-        // all other holes are counted even if the extrapolation errors are large.
-        if (smallerBounds) {
-            if (tolx > 10.) tolx = 10.;
-            if (toly > 10.) toly = 10.;
-            // refer sign to check 'inside' the bounds
-            tolx *= -1.;
-            toly *= -1.;
-        }
-        bool inbounds = detEl.surface().insideBounds(locPos, tolx, toly);
-
-        if (msgLvl(MSG::DEBUG)) {
-            std::ostringstream parsType;
-            parsType << "pos=(" << locPos[Trk::locX] << "," << locPos[Trk::locY] << ")";
-            if (errMat) { parsType << "  exError=(" << Amg::error(*errMat, Trk::locX) << "," << Amg::error(*errMat, Trk::locY) << ")"; }
-            parsType << "  tolerance=(" << tolx << "," << toly << ")";
-            if (inbounds)
-                parsType << " => inbounds";
-            else
-                parsType << " => outbounds";
-            ATH_MSG_DEBUG(" " << m_idHelperSvc->toStringChamber(detEl.identify()) << " pars  " << parsType.str());
-        }
-        if (!inbounds) {
-            delete exPars;
-            return 0;
-        }
-
-        return exPars;
-    }
-
-}  // namespace Muon+
+        delete exPars;
+      }
+    }
+    data.mmCols = newmcols;
+  }
+
+  if ( !states.empty() ) {
+    ATH_MSG_DEBUG("Collected new states: " << states.size());
+
+    const DataVector<const Trk::TrackStateOnSurface>* oldStates = track->trackStateOnSurfaces();
+    if ( !oldStates ) {
+      ATH_MSG_WARNING(" track without states, cannot perform cleaning ");
+      std::vector< std::pair<bool, const Trk::TrackStateOnSurface* > >::iterator nit = states.begin();
+      std::vector< std::pair<bool, const Trk::TrackStateOnSurface* > >::iterator nit_end = states.end();
+      for ( ; nit != nit_end; ++nit ) {
+        if ( nit->first ) delete nit->second;
+      }
+      return std::unique_ptr<Trk::Track>();
+    }
+
+
+    // states were added, create a new track
+    std::vector<const Trk::TrackStateOnSurface*> newStates;
+    newStates.reserve( oldStates->size() + states.size() );
+
+    ATH_MSG_DEBUG("Copying old TSOSs " << oldStates->size());
+    DataVector<const Trk::TrackStateOnSurface>::const_iterator tsit = oldStates->begin();
+    DataVector<const Trk::TrackStateOnSurface>::const_iterator tsit_end = oldStates->end();
+    for ( ; tsit != tsit_end; ++tsit ) newStates.push_back( (*tsit)->clone() );
+
+
+    ATH_MSG_DEBUG("Adding new TSOSs " << states.size() << "  current size " << newStates.size());
+    std::vector< std::pair<bool, const Trk::TrackStateOnSurface*> >::iterator nit = states.begin();
+    std::vector< std::pair<bool, const Trk::TrackStateOnSurface*> >::iterator nit_end = states.end();
+    for ( ; nit != nit_end; ++nit ) {
+      // add states. If nit->first is true we have a new state. If it is false the state is from the old track and has to be cloned
+      newStates.push_back( nit->first ? nit->second : nit->second->clone() );
+    }
+    std::stable_sort(newStates.begin(), newStates.end(), SortTSOSs(&*m_edmHelperSvc, &*m_idHelperSvc));
+
+    ATH_MSG_DEBUG("Filling DataVector with TSOSs " << newStates.size());
+    DataVector<const Trk::TrackStateOnSurface>* trackStateOnSurfaces = new DataVector<const Trk::TrackStateOnSurface>();
+    trackStateOnSurfaces->reserve( newStates.size() );
+    trackStateOnSurfaces->insert( trackStateOnSurfaces->begin(), newStates.begin(), newStates.end() );
+
+    ATH_MSG_DEBUG("Creating new Track " << newStates.size());
+    std::unique_ptr<Trk::Track> newTrack = std::make_unique<Trk::Track>( track->info(), trackStateOnSurfaces, track->fitQuality() ? track->fitQuality()->clone() : 0 );
+    std::unique_ptr<Trk::Track> refittedTrack;
+    if(m_onlyEO) refittedTrack=std::unique_ptr<Trk::Track>(m_fitter->fit(*newTrack, m_useFitterOutlierLogic, Trk::muon));
+    else refittedTrack=std::unique_ptr<Trk::Track>(m_builder->fit(*newTrack, m_useFitterOutlierLogic, Trk::muon));
+    if ( refittedTrack ) {
+      ATH_MSG_DEBUG("New Track " << m_printer->print(*refittedTrack) << std::endl << m_printer->printStations(*refittedTrack) );
+
+      // fit ok, add new hashs to lists
+      data.mdtTrack.insert(newMdtHashes.begin(), newMdtHashes.end());
+      data.rpcTrack.insert(newRpcHashes.begin(), newRpcHashes.end());
+      data.tgcTrack.insert(newTgcHashes.begin(), newTgcHashes.end());
+      data.cscTrack.insert(newCscHashes.begin(), newCscHashes.end());
+      // New Small Wheel
+      data.stgcTrack.insert(newsTgcHashes.begin(), newsTgcHashes.end());
+      data.mmTrack.insert(newMMHashes.begin(), newMMHashes.end());
+    }
+    return refittedTrack;
+  }
+  return std::unique_ptr<Trk::Track>();
+  //delete newStates;
+}
+
+const Trk::TrackParameters* MuonSegmentRegionRecoveryTool::reachableDetEl( const Trk::Track& track, const Trk::TrkDetElementBase& detEl, bool smallerBounds ) const {
+
+  ATH_MSG_VERBOSE( "reachableDetEl() " << m_idHelperSvc->toStringDetEl( detEl.identify() ) << " at " << detEl.center() );
+  const Trk::TrackParameters* exPars = 0;
+  Trk::TrackParameters* closest = MuonGetClosestParameters::closestParameters(track, detEl.surface(), true);
+  if ( closest ) {
+    if ( msgLvl(MSG::VERBOSE) ) {
+      ATH_MSG_VERBOSE( "Extrapolating from closest point:\n" << m_printer->print( *closest ) );
+    }
+    exPars = m_extrapolator->extrapolateDirectly(*closest, detEl.surface(), Trk::anyDirection, false, Trk::muon);
+    delete closest;
+  } else {
+    ATH_MSG_VERBOSE( "Extrapolating from track (no closest point found):\n" << m_printer->print( track ) );
+    exPars = m_extrapolator->extrapolate(track, detEl.surface(), Trk::anyDirection, false, Trk::muon);
+  }
+  if ( !exPars ) return 0;
+  Amg::Vector2D locPos( exPars->parameters()[Trk::locX], exPars->parameters()[Trk::locY] );
+
+  double tolx = 100.; // positive -> large surface
+  double toly = 100.; // positive -> large surface
+  const AmgSymMatrix(5)* errMat = exPars->covariance();
+  if ( errMat ) {
+    ATH_MSG_VERBOSE( "Extrapolated local Position & Error matrix\n:" << locPos << "\n" << Amg::toString(*errMat) );
+    // MJW check validity of errors before using them (fix for bug #82920)
+    double covx = (*errMat)(Trk::locX, Trk::locX);
+    double covy = (*errMat)(Trk::locY, Trk::locY);
+    if ( covx > 0.0 && covy > 0.0 ) {
+      tolx = 3 * covx ;
+      toly = 3 * covy;
+    }
+  }
+
+  // in case we are looking for holes, only ignore stations if we are within 100 mm of the chamber edge
+  // all other holes are counted even if the extrapolation errors are large.
+  if ( smallerBounds ) {
+    if ( tolx > 10. ) tolx = 10.;
+    if ( toly > 10. ) toly = 10.;
+    // refer sign to check 'inside' the bounds
+    tolx *= -1.;
+    toly *= -1.;
+  }
+  bool inbounds = detEl.surface().insideBounds(locPos, tolx, toly);
+
+  if ( msgLvl(MSG::DEBUG) ) {
+
+    std::ostringstream parsType;
+    parsType << "pos=(" << locPos[Trk::locX]
+             << "," << locPos[Trk::locY] << ")";
+    if ( errMat ) {
+      parsType << "  exError=(" << Amg::error(*errMat, Trk::locX) << "," << Amg::error(*errMat, Trk::locY) << ")";
+    }
+    parsType << "  tolerance=(" << tolx << "," << toly << ")";
+    if ( inbounds ) parsType << " => inbounds";
+    else           parsType << " => outbounds";
+    ATH_MSG_DEBUG(" " << m_idHelperSvc->toStringChamber( detEl.identify() ) << " pars  " << parsType.str()  );
+  }
+  if ( !inbounds ) {
+    delete exPars;
+    return 0;
+  }
+
+  return exPars;
+}
+
+}
