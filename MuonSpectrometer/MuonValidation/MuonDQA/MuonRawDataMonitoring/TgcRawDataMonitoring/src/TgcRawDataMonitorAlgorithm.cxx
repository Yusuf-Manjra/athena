--- conflicted
+++ resolved
@@ -268,7 +268,6 @@
     }
   }
 
-<<<<<<< HEAD
   auto hit_n = Monitored::Scalar<int>("hit_n",tgcHits.size());variables.push_back(hit_n);
   auto hit_bunch = Monitored::Collection("hit_bunch",tgcHits,[](const TgcHit& m){return m.bunch;});variables.push_back(hit_bunch);
   auto hit_sideA = Monitored::Collection("hit_sideA",tgcHits,[](const TgcHit& m){return m.z>0;});variables.push_back(hit_sideA);
@@ -317,57 +316,6 @@
 	} else {
 	  tgcTrig.width_R = 0.;
 	  tgcTrig.width_Phi = 0.;
-=======
-    for(int i = 0 ; i <= 15 ; i++){
-      bool matched = false;
-      if(i==0){
-	matched = true;
-      }else{
-	for(int j = i ; j <= 15 ; j++){
-	  if( matchedThr.find(j)!=matchedThr.end() ){
-	    matched = true;
-	    break;
-	  }
-	}
-      }
-      if(!matched)continue;
-      if(muPt>25.){
-	muEta = mymuon.muon->eta();
-	muEta2 = mymuon.muon->eta();
-	muPhi2 = mymuon.muon->phi();
-	fill(m_tools[m_Groups_muEta2Phi[i]],muEta2,muPhi2);
-	fill(m_tools[m_Groups_muEta[i]],muEta);
-      }
-      if(std::abs(mymuon.muon->eta())<1.05){
-	muPt_barrel = muPt;
-	fill(m_tools[m_Groups_muPt_barrel[i]],muPt_barrel);
-	if(mymuon.muon->eta()>0){
-	  muPhi_barrel_A = mymuon.muon->phi();
-	  fill(m_tools[m_Groups_muPhi_barrel_A[i]],muPhi_barrel_A);
-	}else{
-	  muPhi_barrel_C = mymuon.muon->phi();
-	  fill(m_tools[m_Groups_muPhi_barrel_C[i]],muPhi_barrel_C);
-	}
-      }else if(std::abs(mymuon.muon->eta())<2.0){
-	muPt_endcap = muPt;
-	fill(m_tools[m_Groups_muPt_endcap[i]],muPt_endcap);
-	if(mymuon.muon->eta()>0){
-	  muPhi_endcap_A = mymuon.muon->phi();
-	  fill(m_tools[m_Groups_muPhi_endcap_A[i]],muPhi_endcap_A);
-	}else{
-	  muPhi_endcap_C = mymuon.muon->phi();
-	  fill(m_tools[m_Groups_muPhi_endcap_C[i]],muPhi_endcap_C);
-	}
-      }else if(std::abs(mymuon.muon->eta())<2.4){
-	muPt_forward = muPt;
-	fill(m_tools[m_Groups_muPt_forward[i]],muPt_forward);
-	if(mymuon.muon->eta()>0){
-	  muPhi_forward_A = mymuon.muon->phi();
-	  fill(m_tools[m_Groups_muPhi_forward_A[i]],muPhi_forward_A);
-	}else{
-	  muPhi_forward_C = mymuon.muon->phi();
-	  fill(m_tools[m_Groups_muPhi_forward_C[i]],muPhi_forward_C);
->>>>>>> 6d97f3b0
 	}
 	tgcTrig.isAside = data->isAside();
 	tgcTrig.isForward = data->isForward();
