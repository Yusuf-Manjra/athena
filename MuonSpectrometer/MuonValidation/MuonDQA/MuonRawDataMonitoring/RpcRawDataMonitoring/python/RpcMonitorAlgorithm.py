--- conflicted
+++ resolved
@@ -29,13 +29,8 @@
 
     rpcTrackAnaAlg = helper.addAlgorithm(CompFactory.RpcTrackAnaAlg, "RpcTrackAnaAlgAlg", TrackExtrapolator = extrapolator)
 
-    from InDetRecExample.TrackingCommon import use_tracking_geometry_cond_alg
-    if use_tracking_geometry_cond_alg:
-        from TrackingGeometryCondAlg.AtlasTrackingGeometryCondAlgConfig import TrackingGeometryCondAlgCfg
-        result.merge( TrackingGeometryCondAlgCfg(inputFlags ) )
-    else:
-        from TrkConfig.AtlasTrackingGeometrySvcConfig import TrackingGeometrySvcCfg
-        result.merge(TrackingGeometrySvcCfg(inputFlags))
+    from TrackingGeometryCondAlg.AtlasTrackingGeometryCondAlgConfig import TrackingGeometryCondAlgCfg
+    result.merge( TrackingGeometryCondAlgCfg(inputFlags ) )
 
     rpcTrackAnaAlg.plotMuonEff = True
     rpcTrackAnaAlg.plotPRD     = True
@@ -150,7 +145,6 @@
     ######################################################################################################
     ## Rpc Track Analysis
     ######################################################################################################
-<<<<<<< HEAD
     trackPath = 'TrackMatch'
     myGroup_track.defineHistogram('hitMultiplicity_eta;HitMultiplicity_eta', 
                             type='TH1I', 
@@ -175,51 +169,6 @@
                             title='Cluster size(#eta view);Cluster size;NCluster',
                             path=trackPath,
                             xbins=11,xmin=-0.5,   xmax=10.5)
-=======
-    if inputFlags.Trigger.doLVL1 or 'LVL1MuonRoIs' in inputFlags.Input.Collections:
-        from TrkConfig.AtlasExtrapolatorConfig import AtlasExtrapolatorCfg
-        extrapolator = result.popToolsAndMerge(AtlasExtrapolatorCfg(inputFlags))
-
-        rpcTrackAnaAlg = helper.addAlgorithm(CompFactory.RpcTrackAnaAlg, "RpcTrackAnaAlgAlg", TrackExtrapolator = extrapolator)
-
-
-        from TrackingGeometryCondAlg.AtlasTrackingGeometryCondAlgConfig import TrackingGeometryCondAlgCfg
-        result.merge( TrackingGeometryCondAlgCfg(inputFlags ) )
->>>>>>> cf063791
-
-        rpcTrackAnaAlg.plotMuonEff = True
-        rpcTrackAnaAlg.analyseTrack= True
-
-        rpcTrackAnaAlg.TagTrigList = 'HLT_mu26_ivarmedium'
-        rpcTrackAnaAlg.TagAndProbe         = False
-        rpcTrackAnaAlg.TagAndProbeZmumu    = False
-
-        myGroup_track = helper.addGroup(rpcTrackAnaAlg, 'RpcTrackAnaAlg', 'Muon/MuonRawDataMonitoring/RPC/')
-
-        trackPath = 'TrackMatch'
-        myGroup_track.defineHistogram('hitMultiplicity_eta;HitMultiplicity_eta', 
-                                type='TH1I', 
-                                title='Hit Multiplicity_eta All Panel;#eta strip hit Multiplicity;muon entries',
-                                path=trackPath,
-                                xbins=11,xmin=-0.5,   xmax=10.5)
-
-        myGroup_track.defineHistogram('hitMultiplicity_phi;HitMultiplicity_phi', 
-                                type='TH1I', 
-                                title='Hit Multiplicity_phi All Panel;#phi strip hit Multiplicity;muon entries',
-                                path=trackPath,
-                                xbins=11,xmin=-0.5,   xmax=10.5)
-
-        myGroup_track.defineHistogram('hitMultiplicity,panelInd_hM;HitMultiplicity_Panels', 
-                                title='Hit Multiplicity;Hit Multiplicity;Panel Index;NMuon',
-                                type='TH2I', 
-                                path=trackPath,
-                                xbins=11, xmin=-0.5, xmax=10.5, ybins=8592, ymin=-0.5, ymax=8591.5)
-
-        myGroup_track.defineHistogram('clustMultiplicity_eta;ClusterSize_etaView', 
-                                type='TH1I', 
-                                title='Cluster size(#eta view);Cluster size;NCluster',
-                                path=trackPath,
-                                xbins=11,xmin=-0.5,   xmax=10.5)
 
         myGroup_track.defineHistogram('clustMultiplicity_phi;ClusterSize_phiView', 
                                 type='TH1I', 
@@ -315,7 +264,6 @@
     ######################################################################################################
     ## Rpc lv1 Analysis
     ######################################################################################################
-<<<<<<< HEAD
     RPCLv1AnaAlg    = CompFactory.RPCLv1AnaAlg
 
     Lv1AnaAlg  = helper.addAlgorithm(RPCLv1AnaAlg, "RPCLv1AnaAlgAlg")
@@ -414,104 +362,6 @@
                 path='L1Trigger',
                 xbins=42,xmin=-1.05,     xmax=1.05,
                 ybins=32,ymin=-3.1415926,ymax=3.1415926)
-=======
-    if inputFlags.Trigger.doLVL1 or 'LVL1MuonRoIs' in inputFlags.Input.Collections:
-        RPCLv1AnaAlg    = CompFactory.RPCLv1AnaAlg
-
-        Lv1AnaAlg  = helper.addAlgorithm(RPCLv1AnaAlg, "RPCLv1AnaAlgAlg")
-        # Lv1AnaAlg.TriggerChain  = 'HLT_mu26_ivarmedium'
-
-        myGroup_lv1Trigger = helper.addGroup(Lv1AnaAlg, 'RPCLv1AnaAlg', 'Muon/MuonRawDataMonitoring/RPC/')
-
-        myGroup_lv1Trigger.defineHistogram('nMu;NMuon',
-                                title='Number of Muons;nMuons;Events',
-                                type='TH1I',
-                                path='PlotCand',
-                                xbins=10,xmin=-0.5,xmax=9.5)
-        myGroup_lv1Trigger.defineHistogram('nMuBarrel;NMuonBarrel',
-                                title='Number of Barrel Muons;nMuons;Events',
-                                type='TH1I',
-                                path='PlotCand',
-                                xbins=5,xmin=-0.5,xmax=4.5)
-
-        myGroup_lv1Trigger.defineHistogram('muPt_full;MuonPt_full',
-                                title='barrel and endcap muon Pt;Pt[MeV];NMuon',
-                                type='TH1D',
-                                path='PlotCand',
-                                xbins=200,xmin=0,xmax=1000e3)
-
-        myGroup_lv1Trigger.defineHistogram('roiEta;roiEta',
-                                title='roi eta;roi #eta;rois',
-                                type='TH1D',
-                                path='PlotCand',
-                                xbins=50,xmin=-2.5,xmax=2.5)
-
-        myGroup_lv1Trigger.defineHistogram('roiBarrelEta;roiBarrelEta',
-                                title='Barrel roi eta;roi #eta;rois',
-                                type='TH1D',
-                                path='PlotCand',
-                                xbins=50,xmin=-2.5,xmax=2.5)
-
-        myGroup_lv1Trigger.defineHistogram('roiBarrelThr;roiBarrelThrs',
-                                title='Barrel roi threshold;roi threshold;rois',
-                                type='TH1I',
-                                path='PlotCand',
-                                xbins=6,xmin=0.5,xmax=6.5)
-
-        myGroup_lv1Trigger.defineHistogram('nMuBarrel_medium;NMuonBarrel_medium',
-                                title='Number of Barrel Medium Muons;nMuons;Events',
-                                type='TH1I',
-                                path='L1Trigger',
-                                xbins=5,xmin=-0.5,xmax=4.5)
-
-        myGroup_lv1Trigger.defineHistogram('muPtDen;MuonPt',
-                                title='Barrel Muon Pt;Pt[MeV];NMuon',
-                                type='TH1D',
-                                path='L1Trigger',
-                                xbins=200,xmin=0,xmax=1000e3)
-
-        myGroup_lv1Trigger.defineHistogram('muEtaDen,muPhiDen;L1TriggerEffDen', 
-                                type='TH2D', 
-                                title='L1 Trigger Efficiency Denominator;#eta;#phi;NMuon',
-                                path='L1Trigger',
-                                xbins=42,xmin=-1.05,     xmax=1.05,
-                                ybins=32,ymin=-3.1415926,ymax=3.1415926)
-
-        lv1Triggers = [str(k) for k in range(1, 6+1)]
-        array_triggerThr = helper.addArray([lv1Triggers], Lv1AnaAlg, 'RPCLv1AnaAlg', 'Muon/MuonRawDataMonitoring/RPC')
-
-        array_triggerThr.defineHistogram('passTrigger,muPt;L1TriggerEff_muPt',
-                    title='L1 Trigger Threshold{0} Efficiency;Pt[MeV];#epsilon Thr{0}',
-                    type='TEfficiency',
-                    path='L1Trigger',
-                    xbins=10, xmin=0.0, xmax=80.0e3)
-
-        array_triggerThr.defineHistogram('passTrigger,muEta;L1TriggerEff_muEta',
-                    title='L1 Trigger Threshold{0} Efficiency;#eta;#epsilon Thr{0}',
-                    type='TEfficiency',
-                    path='L1Trigger',
-                    xbins=42,xmin=-1.05, xmax=1.05)
-
-        array_triggerThr.defineHistogram('passTrigger,muPhi;L1TriggerEff_muPhi',
-                    title='L1 Trigger Threshold{0} Efficiency;#phi;#epsilon Thr{0}',
-                    type='TEfficiency',
-                    path='L1Trigger',
-                    xbins=32,xmin=-3.1415926,xmax=3.1415926)
-
-        array_triggerThr.defineHistogram('muEta,muPhi;L1TriggerEffNum', 
-                    type='TH2D', 
-                    title='L1 Trigger Efficiency numerator;#eta;#phi;NMuon Thr{0}',
-                    path='L1Trigger',
-                    xbins=42,xmin=-1.05,     xmax=1.05,
-                    ybins=32,ymin=-3.1415926,ymax=3.1415926)
-
-        array_triggerThr.defineHistogram('passTrigger,muEta,muPhi;L1TriggerEff_eta_phi',
-                    title='L1 Trigger Threshold{0} Efficiency;#eta;#phi;#epsilon Thr{0}',
-                    type='TEfficiency',
-                    path='L1Trigger',
-                    xbins=42,xmin=-1.05,     xmax=1.05,
-                    ybins=32,ymin=-3.1415926,ymax=3.1415926)
->>>>>>> cf063791
 
     result.merge(helper.result())
     print(" RpcMonitorAlgorithm END !")
@@ -590,4 +440,4 @@
 
     cfg.printConfig(withDetails=True, summariseProps = True)
 
-    cfg.run(10)+    cfg.run()