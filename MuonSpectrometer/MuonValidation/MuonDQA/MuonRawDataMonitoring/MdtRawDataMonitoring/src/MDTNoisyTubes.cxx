/*
  Copyright (C) 2002-2017 CERN for the benefit of the ATLAS collaboration
*/

///////////////////////////////////////////////////////////////////////////
//Tool to mask Noisy Tubes
//Nov. 2009
//Author Justin Griffiths <griffith@cern.ch>
///////////////////////////////////////////////////////////////////////////

#include "MdtRawDataMonitoring/MDTNoisyTubes.h"

using std::map;
using std::string;
using std::set;


MDTNoisyTubes::~MDTNoisyTubes(){}

bool MDTNoisyTubes::isNoisy(const Muon::MdtPrepData* mdtCollection){

  set<Identifier> noisyTubes;
  map<IdentifierHash, set<Identifier> >::const_iterator itr = m_noise_map.find(mdtCollection->collectionHash());
  if(itr == m_noise_map.end()) return false;
  else noisyTubes = itr->second;

  if( noisyTubes.find(mdtCollection->identify()) != noisyTubes.end() ) return true;
  else return false;
}

set<Identifier> MDTNoisyTubes::getNoiseList(IdentifierHash idHash){

  set<Identifier> noisyTubes;
  map<IdentifierHash, set<Identifier> >::const_iterator itr = m_noise_map.find(idHash);
  if(itr == m_noise_map.end()) return noisyTubes;
  
  return itr->second;

}

MDTNoisyTubes::MDTNoisyTubes(bool doMask){
<<<<<<< HEAD
  //This Initializer Automatically Generated w/
  //MdtRawDataValAlg::mdtchamberId() 
  //To Regenerate w/ new list simply uncomment the relevant portion of the code
  //In the above function and place in your run directory a file named "tubes.txt"
  //Which should be of the form:
  //[chambername] [int],[int],[int]
  //Where the ints are tube numbers as generated w/:
  //int mdttube= m_muonIdHelperTool->mdtIdHelper().tube(*i) + (mdtlayer-1) * m_muonIdHelperTool->mdtIdHelper().tubeMax(*i);
  //ChamberTubeNumberCorrection(mdttube, hardware_name, m_muonIdHelperTool->mdtIdHelper().tube(*i), mdtlayer-1)
  //Output will be in your run directory called out.cxx
=======
>>>>>>> 03922733

  if(!doMask) return;//Option to turn off tube masking

  IdentifierHash idHash;
  std::set<Identifier> tubes;

  //This noisy tube list was made using:
  //data15_13TeV.00267639.physics_Main.merge.HIST.f603_h51/data15_13TeV.00267639.physics_Main.merge.HIST.f603_h51._0001.1
  
  unsigned long long id = 0;
  
  //  BIL6A05 	 //
  idHash = 68; 
 id = 0x6072046000000000;
  tubes.insert(static_cast<Identifier>(id)); // hist bin #36
  m_noise_map.insert( make_pair(idHash, tubes) );
  tubes.clear();

  //  BIL6A09 	 //
  idHash = 70; 
 id = 0x6074046000000000;
  tubes.insert(static_cast<Identifier>(id)); // hist bin #36
  m_noise_map.insert( make_pair(idHash, tubes) );
  tubes.clear();

  //  BIS6C06 	 //
  idHash = 90; 
 id = 0x6112704000000000;
  tubes.insert(static_cast<Identifier>(id)); // hist bin #213
  m_noise_map.insert( make_pair(idHash, tubes) );
  tubes.clear();

  //  BML2C09 	 //
  idHash = 236; 
 id = 0x623456e000000000;
  tubes.insert(static_cast<Identifier>(id)); // hist bin #280
  m_noise_map.insert( make_pair(idHash, tubes) );
  tubes.clear();

  //  BML1C01 	 //
  idHash = 240; 
 id = 0x623853e000000000;
  tubes.insert(static_cast<Identifier>(id)); // hist bin #160
  m_noise_map.insert( make_pair(idHash, tubes) );
  tubes.clear();

  //  BMS1C02 	 //
  idHash = 326; 
 id = 0x6338218000000000;
  tubes.insert(static_cast<Identifier>(id)); // hist bin #125
  m_noise_map.insert( make_pair(idHash, tubes) );
  tubes.clear();

  //  BMS1C06 	 //
  idHash = 328; 
 id = 0x633a06a000000000;
  tubes.insert(static_cast<Identifier>(id)); // hist bin #54
  m_noise_map.insert( make_pair(idHash, tubes) );
  tubes.clear();

  //  BMS1C16 	 //
  idHash = 331; 
 id = 0x633f06e000000000;
  tubes.insert(static_cast<Identifier>(id)); // hist bin #56
  m_noise_map.insert( make_pair(idHash, tubes) );
  tubes.clear();

  //  BMS1A08 	 //
  idHash = 335; 
 id = 0x634b020000000000;
  tubes.insert(static_cast<Identifier>(id)); // hist bin #17
 id = 0x634b068000000000;
  tubes.insert(static_cast<Identifier>(id)); // hist bin #53
  m_noise_map.insert( make_pair(idHash, tubes) );
  tubes.clear();

  //  BMS1A10 	 //
  idHash = 336; 
 id = 0x634c42e000000000;
  tubes.insert(static_cast<Identifier>(id)); // hist bin #192
  m_noise_map.insert( make_pair(idHash, tubes) );
  tubes.clear();

  //  BMS1A16 	 //
  idHash = 337; 
 id = 0x634f200000000000;
  tubes.insert(static_cast<Identifier>(id)); // hist bin #113
 id = 0x634f62e000000000;
  tubes.insert(static_cast<Identifier>(id)); // hist bin #304
  m_noise_map.insert( make_pair(idHash, tubes) );
  tubes.clear();

  //  BOL6A13 	 //
  idHash = 463; 
 id = 0x6476600000000000;
  tubes.insert(static_cast<Identifier>(id)); // hist bin #281
  m_noise_map.insert( make_pair(idHash, tubes) );
  tubes.clear();

  //  BOL7A13 	 //
  idHash = 465; 
 id = 0x647e118000000000;
  tubes.insert(static_cast<Identifier>(id)); // hist bin #85
  m_noise_map.insert( make_pair(idHash, tubes) );
  tubes.clear();

  //  BOS6C02 	 //
  idHash = 466; 
 id = 0x651045e000000000;
  tubes.insert(static_cast<Identifier>(id)); // hist bin #240
 id = 0x6510660000000000;
  tubes.insert(static_cast<Identifier>(id)); // hist bin #369
  m_noise_map.insert( make_pair(idHash, tubes) );
  tubes.clear();

  //  BOS6C04 	 //
  idHash = 467; 
 id = 0x651155c000000000;
  tubes.insert(static_cast<Identifier>(id)); // hist bin #303
 id = 0x6511618000000000;
  tubes.insert(static_cast<Identifier>(id)); // hist bin #333
  m_noise_map.insert( make_pair(idHash, tubes) );
  tubes.clear();

  //  BOS6C08 	 //
  idHash = 469; 
 id = 0x651325a000000000;
  tubes.insert(static_cast<Identifier>(id)); // hist bin #174
 id = 0x6513608000000000;
  tubes.insert(static_cast<Identifier>(id)); // hist bin #325
  m_noise_map.insert( make_pair(idHash, tubes) );
  tubes.clear();

  //  BOS5C08 	 //
  idHash = 475; 
 id = 0x651b200000000000;
  tubes.insert(static_cast<Identifier>(id)); // hist bin #145
  m_noise_map.insert( make_pair(idHash, tubes) );
  tubes.clear();

  //  BOS2C10 	 //
  idHash = 494; 
 id = 0x6534624000000000;
  tubes.insert(static_cast<Identifier>(id)); // hist bin #379
  m_noise_map.insert( make_pair(idHash, tubes) );
  tubes.clear();

  //  BOS2A16 	 //
  idHash = 513; 
 id = 0x6557400000000000;
  tubes.insert(static_cast<Identifier>(id)); // hist bin #217
  m_noise_map.insert( make_pair(idHash, tubes) );
  tubes.clear();

  //  BOS4A04 	 //
  idHash = 521; 
 id = 0x6561200000000000;
  tubes.insert(static_cast<Identifier>(id)); // hist bin #145
  m_noise_map.insert( make_pair(idHash, tubes) );
  tubes.clear();

  //  BOS4A10 	 //
  idHash = 524; 
 id = 0x656458c000000000;
  tubes.insert(static_cast<Identifier>(id)); // hist bin #359
  m_noise_map.insert( make_pair(idHash, tubes) );
  tubes.clear();

  //  BOS4A16 	 //
  idHash = 525; 
 id = 0x6567000000000000;
  tubes.insert(static_cast<Identifier>(id)); // hist bin #1
  m_noise_map.insert( make_pair(idHash, tubes) );
  tubes.clear();

  //  BOS6A02 	 //
  idHash = 532; 
 id = 0x657024a000000000;
  tubes.insert(static_cast<Identifier>(id)); // hist bin #166
  m_noise_map.insert( make_pair(idHash, tubes) );
  tubes.clear();

  //  BOS6A04 	 //
  idHash = 533; 
 id = 0x657165c000000000;
  tubes.insert(static_cast<Identifier>(id)); // hist bin #367
  m_noise_map.insert( make_pair(idHash, tubes) );
  tubes.clear();

  //  BIR2A15 	 //
  idHash = 585; 
 id = 0x675751e000000000;
  tubes.insert(static_cast<Identifier>(id)); // hist bin #166
  m_noise_map.insert( make_pair(idHash, tubes) );
  tubes.clear();

  //  BMF1C12 	 //
  idHash = 598; 
 id = 0x683d07a000000000;
  tubes.insert(static_cast<Identifier>(id)); // hist bin #62
  m_noise_map.insert( make_pair(idHash, tubes) );
  tubes.clear();

  //  BMF1A12 	 //
  idHash = 600; 
 id = 0x684d000000000000;
  tubes.insert(static_cast<Identifier>(id)); // hist bin #1
  m_noise_map.insert( make_pair(idHash, tubes) );
  tubes.clear();

  //  BMF1A14 	 //
  idHash = 601; 
 id = 0x684e270000000000;
  tubes.insert(static_cast<Identifier>(id)); // hist bin #201
  m_noise_map.insert( make_pair(idHash, tubes) );
  tubes.clear();

  //  BOF1A12 	 //
  idHash = 614; 
 id = 0x694d616000000000;
  tubes.insert(static_cast<Identifier>(id)); // hist bin #372
  m_noise_map.insert( make_pair(idHash, tubes) );
  tubes.clear();

  //  BOF5A14 	 //
  idHash = 619; 
 id = 0x695e02c000000000;
  tubes.insert(static_cast<Identifier>(id)); // hist bin #23
  m_noise_map.insert( make_pair(idHash, tubes) );
  tubes.clear();

  //  EIL1A05 	 //
  idHash = 676; 
 id = 0x6b4a708000000000;
  tubes.insert(static_cast<Identifier>(id)); // hist bin #257
  m_noise_map.insert( make_pair(idHash, tubes) );
  tubes.clear();

  //  EIL2A15 	 //
  idHash = 689; 
 id = 0x6b57046000000000;
  tubes.insert(static_cast<Identifier>(id)); // hist bin #36
  m_noise_map.insert( make_pair(idHash, tubes) );
  tubes.clear();

  //  EML5C11 	 //
  idHash = 775; 
 id = 0x6e1d43a000000000;
  tubes.insert(static_cast<Identifier>(id)); // hist bin #222
  m_noise_map.insert( make_pair(idHash, tubes) );
  tubes.clear();

  //  EML1C11 	 //
  idHash = 807; 
 id = 0x6e3d264000000000;
  tubes.insert(static_cast<Identifier>(id)); // hist bin #163
  m_noise_map.insert( make_pair(idHash, tubes) );
  tubes.clear();

  //  EML1A13 	 //
  idHash = 816; 
 id = 0x6e4e53c000000000;
  tubes.insert(static_cast<Identifier>(id)); // hist bin #255
  m_noise_map.insert( make_pair(idHash, tubes) );
  tubes.clear();

  //  EML2A13 	 //
  idHash = 824; 
 id = 0x6e56512000000000;
  tubes.insert(static_cast<Identifier>(id)); // hist bin #266
  m_noise_map.insert( make_pair(idHash, tubes) );
  tubes.clear();

  //  EML2A15 	 //
  idHash = 825; 
 id = 0x6e57612000000000;
  tubes.insert(static_cast<Identifier>(id)); // hist bin #330
  m_noise_map.insert( make_pair(idHash, tubes) );
  tubes.clear();

  //  EMS3C10 	 //
  idHash = 870; 
 id = 0x6f2c17a000000000;
  tubes.insert(static_cast<Identifier>(id)); // hist bin #126
  m_noise_map.insert( make_pair(idHash, tubes) );
  tubes.clear();

  //  EMS2A08 	 //
  idHash = 901; 
 id = 0x6f53410000000000;
  tubes.insert(static_cast<Identifier>(id)); // hist bin #201
  m_noise_map.insert( make_pair(idHash, tubes) );
  tubes.clear();

  //  EMS2A14 	 //
  idHash = 904; 
 id = 0x6f56578000000000;
  tubes.insert(static_cast<Identifier>(id)); // hist bin #317
  m_noise_map.insert( make_pair(idHash, tubes) );
  tubes.clear();

  //  EMS3A02 	 //
  idHash = 906; 
 id = 0x6f58274000000000;
  tubes.insert(static_cast<Identifier>(id)); // hist bin #187
  m_noise_map.insert( make_pair(idHash, tubes) );
  tubes.clear();

  //  BME1C14 	 //
  idHash = 1174; 
 id = 0x7e3e374000000000;
  tubes.insert(static_cast<Identifier>(id)); // hist bin #293
 id = 0x7e3e474000000000;
  tubes.insert(static_cast<Identifier>(id)); // hist bin #293
  m_noise_map.insert( make_pair(idHash, tubes) );
  tubes.clear();

}


  <|MERGE_RESOLUTION|>--- conflicted
+++ resolved
@@ -39,19 +39,6 @@
 }
 
 MDTNoisyTubes::MDTNoisyTubes(bool doMask){
-<<<<<<< HEAD
-  //This Initializer Automatically Generated w/
-  //MdtRawDataValAlg::mdtchamberId() 
-  //To Regenerate w/ new list simply uncomment the relevant portion of the code
-  //In the above function and place in your run directory a file named "tubes.txt"
-  //Which should be of the form:
-  //[chambername] [int],[int],[int]
-  //Where the ints are tube numbers as generated w/:
-  //int mdttube= m_muonIdHelperTool->mdtIdHelper().tube(*i) + (mdtlayer-1) * m_muonIdHelperTool->mdtIdHelper().tubeMax(*i);
-  //ChamberTubeNumberCorrection(mdttube, hardware_name, m_muonIdHelperTool->mdtIdHelper().tube(*i), mdtlayer-1)
-  //Output will be in your run directory called out.cxx
-=======
->>>>>>> 03922733
 
   if(!doMask) return;//Option to turn off tube masking
 
