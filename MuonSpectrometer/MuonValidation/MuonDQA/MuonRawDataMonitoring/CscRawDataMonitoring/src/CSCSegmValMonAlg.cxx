/*
  Copyright (C) 2002-2021 CERN for the benefit of the ATLAS collaboration
*/
#include "AthenaMonitoring/AthenaMonManager.h"

#include "CscRawDataMonitoring/CSCSegmValMonAlg.h"

#include "MuonPrepRawData/CscClusterStatus.h"
#include "MuonPrepRawData/CscStripPrepDataCollection.h"
#include "MuonPrepRawData/CscStripPrepDataContainer.h"
#include "MuonPrepRawData/CscPrepData.h"

// Track
#include "TrkTrack/TrackCollection.h"
#include "TrkEventPrimitives/PropDirection.h"
#include "TrkEventPrimitives/LocalDirection.h"
#include "TrkSurfaces/PlaneSurface.h"

#include "TrkCompetingRIOsOnTrack/CompetingRIOsOnTrack.h"
#include "MuonRIO_OnTrack/CscClusterOnTrack.h"

// STL
#include <sstream>
#include <utility>
#include "GaudiKernel/SystemOfUnits.h"

//________________________________________________________________________________________________________
CSCSegmValMonAlg::CSCSegmValMonAlg( const std::string& name, ISvcLocator* pSvcLocator ) : 
  AthMonitorAlgorithm(name,pSvcLocator) 
  { }


//________________________________________________________________________________________________________
StatusCode CSCSegmValMonAlg::initialize() {

  ATH_MSG_INFO( "in CSCSegmValMonAlg::init()" );
  if( m_doEvtSel ) ATH_CHECK(m_trigDecTool.retrieve());

  if(m_sampSelTriggers.empty() && m_doEvtSel) {
    ATH_MSG_WARNING("Event selection triggers not specified. Switching off trigger-aware monitoring");
    m_doEvtSel = false;
  }

  StoreGateSvc* detStore = nullptr;
  ATH_CHECK(service("DetectorStore", detStore));
  ATH_CHECK(m_edmHelperSvc.retrieve());
  ATH_CHECK(m_idHelperSvc.retrieve());
  ATH_CHECK(m_segmKey.initialize());

  return AthMonitorAlgorithm::initialize();
}  

//
// fillHistograms-----------------------------------------------------------------------------------------
//

StatusCode CSCSegmValMonAlg::fillHistograms(const EventContext& ctx) const{

  ATH_MSG_DEBUG( "in CSCSegmValMonAlg::fillHistograms()                             " );

  if( m_environment == AthMonitorAlgorithm::Environment_t::tier0 || m_environment == AthMonitorAlgorithm::Environment_t::tier0ESD ||  m_environment == AthMonitorAlgorithm::Environment_t::user ) {

    // if required, check if event passed sample-selection triggers
    if(m_doEvtSel && !evtSelTriggersPassed()) return StatusCode::SUCCESS; 

    // Segment Cluster counter
    int segmClustCount[33];

    // arrays to hold cluster-count
    // 32 chambers and 8 layers (each has one extra - index '0' is not counted)
    int clusCount[33][9];
    for(unsigned int kl = 0; kl < 33; kl++ ) {
      for(unsigned int cm3 = 0; cm3 < 9; cm3++ ){
        clusCount[kl][cm3] = 0;
      }
    }

    SG::ReadHandle<Trk::SegmentCollection> segments(m_segmKey, ctx);
    if (!segments.isValid()) {
      ATH_MSG_ERROR("Could not retrieve Trk::SegmentCollection "<<m_segmKey.key());
      return StatusCode::FAILURE;
    }

    if ( segments->empty() ){
      ATH_MSG_DEBUG( "      Segm Collection is Empty, done...    ");
      return StatusCode::SUCCESS;
    }

    ATH_MSG_DEBUG( "      Segm Collection size         " );
    ATH_MSG_DEBUG( "Number of segms found: " << segments->size() );

    if(segments->size() > 0){
      ATH_MSG_DEBUG(   "Number of segms in event is: " << segments->size()                               );
      ATH_MSG_DEBUG(  "This algorithm is designed to operate for single segm / event only"             );
      ATH_MSG_DEBUG(  "Processing only the first segm in the segm collection"                         );
    }

    int segnum = 0; 
    int layerindex = 0; 

    //Loop over segms
    for (Trk::SegmentCollection::const_iterator s = segments->begin(); s != segments->end(); ++s) {

      //Get segm
      const Muon::MuonSegment *segm=dynamic_cast<const Muon::MuonSegment*>(*s);

      if (!segm){
        ATH_MSG_WARNING( "no pointer to segm!!!" );
        continue;
      }

      ATH_MSG_DEBUG( "Looking at segment id" );
      // Skip segment if there are no csc hits
      if ( cscHits(segm)<1 ) continue;

      // Get contained measurements
      const std::vector<const Trk::MeasurementBase*> meas = segm->containedMeasurements();

      // Skip segment if no measurements
      // Number of clusters on segment
      auto n_clust = Monitored::Scalar<int>("n_clust", meas.size());

      if ( n_clust < 2 ) continue;

      // Analyze segment if it is a csc segment
      if ( isCscSegment(segm) ){
        
        segnum++;
        
        // Initialize cluster counter
        for(int sect = 0; sect < 33; sect++) {
          segmClustCount[sect] = 0;
          for(unsigned int ilay = 0; ilay < 9; ilay++ ){
            clusCount[sect][ilay] = 0;
          }
        }

        // Print out segment information
        const Trk::FitQuality* fq = segm->fitQuality();
        double chi2 = 999.;
        int ndof = -1;
        if( fq ) {
          chi2 = fq->chiSquared();
          ndof = fq->numberDoF();
          ATH_MSG_DEBUG( "Chi2 " << chi2 );
          ATH_MSG_DEBUG( "Ndof " << ndof );
        }

        // cut on segment angle
        float segm_ly = segm->localParameters()[Trk::locY];
        float segm_ayz = segm->localDirection().angleYZ();
        segm_ayz -= M_PI/2.;
        float segm_cut = m_segmSlope;
        bool segmAngle_cut = segmSlopeCut(segm_ly, segm_ayz, segm_cut);
        ATH_MSG_DEBUG(" local_pos: " << segm_ly << "\tangle_yz: " << segm_ayz << "\tcut: " << segm_cut << "\t pass = " << segmAngle_cut );

        ATH_MSG_DEBUG( "R " << segm->globalPosition().perp() );
        ATH_MSG_DEBUG( "Z " << segm->globalPosition().z() );
        ATH_MSG_DEBUG( "Phi " << segm->globalPosition().phi() );
        ATH_MSG_DEBUG( "Eta " << segm->globalPosition().eta() );
        ATH_MSG_DEBUG( "Dir Phi " << segm->globalDirection().phi() );
        ATH_MSG_DEBUG( "Dir Eta " << segm->globalDirection().eta() ); 

        // ==============================================================================
        // Field           Range               Notes
        // ==============================================================================
        // StationName     unsigned integer    maps to "CSS", "CSL", etc.
        // StationEta      [-1,1]              -1 for backward, 1 for forward endcap
        // StationPhi      [1,8]               increases with Phi
        // Technology      [1]                 maps to "CSC"
        // ChamberLayer    [1,2]               increases with |Z|
        // WireLayer       [1,4]               increases with |Z|
        // MeasuresPhi     [0,1]               0 if measures R, 1 if measures Phi
        // Strip           [1,n]               increases with R   for MeasuresPhi=0
        //                                     increases with Phi for MeasuresPhi=1
        // ==============================================================================
  
        // identify the segment location
        const Trk::MeasurementBase* rio = meas.at(0);
        Identifier segmId = m_edmHelperSvc->getIdentifier(*rio);

        int segm_stationPhi  = m_idHelperSvc->cscIdHelper().stationPhi(segmId);
        int segm_stationEta  = m_idHelperSvc->cscIdHelper().stationEta(segmId);
        int segm_stationName = m_idHelperSvc->cscIdHelper().stationName(segmId);
        int segm_chamberType = m_idHelperSvc->cscIdHelper().stationNameIndex("CSS") == segm_stationName ? 0 : 1;
        auto segm_sectorNo = Monitored::Scalar<int>("segm_sectorNo", (segm_stationEta * (2 * segm_stationPhi - segm_chamberType)) ); // [-16 -> -1] and [+1 -> +16]
        int segm_isec = segm_sectorNo < 0 ? segm_sectorNo*(-1) : segm_sectorNo+16; // [-16 -> -1] shifted to [1 -> 16] and [+1 -> +16] shifted to [+17 -> +32]
        ATH_MSG_DEBUG(" sgsec = " << segm_isec << "\tsec = " << segm_sectorNo);
        auto sideA = Monitored::Scalar<int>("sideA", (int) (segm_stationEta==1));
        auto sideC = Monitored::Scalar<int>("sideC",(int)(segm_stationEta==-1));
        fill("CscSegmMonitor",n_clust,segm_sectorNo,sideA,sideC);

        float clus_kiloele = 1.0e-3; // multiply # of electrons by this number to get kiloElectrons (1 ke = 1 ADC)
        int eta_clus_count[2][2] = {{0, 0},{0, 0}}, phi_clus_count[2][2] = {{0, 0},{0, 0}}; // no. of prec/trans hits per segment
        float eta_clus_qsum[2][5] = {{-1., 0., 0., 0., 0.}, {-1., 0., 0., 0., 0.}},  phi_clus_qsum[2][5] = {{-1., 0., 0., 0., 0.}, {-1., 0., 0., 0., 0.}}; // qsum over each prec/trans. layer on segment
        float eta_clus_time[2][5] = {{-1., 0., 0., 0., 0.}, {-1., 0., 0., 0., 0.}},  phi_clus_time[2][5] = {{-1., 0., 0., 0., 0.}, {-1., 0., 0., 0., 0.}}; // time over each prec/trans. layer on segment
        int eta_clus_use[2][5] = {{0, 0, 0, 0, 0 },{0, 0, 0, 0, 0}}, phi_clus_use[2][5] = {{0, 0, 0, 0, 0}, {0, 0, 0, 0, 0}};

        layerindex = 0;

        for( auto& hit : segm->containedMeasurements()) {
          const Muon::CscClusterOnTrack* clust_rot = dynamic_cast<const Muon::CscClusterOnTrack*>(hit);
          if ( clust_rot ) {
            Identifier clusId = m_edmHelperSvc->getIdentifier(*clust_rot);

            // get the cluster coordinates
            int clus_stationName = m_idHelperSvc->cscIdHelper().stationName(clusId);
            int clus_chamberType = m_idHelperSvc->cscIdHelper().stationNameIndex("CSS") == clus_stationName ? 0 : 1;
            int clus_stationEta  = m_idHelperSvc->cscIdHelper().stationEta(clusId);
            int clus_stationPhi  = m_idHelperSvc->cscIdHelper().stationPhi(clusId);
            int clus_wireLayer = m_idHelperSvc->cscIdHelper().wireLayer(clusId);
            int clus_measuresPhi = m_idHelperSvc->cscIdHelper().measuresPhi(clusId);

            // convert to my coordinates
            int clus_sectorNo  = clus_stationEta * (2 * clus_stationPhi - clus_chamberType);   // [-16 -> -1] and [+1 -> +16]
            auto clus_secLayer = Monitored::Scalar<float>("clus_secLayer", clus_sectorNo + 0.2 * (clus_wireLayer - 1) + 0.1);
            int clus_isec = clus_sectorNo < 0 ? clus_sectorNo*(-1) : clus_sectorNo+16; // [-16 -> -1] shifted to [1 -> 16] and [+1 -> +16] shifted to [+17 -> +32]
            int clus_ilay = (clus_measuresPhi ? clus_wireLayer : clus_wireLayer+4);

            // check the cluster status; probably need to read status info from jobOptions - not done for the moment
            Muon::CscClusterStatus status = clust_rot->status();
            auto status_mon = Monitored::Scalar<int>("status_mon",(int)clust_rot->status());
            auto sideA_phi0 = Monitored::Scalar<int>("sideA_phi0",(int) (segm_stationEta==1)&& (int)(clus_measuresPhi==0));
            auto sideC_phi0 = Monitored::Scalar<int>("sideC_phi0",(int) (segm_stationEta==-1) && (int)(clus_measuresPhi == 0));
            auto sideA_phi = Monitored::Scalar<int>("sideA_phi", (int) (segm_stationEta==1) && (int)(clus_measuresPhi!=0));
            auto sideC_phi = Monitored::Scalar<int>("sideC_phi", (int) (segm_stationEta==-1) && (int)(clus_measuresPhi!=0));

            fill("CscSegmMonitor",status_mon, sideA_phi0, sideC_phi0, sideA_phi, sideC_phi);

            std::string clus_stat = Muon::toString(status);
            bool clus_status = ( (int(status)==Muon::CscStatusUnspoiled) || (int(status)==Muon::CscStatusSplitUnspoiled) || (int(status)==Muon::CscStatusSimple)) ? true : false;
            bool clus_stat_eff = ( (int(status) >= 0 && int(status) < 8 ) || (int(status) > 8 && int(status) < 18) ) ? true : false;
            
            // get cluster 
            const Muon::CscPrepData* theClus = clust_rot->prepRawData();
            float clus_qsum = 0, clus_time = -1.;
            unsigned int clus_noStrips=0;
            if(theClus){
              clus_qsum  = theClus->charge() * clus_kiloele;
              clus_time = theClus->time();

              if(clus_measuresPhi == 0){
                if(clus_stationEta == 1) eta_clus_count[0][0]++;
                else eta_clus_count[1][0]++;
              } else{
                if(clus_stationEta == 1) phi_clus_count[0][0]++;
                else phi_clus_count[1][0]++;
              }
              // get no. of strips per cluster
              clus_noStrips = theClus->rdoList().size();
            }

<<<<<<< HEAD
=======
            // get no. of strips per cluster
            unsigned int clus_noStrips = theClus ? theClus->rdoList().size() : 0;
>>>>>>> f3d38e4a

            //need at least three strips in an eta-cluster
            bool clus_eta_status = clus_status && ( clus_noStrips > 2 ) && (clus_measuresPhi == 0);
            bool clus_eta_eff = clus_stat_eff && ( clus_noStrips > 2 ) && (clus_measuresPhi == 0);
            if(clus_eta_eff){
              if(clus_stationEta == 1) eta_clus_count[0][1]++;
              else eta_clus_count[1][1]++;
            }
            if(clus_eta_status){
              if(clus_stationEta == 1){
                eta_clus_qsum[0][clus_wireLayer] = clus_qsum;
                eta_clus_time[0][clus_wireLayer] = clus_time;
                eta_clus_use[0][clus_wireLayer] = 1;
              }
              else{
                eta_clus_qsum[1][clus_wireLayer] = clus_qsum;
                eta_clus_time[1][clus_wireLayer] = clus_time;
                eta_clus_use[1][clus_wireLayer] = 1;
              }
            }

            // need at least one strip in a phi-cluster
            bool clus_phi_status = clus_status && ( clus_noStrips > 0 ) && (clus_measuresPhi == 1);
            if(clus_phi_status) {
              if(clus_stationEta==1){
                phi_clus_qsum[0][clus_wireLayer] = clus_qsum;
                phi_clus_time[0][clus_wireLayer] = clus_time;
                phi_clus_use[0][clus_wireLayer] = 1;
                phi_clus_count[0][1]++;
              } else {
                phi_clus_qsum[1][clus_wireLayer] = clus_qsum;
                phi_clus_time[1][clus_wireLayer] = clus_time;
                phi_clus_use[1][clus_wireLayer] = 1;
                phi_clus_count[1][1]++;
              }
            }

            // increment the cluster-count for this layer
            if(clus_eta_status || clus_phi_status) clusCount[clus_isec][clus_ilay]++;

            // increment segment cluster count
            if(clus_eta_status) segmClustCount[clus_isec]++;

            if(clus_eta_status) layerindex+=clus_wireLayer;

            ATH_MSG_DEBUG("status = " << clus_stat << "\tcharge = " << clus_qsum << "\ttime= " << clus_time << "\tnstrips = " << clus_noStrips);

            auto clus_qsum_mon = Monitored::Scalar<float>("clus_qsum_mon",clus_qsum);
            auto clus_time_mon = Monitored::Scalar<float>("clus_time_mon",clus_time);
            auto checkStatusEtaA = Monitored::Scalar<int>("checkStatusEtaA", (int) (clus_eta_status && (clus_stationEta==1)));
            auto checkStatusEtaC = Monitored::Scalar<int>("checkStatusEtaC", (int) (clus_eta_status && (clus_stationEta==-1)));
            auto checkTimeEtaA = Monitored::Scalar<int>("checkTimeEtaA", (int) (clus_eta_status && (clus_stationEta==1) && (std::abs(clus_time) <= 200)));
            auto checkTimeEtaC = Monitored::Scalar<int>("checkTimeEtaC", (int) (clus_eta_status && (clus_stationEta==-1) && (std::abs(clus_time) <= 200)));
          
            auto checkStatusPhiA = Monitored::Scalar<int>("checkStatusPhiA", (int) (clus_phi_status && (clus_stationEta==1)));
            auto checkStatusPhiC = Monitored::Scalar<int>("checkStatusPhiC", (int) (clus_phi_status && (clus_stationEta==-1)));
            auto checkTimePhiA = Monitored::Scalar<int>("checkTimePhiA", (int) (clus_phi_status && (clus_stationEta==1) && (std::abs(clus_time) <= 200)));
            auto checkTimePhiC = Monitored::Scalar<int>("checkTimePhiC", (int) (clus_phi_status && (clus_stationEta==-1) && (std::abs(clus_time) <= 200)));
            fill("CscSegmMonitor", clus_qsum_mon, clus_secLayer, clus_time_mon, checkStatusEtaA, checkStatusEtaC, checkTimeEtaA, checkTimeEtaC, checkStatusPhiA, checkStatusPhiC, checkTimePhiA, checkTimePhiC );


          } // if clust_rot

        } // for loop over clusters

        auto tmp_etaClusA = Monitored::Scalar<float>("tmp_etaClusA", eta_clus_count[0][0]);
        auto tmp_etaClusGoodA = Monitored::Scalar<float>("tmp_etaClusGoodA", eta_clus_count[0][1]);

        auto tmp_phiClusA = Monitored::Scalar<float>("tmp_phiClusA", phi_clus_count[0][0]);
        auto tmp_phiClusGoodA = Monitored::Scalar<float>("tmp_phiClusGoodA", phi_clus_count[0][1]);

        auto checkClusEtaA = Monitored::Scalar<int>("checkClusEtaA", (int) (eta_clus_count[0][0] > 0));
        auto checkClusEtaGoodA = Monitored::Scalar<int>("checkClusEtaGoodA", (int) (eta_clus_count[0][1] > 0));

        auto checkClusPhiA = Monitored::Scalar<int>("checkClusPhiA", (int) (phi_clus_count[0][0] > 0));
        auto checkClusPhiGoodA = Monitored::Scalar<int>("checkClusPhiGoodA", (int) (phi_clus_count[0][1] > 0));

        auto tmp_etaClusC = Monitored::Scalar<float>("tmp_etaClusC", eta_clus_count[1][0]);
        auto tmp_etaClusGoodC = Monitored::Scalar<float>("tmp_etaClusGoodC", eta_clus_count[1][1]);

        auto tmp_phiClusC = Monitored::Scalar<float>("tmp_phiClusC", phi_clus_count[1][0]);
        auto tmp_phiClusGoodC = Monitored::Scalar<float>("tmp_phiClusGoodC", phi_clus_count[1][1]);

        auto checkClusEtaC = Monitored::Scalar<int>("checkClusEtaC", (int) (eta_clus_count[1][0] > 0));
        auto checkClusEtaGoodC = Monitored::Scalar<int>("checkClusEtaGoodC", (int) (eta_clus_count[1][1] > 0));

        auto checkClusPhiC = Monitored::Scalar<int>("checkClusPhiC", (int) (phi_clus_count[1][0] > 0));
        auto checkClusPhiGoodC = Monitored::Scalar<int>("checkClusPhiGoodC", (int) (phi_clus_count[1][1] > 0));

        fill("CscSegmMonitor", tmp_etaClusA, checkClusEtaA, tmp_etaClusGoodA, checkClusEtaGoodA, tmp_phiClusA, tmp_phiClusGoodA, checkClusPhiA, checkClusPhiGoodA, tmp_etaClusC, checkClusEtaC, tmp_etaClusGoodC, checkClusEtaGoodC, tmp_phiClusC, tmp_phiClusGoodC, checkClusPhiC, checkClusPhiGoodC);

        // Fill number of 3 and 4 cluster segment histogram
        std::vector<int> tmp_layerIndexA;
        std::vector<int> tmp_isectA;
        std::vector<int> tmp_layerIndexC;
        std::vector<int> tmp_isectC;

        for( int isect = 1; isect < 17; isect++) {

          if(segmClustCount[isect+16] > 2 ) {
            tmp_layerIndexA.push_back(layerindex-5);
            tmp_isectA.push_back(isect);
          }

          if(segmClustCount[isect+16] > 3){           
            for(int i=1; i<=4; i++) {
              tmp_layerIndexA.push_back(i);
              tmp_isectA.push_back(isect);
            }
          }
          
          if(segmClustCount[isect] > 2) {
            tmp_layerIndexC.push_back(layerindex-5);
            tmp_isectC.push_back(-1.*isect);
          }
          

          if(segmClustCount[isect] > 3) {
            for(int i=1; i<=4; i++) {
              tmp_layerIndexC.push_back(i);
              tmp_isectC.push_back(-1.*isect);
            }
          }
        }

        auto tmp_layerIndexA_mon = Monitored::Collection("tmp_layerIndexA_mon", tmp_layerIndexA);
        auto tmp_isectA_mon = Monitored::Collection("tmp_isectA_mon", tmp_isectA);
        auto tmp_layerIndexC_mon = Monitored::Collection("tmp_layerIndexC_mon", tmp_layerIndexC);
        auto tmp_isectC_mon = Monitored::Collection("tmp_isectC_mon", tmp_isectC);
        fill("CscSegmMonitor", tmp_layerIndexA_mon, tmp_isectA_mon, tmp_layerIndexC_mon, tmp_isectC_mon);

        float eta_clus_qsum_tot = 0., phi_clus_qsum_tot = 0.; // total qsum over all prec. trans. layers on segment

        for(unsigned int i=0; i < 2; i++){
          eta_clus_qsum_tot = 0; phi_clus_qsum_tot = 0.;

          for(unsigned int j = 1; j <5; j++) {
            if(i==0){
              auto etaClusQSumA = Monitored::Scalar<float>("etaClusQSumA", eta_clus_qsum[i][j]);
              auto phiClusQSumA = Monitored::Scalar<float>("phiClusQSumA", phi_clus_qsum[i][j]);
              fill("CscSegmMonitor", etaClusQSumA, phiClusQSumA);

              if(std::abs(eta_clus_time[i][j]) <= 200) {
                auto etaTimeClusA = Monitored::Scalar<float>("etaTimeClusA",eta_clus_time[i][j]);
                fill("CscSegmMonitor", etaTimeClusA);
              }

              if(std::abs(phi_clus_time[i][j]) <= 200) {
                auto phiTimeClusA = Monitored::Scalar<float>("phiTimeClusA",phi_clus_time[i][j]);
                fill("CscSegmMonitor", phiTimeClusA);
              }
            }

            if(i==1){
              auto etaClusQSumC = Monitored::Scalar<float>("etaClusQSumC", eta_clus_qsum[i][j]);
              auto phiClusQSumC = Monitored::Scalar<float>("phiClusQSumC", phi_clus_qsum[i][j]);
              fill("CscSegmMonitor", etaClusQSumC, phiClusQSumC);

              if(std::abs(eta_clus_time[i][j]) <= 200) {
                auto etaTimeClusC = Monitored::Scalar<float>("etaTimeClusC",eta_clus_time[i][j]);
                fill("CscSegmMonitor", etaTimeClusC);
              }
            
              if(std::abs(phi_clus_time[i][j]) <= 200) {
                auto phiTimeClusC = Monitored::Scalar<float>("phiTimeClusC",phi_clus_time[i][j]);
                fill("CscSegmMonitor", phiTimeClusC);
              }
            }

            if(phi_clus_use[i][j] && eta_clus_use[i][j]){
              eta_clus_qsum_tot += eta_clus_qsum[i][j];
              phi_clus_qsum_tot += phi_clus_qsum[i][j];

              if(i==0){
                auto etaQSumGoodClusA = Monitored::Scalar<float>("etaQSumGoodClusA",eta_clus_qsum[i][j]);
                auto phiQSumGoodClusA = Monitored::Scalar<float>("phiQSumGoodClusA",phi_clus_qsum[i][j]);
                fill("CscSegmMonitor", etaQSumGoodClusA, phiQSumGoodClusA); 
                if(std::abs(eta_clus_time[i][j]) <= 200){
                  auto etaTimeGoodClusA = Monitored::Scalar<float>("etaTimeGoodClusA",eta_clus_time[i][j]);
                  fill("CscSegmMonitor", etaTimeGoodClusA); 
                }
              
                if(std::abs(phi_clus_time[i][j]) <= 200) {
                  auto phiTimeGoodClusA = Monitored::Scalar<float>("phiTimeGoodClusA",phi_clus_time[i][j]);
                  fill("CscSegmMonitor", phiTimeGoodClusA); 
                }
              }

              if(i==1){
                auto etaQSumGoodClusC = Monitored::Scalar<float>("etaQSumGoodClusC",eta_clus_qsum[i][j]);
                auto phiQSumGoodClusC = Monitored::Scalar<float>("phiQSumGoodClusC",phi_clus_qsum[i][j]);
                fill("CscSegmMonitor", etaQSumGoodClusC, phiQSumGoodClusC);  
                if(std::abs(eta_clus_time[i][j]) <= 200){
                  auto etaTimeGoodClusC = Monitored::Scalar<float>("etaTimeGoodClusC",eta_clus_time[i][j]);
                  fill("CscSegmMonitor", etaTimeGoodClusC);
                } 

                if(std::abs(phi_clus_time[i][j]) <= 200) {
                  auto phiTimeGoodClusC = Monitored::Scalar<float>("phiTimeGoodClusC",phi_clus_time[i][j]);
                  fill("CscSegmMonitor", phiTimeGoodClusC); 
                }
              }
            }
          }
              
          if(i==0) {
            auto etaQSumTotA = Monitored::Scalar<float>("etaQSumTotA", eta_clus_qsum_tot);
            auto phiQSumTotA = Monitored::Scalar<float>("phiQSumTotA", phi_clus_qsum_tot);
            fill("CscSegmMonitor", etaQSumTotA, phiQSumTotA);
          }   
        
          if(i==1) {
            auto etaQSumTotC = Monitored::Scalar<float>("etaQSumTotC", eta_clus_qsum_tot);
            auto phiQSumTotC = Monitored::Scalar<float>("phiQSumTotC", phi_clus_qsum_tot);
            fill("CscSegmMonitor", etaQSumTotC, phiQSumTotC); 
          } 
        }    
      } // if is csc segment
    } // loop over segms
  } // environment if

  return StatusCode::SUCCESS;
}

//________________________________________________________________________________________________________
bool CSCSegmValMonAlg::evtSelTriggersPassed() const {

  if(!m_doEvtSel) return true;
  
  for (const auto& trig : m_sampSelTriggers) {
    if(m_trigDecTool->isPassed(trig, TrigDefs::eventAccepted)) {
      return true;
    }
  }
  return false;

} // end evtSelTriggersPassed 

//________________________________________________________________________________________________________
bool CSCSegmValMonAlg::isCscSegment( const Muon::MuonSegment* seg ) const {
  bool isCsc(false);

  std::vector<const Trk::MeasurementBase*> mbs = seg->containedMeasurements();
  for( unsigned int i = 0; i< mbs.size(); ++i){

    const Trk::RIO_OnTrack* rot = dynamic_cast<const Trk::RIO_OnTrack*> (mbs[i]);
    if (!rot){
      const Trk::CompetingRIOsOnTrack* crot = dynamic_cast<const Trk::CompetingRIOsOnTrack*> (mbs[i]);
      if (crot) rot  = &(crot->rioOnTrack(0));
    }  
    if( !rot ) {
      continue;
    }
    if( m_idHelperSvc->isCsc( rot->identify() ) ) isCsc=true;
  }

  return isCsc;
}


//________________________________________________________________________________________________________
unsigned int CSCSegmValMonAlg::cscHits( const Muon::MuonSegment* seg ) const {
  unsigned int nrHits(0);

  std::vector<const Trk::MeasurementBase*> mbs = seg->containedMeasurements();
  for( unsigned int i = 0; i< mbs.size(); ++i){

    const Trk::RIO_OnTrack* rot = dynamic_cast<const Trk::RIO_OnTrack*> (mbs[i]);
    if (!rot){
      const Trk::CompetingRIOsOnTrack* crot = dynamic_cast<const Trk::CompetingRIOsOnTrack*> (mbs[i]);
      if (crot) rot  = &(crot->rioOnTrack(0));
    }  
    if( !rot ) {
      continue;
    }
    if( m_idHelperSvc->isCsc( rot->identify() ) ) ++nrHits;
  }

  return nrHits ;
}

//________________________________________________________________________________________________________
bool CSCSegmValMonAlg::segmSlopeCut(const float csc_x, const float csc_ax, const float cut ) const {
  float s0 = csc_x;
  float s1 = -std::tan(csc_ax);
  float s1corr = s1 - 0.000119 * s0;
  bool good_segm = std::abs(s1corr)<cut ? true : false;
  return good_segm;
}
<|MERGE_RESOLUTION|>--- conflicted
+++ resolved
@@ -250,11 +250,8 @@
               clus_noStrips = theClus->rdoList().size();
             }
 
-<<<<<<< HEAD
-=======
             // get no. of strips per cluster
             unsigned int clus_noStrips = theClus ? theClus->rdoList().size() : 0;
->>>>>>> f3d38e4a
 
             //need at least three strips in an eta-cluster
             bool clus_eta_status = clus_status && ( clus_noStrips > 2 ) && (clus_measuresPhi == 0);
