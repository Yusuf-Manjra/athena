################################################################################
# Package: MuonConfiguration
################################################################################

# Declare the package name:
atlas_subdir( MuonConfig )

# Install files from the package:
atlas_install_python_modules( python/*.py )
atlas_install_joboptions( share/*.py )

<<<<<<< HEAD
# Configure unit tests
atlas_add_test( MuonDataDecodeTest
                PROPERTIES TIMEOUT 500
                SCRIPT test/testMuonDataDecode.sh )
=======

atlas_add_test( MuonCablingConfigTest
   SCRIPT python -m MuonConfig.MuonCablingConfig
   POST_EXEC_SCRIPT nopost.sh )

atlas_add_test( MuonReconstructionConfigTest
   SCRIPT python -m MuonConfig.MuonReconstructionConfig
   POST_EXEC_SCRIPT nopost.sh )

atlas_add_test( MuonSegmentFindingConfigTest
   SCRIPT python -m MuonConfig.MuonSegmentFindingConfig
   POST_EXEC_SCRIPT nopost.sh )
>>>>>>> aff02d9b
<|MERGE_RESOLUTION|>--- conflicted
+++ resolved
@@ -9,12 +9,10 @@
 atlas_install_python_modules( python/*.py )
 atlas_install_joboptions( share/*.py )
 
-<<<<<<< HEAD
 # Configure unit tests
 atlas_add_test( MuonDataDecodeTest
                 PROPERTIES TIMEOUT 500
                 SCRIPT test/testMuonDataDecode.sh )
-=======
 
 atlas_add_test( MuonCablingConfigTest
    SCRIPT python -m MuonConfig.MuonCablingConfig
@@ -26,5 +24,4 @@
 
 atlas_add_test( MuonSegmentFindingConfigTest
    SCRIPT python -m MuonConfig.MuonSegmentFindingConfig
-   POST_EXEC_SCRIPT nopost.sh )
->>>>>>> aff02d9b
+   POST_EXEC_SCRIPT nopost.sh )