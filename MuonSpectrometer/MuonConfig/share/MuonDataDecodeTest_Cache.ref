--- conflicted
+++ resolved
@@ -78,11 +78,7 @@
 Py:ComponentAccumulator   DEBUG Adding component IOVDbMetaDataTool/IOVDbMetaDataTool to the job
 Py:ComponentAccumulator   DEBUG Adding component ByteStreamMetadataTool/ByteStreamMetadataTool to the job
 Py:ComponentAccumulator   DEBUG   Merging algorithm MuonCacheCreator to a sequence AthAlgSeq
-<<<<<<< HEAD
 Py:Athena            INFO using release [AthenaExternals-22.0.1] [x86_64-slc6-gcc8-opt] [2.0.26/d4d5e51] -- built on [2019-03-18T2110]
-=======
-Py:Athena            INFO using release [WorkDir-22.0.1] [x86_64-slc6-gcc8-opt] [iac_master_rpcrdo/3b76844] -- built on [2019-03-19T1441]
->>>>>>> 3f8439eb
 dynamically loading the flag Detector
 Flag Name                                : Value
 Beam.BunchSpacing                        : 25
@@ -278,5269 +274,13 @@
 Py:ComponentAccumulator   DEBUG Reconciled configuration of component ProxyProviderSvc
 Py:ComponentAccumulator   DEBUG Reconciled configuration of component ToolSvc.Muon::MuonIdHelperTool
 Py:ComponentAccumulator   DEBUG Adding component ROBDataProviderSvc/ROBDataProviderSvc to the job
-Py:ComponentAccumulator   DEBUG Adding component Muon::RPC_RawDataProviderTool/RPC_RawDataProviderTool to the job
-Py:ComponentAccumulator   DEBUG Adding component CondInputLoader/CondInputLoader to the job
-Py:ComponentAccumulator   DEBUG Adding component GeoModelSvc/GeoModelSvc to the job
-Py:ComponentAccumulator   DEBUG Adding component DetDescrCnvSvc/DetDescrCnvSvc to the job
-Py:ComponentAccumulator   DEBUG Reconciled configuration of component EventPersistencySvc
-Py:ComponentAccumulator   DEBUG Adding component TagInfoMgr/TagInfoMgr to the job
-Py:ComponentAccumulator   DEBUG Reconciled configuration of component ProxyProviderSvc
-Py:ComponentAccumulator   DEBUG Adding component RPCcablingServerSvc/RPCcablingServerSvc to the job
-Py:ComponentAccumulator   DEBUG Adding component IOVDbSvc/IOVDbSvc to the job
-Py:ComponentAccumulator   DEBUG Adding component PoolSvc/PoolSvc to the job
-Py:ComponentAccumulator   DEBUG Adding component CondSvc/CondSvc to the job
-Py:ComponentAccumulator   DEBUG Adding component DBReplicaSvc/DBReplicaSvc to the job
-Py:ComponentAccumulator   DEBUG Adding component MuonRPC_CablingSvc/MuonRPC_CablingSvc to the job
-Py:ComponentAccumulator   DEBUG Reconciled configuration of component ROBDataProviderSvc
-Py:ComponentAccumulator   DEBUG Adding component Muon::MuonIdHelperTool/Muon::MuonIdHelperTool to the job
-Py:ComponentAccumulator   DEBUG Adding component RPCCablingDbTool/RPCCablingDbTool to the job
-Py:ComponentAccumulator   DEBUG Adding component Muon::RPC_RawDataProviderTool/RPC_RawDataProviderTool to the job
-Py:ComponentAccumulator   DEBUG Adding component GeoModelSvc/GeoModelSvc to the job
-Py:ComponentAccumulator   DEBUG Adding component DetDescrCnvSvc/DetDescrCnvSvc to the job
-Py:ComponentAccumulator   DEBUG Adding component EvtPersistencySvc/EventPersistencySvc to the job
-Py:ComponentAccumulator   DEBUG Adding component TagInfoMgr/TagInfoMgr to the job
-Py:ComponentAccumulator   DEBUG Adding component EvtPersistencySvc/EventPersistencySvc to the job
-Py:ComponentAccumulator   DEBUG Adding component ProxyProviderSvc/ProxyProviderSvc to the job
-Py:ComponentAccumulator   DEBUG Adding component TagInfoMgr/TagInfoMgr to the job
-Py:ComponentAccumulator   DEBUG Reconciled configuration of component TagInfoMgr
-Py:ComponentAccumulator   DEBUG Reconciled configuration of component EventPersistencySvc
-Py:ComponentAccumulator   DEBUG Adding component ProxyProviderSvc/ProxyProviderSvc to the job
-Py:ComponentAccumulator   DEBUG Adding component GeoModelSvc/GeoModelSvc to the job
-Py:ComponentAccumulator   DEBUG Adding component DetDescrCnvSvc/DetDescrCnvSvc to the job
-Py:ComponentAccumulator   DEBUG Adding component EvtPersistencySvc/EventPersistencySvc to the job
-Py:ComponentAccumulator   DEBUG Adding component TagInfoMgr/TagInfoMgr to the job
-Py:ComponentAccumulator   DEBUG Adding component ProxyProviderSvc/ProxyProviderSvc to the job
-Py:ComponentAccumulator   DEBUG Reconciled configuration of component GeoModelSvc
-Py:ComponentAccumulator   DEBUG Adding component Muon::MuonIdHelperTool/Muon::MuonIdHelperTool to the job
-Py:ComponentAccumulator   DEBUG Adding component GeoModelSvc/GeoModelSvc to the job
-Py:ComponentAccumulator   DEBUG Adding component DetDescrCnvSvc/DetDescrCnvSvc to the job
-Py:ComponentAccumulator   DEBUG Adding component EvtPersistencySvc/EventPersistencySvc to the job
-Py:ComponentAccumulator   DEBUG Adding component TagInfoMgr/TagInfoMgr to the job
-Py:ComponentAccumulator   DEBUG Adding component ProxyProviderSvc/ProxyProviderSvc to the job
-Py:ComponentAccumulator   DEBUG Adding component Muon::MuonIdHelperTool/Muon::MuonIdHelperTool to the job
-Py:ComponentAccumulator   DEBUG Adding component LVL1TGC::TGCRecRoiSvc/LVL1TGC::TGCRecRoiSvc to the job
-Py:ComponentAccumulator   DEBUG Adding component TGCcablingServerSvc/TGCcablingServerSvc to the job
-Py:ComponentAccumulator   DEBUG Adding component CondInputLoader/CondInputLoader to the job
-Py:ComponentAccumulator   DEBUG Adding component IOVDbSvc/IOVDbSvc to the job
-Py:ComponentAccumulator   DEBUG Adding component PoolSvc/PoolSvc to the job
-Py:ComponentAccumulator   DEBUG Adding component CondSvc/CondSvc to the job
-Py:ComponentAccumulator   DEBUG Adding component ProxyProviderSvc/ProxyProviderSvc to the job
-Py:ComponentAccumulator   DEBUG Adding component DBReplicaSvc/DBReplicaSvc to the job
-Py:ComponentAccumulator   DEBUG Adding component CondInputLoader/CondInputLoader to the job
-Py:ComponentAccumulator   DEBUG Adding component IOVDbSvc/IOVDbSvc to the job
-Py:ComponentAccumulator   DEBUG Adding component PoolSvc/PoolSvc to the job
-Py:ComponentAccumulator   DEBUG Adding component CondSvc/CondSvc to the job
-Py:ComponentAccumulator   DEBUG Reconciled configuration of component ProxyProviderSvc
-Py:ComponentAccumulator   DEBUG Adding component DBReplicaSvc/DBReplicaSvc to the job
-Py:ComponentAccumulator   DEBUG Adding component CondInputLoader/CondInputLoader to the job
-Py:ComponentAccumulator   DEBUG Adding component GeoModelSvc/GeoModelSvc to the job
-Py:ComponentAccumulator   DEBUG Adding component DetDescrCnvSvc/DetDescrCnvSvc to the job
-Py:ComponentAccumulator   DEBUG Adding component EvtPersistencySvc/EventPersistencySvc to the job
-Py:ComponentAccumulator   DEBUG Adding component TagInfoMgr/TagInfoMgr to the job
-Py:ComponentAccumulator   DEBUG Adding component ProxyProviderSvc/ProxyProviderSvc to the job
-Py:ComponentAccumulator   DEBUG Adding component LVL1TGC::TGCRecRoiSvc/LVL1TGC::TGCRecRoiSvc to the job
-Py:ComponentAccumulator   DEBUG Adding component TGCcablingServerSvc/TGCcablingServerSvc to the job
-Py:ComponentAccumulator   DEBUG Adding component IOVDbSvc/IOVDbSvc to the job
-Py:ComponentAccumulator   DEBUG Adding component PoolSvc/PoolSvc to the job
-Py:ComponentAccumulator   DEBUG Adding component CondSvc/CondSvc to the job
-Py:ComponentAccumulator   DEBUG Adding component DBReplicaSvc/DBReplicaSvc to the job
-Py:ComponentAccumulator   DEBUG Adding component Muon::MuonIdHelperTool/Muon::MuonIdHelperTool to the job
-Py:ComponentAccumulator   DEBUG Adding component GeoModelSvc/GeoModelSvc to the job
-Py:ComponentAccumulator   DEBUG Adding component DetDescrCnvSvc/DetDescrCnvSvc to the job
-Py:ComponentAccumulator   DEBUG Adding component EvtPersistencySvc/EventPersistencySvc to the job
-Py:ComponentAccumulator   DEBUG Adding component TagInfoMgr/TagInfoMgr to the job
-Py:ComponentAccumulator   DEBUG Adding component EvtPersistencySvc/EventPersistencySvc to the job
-Py:ComponentAccumulator   DEBUG Adding component ProxyProviderSvc/ProxyProviderSvc to the job
-Py:ComponentAccumulator   DEBUG Adding component TagInfoMgr/TagInfoMgr to the job
-Py:ComponentAccumulator   DEBUG Reconciled configuration of component TagInfoMgr
-Py:ComponentAccumulator   DEBUG Reconciled configuration of component EventPersistencySvc
-Py:ComponentAccumulator   DEBUG Adding component ProxyProviderSvc/ProxyProviderSvc to the job
-Py:ComponentAccumulator   DEBUG Adding component GeoModelSvc/GeoModelSvc to the job
-Py:ComponentAccumulator   DEBUG Adding component DetDescrCnvSvc/DetDescrCnvSvc to the job
-Py:ComponentAccumulator   DEBUG Adding component EvtPersistencySvc/EventPersistencySvc to the job
-Py:ComponentAccumulator   DEBUG Adding component TagInfoMgr/TagInfoMgr to the job
-Py:ComponentAccumulator   DEBUG Adding component ProxyProviderSvc/ProxyProviderSvc to the job
-Py:ComponentAccumulator   DEBUG Reconciled configuration of component GeoModelSvc
-Py:ComponentAccumulator   DEBUG Adding component Muon::MuonIdHelperTool/Muon::MuonIdHelperTool to the job
-Py:ComponentAccumulator   DEBUG Reconciled configuration of component GeoModelSvc
-Py:ComponentAccumulator   DEBUG Reconciled configuration of component DetDescrCnvSvc
-Py:ComponentAccumulator   DEBUG Reconciled configuration of component EventPersistencySvc
-Py:ComponentAccumulator   DEBUG Reconciled configuration of component TagInfoMgr
-Py:ComponentAccumulator   DEBUG Reconciled configuration of component ProxyProviderSvc
-Py:ComponentAccumulator   DEBUG Reconciled configuration of component ToolSvc.Muon::MuonIdHelperTool
-Py:ComponentAccumulator   DEBUG Adding component ROBDataProviderSvc/ROBDataProviderSvc to the job
-Py:ComponentAccumulator   DEBUG Adding component Muon::TGC_RawDataProviderTool/TGC_RawDataProviderTool to the job
-Py:ComponentAccumulator   DEBUG Reconciled configuration of component CondInputLoader
-Py:ComponentAccumulator   DEBUG Reconciled configuration of component GeoModelSvc
-Py:ComponentAccumulator   DEBUG Reconciled configuration of component DetDescrCnvSvc
-Py:ComponentAccumulator   DEBUG Reconciled configuration of component EventPersistencySvc
-Py:ComponentAccumulator   DEBUG Reconciled configuration of component TagInfoMgr
-Py:ComponentAccumulator   DEBUG Reconciled configuration of component ProxyProviderSvc
-Py:ComponentAccumulator   DEBUG Adding component LVL1TGC::TGCRecRoiSvc/LVL1TGC::TGCRecRoiSvc to the job
-Py:ComponentAccumulator   DEBUG Adding component TGCcablingServerSvc/TGCcablingServerSvc to the job
-Py:ComponentAccumulator   DEBUG Reconciled configuration of component IOVDbSvc
-Py:ComponentAccumulator   DEBUG Reconciled configuration of component PoolSvc
-Py:ComponentAccumulator   DEBUG Reconciled configuration of component CondSvc
-Py:ComponentAccumulator   DEBUG Reconciled configuration of component DBReplicaSvc
-Py:ComponentAccumulator   DEBUG Reconciled configuration of component ROBDataProviderSvc
-Py:ComponentAccumulator   DEBUG Reconciled configuration of component ToolSvc.Muon::MuonIdHelperTool
-Py:ComponentAccumulator   DEBUG Adding component Muon::TGC_RawDataProviderTool/TGC_RawDataProviderTool to the job
-Py:ComponentAccumulator   DEBUG Adding component GeoModelSvc/GeoModelSvc to the job
-Py:ComponentAccumulator   DEBUG Adding component DetDescrCnvSvc/DetDescrCnvSvc to the job
-Py:ComponentAccumulator   DEBUG Adding component EvtPersistencySvc/EventPersistencySvc to the job
-Py:ComponentAccumulator   DEBUG Adding component TagInfoMgr/TagInfoMgr to the job
-Py:ComponentAccumulator   DEBUG Adding component EvtPersistencySvc/EventPersistencySvc to the job
-Py:ComponentAccumulator   DEBUG Adding component ProxyProviderSvc/ProxyProviderSvc to the job
-Py:ComponentAccumulator   DEBUG Adding component TagInfoMgr/TagInfoMgr to the job
-Py:ComponentAccumulator   DEBUG Reconciled configuration of component TagInfoMgr
-Py:ComponentAccumulator   DEBUG Reconciled configuration of component EventPersistencySvc
-Py:ComponentAccumulator   DEBUG Adding component ProxyProviderSvc/ProxyProviderSvc to the job
-Py:ComponentAccumulator   DEBUG Adding component GeoModelSvc/GeoModelSvc to the job
-Py:ComponentAccumulator   DEBUG Adding component DetDescrCnvSvc/DetDescrCnvSvc to the job
-Py:ComponentAccumulator   DEBUG Adding component EvtPersistencySvc/EventPersistencySvc to the job
-Py:ComponentAccumulator   DEBUG Adding component TagInfoMgr/TagInfoMgr to the job
-Py:ComponentAccumulator   DEBUG Adding component ProxyProviderSvc/ProxyProviderSvc to the job
-Py:ComponentAccumulator   DEBUG Reconciled configuration of component GeoModelSvc
-Py:ComponentAccumulator   DEBUG Adding component Muon::MuonIdHelperTool/Muon::MuonIdHelperTool to the job
-Py:ComponentAccumulator   DEBUG Adding component GeoModelSvc/GeoModelSvc to the job
-Py:ComponentAccumulator   DEBUG Adding component DetDescrCnvSvc/DetDescrCnvSvc to the job
-Py:ComponentAccumulator   DEBUG Adding component EvtPersistencySvc/EventPersistencySvc to the job
-Py:ComponentAccumulator   DEBUG Adding component TagInfoMgr/TagInfoMgr to the job
-Py:ComponentAccumulator   DEBUG Adding component ProxyProviderSvc/ProxyProviderSvc to the job
-Py:ComponentAccumulator   DEBUG Adding component Muon::MuonIdHelperTool/Muon::MuonIdHelperTool to the job
-Py:ComponentAccumulator   DEBUG Adding component CondInputLoader/CondInputLoader to the job
-Py:ComponentAccumulator   DEBUG Adding component IOVDbSvc/IOVDbSvc to the job
-Py:ComponentAccumulator   DEBUG Adding component PoolSvc/PoolSvc to the job
-Py:ComponentAccumulator   DEBUG Adding component CondSvc/CondSvc to the job
-Py:ComponentAccumulator   DEBUG Adding component ProxyProviderSvc/ProxyProviderSvc to the job
-Py:ComponentAccumulator   DEBUG Adding component DBReplicaSvc/DBReplicaSvc to the job
-Py:ComponentAccumulator   DEBUG Adding component AthenaPoolCnvSvc/AthenaPoolCnvSvc to the job
-Py:ComponentAccumulator   DEBUG Adding component EvtPersistencySvc/EventPersistencySvc to the job
-Py:ComponentAccumulator   DEBUG Adding component CondInputLoader/CondInputLoader to the job
-Py:ComponentAccumulator   DEBUG Adding component IOVDbSvc/IOVDbSvc to the job
-Py:ComponentAccumulator   DEBUG Adding component PoolSvc/PoolSvc to the job
-Py:ComponentAccumulator   DEBUG Adding component CondSvc/CondSvc to the job
-Py:ComponentAccumulator   DEBUG Reconciled configuration of component ProxyProviderSvc
-Py:ComponentAccumulator   DEBUG Adding component DBReplicaSvc/DBReplicaSvc to the job
-Py:ComponentAccumulator   DEBUG Adding component AthenaPoolCnvSvc/AthenaPoolCnvSvc to the job
-Py:ComponentAccumulator   DEBUG Reconciled configuration of component EventPersistencySvc
-Py:ComponentAccumulator   DEBUG Adding component MuonMDT_CablingAlg/MuonMDT_CablingAlg to the job
-Py:ComponentAccumulator   DEBUG Adding component MDTCablingDbTool/MDTCablingDbTool to the job
-Py:ComponentAccumulator   DEBUG Adding component MuonMDT_CablingSvc/MuonMDT_CablingSvc to the job
-Py:ComponentAccumulator   DEBUG Adding component CondInputLoader/CondInputLoader to the job
-Py:ComponentAccumulator   DEBUG Adding component MuonMDT_CablingAlg/MuonMDT_CablingAlg to the job
-Py:ComponentAccumulator   DEBUG Adding component GeoModelSvc/GeoModelSvc to the job
-Py:ComponentAccumulator   DEBUG Adding component DetDescrCnvSvc/DetDescrCnvSvc to the job
-Py:ComponentAccumulator   DEBUG Adding component EvtPersistencySvc/EventPersistencySvc to the job
-Py:ComponentAccumulator   DEBUG Adding component TagInfoMgr/TagInfoMgr to the job
-Py:ComponentAccumulator   DEBUG Adding component ProxyProviderSvc/ProxyProviderSvc to the job
-Py:ComponentAccumulator   DEBUG Adding component IOVDbSvc/IOVDbSvc to the job
-Py:ComponentAccumulator   DEBUG Adding component PoolSvc/PoolSvc to the job
-Py:ComponentAccumulator   DEBUG Adding component CondSvc/CondSvc to the job
-Py:ComponentAccumulator   DEBUG Adding component DBReplicaSvc/DBReplicaSvc to the job
-Py:ComponentAccumulator   DEBUG Adding component AthenaPoolCnvSvc/AthenaPoolCnvSvc to the job
-Py:ComponentAccumulator   DEBUG Adding component MuonMDT_CablingSvc/MuonMDT_CablingSvc to the job
-Py:ComponentAccumulator   DEBUG Adding component Muon::MuonIdHelperTool/Muon::MuonIdHelperTool to the job
-Py:ComponentAccumulator   DEBUG Adding component MDTCablingDbTool/MDTCablingDbTool to the job
-Py:Athena            INFO Importing MuonCnvExample.MuonCnvUtils
-Py:Athena            INFO Importing MagFieldServices.MagFieldServicesConfig
-Py:ComponentAccumulator   DEBUG Adding component CondInputLoader/CondInputLoader to the job
-Py:ComponentAccumulator   DEBUG Adding component IOVDbSvc/IOVDbSvc to the job
-Py:ComponentAccumulator   DEBUG Adding component PoolSvc/PoolSvc to the job
-Py:ComponentAccumulator   DEBUG Adding component CondSvc/CondSvc to the job
-Py:ComponentAccumulator   DEBUG Adding component ProxyProviderSvc/ProxyProviderSvc to the job
-Py:ComponentAccumulator   DEBUG Adding component DBReplicaSvc/DBReplicaSvc to the job
-Py:ComponentAccumulator   DEBUG Adding component CondInputLoader/CondInputLoader to the job
-Py:ComponentAccumulator   DEBUG Adding component IOVDbSvc/IOVDbSvc to the job
-Py:ComponentAccumulator   DEBUG Adding component PoolSvc/PoolSvc to the job
-Py:ComponentAccumulator   DEBUG Adding component CondSvc/CondSvc to the job
-Py:ComponentAccumulator   DEBUG Adding component ProxyProviderSvc/ProxyProviderSvc to the job
-Py:ComponentAccumulator   DEBUG Adding component DBReplicaSvc/DBReplicaSvc to the job
-Py:ComponentAccumulator   DEBUG Adding component CondInputLoader/CondInputLoader to the job
-Py:ComponentAccumulator   DEBUG Adding component IOVDbSvc/IOVDbSvc to the job
-Py:ComponentAccumulator   DEBUG Adding component PoolSvc/PoolSvc to the job
-Py:ComponentAccumulator   DEBUG Adding component CondSvc/CondSvc to the job
-Py:ComponentAccumulator   DEBUG Adding component ProxyProviderSvc/ProxyProviderSvc to the job
-Py:ComponentAccumulator   DEBUG Adding component DBReplicaSvc/DBReplicaSvc to the job
-Py:ComponentAccumulator   DEBUG Adding component AthenaPoolCnvSvc/AthenaPoolCnvSvc to the job
-Py:ComponentAccumulator   DEBUG Adding component EvtPersistencySvc/EventPersistencySvc to the job
-Py:ComponentAccumulator   DEBUG Reconciled configuration of component CondInputLoader
-Py:ComponentAccumulator   DEBUG Reconciled configuration of component IOVDbSvc
-Py:ComponentAccumulator   DEBUG Reconciled configuration of component PoolSvc
-Py:ComponentAccumulator   DEBUG Reconciled configuration of component CondSvc
-Py:ComponentAccumulator   DEBUG Reconciled configuration of component ProxyProviderSvc
-Py:ComponentAccumulator   DEBUG Reconciled configuration of component DBReplicaSvc
-Py:ComponentAccumulator   DEBUG Adding component AthenaPoolCnvSvc/AthenaPoolCnvSvc to the job
-Py:ComponentAccumulator   DEBUG Adding component EvtPersistencySvc/EventPersistencySvc to the job
-Py:ComponentAccumulator   DEBUG Adding component MagField::AtlasFieldSvc/AtlasFieldSvc to the job
-Py:ComponentAccumulator   DEBUG Adding component CondInputLoader/CondInputLoader to the job
-Py:ComponentAccumulator   DEBUG Adding component IOVDbSvc/IOVDbSvc to the job
-Py:ComponentAccumulator   DEBUG Adding component PoolSvc/PoolSvc to the job
-Py:ComponentAccumulator   DEBUG Adding component CondSvc/CondSvc to the job
-Py:ComponentAccumulator   DEBUG Adding component ProxyProviderSvc/ProxyProviderSvc to the job
-Py:ComponentAccumulator   DEBUG Adding component DBReplicaSvc/DBReplicaSvc to the job
-Py:ComponentAccumulator   DEBUG Adding component AthenaPoolCnvSvc/AthenaPoolCnvSvc to the job
-Py:ComponentAccumulator   DEBUG Adding component EvtPersistencySvc/EventPersistencySvc to the job
-Py:ComponentAccumulator   DEBUG Adding component MagField::AtlasFieldSvc/AtlasFieldSvc to the job
-dynamically loading the flag Muon
-Flag Name                                : Value
-Beam.BunchSpacing                        : 25
-Beam.Energy                              : [function]
-Beam.NumberOfCollisions                  : [function]
-Beam.Type                                : [function]
-Beam.estimatedLuminosity                 : [function]
-Calo.Cell.doLArHVCorr                    : False
-Calo.Noise.fixedLumiForNoise             : -1
-Calo.Noise.useCaloNoiseLumi              : True
-Calo.TopoCluster.doTopoClusterLocalCalib : True
-Calo.TopoCluster.doTreatEnergyCutAsAbsol : False
-Calo.TopoCluster.doTwoGaussianNoise      : True
-Common.Project                           : 'Athena'
-Common.isOnline                          : False
-Concurrency.NumConcurrentEvents          : 0
-Concurrency.NumProcs                     : 0
-Concurrency.NumThreads                   : 0
-Detector.Geometry                        : [function]
-Detector.GeometryAFP                     : False
-Detector.GeometryALFA                    : False
-Detector.GeometryBCM                     : False
-Detector.GeometryBpipe                   : False
-Detector.GeometryCSC                     : False
-Detector.GeometryCalo                    : [function]
-Detector.GeometryCavern                  : False
-Detector.GeometryDBM                     : False
-Detector.GeometryForward                 : [function]
-Detector.GeometryFwdRegion               : False
-Detector.GeometryID                      : [function]
-Detector.GeometryLAr                     : False
-Detector.GeometryLucid                   : False
-Detector.GeometryMDT                     : False
-Detector.GeometryMM                      : False
-Detector.GeometryMuon                    : [function]
-Detector.GeometryPixel                   : False
-Detector.GeometryRPC                     : False
-Detector.GeometrySCT                     : False
-Detector.GeometryTGC                     : False
-Detector.GeometryTRT                     : False
-Detector.GeometryTile                    : False
-Detector.GeometryZDC                     : False
-Detector.GeometrysTGC                    : False
-Detector.Overlay                         : [function]
-Detector.OverlayBCM                      : False
-Detector.OverlayCSC                      : False
-Detector.OverlayCalo                     : [function]
-Detector.OverlayDBM                      : False
-Detector.OverlayID                       : [function]
-Detector.OverlayLAr                      : False
-Detector.OverlayMDT                      : False
-Detector.OverlayMM                       : False
-Detector.OverlayMuon                     : [function]
-Detector.OverlayPixel                    : False
-Detector.OverlayRPC                      : False
-Detector.OverlaySCT                      : False
-Detector.OverlayTGC                      : False
-Detector.OverlayTRT                      : False
-Detector.OverlayTile                     : False
-Detector.OverlaysTGC                     : False
-Detector.Simulate                        : False
-Detector.SimulateAFP                     : False
-Detector.SimulateALFA                    : False
-Detector.SimulateBCM                     : False
-Detector.SimulateBpipe                   : False
-Detector.SimulateCSC                     : False
-Detector.SimulateCalo                    : False
-Detector.SimulateCavern                  : False
-Detector.SimulateDBM                     : False
-Detector.SimulateForward                 : False
-Detector.SimulateFwdRegion               : False
-Detector.SimulateHGTD                    : False
-Detector.SimulateID                      : False
-Detector.SimulateLAr                     : False
-Detector.SimulateLucid                   : False
-Detector.SimulateMDT                     : False
-Detector.SimulateMM                      : False
-Detector.SimulateMuon                    : False
-Detector.SimulatePixel                   : False
-Detector.SimulateRPC                     : False
-Detector.SimulateSCT                     : False
-Detector.SimulateTGC                     : False
-Detector.SimulateTRT                     : False
-Detector.SimulateTile                    : False
-Detector.SimulateZDC                     : False
-Detector.SimulatesTGC                    : False
-GeoModel.Align.Dynamic                   : [function]
-GeoModel.AtlasVersion                    : 'ATLAS-R2-2016-01-00-01'
-GeoModel.IBLLayout                       : 'UNDEFINED'
-GeoModel.Layout                          : 'atlas'
-GeoModel.Run                             : 'RUN2'
-GeoModel.StripGeoType                    : 'GMX'
-GeoModel.Type                            : 'UNDEFINED'
-IOVDb.DatabaseInstance                   : 'CONDBR2'
-IOVDb.GlobalTag                          : 'CONDBR2-BLKPA-2018-13'
-Input.Files                              : ['/cvmfs/atlas-nightlies.cern.ch/repo/data/data-art/TrigP1Test/data17_13TeV.00327265.physics_EnhancedBias.merge.RAW._lb0100._SFO-1._0001.1']
-Input.ProjectName                        : 'data17_13TeV'
-Input.RunNumber                          : [function]
-Input.isMC                               : False
-Muon.Align.UseALines                     : False
-Muon.Align.UseAsBuilt                    : False
-Muon.Align.UseBLines                     : 'none'
-Muon.Align.UseILines                     : False
-Muon.Calib.CscF001FromLocalFile          : False
-Muon.Calib.CscNoiseFromLocalFile         : False
-Muon.Calib.CscPSlopeFromLocalFile        : False
-Muon.Calib.CscPedFromLocalFile           : False
-Muon.Calib.CscRmsFromLocalFile           : False
-Muon.Calib.CscStatusFromLocalFile        : False
-Muon.Calib.CscT0BaseFromLocalFile        : False
-Muon.Calib.CscT0PhaseFromLocalFile       : False
-Muon.Calib.EventTag                      : 'MoMu'
-Muon.Calib.applyRtScaling                : True
-Muon.Calib.correctMdtRtForBField         : False
-Muon.Calib.correctMdtRtForTimeSlewing    : False
-Muon.Calib.correctMdtRtWireSag           : False
-Muon.Calib.mdtCalibrationSource          : 'MDT'
-Muon.Calib.mdtMode                       : 'ntuple'
-Muon.Calib.mdtPropagationSpeedBeta       : 0.85
-Muon.Calib.readMDTCalibFromBlob          : True
-Muon.Calib.useMLRt                       : True
-Muon.Chi2NDofCut                         : 20.0
-Muon.createTrackParticles                : True
-Muon.doCSCs                              : True
-Muon.doDigitization                      : True
-Muon.doFastDigitization                  : False
-Muon.doMDTs                              : True
-Muon.doMSVertex                          : False
-Muon.doMicromegas                        : False
-Muon.doPseudoTracking                    : False
-Muon.doRPCClusterSegmentFinding          : False
-Muon.doRPCs                              : True
-Muon.doSegmentT0Fit                      : False
-Muon.doTGCClusterSegmentFinding          : False
-Muon.doTGCs                              : True
-Muon.dosTGCs                             : False
-Muon.enableCurvedSegmentFinding          : False
-Muon.enableErrorTuning                   : False
-Muon.optimiseMomentumResolutionUsingChi2 : False
-Muon.patternsOnly                        : False
-Muon.prdToxAOD                           : False
-Muon.printSummary                        : False
-Muon.refinementTool                      : 'Moore'
-Muon.rpcRawToxAOD                        : False
-Muon.segmentOrigin                       : 'Muon'
-Muon.straightLineFitMomentum             : 2000.0
-Muon.strategy                            : []
-Muon.trackBuilder                        : 'Moore'
-Muon.updateSegmentSecondCoordinate       : [function]
-Muon.useAlignmentCorrections             : False
-Muon.useLooseErrorTuning                 : False
-Muon.useSegmentMatching                  : [function]
-Muon.useTGCPriorNextBC                   : False
-Muon.useTrackSegmentMatching             : True
-Muon.useWireSagCorrections               : False
-Output.AODFileName                       : 'myAOD.pool.root'
-Output.ESDFileName                       : 'myESD.pool.root'
-Output.EVNTFileName                      : 'myEVNT.pool.root'
-Output.HISTFileName                      : 'myHIST.root'
-Output.HITSFileName                      : 'myHITS.pool.root'
-Output.RDOFileName                       : 'myROD.pool.root'
-Output.doESD                             : False
-Random.Engine                            : 'dSFMT'
-Scheduler.CheckDependencies              : True
-Scheduler.ShowControlFlow                : True
-Scheduler.ShowDataDeps                   : True
-Scheduler.ShowDataFlow                   : True
-Flag categories that can be loaded dynamically
-Category        :                 Generator name : Defined in
-DQ              :                           __dq : AthenaConfiguration/AllConfigFlags.py
-Egamma          :                       __egamma : AthenaConfiguration/AllConfigFlags.py
-LAr             :                          __lar : AthenaConfiguration/AllConfigFlags.py
-Sim             :                   __simulation : AthenaConfiguration/AllConfigFlags.py
-Trigger         :                      __trigger : AthenaConfiguration/AllConfigFlags.py
-Py:ComponentAccumulator   DEBUG Adding component CondInputLoader/CondInputLoader to the job
-Py:ComponentAccumulator   DEBUG Adding component IOVDbSvc/IOVDbSvc to the job
-Py:ComponentAccumulator   DEBUG Adding component PoolSvc/PoolSvc to the job
-Py:ComponentAccumulator   DEBUG Adding component CondSvc/CondSvc to the job
-Py:ComponentAccumulator   DEBUG Adding component ProxyProviderSvc/ProxyProviderSvc to the job
-Py:ComponentAccumulator   DEBUG Adding component DBReplicaSvc/DBReplicaSvc to the job
-Py:ComponentAccumulator   DEBUG Adding component CondInputLoader/CondInputLoader to the job
-Py:ComponentAccumulator   DEBUG Adding component IOVDbSvc/IOVDbSvc to the job
-Py:ComponentAccumulator   DEBUG Adding component PoolSvc/PoolSvc to the job
-Py:ComponentAccumulator   DEBUG Adding component CondSvc/CondSvc to the job
-Py:ComponentAccumulator   DEBUG Adding component ProxyProviderSvc/ProxyProviderSvc to the job
-Py:ComponentAccumulator   DEBUG Adding component DBReplicaSvc/DBReplicaSvc to the job
-Py:ComponentAccumulator   DEBUG Adding component CondInputLoader/CondInputLoader to the job
-Py:ComponentAccumulator   DEBUG Adding component IOVDbSvc/IOVDbSvc to the job
-Py:ComponentAccumulator   DEBUG Adding component PoolSvc/PoolSvc to the job
-Py:ComponentAccumulator   DEBUG Adding component CondSvc/CondSvc to the job
-Py:ComponentAccumulator   DEBUG Adding component ProxyProviderSvc/ProxyProviderSvc to the job
-Py:ComponentAccumulator   DEBUG Adding component DBReplicaSvc/DBReplicaSvc to the job
-Py:IOVDbSvc.CondDB   DEBUG Loading basic services for CondDBSetup...
-Py:ConfigurableDb   DEBUG loading confDb files...
-<<<<<<< HEAD
-Py:ConfigurableDb   DEBUG 	-loading [/afs/cern.ch/user/s/shhayash/workspace/Development/GIT2019-03-20/build/x86_64-slc6-gcc8-opt/lib/libTrigUpgradeTest.confdb]...
-Py:ConfigurableDb   DEBUG 	-loading [/afs/cern.ch/user/s/shhayash/workspace/Development/GIT2019-03-20/build/x86_64-slc6-gcc8-opt/lib/libTrigL2MuonSA.confdb]...
-Py:ConfigurableDb   DEBUG 	-loading [/afs/cern.ch/user/s/shhayash/workspace/Development/GIT2019-03-20/build/x86_64-slc6-gcc8-opt/lib/WorkDir.confdb]...
-=======
-Py:ConfigurableDb   DEBUG 	-loading [/home/ppe/i/iconnell/projects/MuonTriggerAthenaMT/build_RPC/x86_64-slc6-gcc8-opt/lib/libMuonRPC_CnvTools.confdb]...
-Py:ConfigurableDb   DEBUG 	-loading [/home/ppe/i/iconnell/projects/MuonTriggerAthenaMT/build_RPC/x86_64-slc6-gcc8-opt/lib/WorkDir.confdb]...
-Py:ConfigurableDb   DEBUG 	-loading [/home/ppe/i/iconnell/projects/MuonTriggerAthenaMT/build_RPC/x86_64-slc6-gcc8-opt/lib/libMuonByteStream.confdb]...
->>>>>>> 3f8439eb
-Py:ConfigurableDb   DEBUG 	-loading [/cvmfs/atlas-nightlies.cern.ch/repo/sw/master/2019-03-18T2151/GAUDI/22.0.1/InstallArea/x86_64-slc6-gcc8-opt/lib/Gaudi.confdb]...
-Py:ConfigurableDb   DEBUG 	-loading [/cvmfs/atlas-nightlies.cern.ch/repo/sw/master/2019-03-18T2151/Athena/22.0.1/InstallArea/x86_64-slc6-gcc8-opt/lib/Athena.confdb]...
-Py:ConfigurableDb   DEBUG loading confDb files... [DONE]
-Py:ConfigurableDb   DEBUG loaded 1102 confDb packages
-Py:ConfigurableDb    INFO Read module info for 5447 configurables from 5 genConfDb files
-Py:ConfigurableDb    INFO No duplicates have been found: that's good !
-Py:ConfigurableDb   DEBUG : Found configurable <class 'GaudiCoreSvc.GaudiCoreSvcConf.MessageSvc'> in module GaudiCoreSvc.GaudiCoreSvcConf
-Py:loadBasicAthenaPool   DEBUG Loading basic services for AthenaPool...
-Py:ConfigurableDb   DEBUG : Found configurable <class 'PoolSvc.PoolSvcConf.PoolSvc'> in module PoolSvc.PoolSvcConf
-Py:ConfigurableDb   DEBUG : Found configurable <class 'AthenaPoolCnvSvc.AthenaPoolCnvSvcConf.AthenaPoolCnvSvc'> in module AthenaPoolCnvSvc.AthenaPoolCnvSvcConf
-Py:ConfigurableDb   DEBUG : Found configurable <class 'SGComps.SGCompsConf.ProxyProviderSvc'> in module SGComps.SGCompsConf
-Py:ConfigurableDb   DEBUG : Found configurable <class 'AthenaServices.AthenaServicesConf.MetaDataSvc'> in module AthenaServices.AthenaServicesConf
-Py:ConfigurableDb   DEBUG : Found configurable <class 'StoreGate.StoreGateConf.StoreGateSvc'> in module StoreGate.StoreGateConf
-Py:loadBasicAthenaPool   DEBUG Loading basic services for AthenaPool... [DONE]
-Py:loadBasicIOVDb   DEBUG Loading basic services for IOVDbSvc...
-Py:ConfigurableDb   DEBUG : Found configurable <class 'SGComps.SGCompsConf.ProxyProviderSvc'> in module SGComps.SGCompsConf
-Py:Configurable     ERROR attempt to add a duplicate (ServiceManager.ProxyProviderSvc) ... dupe ignored
-Py:loadBasicEventInfoMgt   DEBUG Loading basic services for EventInfoMgt...
-EventInfoMgtInit: Got release version  Athena-22.0.1
-Py:Configurable     ERROR attempt to add a duplicate (ServiceManager.EventPersistencySvc) ... dupe ignored
-Py:ConfigurableDb   DEBUG : Found configurable <class 'SGComps.SGCompsConf.ProxyProviderSvc'> in module SGComps.SGCompsConf
-Py:Configurable     ERROR attempt to add a duplicate (ServiceManager.ProxyProviderSvc) ... dupe ignored
-Py:loadBasicEventInfoMgt   DEBUG Loading basic services for EventInfoMgt... [DONE]
-Py:loadBasicIOVDb   DEBUG Loading basic services for IOVDb... [DONE]
-Py:IOVDbSvc.CondDB    INFO Setting up conditions DB access to instance OFLP200
-Py:Configurable     ERROR attempt to add a duplicate (ServiceManager.PoolSvc) ... dupe ignored
-Py:IOVDbSvc.CondDB   DEBUG Loading basic services for CondDBSetup... [DONE]
-Py:ComponentAccumulator   DEBUG Adding component MuonCalib::MdtCalibDbCoolStrTool/MdtCalibDbTool to the job
-Py:ComponentAccumulator   DEBUG Adding component CondInputLoader/CondInputLoader to the job
-Py:ComponentAccumulator   DEBUG Adding component IOVDbSvc/IOVDbSvc to the job
-Py:ComponentAccumulator   DEBUG Adding component PoolSvc/PoolSvc to the job
-Py:ComponentAccumulator   DEBUG Adding component CondSvc/CondSvc to the job
-Py:ComponentAccumulator   DEBUG Adding component ProxyProviderSvc/ProxyProviderSvc to the job
-Py:ComponentAccumulator   DEBUG Adding component DBReplicaSvc/DBReplicaSvc to the job
-Py:ComponentAccumulator   DEBUG Adding component MuonCalib::MdtCalibDbCoolStrTool/MdtCalibDbTool to the job
-Py:ComponentAccumulator   DEBUG Adding component MdtCalibrationDbSvc/MdtCalibrationDbSvc to the job
-Py:ComponentAccumulator   DEBUG Reconciled configuration of component CondInputLoader
-Py:ComponentAccumulator   DEBUG Reconciled configuration of component IOVDbSvc
-Py:ComponentAccumulator   DEBUG Reconciled configuration of component PoolSvc
-Py:ComponentAccumulator   DEBUG Reconciled configuration of component CondSvc
-Py:ComponentAccumulator   DEBUG Reconciled configuration of component ProxyProviderSvc
-Py:ComponentAccumulator   DEBUG Reconciled configuration of component DBReplicaSvc
-Py:ComponentAccumulator   DEBUG Adding component MdtCalibrationDbSvc/MdtCalibrationDbSvc to the job
-Py:ComponentAccumulator   DEBUG Adding component MuonCalib::MdtCalibDbCoolStrTool/MdtCalibDbTool to the job
-Py:ComponentAccumulator   DEBUG Adding component MdtCalibrationSvc/MdtCalibrationSvc to the job
-Py:ComponentAccumulator   DEBUG Reconciled configuration of component CondInputLoader
-Py:ComponentAccumulator   DEBUG Reconciled configuration of component IOVDbSvc
-Py:ComponentAccumulator   DEBUG Reconciled configuration of component PoolSvc
-Py:ComponentAccumulator   DEBUG Reconciled configuration of component CondSvc
-Py:ComponentAccumulator   DEBUG Reconciled configuration of component ProxyProviderSvc
-Py:ComponentAccumulator   DEBUG Reconciled configuration of component DBReplicaSvc
-Py:ComponentAccumulator   DEBUG Reconciled configuration of component AthenaPoolCnvSvc
-Py:ComponentAccumulator   DEBUG Reconciled configuration of component EventPersistencySvc
-Py:ComponentAccumulator   DEBUG Adding component MagField::AtlasFieldSvc/AtlasFieldSvc to the job
-Py:ComponentAccumulator   DEBUG Adding component MdtCalibrationDbSvc/MdtCalibrationDbSvc to the job
-Py:ComponentAccumulator   DEBUG Adding component MdtCalibrationSvc/MdtCalibrationSvc to the job
-Py:ComponentAccumulator   DEBUG Adding component MuonCalib::MdtCalibDbCoolStrTool/MdtCalibDbTool to the job
-Py:ComponentAccumulator   DEBUG Adding component GeoModelSvc/GeoModelSvc to the job
-Py:ComponentAccumulator   DEBUG Adding component DetDescrCnvSvc/DetDescrCnvSvc to the job
-Py:ComponentAccumulator   DEBUG Adding component EvtPersistencySvc/EventPersistencySvc to the job
-Py:ComponentAccumulator   DEBUG Adding component TagInfoMgr/TagInfoMgr to the job
-Py:ComponentAccumulator   DEBUG Adding component EvtPersistencySvc/EventPersistencySvc to the job
-Py:ComponentAccumulator   DEBUG Adding component ProxyProviderSvc/ProxyProviderSvc to the job
-Py:ComponentAccumulator   DEBUG Adding component TagInfoMgr/TagInfoMgr to the job
-Py:ComponentAccumulator   DEBUG Reconciled configuration of component TagInfoMgr
-Py:ComponentAccumulator   DEBUG Reconciled configuration of component EventPersistencySvc
-Py:ComponentAccumulator   DEBUG Adding component ProxyProviderSvc/ProxyProviderSvc to the job
-Py:ComponentAccumulator   DEBUG Adding component GeoModelSvc/GeoModelSvc to the job
-Py:ComponentAccumulator   DEBUG Adding component DetDescrCnvSvc/DetDescrCnvSvc to the job
-Py:ComponentAccumulator   DEBUG Adding component EvtPersistencySvc/EventPersistencySvc to the job
-Py:ComponentAccumulator   DEBUG Adding component TagInfoMgr/TagInfoMgr to the job
-Py:ComponentAccumulator   DEBUG Adding component ProxyProviderSvc/ProxyProviderSvc to the job
-Py:ComponentAccumulator   DEBUG Reconciled configuration of component GeoModelSvc
-Py:ComponentAccumulator   DEBUG Adding component Muon::MuonIdHelperTool/Muon::MuonIdHelperTool to the job
-Py:ComponentAccumulator   DEBUG Reconciled configuration of component GeoModelSvc
-Py:ComponentAccumulator   DEBUG Reconciled configuration of component DetDescrCnvSvc
-Py:ComponentAccumulator   DEBUG Reconciled configuration of component EventPersistencySvc
-Py:ComponentAccumulator   DEBUG Reconciled configuration of component TagInfoMgr
-Py:ComponentAccumulator   DEBUG Reconciled configuration of component ProxyProviderSvc
-Py:ComponentAccumulator   DEBUG Reconciled configuration of component ToolSvc.Muon::MuonIdHelperTool
-Py:ComponentAccumulator   DEBUG Adding component ROBDataProviderSvc/ROBDataProviderSvc to the job
-Py:ComponentAccumulator   DEBUG Adding component Muon::MDT_RawDataProviderTool/MDT_RawDataProviderTool to the job
-Py:ComponentAccumulator   DEBUG Reconciled configuration of component CondInputLoader
-Py:ComponentAccumulator   DEBUG Adding component MuonMDT_CablingAlg/MuonMDT_CablingAlg to the job
-Py:ComponentAccumulator   DEBUG Reconciled configuration of component GeoModelSvc
-Py:ComponentAccumulator   DEBUG Reconciled configuration of component DetDescrCnvSvc
-Py:ComponentAccumulator   DEBUG Reconciled configuration of component EventPersistencySvc
-Py:ComponentAccumulator   DEBUG Reconciled configuration of component TagInfoMgr
-Py:ComponentAccumulator   DEBUG Reconciled configuration of component ProxyProviderSvc
-Py:ComponentAccumulator   DEBUG Reconciled configuration of component IOVDbSvc
-Py:ComponentAccumulator   DEBUG Reconciled configuration of component PoolSvc
-Py:ComponentAccumulator   DEBUG Reconciled configuration of component CondSvc
-Py:ComponentAccumulator   DEBUG Reconciled configuration of component DBReplicaSvc
-Py:ComponentAccumulator   DEBUG Adding component AthenaPoolCnvSvc/AthenaPoolCnvSvc to the job
-Py:ComponentAccumulator   DEBUG Adding component MuonMDT_CablingSvc/MuonMDT_CablingSvc to the job
-Py:ComponentAccumulator   DEBUG Adding component MagField::AtlasFieldSvc/AtlasFieldSvc to the job
-Py:ComponentAccumulator   DEBUG Adding component MdtCalibrationDbSvc/MdtCalibrationDbSvc to the job
-Py:ComponentAccumulator   DEBUG Adding component MdtCalibrationSvc/MdtCalibrationSvc to the job
-Py:ComponentAccumulator   DEBUG Reconciled configuration of component ROBDataProviderSvc
-Py:ComponentAccumulator   DEBUG Reconciled configuration of component ToolSvc.Muon::MuonIdHelperTool
-Py:ComponentAccumulator   DEBUG Adding component MDTCablingDbTool/MDTCablingDbTool to the job
-Py:ComponentAccumulator   DEBUG Adding component MuonCalib::MdtCalibDbCoolStrTool/MdtCalibDbTool to the job
-Py:ComponentAccumulator   DEBUG Adding component Muon::MDT_RawDataProviderTool/MDT_RawDataProviderTool to the job
-Py:ComponentAccumulator   DEBUG Adding component GeoModelSvc/GeoModelSvc to the job
-Py:ComponentAccumulator   DEBUG Adding component DetDescrCnvSvc/DetDescrCnvSvc to the job
-Py:ComponentAccumulator   DEBUG Adding component EvtPersistencySvc/EventPersistencySvc to the job
-Py:ComponentAccumulator   DEBUG Adding component TagInfoMgr/TagInfoMgr to the job
-Py:ComponentAccumulator   DEBUG Adding component EvtPersistencySvc/EventPersistencySvc to the job
-Py:ComponentAccumulator   DEBUG Adding component ProxyProviderSvc/ProxyProviderSvc to the job
-Py:ComponentAccumulator   DEBUG Adding component TagInfoMgr/TagInfoMgr to the job
-Py:ComponentAccumulator   DEBUG Reconciled configuration of component TagInfoMgr
-Py:ComponentAccumulator   DEBUG Reconciled configuration of component EventPersistencySvc
-Py:ComponentAccumulator   DEBUG Adding component ProxyProviderSvc/ProxyProviderSvc to the job
-Py:ComponentAccumulator   DEBUG Adding component GeoModelSvc/GeoModelSvc to the job
-Py:ComponentAccumulator   DEBUG Adding component DetDescrCnvSvc/DetDescrCnvSvc to the job
-Py:ComponentAccumulator   DEBUG Adding component EvtPersistencySvc/EventPersistencySvc to the job
-Py:ComponentAccumulator   DEBUG Adding component TagInfoMgr/TagInfoMgr to the job
-Py:ComponentAccumulator   DEBUG Adding component ProxyProviderSvc/ProxyProviderSvc to the job
-Py:ComponentAccumulator   DEBUG Reconciled configuration of component GeoModelSvc
-Py:ComponentAccumulator   DEBUG Adding component Muon::MuonIdHelperTool/Muon::MuonIdHelperTool to the job
-Py:ComponentAccumulator   DEBUG Adding component GeoModelSvc/GeoModelSvc to the job
-Py:ComponentAccumulator   DEBUG Adding component DetDescrCnvSvc/DetDescrCnvSvc to the job
-Py:ComponentAccumulator   DEBUG Adding component EvtPersistencySvc/EventPersistencySvc to the job
-Py:ComponentAccumulator   DEBUG Adding component TagInfoMgr/TagInfoMgr to the job
-Py:ComponentAccumulator   DEBUG Adding component ProxyProviderSvc/ProxyProviderSvc to the job
-Py:ComponentAccumulator   DEBUG Adding component Muon::MuonIdHelperTool/Muon::MuonIdHelperTool to the job
-Py:ComponentAccumulator   DEBUG Adding component CSCcablingSvc/CSCcablingSvc to the job
-Py:ComponentAccumulator   DEBUG Adding component GeoModelSvc/GeoModelSvc to the job
-Py:ComponentAccumulator   DEBUG Adding component DetDescrCnvSvc/DetDescrCnvSvc to the job
-Py:ComponentAccumulator   DEBUG Adding component EvtPersistencySvc/EventPersistencySvc to the job
-Py:ComponentAccumulator   DEBUG Adding component TagInfoMgr/TagInfoMgr to the job
-Py:ComponentAccumulator   DEBUG Adding component ProxyProviderSvc/ProxyProviderSvc to the job
-Py:ComponentAccumulator   DEBUG Adding component CSCcablingSvc/CSCcablingSvc to the job
-Py:ComponentAccumulator   DEBUG Adding component Muon::MuonIdHelperTool/Muon::MuonIdHelperTool to the job
-Py:ComponentAccumulator   DEBUG Adding component GeoModelSvc/GeoModelSvc to the job
-Py:ComponentAccumulator   DEBUG Adding component DetDescrCnvSvc/DetDescrCnvSvc to the job
-Py:ComponentAccumulator   DEBUG Adding component EvtPersistencySvc/EventPersistencySvc to the job
-Py:ComponentAccumulator   DEBUG Adding component TagInfoMgr/TagInfoMgr to the job
-Py:ComponentAccumulator   DEBUG Adding component EvtPersistencySvc/EventPersistencySvc to the job
-Py:ComponentAccumulator   DEBUG Adding component ProxyProviderSvc/ProxyProviderSvc to the job
-Py:ComponentAccumulator   DEBUG Adding component TagInfoMgr/TagInfoMgr to the job
-Py:ComponentAccumulator   DEBUG Reconciled configuration of component TagInfoMgr
-Py:ComponentAccumulator   DEBUG Reconciled configuration of component EventPersistencySvc
-Py:ComponentAccumulator   DEBUG Adding component ProxyProviderSvc/ProxyProviderSvc to the job
-Py:ComponentAccumulator   DEBUG Adding component GeoModelSvc/GeoModelSvc to the job
-Py:ComponentAccumulator   DEBUG Adding component DetDescrCnvSvc/DetDescrCnvSvc to the job
-Py:ComponentAccumulator   DEBUG Adding component EvtPersistencySvc/EventPersistencySvc to the job
-Py:ComponentAccumulator   DEBUG Adding component TagInfoMgr/TagInfoMgr to the job
-Py:ComponentAccumulator   DEBUG Adding component ProxyProviderSvc/ProxyProviderSvc to the job
-Py:ComponentAccumulator   DEBUG Reconciled configuration of component GeoModelSvc
-Py:ComponentAccumulator   DEBUG Adding component Muon::MuonIdHelperTool/Muon::MuonIdHelperTool to the job
-Py:ComponentAccumulator   DEBUG Reconciled configuration of component GeoModelSvc
-Py:ComponentAccumulator   DEBUG Reconciled configuration of component DetDescrCnvSvc
-Py:ComponentAccumulator   DEBUG Reconciled configuration of component EventPersistencySvc
-Py:ComponentAccumulator   DEBUG Reconciled configuration of component TagInfoMgr
-Py:ComponentAccumulator   DEBUG Reconciled configuration of component ProxyProviderSvc
-Py:ComponentAccumulator   DEBUG Reconciled configuration of component ToolSvc.Muon::MuonIdHelperTool
-Py:ComponentAccumulator   DEBUG Adding component ROBDataProviderSvc/ROBDataProviderSvc to the job
-Py:ComponentAccumulator   DEBUG Adding component Muon::CSC_RawDataProviderTool/CSC_RawDataProviderTool to the job
-Py:ComponentAccumulator   DEBUG Reconciled configuration of component GeoModelSvc
-Py:ComponentAccumulator   DEBUG Reconciled configuration of component DetDescrCnvSvc
-Py:ComponentAccumulator   DEBUG Reconciled configuration of component EventPersistencySvc
-Py:ComponentAccumulator   DEBUG Reconciled configuration of component TagInfoMgr
-Py:ComponentAccumulator   DEBUG Reconciled configuration of component ProxyProviderSvc
-Py:ComponentAccumulator   DEBUG Adding component CSCcablingSvc/CSCcablingSvc to the job
-Py:ComponentAccumulator   DEBUG Reconciled configuration of component ROBDataProviderSvc
-Py:ComponentAccumulator   DEBUG Reconciled configuration of component ToolSvc.Muon::MuonIdHelperTool
-Py:ComponentAccumulator   DEBUG Adding component Muon::CSC_RawDataProviderTool/CSC_RawDataProviderTool to the job
-Py:ComponentAccumulator   DEBUG Adding component GeoModelSvc/GeoModelSvc to the job
-Py:ComponentAccumulator   DEBUG Adding component DetDescrCnvSvc/DetDescrCnvSvc to the job
-Py:ComponentAccumulator   DEBUG Adding component EvtPersistencySvc/EventPersistencySvc to the job
-Py:ComponentAccumulator   DEBUG Adding component TagInfoMgr/TagInfoMgr to the job
-Py:ComponentAccumulator   DEBUG Adding component EvtPersistencySvc/EventPersistencySvc to the job
-Py:ComponentAccumulator   DEBUG Adding component ProxyProviderSvc/ProxyProviderSvc to the job
-Py:ComponentAccumulator   DEBUG Adding component TagInfoMgr/TagInfoMgr to the job
-Py:ComponentAccumulator   DEBUG Reconciled configuration of component TagInfoMgr
-Py:ComponentAccumulator   DEBUG Reconciled configuration of component EventPersistencySvc
-Py:ComponentAccumulator   DEBUG Adding component ProxyProviderSvc/ProxyProviderSvc to the job
-Py:ComponentAccumulator   DEBUG Adding component GeoModelSvc/GeoModelSvc to the job
-Py:ComponentAccumulator   DEBUG Adding component DetDescrCnvSvc/DetDescrCnvSvc to the job
-Py:ComponentAccumulator   DEBUG Adding component EvtPersistencySvc/EventPersistencySvc to the job
-Py:ComponentAccumulator   DEBUG Adding component TagInfoMgr/TagInfoMgr to the job
-Py:ComponentAccumulator   DEBUG Adding component ProxyProviderSvc/ProxyProviderSvc to the job
-Py:ComponentAccumulator   DEBUG Reconciled configuration of component GeoModelSvc
-Py:ComponentAccumulator   DEBUG Adding component Muon::MuonIdHelperTool/Muon::MuonIdHelperTool to the job
-Py:ComponentAccumulator   DEBUG Adding component GeoModelSvc/GeoModelSvc to the job
-Py:ComponentAccumulator   DEBUG Adding component DetDescrCnvSvc/DetDescrCnvSvc to the job
-Py:ComponentAccumulator   DEBUG Adding component EvtPersistencySvc/EventPersistencySvc to the job
-Py:ComponentAccumulator   DEBUG Adding component TagInfoMgr/TagInfoMgr to the job
-Py:ComponentAccumulator   DEBUG Adding component ProxyProviderSvc/ProxyProviderSvc to the job
-Py:ComponentAccumulator   DEBUG Adding component Muon::MuonIdHelperTool/Muon::MuonIdHelperTool to the job
-Py:ComponentAccumulator   DEBUG Adding component RPCcablingServerSvc/RPCcablingServerSvc to the job
-Py:ComponentAccumulator   DEBUG Adding component CondInputLoader/CondInputLoader to the job
-Py:ComponentAccumulator   DEBUG Adding component IOVDbSvc/IOVDbSvc to the job
-Py:ComponentAccumulator   DEBUG Adding component PoolSvc/PoolSvc to the job
-Py:ComponentAccumulator   DEBUG Adding component CondSvc/CondSvc to the job
-Py:ComponentAccumulator   DEBUG Adding component ProxyProviderSvc/ProxyProviderSvc to the job
-Py:ComponentAccumulator   DEBUG Adding component DBReplicaSvc/DBReplicaSvc to the job
-Py:ComponentAccumulator   DEBUG Adding component CondInputLoader/CondInputLoader to the job
-Py:ComponentAccumulator   DEBUG Adding component IOVDbSvc/IOVDbSvc to the job
-Py:ComponentAccumulator   DEBUG Adding component PoolSvc/PoolSvc to the job
-Py:ComponentAccumulator   DEBUG Adding component CondSvc/CondSvc to the job
-Py:ComponentAccumulator   DEBUG Reconciled configuration of component ProxyProviderSvc
-Py:ComponentAccumulator   DEBUG Adding component DBReplicaSvc/DBReplicaSvc to the job
-Py:ComponentAccumulator   DEBUG Adding component RPCCablingDbTool/RPCCablingDbTool to the job
-Py:ComponentAccumulator   DEBUG Adding component MuonRPC_CablingSvc/MuonRPC_CablingSvc to the job
-Py:ComponentAccumulator   DEBUG Adding component CondInputLoader/CondInputLoader to the job
-Py:ComponentAccumulator   DEBUG Adding component GeoModelSvc/GeoModelSvc to the job
-Py:ComponentAccumulator   DEBUG Adding component DetDescrCnvSvc/DetDescrCnvSvc to the job
-Py:ComponentAccumulator   DEBUG Adding component EvtPersistencySvc/EventPersistencySvc to the job
-Py:ComponentAccumulator   DEBUG Adding component TagInfoMgr/TagInfoMgr to the job
-Py:ComponentAccumulator   DEBUG Adding component ProxyProviderSvc/ProxyProviderSvc to the job
-Py:ComponentAccumulator   DEBUG Adding component RPCcablingServerSvc/RPCcablingServerSvc to the job
-Py:ComponentAccumulator   DEBUG Adding component IOVDbSvc/IOVDbSvc to the job
-Py:ComponentAccumulator   DEBUG Adding component PoolSvc/PoolSvc to the job
-Py:ComponentAccumulator   DEBUG Adding component CondSvc/CondSvc to the job
-Py:ComponentAccumulator   DEBUG Adding component DBReplicaSvc/DBReplicaSvc to the job
-Py:ComponentAccumulator   DEBUG Adding component MuonRPC_CablingSvc/MuonRPC_CablingSvc to the job
-Py:ComponentAccumulator   DEBUG Adding component Muon::MuonIdHelperTool/Muon::MuonIdHelperTool to the job
-Py:ComponentAccumulator   DEBUG Adding component RPCCablingDbTool/RPCCablingDbTool to the job
-Py:ComponentAccumulator   DEBUG Adding component GeoModelSvc/GeoModelSvc to the job
-Py:ComponentAccumulator   DEBUG Adding component DetDescrCnvSvc/DetDescrCnvSvc to the job
-Py:ComponentAccumulator   DEBUG Adding component EvtPersistencySvc/EventPersistencySvc to the job
-Py:ComponentAccumulator   DEBUG Adding component TagInfoMgr/TagInfoMgr to the job
-Py:ComponentAccumulator   DEBUG Adding component EvtPersistencySvc/EventPersistencySvc to the job
-Py:ComponentAccumulator   DEBUG Adding component ProxyProviderSvc/ProxyProviderSvc to the job
-Py:ComponentAccumulator   DEBUG Adding component TagInfoMgr/TagInfoMgr to the job
-Py:ComponentAccumulator   DEBUG Reconciled configuration of component TagInfoMgr
-Py:ComponentAccumulator   DEBUG Reconciled configuration of component EventPersistencySvc
-Py:ComponentAccumulator   DEBUG Adding component ProxyProviderSvc/ProxyProviderSvc to the job
-Py:ComponentAccumulator   DEBUG Adding component GeoModelSvc/GeoModelSvc to the job
-Py:ComponentAccumulator   DEBUG Adding component DetDescrCnvSvc/DetDescrCnvSvc to the job
-Py:ComponentAccumulator   DEBUG Adding component EvtPersistencySvc/EventPersistencySvc to the job
-Py:ComponentAccumulator   DEBUG Adding component TagInfoMgr/TagInfoMgr to the job
-Py:ComponentAccumulator   DEBUG Adding component ProxyProviderSvc/ProxyProviderSvc to the job
-Py:ComponentAccumulator   DEBUG Reconciled configuration of component GeoModelSvc
-Py:ComponentAccumulator   DEBUG Adding component Muon::MuonIdHelperTool/Muon::MuonIdHelperTool to the job
-Py:ComponentAccumulator   DEBUG Reconciled configuration of component GeoModelSvc
-Py:ComponentAccumulator   DEBUG Reconciled configuration of component DetDescrCnvSvc
-Py:ComponentAccumulator   DEBUG Reconciled configuration of component EventPersistencySvc
-Py:ComponentAccumulator   DEBUG Reconciled configuration of component TagInfoMgr
-Py:ComponentAccumulator   DEBUG Reconciled configuration of component ProxyProviderSvc
-Py:ComponentAccumulator   DEBUG Reconciled configuration of component ToolSvc.Muon::MuonIdHelperTool
-Py:ConfigurableDb   DEBUG : Found configurable <class 'MuonRPC_CnvTools.MuonRPC_CnvToolsConf.Muon__RpcRDO_Decoder'> in module MuonRPC_CnvTools.MuonRPC_CnvToolsConf
-Py:ComponentAccumulator   DEBUG Adding component Muon::RpcRdoToPrepDataTool/RpcRdoToRpcPrepDataTool to the job
-Py:ComponentAccumulator   DEBUG Reconciled configuration of component CondInputLoader
-Py:ComponentAccumulator   DEBUG Reconciled configuration of component GeoModelSvc
-Py:ComponentAccumulator   DEBUG Reconciled configuration of component DetDescrCnvSvc
-Py:ComponentAccumulator   DEBUG Reconciled configuration of component EventPersistencySvc
-Py:ComponentAccumulator   DEBUG Reconciled configuration of component TagInfoMgr
-Py:ComponentAccumulator   DEBUG Reconciled configuration of component ProxyProviderSvc
-Py:ComponentAccumulator   DEBUG Reconciled configuration of component RPCcablingServerSvc
-Py:ComponentAccumulator   DEBUG Reconciled configuration of component IOVDbSvc
-Py:ComponentAccumulator   DEBUG Reconciled configuration of component PoolSvc
-Py:ComponentAccumulator   DEBUG Reconciled configuration of component CondSvc
-Py:ComponentAccumulator   DEBUG Reconciled configuration of component DBReplicaSvc
-Py:ComponentAccumulator   DEBUG Reconciled configuration of component MuonRPC_CablingSvc
-Py:ComponentAccumulator   DEBUG Reconciled configuration of component ToolSvc.Muon::MuonIdHelperTool
-Py:ComponentAccumulator   DEBUG Reconciled configuration of component ToolSvc.RPCCablingDbTool
-Py:ComponentAccumulator   DEBUG Adding component Muon::RpcRdoToPrepDataTool/RpcRdoToRpcPrepDataTool to the job
-Py:ComponentAccumulator   DEBUG Adding component GeoModelSvc/GeoModelSvc to the job
-Py:ComponentAccumulator   DEBUG Adding component DetDescrCnvSvc/DetDescrCnvSvc to the job
-Py:ComponentAccumulator   DEBUG Adding component EvtPersistencySvc/EventPersistencySvc to the job
-Py:ComponentAccumulator   DEBUG Adding component TagInfoMgr/TagInfoMgr to the job
-Py:ComponentAccumulator   DEBUG Adding component EvtPersistencySvc/EventPersistencySvc to the job
-Py:ComponentAccumulator   DEBUG Adding component ProxyProviderSvc/ProxyProviderSvc to the job
-Py:ComponentAccumulator   DEBUG Adding component TagInfoMgr/TagInfoMgr to the job
-Py:ComponentAccumulator   DEBUG Reconciled configuration of component TagInfoMgr
-Py:ComponentAccumulator   DEBUG Reconciled configuration of component EventPersistencySvc
-Py:ComponentAccumulator   DEBUG Adding component ProxyProviderSvc/ProxyProviderSvc to the job
-Py:ComponentAccumulator   DEBUG Adding component GeoModelSvc/GeoModelSvc to the job
-Py:ComponentAccumulator   DEBUG Adding component DetDescrCnvSvc/DetDescrCnvSvc to the job
-Py:ComponentAccumulator   DEBUG Adding component EvtPersistencySvc/EventPersistencySvc to the job
-Py:ComponentAccumulator   DEBUG Adding component TagInfoMgr/TagInfoMgr to the job
-Py:ComponentAccumulator   DEBUG Adding component ProxyProviderSvc/ProxyProviderSvc to the job
-Py:ComponentAccumulator   DEBUG Reconciled configuration of component GeoModelSvc
-Py:ComponentAccumulator   DEBUG Adding component Muon::MuonIdHelperTool/Muon::MuonIdHelperTool to the job
-Py:ComponentAccumulator   DEBUG Adding component GeoModelSvc/GeoModelSvc to the job
-Py:ComponentAccumulator   DEBUG Adding component DetDescrCnvSvc/DetDescrCnvSvc to the job
-Py:ComponentAccumulator   DEBUG Adding component EvtPersistencySvc/EventPersistencySvc to the job
-Py:ComponentAccumulator   DEBUG Adding component TagInfoMgr/TagInfoMgr to the job
-Py:ComponentAccumulator   DEBUG Adding component ProxyProviderSvc/ProxyProviderSvc to the job
-Py:ComponentAccumulator   DEBUG Adding component Muon::MuonIdHelperTool/Muon::MuonIdHelperTool to the job
-Py:ComponentAccumulator   DEBUG Adding component LVL1TGC::TGCRecRoiSvc/LVL1TGC::TGCRecRoiSvc to the job
-Py:ComponentAccumulator   DEBUG Adding component TGCcablingServerSvc/TGCcablingServerSvc to the job
-Py:ComponentAccumulator   DEBUG Adding component CondInputLoader/CondInputLoader to the job
-Py:ComponentAccumulator   DEBUG Adding component IOVDbSvc/IOVDbSvc to the job
-Py:ComponentAccumulator   DEBUG Adding component PoolSvc/PoolSvc to the job
-Py:ComponentAccumulator   DEBUG Adding component CondSvc/CondSvc to the job
-Py:ComponentAccumulator   DEBUG Adding component ProxyProviderSvc/ProxyProviderSvc to the job
-Py:ComponentAccumulator   DEBUG Adding component DBReplicaSvc/DBReplicaSvc to the job
-Py:ComponentAccumulator   DEBUG Adding component CondInputLoader/CondInputLoader to the job
-Py:ComponentAccumulator   DEBUG Adding component IOVDbSvc/IOVDbSvc to the job
-Py:ComponentAccumulator   DEBUG Adding component PoolSvc/PoolSvc to the job
-Py:ComponentAccumulator   DEBUG Adding component CondSvc/CondSvc to the job
-Py:ComponentAccumulator   DEBUG Reconciled configuration of component ProxyProviderSvc
-Py:ComponentAccumulator   DEBUG Adding component DBReplicaSvc/DBReplicaSvc to the job
-Py:ComponentAccumulator   DEBUG Adding component CondInputLoader/CondInputLoader to the job
-Py:ComponentAccumulator   DEBUG Adding component GeoModelSvc/GeoModelSvc to the job
-Py:ComponentAccumulator   DEBUG Adding component DetDescrCnvSvc/DetDescrCnvSvc to the job
-Py:ComponentAccumulator   DEBUG Adding component EvtPersistencySvc/EventPersistencySvc to the job
-Py:ComponentAccumulator   DEBUG Adding component TagInfoMgr/TagInfoMgr to the job
-Py:ComponentAccumulator   DEBUG Adding component ProxyProviderSvc/ProxyProviderSvc to the job
-Py:ComponentAccumulator   DEBUG Adding component LVL1TGC::TGCRecRoiSvc/LVL1TGC::TGCRecRoiSvc to the job
-Py:ComponentAccumulator   DEBUG Adding component TGCcablingServerSvc/TGCcablingServerSvc to the job
-Py:ComponentAccumulator   DEBUG Adding component IOVDbSvc/IOVDbSvc to the job
-Py:ComponentAccumulator   DEBUG Adding component PoolSvc/PoolSvc to the job
-Py:ComponentAccumulator   DEBUG Adding component CondSvc/CondSvc to the job
-Py:ComponentAccumulator   DEBUG Adding component DBReplicaSvc/DBReplicaSvc to the job
-Py:ComponentAccumulator   DEBUG Adding component Muon::MuonIdHelperTool/Muon::MuonIdHelperTool to the job
-Py:ComponentAccumulator   DEBUG Adding component GeoModelSvc/GeoModelSvc to the job
-Py:ComponentAccumulator   DEBUG Adding component DetDescrCnvSvc/DetDescrCnvSvc to the job
-Py:ComponentAccumulator   DEBUG Adding component EvtPersistencySvc/EventPersistencySvc to the job
-Py:ComponentAccumulator   DEBUG Adding component TagInfoMgr/TagInfoMgr to the job
-Py:ComponentAccumulator   DEBUG Adding component EvtPersistencySvc/EventPersistencySvc to the job
-Py:ComponentAccumulator   DEBUG Adding component ProxyProviderSvc/ProxyProviderSvc to the job
-Py:ComponentAccumulator   DEBUG Adding component TagInfoMgr/TagInfoMgr to the job
-Py:ComponentAccumulator   DEBUG Reconciled configuration of component TagInfoMgr
-Py:ComponentAccumulator   DEBUG Reconciled configuration of component EventPersistencySvc
-Py:ComponentAccumulator   DEBUG Adding component ProxyProviderSvc/ProxyProviderSvc to the job
-Py:ComponentAccumulator   DEBUG Adding component GeoModelSvc/GeoModelSvc to the job
-Py:ComponentAccumulator   DEBUG Adding component DetDescrCnvSvc/DetDescrCnvSvc to the job
-Py:ComponentAccumulator   DEBUG Adding component EvtPersistencySvc/EventPersistencySvc to the job
-Py:ComponentAccumulator   DEBUG Adding component TagInfoMgr/TagInfoMgr to the job
-Py:ComponentAccumulator   DEBUG Adding component ProxyProviderSvc/ProxyProviderSvc to the job
-Py:ComponentAccumulator   DEBUG Reconciled configuration of component GeoModelSvc
-Py:ComponentAccumulator   DEBUG Adding component Muon::MuonIdHelperTool/Muon::MuonIdHelperTool to the job
-Py:ComponentAccumulator   DEBUG Reconciled configuration of component GeoModelSvc
-Py:ComponentAccumulator   DEBUG Reconciled configuration of component DetDescrCnvSvc
-Py:ComponentAccumulator   DEBUG Reconciled configuration of component EventPersistencySvc
-Py:ComponentAccumulator   DEBUG Reconciled configuration of component TagInfoMgr
-Py:ComponentAccumulator   DEBUG Reconciled configuration of component ProxyProviderSvc
-Py:ComponentAccumulator   DEBUG Reconciled configuration of component ToolSvc.Muon::MuonIdHelperTool
-Py:ComponentAccumulator   DEBUG Adding component Muon::TgcRdoToPrepDataTool/TgcRdoToTgcPrepDataTool to the job
-Py:ComponentAccumulator   DEBUG Reconciled configuration of component CondInputLoader
-Py:ComponentAccumulator   DEBUG Reconciled configuration of component GeoModelSvc
-Py:ComponentAccumulator   DEBUG Reconciled configuration of component DetDescrCnvSvc
-Py:ComponentAccumulator   DEBUG Reconciled configuration of component EventPersistencySvc
-Py:ComponentAccumulator   DEBUG Reconciled configuration of component TagInfoMgr
-Py:ComponentAccumulator   DEBUG Reconciled configuration of component ProxyProviderSvc
-Py:ComponentAccumulator   DEBUG Reconciled configuration of component LVL1TGC::TGCRecRoiSvc
-Py:ComponentAccumulator   DEBUG Reconciled configuration of component TGCcablingServerSvc
-Py:ComponentAccumulator   DEBUG Reconciled configuration of component IOVDbSvc
-Py:ComponentAccumulator   DEBUG Reconciled configuration of component PoolSvc
-Py:ComponentAccumulator   DEBUG Reconciled configuration of component CondSvc
-Py:ComponentAccumulator   DEBUG Reconciled configuration of component DBReplicaSvc
-Py:ComponentAccumulator   DEBUG Reconciled configuration of component ToolSvc.Muon::MuonIdHelperTool
-Py:ComponentAccumulator   DEBUG Adding component Muon::TgcRdoToPrepDataTool/TgcRdoToTgcPrepDataTool to the job
-Py:ComponentAccumulator   DEBUG Adding component GeoModelSvc/GeoModelSvc to the job
-Py:ComponentAccumulator   DEBUG Adding component DetDescrCnvSvc/DetDescrCnvSvc to the job
-Py:ComponentAccumulator   DEBUG Adding component EvtPersistencySvc/EventPersistencySvc to the job
-Py:ComponentAccumulator   DEBUG Adding component TagInfoMgr/TagInfoMgr to the job
-Py:ComponentAccumulator   DEBUG Adding component EvtPersistencySvc/EventPersistencySvc to the job
-Py:ComponentAccumulator   DEBUG Adding component ProxyProviderSvc/ProxyProviderSvc to the job
-Py:ComponentAccumulator   DEBUG Adding component TagInfoMgr/TagInfoMgr to the job
-Py:ComponentAccumulator   DEBUG Reconciled configuration of component TagInfoMgr
-Py:ComponentAccumulator   DEBUG Reconciled configuration of component EventPersistencySvc
-Py:ComponentAccumulator   DEBUG Adding component ProxyProviderSvc/ProxyProviderSvc to the job
-Py:ComponentAccumulator   DEBUG Adding component GeoModelSvc/GeoModelSvc to the job
-Py:ComponentAccumulator   DEBUG Adding component DetDescrCnvSvc/DetDescrCnvSvc to the job
-Py:ComponentAccumulator   DEBUG Adding component EvtPersistencySvc/EventPersistencySvc to the job
-Py:ComponentAccumulator   DEBUG Adding component TagInfoMgr/TagInfoMgr to the job
-Py:ComponentAccumulator   DEBUG Adding component ProxyProviderSvc/ProxyProviderSvc to the job
-Py:ComponentAccumulator   DEBUG Reconciled configuration of component GeoModelSvc
-Py:ComponentAccumulator   DEBUG Adding component Muon::MuonIdHelperTool/Muon::MuonIdHelperTool to the job
-Py:ComponentAccumulator   DEBUG Adding component GeoModelSvc/GeoModelSvc to the job
-Py:ComponentAccumulator   DEBUG Adding component DetDescrCnvSvc/DetDescrCnvSvc to the job
-Py:ComponentAccumulator   DEBUG Adding component EvtPersistencySvc/EventPersistencySvc to the job
-Py:ComponentAccumulator   DEBUG Adding component TagInfoMgr/TagInfoMgr to the job
-Py:ComponentAccumulator   DEBUG Adding component ProxyProviderSvc/ProxyProviderSvc to the job
-Py:ComponentAccumulator   DEBUG Adding component Muon::MuonIdHelperTool/Muon::MuonIdHelperTool to the job
-Py:ComponentAccumulator   DEBUG Adding component CondInputLoader/CondInputLoader to the job
-Py:ComponentAccumulator   DEBUG Adding component IOVDbSvc/IOVDbSvc to the job
-Py:ComponentAccumulator   DEBUG Adding component PoolSvc/PoolSvc to the job
-Py:ComponentAccumulator   DEBUG Adding component CondSvc/CondSvc to the job
-Py:ComponentAccumulator   DEBUG Adding component ProxyProviderSvc/ProxyProviderSvc to the job
-Py:ComponentAccumulator   DEBUG Adding component DBReplicaSvc/DBReplicaSvc to the job
-Py:ComponentAccumulator   DEBUG Adding component AthenaPoolCnvSvc/AthenaPoolCnvSvc to the job
-Py:ComponentAccumulator   DEBUG Adding component EvtPersistencySvc/EventPersistencySvc to the job
-Py:ComponentAccumulator   DEBUG Adding component CondInputLoader/CondInputLoader to the job
-Py:ComponentAccumulator   DEBUG Adding component IOVDbSvc/IOVDbSvc to the job
-Py:ComponentAccumulator   DEBUG Adding component PoolSvc/PoolSvc to the job
-Py:ComponentAccumulator   DEBUG Adding component CondSvc/CondSvc to the job
-Py:ComponentAccumulator   DEBUG Reconciled configuration of component ProxyProviderSvc
-Py:ComponentAccumulator   DEBUG Adding component DBReplicaSvc/DBReplicaSvc to the job
-Py:ComponentAccumulator   DEBUG Adding component AthenaPoolCnvSvc/AthenaPoolCnvSvc to the job
-Py:ComponentAccumulator   DEBUG Reconciled configuration of component EventPersistencySvc
-Py:ComponentAccumulator   DEBUG Adding component MuonMDT_CablingAlg/MuonMDT_CablingAlg to the job
-Py:ComponentAccumulator   DEBUG Adding component MDTCablingDbTool/MDTCablingDbTool to the job
-Py:ComponentAccumulator   DEBUG Adding component MuonMDT_CablingSvc/MuonMDT_CablingSvc to the job
-Py:ComponentAccumulator   DEBUG Adding component CondInputLoader/CondInputLoader to the job
-Py:ComponentAccumulator   DEBUG Adding component MuonMDT_CablingAlg/MuonMDT_CablingAlg to the job
-Py:ComponentAccumulator   DEBUG Adding component GeoModelSvc/GeoModelSvc to the job
-Py:ComponentAccumulator   DEBUG Adding component DetDescrCnvSvc/DetDescrCnvSvc to the job
-Py:ComponentAccumulator   DEBUG Adding component EvtPersistencySvc/EventPersistencySvc to the job
-Py:ComponentAccumulator   DEBUG Adding component TagInfoMgr/TagInfoMgr to the job
-Py:ComponentAccumulator   DEBUG Adding component ProxyProviderSvc/ProxyProviderSvc to the job
-Py:ComponentAccumulator   DEBUG Adding component IOVDbSvc/IOVDbSvc to the job
-Py:ComponentAccumulator   DEBUG Adding component PoolSvc/PoolSvc to the job
-Py:ComponentAccumulator   DEBUG Adding component CondSvc/CondSvc to the job
-Py:ComponentAccumulator   DEBUG Adding component DBReplicaSvc/DBReplicaSvc to the job
-Py:ComponentAccumulator   DEBUG Adding component AthenaPoolCnvSvc/AthenaPoolCnvSvc to the job
-Py:ComponentAccumulator   DEBUG Adding component MuonMDT_CablingSvc/MuonMDT_CablingSvc to the job
-Py:ComponentAccumulator   DEBUG Adding component Muon::MuonIdHelperTool/Muon::MuonIdHelperTool to the job
-Py:ComponentAccumulator   DEBUG Adding component MDTCablingDbTool/MDTCablingDbTool to the job
-Py:ComponentAccumulator   DEBUG Adding component CondInputLoader/CondInputLoader to the job
-Py:ComponentAccumulator   DEBUG Adding component IOVDbSvc/IOVDbSvc to the job
-Py:ComponentAccumulator   DEBUG Adding component PoolSvc/PoolSvc to the job
-Py:ComponentAccumulator   DEBUG Adding component CondSvc/CondSvc to the job
-Py:ComponentAccumulator   DEBUG Adding component ProxyProviderSvc/ProxyProviderSvc to the job
-Py:ComponentAccumulator   DEBUG Adding component DBReplicaSvc/DBReplicaSvc to the job
-Py:ComponentAccumulator   DEBUG Adding component CondInputLoader/CondInputLoader to the job
-Py:ComponentAccumulator   DEBUG Adding component IOVDbSvc/IOVDbSvc to the job
-Py:ComponentAccumulator   DEBUG Adding component PoolSvc/PoolSvc to the job
-Py:ComponentAccumulator   DEBUG Adding component CondSvc/CondSvc to the job
-Py:ComponentAccumulator   DEBUG Adding component ProxyProviderSvc/ProxyProviderSvc to the job
-Py:ComponentAccumulator   DEBUG Adding component DBReplicaSvc/DBReplicaSvc to the job
-Py:ComponentAccumulator   DEBUG Adding component CondInputLoader/CondInputLoader to the job
-Py:ComponentAccumulator   DEBUG Adding component IOVDbSvc/IOVDbSvc to the job
-Py:ComponentAccumulator   DEBUG Adding component PoolSvc/PoolSvc to the job
-Py:ComponentAccumulator   DEBUG Adding component CondSvc/CondSvc to the job
-Py:ComponentAccumulator   DEBUG Adding component ProxyProviderSvc/ProxyProviderSvc to the job
-Py:ComponentAccumulator   DEBUG Adding component DBReplicaSvc/DBReplicaSvc to the job
-Py:ComponentAccumulator   DEBUG Adding component AthenaPoolCnvSvc/AthenaPoolCnvSvc to the job
-Py:ComponentAccumulator   DEBUG Adding component EvtPersistencySvc/EventPersistencySvc to the job
-Py:ComponentAccumulator   DEBUG Reconciled configuration of component CondInputLoader
-Py:ComponentAccumulator   DEBUG Reconciled configuration of component IOVDbSvc
-Py:ComponentAccumulator   DEBUG Reconciled configuration of component PoolSvc
-Py:ComponentAccumulator   DEBUG Reconciled configuration of component CondSvc
-Py:ComponentAccumulator   DEBUG Reconciled configuration of component ProxyProviderSvc
-Py:ComponentAccumulator   DEBUG Reconciled configuration of component DBReplicaSvc
-Py:ComponentAccumulator   DEBUG Adding component AthenaPoolCnvSvc/AthenaPoolCnvSvc to the job
-Py:ComponentAccumulator   DEBUG Adding component EvtPersistencySvc/EventPersistencySvc to the job
-Py:ComponentAccumulator   DEBUG Adding component MagField::AtlasFieldSvc/AtlasFieldSvc to the job
-Py:ComponentAccumulator   DEBUG Adding component CondInputLoader/CondInputLoader to the job
-Py:ComponentAccumulator   DEBUG Adding component IOVDbSvc/IOVDbSvc to the job
-Py:ComponentAccumulator   DEBUG Adding component PoolSvc/PoolSvc to the job
-Py:ComponentAccumulator   DEBUG Adding component CondSvc/CondSvc to the job
-Py:ComponentAccumulator   DEBUG Adding component ProxyProviderSvc/ProxyProviderSvc to the job
-Py:ComponentAccumulator   DEBUG Adding component DBReplicaSvc/DBReplicaSvc to the job
-Py:ComponentAccumulator   DEBUG Adding component AthenaPoolCnvSvc/AthenaPoolCnvSvc to the job
-Py:ComponentAccumulator   DEBUG Adding component EvtPersistencySvc/EventPersistencySvc to the job
-Py:ComponentAccumulator   DEBUG Adding component MagField::AtlasFieldSvc/AtlasFieldSvc to the job
-Py:ComponentAccumulator   DEBUG Adding component CondInputLoader/CondInputLoader to the job
-Py:ComponentAccumulator   DEBUG Adding component IOVDbSvc/IOVDbSvc to the job
-Py:ComponentAccumulator   DEBUG Adding component PoolSvc/PoolSvc to the job
-Py:ComponentAccumulator   DEBUG Adding component CondSvc/CondSvc to the job
-Py:ComponentAccumulator   DEBUG Adding component ProxyProviderSvc/ProxyProviderSvc to the job
-Py:ComponentAccumulator   DEBUG Adding component DBReplicaSvc/DBReplicaSvc to the job
-Py:ComponentAccumulator   DEBUG Adding component CondInputLoader/CondInputLoader to the job
-Py:ComponentAccumulator   DEBUG Adding component IOVDbSvc/IOVDbSvc to the job
-Py:ComponentAccumulator   DEBUG Adding component PoolSvc/PoolSvc to the job
-Py:ComponentAccumulator   DEBUG Adding component CondSvc/CondSvc to the job
-Py:ComponentAccumulator   DEBUG Adding component ProxyProviderSvc/ProxyProviderSvc to the job
-Py:ComponentAccumulator   DEBUG Adding component DBReplicaSvc/DBReplicaSvc to the job
-Py:ComponentAccumulator   DEBUG Adding component CondInputLoader/CondInputLoader to the job
-Py:ComponentAccumulator   DEBUG Adding component IOVDbSvc/IOVDbSvc to the job
-Py:ComponentAccumulator   DEBUG Adding component PoolSvc/PoolSvc to the job
-Py:ComponentAccumulator   DEBUG Adding component CondSvc/CondSvc to the job
-Py:ComponentAccumulator   DEBUG Adding component ProxyProviderSvc/ProxyProviderSvc to the job
-Py:ComponentAccumulator   DEBUG Adding component DBReplicaSvc/DBReplicaSvc to the job
-Py:ComponentAccumulator   DEBUG Adding component MuonCalib::MdtCalibDbCoolStrTool/MdtCalibDbTool to the job
-Py:ComponentAccumulator   DEBUG Adding component CondInputLoader/CondInputLoader to the job
-Py:ComponentAccumulator   DEBUG Adding component IOVDbSvc/IOVDbSvc to the job
-Py:ComponentAccumulator   DEBUG Adding component PoolSvc/PoolSvc to the job
-Py:ComponentAccumulator   DEBUG Adding component CondSvc/CondSvc to the job
-Py:ComponentAccumulator   DEBUG Adding component ProxyProviderSvc/ProxyProviderSvc to the job
-Py:ComponentAccumulator   DEBUG Adding component DBReplicaSvc/DBReplicaSvc to the job
-Py:ComponentAccumulator   DEBUG Adding component MuonCalib::MdtCalibDbCoolStrTool/MdtCalibDbTool to the job
-Py:ComponentAccumulator   DEBUG Adding component MdtCalibrationDbSvc/MdtCalibrationDbSvc to the job
-Py:ComponentAccumulator   DEBUG Reconciled configuration of component CondInputLoader
-Py:ComponentAccumulator   DEBUG Reconciled configuration of component IOVDbSvc
-Py:ComponentAccumulator   DEBUG Reconciled configuration of component PoolSvc
-Py:ComponentAccumulator   DEBUG Reconciled configuration of component CondSvc
-Py:ComponentAccumulator   DEBUG Reconciled configuration of component ProxyProviderSvc
-Py:ComponentAccumulator   DEBUG Reconciled configuration of component DBReplicaSvc
-Py:ComponentAccumulator   DEBUG Adding component MdtCalibrationDbSvc/MdtCalibrationDbSvc to the job
-Py:ComponentAccumulator   DEBUG Adding component MuonCalib::MdtCalibDbCoolStrTool/MdtCalibDbTool to the job
-Py:ComponentAccumulator   DEBUG Adding component MdtCalibrationSvc/MdtCalibrationSvc to the job
-Py:ComponentAccumulator   DEBUG Reconciled configuration of component CondInputLoader
-Py:ComponentAccumulator   DEBUG Reconciled configuration of component IOVDbSvc
-Py:ComponentAccumulator   DEBUG Reconciled configuration of component PoolSvc
-Py:ComponentAccumulator   DEBUG Reconciled configuration of component CondSvc
-Py:ComponentAccumulator   DEBUG Reconciled configuration of component ProxyProviderSvc
-Py:ComponentAccumulator   DEBUG Reconciled configuration of component DBReplicaSvc
-Py:ComponentAccumulator   DEBUG Reconciled configuration of component AthenaPoolCnvSvc
-Py:ComponentAccumulator   DEBUG Reconciled configuration of component EventPersistencySvc
-Py:ComponentAccumulator   DEBUG Adding component MagField::AtlasFieldSvc/AtlasFieldSvc to the job
-Py:ComponentAccumulator   DEBUG Adding component MdtCalibrationDbSvc/MdtCalibrationDbSvc to the job
-Py:ComponentAccumulator   DEBUG Adding component MdtCalibrationSvc/MdtCalibrationSvc to the job
-Py:ComponentAccumulator   DEBUG Adding component MuonCalib::MdtCalibDbCoolStrTool/MdtCalibDbTool to the job
-Py:ComponentAccumulator   DEBUG Adding component GeoModelSvc/GeoModelSvc to the job
-Py:ComponentAccumulator   DEBUG Adding component DetDescrCnvSvc/DetDescrCnvSvc to the job
-Py:ComponentAccumulator   DEBUG Adding component EvtPersistencySvc/EventPersistencySvc to the job
-Py:ComponentAccumulator   DEBUG Adding component TagInfoMgr/TagInfoMgr to the job
-Py:ComponentAccumulator   DEBUG Adding component EvtPersistencySvc/EventPersistencySvc to the job
-Py:ComponentAccumulator   DEBUG Adding component ProxyProviderSvc/ProxyProviderSvc to the job
-Py:ComponentAccumulator   DEBUG Adding component TagInfoMgr/TagInfoMgr to the job
-Py:ComponentAccumulator   DEBUG Reconciled configuration of component TagInfoMgr
-Py:ComponentAccumulator   DEBUG Reconciled configuration of component EventPersistencySvc
-Py:ComponentAccumulator   DEBUG Adding component ProxyProviderSvc/ProxyProviderSvc to the job
-Py:ComponentAccumulator   DEBUG Adding component GeoModelSvc/GeoModelSvc to the job
-Py:ComponentAccumulator   DEBUG Adding component DetDescrCnvSvc/DetDescrCnvSvc to the job
-Py:ComponentAccumulator   DEBUG Adding component EvtPersistencySvc/EventPersistencySvc to the job
-Py:ComponentAccumulator   DEBUG Adding component TagInfoMgr/TagInfoMgr to the job
-Py:ComponentAccumulator   DEBUG Adding component ProxyProviderSvc/ProxyProviderSvc to the job
-Py:ComponentAccumulator   DEBUG Reconciled configuration of component GeoModelSvc
-Py:ComponentAccumulator   DEBUG Adding component Muon::MuonIdHelperTool/Muon::MuonIdHelperTool to the job
-Py:ComponentAccumulator   DEBUG Reconciled configuration of component GeoModelSvc
-Py:ComponentAccumulator   DEBUG Reconciled configuration of component DetDescrCnvSvc
-Py:ComponentAccumulator   DEBUG Reconciled configuration of component EventPersistencySvc
-Py:ComponentAccumulator   DEBUG Reconciled configuration of component TagInfoMgr
-Py:ComponentAccumulator   DEBUG Reconciled configuration of component ProxyProviderSvc
-Py:ComponentAccumulator   DEBUG Reconciled configuration of component ToolSvc.Muon::MuonIdHelperTool
-Py:ComponentAccumulator   DEBUG Adding component Muon::MdtRdoToPrepDataTool/MdtRdoToMdtPrepDataTool to the job
-Py:ComponentAccumulator   DEBUG Reconciled configuration of component CondInputLoader
-Py:ComponentAccumulator   DEBUG Reconciled configuration of component MuonMDT_CablingAlg
-Py:ComponentAccumulator   DEBUG Reconciled configuration of component GeoModelSvc
-Py:ComponentAccumulator   DEBUG Reconciled configuration of component DetDescrCnvSvc
-Py:ComponentAccumulator   DEBUG Reconciled configuration of component EventPersistencySvc
-Py:ComponentAccumulator   DEBUG Reconciled configuration of component TagInfoMgr
-Py:ComponentAccumulator   DEBUG Reconciled configuration of component ProxyProviderSvc
-Py:ComponentAccumulator   DEBUG Reconciled configuration of component IOVDbSvc
-Py:ComponentAccumulator   DEBUG Reconciled configuration of component PoolSvc
-Py:ComponentAccumulator   DEBUG Reconciled configuration of component CondSvc
-Py:ComponentAccumulator   DEBUG Reconciled configuration of component DBReplicaSvc
-Py:ComponentAccumulator   DEBUG Reconciled configuration of component AthenaPoolCnvSvc
-Py:ComponentAccumulator   DEBUG Reconciled configuration of component MuonMDT_CablingSvc
-Py:ComponentAccumulator   DEBUG Reconciled configuration of component AtlasFieldSvc
-Py:ComponentAccumulator   DEBUG Reconciled configuration of component MdtCalibrationDbSvc
-Py:ComponentAccumulator   DEBUG Reconciled configuration of component MdtCalibrationSvc
-Py:ComponentAccumulator   DEBUG Reconciled configuration of component ToolSvc.Muon::MuonIdHelperTool
-Py:ComponentAccumulator   DEBUG Reconciled configuration of component ToolSvc.MDTCablingDbTool
-Py:ComponentAccumulator   DEBUG Reconciled configuration of component ToolSvc.MdtCalibDbTool
-Py:ComponentAccumulator   DEBUG Adding component Muon::MdtRdoToPrepDataTool/MdtRdoToMdtPrepDataTool to the job
-Py:ComponentAccumulator   DEBUG Adding component GeoModelSvc/GeoModelSvc to the job
-Py:ComponentAccumulator   DEBUG Adding component DetDescrCnvSvc/DetDescrCnvSvc to the job
-Py:ComponentAccumulator   DEBUG Adding component EvtPersistencySvc/EventPersistencySvc to the job
-Py:ComponentAccumulator   DEBUG Adding component TagInfoMgr/TagInfoMgr to the job
-Py:ComponentAccumulator   DEBUG Adding component EvtPersistencySvc/EventPersistencySvc to the job
-Py:ComponentAccumulator   DEBUG Adding component ProxyProviderSvc/ProxyProviderSvc to the job
-Py:ComponentAccumulator   DEBUG Adding component TagInfoMgr/TagInfoMgr to the job
-Py:ComponentAccumulator   DEBUG Reconciled configuration of component TagInfoMgr
-Py:ComponentAccumulator   DEBUG Reconciled configuration of component EventPersistencySvc
-Py:ComponentAccumulator   DEBUG Adding component ProxyProviderSvc/ProxyProviderSvc to the job
-Py:ComponentAccumulator   DEBUG Adding component GeoModelSvc/GeoModelSvc to the job
-Py:ComponentAccumulator   DEBUG Adding component DetDescrCnvSvc/DetDescrCnvSvc to the job
-Py:ComponentAccumulator   DEBUG Adding component EvtPersistencySvc/EventPersistencySvc to the job
-Py:ComponentAccumulator   DEBUG Adding component TagInfoMgr/TagInfoMgr to the job
-Py:ComponentAccumulator   DEBUG Adding component ProxyProviderSvc/ProxyProviderSvc to the job
-Py:ComponentAccumulator   DEBUG Reconciled configuration of component GeoModelSvc
-Py:ComponentAccumulator   DEBUG Adding component Muon::MuonIdHelperTool/Muon::MuonIdHelperTool to the job
-Py:ComponentAccumulator   DEBUG Adding component GeoModelSvc/GeoModelSvc to the job
-Py:ComponentAccumulator   DEBUG Adding component DetDescrCnvSvc/DetDescrCnvSvc to the job
-Py:ComponentAccumulator   DEBUG Adding component EvtPersistencySvc/EventPersistencySvc to the job
-Py:ComponentAccumulator   DEBUG Adding component TagInfoMgr/TagInfoMgr to the job
-Py:ComponentAccumulator   DEBUG Adding component ProxyProviderSvc/ProxyProviderSvc to the job
-Py:ComponentAccumulator   DEBUG Adding component Muon::MuonIdHelperTool/Muon::MuonIdHelperTool to the job
-Py:ComponentAccumulator   DEBUG Adding component CSCcablingSvc/CSCcablingSvc to the job
-Py:ComponentAccumulator   DEBUG Adding component GeoModelSvc/GeoModelSvc to the job
-Py:ComponentAccumulator   DEBUG Adding component DetDescrCnvSvc/DetDescrCnvSvc to the job
-Py:ComponentAccumulator   DEBUG Adding component EvtPersistencySvc/EventPersistencySvc to the job
-Py:ComponentAccumulator   DEBUG Adding component TagInfoMgr/TagInfoMgr to the job
-Py:ComponentAccumulator   DEBUG Adding component ProxyProviderSvc/ProxyProviderSvc to the job
-Py:ComponentAccumulator   DEBUG Adding component CSCcablingSvc/CSCcablingSvc to the job
-Py:ComponentAccumulator   DEBUG Adding component Muon::MuonIdHelperTool/Muon::MuonIdHelperTool to the job
-Py:ComponentAccumulator   DEBUG Adding component MuonCalib::CscCoolStrSvc/MuonCalib::CscCoolStrSvc to the job
-Py:ComponentAccumulator   DEBUG Adding component CondInputLoader/CondInputLoader to the job
-Py:ComponentAccumulator   DEBUG Adding component IOVDbSvc/IOVDbSvc to the job
-Py:ComponentAccumulator   DEBUG Adding component PoolSvc/PoolSvc to the job
-Py:ComponentAccumulator   DEBUG Adding component CondSvc/CondSvc to the job
-Py:ComponentAccumulator   DEBUG Adding component ProxyProviderSvc/ProxyProviderSvc to the job
-Py:ComponentAccumulator   DEBUG Adding component DBReplicaSvc/DBReplicaSvc to the job
-Py:ComponentAccumulator   DEBUG Adding component CondInputLoader/CondInputLoader to the job
-Py:ComponentAccumulator   DEBUG Adding component IOVDbSvc/IOVDbSvc to the job
-Py:ComponentAccumulator   DEBUG Adding component PoolSvc/PoolSvc to the job
-Py:ComponentAccumulator   DEBUG Adding component CondSvc/CondSvc to the job
-Py:ComponentAccumulator   DEBUG Adding component ProxyProviderSvc/ProxyProviderSvc to the job
-Py:ComponentAccumulator   DEBUG Adding component DBReplicaSvc/DBReplicaSvc to the job
-Py:ComponentAccumulator   DEBUG Adding component CondInputLoader/CondInputLoader to the job
-Py:ComponentAccumulator   DEBUG Adding component IOVDbSvc/IOVDbSvc to the job
-Py:ComponentAccumulator   DEBUG Adding component PoolSvc/PoolSvc to the job
-Py:ComponentAccumulator   DEBUG Adding component CondSvc/CondSvc to the job
-Py:ComponentAccumulator   DEBUG Adding component ProxyProviderSvc/ProxyProviderSvc to the job
-Py:ComponentAccumulator   DEBUG Adding component DBReplicaSvc/DBReplicaSvc to the job
-Py:ComponentAccumulator   DEBUG Adding component CondInputLoader/CondInputLoader to the job
-Py:ComponentAccumulator   DEBUG Adding component IOVDbSvc/IOVDbSvc to the job
-Py:ComponentAccumulator   DEBUG Adding component PoolSvc/PoolSvc to the job
-Py:ComponentAccumulator   DEBUG Adding component CondSvc/CondSvc to the job
-Py:ComponentAccumulator   DEBUG Adding component ProxyProviderSvc/ProxyProviderSvc to the job
-Py:ComponentAccumulator   DEBUG Adding component DBReplicaSvc/DBReplicaSvc to the job
-Py:ComponentAccumulator   DEBUG Adding component CondInputLoader/CondInputLoader to the job
-Py:ComponentAccumulator   DEBUG Adding component IOVDbSvc/IOVDbSvc to the job
-Py:ComponentAccumulator   DEBUG Adding component PoolSvc/PoolSvc to the job
-Py:ComponentAccumulator   DEBUG Adding component CondSvc/CondSvc to the job
-Py:ComponentAccumulator   DEBUG Adding component ProxyProviderSvc/ProxyProviderSvc to the job
-Py:ComponentAccumulator   DEBUG Adding component DBReplicaSvc/DBReplicaSvc to the job
-Py:ComponentAccumulator   DEBUG Reconciled configuration of component CondInputLoader
-Py:ComponentAccumulator   DEBUG Reconciled configuration of component IOVDbSvc
-Py:ComponentAccumulator   DEBUG Reconciled configuration of component PoolSvc
-Py:ComponentAccumulator   DEBUG Reconciled configuration of component CondSvc
-Py:ComponentAccumulator   DEBUG Reconciled configuration of component ProxyProviderSvc
-Py:ComponentAccumulator   DEBUG Reconciled configuration of component DBReplicaSvc
-Py:ComponentAccumulator   DEBUG Adding component CondInputLoader/CondInputLoader to the job
-Py:ComponentAccumulator   DEBUG Adding component IOVDbSvc/IOVDbSvc to the job
-Py:ComponentAccumulator   DEBUG Adding component PoolSvc/PoolSvc to the job
-Py:ComponentAccumulator   DEBUG Adding component CondSvc/CondSvc to the job
-Py:ComponentAccumulator   DEBUG Adding component ProxyProviderSvc/ProxyProviderSvc to the job
-Py:ComponentAccumulator   DEBUG Adding component DBReplicaSvc/DBReplicaSvc to the job
-Py:ComponentAccumulator   DEBUG Adding component CondInputLoader/CondInputLoader to the job
-Py:ComponentAccumulator   DEBUG Adding component IOVDbSvc/IOVDbSvc to the job
-Py:ComponentAccumulator   DEBUG Adding component PoolSvc/PoolSvc to the job
-Py:ComponentAccumulator   DEBUG Adding component CondSvc/CondSvc to the job
-Py:ComponentAccumulator   DEBUG Adding component ProxyProviderSvc/ProxyProviderSvc to the job
-Py:ComponentAccumulator   DEBUG Adding component DBReplicaSvc/DBReplicaSvc to the job
-Py:ComponentAccumulator   DEBUG Reconciled configuration of component CondInputLoader
-Py:ComponentAccumulator   DEBUG Reconciled configuration of component IOVDbSvc
-Py:ComponentAccumulator   DEBUG Reconciled configuration of component PoolSvc
-Py:ComponentAccumulator   DEBUG Reconciled configuration of component CondSvc
-Py:ComponentAccumulator   DEBUG Reconciled configuration of component ProxyProviderSvc
-Py:ComponentAccumulator   DEBUG Reconciled configuration of component DBReplicaSvc
-Py:ComponentAccumulator   DEBUG Adding component CondInputLoader/CondInputLoader to the job
-Py:ComponentAccumulator   DEBUG Adding component IOVDbSvc/IOVDbSvc to the job
-Py:ComponentAccumulator   DEBUG Adding component PoolSvc/PoolSvc to the job
-Py:ComponentAccumulator   DEBUG Adding component CondSvc/CondSvc to the job
-Py:ComponentAccumulator   DEBUG Adding component ProxyProviderSvc/ProxyProviderSvc to the job
-Py:ComponentAccumulator   DEBUG Adding component DBReplicaSvc/DBReplicaSvc to the job
-Py:ComponentAccumulator   DEBUG Adding component CondInputLoader/CondInputLoader to the job
-Py:ComponentAccumulator   DEBUG Adding component IOVDbSvc/IOVDbSvc to the job
-Py:ComponentAccumulator   DEBUG Adding component PoolSvc/PoolSvc to the job
-Py:ComponentAccumulator   DEBUG Adding component CondSvc/CondSvc to the job
-Py:ComponentAccumulator   DEBUG Adding component ProxyProviderSvc/ProxyProviderSvc to the job
-Py:ComponentAccumulator   DEBUG Adding component DBReplicaSvc/DBReplicaSvc to the job
-Py:ComponentAccumulator   DEBUG Reconciled configuration of component CondInputLoader
-Py:ComponentAccumulator   DEBUG Reconciled configuration of component IOVDbSvc
-Py:ComponentAccumulator   DEBUG Reconciled configuration of component PoolSvc
-Py:ComponentAccumulator   DEBUG Reconciled configuration of component CondSvc
-Py:ComponentAccumulator   DEBUG Reconciled configuration of component ProxyProviderSvc
-Py:ComponentAccumulator   DEBUG Reconciled configuration of component DBReplicaSvc
-Py:ComponentAccumulator   DEBUG Adding component CondInputLoader/CondInputLoader to the job
-Py:ComponentAccumulator   DEBUG Adding component IOVDbSvc/IOVDbSvc to the job
-Py:ComponentAccumulator   DEBUG Adding component PoolSvc/PoolSvc to the job
-Py:ComponentAccumulator   DEBUG Adding component CondSvc/CondSvc to the job
-Py:ComponentAccumulator   DEBUG Adding component ProxyProviderSvc/ProxyProviderSvc to the job
-Py:ComponentAccumulator   DEBUG Adding component DBReplicaSvc/DBReplicaSvc to the job
-Py:ComponentAccumulator   DEBUG Adding component CondInputLoader/CondInputLoader to the job
-Py:ComponentAccumulator   DEBUG Adding component IOVDbSvc/IOVDbSvc to the job
-Py:ComponentAccumulator   DEBUG Adding component PoolSvc/PoolSvc to the job
-Py:ComponentAccumulator   DEBUG Adding component CondSvc/CondSvc to the job
-Py:ComponentAccumulator   DEBUG Adding component ProxyProviderSvc/ProxyProviderSvc to the job
-Py:ComponentAccumulator   DEBUG Adding component DBReplicaSvc/DBReplicaSvc to the job
-Py:ComponentAccumulator   DEBUG Reconciled configuration of component CondInputLoader
-Py:ComponentAccumulator   DEBUG Reconciled configuration of component IOVDbSvc
-Py:ComponentAccumulator   DEBUG Reconciled configuration of component PoolSvc
-Py:ComponentAccumulator   DEBUG Reconciled configuration of component CondSvc
-Py:ComponentAccumulator   DEBUG Reconciled configuration of component ProxyProviderSvc
-Py:ComponentAccumulator   DEBUG Reconciled configuration of component DBReplicaSvc
-Py:ComponentAccumulator   DEBUG Adding component CondInputLoader/CondInputLoader to the job
-Py:ComponentAccumulator   DEBUG Adding component IOVDbSvc/IOVDbSvc to the job
-Py:ComponentAccumulator   DEBUG Adding component PoolSvc/PoolSvc to the job
-Py:ComponentAccumulator   DEBUG Adding component CondSvc/CondSvc to the job
-Py:ComponentAccumulator   DEBUG Adding component ProxyProviderSvc/ProxyProviderSvc to the job
-Py:ComponentAccumulator   DEBUG Adding component DBReplicaSvc/DBReplicaSvc to the job
-Py:ComponentAccumulator   DEBUG Adding component CondInputLoader/CondInputLoader to the job
-Py:ComponentAccumulator   DEBUG Adding component IOVDbSvc/IOVDbSvc to the job
-Py:ComponentAccumulator   DEBUG Adding component PoolSvc/PoolSvc to the job
-Py:ComponentAccumulator   DEBUG Adding component CondSvc/CondSvc to the job
-Py:ComponentAccumulator   DEBUG Adding component ProxyProviderSvc/ProxyProviderSvc to the job
-Py:ComponentAccumulator   DEBUG Adding component DBReplicaSvc/DBReplicaSvc to the job
-Py:ComponentAccumulator   DEBUG Reconciled configuration of component CondInputLoader
-Py:ComponentAccumulator   DEBUG Reconciled configuration of component IOVDbSvc
-Py:ComponentAccumulator   DEBUG Reconciled configuration of component PoolSvc
-Py:ComponentAccumulator   DEBUG Reconciled configuration of component CondSvc
-Py:ComponentAccumulator   DEBUG Reconciled configuration of component ProxyProviderSvc
-Py:ComponentAccumulator   DEBUG Reconciled configuration of component DBReplicaSvc
-Py:ComponentAccumulator   DEBUG Adding component CondInputLoader/CondInputLoader to the job
-Py:ComponentAccumulator   DEBUG Adding component IOVDbSvc/IOVDbSvc to the job
-Py:ComponentAccumulator   DEBUG Adding component PoolSvc/PoolSvc to the job
-Py:ComponentAccumulator   DEBUG Adding component CondSvc/CondSvc to the job
-Py:ComponentAccumulator   DEBUG Adding component ProxyProviderSvc/ProxyProviderSvc to the job
-Py:ComponentAccumulator   DEBUG Adding component DBReplicaSvc/DBReplicaSvc to the job
-Py:ComponentAccumulator   DEBUG Adding component CondInputLoader/CondInputLoader to the job
-Py:ComponentAccumulator   DEBUG Adding component IOVDbSvc/IOVDbSvc to the job
-Py:ComponentAccumulator   DEBUG Adding component PoolSvc/PoolSvc to the job
-Py:ComponentAccumulator   DEBUG Adding component CondSvc/CondSvc to the job
-Py:ComponentAccumulator   DEBUG Adding component ProxyProviderSvc/ProxyProviderSvc to the job
-Py:ComponentAccumulator   DEBUG Adding component DBReplicaSvc/DBReplicaSvc to the job
-Py:ComponentAccumulator   DEBUG Reconciled configuration of component CondInputLoader
-Py:ComponentAccumulator   DEBUG Reconciled configuration of component IOVDbSvc
-Py:ComponentAccumulator   DEBUG Reconciled configuration of component PoolSvc
-Py:ComponentAccumulator   DEBUG Reconciled configuration of component CondSvc
-Py:ComponentAccumulator   DEBUG Reconciled configuration of component ProxyProviderSvc
-Py:ComponentAccumulator   DEBUG Reconciled configuration of component DBReplicaSvc
-Py:ComponentAccumulator   DEBUG Adding component CondInputLoader/CondInputLoader to the job
-Py:ComponentAccumulator   DEBUG Adding component IOVDbSvc/IOVDbSvc to the job
-Py:ComponentAccumulator   DEBUG Adding component PoolSvc/PoolSvc to the job
-Py:ComponentAccumulator   DEBUG Adding component CondSvc/CondSvc to the job
-Py:ComponentAccumulator   DEBUG Adding component ProxyProviderSvc/ProxyProviderSvc to the job
-Py:ComponentAccumulator   DEBUG Adding component DBReplicaSvc/DBReplicaSvc to the job
-Py:ComponentAccumulator   DEBUG Adding component CondInputLoader/CondInputLoader to the job
-Py:ComponentAccumulator   DEBUG Adding component IOVDbSvc/IOVDbSvc to the job
-Py:ComponentAccumulator   DEBUG Adding component PoolSvc/PoolSvc to the job
-Py:ComponentAccumulator   DEBUG Adding component CondSvc/CondSvc to the job
-Py:ComponentAccumulator   DEBUG Adding component ProxyProviderSvc/ProxyProviderSvc to the job
-Py:ComponentAccumulator   DEBUG Adding component DBReplicaSvc/DBReplicaSvc to the job
-Py:ComponentAccumulator   DEBUG Reconciled configuration of component CondInputLoader
-Py:ComponentAccumulator   DEBUG Reconciled configuration of component IOVDbSvc
-Py:ComponentAccumulator   DEBUG Reconciled configuration of component PoolSvc
-Py:ComponentAccumulator   DEBUG Reconciled configuration of component CondSvc
-Py:ComponentAccumulator   DEBUG Reconciled configuration of component ProxyProviderSvc
-Py:ComponentAccumulator   DEBUG Reconciled configuration of component DBReplicaSvc
-Py:ComponentAccumulator   DEBUG Adding component CondInputLoader/CondInputLoader to the job
-Py:ComponentAccumulator   DEBUG Adding component MuonCalib::CscCoolStrSvc/MuonCalib::CscCoolStrSvc to the job
-Py:ComponentAccumulator   DEBUG Adding component IOVDbSvc/IOVDbSvc to the job
-Py:ComponentAccumulator   DEBUG Adding component PoolSvc/PoolSvc to the job
-Py:ComponentAccumulator   DEBUG Adding component CondSvc/CondSvc to the job
-Py:ComponentAccumulator   DEBUG Reconciled configuration of component ProxyProviderSvc
-Py:ComponentAccumulator   DEBUG Adding component DBReplicaSvc/DBReplicaSvc to the job
-Py:ComponentAccumulator   DEBUG Adding component GeoModelSvc/GeoModelSvc to the job
-Py:ComponentAccumulator   DEBUG Adding component DetDescrCnvSvc/DetDescrCnvSvc to the job
-Py:ComponentAccumulator   DEBUG Adding component EvtPersistencySvc/EventPersistencySvc to the job
-Py:ComponentAccumulator   DEBUG Adding component TagInfoMgr/TagInfoMgr to the job
-Py:ComponentAccumulator   DEBUG Adding component EvtPersistencySvc/EventPersistencySvc to the job
-Py:ComponentAccumulator   DEBUG Adding component ProxyProviderSvc/ProxyProviderSvc to the job
-Py:ComponentAccumulator   DEBUG Adding component TagInfoMgr/TagInfoMgr to the job
-Py:ComponentAccumulator   DEBUG Reconciled configuration of component TagInfoMgr
-Py:ComponentAccumulator   DEBUG Reconciled configuration of component EventPersistencySvc
-Py:ComponentAccumulator   DEBUG Adding component ProxyProviderSvc/ProxyProviderSvc to the job
-Py:ComponentAccumulator   DEBUG Adding component GeoModelSvc/GeoModelSvc to the job
-Py:ComponentAccumulator   DEBUG Adding component DetDescrCnvSvc/DetDescrCnvSvc to the job
-Py:ComponentAccumulator   DEBUG Adding component EvtPersistencySvc/EventPersistencySvc to the job
-Py:ComponentAccumulator   DEBUG Adding component TagInfoMgr/TagInfoMgr to the job
-Py:ComponentAccumulator   DEBUG Adding component ProxyProviderSvc/ProxyProviderSvc to the job
-Py:ComponentAccumulator   DEBUG Reconciled configuration of component GeoModelSvc
-Py:ComponentAccumulator   DEBUG Adding component Muon::MuonIdHelperTool/Muon::MuonIdHelperTool to the job
-Py:ComponentAccumulator   DEBUG Reconciled configuration of component GeoModelSvc
-Py:ComponentAccumulator   DEBUG Reconciled configuration of component DetDescrCnvSvc
-Py:ComponentAccumulator   DEBUG Reconciled configuration of component EventPersistencySvc
-Py:ComponentAccumulator   DEBUG Reconciled configuration of component TagInfoMgr
-Py:ComponentAccumulator   DEBUG Reconciled configuration of component ProxyProviderSvc
-Py:ComponentAccumulator   DEBUG Reconciled configuration of component ToolSvc.Muon::MuonIdHelperTool
-Py:ConfigurableDb   DEBUG : Found configurable <class 'MuonCSC_CnvTools.MuonCSC_CnvToolsConf.Muon__CscRDO_Decoder'> in module MuonCSC_CnvTools.MuonCSC_CnvToolsConf
-Py:ConfigurableDb   DEBUG : Found configurable <class 'CscCalibTools.CscCalibToolsConf.CscCalibTool'> in module CscCalibTools.CscCalibToolsConf
-Py:ComponentAccumulator   DEBUG Adding component Muon::CscRdoToCscPrepDataTool/CscRdoToCscPrepDataTool to the job
-Py:ComponentAccumulator   DEBUG Reconciled configuration of component CondInputLoader
-Py:ComponentAccumulator   DEBUG Reconciled configuration of component GeoModelSvc
-Py:ComponentAccumulator   DEBUG Reconciled configuration of component DetDescrCnvSvc
-Py:ComponentAccumulator   DEBUG Reconciled configuration of component EventPersistencySvc
-Py:ComponentAccumulator   DEBUG Reconciled configuration of component TagInfoMgr
-Py:ComponentAccumulator   DEBUG Reconciled configuration of component ProxyProviderSvc
-Py:ComponentAccumulator   DEBUG Reconciled configuration of component CSCcablingSvc
-Py:ComponentAccumulator   DEBUG Adding component MuonCalib::CscCoolStrSvc/MuonCalib::CscCoolStrSvc to the job
-Py:ComponentAccumulator   DEBUG Reconciled configuration of component IOVDbSvc
-Py:ComponentAccumulator   DEBUG Reconciled configuration of component PoolSvc
-Py:ComponentAccumulator   DEBUG Reconciled configuration of component CondSvc
-Py:ComponentAccumulator   DEBUG Reconciled configuration of component DBReplicaSvc
-Py:ComponentAccumulator   DEBUG Reconciled configuration of component ToolSvc.Muon::MuonIdHelperTool
-Py:ComponentAccumulator   DEBUG Adding component Muon::CscRdoToCscPrepDataTool/CscRdoToCscPrepDataTool to the job
-Py:ComponentAccumulator   DEBUG Adding component CscThresholdClusterBuilderTool/CscThesholdClusterBuilderTool to the job
-Py:ComponentAccumulator   DEBUG Adding component CscThresholdClusterBuilderTool/CscThesholdClusterBuilderTool to the job
-Py:ConfigurableDb   DEBUG : Found configurable <class 'AthenaPoolCnvSvc.AthenaPoolCnvSvcConf.AthenaPoolCnvSvc'> in module AthenaPoolCnvSvc.AthenaPoolCnvSvcConf
-Py:ComponentAccumulator   DEBUG Reconciled configuration of component AthenaPoolCnvSvc
-Py:Athena            INFO Print Config
-Py:ComponentAccumulator    INFO Event Inputs
-Py:ComponentAccumulator    INFO set([])
-Py:ComponentAccumulator    INFO Event Algorithm Sequences
-Py:ComponentAccumulator    INFO /***** Algorithm AthSequencer/AthAlgSeq ************************************************************
-|-Atomic                                  = False
-|-AuditAlgorithms                         = False
-|-AuditBeginRun                           = False
-|-AuditEndRun                             = False
-|-AuditExecute                            = False
-|-AuditFinalize                           = False
-|-AuditInitialize                         = False
-|-AuditReinitialize                       = False
-|-AuditRestart                            = False
-|-AuditStart                              = False
-|-AuditStop                               = False
-|-Cardinality                             = 0
-|-ContinueEventloopOnFPE                  = False
-<<<<<<< HEAD
-|-DetStore                   @0x7f4688998ed0 = ServiceHandle('StoreGateSvc/DetectorStore')
-|-Enable                                  = True
-|-ErrorCounter                            = 0
-|-ErrorMax                                = 1
-|-EvtStore                   @0x7f4688998e50 = ServiceHandle('StoreGateSvc')
-|-ExtraInputs                @0x7f4686f2fa70 = []  (default: [])
-|-ExtraOutputs               @0x7f4686f2fb00 = []  (default: [])
-|-FilterCircularDependencies              = True
-|-IgnoreFilterPassed                      = False
-|-IsIOBound                               = False
-|-Members                    @0x7f4686f2f710 = ['MuonCacheCreator/MuonCacheCreator', 'Muon::RpcRawDataProvider/RpcRawDataProvider', 'Muon::TgcRawDataProvider/TgcRawDataProvider', 'Muon::MdtRawDataProvider/MdtRawDataProvider', 'Muon::CscRawDataProvider/CscRawDataProvider', 'RpcRdoToRpcPrepData/RpcRdoToRpcPrepData', 'TgcRdoToTgcPrepData/TgcRdoToTgcPrepData', 'MdtRdoToMdtPrepData/MdtRdoToMdtPrepData', 'CscRdoToCscPrepData/CscRdoToCscPrepData', 'CscThresholdClusterBuilder/CscThesholdClusterBuilder']
-|                                            (default: [])
-|-ModeOR                                  = False
-|-MonitorService                          = 'MonitorSvc'
-|-NeededResources            @0x7f4686f2f950 = []  (default: [])
-|-OutputLevel                             = 0
-|-RegisterForContextService               = False
-|-Sequential                 @0x7f468aaa5b00 = True  (default: False)
-=======
-|-DetStore                   @0x7f6d04d72e90 = ServiceHandle('StoreGateSvc/DetectorStore')
-|-Enable                                  = True
-|-ErrorCounter                            = 0
-|-ErrorMax                                = 1
-|-EvtStore                   @0x7f6d04d72e10 = ServiceHandle('StoreGateSvc')
-|-ExtraInputs                @0x7f6d033ab1b8 = []  (default: [])
-|-ExtraOutputs               @0x7f6d033ab248 = []  (default: [])
-|-FilterCircularDependencies              = True
-|-IgnoreFilterPassed                      = False
-|-IsIOBound                               = False
-|-Members                    @0x7f6d032fbcf8 = ['MuonCacheCreator/MuonCacheCreator', 'Muon::RpcRawDataProvider/RpcRawDataProvider', 'Muon::TgcRawDataProvider/TgcRawDataProvider', 'Muon::MdtRawDataProvider/MdtRawDataProvider', 'Muon::CscRawDataProvider/CscRawDataProvider', 'RpcRdoToRpcPrepData/RpcRdoToRpcPrepData', 'TgcRdoToTgcPrepData/TgcRdoToTgcPrepData', 'MdtRdoToMdtPrepData/MdtRdoToMdtPrepData', 'CscRdoToCscPrepData/CscRdoToCscPrepData', 'CscThresholdClusterBuilder/CscThesholdClusterBuilder']
-|                                            (default: [])
-|-ModeOR                                  = False
-|-MonitorService                          = 'MonitorSvc'
-|-NeededResources            @0x7f6d033ab170 = []  (default: [])
-|-OutputLevel                             = 0
-|-RegisterForContextService               = False
-|-Sequential                 @0x7f6d06423b00 = True  (default: False)
->>>>>>> 3f8439eb
-|-StopOverride                            = False
-|-TimeOut                                 = 0.0
-|-Timeline                                = True
-|=/***** Algorithm MuonCacheCreator/MuonCacheCreator *************************************************
-| |-AuditAlgorithms                         = False
-| |-AuditBeginRun                           = False
-| |-AuditEndRun                             = False
-| |-AuditExecute                            = False
-| |-AuditFinalize                           = False
-| |-AuditInitialize                         = False
-| |-AuditReinitialize                       = False
-| |-AuditRestart                            = False
-| |-AuditStart                              = False
-| |-AuditStop                               = False
-| |-Cardinality                             = 0
-<<<<<<< HEAD
-| |-CscCacheKey                @0x7f46878c1840 = 'CscCache'  (default: 'StoreGateSvc+')
-| |-DetStore                   @0x7f46877860d0 = ServiceHandle('StoreGateSvc/DetectorStore')
-=======
-| |-CscCacheKey                @0x7f6d03c99870 = 'CscCache'  (default: 'StoreGateSvc+')
-| |-DetStore                   @0x7f6d03bdc110 = ServiceHandle('StoreGateSvc/DetectorStore')
->>>>>>> 3f8439eb
-| |-DisableViewWarning                      = False
-| |-Enable                                  = True
-| |-ErrorCounter                            = 0
-| |-ErrorMax                                = 1
-<<<<<<< HEAD
-| |-EvtStore                   @0x7f4687786050 = ServiceHandle('StoreGateSvc')
-| |-ExtraInputs                @0x7f4686f2fb48 = []  (default: [])
-| |-ExtraOutputs               @0x7f4686f2f998 = []  (default: [])
-| |-FilterCircularDependencies              = True
-| |-IsIOBound                               = False
-| |-MdtCsmCacheKey             @0x7f46878c13f0 = 'MdtCsmCache'  (default: 'StoreGateSvc+')
-| |-MonitorService                          = 'MonitorSvc'
-| |-NeededResources            @0x7f4686f2fb90 = []  (default: [])
-| |-OutputLevel                             = 0
-| |-RegisterForContextService               = False
-| |-RpcCacheKey                @0x7f46878c1450 = 'RpcCache'  (default: 'StoreGateSvc+')
-| |-TgcCacheKey                @0x7f46878c1480 = 'TgcCache'  (default: 'StoreGateSvc+')
-=======
-| |-EvtStore                   @0x7f6d03bdc090 = ServiceHandle('StoreGateSvc')
-| |-ExtraInputs                @0x7f6d033ab368 = []  (default: [])
-| |-ExtraOutputs               @0x7f6d033ab2d8 = []  (default: [])
-| |-FilterCircularDependencies              = True
-| |-IsIOBound                               = False
-| |-MdtCsmCacheKey             @0x7f6d03c99420 = 'MdtCsmCache'  (default: 'StoreGateSvc+')
-| |-MonitorService                          = 'MonitorSvc'
-| |-NeededResources            @0x7f6d033ab0e0 = []  (default: [])
-| |-OutputLevel                             = 0
-| |-RegisterForContextService               = False
-| |-RpcCacheKey                @0x7f6d03c99480 = 'RpcCache'  (default: 'StoreGateSvc+')
-| |-TgcCacheKey                @0x7f6d03c994b0 = 'TgcCache'  (default: 'StoreGateSvc+')
->>>>>>> 3f8439eb
-| |-Timeline                                = True
-| \----- (End of Algorithm MuonCacheCreator/MuonCacheCreator) ----------------------------------------
-|=/***** Algorithm Muon::RpcRawDataProvider/RpcRawDataProvider ***************************************
-| |-AuditAlgorithms                         = False
-| |-AuditBeginRun                           = False
-| |-AuditEndRun                             = False
-| |-AuditExecute                            = False
-| |-AuditFinalize                           = False
-| |-AuditInitialize                         = False
-| |-AuditReinitialize                       = False
-| |-AuditRestart                            = False
-| |-AuditStart                              = False
-| |-AuditStop                               = False
-| |-Cardinality                             = 1
-<<<<<<< HEAD
-| |-DetStore                   @0x7f46877ec310 = ServiceHandle('StoreGateSvc/DetectorStore')
-| |-DoSeededDecoding                        = False
-| |-Enable                                  = True
-| |-ErrorCounter                            = 0
-| |-ErrorMax                                = 1
-| |-EvtStore                   @0x7f46877ec290 = ServiceHandle('StoreGateSvc')
-| |-ExtraInputs                @0x7f4686f2f830 = []  (default: [])
-| |-ExtraOutputs               @0x7f4686f2fcb0 = []  (default: [])
-| |-FilterCircularDependencies              = True
-| |-IsIOBound                               = False
-| |-MonitorService                          = 'MonitorSvc'
-| |-NeededResources            @0x7f4686f2fcf8 = []  (default: [])
-| |-OutputLevel                             = 0
-| |-ProviderTool               @0x7f468789f718 = PrivateToolHandle('Muon::RPC_RawDataProviderTool/RPC_RawDataProviderTool')
-| |                                            (default: 'Muon::RPC_RawDataProviderTool/RpcRawDataProviderTool')
-| |-RegionSelectionSvc         @0x7f46877ec390 = ServiceHandle('RegSelSvc')
-=======
-| |-DetStore                   @0x7f6d03bc3350 = ServiceHandle('StoreGateSvc/DetectorStore')
-| |-DoSeededDecoding           @0x7f6d06423b00 = True  (default: False)
-| |-Enable                                  = True
-| |-ErrorCounter                            = 0
-| |-ErrorMax                                = 1
-| |-EvtStore                   @0x7f6d03bc32d0 = ServiceHandle('StoreGateSvc')
-| |-ExtraInputs                @0x7f6d033ab320 = []  (default: [])
-| |-ExtraOutputs               @0x7f6d033ab3f8 = []  (default: [])
-| |-FilterCircularDependencies              = True
-| |-IsIOBound                               = False
-| |-MonitorService                          = 'MonitorSvc'
-| |-NeededResources            @0x7f6d033ab3b0 = []  (default: [])
-| |-OutputLevel                             = 0
-| |-ProviderTool               @0x7f6d03c18680 = PrivateToolHandle('Muon::RPC_RawDataProviderTool/RPC_RawDataProviderTool')
-| |                                            (default: 'Muon::RPC_RawDataProviderTool/RpcRawDataProviderTool')
-| |-RegionSelectionSvc         @0x7f6d03bc33d0 = ServiceHandle('RegSelSvc')
->>>>>>> 3f8439eb
-| |-RegisterForContextService               = False
-| |-RoIs                       @0x7f6d05c8bf00 = 'MURoIs'  (default: 'StoreGateSvc+OutputRoIs')
-| |-Timeline                                = True
-| |=/***** Private AlgTool Muon::RPC_RawDataProviderTool/RpcRawDataProvider.RPC_RawDataProviderTool *****
-<<<<<<< HEAD
-| | |-AuditFinalize                  = False
-| | |-AuditInitialize                = False
-| | |-AuditReinitialize              = False
-| | |-AuditRestart                   = False
-| | |-AuditStart                     = False
-| | |-AuditStop                      = False
-| | |-AuditTools                     = False
-| | |-Decoder           @0x7f468789f810 = PrivateToolHandle('Muon::RpcROD_Decoder/RpcROD_Decoder')
-| | |-DetStore          @0x7f4687528a50 = ServiceHandle('StoreGateSvc/DetectorStore')
-| | |-EvtStore          @0x7f4687528a90 = ServiceHandle('StoreGateSvc')
-| | |-ExtraInputs       @0x7f4687524d88 = []  (default: [])
-| | |-ExtraOutputs      @0x7f468750d050 = []  (default: [])
-| | |-MonitorService                 = 'MonitorSvc'
-| | |-OutputLevel                    = 0
-| | |-RPCSec                         = 'StoreGateSvc+RPC_SECTORLOGIC'
-| | |-RdoLocation                    = 'StoreGateSvc+RPCPAD'
-=======
-| | |-AuditFinalize                       = False
-| | |-AuditInitialize                     = False
-| | |-AuditReinitialize                   = False
-| | |-AuditRestart                        = False
-| | |-AuditStart                          = False
-| | |-AuditStop                           = False
-| | |-AuditTools                          = False
-| | |-Decoder                @0x7f6d03c75620 = PrivateToolHandle('Muon::RpcROD_Decoder/RpcROD_Decoder')
-| | |-DetStore               @0x7f6d03800b90 = ServiceHandle('StoreGateSvc/DetectorStore')
-| | |-EvtStore               @0x7f6d03800bd0 = ServiceHandle('StoreGateSvc')
-| | |-ExtraInputs            @0x7f6d037fcbd8 = []  (default: [])
-| | |-ExtraOutputs           @0x7f6d037fca70 = []  (default: [])
-| | |-MonitorService                      = 'MonitorSvc'
-| | |-OutputLevel            @  0x1e2e1c0 = 2  (default: 0)
-| | |-RPCSec                              = 'StoreGateSvc+RPC_SECTORLOGIC'
-| | |-RdoLocation                         = 'StoreGateSvc+RPCPAD'
-| | |-RpcContainerCacheKey   @0x7f6d03c99480 = 'RpcCache'  (default: 'StoreGateSvc+')
-| | |-WriteOutRpcSectorLogic @0x7f6d06423b20 = False  (default: True)
->>>>>>> 3f8439eb
-| | |=/***** Private AlgTool Muon::RpcROD_Decoder/RpcRawDataProvider.RPC_RawDataProviderTool.RpcROD_Decoder *****
-| | | |-AuditFinalize                    = False
-| | | |-AuditInitialize                  = False
-| | | |-AuditReinitialize                = False
-| | | |-AuditRestart                     = False
-| | | |-AuditStart                       = False
-| | | |-AuditStop                        = False
-| | | |-AuditTools                       = False
-| | | |-DataErrorPrintLimit              = 1000
-<<<<<<< HEAD
-| | | |-DetStore            @0x7f4687528b50 = ServiceHandle('StoreGateSvc/DetectorStore')
-| | | |-EvtStore            @0x7f4687528b90 = ServiceHandle('StoreGateSvc')
-| | | |-ExtraInputs         @0x7f4687524f38 = []  (default: [])
-| | | |-ExtraOutputs        @0x7f4687524ef0 = []  (default: [])
-=======
-| | | |-DetStore            @0x7f6d03800c90 = ServiceHandle('StoreGateSvc/DetectorStore')
-| | | |-EvtStore            @0x7f6d03800cd0 = ServiceHandle('StoreGateSvc')
-| | | |-ExtraInputs         @0x7f6d037fcb00 = []  (default: [])
-| | | |-ExtraOutputs        @0x7f6d037fcab8 = []  (default: [])
->>>>>>> 3f8439eb
-| | | |-MonitorService                   = 'MonitorSvc'
-| | | |-OutputLevel                      = 0
-| | | |-Sector13Data                     = False
-| | | |-SpecialROBNumber                 = -1
-| | | \----- (End of Private AlgTool Muon::RpcROD_Decoder/RpcRawDataProvider.RPC_RawDataProviderTool.RpcROD_Decoder) -----
-| | \----- (End of Private AlgTool Muon::RPC_RawDataProviderTool/RpcRawDataProvider.RPC_RawDataProviderTool) -----
-| \----- (End of Algorithm Muon::RpcRawDataProvider/RpcRawDataProvider) ------------------------------
-|=/***** Algorithm Muon::TgcRawDataProvider/TgcRawDataProvider ***************************************
-| |-AuditAlgorithms                         = False
-| |-AuditBeginRun                           = False
-| |-AuditEndRun                             = False
-| |-AuditExecute                            = False
-| |-AuditFinalize                           = False
-| |-AuditInitialize                         = False
-| |-AuditReinitialize                       = False
-| |-AuditRestart                            = False
-| |-AuditStart                              = False
-| |-AuditStop                               = False
-| |-Cardinality                             = 1
-<<<<<<< HEAD
-| |-DetStore                   @0x7f46877fb2d0 = ServiceHandle('StoreGateSvc/DetectorStore')
-| |-Enable                                  = True
-| |-ErrorCounter                            = 0
-| |-ErrorMax                                = 1
-| |-EvtStore                   @0x7f46877fb250 = ServiceHandle('StoreGateSvc')
-| |-ExtraInputs                @0x7f4686f33050 = []  (default: [])
-| |-ExtraOutputs               @0x7f4686f2fc20 = []  (default: [])
-| |-FilterCircularDependencies              = True
-| |-IsIOBound                               = False
-| |-MonitorService                          = 'MonitorSvc'
-| |-NeededResources            @0x7f4686f2ff38 = []  (default: [])
-| |-OutputLevel                             = 0
-| |-ProviderTool               @0x7f46887508c0 = PrivateToolHandle('Muon::TGC_RawDataProviderTool/TGC_RawDataProviderTool')
-=======
-| |-DetStore                   @0x7f6d03bd0310 = ServiceHandle('StoreGateSvc/DetectorStore')
-| |-Enable                                  = True
-| |-ErrorCounter                            = 0
-| |-ErrorMax                                = 1
-| |-EvtStore                   @0x7f6d03bd0290 = ServiceHandle('StoreGateSvc')
-| |-ExtraInputs                @0x7f6d033ab680 = []  (default: [])
-| |-ExtraOutputs               @0x7f6d033ab758 = []  (default: [])
-| |-FilterCircularDependencies              = True
-| |-IsIOBound                               = False
-| |-MonitorService                          = 'MonitorSvc'
-| |-NeededResources            @0x7f6d033ab6c8 = []  (default: [])
-| |-OutputLevel                             = 0
-| |-ProviderTool               @0x7f6d04b2a8c0 = PrivateToolHandle('Muon::TGC_RawDataProviderTool/TGC_RawDataProviderTool')
->>>>>>> 3f8439eb
-| |                                            (default: 'Muon::TGC_RawDataProviderTool/TgcRawDataProviderTool')
-| |-RegisterForContextService               = False
-| |-Timeline                                = True
-| |=/***** Private AlgTool Muon::TGC_RawDataProviderTool/TgcRawDataProvider.TGC_RawDataProviderTool *****
-| | |-AuditFinalize                  = False
-| | |-AuditInitialize                = False
-| | |-AuditReinitialize              = False
-| | |-AuditRestart                   = False
-| | |-AuditStart                     = False
-| | |-AuditStop                      = False
-| | |-AuditTools                     = False
-<<<<<<< HEAD
-| | |-Decoder           @0x7f46887509b0 = PrivateToolHandle('Muon::TGC_RodDecoderReadout/TgcROD_Decoder')
-| | |                                   (default: 'Muon::TGC_RodDecoderReadout/TGC_RodDecoderReadout')
-| | |-DetStore          @0x7f46874920d0 = ServiceHandle('StoreGateSvc/DetectorStore')
-| | |-EvtStore          @0x7f4687492110 = ServiceHandle('StoreGateSvc')
-| | |-ExtraInputs       @0x7f4687550a70 = []  (default: [])
-| | |-ExtraOutputs      @0x7f46875508c0 = []  (default: [])
-=======
-| | |-Decoder           @0x7f6d04b2a9b0 = PrivateToolHandle('Muon::TGC_RodDecoderReadout/TgcROD_Decoder')
-| | |                                   (default: 'Muon::TGC_RodDecoderReadout/TGC_RodDecoderReadout')
-| | |-DetStore          @0x7f6d038df210 = ServiceHandle('StoreGateSvc/DetectorStore')
-| | |-EvtStore          @0x7f6d038df250 = ServiceHandle('StoreGateSvc')
-| | |-ExtraInputs       @0x7f6d03828c68 = []  (default: [])
-| | |-ExtraOutputs      @0x7f6d03828ab8 = []  (default: [])
->>>>>>> 3f8439eb
-| | |-MonitorService                 = 'MonitorSvc'
-| | |-OutputLevel                    = 0
-| | |-RdoLocation                    = 'StoreGateSvc+TGCRDO'
-| | |=/***** Private AlgTool Muon::TGC_RodDecoderReadout/TgcRawDataProvider.TGC_RawDataProviderTool.TgcROD_Decoder *****
-| | | |-AuditFinalize                  = False
-| | | |-AuditInitialize                = False
-| | | |-AuditReinitialize              = False
-| | | |-AuditRestart                   = False
-| | | |-AuditStart                     = False
-| | | |-AuditStop                      = False
-| | | |-AuditTools                     = False
-<<<<<<< HEAD
-| | | |-DetStore          @0x7f46874921d0 = ServiceHandle('StoreGateSvc/DetectorStore')
-| | | |-EvtStore          @0x7f4687492210 = ServiceHandle('StoreGateSvc')
-| | | |-ExtraInputs       @0x7f4687550710 = []  (default: [])
-| | | |-ExtraOutputs      @0x7f4687550878 = []  (default: [])
-=======
-| | | |-DetStore          @0x7f6d038df310 = ServiceHandle('StoreGateSvc/DetectorStore')
-| | | |-EvtStore          @0x7f6d038df350 = ServiceHandle('StoreGateSvc')
-| | | |-ExtraInputs       @0x7f6d03828908 = []  (default: [])
-| | | |-ExtraOutputs      @0x7f6d03828a70 = []  (default: [])
->>>>>>> 3f8439eb
-| | | |-MonitorService                 = 'MonitorSvc'
-| | | |-OutputLevel                    = 0
-| | | |-ShowStatusWords                = False
-| | | |-SkipCoincidence                = False
-| | | \----- (End of Private AlgTool Muon::TGC_RodDecoderReadout/TgcRawDataProvider.TGC_RawDataProviderTool.TgcROD_Decoder) -----
-| | \----- (End of Private AlgTool Muon::TGC_RawDataProviderTool/TgcRawDataProvider.TGC_RawDataProviderTool) -----
-| \----- (End of Algorithm Muon::TgcRawDataProvider/TgcRawDataProvider) ------------------------------
-|=/***** Algorithm Muon::MdtRawDataProvider/MdtRawDataProvider ***************************************
-| |-AuditAlgorithms                         = False
-| |-AuditBeginRun                           = False
-| |-AuditEndRun                             = False
-| |-AuditExecute                            = False
-| |-AuditFinalize                           = False
-| |-AuditInitialize                         = False
-| |-AuditReinitialize                       = False
-| |-AuditRestart                            = False
-| |-AuditStart                              = False
-| |-AuditStop                               = False
-| |-Cardinality                             = 1
-<<<<<<< HEAD
-| |-DetStore                   @0x7f46877df510 = ServiceHandle('StoreGateSvc/DetectorStore')
-| |-Enable                                  = True
-| |-ErrorCounter                            = 0
-| |-ErrorMax                                = 1
-| |-EvtStore                   @0x7f46877df490 = ServiceHandle('StoreGateSvc')
-| |-ExtraInputs                @0x7f4686f33098 = []  (default: [])
-| |-ExtraOutputs               @0x7f4686f2fd40 = []  (default: [])
-| |-FilterCircularDependencies              = True
-| |-IsIOBound                               = False
-| |-MonitorService                          = 'MonitorSvc'
-| |-NeededResources            @0x7f4686f33128 = []  (default: [])
-| |-OutputLevel                             = 0
-| |-ProviderTool               @0x7f4687651d50 = PrivateToolHandle('Muon::MDT_RawDataProviderTool/MDT_RawDataProviderTool')
-=======
-| |-DetStore                   @0x7f6d03bb6550 = ServiceHandle('StoreGateSvc/DetectorStore')
-| |-Enable                                  = True
-| |-ErrorCounter                            = 0
-| |-ErrorMax                                = 1
-| |-EvtStore                   @0x7f6d03bb64d0 = ServiceHandle('StoreGateSvc')
-| |-ExtraInputs                @0x7f6d033ab7a0 = []  (default: [])
-| |-ExtraOutputs               @0x7f6d033ab830 = []  (default: [])
-| |-FilterCircularDependencies              = True
-| |-IsIOBound                               = False
-| |-MonitorService                          = 'MonitorSvc'
-| |-NeededResources            @0x7f6d033ab710 = []  (default: [])
-| |-OutputLevel                             = 0
-| |-ProviderTool               @0x7f6d03a2ae50 = PrivateToolHandle('Muon::MDT_RawDataProviderTool/MDT_RawDataProviderTool')
->>>>>>> 3f8439eb
-| |                                            (default: 'Muon::MDT_RawDataProviderTool/MdtRawDataProviderTool')
-| |-RegisterForContextService               = False
-| |-Timeline                                = True
-| |=/***** Private AlgTool Muon::MDT_RawDataProviderTool/MdtRawDataProvider.MDT_RawDataProviderTool *****
-| | |-AuditFinalize                     = False
-| | |-AuditInitialize                   = False
-| | |-AuditReinitialize                 = False
-| | |-AuditRestart                      = False
-| | |-AuditStart                        = False
-| | |-AuditStop                         = False
-| | |-AuditTools                        = False
-<<<<<<< HEAD
-| | |-CsmContainerCacheKey @0x7f46878c13f0 = 'MdtCsmCache'  (default: 'StoreGateSvc+')
-| | |-Decoder              @0x7f4688750c80 = PrivateToolHandle('MdtROD_Decoder/MdtROD_Decoder')
-| | |-DetStore             @0x7f4687046ad0 = ServiceHandle('StoreGateSvc/DetectorStore')
-| | |-EvtStore             @0x7f4687046b10 = ServiceHandle('StoreGateSvc')
-| | |-ExtraInputs          @0x7f46870b4d40 = []  (default: [])
-| | |-ExtraOutputs         @0x7f46870b4bd8 = []  (default: [])
-| | |-MonitorService                    = 'MonitorSvc'
-| | |-OutputLevel          @  0x247a1d8 = 1  (default: 0)
-=======
-| | |-CsmContainerCacheKey @0x7f6d03c99420 = 'MdtCsmCache'  (default: 'StoreGateSvc+')
-| | |-Decoder              @0x7f6d04b2ac80 = PrivateToolHandle('MdtROD_Decoder/MdtROD_Decoder')
-| | |-DetStore             @0x7f6d03423b50 = ServiceHandle('StoreGateSvc/DetectorStore')
-| | |-EvtStore             @0x7f6d03423b90 = ServiceHandle('StoreGateSvc')
-| | |-ExtraInputs          @0x7f6d0342a050 = []  (default: [])
-| | |-ExtraOutputs         @0x7f6d03495e60 = []  (default: [])
-| | |-MonitorService                    = 'MonitorSvc'
-| | |-OutputLevel          @  0x1e2e1d8 = 1  (default: 0)
->>>>>>> 3f8439eb
-| | |-RdoLocation                       = 'StoreGateSvc+MDTCSM'
-| | |-ReadKey                           = 'ConditionStore+MuonMDT_CablingMap'
-| | |=/***** Private AlgTool MdtROD_Decoder/MdtRawDataProvider.MDT_RawDataProviderTool.MdtROD_Decoder *****
-| | | |-AuditFinalize                  = False
-| | | |-AuditInitialize                = False
-| | | |-AuditReinitialize              = False
-| | | |-AuditRestart                   = False
-| | | |-AuditStart                     = False
-| | | |-AuditStop                      = False
-| | | |-AuditTools                     = False
-<<<<<<< HEAD
-| | | |-DetStore          @0x7f4687046bd0 = ServiceHandle('StoreGateSvc/DetectorStore')
-| | | |-EvtStore          @0x7f4687046c10 = ServiceHandle('StoreGateSvc')
-| | | |-ExtraInputs       @0x7f46870b4c68 = []  (default: [])
-| | | |-ExtraOutputs      @0x7f46870b4c20 = []  (default: [])
-=======
-| | | |-DetStore          @0x7f6d03423c50 = ServiceHandle('StoreGateSvc/DetectorStore')
-| | | |-EvtStore          @0x7f6d03423c90 = ServiceHandle('StoreGateSvc')
-| | | |-ExtraInputs       @0x7f6d03495ef0 = []  (default: [])
-| | | |-ExtraOutputs      @0x7f6d03495ea8 = []  (default: [])
->>>>>>> 3f8439eb
-| | | |-MonitorService                 = 'MonitorSvc'
-| | | |-OutputLevel                    = 0
-| | | |-ReadKey                        = 'ConditionStore+MuonMDT_CablingMap'
-| | | |-SpecialROBNumber               = -1
-| | | \----- (End of Private AlgTool MdtROD_Decoder/MdtRawDataProvider.MDT_RawDataProviderTool.MdtROD_Decoder) -----
-| | \----- (End of Private AlgTool Muon::MDT_RawDataProviderTool/MdtRawDataProvider.MDT_RawDataProviderTool) -----
-| \----- (End of Algorithm Muon::MdtRawDataProvider/MdtRawDataProvider) ------------------------------
-|=/***** Algorithm Muon::CscRawDataProvider/CscRawDataProvider ***************************************
-| |-AuditAlgorithms                         = False
-| |-AuditBeginRun                           = False
-| |-AuditEndRun                             = False
-| |-AuditExecute                            = False
-| |-AuditFinalize                           = False
-| |-AuditInitialize                         = False
-| |-AuditReinitialize                       = False
-| |-AuditRestart                            = False
-| |-AuditStart                              = False
-| |-AuditStop                               = False
-| |-Cardinality                             = 1
-<<<<<<< HEAD
-| |-DetStore                   @0x7f46877dea10 = ServiceHandle('StoreGateSvc/DetectorStore')
-| |-Enable                                  = True
-| |-ErrorCounter                            = 0
-| |-ErrorMax                                = 1
-| |-EvtStore                   @0x7f46877de950 = ServiceHandle('StoreGateSvc')
-| |-ExtraInputs                @0x7f4686f330e0 = []  (default: [])
-| |-ExtraOutputs               @0x7f4686f33248 = []  (default: [])
-| |-FilterCircularDependencies              = True
-| |-IsIOBound                               = False
-| |-MonitorService                          = 'MonitorSvc'
-| |-NeededResources            @0x7f4686f33200 = []  (default: [])
-| |-OutputLevel                             = 0
-| |-ProviderTool               @0x7f4687061050 = PrivateToolHandle('Muon::CSC_RawDataProviderTool/CSC_RawDataProviderTool')
-=======
-| |-DetStore                   @0x7f6d03bada50 = ServiceHandle('StoreGateSvc/DetectorStore')
-| |-Enable                                  = True
-| |-ErrorCounter                            = 0
-| |-ErrorMax                                = 1
-| |-EvtStore                   @0x7f6d03bad990 = ServiceHandle('StoreGateSvc')
-| |-ExtraInputs                @0x7f6d033ab8c0 = []  (default: [])
-| |-ExtraOutputs               @0x7f6d033ab7e8 = []  (default: [])
-| |-FilterCircularDependencies              = True
-| |-IsIOBound                               = False
-| |-MonitorService                          = 'MonitorSvc'
-| |-NeededResources            @0x7f6d033ab5f0 = []  (default: [])
-| |-OutputLevel                             = 0
-| |-ProviderTool               @0x7f6d033e9150 = PrivateToolHandle('Muon::CSC_RawDataProviderTool/CSC_RawDataProviderTool')
->>>>>>> 3f8439eb
-| |                                            (default: 'Muon::CSC_RawDataProviderTool/CscRawDataProviderTool')
-| |-RegisterForContextService               = False
-| |-Timeline                                = True
-| |=/***** Private AlgTool Muon::CSC_RawDataProviderTool/CscRawDataProvider.CSC_RawDataProviderTool *****
-| | |-AuditFinalize                     = False
-| | |-AuditInitialize                   = False
-| | |-AuditReinitialize                 = False
-| | |-AuditRestart                      = False
-| | |-AuditStart                        = False
-| | |-AuditStop                         = False
-| | |-AuditTools                        = False
-<<<<<<< HEAD
-| | |-CscContainerCacheKey @0x7f46878c1840 = 'CscCache'  (default: 'StoreGateSvc+')
-| | |-Decoder              @0x7f4688750e60 = PrivateToolHandle('Muon::CscROD_Decoder/CscROD_Decoder')
-| | |-DetStore             @0x7f4687007990 = ServiceHandle('StoreGateSvc/DetectorStore')
-| | |-EventInfoKey                      = 'StoreGateSvc+EventInfo'
-| | |-EvtStore             @0x7f46870079d0 = ServiceHandle('StoreGateSvc')
-| | |-ExtraInputs          @0x7f4687062050 = []  (default: [])
-| | |-ExtraOutputs         @0x7f4687062128 = []  (default: [])
-| | |-MonitorService                    = 'MonitorSvc'
-| | |-OutputLevel          @  0x247a1d8 = 1  (default: 0)
-=======
-| | |-CscContainerCacheKey @0x7f6d03c99870 = 'CscCache'  (default: 'StoreGateSvc+')
-| | |-Decoder              @0x7f6d04b2ae60 = PrivateToolHandle('Muon::CscROD_Decoder/CscROD_Decoder')
-| | |-DetStore             @0x7f6d033e2a10 = ServiceHandle('StoreGateSvc/DetectorStore')
-| | |-EventInfoKey                      = 'StoreGateSvc+EventInfo'
-| | |-EvtStore             @0x7f6d033e2a50 = ServiceHandle('StoreGateSvc')
-| | |-ExtraInputs          @0x7f6d033e7368 = []  (default: [])
-| | |-ExtraOutputs         @0x7f6d033e7680 = []  (default: [])
-| | |-MonitorService                    = 'MonitorSvc'
-| | |-OutputLevel          @  0x1e2e1d8 = 1  (default: 0)
->>>>>>> 3f8439eb
-| | |-RdoLocation                       = 'StoreGateSvc+CSCRDO'
-| | |=/***** Private AlgTool Muon::CscROD_Decoder/CscRawDataProvider.CSC_RawDataProviderTool.CscROD_Decoder *****
-| | | |-AuditFinalize                  = False
-| | | |-AuditInitialize                = False
-| | | |-AuditReinitialize              = False
-| | | |-AuditRestart                   = False
-| | | |-AuditStart                     = False
-| | | |-AuditStop                      = False
-| | | |-AuditTools                     = False
-<<<<<<< HEAD
-| | | |-DetStore          @0x7f4687007a90 = ServiceHandle('StoreGateSvc/DetectorStore')
-| | | |-EvtStore          @0x7f4687007ad0 = ServiceHandle('StoreGateSvc')
-| | | |-ExtraInputs       @0x7f4687004ef0 = []  (default: [])
-| | | |-ExtraOutputs      @0x7f4687004ea8 = []  (default: [])
-=======
-| | | |-DetStore          @0x7f6d033e2b10 = ServiceHandle('StoreGateSvc/DetectorStore')
-| | | |-EvtStore          @0x7f6d033e2b50 = ServiceHandle('StoreGateSvc')
-| | | |-ExtraInputs       @0x7f6d033e7488 = []  (default: [])
-| | | |-ExtraOutputs      @0x7f6d033e7440 = []  (default: [])
->>>>>>> 3f8439eb
-| | | |-IsCosmics                      = False
-| | | |-IsOldCosmics                   = False
-| | | |-MonitorService                 = 'MonitorSvc'
-| | | |-OutputLevel                    = 0
-| | | \----- (End of Private AlgTool Muon::CscROD_Decoder/CscRawDataProvider.CSC_RawDataProviderTool.CscROD_Decoder) -----
-| | \----- (End of Private AlgTool Muon::CSC_RawDataProviderTool/CscRawDataProvider.CSC_RawDataProviderTool) -----
-| \----- (End of Algorithm Muon::CscRawDataProvider/CscRawDataProvider) ------------------------------
-|=/***** Algorithm RpcRdoToRpcPrepData/RpcRdoToRpcPrepData *******************************************
-| |-AuditAlgorithms                         = False
-| |-AuditBeginRun                           = False
-| |-AuditEndRun                             = False
-| |-AuditExecute                            = False
-| |-AuditFinalize                           = False
-| |-AuditInitialize                         = False
-| |-AuditReinitialize                       = False
-| |-AuditRestart                            = False
-| |-AuditStart                              = False
-| |-AuditStop                               = False
-| |-Cardinality                             = 1
-<<<<<<< HEAD
-| |-DecodingTool               @0x7f468773ad20 = PrivateToolHandle('Muon::RpcRdoToPrepDataTool/RpcRdoToRpcPrepDataTool')
-| |                                            (default: 'Muon::RpcRdoToPrepDataTool/RpcRdoToPrepDataTool')
-| |-DetStore                   @0x7f468703f450 = ServiceHandle('StoreGateSvc/DetectorStore')
-=======
-| |-DecodingTool               @0x7f6d03b15d20 = PrivateToolHandle('Muon::RpcRdoToPrepDataTool/RpcRdoToRpcPrepDataTool')
-| |                                            (default: 'Muon::RpcRdoToPrepDataTool/RpcRdoToPrepDataTool')
-| |-DetStore                   @0x7f6d0341c4d0 = ServiceHandle('StoreGateSvc/DetectorStore')
->>>>>>> 3f8439eb
-| |-DoSeededDecoding                        = False
-| |-Enable                                  = True
-| |-ErrorCounter                            = 0
-| |-ErrorMax                                = 1
-<<<<<<< HEAD
-| |-EvtStore                   @0x7f468703f3d0 = ServiceHandle('StoreGateSvc')
-| |-ExtraInputs                @0x7f4686f33368 = []  (default: [])
-| |-ExtraOutputs               @0x7f4686f332d8 = []  (default: [])
-| |-FilterCircularDependencies              = True
-| |-IsIOBound                               = False
-| |-MonitorService                          = 'MonitorSvc'
-| |-NeededResources            @0x7f4686f33290 = []  (default: [])
-| |-OutputCollection                        = 'StoreGateSvc+RPC_Measurements'
-| |-OutputLevel                             = 0
-| |-PrintInputRdo                           = False
-| |-PrintPrepData              @0x7f468aaa5b20 = False  (default: False)
-| |-RegionSelectionSvc         @0x7f468703f4d0 = ServiceHandle('RegSelSvc')
-=======
-| |-EvtStore                   @0x7f6d0341c450 = ServiceHandle('StoreGateSvc')
-| |-ExtraInputs                @0x7f6d033ab5a8 = []  (default: [])
-| |-ExtraOutputs               @0x7f6d033ab9e0 = []  (default: [])
-| |-FilterCircularDependencies              = True
-| |-IsIOBound                               = False
-| |-MonitorService                          = 'MonitorSvc'
-| |-NeededResources            @0x7f6d033ab908 = []  (default: [])
-| |-OutputCollection                        = 'StoreGateSvc+RPC_Measurements'
-| |-OutputLevel                             = 0
-| |-PrintInputRdo                           = False
-| |-PrintPrepData              @0x7f6d06423b20 = False  (default: False)
-| |-RegionSelectionSvc         @0x7f6d0341c550 = ServiceHandle('RegSelSvc')
->>>>>>> 3f8439eb
-| |-RegisterForContextService               = False
-| |-RoIs                                    = 'StoreGateSvc+OutputRoIs'
-| |-Timeline                                = True
-| |=/***** Private AlgTool Muon::RpcRdoToPrepDataTool/RpcRdoToRpcPrepData.RpcRdoToRpcPrepDataTool ******
-| | |-AuditFinalize                                   = False
-| | |-AuditInitialize                                 = False
-| | |-AuditReinitialize                               = False
-| | |-AuditRestart                                    = False
-| | |-AuditStart                                      = False
-| | |-AuditStop                                       = False
-| | |-AuditTools                                      = False
-| | |-DecodeData                                      = True
-<<<<<<< HEAD
-| | |-DetStore                           @0x7f4686fac610 = ServiceHandle('StoreGateSvc/DetectorStore')
-| | |-EvtStore                           @0x7f4686fac690 = ServiceHandle('StoreGateSvc')
-| | |-ExtraInputs                        @0x7f46870177e8 = []  (default: [])
-| | |-ExtraOutputs                       @0x7f46870177a0 = []  (default: [])
-=======
-| | |-DetStore                           @0x7f6d03388690 = ServiceHandle('StoreGateSvc/DetectorStore')
-| | |-EvtStore                           @0x7f6d03388710 = ServiceHandle('StoreGateSvc')
-| | |-ExtraInputs                        @0x7f6d033f0128 = []  (default: [])
-| | |-ExtraOutputs                       @0x7f6d033f0440 = []  (default: [])
->>>>>>> 3f8439eb
-| | |-InputCollection                                 = 'StoreGateSvc+RPC_triggerHits'
-| | |-MonitorService                                  = 'MonitorSvc'
-| | |-OutputCollection                                = 'StoreGateSvc+RPCPAD'
-| | |-OutputLevel                                     = 0
-| | |-RPCInfoFromDb                                   = False
-<<<<<<< HEAD
-| | |-RdoDecoderTool                     @0x7f468745b4b0 = PrivateToolHandle('Muon::RpcRDO_Decoder/Muon::RpcRDO_Decoder')
-=======
-| | |-RdoDecoderTool                     @0x7f6d038b84b0 = PrivateToolHandle('Muon::RpcRDO_Decoder/Muon::RpcRDO_Decoder')
->>>>>>> 3f8439eb
-| | |                                                    (default: 'Muon::RpcRDO_Decoder')
-| | |-TriggerOutputCollection                         = 'StoreGateSvc+RPC_Measurements'
-| | |-etaphi_coincidenceTime                          = 20.0
-| | |-overlap_timeTolerance                           = 10.0
-| | |-processingData                                  = False
-| | |-produceRpcCoinDatafromTriggerWords              = True
-| | |-reduceCablingOverlap                            = True
-| | |-solvePhiAmbiguities                             = True
-| | |-timeShift                                       = -12.5
-| | |=/***** Private AlgTool Muon::RpcRDO_Decoder/RpcRdoToRpcPrepData.RpcRdoToRpcPrepDataTool.Muon::RpcRDO_Decoder *****
-| | | |-AuditFinalize                  = False
-| | | |-AuditInitialize                = False
-| | | |-AuditReinitialize              = False
-| | | |-AuditRestart                   = False
-| | | |-AuditStart                     = False
-| | | |-AuditStop                      = False
-| | | |-AuditTools                     = False
-<<<<<<< HEAD
-| | | |-DetStore          @0x7f4686fac710 = ServiceHandle('StoreGateSvc/DetectorStore')
-| | | |-EvtStore          @0x7f4686fac750 = ServiceHandle('StoreGateSvc')
-| | | |-ExtraInputs       @0x7f4687017200 = []  (default: [])
-| | | |-ExtraOutputs      @0x7f4687017128 = []  (default: [])
-=======
-| | | |-DetStore          @0x7f6d03388790 = ServiceHandle('StoreGateSvc/DetectorStore')
-| | | |-EvtStore          @0x7f6d033887d0 = ServiceHandle('StoreGateSvc')
-| | | |-ExtraInputs       @0x7f6d033f0560 = []  (default: [])
-| | | |-ExtraOutputs      @0x7f6d033f0518 = []  (default: [])
->>>>>>> 3f8439eb
-| | | |-MonitorService                 = 'MonitorSvc'
-| | | |-OutputLevel                    = 0
-| | | \----- (End of Private AlgTool Muon::RpcRDO_Decoder/RpcRdoToRpcPrepData.RpcRdoToRpcPrepDataTool.Muon::RpcRDO_Decoder) -----
-| | \----- (End of Private AlgTool Muon::RpcRdoToPrepDataTool/RpcRdoToRpcPrepData.RpcRdoToRpcPrepDataTool) -----
-| \----- (End of Algorithm RpcRdoToRpcPrepData/RpcRdoToRpcPrepData) ----------------------------------
-|=/***** Algorithm TgcRdoToTgcPrepData/TgcRdoToTgcPrepData *******************************************
-| |-AuditAlgorithms                         = False
-| |-AuditBeginRun                           = False
-| |-AuditEndRun                             = False
-| |-AuditExecute                            = False
-| |-AuditFinalize                           = False
-| |-AuditInitialize                         = False
-| |-AuditReinitialize                       = False
-| |-AuditRestart                            = False
-| |-AuditStart                              = False
-| |-AuditStop                               = False
-| |-Cardinality                             = 1
-<<<<<<< HEAD
-| |-DecodingTool               @0x7f4688bf6e90 = PrivateToolHandle('Muon::TgcRdoToPrepDataTool/TgcRdoToTgcPrepDataTool')
-| |                                            (default: 'Muon::TgcRdoToPrepDataTool/TgcPrepDataProviderTool')
-| |-DetStore                   @0x7f4686f97350 = ServiceHandle('StoreGateSvc/DetectorStore')
-=======
-| |-DecodingTool               @0x7f6d03394050 = PrivateToolHandle('Muon::TgcRdoToPrepDataTool/TgcRdoToTgcPrepDataTool')
-| |                                            (default: 'Muon::TgcRdoToPrepDataTool/TgcPrepDataProviderTool')
-| |-DetStore                   @0x7f6d033753d0 = ServiceHandle('StoreGateSvc/DetectorStore')
->>>>>>> 3f8439eb
-| |-DoSeededDecoding                        = False
-| |-Enable                                  = True
-| |-ErrorCounter                            = 0
-| |-ErrorMax                                = 1
-<<<<<<< HEAD
-| |-EvtStore                   @0x7f4686f972d0 = ServiceHandle('StoreGateSvc')
-| |-ExtraInputs                @0x7f4686f33170 = []  (default: [])
-| |-ExtraOutputs               @0x7f4686f333b0 = []  (default: [])
-| |-FilterCircularDependencies              = True
-| |-IsIOBound                               = False
-| |-MonitorService                          = 'MonitorSvc'
-| |-NeededResources            @0x7f4686f331b8 = []  (default: [])
-| |-OutputCollection                        = 'StoreGateSvc+TGC_Measurements'
-| |-OutputLevel                             = 0
-| |-PrintInputRdo                           = False
-| |-PrintPrepData              @0x7f468aaa5b20 = False  (default: False)
-| |-RegionSelectorSvc          @0x7f4686f973d0 = ServiceHandle('RegSelSvc')
-=======
-| |-EvtStore                   @0x7f6d03375350 = ServiceHandle('StoreGateSvc')
-| |-ExtraInputs                @0x7f6d033ab878 = []  (default: [])
-| |-ExtraOutputs               @0x7f6d033aba28 = []  (default: [])
-| |-FilterCircularDependencies              = True
-| |-IsIOBound                               = False
-| |-MonitorService                          = 'MonitorSvc'
-| |-NeededResources            @0x7f6d033aba70 = []  (default: [])
-| |-OutputCollection                        = 'StoreGateSvc+TGC_Measurements'
-| |-OutputLevel                             = 0
-| |-PrintInputRdo                           = False
-| |-PrintPrepData              @0x7f6d06423b20 = False  (default: False)
-| |-RegionSelectorSvc          @0x7f6d03375450 = ServiceHandle('RegSelSvc')
->>>>>>> 3f8439eb
-| |-RegisterForContextService               = False
-| |-RoIs                                    = 'StoreGateSvc+OutputRoIs'
-| |-Setting                                 = 0
-| |-Timeline                                = True
-| |=/***** Private AlgTool Muon::TgcRdoToPrepDataTool/TgcRdoToTgcPrepData.TgcRdoToTgcPrepDataTool ******
-| | |-AuditFinalize                                        = False
-| | |-AuditInitialize                                      = False
-| | |-AuditReinitialize                                    = False
-| | |-AuditRestart                                         = False
-| | |-AuditStart                                           = False
-| | |-AuditStop                                            = False
-| | |-AuditTools                                           = False
-| | |-DecodeData                                           = True
-<<<<<<< HEAD
-| | |-DetStore                                @0x7f4686fac890 = ServiceHandle('StoreGateSvc/DetectorStore')
-| | |-EvtStore                                @0x7f4686fac950 = ServiceHandle('StoreGateSvc')
-| | |-ExtraInputs                             @0x7f4686fb8248 = []  (default: [])
-| | |-ExtraOutputs                            @0x7f4686fb8128 = []  (default: [])
-=======
-| | |-DetStore                                @0x7f6d03388890 = ServiceHandle('StoreGateSvc/DetectorStore')
-| | |-EvtStore                                @0x7f6d033889d0 = ServiceHandle('StoreGateSvc')
-| | |-ExtraInputs                             @0x7f6d03393998 = []  (default: [])
-| | |-ExtraOutputs                            @0x7f6d03393950 = []  (default: [])
->>>>>>> 3f8439eb
-| | |-FillCoinData                                         = True
-| | |-MonitorService                                       = 'MonitorSvc'
-| | |-OutputCoinCollection                                 = 'TrigT1CoinDataCollection'
-| | |-OutputCollection                                     = 'TGC_Measurements'
-| | |-OutputLevel                                          = 0
-| | |-RDOContainer                                         = 'StoreGateSvc+TGCRDO'
-| | |-TGCHashIdOffset                                      = 26000
-| | |-dropPrdsWithZeroWidth                                = True
-<<<<<<< HEAD
-| | |-outputCoinKey                           @0x7f4686fb8170 = ['StoreGateSvc+dummy', 'StoreGateSvc+dummy', 'StoreGateSvc+dummy']
-| | |                                                         (default: ['StoreGateSvc+dummy', 'StoreGateSvc+dummy', 'StoreGateSvc+dummy'])
-| | |-prepDataKeys                            @0x7f4686fb82d8 = ['StoreGateSvc+dummy', 'StoreGateSvc+dummy', 'StoreGateSvc+dummy', 'StoreGateSvc+dummy']
-=======
-| | |-outputCoinKey                           @0x7f6d033933f8 = ['StoreGateSvc+dummy', 'StoreGateSvc+dummy', 'StoreGateSvc+dummy']
-| | |                                                         (default: ['StoreGateSvc+dummy', 'StoreGateSvc+dummy', 'StoreGateSvc+dummy'])
-| | |-prepDataKeys                            @0x7f6d03393a28 = ['StoreGateSvc+dummy', 'StoreGateSvc+dummy', 'StoreGateSvc+dummy', 'StoreGateSvc+dummy']
->>>>>>> 3f8439eb
-| | |                                                         (default: ['StoreGateSvc+dummy', 'StoreGateSvc+dummy', 'StoreGateSvc+dummy', 'StoreGateSvc+dummy'])
-| | |-show_warning_level_invalid_A09_SSW6_hit              = False
-| | \----- (End of Private AlgTool Muon::TgcRdoToPrepDataTool/TgcRdoToTgcPrepData.TgcRdoToTgcPrepDataTool) -----
-| \----- (End of Algorithm TgcRdoToTgcPrepData/TgcRdoToTgcPrepData) ----------------------------------
-|=/***** Algorithm MdtRdoToMdtPrepData/MdtRdoToMdtPrepData *******************************************
-| |-AuditAlgorithms                         = False
-| |-AuditBeginRun                           = False
-| |-AuditEndRun                             = False
-| |-AuditExecute                            = False
-| |-AuditFinalize                           = False
-| |-AuditInitialize                         = False
-| |-AuditReinitialize                       = False
-| |-AuditRestart                            = False
-| |-AuditStart                              = False
-| |-AuditStop                               = False
-| |-Cardinality                             = 1
-<<<<<<< HEAD
-| |-DecodingTool               @0x7f468ab4b9f0 = PrivateToolHandle('Muon::MdtRdoToPrepDataTool/MdtRdoToMdtPrepDataTool')
-| |                                            (default: 'Muon::MdtRdoToPrepDataTool/MdtPrepDataProviderTool')
-| |-DetStore                   @0x7f4687030310 = ServiceHandle('StoreGateSvc/DetectorStore')
-=======
-| |-DecodingTool               @0x7f6d05ca5b50 = PrivateToolHandle('Muon::MdtRdoToPrepDataTool/MdtRdoToMdtPrepDataTool')
-| |                                            (default: 'Muon::MdtRdoToPrepDataTool/MdtPrepDataProviderTool')
-| |-DetStore                   @0x7f6d0340a390 = ServiceHandle('StoreGateSvc/DetectorStore')
->>>>>>> 3f8439eb
-| |-DoSeededDecoding                        = False
-| |-Enable                                  = True
-| |-ErrorCounter                            = 0
-| |-ErrorMax                                = 1
-<<<<<<< HEAD
-| |-EvtStore                   @0x7f4687030290 = ServiceHandle('StoreGateSvc')
-| |-ExtraInputs                @0x7f4686f33518 = []  (default: [])
-| |-ExtraOutputs               @0x7f4686f33320 = []  (default: [])
-| |-FilterCircularDependencies              = True
-| |-IsIOBound                               = False
-| |-MonitorService                          = 'MonitorSvc'
-| |-NeededResources            @0x7f4686f33488 = []  (default: [])
-| |-OutputCollection                        = 'StoreGateSvc+MDT_DriftCircles'
-| |-OutputLevel                             = 0
-| |-PrintInputRdo                           = False
-| |-PrintPrepData              @0x7f468aaa5b20 = False  (default: False)
-| |-RegionSelectionSvc         @0x7f4687030390 = ServiceHandle('RegSelSvc')
-=======
-| |-EvtStore                   @0x7f6d0340a310 = ServiceHandle('StoreGateSvc')
-| |-ExtraInputs                @0x7f6d033abb00 = []  (default: [])
-| |-ExtraOutputs               @0x7f6d033abb90 = []  (default: [])
-| |-FilterCircularDependencies              = True
-| |-IsIOBound                               = False
-| |-MonitorService                          = 'MonitorSvc'
-| |-NeededResources            @0x7f6d033abb48 = []  (default: [])
-| |-OutputCollection                        = 'StoreGateSvc+MDT_DriftCircles'
-| |-OutputLevel                             = 0
-| |-PrintInputRdo                           = False
-| |-PrintPrepData              @0x7f6d06423b20 = False  (default: False)
-| |-RegionSelectionSvc         @0x7f6d0340a410 = ServiceHandle('RegSelSvc')
->>>>>>> 3f8439eb
-| |-RegisterForContextService               = False
-| |-RoIs                                    = 'StoreGateSvc+OutputRoIs'
-| |-Timeline                                = True
-| |=/***** Private AlgTool Muon::MdtRdoToPrepDataTool/MdtRdoToMdtPrepData.MdtRdoToMdtPrepDataTool ******
-| | |-AuditFinalize                        = False
-| | |-AuditInitialize                      = False
-| | |-AuditReinitialize                    = False
-| | |-AuditRestart                         = False
-| | |-AuditStart                           = False
-| | |-AuditStop                            = False
-| | |-AuditTools                           = False
-| | |-CalibratePrepData                    = True
-| | |-DecodeData                           = True
-<<<<<<< HEAD
-| | |-DetStore                @0x7f4686fac510 = ServiceHandle('StoreGateSvc/DetectorStore')
-| | |-DiscardSecondaryHitTwin              = False
-| | |-DoPropagationCorrection              = False
-| | |-DoTofCorrection                      = True
-| | |-EvtStore                @0x7f4686fac790 = ServiceHandle('StoreGateSvc')
-| | |-ExtraInputs             @0x7f4686fb73b0 = []  (default: [])
-| | |-ExtraOutputs            @0x7f4686fb7a70 = []  (default: [])
-=======
-| | |-DetStore                @0x7f6d03388b10 = ServiceHandle('StoreGateSvc/DetectorStore')
-| | |-DiscardSecondaryHitTwin              = False
-| | |-DoPropagationCorrection              = False
-| | |-DoTofCorrection                      = True
-| | |-EvtStore                @0x7f6d03388a50 = ServiceHandle('StoreGateSvc')
-| | |-ExtraInputs             @0x7f6d03397dd0 = []  (default: [])
-| | |-ExtraOutputs            @0x7f6d0339f3f8 = []  (default: [])
->>>>>>> 3f8439eb
-| | |-MonitorService                       = 'MonitorSvc'
-| | |-OutputCollection                     = 'StoreGateSvc+MDT_DriftCircles'
-| | |-OutputLevel                          = 0
-| | |-RDOContainer                         = 'StoreGateSvc+MDTCSM'
-| | |-ReadKey                              = 'ConditionStore+MuonMDT_CablingMap'
-| | |-SortPrepData                         = False
-| | |-TimeWindowLowerBound                 = -1000000.0
-| | |-TimeWindowSetting                    = 2
-| | |-TimeWindowUpperBound                 = -1000000.0
-| | |-TwinCorrectSlewing                   = False
-| | |-Use1DPrepDataTwin                    = False
-| | |-UseAllBOLTwin                        = False
-| | |-UseTwin                              = True
-| | \----- (End of Private AlgTool Muon::MdtRdoToPrepDataTool/MdtRdoToMdtPrepData.MdtRdoToMdtPrepDataTool) -----
-| \----- (End of Algorithm MdtRdoToMdtPrepData/MdtRdoToMdtPrepData) ----------------------------------
-|=/***** Algorithm CscRdoToCscPrepData/CscRdoToCscPrepData *******************************************
-| |-AuditAlgorithms                         = False
-| |-AuditBeginRun                           = False
-| |-AuditEndRun                             = False
-| |-AuditExecute                            = False
-| |-AuditFinalize                           = False
-| |-AuditInitialize                         = False
-| |-AuditReinitialize                       = False
-| |-AuditRestart                            = False
-| |-AuditStart                              = False
-| |-AuditStop                               = False
-| |-Cardinality                             = 1
-<<<<<<< HEAD
-| |-CscRdoToCscPrepDataTool    @0x7f46875e3380 = PrivateToolHandle('Muon::CscRdoToCscPrepDataTool/CscRdoToCscPrepDataTool')
-| |                                            (default: 'Muon::CscRdoToCscPrepDataTool/CscRdoToPrepDataTool')
-| |-DetStore                   @0x7f4686fd1710 = ServiceHandle('StoreGateSvc/DetectorStore')
-=======
-| |-CscRdoToCscPrepDataTool    @0x7f6d039bb380 = PrivateToolHandle('Muon::CscRdoToCscPrepDataTool/CscRdoToCscPrepDataTool')
-| |                                            (default: 'Muon::CscRdoToCscPrepDataTool/CscRdoToPrepDataTool')
-| |-DetStore                   @0x7f6d0341a850 = ServiceHandle('StoreGateSvc/DetectorStore')
->>>>>>> 3f8439eb
-| |-DoSeededDecoding                        = False
-| |-Enable                                  = True
-| |-ErrorCounter                            = 0
-| |-ErrorMax                                = 1
-<<<<<<< HEAD
-| |-EvtStore                   @0x7f4687007f90 = ServiceHandle('StoreGateSvc')
-| |-ExtraInputs                @0x7f4686f335f0 = []  (default: [])
-| |-ExtraOutputs               @0x7f4686f33440 = []  (default: [])
-| |-FilterCircularDependencies              = True
-| |-IsIOBound                               = False
-| |-MonitorService                          = 'MonitorSvc'
-| |-NeededResources            @0x7f4686f33560 = []  (default: [])
-| |-OutputCollection                        = 'StoreGateSvc+CSC_Measurements'
-| |-OutputLevel                             = 0
-| |-PrintInputRdo                           = False
-| |-PrintPrepData              @0x7f468aaa5b20 = False  (default: False)
-| |-RegionSelectionSvc         @0x7f4686fd17d0 = ServiceHandle('RegSelSvc')
-=======
-| |-EvtStore                   @0x7f6d033e2f90 = ServiceHandle('StoreGateSvc')
-| |-ExtraInputs                @0x7f6d033abc68 = []  (default: [])
-| |-ExtraOutputs               @0x7f6d033ab950 = []  (default: [])
-| |-FilterCircularDependencies              = True
-| |-IsIOBound                               = False
-| |-MonitorService                          = 'MonitorSvc'
-| |-NeededResources            @0x7f6d033abbd8 = []  (default: [])
-| |-OutputCollection                        = 'StoreGateSvc+CSC_Measurements'
-| |-OutputLevel                             = 0
-| |-PrintInputRdo                           = False
-| |-PrintPrepData              @0x7f6d06423b20 = False  (default: False)
-| |-RegionSelectionSvc         @0x7f6d0341a910 = ServiceHandle('RegSelSvc')
->>>>>>> 3f8439eb
-| |-RegisterForContextService               = False
-| |-RoIs                                    = 'StoreGateSvc+OutputRoIs'
-| |-Timeline                                = True
-| |=/***** Private AlgTool Muon::CscRdoToCscPrepDataTool/CscRdoToCscPrepData.CscRdoToCscPrepDataTool *****
-| | |-AuditFinalize                  = False
-| | |-AuditInitialize                = False
-| | |-AuditReinitialize              = False
-| | |-AuditRestart                   = False
-| | |-AuditStart                     = False
-| | |-AuditStop                      = False
-| | |-AuditTools                     = False
-| | |-CSCHashIdOffset                = 22000
-<<<<<<< HEAD
-| | |-CscCalibTool      @0x7f468ab4f860 = PrivateToolHandle('CscCalibTool/CscCalibTool')
-| | |-CscRdoDecoderTool @0x7f4686fb2d00 = PrivateToolHandle('Muon::CscRDO_Decoder/CscRDO_Decoder')
-| | |-DecodeData                     = True
-| | |-DetStore          @0x7f4686fac650 = ServiceHandle('StoreGateSvc/DetectorStore')
-| | |-EvtStore          @0x7f4686faca50 = ServiceHandle('StoreGateSvc')
-| | |-ExtraInputs       @0x7f4686fc8fc8 = []  (default: [])
-| | |-ExtraOutputs      @0x7f4686fc8d40 = []  (default: [])
-=======
-| | |-CscCalibTool      @0x7f6d05c9c9b8 = PrivateToolHandle('CscCalibTool/CscCalibTool')
-| | |-CscRdoDecoderTool @0x7f6d0338ec18 = PrivateToolHandle('Muon::CscRDO_Decoder/CscRDO_Decoder')
-| | |-DecodeData                     = True
-| | |-DetStore          @0x7f6d03388c10 = ServiceHandle('StoreGateSvc/DetectorStore')
-| | |-EvtStore          @0x7f6d03388c90 = ServiceHandle('StoreGateSvc')
-| | |-ExtraInputs       @0x7f6d033a7998 = []  (default: [])
-| | |-ExtraOutputs      @0x7f6d033a77a0 = []  (default: [])
->>>>>>> 3f8439eb
-| | |-MonitorService                 = 'MonitorSvc'
-| | |-OutputCollection               = 'StoreGateSvc+CSC_Measurements'
-| | |-OutputLevel                    = 0
-| | |-RDOContainer                   = 'StoreGateSvc+CSCRDO'
-| | |=/***** Private AlgTool CscCalibTool/CscRdoToCscPrepData.CscRdoToCscPrepDataTool.CscCalibTool *******
-| | | |-AuditFinalize                   = False
-| | | |-AuditInitialize                 = False
-| | | |-AuditReinitialize               = False
-| | | |-AuditRestart                    = False
-| | | |-AuditStart                      = False
-| | | |-AuditStop                       = False
-| | | |-AuditTools                      = False
-<<<<<<< HEAD
-| | | |-DetStore           @0x7f4686fac8d0 = ServiceHandle('StoreGateSvc/DetectorStore')
-| | | |-EvtStore           @0x7f4686faca10 = ServiceHandle('StoreGateSvc')
-| | | |-ExtraInputs        @0x7f4686fc85a8 = []  (default: [])
-| | | |-ExtraOutputs       @0x7f4686fc8cb0 = []  (default: [])
-=======
-| | | |-DetStore           @0x7f6d03388550 = ServiceHandle('StoreGateSvc/DetectorStore')
-| | | |-EvtStore           @0x7f6d03388990 = ServiceHandle('StoreGateSvc')
-| | | |-ExtraInputs        @0x7f6d033a7b90 = []  (default: [])
-| | | |-ExtraOutputs       @0x7f6d033a7bd8 = []  (default: [])
->>>>>>> 3f8439eb
-| | | |-IsOnline                        = True
-| | | |-Latency                         = 100.0
-| | | |-MonitorService                  = 'MonitorSvc'
-| | | |-NSamples                        = 4
-| | | |-Noise                           = 3.5
-| | | |-OutputLevel                     = 0
-| | | |-Pedestal                        = 2048.0
-| | | |-ReadFromDatabase                = True
-| | | |-Slope                           = 0.19
-| | | |-SlopeFromDatabase               = False
-| | | |-TimeOffsetRange                 = 1.0
-| | | |-Use2Samples                     = False
-| | | |-integrationNumber               = 12.0
-| | | |-integrationNumber2              = 11.66
-| | | |-samplingTime                    = 50.0
-| | | |-signalWidth                     = 14.4092
-| | | |-timeOffset                      = 46.825
-| | | \----- (End of Private AlgTool CscCalibTool/CscRdoToCscPrepData.CscRdoToCscPrepDataTool.CscCalibTool) -----
-| | |=/***** Private AlgTool Muon::CscRDO_Decoder/CscRdoToCscPrepData.CscRdoToCscPrepDataTool.CscRDO_Decoder *****
-| | | |-AuditFinalize                  = False
-| | | |-AuditInitialize                = False
-| | | |-AuditReinitialize              = False
-| | | |-AuditRestart                   = False
-| | | |-AuditStart                     = False
-| | | |-AuditStop                      = False
-| | | |-AuditTools                     = False
-<<<<<<< HEAD
-| | | |-CscCalibTool      @0x7f4686fac7d0 = PublicToolHandle('CscCalibTool')
-| | | |-DetStore          @0x7f4686fac550 = ServiceHandle('StoreGateSvc/DetectorStore')
-| | | |-EvtStore          @0x7f4686facb10 = ServiceHandle('StoreGateSvc')
-| | | |-ExtraInputs       @0x7f4686fc8ab8 = []  (default: [])
-| | | |-ExtraOutputs      @0x7f4686fc8a28 = []  (default: [])
-=======
-| | | |-CscCalibTool      @0x7f6d03388cd0 = PublicToolHandle('CscCalibTool')
-| | | |-DetStore          @0x7f6d03388bd0 = ServiceHandle('StoreGateSvc/DetectorStore')
-| | | |-EvtStore          @0x7f6d03388c50 = ServiceHandle('StoreGateSvc')
-| | | |-ExtraInputs       @0x7f6d033a7ab8 = []  (default: [])
-| | | |-ExtraOutputs      @0x7f6d033a7a70 = []  (default: [])
->>>>>>> 3f8439eb
-| | | |-MonitorService                 = 'MonitorSvc'
-| | | |-OutputLevel                    = 0
-| | | \----- (End of Private AlgTool Muon::CscRDO_Decoder/CscRdoToCscPrepData.CscRdoToCscPrepDataTool.CscRDO_Decoder) -----
-| | \----- (End of Private AlgTool Muon::CscRdoToCscPrepDataTool/CscRdoToCscPrepData.CscRdoToCscPrepDataTool) -----
-| \----- (End of Algorithm CscRdoToCscPrepData/CscRdoToCscPrepData) ----------------------------------
-|=/***** Algorithm CscThresholdClusterBuilder/CscThesholdClusterBuilder ******************************
-| |-AuditAlgorithms                         = False
-| |-AuditBeginRun                           = False
-| |-AuditEndRun                             = False
-| |-AuditExecute                            = False
-| |-AuditFinalize                           = False
-| |-AuditInitialize                         = False
-| |-AuditReinitialize                       = False
-| |-AuditRestart                            = False
-| |-AuditStart                              = False
-| |-AuditStop                               = False
-| |-Cardinality                             = 1
-<<<<<<< HEAD
-| |-DetStore                   @0x7f4686fed1d0 = ServiceHandle('StoreGateSvc/DetectorStore')
-| |-Enable                                  = True
-| |-ErrorCounter                            = 0
-| |-ErrorMax                                = 1
-| |-EvtStore                   @0x7f4686fed150 = ServiceHandle('StoreGateSvc')
-| |-ExtraInputs                @0x7f4686f335a8 = []  (default: [])
-| |-ExtraOutputs               @0x7f4686f333f8 = []  (default: [])
-| |-FilterCircularDependencies              = True
-| |-IsIOBound                               = False
-| |-MonitorService                          = 'MonitorSvc'
-| |-NeededResources            @0x7f4686f33638 = []  (default: [])
-| |-OutputLevel                             = 0
-| |-RegisterForContextService               = False
-| |-Timeline                                = True
-| |-cluster_builder            @0x7f4686f22b10 = PublicToolHandle('CscThresholdClusterBuilderTool/CscThesholdClusterBuilderTool')
-=======
-| |-DetStore                   @0x7f6d033c81d0 = ServiceHandle('StoreGateSvc/DetectorStore')
-| |-Enable                                  = True
-| |-ErrorCounter                            = 0
-| |-ErrorMax                                = 1
-| |-EvtStore                   @0x7f6d033c8150 = ServiceHandle('StoreGateSvc')
-| |-ExtraInputs                @0x7f6d033abcb0 = []  (default: [])
-| |-ExtraOutputs               @0x7f6d033abcf8 = []  (default: [])
-| |-FilterCircularDependencies              = True
-| |-IsIOBound                               = False
-| |-MonitorService                          = 'MonitorSvc'
-| |-NeededResources            @0x7f6d033abd40 = []  (default: [])
-| |-OutputLevel                             = 0
-| |-RegisterForContextService               = False
-| |-Timeline                                = True
-| |-cluster_builder            @0x7f6d032fab10 = PublicToolHandle('CscThresholdClusterBuilderTool/CscThesholdClusterBuilderTool')
->>>>>>> 3f8439eb
-| |                                            (default: 'CscThresholdClusterBuilderTool/CscThresholdClusterBuilderTool')
-| \----- (End of Algorithm CscThresholdClusterBuilder/CscThesholdClusterBuilder) ---------------------
-\----- (End of Algorithm AthSequencer/AthAlgSeq) ---------------------------------------------------
-Py:ComponentAccumulator    INFO Condition Algorithms
-Py:ComponentAccumulator    INFO ['CondInputLoader', 'MuonMDT_CablingAlg']
-Py:ComponentAccumulator    INFO Services
-Py:ComponentAccumulator    INFO ['EventSelector', 'ByteStreamInputSvc', 'EventPersistencySvc', 'ByteStreamCnvSvc', 'ROBDataProviderSvc', 'ByteStreamAddressProviderSvc', 'MetaDataStore', 'InputMetaDataStore', 'MetaDataSvc', 'ProxyProviderSvc', 'ByteStreamAttListMetadataSvc', 'GeoModelSvc', 'DetDescrCnvSvc', 'TagInfoMgr', 'RPCcablingServerSvc', 'IOVDbSvc', 'PoolSvc', 'CondSvc', 'DBReplicaSvc', 'MuonRPC_CablingSvc', 'LVL1TGC::TGCRecRoiSvc', 'TGCcablingServerSvc', 'AthenaPoolCnvSvc', 'MuonMDT_CablingSvc', 'AtlasFieldSvc', 'MdtCalibrationDbSvc', 'MdtCalibrationSvc', 'CSCcablingSvc', 'MuonCalib::CscCoolStrSvc']
-Py:ComponentAccumulator    INFO Outputs
-Py:ComponentAccumulator    INFO {}
-Py:ComponentAccumulator    INFO Public Tools
-Py:ComponentAccumulator    INFO [
-Py:ComponentAccumulator    INFO   IOVDbMetaDataTool/IOVDbMetaDataTool,
-Py:ComponentAccumulator    INFO   ByteStreamMetadataTool/ByteStreamMetadataTool,
-Py:ComponentAccumulator    INFO   Muon::MuonIdHelperTool/Muon::MuonIdHelperTool,
-Py:ComponentAccumulator    INFO   RPCCablingDbTool/RPCCablingDbTool,
-Py:ComponentAccumulator    INFO   Muon::RPC_RawDataProviderTool/RPC_RawDataProviderTool,
-Py:ComponentAccumulator    INFO   Muon::TGC_RawDataProviderTool/TGC_RawDataProviderTool,
-Py:ComponentAccumulator    INFO   MDTCablingDbTool/MDTCablingDbTool,
-Py:ComponentAccumulator    INFO   MuonCalib::MdtCalibDbCoolStrTool/MdtCalibDbTool,
-Py:ComponentAccumulator    INFO   Muon::MDT_RawDataProviderTool/MDT_RawDataProviderTool,
-Py:ComponentAccumulator    INFO   Muon::CSC_RawDataProviderTool/CSC_RawDataProviderTool,
-Py:ComponentAccumulator    INFO   Muon::RpcRdoToPrepDataTool/RpcRdoToRpcPrepDataTool,
-Py:ComponentAccumulator    INFO   Muon::TgcRdoToPrepDataTool/TgcRdoToTgcPrepDataTool,
-Py:ComponentAccumulator    INFO   Muon::MdtRdoToPrepDataTool/MdtRdoToMdtPrepDataTool,
-Py:ComponentAccumulator    INFO   Muon::CscRdoToCscPrepDataTool/CscRdoToCscPrepDataTool,
-Py:ComponentAccumulator    INFO   CscThresholdClusterBuilderTool/CscThesholdClusterBuilderTool,
-Py:ComponentAccumulator    INFO ]
-Py:Athena            INFO Save Config
-/***** Algorithm AthSequencer/AthAlgSeq ************************************************************
-|-Atomic                                  = False
-|-AuditAlgorithms                         = False
-|-AuditBeginRun                           = False
-|-AuditEndRun                             = False
-|-AuditExecute                            = False
-|-AuditFinalize                           = False
-|-AuditInitialize                         = False
-|-AuditReinitialize                       = False
-|-AuditRestart                            = False
-|-AuditStart                              = False
-|-AuditStop                               = False
-|-Cardinality                             = 0
-|-ContinueEventloopOnFPE                  = False
-<<<<<<< HEAD
-|-DetStore                   @0x7f4688998ed0 = ServiceHandle('StoreGateSvc/DetectorStore')
-|-Enable                                  = True
-|-ErrorCounter                            = 0
-|-ErrorMax                                = 1
-|-EvtStore                   @0x7f4688998e50 = ServiceHandle('StoreGateSvc')
-|-ExtraInputs                @0x7f4686f2fa70 = []  (default: [])
-|-ExtraOutputs               @0x7f4686f2fb00 = []  (default: [])
-|-FilterCircularDependencies              = True
-|-IgnoreFilterPassed                      = False
-|-IsIOBound                               = False
-|-Members                    @0x7f4686f2f680 = ['MuonCacheCreator/MuonCacheCreator', 'Muon::RpcRawDataProvider/RpcRawDataProvider', 'Muon::TgcRawDataProvider/TgcRawDataProvider', 'Muon::MdtRawDataProvider/MdtRawDataProvider', 'Muon::CscRawDataProvider/CscRawDataProvider', 'RpcRdoToRpcPrepData/RpcRdoToRpcPrepData', 'TgcRdoToTgcPrepData/TgcRdoToTgcPrepData', 'MdtRdoToMdtPrepData/MdtRdoToMdtPrepData', 'CscRdoToCscPrepData/CscRdoToCscPrepData', 'CscThresholdClusterBuilder/CscThesholdClusterBuilder']
-|                                            (default: [])
-|-ModeOR                                  = False
-|-MonitorService                          = 'MonitorSvc'
-|-NeededResources            @0x7f4686f2f950 = []  (default: [])
-|-OutputLevel                             = 0
-|-RegisterForContextService               = False
-|-Sequential                 @0x7f468aaa5b00 = True  (default: False)
-=======
-|-DetStore                   @0x7f6d04d72e90 = ServiceHandle('StoreGateSvc/DetectorStore')
-|-Enable                                  = True
-|-ErrorCounter                            = 0
-|-ErrorMax                                = 1
-|-EvtStore                   @0x7f6d04d72e10 = ServiceHandle('StoreGateSvc')
-|-ExtraInputs                @0x7f6d033ab1b8 = []  (default: [])
-|-ExtraOutputs               @0x7f6d033ab248 = []  (default: [])
-|-FilterCircularDependencies              = True
-|-IgnoreFilterPassed                      = False
-|-IsIOBound                               = False
-|-Members                    @0x7f6d0338bef0 = ['MuonCacheCreator/MuonCacheCreator', 'Muon::RpcRawDataProvider/RpcRawDataProvider', 'Muon::TgcRawDataProvider/TgcRawDataProvider', 'Muon::MdtRawDataProvider/MdtRawDataProvider', 'Muon::CscRawDataProvider/CscRawDataProvider', 'RpcRdoToRpcPrepData/RpcRdoToRpcPrepData', 'TgcRdoToTgcPrepData/TgcRdoToTgcPrepData', 'MdtRdoToMdtPrepData/MdtRdoToMdtPrepData', 'CscRdoToCscPrepData/CscRdoToCscPrepData', 'CscThresholdClusterBuilder/CscThesholdClusterBuilder']
-|                                            (default: [])
-|-ModeOR                                  = False
-|-MonitorService                          = 'MonitorSvc'
-|-NeededResources            @0x7f6d033ab170 = []  (default: [])
-|-OutputLevel                             = 0
-|-RegisterForContextService               = False
-|-Sequential                 @0x7f6d06423b00 = True  (default: False)
->>>>>>> 3f8439eb
-|-StopOverride                            = False
-|-TimeOut                                 = 0.0
-|-Timeline                                = True
-|=/***** Algorithm MuonCacheCreator/MuonCacheCreator *************************************************
-| |-AuditAlgorithms                         = False
-| |-AuditBeginRun                           = False
-| |-AuditEndRun                             = False
-| |-AuditExecute                            = False
-| |-AuditFinalize                           = False
-| |-AuditInitialize                         = False
-| |-AuditReinitialize                       = False
-| |-AuditRestart                            = False
-| |-AuditStart                              = False
-| |-AuditStop                               = False
-| |-Cardinality                             = 0
-<<<<<<< HEAD
-| |-CscCacheKey                @0x7f46878c1840 = 'CscCache'  (default: 'StoreGateSvc+')
-| |-DetStore                   @0x7f46877860d0 = ServiceHandle('StoreGateSvc/DetectorStore')
-=======
-| |-CscCacheKey                @0x7f6d03c99870 = 'CscCache'  (default: 'StoreGateSvc+')
-| |-DetStore                   @0x7f6d03bdc110 = ServiceHandle('StoreGateSvc/DetectorStore')
->>>>>>> 3f8439eb
-| |-DisableViewWarning                      = False
-| |-Enable                                  = True
-| |-ErrorCounter                            = 0
-| |-ErrorMax                                = 1
-<<<<<<< HEAD
-| |-EvtStore                   @0x7f4687786050 = ServiceHandle('StoreGateSvc')
-| |-ExtraInputs                @0x7f4686f2fb48 = []  (default: [])
-| |-ExtraOutputs               @0x7f4686f2f998 = []  (default: [])
-| |-FilterCircularDependencies              = True
-| |-IsIOBound                               = False
-| |-MdtCsmCacheKey             @0x7f46878c13f0 = 'MdtCsmCache'  (default: 'StoreGateSvc+')
-| |-MonitorService                          = 'MonitorSvc'
-| |-NeededResources            @0x7f4686f2fb90 = []  (default: [])
-| |-OutputLevel                             = 0
-| |-RegisterForContextService               = False
-| |-RpcCacheKey                @0x7f46878c1450 = 'RpcCache'  (default: 'StoreGateSvc+')
-| |-TgcCacheKey                @0x7f46878c1480 = 'TgcCache'  (default: 'StoreGateSvc+')
-=======
-| |-EvtStore                   @0x7f6d03bdc090 = ServiceHandle('StoreGateSvc')
-| |-ExtraInputs                @0x7f6d033ab368 = []  (default: [])
-| |-ExtraOutputs               @0x7f6d033ab2d8 = []  (default: [])
-| |-FilterCircularDependencies              = True
-| |-IsIOBound                               = False
-| |-MdtCsmCacheKey             @0x7f6d03c99420 = 'MdtCsmCache'  (default: 'StoreGateSvc+')
-| |-MonitorService                          = 'MonitorSvc'
-| |-NeededResources            @0x7f6d033ab0e0 = []  (default: [])
-| |-OutputLevel                             = 0
-| |-RegisterForContextService               = False
-| |-RpcCacheKey                @0x7f6d03c99480 = 'RpcCache'  (default: 'StoreGateSvc+')
-| |-TgcCacheKey                @0x7f6d03c994b0 = 'TgcCache'  (default: 'StoreGateSvc+')
->>>>>>> 3f8439eb
-| |-Timeline                                = True
-| \----- (End of Algorithm MuonCacheCreator/MuonCacheCreator) ----------------------------------------
-|=/***** Algorithm Muon::RpcRawDataProvider/RpcRawDataProvider ***************************************
-| |-AuditAlgorithms                         = False
-| |-AuditBeginRun                           = False
-| |-AuditEndRun                             = False
-| |-AuditExecute                            = False
-| |-AuditFinalize                           = False
-| |-AuditInitialize                         = False
-| |-AuditReinitialize                       = False
-| |-AuditRestart                            = False
-| |-AuditStart                              = False
-| |-AuditStop                               = False
-| |-Cardinality                             = 1
-<<<<<<< HEAD
-| |-DetStore                   @0x7f46877ec310 = ServiceHandle('StoreGateSvc/DetectorStore')
-| |-DoSeededDecoding                        = False
-| |-Enable                                  = True
-| |-ErrorCounter                            = 0
-| |-ErrorMax                                = 1
-| |-EvtStore                   @0x7f46877ec290 = ServiceHandle('StoreGateSvc')
-| |-ExtraInputs                @0x7f4686f2f830 = []  (default: [])
-| |-ExtraOutputs               @0x7f4686f2fcb0 = []  (default: [])
-| |-FilterCircularDependencies              = True
-| |-IsIOBound                               = False
-| |-MonitorService                          = 'MonitorSvc'
-| |-NeededResources            @0x7f4686f2fcf8 = []  (default: [])
-| |-OutputLevel                             = 0
-| |-ProviderTool               @0x7f468789f718 = PrivateToolHandle('Muon::RPC_RawDataProviderTool/RPC_RawDataProviderTool')
-| |                                            (default: 'Muon::RPC_RawDataProviderTool/RpcRawDataProviderTool')
-| |-RegionSelectionSvc         @0x7f46877ec390 = ServiceHandle('RegSelSvc')
-=======
-| |-DetStore                   @0x7f6d03bc3350 = ServiceHandle('StoreGateSvc/DetectorStore')
-| |-DoSeededDecoding           @0x7f6d06423b00 = True  (default: False)
-| |-Enable                                  = True
-| |-ErrorCounter                            = 0
-| |-ErrorMax                                = 1
-| |-EvtStore                   @0x7f6d03bc32d0 = ServiceHandle('StoreGateSvc')
-| |-ExtraInputs                @0x7f6d033ab320 = []  (default: [])
-| |-ExtraOutputs               @0x7f6d033ab3f8 = []  (default: [])
-| |-FilterCircularDependencies              = True
-| |-IsIOBound                               = False
-| |-MonitorService                          = 'MonitorSvc'
-| |-NeededResources            @0x7f6d033ab3b0 = []  (default: [])
-| |-OutputLevel                             = 0
-| |-ProviderTool               @0x7f6d03c18680 = PrivateToolHandle('Muon::RPC_RawDataProviderTool/RPC_RawDataProviderTool')
-| |                                            (default: 'Muon::RPC_RawDataProviderTool/RpcRawDataProviderTool')
-| |-RegionSelectionSvc         @0x7f6d03bc33d0 = ServiceHandle('RegSelSvc')
->>>>>>> 3f8439eb
-| |-RegisterForContextService               = False
-| |-RoIs                       @0x7f6d05c8bf00 = 'MURoIs'  (default: 'StoreGateSvc+OutputRoIs')
-| |-Timeline                                = True
-| |=/***** Private AlgTool Muon::RPC_RawDataProviderTool/RpcRawDataProvider.RPC_RawDataProviderTool *****
-<<<<<<< HEAD
-| | |-AuditFinalize                  = False
-| | |-AuditInitialize                = False
-| | |-AuditReinitialize              = False
-| | |-AuditRestart                   = False
-| | |-AuditStart                     = False
-| | |-AuditStop                      = False
-| | |-AuditTools                     = False
-| | |-Decoder           @0x7f468789f810 = PrivateToolHandle('Muon::RpcROD_Decoder/RpcROD_Decoder')
-| | |-DetStore          @0x7f4687528a50 = ServiceHandle('StoreGateSvc/DetectorStore')
-| | |-EvtStore          @0x7f4687528a90 = ServiceHandle('StoreGateSvc')
-| | |-ExtraInputs       @0x7f4687524d88 = []  (default: [])
-| | |-ExtraOutputs      @0x7f468750d050 = []  (default: [])
-| | |-MonitorService                 = 'MonitorSvc'
-| | |-OutputLevel                    = 0
-| | |-RPCSec                         = 'StoreGateSvc+RPC_SECTORLOGIC'
-| | |-RdoLocation                    = 'StoreGateSvc+RPCPAD'
-=======
-| | |-AuditFinalize                       = False
-| | |-AuditInitialize                     = False
-| | |-AuditReinitialize                   = False
-| | |-AuditRestart                        = False
-| | |-AuditStart                          = False
-| | |-AuditStop                           = False
-| | |-AuditTools                          = False
-| | |-Decoder                @0x7f6d03c75620 = PrivateToolHandle('Muon::RpcROD_Decoder/RpcROD_Decoder')
-| | |-DetStore               @0x7f6d03800b90 = ServiceHandle('StoreGateSvc/DetectorStore')
-| | |-EvtStore               @0x7f6d03800bd0 = ServiceHandle('StoreGateSvc')
-| | |-ExtraInputs            @0x7f6d037fcbd8 = []  (default: [])
-| | |-ExtraOutputs           @0x7f6d037fca70 = []  (default: [])
-| | |-MonitorService                      = 'MonitorSvc'
-| | |-OutputLevel            @  0x1e2e1c0 = 2  (default: 0)
-| | |-RPCSec                              = 'StoreGateSvc+RPC_SECTORLOGIC'
-| | |-RdoLocation                         = 'StoreGateSvc+RPCPAD'
-| | |-RpcContainerCacheKey   @0x7f6d03c99480 = 'RpcCache'  (default: 'StoreGateSvc+')
-| | |-WriteOutRpcSectorLogic @0x7f6d06423b20 = False  (default: True)
->>>>>>> 3f8439eb
-| | |=/***** Private AlgTool Muon::RpcROD_Decoder/RpcRawDataProvider.RPC_RawDataProviderTool.RpcROD_Decoder *****
-| | | |-AuditFinalize                    = False
-| | | |-AuditInitialize                  = False
-| | | |-AuditReinitialize                = False
-| | | |-AuditRestart                     = False
-| | | |-AuditStart                       = False
-| | | |-AuditStop                        = False
-| | | |-AuditTools                       = False
-| | | |-DataErrorPrintLimit              = 1000
-<<<<<<< HEAD
-| | | |-DetStore            @0x7f4687528b50 = ServiceHandle('StoreGateSvc/DetectorStore')
-| | | |-EvtStore            @0x7f4687528b90 = ServiceHandle('StoreGateSvc')
-| | | |-ExtraInputs         @0x7f4687524f38 = []  (default: [])
-| | | |-ExtraOutputs        @0x7f4687524ef0 = []  (default: [])
-=======
-| | | |-DetStore            @0x7f6d03800c90 = ServiceHandle('StoreGateSvc/DetectorStore')
-| | | |-EvtStore            @0x7f6d03800cd0 = ServiceHandle('StoreGateSvc')
-| | | |-ExtraInputs         @0x7f6d037fcb00 = []  (default: [])
-| | | |-ExtraOutputs        @0x7f6d037fcab8 = []  (default: [])
->>>>>>> 3f8439eb
-| | | |-MonitorService                   = 'MonitorSvc'
-| | | |-OutputLevel                      = 0
-| | | |-Sector13Data                     = False
-| | | |-SpecialROBNumber                 = -1
-| | | \----- (End of Private AlgTool Muon::RpcROD_Decoder/RpcRawDataProvider.RPC_RawDataProviderTool.RpcROD_Decoder) -----
-| | \----- (End of Private AlgTool Muon::RPC_RawDataProviderTool/RpcRawDataProvider.RPC_RawDataProviderTool) -----
-| \----- (End of Algorithm Muon::RpcRawDataProvider/RpcRawDataProvider) ------------------------------
-|=/***** Algorithm Muon::TgcRawDataProvider/TgcRawDataProvider ***************************************
-| |-AuditAlgorithms                         = False
-| |-AuditBeginRun                           = False
-| |-AuditEndRun                             = False
-| |-AuditExecute                            = False
-| |-AuditFinalize                           = False
-| |-AuditInitialize                         = False
-| |-AuditReinitialize                       = False
-| |-AuditRestart                            = False
-| |-AuditStart                              = False
-| |-AuditStop                               = False
-| |-Cardinality                             = 1
-<<<<<<< HEAD
-| |-DetStore                   @0x7f46877fb2d0 = ServiceHandle('StoreGateSvc/DetectorStore')
-| |-Enable                                  = True
-| |-ErrorCounter                            = 0
-| |-ErrorMax                                = 1
-| |-EvtStore                   @0x7f46877fb250 = ServiceHandle('StoreGateSvc')
-| |-ExtraInputs                @0x7f4686f33050 = []  (default: [])
-| |-ExtraOutputs               @0x7f4686f2fc20 = []  (default: [])
-| |-FilterCircularDependencies              = True
-| |-IsIOBound                               = False
-| |-MonitorService                          = 'MonitorSvc'
-| |-NeededResources            @0x7f4686f2ff38 = []  (default: [])
-| |-OutputLevel                             = 0
-| |-ProviderTool               @0x7f46887508c0 = PrivateToolHandle('Muon::TGC_RawDataProviderTool/TGC_RawDataProviderTool')
-=======
-| |-DetStore                   @0x7f6d03bd0310 = ServiceHandle('StoreGateSvc/DetectorStore')
-| |-Enable                                  = True
-| |-ErrorCounter                            = 0
-| |-ErrorMax                                = 1
-| |-EvtStore                   @0x7f6d03bd0290 = ServiceHandle('StoreGateSvc')
-| |-ExtraInputs                @0x7f6d033ab680 = []  (default: [])
-| |-ExtraOutputs               @0x7f6d033ab758 = []  (default: [])
-| |-FilterCircularDependencies              = True
-| |-IsIOBound                               = False
-| |-MonitorService                          = 'MonitorSvc'
-| |-NeededResources            @0x7f6d033ab6c8 = []  (default: [])
-| |-OutputLevel                             = 0
-| |-ProviderTool               @0x7f6d04b2a8c0 = PrivateToolHandle('Muon::TGC_RawDataProviderTool/TGC_RawDataProviderTool')
->>>>>>> 3f8439eb
-| |                                            (default: 'Muon::TGC_RawDataProviderTool/TgcRawDataProviderTool')
-| |-RegisterForContextService               = False
-| |-Timeline                                = True
-| |=/***** Private AlgTool Muon::TGC_RawDataProviderTool/TgcRawDataProvider.TGC_RawDataProviderTool *****
-| | |-AuditFinalize                  = False
-| | |-AuditInitialize                = False
-| | |-AuditReinitialize              = False
-| | |-AuditRestart                   = False
-| | |-AuditStart                     = False
-| | |-AuditStop                      = False
-| | |-AuditTools                     = False
-<<<<<<< HEAD
-| | |-Decoder           @0x7f46887509b0 = PrivateToolHandle('Muon::TGC_RodDecoderReadout/TgcROD_Decoder')
-| | |                                   (default: 'Muon::TGC_RodDecoderReadout/TGC_RodDecoderReadout')
-| | |-DetStore          @0x7f46874920d0 = ServiceHandle('StoreGateSvc/DetectorStore')
-| | |-EvtStore          @0x7f4687492110 = ServiceHandle('StoreGateSvc')
-| | |-ExtraInputs       @0x7f4687550a70 = []  (default: [])
-| | |-ExtraOutputs      @0x7f46875508c0 = []  (default: [])
-=======
-| | |-Decoder           @0x7f6d04b2a9b0 = PrivateToolHandle('Muon::TGC_RodDecoderReadout/TgcROD_Decoder')
-| | |                                   (default: 'Muon::TGC_RodDecoderReadout/TGC_RodDecoderReadout')
-| | |-DetStore          @0x7f6d038df210 = ServiceHandle('StoreGateSvc/DetectorStore')
-| | |-EvtStore          @0x7f6d038df250 = ServiceHandle('StoreGateSvc')
-| | |-ExtraInputs       @0x7f6d03828c68 = []  (default: [])
-| | |-ExtraOutputs      @0x7f6d03828ab8 = []  (default: [])
->>>>>>> 3f8439eb
-| | |-MonitorService                 = 'MonitorSvc'
-| | |-OutputLevel                    = 0
-| | |-RdoLocation                    = 'StoreGateSvc+TGCRDO'
-| | |=/***** Private AlgTool Muon::TGC_RodDecoderReadout/TgcRawDataProvider.TGC_RawDataProviderTool.TgcROD_Decoder *****
-| | | |-AuditFinalize                  = False
-| | | |-AuditInitialize                = False
-| | | |-AuditReinitialize              = False
-| | | |-AuditRestart                   = False
-| | | |-AuditStart                     = False
-| | | |-AuditStop                      = False
-| | | |-AuditTools                     = False
-<<<<<<< HEAD
-| | | |-DetStore          @0x7f46874921d0 = ServiceHandle('StoreGateSvc/DetectorStore')
-| | | |-EvtStore          @0x7f4687492210 = ServiceHandle('StoreGateSvc')
-| | | |-ExtraInputs       @0x7f4687550710 = []  (default: [])
-| | | |-ExtraOutputs      @0x7f4687550878 = []  (default: [])
-=======
-| | | |-DetStore          @0x7f6d038df310 = ServiceHandle('StoreGateSvc/DetectorStore')
-| | | |-EvtStore          @0x7f6d038df350 = ServiceHandle('StoreGateSvc')
-| | | |-ExtraInputs       @0x7f6d03828908 = []  (default: [])
-| | | |-ExtraOutputs      @0x7f6d03828a70 = []  (default: [])
->>>>>>> 3f8439eb
-| | | |-MonitorService                 = 'MonitorSvc'
-| | | |-OutputLevel                    = 0
-| | | |-ShowStatusWords                = False
-| | | |-SkipCoincidence                = False
-| | | \----- (End of Private AlgTool Muon::TGC_RodDecoderReadout/TgcRawDataProvider.TGC_RawDataProviderTool.TgcROD_Decoder) -----
-| | \----- (End of Private AlgTool Muon::TGC_RawDataProviderTool/TgcRawDataProvider.TGC_RawDataProviderTool) -----
-| \----- (End of Algorithm Muon::TgcRawDataProvider/TgcRawDataProvider) ------------------------------
-|=/***** Algorithm Muon::MdtRawDataProvider/MdtRawDataProvider ***************************************
-| |-AuditAlgorithms                         = False
-| |-AuditBeginRun                           = False
-| |-AuditEndRun                             = False
-| |-AuditExecute                            = False
-| |-AuditFinalize                           = False
-| |-AuditInitialize                         = False
-| |-AuditReinitialize                       = False
-| |-AuditRestart                            = False
-| |-AuditStart                              = False
-| |-AuditStop                               = False
-| |-Cardinality                             = 1
-<<<<<<< HEAD
-| |-DetStore                   @0x7f46877df510 = ServiceHandle('StoreGateSvc/DetectorStore')
-| |-Enable                                  = True
-| |-ErrorCounter                            = 0
-| |-ErrorMax                                = 1
-| |-EvtStore                   @0x7f46877df490 = ServiceHandle('StoreGateSvc')
-| |-ExtraInputs                @0x7f4686f33098 = []  (default: [])
-| |-ExtraOutputs               @0x7f4686f2fd40 = []  (default: [])
-| |-FilterCircularDependencies              = True
-| |-IsIOBound                               = False
-| |-MonitorService                          = 'MonitorSvc'
-| |-NeededResources            @0x7f4686f33128 = []  (default: [])
-| |-OutputLevel                             = 0
-| |-ProviderTool               @0x7f4687651d50 = PrivateToolHandle('Muon::MDT_RawDataProviderTool/MDT_RawDataProviderTool')
-=======
-| |-DetStore                   @0x7f6d03bb6550 = ServiceHandle('StoreGateSvc/DetectorStore')
-| |-Enable                                  = True
-| |-ErrorCounter                            = 0
-| |-ErrorMax                                = 1
-| |-EvtStore                   @0x7f6d03bb64d0 = ServiceHandle('StoreGateSvc')
-| |-ExtraInputs                @0x7f6d033ab7a0 = []  (default: [])
-| |-ExtraOutputs               @0x7f6d033ab830 = []  (default: [])
-| |-FilterCircularDependencies              = True
-| |-IsIOBound                               = False
-| |-MonitorService                          = 'MonitorSvc'
-| |-NeededResources            @0x7f6d033ab710 = []  (default: [])
-| |-OutputLevel                             = 0
-| |-ProviderTool               @0x7f6d03a2ae50 = PrivateToolHandle('Muon::MDT_RawDataProviderTool/MDT_RawDataProviderTool')
->>>>>>> 3f8439eb
-| |                                            (default: 'Muon::MDT_RawDataProviderTool/MdtRawDataProviderTool')
-| |-RegisterForContextService               = False
-| |-Timeline                                = True
-| |=/***** Private AlgTool Muon::MDT_RawDataProviderTool/MdtRawDataProvider.MDT_RawDataProviderTool *****
-| | |-AuditFinalize                     = False
-| | |-AuditInitialize                   = False
-| | |-AuditReinitialize                 = False
-| | |-AuditRestart                      = False
-| | |-AuditStart                        = False
-| | |-AuditStop                         = False
-| | |-AuditTools                        = False
-<<<<<<< HEAD
-| | |-CsmContainerCacheKey @0x7f46878c13f0 = 'MdtCsmCache'  (default: 'StoreGateSvc+')
-| | |-Decoder              @0x7f4688750c80 = PrivateToolHandle('MdtROD_Decoder/MdtROD_Decoder')
-| | |-DetStore             @0x7f4687046ad0 = ServiceHandle('StoreGateSvc/DetectorStore')
-| | |-EvtStore             @0x7f4687046b10 = ServiceHandle('StoreGateSvc')
-| | |-ExtraInputs          @0x7f46870b4d40 = []  (default: [])
-| | |-ExtraOutputs         @0x7f46870b4bd8 = []  (default: [])
-| | |-MonitorService                    = 'MonitorSvc'
-| | |-OutputLevel          @  0x247a1d8 = 1  (default: 0)
-=======
-| | |-CsmContainerCacheKey @0x7f6d03c99420 = 'MdtCsmCache'  (default: 'StoreGateSvc+')
-| | |-Decoder              @0x7f6d04b2ac80 = PrivateToolHandle('MdtROD_Decoder/MdtROD_Decoder')
-| | |-DetStore             @0x7f6d03423b50 = ServiceHandle('StoreGateSvc/DetectorStore')
-| | |-EvtStore             @0x7f6d03423b90 = ServiceHandle('StoreGateSvc')
-| | |-ExtraInputs          @0x7f6d0342a050 = []  (default: [])
-| | |-ExtraOutputs         @0x7f6d03495e60 = []  (default: [])
-| | |-MonitorService                    = 'MonitorSvc'
-| | |-OutputLevel          @  0x1e2e1d8 = 1  (default: 0)
->>>>>>> 3f8439eb
-| | |-RdoLocation                       = 'StoreGateSvc+MDTCSM'
-| | |-ReadKey                           = 'ConditionStore+MuonMDT_CablingMap'
-| | |=/***** Private AlgTool MdtROD_Decoder/MdtRawDataProvider.MDT_RawDataProviderTool.MdtROD_Decoder *****
-| | | |-AuditFinalize                  = False
-| | | |-AuditInitialize                = False
-| | | |-AuditReinitialize              = False
-| | | |-AuditRestart                   = False
-| | | |-AuditStart                     = False
-| | | |-AuditStop                      = False
-| | | |-AuditTools                     = False
-<<<<<<< HEAD
-| | | |-DetStore          @0x7f4687046bd0 = ServiceHandle('StoreGateSvc/DetectorStore')
-| | | |-EvtStore          @0x7f4687046c10 = ServiceHandle('StoreGateSvc')
-| | | |-ExtraInputs       @0x7f46870b4c68 = []  (default: [])
-| | | |-ExtraOutputs      @0x7f46870b4c20 = []  (default: [])
-=======
-| | | |-DetStore          @0x7f6d03423c50 = ServiceHandle('StoreGateSvc/DetectorStore')
-| | | |-EvtStore          @0x7f6d03423c90 = ServiceHandle('StoreGateSvc')
-| | | |-ExtraInputs       @0x7f6d03495ef0 = []  (default: [])
-| | | |-ExtraOutputs      @0x7f6d03495ea8 = []  (default: [])
->>>>>>> 3f8439eb
-| | | |-MonitorService                 = 'MonitorSvc'
-| | | |-OutputLevel                    = 0
-| | | |-ReadKey                        = 'ConditionStore+MuonMDT_CablingMap'
-| | | |-SpecialROBNumber               = -1
-| | | \----- (End of Private AlgTool MdtROD_Decoder/MdtRawDataProvider.MDT_RawDataProviderTool.MdtROD_Decoder) -----
-| | \----- (End of Private AlgTool Muon::MDT_RawDataProviderTool/MdtRawDataProvider.MDT_RawDataProviderTool) -----
-| \----- (End of Algorithm Muon::MdtRawDataProvider/MdtRawDataProvider) ------------------------------
-|=/***** Algorithm Muon::CscRawDataProvider/CscRawDataProvider ***************************************
-| |-AuditAlgorithms                         = False
-| |-AuditBeginRun                           = False
-| |-AuditEndRun                             = False
-| |-AuditExecute                            = False
-| |-AuditFinalize                           = False
-| |-AuditInitialize                         = False
-| |-AuditReinitialize                       = False
-| |-AuditRestart                            = False
-| |-AuditStart                              = False
-| |-AuditStop                               = False
-| |-Cardinality                             = 1
-<<<<<<< HEAD
-| |-DetStore                   @0x7f46877dea10 = ServiceHandle('StoreGateSvc/DetectorStore')
-| |-Enable                                  = True
-| |-ErrorCounter                            = 0
-| |-ErrorMax                                = 1
-| |-EvtStore                   @0x7f46877de950 = ServiceHandle('StoreGateSvc')
-| |-ExtraInputs                @0x7f4686f330e0 = []  (default: [])
-| |-ExtraOutputs               @0x7f4686f33248 = []  (default: [])
-| |-FilterCircularDependencies              = True
-| |-IsIOBound                               = False
-| |-MonitorService                          = 'MonitorSvc'
-| |-NeededResources            @0x7f4686f33200 = []  (default: [])
-| |-OutputLevel                             = 0
-| |-ProviderTool               @0x7f4687061050 = PrivateToolHandle('Muon::CSC_RawDataProviderTool/CSC_RawDataProviderTool')
-=======
-| |-DetStore                   @0x7f6d03bada50 = ServiceHandle('StoreGateSvc/DetectorStore')
-| |-Enable                                  = True
-| |-ErrorCounter                            = 0
-| |-ErrorMax                                = 1
-| |-EvtStore                   @0x7f6d03bad990 = ServiceHandle('StoreGateSvc')
-| |-ExtraInputs                @0x7f6d033ab8c0 = []  (default: [])
-| |-ExtraOutputs               @0x7f6d033ab7e8 = []  (default: [])
-| |-FilterCircularDependencies              = True
-| |-IsIOBound                               = False
-| |-MonitorService                          = 'MonitorSvc'
-| |-NeededResources            @0x7f6d033ab5f0 = []  (default: [])
-| |-OutputLevel                             = 0
-| |-ProviderTool               @0x7f6d033e9150 = PrivateToolHandle('Muon::CSC_RawDataProviderTool/CSC_RawDataProviderTool')
->>>>>>> 3f8439eb
-| |                                            (default: 'Muon::CSC_RawDataProviderTool/CscRawDataProviderTool')
-| |-RegisterForContextService               = False
-| |-Timeline                                = True
-| |=/***** Private AlgTool Muon::CSC_RawDataProviderTool/CscRawDataProvider.CSC_RawDataProviderTool *****
-| | |-AuditFinalize                     = False
-| | |-AuditInitialize                   = False
-| | |-AuditReinitialize                 = False
-| | |-AuditRestart                      = False
-| | |-AuditStart                        = False
-| | |-AuditStop                         = False
-| | |-AuditTools                        = False
-<<<<<<< HEAD
-| | |-CscContainerCacheKey @0x7f46878c1840 = 'CscCache'  (default: 'StoreGateSvc+')
-| | |-Decoder              @0x7f4688750e60 = PrivateToolHandle('Muon::CscROD_Decoder/CscROD_Decoder')
-| | |-DetStore             @0x7f4687007990 = ServiceHandle('StoreGateSvc/DetectorStore')
-| | |-EventInfoKey                      = 'StoreGateSvc+EventInfo'
-| | |-EvtStore             @0x7f46870079d0 = ServiceHandle('StoreGateSvc')
-| | |-ExtraInputs          @0x7f4687062050 = []  (default: [])
-| | |-ExtraOutputs         @0x7f4687062128 = []  (default: [])
-| | |-MonitorService                    = 'MonitorSvc'
-| | |-OutputLevel          @  0x247a1d8 = 1  (default: 0)
-=======
-| | |-CscContainerCacheKey @0x7f6d03c99870 = 'CscCache'  (default: 'StoreGateSvc+')
-| | |-Decoder              @0x7f6d04b2ae60 = PrivateToolHandle('Muon::CscROD_Decoder/CscROD_Decoder')
-| | |-DetStore             @0x7f6d033e2a10 = ServiceHandle('StoreGateSvc/DetectorStore')
-| | |-EventInfoKey                      = 'StoreGateSvc+EventInfo'
-| | |-EvtStore             @0x7f6d033e2a50 = ServiceHandle('StoreGateSvc')
-| | |-ExtraInputs          @0x7f6d033e7368 = []  (default: [])
-| | |-ExtraOutputs         @0x7f6d033e7680 = []  (default: [])
-| | |-MonitorService                    = 'MonitorSvc'
-| | |-OutputLevel          @  0x1e2e1d8 = 1  (default: 0)
->>>>>>> 3f8439eb
-| | |-RdoLocation                       = 'StoreGateSvc+CSCRDO'
-| | |=/***** Private AlgTool Muon::CscROD_Decoder/CscRawDataProvider.CSC_RawDataProviderTool.CscROD_Decoder *****
-| | | |-AuditFinalize                  = False
-| | | |-AuditInitialize                = False
-| | | |-AuditReinitialize              = False
-| | | |-AuditRestart                   = False
-| | | |-AuditStart                     = False
-| | | |-AuditStop                      = False
-| | | |-AuditTools                     = False
-<<<<<<< HEAD
-| | | |-DetStore          @0x7f4687007a90 = ServiceHandle('StoreGateSvc/DetectorStore')
-| | | |-EvtStore          @0x7f4687007ad0 = ServiceHandle('StoreGateSvc')
-| | | |-ExtraInputs       @0x7f4687004ef0 = []  (default: [])
-| | | |-ExtraOutputs      @0x7f4687004ea8 = []  (default: [])
-=======
-| | | |-DetStore          @0x7f6d033e2b10 = ServiceHandle('StoreGateSvc/DetectorStore')
-| | | |-EvtStore          @0x7f6d033e2b50 = ServiceHandle('StoreGateSvc')
-| | | |-ExtraInputs       @0x7f6d033e7488 = []  (default: [])
-| | | |-ExtraOutputs      @0x7f6d033e7440 = []  (default: [])
->>>>>>> 3f8439eb
-| | | |-IsCosmics                      = False
-| | | |-IsOldCosmics                   = False
-| | | |-MonitorService                 = 'MonitorSvc'
-| | | |-OutputLevel                    = 0
-| | | \----- (End of Private AlgTool Muon::CscROD_Decoder/CscRawDataProvider.CSC_RawDataProviderTool.CscROD_Decoder) -----
-| | \----- (End of Private AlgTool Muon::CSC_RawDataProviderTool/CscRawDataProvider.CSC_RawDataProviderTool) -----
-| \----- (End of Algorithm Muon::CscRawDataProvider/CscRawDataProvider) ------------------------------
-|=/***** Algorithm RpcRdoToRpcPrepData/RpcRdoToRpcPrepData *******************************************
-| |-AuditAlgorithms                         = False
-| |-AuditBeginRun                           = False
-| |-AuditEndRun                             = False
-| |-AuditExecute                            = False
-| |-AuditFinalize                           = False
-| |-AuditInitialize                         = False
-| |-AuditReinitialize                       = False
-| |-AuditRestart                            = False
-| |-AuditStart                              = False
-| |-AuditStop                               = False
-| |-Cardinality                             = 1
-<<<<<<< HEAD
-| |-DecodingTool               @0x7f468773ad20 = PrivateToolHandle('Muon::RpcRdoToPrepDataTool/RpcRdoToRpcPrepDataTool')
-| |                                            (default: 'Muon::RpcRdoToPrepDataTool/RpcRdoToPrepDataTool')
-| |-DetStore                   @0x7f468703f450 = ServiceHandle('StoreGateSvc/DetectorStore')
-=======
-| |-DecodingTool               @0x7f6d03b15d20 = PrivateToolHandle('Muon::RpcRdoToPrepDataTool/RpcRdoToRpcPrepDataTool')
-| |                                            (default: 'Muon::RpcRdoToPrepDataTool/RpcRdoToPrepDataTool')
-| |-DetStore                   @0x7f6d0341c4d0 = ServiceHandle('StoreGateSvc/DetectorStore')
->>>>>>> 3f8439eb
-| |-DoSeededDecoding                        = False
-| |-Enable                                  = True
-| |-ErrorCounter                            = 0
-| |-ErrorMax                                = 1
-<<<<<<< HEAD
-| |-EvtStore                   @0x7f468703f3d0 = ServiceHandle('StoreGateSvc')
-| |-ExtraInputs                @0x7f4686f33368 = []  (default: [])
-| |-ExtraOutputs               @0x7f4686f332d8 = []  (default: [])
-| |-FilterCircularDependencies              = True
-| |-IsIOBound                               = False
-| |-MonitorService                          = 'MonitorSvc'
-| |-NeededResources            @0x7f4686f33290 = []  (default: [])
-| |-OutputCollection                        = 'StoreGateSvc+RPC_Measurements'
-| |-OutputLevel                             = 0
-| |-PrintInputRdo                           = False
-| |-PrintPrepData              @0x7f468aaa5b20 = False  (default: False)
-| |-RegionSelectionSvc         @0x7f468703f4d0 = ServiceHandle('RegSelSvc')
-=======
-| |-EvtStore                   @0x7f6d0341c450 = ServiceHandle('StoreGateSvc')
-| |-ExtraInputs                @0x7f6d033ab5a8 = []  (default: [])
-| |-ExtraOutputs               @0x7f6d033ab9e0 = []  (default: [])
-| |-FilterCircularDependencies              = True
-| |-IsIOBound                               = False
-| |-MonitorService                          = 'MonitorSvc'
-| |-NeededResources            @0x7f6d033ab908 = []  (default: [])
-| |-OutputCollection                        = 'StoreGateSvc+RPC_Measurements'
-| |-OutputLevel                             = 0
-| |-PrintInputRdo                           = False
-| |-PrintPrepData              @0x7f6d06423b20 = False  (default: False)
-| |-RegionSelectionSvc         @0x7f6d0341c550 = ServiceHandle('RegSelSvc')
->>>>>>> 3f8439eb
-| |-RegisterForContextService               = False
-| |-RoIs                                    = 'StoreGateSvc+OutputRoIs'
-| |-Timeline                                = True
-| |=/***** Private AlgTool Muon::RpcRdoToPrepDataTool/RpcRdoToRpcPrepData.RpcRdoToRpcPrepDataTool ******
-| | |-AuditFinalize                                   = False
-| | |-AuditInitialize                                 = False
-| | |-AuditReinitialize                               = False
-| | |-AuditRestart                                    = False
-| | |-AuditStart                                      = False
-| | |-AuditStop                                       = False
-| | |-AuditTools                                      = False
-| | |-DecodeData                                      = True
-<<<<<<< HEAD
-| | |-DetStore                           @0x7f4686fac610 = ServiceHandle('StoreGateSvc/DetectorStore')
-| | |-EvtStore                           @0x7f4686fac690 = ServiceHandle('StoreGateSvc')
-| | |-ExtraInputs                        @0x7f46870177e8 = []  (default: [])
-| | |-ExtraOutputs                       @0x7f46870177a0 = []  (default: [])
-=======
-| | |-DetStore                           @0x7f6d03388690 = ServiceHandle('StoreGateSvc/DetectorStore')
-| | |-EvtStore                           @0x7f6d03388710 = ServiceHandle('StoreGateSvc')
-| | |-ExtraInputs                        @0x7f6d033f0128 = []  (default: [])
-| | |-ExtraOutputs                       @0x7f6d033f0440 = []  (default: [])
->>>>>>> 3f8439eb
-| | |-InputCollection                                 = 'StoreGateSvc+RPC_triggerHits'
-| | |-MonitorService                                  = 'MonitorSvc'
-| | |-OutputCollection                                = 'StoreGateSvc+RPCPAD'
-| | |-OutputLevel                                     = 0
-| | |-RPCInfoFromDb                                   = False
-<<<<<<< HEAD
-| | |-RdoDecoderTool                     @0x7f468745b4b0 = PrivateToolHandle('Muon::RpcRDO_Decoder/Muon::RpcRDO_Decoder')
-=======
-| | |-RdoDecoderTool                     @0x7f6d038b84b0 = PrivateToolHandle('Muon::RpcRDO_Decoder/Muon::RpcRDO_Decoder')
->>>>>>> 3f8439eb
-| | |                                                    (default: 'Muon::RpcRDO_Decoder')
-| | |-TriggerOutputCollection                         = 'StoreGateSvc+RPC_Measurements'
-| | |-etaphi_coincidenceTime                          = 20.0
-| | |-overlap_timeTolerance                           = 10.0
-| | |-processingData                                  = False
-| | |-produceRpcCoinDatafromTriggerWords              = True
-| | |-reduceCablingOverlap                            = True
-| | |-solvePhiAmbiguities                             = True
-| | |-timeShift                                       = -12.5
-| | |=/***** Private AlgTool Muon::RpcRDO_Decoder/RpcRdoToRpcPrepData.RpcRdoToRpcPrepDataTool.Muon::RpcRDO_Decoder *****
-| | | |-AuditFinalize                  = False
-| | | |-AuditInitialize                = False
-| | | |-AuditReinitialize              = False
-| | | |-AuditRestart                   = False
-| | | |-AuditStart                     = False
-| | | |-AuditStop                      = False
-| | | |-AuditTools                     = False
-<<<<<<< HEAD
-| | | |-DetStore          @0x7f4686fac710 = ServiceHandle('StoreGateSvc/DetectorStore')
-| | | |-EvtStore          @0x7f4686fac750 = ServiceHandle('StoreGateSvc')
-| | | |-ExtraInputs       @0x7f4687017200 = []  (default: [])
-| | | |-ExtraOutputs      @0x7f4687017128 = []  (default: [])
-=======
-| | | |-DetStore          @0x7f6d03388790 = ServiceHandle('StoreGateSvc/DetectorStore')
-| | | |-EvtStore          @0x7f6d033887d0 = ServiceHandle('StoreGateSvc')
-| | | |-ExtraInputs       @0x7f6d033f0560 = []  (default: [])
-| | | |-ExtraOutputs      @0x7f6d033f0518 = []  (default: [])
->>>>>>> 3f8439eb
-| | | |-MonitorService                 = 'MonitorSvc'
-| | | |-OutputLevel                    = 0
-| | | \----- (End of Private AlgTool Muon::RpcRDO_Decoder/RpcRdoToRpcPrepData.RpcRdoToRpcPrepDataTool.Muon::RpcRDO_Decoder) -----
-| | \----- (End of Private AlgTool Muon::RpcRdoToPrepDataTool/RpcRdoToRpcPrepData.RpcRdoToRpcPrepDataTool) -----
-| \----- (End of Algorithm RpcRdoToRpcPrepData/RpcRdoToRpcPrepData) ----------------------------------
-|=/***** Algorithm TgcRdoToTgcPrepData/TgcRdoToTgcPrepData *******************************************
-| |-AuditAlgorithms                         = False
-| |-AuditBeginRun                           = False
-| |-AuditEndRun                             = False
-| |-AuditExecute                            = False
-| |-AuditFinalize                           = False
-| |-AuditInitialize                         = False
-| |-AuditReinitialize                       = False
-| |-AuditRestart                            = False
-| |-AuditStart                              = False
-| |-AuditStop                               = False
-| |-Cardinality                             = 1
-<<<<<<< HEAD
-| |-DecodingTool               @0x7f4688bf6e90 = PrivateToolHandle('Muon::TgcRdoToPrepDataTool/TgcRdoToTgcPrepDataTool')
-| |                                            (default: 'Muon::TgcRdoToPrepDataTool/TgcPrepDataProviderTool')
-| |-DetStore                   @0x7f4686f97350 = ServiceHandle('StoreGateSvc/DetectorStore')
-=======
-| |-DecodingTool               @0x7f6d03394050 = PrivateToolHandle('Muon::TgcRdoToPrepDataTool/TgcRdoToTgcPrepDataTool')
-| |                                            (default: 'Muon::TgcRdoToPrepDataTool/TgcPrepDataProviderTool')
-| |-DetStore                   @0x7f6d033753d0 = ServiceHandle('StoreGateSvc/DetectorStore')
->>>>>>> 3f8439eb
-| |-DoSeededDecoding                        = False
-| |-Enable                                  = True
-| |-ErrorCounter                            = 0
-| |-ErrorMax                                = 1
-<<<<<<< HEAD
-| |-EvtStore                   @0x7f4686f972d0 = ServiceHandle('StoreGateSvc')
-| |-ExtraInputs                @0x7f4686f33170 = []  (default: [])
-| |-ExtraOutputs               @0x7f4686f333b0 = []  (default: [])
-| |-FilterCircularDependencies              = True
-| |-IsIOBound                               = False
-| |-MonitorService                          = 'MonitorSvc'
-| |-NeededResources            @0x7f4686f331b8 = []  (default: [])
-| |-OutputCollection                        = 'StoreGateSvc+TGC_Measurements'
-| |-OutputLevel                             = 0
-| |-PrintInputRdo                           = False
-| |-PrintPrepData              @0x7f468aaa5b20 = False  (default: False)
-| |-RegionSelectorSvc          @0x7f4686f973d0 = ServiceHandle('RegSelSvc')
-=======
-| |-EvtStore                   @0x7f6d03375350 = ServiceHandle('StoreGateSvc')
-| |-ExtraInputs                @0x7f6d033ab878 = []  (default: [])
-| |-ExtraOutputs               @0x7f6d033aba28 = []  (default: [])
-| |-FilterCircularDependencies              = True
-| |-IsIOBound                               = False
-| |-MonitorService                          = 'MonitorSvc'
-| |-NeededResources            @0x7f6d033aba70 = []  (default: [])
-| |-OutputCollection                        = 'StoreGateSvc+TGC_Measurements'
-| |-OutputLevel                             = 0
-| |-PrintInputRdo                           = False
-| |-PrintPrepData              @0x7f6d06423b20 = False  (default: False)
-| |-RegionSelectorSvc          @0x7f6d03375450 = ServiceHandle('RegSelSvc')
->>>>>>> 3f8439eb
-| |-RegisterForContextService               = False
-| |-RoIs                                    = 'StoreGateSvc+OutputRoIs'
-| |-Setting                                 = 0
-| |-Timeline                                = True
-| |=/***** Private AlgTool Muon::TgcRdoToPrepDataTool/TgcRdoToTgcPrepData.TgcRdoToTgcPrepDataTool ******
-| | |-AuditFinalize                                        = False
-| | |-AuditInitialize                                      = False
-| | |-AuditReinitialize                                    = False
-| | |-AuditRestart                                         = False
-| | |-AuditStart                                           = False
-| | |-AuditStop                                            = False
-| | |-AuditTools                                           = False
-| | |-DecodeData                                           = True
-<<<<<<< HEAD
-| | |-DetStore                                @0x7f4686fac890 = ServiceHandle('StoreGateSvc/DetectorStore')
-| | |-EvtStore                                @0x7f4686fac950 = ServiceHandle('StoreGateSvc')
-| | |-ExtraInputs                             @0x7f4686fb8248 = []  (default: [])
-| | |-ExtraOutputs                            @0x7f4686fb8128 = []  (default: [])
-=======
-| | |-DetStore                                @0x7f6d03388890 = ServiceHandle('StoreGateSvc/DetectorStore')
-| | |-EvtStore                                @0x7f6d033889d0 = ServiceHandle('StoreGateSvc')
-| | |-ExtraInputs                             @0x7f6d03393998 = []  (default: [])
-| | |-ExtraOutputs                            @0x7f6d03393950 = []  (default: [])
->>>>>>> 3f8439eb
-| | |-FillCoinData                                         = True
-| | |-MonitorService                                       = 'MonitorSvc'
-| | |-OutputCoinCollection                                 = 'TrigT1CoinDataCollection'
-| | |-OutputCollection                                     = 'TGC_Measurements'
-| | |-OutputLevel                                          = 0
-| | |-RDOContainer                                         = 'StoreGateSvc+TGCRDO'
-| | |-TGCHashIdOffset                                      = 26000
-| | |-dropPrdsWithZeroWidth                                = True
-<<<<<<< HEAD
-| | |-outputCoinKey                           @0x7f4686fb8170 = ['StoreGateSvc+dummy', 'StoreGateSvc+dummy', 'StoreGateSvc+dummy']
-| | |                                                         (default: ['StoreGateSvc+dummy', 'StoreGateSvc+dummy', 'StoreGateSvc+dummy'])
-| | |-prepDataKeys                            @0x7f4686fb82d8 = ['StoreGateSvc+dummy', 'StoreGateSvc+dummy', 'StoreGateSvc+dummy', 'StoreGateSvc+dummy']
-=======
-| | |-outputCoinKey                           @0x7f6d033933f8 = ['StoreGateSvc+dummy', 'StoreGateSvc+dummy', 'StoreGateSvc+dummy']
-| | |                                                         (default: ['StoreGateSvc+dummy', 'StoreGateSvc+dummy', 'StoreGateSvc+dummy'])
-| | |-prepDataKeys                            @0x7f6d03393a28 = ['StoreGateSvc+dummy', 'StoreGateSvc+dummy', 'StoreGateSvc+dummy', 'StoreGateSvc+dummy']
->>>>>>> 3f8439eb
-| | |                                                         (default: ['StoreGateSvc+dummy', 'StoreGateSvc+dummy', 'StoreGateSvc+dummy', 'StoreGateSvc+dummy'])
-| | |-show_warning_level_invalid_A09_SSW6_hit              = False
-| | \----- (End of Private AlgTool Muon::TgcRdoToPrepDataTool/TgcRdoToTgcPrepData.TgcRdoToTgcPrepDataTool) -----
-| \----- (End of Algorithm TgcRdoToTgcPrepData/TgcRdoToTgcPrepData) ----------------------------------
-|=/***** Algorithm MdtRdoToMdtPrepData/MdtRdoToMdtPrepData *******************************************
-| |-AuditAlgorithms                         = False
-| |-AuditBeginRun                           = False
-| |-AuditEndRun                             = False
-| |-AuditExecute                            = False
-| |-AuditFinalize                           = False
-| |-AuditInitialize                         = False
-| |-AuditReinitialize                       = False
-| |-AuditRestart                            = False
-| |-AuditStart                              = False
-| |-AuditStop                               = False
-| |-Cardinality                             = 1
-<<<<<<< HEAD
-| |-DecodingTool               @0x7f468ab4b9f0 = PrivateToolHandle('Muon::MdtRdoToPrepDataTool/MdtRdoToMdtPrepDataTool')
-| |                                            (default: 'Muon::MdtRdoToPrepDataTool/MdtPrepDataProviderTool')
-| |-DetStore                   @0x7f4687030310 = ServiceHandle('StoreGateSvc/DetectorStore')
-=======
-| |-DecodingTool               @0x7f6d05ca5b50 = PrivateToolHandle('Muon::MdtRdoToPrepDataTool/MdtRdoToMdtPrepDataTool')
-| |                                            (default: 'Muon::MdtRdoToPrepDataTool/MdtPrepDataProviderTool')
-| |-DetStore                   @0x7f6d0340a390 = ServiceHandle('StoreGateSvc/DetectorStore')
->>>>>>> 3f8439eb
-| |-DoSeededDecoding                        = False
-| |-Enable                                  = True
-| |-ErrorCounter                            = 0
-| |-ErrorMax                                = 1
-<<<<<<< HEAD
-| |-EvtStore                   @0x7f4687030290 = ServiceHandle('StoreGateSvc')
-| |-ExtraInputs                @0x7f4686f33518 = []  (default: [])
-| |-ExtraOutputs               @0x7f4686f33320 = []  (default: [])
-| |-FilterCircularDependencies              = True
-| |-IsIOBound                               = False
-| |-MonitorService                          = 'MonitorSvc'
-| |-NeededResources            @0x7f4686f33488 = []  (default: [])
-| |-OutputCollection                        = 'StoreGateSvc+MDT_DriftCircles'
-| |-OutputLevel                             = 0
-| |-PrintInputRdo                           = False
-| |-PrintPrepData              @0x7f468aaa5b20 = False  (default: False)
-| |-RegionSelectionSvc         @0x7f4687030390 = ServiceHandle('RegSelSvc')
-=======
-| |-EvtStore                   @0x7f6d0340a310 = ServiceHandle('StoreGateSvc')
-| |-ExtraInputs                @0x7f6d033abb00 = []  (default: [])
-| |-ExtraOutputs               @0x7f6d033abb90 = []  (default: [])
-| |-FilterCircularDependencies              = True
-| |-IsIOBound                               = False
-| |-MonitorService                          = 'MonitorSvc'
-| |-NeededResources            @0x7f6d033abb48 = []  (default: [])
-| |-OutputCollection                        = 'StoreGateSvc+MDT_DriftCircles'
-| |-OutputLevel                             = 0
-| |-PrintInputRdo                           = False
-| |-PrintPrepData              @0x7f6d06423b20 = False  (default: False)
-| |-RegionSelectionSvc         @0x7f6d0340a410 = ServiceHandle('RegSelSvc')
->>>>>>> 3f8439eb
-| |-RegisterForContextService               = False
-| |-RoIs                                    = 'StoreGateSvc+OutputRoIs'
-| |-Timeline                                = True
-| |=/***** Private AlgTool Muon::MdtRdoToPrepDataTool/MdtRdoToMdtPrepData.MdtRdoToMdtPrepDataTool ******
-| | |-AuditFinalize                        = False
-| | |-AuditInitialize                      = False
-| | |-AuditReinitialize                    = False
-| | |-AuditRestart                         = False
-| | |-AuditStart                           = False
-| | |-AuditStop                            = False
-| | |-AuditTools                           = False
-| | |-CalibratePrepData                    = True
-| | |-DecodeData                           = True
-<<<<<<< HEAD
-| | |-DetStore                @0x7f4686fac510 = ServiceHandle('StoreGateSvc/DetectorStore')
-| | |-DiscardSecondaryHitTwin              = False
-| | |-DoPropagationCorrection              = False
-| | |-DoTofCorrection                      = True
-| | |-EvtStore                @0x7f4686fac790 = ServiceHandle('StoreGateSvc')
-| | |-ExtraInputs             @0x7f4686fb73b0 = []  (default: [])
-| | |-ExtraOutputs            @0x7f4686fb7a70 = []  (default: [])
-=======
-| | |-DetStore                @0x7f6d03388b10 = ServiceHandle('StoreGateSvc/DetectorStore')
-| | |-DiscardSecondaryHitTwin              = False
-| | |-DoPropagationCorrection              = False
-| | |-DoTofCorrection                      = True
-| | |-EvtStore                @0x7f6d03388a50 = ServiceHandle('StoreGateSvc')
-| | |-ExtraInputs             @0x7f6d03397dd0 = []  (default: [])
-| | |-ExtraOutputs            @0x7f6d0339f3f8 = []  (default: [])
->>>>>>> 3f8439eb
-| | |-MonitorService                       = 'MonitorSvc'
-| | |-OutputCollection                     = 'StoreGateSvc+MDT_DriftCircles'
-| | |-OutputLevel                          = 0
-| | |-RDOContainer                         = 'StoreGateSvc+MDTCSM'
-| | |-ReadKey                              = 'ConditionStore+MuonMDT_CablingMap'
-| | |-SortPrepData                         = False
-| | |-TimeWindowLowerBound                 = -1000000.0
-| | |-TimeWindowSetting                    = 2
-| | |-TimeWindowUpperBound                 = -1000000.0
-| | |-TwinCorrectSlewing                   = False
-| | |-Use1DPrepDataTwin                    = False
-| | |-UseAllBOLTwin                        = False
-| | |-UseTwin                              = True
-| | \----- (End of Private AlgTool Muon::MdtRdoToPrepDataTool/MdtRdoToMdtPrepData.MdtRdoToMdtPrepDataTool) -----
-| \----- (End of Algorithm MdtRdoToMdtPrepData/MdtRdoToMdtPrepData) ----------------------------------
-|=/***** Algorithm CscRdoToCscPrepData/CscRdoToCscPrepData *******************************************
-| |-AuditAlgorithms                         = False
-| |-AuditBeginRun                           = False
-| |-AuditEndRun                             = False
-| |-AuditExecute                            = False
-| |-AuditFinalize                           = False
-| |-AuditInitialize                         = False
-| |-AuditReinitialize                       = False
-| |-AuditRestart                            = False
-| |-AuditStart                              = False
-| |-AuditStop                               = False
-| |-Cardinality                             = 1
-<<<<<<< HEAD
-| |-CscRdoToCscPrepDataTool    @0x7f46875e3380 = PrivateToolHandle('Muon::CscRdoToCscPrepDataTool/CscRdoToCscPrepDataTool')
-| |                                            (default: 'Muon::CscRdoToCscPrepDataTool/CscRdoToPrepDataTool')
-| |-DetStore                   @0x7f4686fd1710 = ServiceHandle('StoreGateSvc/DetectorStore')
-=======
-| |-CscRdoToCscPrepDataTool    @0x7f6d039bb380 = PrivateToolHandle('Muon::CscRdoToCscPrepDataTool/CscRdoToCscPrepDataTool')
-| |                                            (default: 'Muon::CscRdoToCscPrepDataTool/CscRdoToPrepDataTool')
-| |-DetStore                   @0x7f6d0341a850 = ServiceHandle('StoreGateSvc/DetectorStore')
->>>>>>> 3f8439eb
-| |-DoSeededDecoding                        = False
-| |-Enable                                  = True
-| |-ErrorCounter                            = 0
-| |-ErrorMax                                = 1
-<<<<<<< HEAD
-| |-EvtStore                   @0x7f4687007f90 = ServiceHandle('StoreGateSvc')
-| |-ExtraInputs                @0x7f4686f335f0 = []  (default: [])
-| |-ExtraOutputs               @0x7f4686f33440 = []  (default: [])
-| |-FilterCircularDependencies              = True
-| |-IsIOBound                               = False
-| |-MonitorService                          = 'MonitorSvc'
-| |-NeededResources            @0x7f4686f33560 = []  (default: [])
-| |-OutputCollection                        = 'StoreGateSvc+CSC_Measurements'
-| |-OutputLevel                             = 0
-| |-PrintInputRdo                           = False
-| |-PrintPrepData              @0x7f468aaa5b20 = False  (default: False)
-| |-RegionSelectionSvc         @0x7f4686fd17d0 = ServiceHandle('RegSelSvc')
-=======
-| |-EvtStore                   @0x7f6d033e2f90 = ServiceHandle('StoreGateSvc')
-| |-ExtraInputs                @0x7f6d033abc68 = []  (default: [])
-| |-ExtraOutputs               @0x7f6d033ab950 = []  (default: [])
-| |-FilterCircularDependencies              = True
-| |-IsIOBound                               = False
-| |-MonitorService                          = 'MonitorSvc'
-| |-NeededResources            @0x7f6d033abbd8 = []  (default: [])
-| |-OutputCollection                        = 'StoreGateSvc+CSC_Measurements'
-| |-OutputLevel                             = 0
-| |-PrintInputRdo                           = False
-| |-PrintPrepData              @0x7f6d06423b20 = False  (default: False)
-| |-RegionSelectionSvc         @0x7f6d0341a910 = ServiceHandle('RegSelSvc')
->>>>>>> 3f8439eb
-| |-RegisterForContextService               = False
-| |-RoIs                                    = 'StoreGateSvc+OutputRoIs'
-| |-Timeline                                = True
-| |=/***** Private AlgTool Muon::CscRdoToCscPrepDataTool/CscRdoToCscPrepData.CscRdoToCscPrepDataTool *****
-| | |-AuditFinalize                  = False
-| | |-AuditInitialize                = False
-| | |-AuditReinitialize              = False
-| | |-AuditRestart                   = False
-| | |-AuditStart                     = False
-| | |-AuditStop                      = False
-| | |-AuditTools                     = False
-| | |-CSCHashIdOffset                = 22000
-<<<<<<< HEAD
-| | |-CscCalibTool      @0x7f468ab4f860 = PrivateToolHandle('CscCalibTool/CscCalibTool')
-| | |-CscRdoDecoderTool @0x7f4686fb2d00 = PrivateToolHandle('Muon::CscRDO_Decoder/CscRDO_Decoder')
-| | |-DecodeData                     = True
-| | |-DetStore          @0x7f4686fac650 = ServiceHandle('StoreGateSvc/DetectorStore')
-| | |-EvtStore          @0x7f4686faca50 = ServiceHandle('StoreGateSvc')
-| | |-ExtraInputs       @0x7f4686fc8fc8 = []  (default: [])
-| | |-ExtraOutputs      @0x7f4686fc8d40 = []  (default: [])
-=======
-| | |-CscCalibTool      @0x7f6d05c9c9b8 = PrivateToolHandle('CscCalibTool/CscCalibTool')
-| | |-CscRdoDecoderTool @0x7f6d0338ec18 = PrivateToolHandle('Muon::CscRDO_Decoder/CscRDO_Decoder')
-| | |-DecodeData                     = True
-| | |-DetStore          @0x7f6d03388c10 = ServiceHandle('StoreGateSvc/DetectorStore')
-| | |-EvtStore          @0x7f6d03388c90 = ServiceHandle('StoreGateSvc')
-| | |-ExtraInputs       @0x7f6d033a7998 = []  (default: [])
-| | |-ExtraOutputs      @0x7f6d033a77a0 = []  (default: [])
->>>>>>> 3f8439eb
-| | |-MonitorService                 = 'MonitorSvc'
-| | |-OutputCollection               = 'StoreGateSvc+CSC_Measurements'
-| | |-OutputLevel                    = 0
-| | |-RDOContainer                   = 'StoreGateSvc+CSCRDO'
-| | |=/***** Private AlgTool CscCalibTool/CscRdoToCscPrepData.CscRdoToCscPrepDataTool.CscCalibTool *******
-| | | |-AuditFinalize                   = False
-| | | |-AuditInitialize                 = False
-| | | |-AuditReinitialize               = False
-| | | |-AuditRestart                    = False
-| | | |-AuditStart                      = False
-| | | |-AuditStop                       = False
-| | | |-AuditTools                      = False
-<<<<<<< HEAD
-| | | |-DetStore           @0x7f4686fac8d0 = ServiceHandle('StoreGateSvc/DetectorStore')
-| | | |-EvtStore           @0x7f4686faca10 = ServiceHandle('StoreGateSvc')
-| | | |-ExtraInputs        @0x7f4686fc85a8 = []  (default: [])
-| | | |-ExtraOutputs       @0x7f4686fc8cb0 = []  (default: [])
-=======
-| | | |-DetStore           @0x7f6d03388550 = ServiceHandle('StoreGateSvc/DetectorStore')
-| | | |-EvtStore           @0x7f6d03388990 = ServiceHandle('StoreGateSvc')
-| | | |-ExtraInputs        @0x7f6d033a7b90 = []  (default: [])
-| | | |-ExtraOutputs       @0x7f6d033a7bd8 = []  (default: [])
->>>>>>> 3f8439eb
-| | | |-IsOnline                        = True
-| | | |-Latency                         = 100.0
-| | | |-MonitorService                  = 'MonitorSvc'
-| | | |-NSamples                        = 4
-| | | |-Noise                           = 3.5
-| | | |-OutputLevel                     = 0
-| | | |-Pedestal                        = 2048.0
-| | | |-ReadFromDatabase                = True
-| | | |-Slope                           = 0.19
-| | | |-SlopeFromDatabase               = False
-| | | |-TimeOffsetRange                 = 1.0
-| | | |-Use2Samples                     = False
-| | | |-integrationNumber               = 12.0
-| | | |-integrationNumber2              = 11.66
-| | | |-samplingTime                    = 50.0
-| | | |-signalWidth                     = 14.4092
-| | | |-timeOffset                      = 46.825
-| | | \----- (End of Private AlgTool CscCalibTool/CscRdoToCscPrepData.CscRdoToCscPrepDataTool.CscCalibTool) -----
-| | |=/***** Private AlgTool Muon::CscRDO_Decoder/CscRdoToCscPrepData.CscRdoToCscPrepDataTool.CscRDO_Decoder *****
-| | | |-AuditFinalize                  = False
-| | | |-AuditInitialize                = False
-| | | |-AuditReinitialize              = False
-| | | |-AuditRestart                   = False
-| | | |-AuditStart                     = False
-| | | |-AuditStop                      = False
-| | | |-AuditTools                     = False
-<<<<<<< HEAD
-| | | |-CscCalibTool      @0x7f4686fac7d0 = PublicToolHandle('CscCalibTool')
-| | | |-DetStore          @0x7f4686fac550 = ServiceHandle('StoreGateSvc/DetectorStore')
-| | | |-EvtStore          @0x7f4686facb10 = ServiceHandle('StoreGateSvc')
-| | | |-ExtraInputs       @0x7f4686fc8ab8 = []  (default: [])
-| | | |-ExtraOutputs      @0x7f4686fc8a28 = []  (default: [])
-=======
-| | | |-CscCalibTool      @0x7f6d03388cd0 = PublicToolHandle('CscCalibTool')
-| | | |-DetStore          @0x7f6d03388bd0 = ServiceHandle('StoreGateSvc/DetectorStore')
-| | | |-EvtStore          @0x7f6d03388c50 = ServiceHandle('StoreGateSvc')
-| | | |-ExtraInputs       @0x7f6d033a7ab8 = []  (default: [])
-| | | |-ExtraOutputs      @0x7f6d033a7a70 = []  (default: [])
->>>>>>> 3f8439eb
-| | | |-MonitorService                 = 'MonitorSvc'
-| | | |-OutputLevel                    = 0
-| | | \----- (End of Private AlgTool Muon::CscRDO_Decoder/CscRdoToCscPrepData.CscRdoToCscPrepDataTool.CscRDO_Decoder) -----
-| | \----- (End of Private AlgTool Muon::CscRdoToCscPrepDataTool/CscRdoToCscPrepData.CscRdoToCscPrepDataTool) -----
-| \----- (End of Algorithm CscRdoToCscPrepData/CscRdoToCscPrepData) ----------------------------------
-|=/***** Algorithm CscThresholdClusterBuilder/CscThesholdClusterBuilder ******************************
-| |-AuditAlgorithms                         = False
-| |-AuditBeginRun                           = False
-| |-AuditEndRun                             = False
-| |-AuditExecute                            = False
-| |-AuditFinalize                           = False
-| |-AuditInitialize                         = False
-| |-AuditReinitialize                       = False
-| |-AuditRestart                            = False
-| |-AuditStart                              = False
-| |-AuditStop                               = False
-| |-Cardinality                             = 1
-<<<<<<< HEAD
-| |-DetStore                   @0x7f4686fed1d0 = ServiceHandle('StoreGateSvc/DetectorStore')
-| |-Enable                                  = True
-| |-ErrorCounter                            = 0
-| |-ErrorMax                                = 1
-| |-EvtStore                   @0x7f4686fed150 = ServiceHandle('StoreGateSvc')
-| |-ExtraInputs                @0x7f4686f335a8 = []  (default: [])
-| |-ExtraOutputs               @0x7f4686f333f8 = []  (default: [])
-| |-FilterCircularDependencies              = True
-| |-IsIOBound                               = False
-| |-MonitorService                          = 'MonitorSvc'
-| |-NeededResources            @0x7f4686f33638 = []  (default: [])
-| |-OutputLevel                             = 0
-| |-RegisterForContextService               = False
-| |-Timeline                                = True
-| |-cluster_builder            @0x7f4686f22b10 = PublicToolHandle('CscThresholdClusterBuilderTool/CscThesholdClusterBuilderTool')
-=======
-| |-DetStore                   @0x7f6d033c81d0 = ServiceHandle('StoreGateSvc/DetectorStore')
-| |-Enable                                  = True
-| |-ErrorCounter                            = 0
-| |-ErrorMax                                = 1
-| |-EvtStore                   @0x7f6d033c8150 = ServiceHandle('StoreGateSvc')
-| |-ExtraInputs                @0x7f6d033abcb0 = []  (default: [])
-| |-ExtraOutputs               @0x7f6d033abcf8 = []  (default: [])
-| |-FilterCircularDependencies              = True
-| |-IsIOBound                               = False
-| |-MonitorService                          = 'MonitorSvc'
-| |-NeededResources            @0x7f6d033abd40 = []  (default: [])
-| |-OutputLevel                             = 0
-| |-RegisterForContextService               = False
-| |-Timeline                                = True
-| |-cluster_builder            @0x7f6d032fab10 = PublicToolHandle('CscThresholdClusterBuilderTool/CscThesholdClusterBuilderTool')
->>>>>>> 3f8439eb
-| |                                            (default: 'CscThresholdClusterBuilderTool/CscThresholdClusterBuilderTool')
-| \----- (End of Algorithm CscThresholdClusterBuilder/CscThesholdClusterBuilder) ---------------------
-\----- (End of Algorithm AthSequencer/AthAlgSeq) ---------------------------------------------------
-
-JOs reading stage finished, launching Athena from pickle file
-
-<<<<<<< HEAD
-Thu Mar 21 07:09:56 CET 2019
-Preloading tcmalloc_minimal.so
-Py:Athena            INFO using release [AthenaExternals-22.0.1] [x86_64-slc6-gcc8-opt] [2.0.26/d4d5e51] -- built on [2019-03-18T2110]
-=======
-Tue Mar 19 14:49:10 GMT 2019
-Preloading tcmalloc_minimal.so
-Py:Athena            INFO using release [WorkDir-22.0.1] [x86_64-slc6-gcc8-opt] [iac_master_rpcrdo/3b76844] -- built on [2019-03-19T1441]
->>>>>>> 3f8439eb
-Py:Athena            INFO including file "AthenaCommon/Preparation.py"
-Py:Athena            INFO including file "AthenaCommon/Atlas.UnixStandardJob.py"
-Py:Athena            INFO executing ROOT6Setup
-Py:Athena            INFO configuring AthenaHive with [1] concurrent threads and [1] concurrent events
-Py:AlgScheduler      INFO setting up AvalancheSchedulerSvc/AvalancheSchedulerSvc with 1 threads
-Py:Athena            INFO including file "AthenaCommon/Execution.py"
-Py:Athena            INFO now loading MuonRdoDecode_Cache.pkl  ... 
-Py:ConfigurableDb    INFO Read module info for 5447 configurables from 5 genConfDb files
-Py:ConfigurableDb    INFO No duplicates have been found: that's good !
-[?1034hApplicationMgr       INFO Updating Gaudi::PluginService::SetDebug(level) to level= 'PluginDebugLevel':0
-ApplicationMgr    SUCCESS 
-====================================================================================================================================
-                                                   Welcome to ApplicationMgr (GaudiCoreSvc v31r0)
-<<<<<<< HEAD
-                                          running on lxplus047.cern.ch on Thu Mar 21 07:10:12 2019
-=======
-                                          running on ppevm02.ppe.gla.ac.uk on Tue Mar 19 14:49:33 2019
->>>>>>> 3f8439eb
-====================================================================================================================================
-ApplicationMgr       INFO Application Manager Configured successfully
-ApplicationMgr                                     INFO Updating Gaudi::PluginService::SetDebug(level) to level= 'PluginDebugLevel':0
-Py:Athena            INFO including file "AthenaCommon/runbatch.py"
-StatusCodeSvc        INFO initialize
-AthDictLoaderSvc     INFO in initialize...
-AthDictLoaderSvc     INFO acquired Dso-registry
-ClassIDSvc           INFO  getRegistryEntries: read 3440 CLIDRegistry entries for module ALL
-CoreDumpSvc          INFO install f-a-t-a-l handler... (flag = -1)
-CoreDumpSvc          INFO Handling signals: 11(Segmentation fault) 7(Bus error) 4(Illegal instruction) 8(Floating point exception) 
-ByteStreamAddre...   INFO Initializing ByteStreamAddressProviderSvc - package version ByteStreamCnvSvcBase-00-00-00
-ROBDataProviderSvc   INFO Initializing ROBDataProviderSvc - package version ByteStreamCnvSvcBase-00-00-00
-ROBDataProviderSvc   INFO  ---> Filter out empty ROB fragments                               =  'filterEmptyROB':False
-ROBDataProviderSvc   INFO  ---> Filter out specific ROBs by Status Code: # ROBs = 0
-ROBDataProviderSvc   INFO  ---> Filter out Sub Detector ROBs by Status Code: # Sub Detectors = 0
-ByteStreamAddre...   INFO initialized 
-ByteStreamAddre...   INFO -- Module IDs for: 
-ByteStreamAddre...   INFO    CTP                                  = 0x1
-ByteStreamAddre...   INFO    muCTPi                               = 0x1
-ByteStreamAddre...   INFO    Calorimeter Cluster Processor RoI    = 0xa8, 0xa9, 0xaa, 0xab
-ByteStreamAddre...   INFO    Calorimeter Jet/Energy Processor RoI = 0xac, 0xad
-ByteStreamAddre...   INFO    Topo Processor RoI = 0x81, 0x91
-ByteStreamAddre...   INFO -- Will fill Store with id =  0
-PoolSvc              INFO io_register[PoolSvc](xmlcatalog_file:PoolFileCatalog.xml) [ok]
-PoolSvc              INFO Set connectionsvc retry/timeout/IDLE timeout to  'ConnectionRetrialPeriod':300/ 'ConnectionRetrialTimeOut':3600/ 'ConnectionTimeOut':5 seconds with connection cleanup disabled
-PoolSvc              INFO Frontier compression level set to 5
-<<<<<<< HEAD
-DBReplicaSvc         INFO Frontier server at (serverurl=http://atlasfrontier-local.cern.ch:8000/atlr)(serverurl=http://atlasfrontier-ai.cern.ch:8000/atlr)(serverurl=http://lcgft-atlas.gridpp.rl.ac.uk:3128/frontierATLAS)(serverurl=http://ccfrontier.in2p3.fr:23128/ccin2p3-AtlasFrontier)(proxyurl=http://ca-proxy.cern.ch:3128)(proxyurl=http://ca-proxy-meyrin.cern.ch:3128)(proxyurl=http://ca-proxy-wigner.cern.ch:3128)(proxyurl=http://atlasbpfrontier.cern.ch:3127)(proxyurl=http://atlasbpfrontier.fnal.gov:3127) will be considered for COOL data
-DBReplicaSvc         INFO Read replica configuration from /cvmfs/atlas-nightlies.cern.ch/repo/sw/master/2019-03-18T2151/Athena/22.0.1/InstallArea/x86_64-slc6-gcc8-opt/share/dbreplica.config
-DBReplicaSvc         INFO Total of 10 servers found for host lxplus047.cern.ch [ATLF ATLAS_COOLPROD atlas_dd ATLAS_CONFIG INT8R INTR ATONR_COOL ATONR_CONF DEVDB11 ATLF ]
-=======
-DBReplicaSvc         INFO Frontier server at (serverurl=http://atlasfrontier-ai.cern.ch:8000/atlr)(serverurl=http://lcgft-atlas.gridpp.rl.ac.uk:3128/frontierATLAS)(serverurl=http://frontier-atlas.lcg.triumf.ca:3128/ATLAS_frontier)(serverurl=http://ccfrontier.in2p3.fr:23128/ccin2p3-AtlasFrontier)(proxyurl=http://atlasbpfrontier.cern.ch:3127)(proxyurl=http://atlasbpfrontier.fnal.gov:3127) will be considered for COOL data
-DBReplicaSvc         INFO Read replica configuration from /cvmfs/atlas-nightlies.cern.ch/repo/sw/master/2019-03-18T2151/Athena/22.0.1/InstallArea/x86_64-slc6-gcc8-opt/share/dbreplica.config
-DBReplicaSvc         INFO Total of 1 servers found for host ppevm02.ppe.gla.ac.uk [ATLF ]
->>>>>>> 3f8439eb
-DBReplicaSvc         INFO COOL SQLite replicas will be excluded if matching pattern /DBRelease/
-PoolSvc              INFO Successfully setup replica sorting algorithm
-PoolSvc              INFO Setting up APR FileCatalog and Streams
-PoolSvc              INFO Resolved path (via ATLAS_POOLCOND_PATH) is /cvmfs/atlas-condb.cern.ch/repo/conditions/poolcond/PoolFileCatalog.xml
-PoolSvc           WARNING Unable to locate catalog for prfile:poolcond/PoolCat_oflcond.xml check your ATLAS_POOLCOND_PATH and DATAPATH variables
-PoolSvc           WARNING Unable to locate catalog for apcfile:poolcond/PoolCat_oflcond.xml check your ATLAS_POOLCOND_PATH and DATAPATH variables
-PoolSvc           WARNING Unable to locate catalog for prfile:poolcond/PoolCat_comcond.xml check your ATLAS_POOLCOND_PATH and DATAPATH variables
-PoolSvc           WARNING Unable to locate catalog for apcfile:poolcond/PoolCat_comcond.xml check your ATLAS_POOLCOND_PATH and DATAPATH variables
-PoolSvc              INFO POOL WriteCatalog is xmlcatalog_file:PoolFileCatalog.xml
-DbSession            INFO     Open     DbSession    
-Domain[ROOT_All]     INFO >   Access   DbDomain     READ      [ROOT_All] 
-IOVDbSvc             INFO Opened read transaction for POOL PersistencySvc
-IOVDbSvc             INFO Only 5 POOL conditions files will be open at once
-IOVDbSvc             INFO Cache alignment will be done in 3 slices
-IOVDbSvc             INFO Global tag: CONDBR2-BLKPA-2018-13 set from joboptions
-IOVDbFolder          INFO Inputfile tag override disabled for /GLOBAL/BField/Maps
-IOVDbSvc             INFO Folder /GLOBAL/BField/Maps will be written to file metadata
-IOVDbSvc             INFO Initialised with 8 connections and 19 folders
-IOVDbSvc             INFO Service IOVDbSvc initialised successfully
-MetaDataSvc          INFO Initializing MetaDataSvc - package version AthenaServices-00-00-00
-AthenaPoolCnvSvc     INFO Initializing AthenaPoolCnvSvc - package version AthenaPoolCnvSvc-00-00-00
-ToolSvc.ByteStr...   INFO Initializing ToolSvc.ByteStreamMetadataTool - package version ByteStreamCnvSvc-00-00-00
-MetaDataSvc          INFO Found MetaDataTools = PublicToolHandleArray(['IOVDbMetaDataTool/IOVDbMetaDataTool','ByteStreamMetadataTool/ByteStreamMetadataTool'])
-IOVDbSvc             INFO Opening COOL connection for COOLONL_MDT/CONDBR2
-ClassIDSvc           INFO  getRegistryEntries: read 3314 CLIDRegistry entries for module ALL
-ClassIDSvc           INFO  getRegistryEntries: read 163 CLIDRegistry entries for module ALL
-ClassIDSvc           INFO  getRegistryEntries: read 4046 CLIDRegistry entries for module ALL
-ClassIDSvc           INFO  getRegistryEntries: read 129 CLIDRegistry entries for module ALL
-ClassIDSvc           INFO  getRegistryEntries: read 3110 CLIDRegistry entries for module ALL
-IOVSvc               INFO No IOVSvcTool associated with store "StoreGateSvc"
-IOVSvcTool           INFO IOVRanges will be checked at every Event
-IOVDbSvc             INFO Opening COOL connection for COOLONL_RPC/CONDBR2
-IOVDbSvc             INFO Disconnecting from COOLONL_MDT/CONDBR2
-IOVDbSvc             INFO Opening COOL connection for COOLOFL_MDT/CONDBR2
-IOVDbSvc             INFO Disconnecting from COOLONL_RPC/CONDBR2
-IOVDbSvc             INFO Opening COOL connection for COOLOFL_CSC/CONDBR2
-IOVDbSvc             INFO Disconnecting from COOLOFL_MDT/CONDBR2
-IOVDbSvc             INFO Opening COOL connection for COOLONL_GLOBAL/CONDBR2
-IOVDbSvc             INFO Disconnecting from COOLOFL_CSC/CONDBR2
-IOVDbSvc             INFO Opening COOL connection for COOLONL_TGC/CONDBR2
-IOVDbSvc             INFO Disconnecting from COOLONL_GLOBAL/CONDBR2
-IOVDbSvc             INFO Opening COOL connection for COOLOFL_DCS/CONDBR2
-IOVDbSvc             INFO Disconnecting from COOLONL_TGC/CONDBR2
-IOVDbSvc             INFO Disconnecting from COOLOFL_DCS/CONDBR2
-IOVDbSvc             INFO Added taginfo remove for /EXT/DCS/MAGNETS/SENSORDATA
-IOVDbSvc             INFO Added taginfo remove for /GLOBAL/BField/Maps
-IOVDbSvc             INFO Added taginfo remove for /MDT/CABLING/MAP_SCHEMA
-IOVDbSvc             INFO Added taginfo remove for /MDT/CABLING/MEZZANINE_SCHEMA
-IOVDbSvc             INFO Added taginfo remove for /MDT/RTBLOB
-IOVDbSvc             INFO Added taginfo remove for /MDT/T0BLOB
-IOVDbSvc             INFO Added taginfo remove for /RPC/CABLING/MAP_SCHEMA
-IOVDbSvc             INFO Added taginfo remove for /RPC/CABLING/MAP_SCHEMA_CORR
-IOVDbSvc             INFO Added taginfo remove for /RPC/TRIGGER/CM_THR_ETA
-IOVDbSvc             INFO Added taginfo remove for /RPC/TRIGGER/CM_THR_PHI
-IOVDbSvc             INFO Added taginfo remove for /TGC/CABLING/MAP_SCHEMA
-IOVDbSvc             INFO Added taginfo remove for /CSC/FTHOLD
-IOVDbSvc             INFO Added taginfo remove for /CSC/NOISE
-IOVDbSvc             INFO Added taginfo remove for /CSC/PED
-IOVDbSvc             INFO Added taginfo remove for /CSC/PSLOPE
-IOVDbSvc             INFO Added taginfo remove for /CSC/RMS
-IOVDbSvc             INFO Added taginfo remove for /CSC/STAT
-IOVDbSvc             INFO Added taginfo remove for /CSC/T0BASE
-IOVDbSvc             INFO Added taginfo remove for /CSC/T0PHASE
-DetDescrCnvSvc       INFO  initializing 
-DetDescrCnvSvc       INFO Found DetectorStore service
-DetDescrCnvSvc       INFO  filling proxies for detector managers 
-DetDescrCnvSvc       INFO  filling address for CaloTTMgr with CLID 117659265 and storage type 68 to detector store 
-DetDescrCnvSvc       INFO  filling address for CaloMgr with CLID 4548337 and storage type 68 to detector store 
-DetDescrCnvSvc       INFO  filling address for CaloSuperCellMgr with CLID 241807251 and storage type 68 to detector store 
-DetDescrCnvSvc       INFO  filling address for CaloIdManager with CLID 125856940 and storage type 68 to detector store 
-DetDescrCnvSvc       INFO  filling address for LArIdManager with CLID 79554919 and storage type 68 to detector store 
-DetDescrCnvSvc       INFO  filling address for IdDict with CLID 2411 and storage type 68 to detector store 
-DetDescrCnvSvc       INFO  filling address for AtlasID with CLID 164875623 and storage type 68 to detector store 
-DetDescrCnvSvc       INFO  filling address for PixelID with CLID 2516 and storage type 68 to detector store 
-DetDescrCnvSvc       INFO  filling address for SCT_ID with CLID 2517 and storage type 68 to detector store 
-DetDescrCnvSvc       INFO  filling address for TRT_ID with CLID 2518 and storage type 68 to detector store 
-DetDescrCnvSvc       INFO  filling address for SiliconID with CLID 129452393 and storage type 68 to detector store 
-DetDescrCnvSvc       INFO  filling address for LArEM_ID with CLID 163583365 and storage type 68 to detector store 
-DetDescrCnvSvc       INFO  filling address for LArEM_SuperCell_ID with CLID 99488227 and storage type 68 to detector store 
-DetDescrCnvSvc       INFO  filling address for LArHEC_ID with CLID 3870484 and storage type 68 to detector store 
-DetDescrCnvSvc       INFO  filling address for LArHEC_SuperCell_ID with CLID 254277678 and storage type 68 to detector store 
-DetDescrCnvSvc       INFO  filling address for LArFCAL_ID with CLID 45738051 and storage type 68 to detector store 
-DetDescrCnvSvc       INFO  filling address for LArFCAL_SuperCell_ID with CLID 12829437 and storage type 68 to detector store 
-DetDescrCnvSvc       INFO  filling address for LArMiniFCAL_ID with CLID 79264204 and storage type 68 to detector store 
-DetDescrCnvSvc       INFO  filling address for LArOnlineID with CLID 158698068 and storage type 68 to detector store 
-DetDescrCnvSvc       INFO  filling address for TTOnlineID with CLID 38321944 and storage type 68 to detector store 
-DetDescrCnvSvc       INFO  filling address for LArOnline_SuperCellID with CLID 115600394 and storage type 68 to detector store 
-DetDescrCnvSvc       INFO  filling address for LArHVLineID with CLID 27863673 and storage type 68 to detector store 
-DetDescrCnvSvc       INFO  filling address for LArElectrodeID with CLID 80757351 and storage type 68 to detector store 
-DetDescrCnvSvc       INFO  filling address for TileID with CLID 2901 and storage type 68 to detector store 
-DetDescrCnvSvc       INFO  filling address for Tile_SuperCell_ID with CLID 49557789 and storage type 68 to detector store 
-DetDescrCnvSvc       INFO  filling address for TileHWID with CLID 2902 and storage type 68 to detector store 
-DetDescrCnvSvc       INFO  filling address for TileTBID with CLID 2903 and storage type 68 to detector store 
-DetDescrCnvSvc       INFO  filling address for MDTIDHELPER with CLID 4170 and storage type 68 to detector store 
-DetDescrCnvSvc       INFO  filling address for CSCIDHELPER with CLID 4171 and storage type 68 to detector store 
-DetDescrCnvSvc       INFO  filling address for RPCIDHELPER with CLID 4172 and storage type 68 to detector store 
-DetDescrCnvSvc       INFO  filling address for TGCIDHELPER with CLID 4173 and storage type 68 to detector store 
-DetDescrCnvSvc       INFO  filling address for STGCIDHELPER with CLID 4174 and storage type 68 to detector store 
-DetDescrCnvSvc       INFO  filling address for MMIDHELPER with CLID 4175 and storage type 68 to detector store 
-DetDescrCnvSvc       INFO  filling address for CaloLVL1_ID with CLID 108133391 and storage type 68 to detector store 
-DetDescrCnvSvc       INFO  filling address for CaloCell_ID with CLID 123500438 and storage type 68 to detector store 
-DetDescrCnvSvc       INFO  filling address for CaloCell_SuperCell_ID with CLID 128365736 and storage type 68 to detector store 
-DetDescrCnvSvc       INFO  filling address for CaloDM_ID with CLID 167756483 and storage type 68 to detector store 
-DetDescrCnvSvc       INFO  filling address for ZdcID with CLID 190591643 and storage type 68 to detector store 
-GeoModelSvc.Muo...   INFO Initializing ...
-GeoModelSvc::RD...WARNING  Getting PixTBMatComponents with default tag
-GeoModelSvc::RD...WARNING  Getting PixTBMaterials with default tag
-GeoModelSvc::RD...WARNING  Getting InDetMatComponents with default tag
-GeoModelSvc::RD...WARNING  Getting InDetMaterials with default tag
-GeoModelSvc.Muo...   INFO create MuonDetectorTool - package version = MuonGeoModel-00-00-00
-GeoModelSvc.Muo...   INFO (from GeoModelSvc)    AtlasVersion = <ATLAS-R2-2016-01-00-01>  MuonVersion = <>
-GeoModelSvc.Muo...   INFO Keys for Muon Switches are  (key) ATLAS-R2-2016-01-00-01 (node) ATLAS
-GeoModelSvc.Muo...   INFO (from GeoModelSvc) in AtlasVersion = <ATLAS-R2-2016-01-00-01>  default MuonVersion is <MuonSpectrometer-R.08.01>
-GeoModelSvc.Muo...   INFO Properties have been set as follows: 
-GeoModelSvc.Muo...   INFO     LayoutName                     R
-GeoModelSvc.Muo...   INFO     IncludeCutouts                 0
-GeoModelSvc.Muo...   INFO     IncludeCutoutsBog              0
-GeoModelSvc.Muo...   INFO     IncludeCtbBis                  0
-GeoModelSvc.Muo...   INFO     ControlAlines                  111111
-GeoModelSvc.Muo...   INFO     MinimalGeoFlag                 0
-GeoModelSvc.Muo...   INFO     EnableCscIntAlignment          0
-GeoModelSvc.Muo...   INFO     EnableCscIntAlignmentFromGM    1
-GeoModelSvc.Muo...   INFO     ControlCscIntAlines   reset to 0
-GeoModelSvc.Muo...   INFO     EnableMdtDeformations          0
-GeoModelSvc.Muo...   INFO     EnableMdtAsBuiltParameters     0
-MuonGeoModel         INFO MuonDetectorFactory - constructor  MuonSystem OuterRadius 13000 Length 22030
-MuGM:MuonFactory     INFO MuonLayout set to <R.08.01> = Development version for DC3 - infrastructures 
-MuGM:MuonFactory     INFO                    BOG cutouts are activated 1 , all other cutouts are disabled 1
-MuGM:MuonFactory     INFO Manager created for geometry version R.08.01 from DB MuonVersion <MuonSpectrometer-R.08.01>
-MuonGeoModel_MYSQL   INFO GeometryVersion set to <R.08.01>
-MuGM:MuonFactory     INFO Mysql helper class created here for geometry version R.08.01 from DB MuonVersion <MuonSpectrometer-R.08.01>
-EventPersistenc...   INFO Added successfully Conversion service:ByteStreamCnvSvc
-EventPersistenc...   INFO Added successfully Conversion service:AthenaPoolCnvSvc
-EventPersistenc...   INFO Added successfully Conversion service:DetDescrCnvSvc
-MDT_IDDetDescrCnv    INFO in createObj: creating a MdtIdHelper object in the detector store
-IdDictDetDescrCnv    INFO in initialize
-IdDictDetDescrCnv    INFO in createObj: creating a IdDictManager object in the detector store
-IdDictDetDescrCnv    INFO IdDictName:  IdDictParser/ATLAS_IDS.xml
-IdDictDetDescrCnv    INFO Reading InnerDetector    IdDict file InDetIdDictFiles/IdDictInnerDetector_IBL3D25-03.xml
-IdDictDetDescrCnv    INFO Reading LArCalorimeter   IdDict file IdDictParser/IdDictLArCalorimeter_DC3-05-Comm-01.xml
-IdDictDetDescrCnv    INFO Reading TileCalorimeter  IdDict file IdDictParser/IdDictTileCalorimeter.xml
-IdDictDetDescrCnv    INFO Reading Calorimeter      IdDict file IdDictParser/IdDictCalorimeter_L1Onl.xml
-IdDictDetDescrCnv    INFO Reading MuonSpectrometer IdDict file IdDictParser/IdDictMuonSpectrometer_R.03.xml
-IdDictDetDescrCnv    INFO Reading ForwardDetectors IdDict file IdDictParser/IdDictForwardDetectors_2010.xml
-IdDictDetDescrCnv    INFO Found id dicts:
-IdDictDetDescrCnv    INFO Using dictionary tag: null
-IdDictDetDescrCnv    INFO Dictionary ATLAS                version default              DetDescr tag (using default) file 
-IdDictDetDescrCnv    INFO Dictionary Calorimeter          version default              DetDescr tag CaloIdentifier-LVL1-02 file IdDictParser/IdDictCalorimeter_L1Onl.xml
-IdDictDetDescrCnv    INFO Dictionary ForwardDetectors     version default              DetDescr tag ForDetIdentifier-01       file IdDictParser/IdDictForwardDetectors_2010.xml
-IdDictDetDescrCnv    INFO Dictionary InnerDetector        version IBL-DBM              DetDescr tag InDetIdentifier-IBL3D25-02 file InDetIdDictFiles/IdDictInnerDetector_IBL3D25-03.xml
-IdDictDetDescrCnv    INFO Dictionary LArCalorimeter       version fullAtlas            DetDescr tag LArIdentifier-DC3-05-Comm file IdDictParser/IdDictLArCalorimeter_DC3-05-Comm-01.xml
-IdDictDetDescrCnv    INFO Dictionary LArElectrode         version fullAtlas            DetDescr tag (using default) file 
-IdDictDetDescrCnv    INFO Dictionary LArHighVoltage       version fullAtlas            DetDescr tag (using default) file 
-IdDictDetDescrCnv    INFO Dictionary MuonSpectrometer     version R.03                 DetDescr tag MuonIdentifier-08         file IdDictParser/IdDictMuonSpectrometer_R.03.xml
-IdDictDetDescrCnv    INFO Dictionary TileCalorimeter      version fullAtlasAndTestBeam DetDescr tag TileIdentifier-00         file IdDictParser/IdDictTileCalorimeter.xml
-AtlasDetectorIDHelper::initialize_from_dictionary - Warning: unable to find mm region index: group, region size 0 0
-AtlasDetectorIDHelper::initialize_from_dictionary - Warning: unable to find stgc region index: group, region size 0 0
-AtlasDetectorID::initLevelsFromDict - there are no sTGC entries in the dictionary! 
-AtlasDetectorID::initLevelsFromDict - there are no MM entries in the dictionary! 
- AtlasDetectorID::initialize_from_dictionary - OK 
-MdtIdHelper          INFO MultiRange built successfully to Technology: MultiRange size is 210
-MdtIdHelper          INFO MultiRange built successfully to detector element: Multilayer MultiRange size is 241
-MdtIdHelper          INFO MultiRange built successfully to tube: MultiRange size is 241
-MdtIdHelper          INFO Initializing MDT hash indices ... 
-MdtIdHelper          INFO The element hash max is 1188
-MdtIdHelper          INFO The detector element hash max is 2328
-MdtIdHelper          INFO Initializing MDT hash indices for finding neighbors ... 
-MuGM:MuonFactory     INFO MDTIDHELPER retrieved from DetStore
-RPC_IDDetDescrCnv    INFO in createObj: creating a RpcIdHelper object in the detector store
-AtlasDetectorIDHelper::initialize_from_dictionary - Warning: unable to find mm region index: group, region size 0 0
-AtlasDetectorIDHelper::initialize_from_dictionary - Warning: unable to find stgc region index: group, region size 0 0
-AtlasDetectorID::initLevelsFromDict - there are no sTGC entries in the dictionary! 
-AtlasDetectorID::initLevelsFromDict - there are no MM entries in the dictionary! 
- AtlasDetectorID::initialize_from_dictionary - OK 
-RpcIdHelper          INFO MultiRange built successfully to doubletR: MultiRange size is 241
-RpcIdHelper          INFO MultiRange built successfully to detectorElement: DetectorElement MultiRange size is 241
-RpcIdHelper          INFO MultiRange built successfully to rpcStrip: MultiRange size is 241
-RpcIdHelper          INFO Initializing RPC hash indices ... 
-RpcIdHelper          INFO The element hash max is 600
-RpcIdHelper          INFO The detector element hash max is 1122
-RpcIdHelper          INFO Initializing RPC hash indices for finding neighbors ... 
-MuGM:MuonFactory     INFO RPCIDHELPER retrieved from DetStore
-TGC_IDDetDescrCnv    INFO in createObj: creating a TgcIdHelper object in the detector store
-AtlasDetectorIDHelper::initialize_from_dictionary - Warning: unable to find mm region index: group, region size 0 0
-AtlasDetectorIDHelper::initialize_from_dictionary - Warning: unable to find stgc region index: group, region size 0 0
-AtlasDetectorID::initLevelsFromDict - there are no sTGC entries in the dictionary! 
-AtlasDetectorID::initLevelsFromDict - there are no MM entries in the dictionary! 
- AtlasDetectorID::initialize_from_dictionary - OK 
-TgcIdHelper          INFO MultiRange built successfully to Technology: MultiRange size is 210
-TgcIdHelper          INFO MultiRange built successfully to detector element: Multilayer MultiRange size is 210
-TgcIdHelper          INFO MultiRange built successfully to channel: MultiRange size is 241
-TgcIdHelper          INFO Initializing TGC hash indices ... 
-TgcIdHelper          INFO The element hash max is 1578
-TgcIdHelper          INFO The detector element hash max is 1578
-TgcIdHelper          INFO Initializing TGC hash indices for finding neighbors ... 
-MuGM:MuonFactory     INFO TGCIDHELPER retrieved from DetStore
-CSC_IDDetDescrCnv    INFO in createObj: creating a CcscIdHelper object in the detector store
-AtlasDetectorIDHelper::initialize_from_dictionary - Warning: unable to find mm region index: group, region size 0 0
-AtlasDetectorIDHelper::initialize_from_dictionary - Warning: unable to find stgc region index: group, region size 0 0
-AtlasDetectorID::initLevelsFromDict - there are no sTGC entries in the dictionary! 
-AtlasDetectorID::initLevelsFromDict - there are no MM entries in the dictionary! 
- AtlasDetectorID::initialize_from_dictionary - OK 
-CscIdHelper          INFO MultiRange built successfully to Technology: MultiRange size is 210
-CscIdHelper          INFO MultiRange built successfully to detector element: Multilayer MultiRange size is 237
-CscIdHelper          INFO MultiRange built successfully to cscStrip: MultiRange size is 241
-CscIdHelper          INFO Initializing CSC hash indices ... 
-CscIdHelper          INFO The element hash max is 32
-CscIdHelper          INFO The detector element hash max is 64
-CscIdHelper          INFO The channel hash max is 61440
-CscIdHelper          INFO Initializing CSC hash indices for finding neighbors ... 
-MuGM:MuonFactory     INFO CSCIDHELPER retrieved from DetStore
-sTGC_IDDetDescrCnv   INFO in createObj: creating a sTgcIdHelper object in the detector store
-AtlasDetectorIDHelper::initialize_from_dictionary - Warning: unable to find mm region index: group, region size 0 0
-AtlasDetectorIDHelper::initialize_from_dictionary - Warning: unable to find stgc region index: group, region size 0 0
-AtlasDetectorID::initLevelsFromDict - there are no sTGC entries in the dictionary! 
-AtlasDetectorID::initLevelsFromDict - there are no MM entries in the dictionary! 
- AtlasDetectorID::initialize_from_dictionary - OK 
-MuGM:MuonFactory     INFO STGCIDHELPER retrieved from DetStore
-MM_IDDetDescrCnv     INFO in createObj: creating a MmIdHelper object in the detector store
-AtlasDetectorIDHelper::initialize_from_dictionary - Warning: unable to find mm region index: group, region size 0 0
-AtlasDetectorIDHelper::initialize_from_dictionary - Warning: unable to find stgc region index: group, region size 0 0
-AtlasDetectorID::initLevelsFromDict - there are no sTGC entries in the dictionary! 
-AtlasDetectorID::initLevelsFromDict - there are no MM entries in the dictionary! 
- AtlasDetectorID::initialize_from_dictionary - OK 
-MuGM:MuonFactory     INFO MMIDHELPER retrieved from DetStore
-MuGM:MuonFactory     INFO  **************** MuonDetectorFactory001 ************************
-MuGM:MuonFactory     INFO  *** Start building the Muon Geometry Tree **********************
-MuGM:RDBReadAtlas    INFO Start retriving dbObjects with tag = <ATLAS-R2-2016-01-00-01> node <ATLAS>
-RDBAccessSvc      WARNING Could not get the tag for XtomoData node. Returning 0 pointer to IRDBQuery
-MuGM:RDBReadAtlas    INFO After getQuery XtomoData
-In DblQ00Xtomo(data)
-No XtomoData table in the MuonDD Database
-MuGM:RDBReadAtlas    INFO After new DblQ00Xtomo
-MuGM:RDBReadAtlas    INFO After m_dhxtomo.data()
-MuGM:RDBReadAtlas    INFO No Ascii aszt input found: looking for A-lines in ORACLE
-MuGM:RDBReadAtlas    INFO ASZT table found in Oracle
-MuGM:RDBReadAtlas    INFO ASZT size is 32
-MuGM:RDBReadAtlas    INFO No Ascii iacsc input found: looking for A-lines in ORACLE
-RDBAccessSvc      WARNING Could not get the tag for ISZT node. Returning 0 pointer to IRDBQuery
-MuGM:RDBReadAtlas    INFO No ISZT table in Oracle
-MuGM:RDBReadAtlas    INFO Access granted for all dbObjects needed by muon detectors
-MuonGeoModel_MYSQL   INFO LayoutName (from DBAM) set to <R.08>  -- relevant for CTB2004
-MuGM:ProcStations    INFO  Processing Stations and Components
-MuGM:ProcStations    INFO  Processing Stations and Components DONE
-MuGM:ProcTechnol.s   INFO nMDT 13 nCSC 2 nTGC 22 nRPC 25
-MuGM:ProcTechnol.s   INFO nDED 2 nSUP 4 nSPA 2
-MuGM:ProcTechnol.s   INFO nCHV 7 nCRO 7 nCMI 6 nLBI 6
-MuGM:ProcPosition    INFO  *** N. of stations positioned in the setup 234
-MuGM:ProcPosition    INFO  *** N. of stations described in mysql      234
-MuGM:ProcPosition    INFO  *** N. of types  32 size of jtypvec 32
-MuGM:ProcPosition    INFO  *** : 234 kinds of stations (type*sub_type) 
-MuGM:ProcPosition    INFO  *** : 1758 physical stations in space - according to the MuonDD DataBase
-MuGM:ProcCutouts     INFO  Processing Cutouts for geometry layout R.08
-MuGM:ProcCutouts     INFO  Processing Cutouts DONE
-MuGM:RDBReadAtlas    INFO  ProcessTGCreadout - version 7 wirespacing 1.8
-MuGM:RDBReadAtlas    INFO Intermediate Objects built from primary numbers
-MuGM:MuonFactory     INFO  theMaterialManager retrieven successfully from the DetStore
-MuGM:MuonFactory     INFO MuonSystem description from OracleTag=<ATLAS-R2-2016-01-00-01> and node=<ATLAS>
-MuGM:MuonFactory     INFO  TreeTop added to the Manager
-MuGM:MuonFactory     INFO  Muon Layout R.08.01
-MuGM:MuonFactory     INFO Fine Clash Fixing disabled: (should be ON/OFF for Simulation/Reconstruction)
-MuGM:MuonFactory     INFO  **************** MuonDetectorFactory001 ****************************
-MuGM:MuonFactory     INFO  *** The Muon Chamber Geometry Tree is built with 
-MuGM:MuonFactory     INFO  *** 1758 child volumes 
-MuGM:MuonFactory     INFO  *** 1839 independent elements and 
-MuGM:MuonFactory     INFO  *** 11473 elements cloned or shared 
-MuGM:MuonFactory     INFO  *** 234 kinds of stations
-MuGM:MuonFactory     INFO  *** 1758 stations with alignable transforms
-MuGM:MuonFactory     INFO  *** 148 stations are described as Assemblies
-MuGM:MuonFactory     INFO  *** 1758 MuonStations 
-MuGM:MuonFactory     INFO  *** 	 2324 MDT Readout Elements 	 1186 MDT Detector Elements 
-MuGM:MuonFactory     INFO  *** 	 32 CSC Readout Elements 	 32 CSC Detector Elements 
-MuGM:MuonFactory     INFO  *** 	 1122 RPC Readout Elements 	 600 RPC Detector Elements 
-MuGM:MuonFactory     INFO  *** 	 1578 TGC Readout Elements 	 1578 TGC Detector Elements 
-MuGM:MuonFactory     INFO  ********************************************************************
-MuGM:MuonFactory     INFO  *** Inert Material built according to DB switches and config. ****** 
-MuGM:MuonFactory     INFO  *** The Muon Geometry Tree has 1758 child vol.s in total ********
-MuGM:MuonFactory     INFO  ********************************************************************
-
-MGM::MuonDetect...   INFO Init A/B Line Containers - done - size is respectively 1758/0
-MGM::MuonDetect...   INFO No Aline for CSC wire layers loaded 
-<<<<<<< HEAD
-GeoModelSvc          INFO GeoModelSvc.MuonDetectorTool	 SZ= 42840Kb 	 Time = 0.8S
-=======
-GeoModelSvc          INFO GeoModelSvc.MuonDetectorTool	 SZ= 42840Kb 	 Time = 0.97S
->>>>>>> 3f8439eb
-GeoModelSvc.Muo...   INFO CondAttrListCollection not found in the DetectorStore
-GeoModelSvc.Muo...   INFO Unable to register callback on CondAttrListCollection for any folder in the list 
-GeoModelSvc.Muo...   INFO This is OK unless you expect to read alignment and deformations from COOL 
-ClassIDSvc           INFO  getRegistryEntries: read 1455 CLIDRegistry entries for module ALL
-AthenaEventLoopMgr   INFO Initializing AthenaEventLoopMgr - package version AthenaServices-00-00-00
-ClassIDSvc           INFO  getRegistryEntries: read 1794 CLIDRegistry entries for module ALL
-CondInputLoader      INFO Initializing CondInputLoader...
-CondInputLoader      INFO Adding base classes:
-  +  ( 'CondAttrListCollection' , 'ConditionStore+/EXT/DCS/MAGNETS/SENSORDATA' )   ->
-  +  ( 'CondAttrListCollection' , 'ConditionStore+/MDT/CABLING/MAP_SCHEMA' )   ->
-  +  ( 'CondAttrListCollection' , 'ConditionStore+/MDT/CABLING/MEZZANINE_SCHEMA' )   ->
-CondInputLoader      INFO Will create WriteCondHandle dependencies for the following DataObjects:
-    +  ( 'CondAttrListCollection' , 'ConditionStore+/EXT/DCS/MAGNETS/SENSORDATA' ) 
-    +  ( 'CondAttrListCollection' , 'ConditionStore+/MDT/CABLING/MAP_SCHEMA' ) 
-    +  ( 'CondAttrListCollection' , 'ConditionStore+/MDT/CABLING/MEZZANINE_SCHEMA' ) 
-ClassIDSvc           INFO  getRegistryEntries: read 1370 CLIDRegistry entries for module ALL
-ClassIDSvc           INFO  getRegistryEntries: read 743 CLIDRegistry entries for module ALL
-RpcRawDataProvider   INFO RpcRawDataProvider::initialize
-RpcRawDataProvider   INFO  'DoSeededDecoding':True
-ClassIDSvc           INFO  getRegistryEntries: read 1699 CLIDRegistry entries for module ALL
-RpcRawDataProvi...  DEBUG Property update for OutputLevel : new value = 2
-RpcRawDataProvi...  DEBUG Property update for OutputLevel : new value = 2
-MuonRPC_CablingSvc   INFO Initializing MuonRPC_CablingSvc - package version MuonRPC_Cabling-00-00-00
-ToolSvc.RPCCabl...   INFO Initializing - folders names are: conf /RPC/CABLING/MAP_SCHEMA / corr /RPC/CABLING/MAP_SCHEMA_CORR
-MuonRPC_CablingSvc   INFO RPCCablingDbTool retrieved with statusCode = SUCCESS with handle TheRpcCablingDbTool = PublicToolHandle('RPCCablingDbTool/RPCCablingDbTool')
-MuonRPC_CablingSvc   INFO Register call-back  against 2 folders listed below 
-MuonRPC_CablingSvc   INFO  Folder n. 1 </RPC/CABLING/MAP_SCHEMA>     found in the DetStore
-ClassIDSvc           INFO  getRegistryEntries: read 501 CLIDRegistry entries for module ALL
-MuonRPC_CablingSvc   INFO initMappingModel registered for call-back against folder </RPC/CABLING/MAP_SCHEMA>
-MuonRPC_CablingSvc   INFO  Folder n. 2 </RPC/CABLING/MAP_SCHEMA_CORR>     found in the DetStore
-MuonRPC_CablingSvc   INFO initMappingModel registered for call-back against folder </RPC/CABLING/MAP_SCHEMA_CORR>
-MuonRPC_CablingSvc   INFO RPCTriggerDbTool retrieved with statusCode = SUCCESS pointer = TheRpcTriggerDbTool = PublicToolHandle('RPCTriggerDbTool')
-MuonRPC_CablingSvc   INFO Register call-back  against 2 folders listed below 
-MuonRPC_CablingSvc   INFO  Folder n. 1 </RPC/TRIGGER/CM_THR_ETA>     found in the DetStore
-MuonRPC_CablingSvc   INFO initTrigRoadsModel registered for call-back against folder </RPC/TRIGGER/CM_THR_ETA>
-MuonRPC_CablingSvc   INFO  Folder n. 2 </RPC/TRIGGER/CM_THR_PHI>     found in the DetStore
-MuonRPC_CablingSvc   INFO initTrigRoadsModel registered for call-back against folder </RPC/TRIGGER/CM_THR_PHI>
-RpcRawDataProvi...   INFO Retrieved tool Decoder = PrivateToolHandle('Muon::RpcROD_Decoder/RpcROD_Decoder')
-RpcRawDataProvi...   INFO Retrieved service ServiceHandle('ROBDataProviderSvc')
-RpcRawDataProvi...   INFO  Tool = RpcRawDataProvider.RPC_RawDataProviderTool is connected to JobOptionsSvc Service = JobOptionsSvc
-RpcRawDataProvi...  DEBUG Could not find TrigConf::HLTJobOptionsSvc
-RpcRawDataProvi...   INFO initialize() successful in RpcRawDataProvider.RPC_RawDataProviderTool
-RpcRawDataProvi...  DEBUG Adding private ToolHandle tool RpcRawDataProvider.RPC_RawDataProviderTool.RpcROD_Decoder (Muon::RpcROD_Decoder)
-RegSelSvc            INFO Initializing RegSelSvc - package version RegionSelector-00-00-00
-RegSelSvc            INFO DetectorDescription version ATLAS-R2-2016-01-00-01 (obtained from GeoModelSvc)
-RegSelSvc            INFO DeltaZ = 168
-RegSelSvc            INFO detector switches: indet=disabled calo=disabled muon=disabled
-RegSelSvc            INFO  registered Listener with IncidentSvc
-TgcRawDataProvider   INFO TgcRawDataProvider::initialize
-ClassIDSvc           INFO  getRegistryEntries: read 987 CLIDRegistry entries for module ALL
-TgcRawDataProvi...   INFO initialize() successful in TgcRawDataProvider.TGC_RawDataProviderTool.TgcROD_Decoder
-TgcRawDataProvi...   INFO Retrieved tool Decoder = PrivateToolHandle('Muon::TGC_RodDecoderReadout/TgcROD_Decoder')
-TgcRawDataProvi...   INFO Retrieved service ServiceHandle('ROBDataProviderSvc')
-TgcRawDataProvi...   INFO  Tool = TgcRawDataProvider.TGC_RawDataProviderTool is connected to JobOptionsSvc Service = JobOptionsSvc
-MuonTGC_CablingSvc   INFO for 1/12 sector initialize
-ToolSvc.TGCCabl...   INFO initialize
-ClassIDSvc           INFO  getRegistryEntries: read 273 CLIDRegistry entries for module ALL
-<<<<<<< HEAD
-IOVSvcTool           INFO Still in initialize phase, not tiggering callback for MuonTGC_CablingSvc[0x1be9ac00]+219 bound to CondAttrListCollection[/TGC/CABLING/MAP_SCHEMA]
-=======
-IOVSvcTool           INFO Still in initialize phase, not tiggering callback for MuonTGC_CablingSvc[0x167c5600]+219 bound to CondAttrListCollection[/TGC/CABLING/MAP_SCHEMA]
->>>>>>> 3f8439eb
-TgcRawDataProvi...   INFO initialize() successful in TgcRawDataProvider.TGC_RawDataProviderTool
-MdtRawDataProvider   INFO MdtRawDataProvider::initialize
-ClassIDSvc           INFO  getRegistryEntries: read 922 CLIDRegistry entries for module ALL
-MdtRawDataProvi...  DEBUG Property update for OutputLevel : new value = 1
-MdtRawDataProvi...VERBOSE Starting init
-MdtRawDataProvi...VERBOSE Getting m_robDataProvider
-MdtRawDataProvi...   INFO Retrieved service ServiceHandle('ROBDataProviderSvc')
-MdtRawDataProvi...VERBOSE Getting MuonDetectorManager
-MdtRawDataProvi...VERBOSE Getting m_decoder
-MdtRawDataProvi...  DEBUG Property update for OutputLevel : new value = 1
-MdtRawDataProvi...   INFO Processing configuration for layouts with BME chambers.
-MdtRawDataProvi...   INFO Processing configuration for layouts with BMG chambers.
-MdtRawDataProvi...   INFO Retrieved tool Decoder = PrivateToolHandle('MdtROD_Decoder/MdtROD_Decoder')
-MdtRawDataProvi...   INFO  Tool = MdtRawDataProvider.MDT_RawDataProviderTool is connected to JobOptionsSvc Service = JobOptionsSvc
-MdtRawDataProvi...  DEBUG Could not find TrigConf::HLTJobOptionsSvc
-MdtRawDataProvi...   INFO initialize() successful in MdtRawDataProvider.MDT_RawDataProviderTool
-MdtRawDataProvi...  DEBUG Adding private ToolHandle tool MdtRawDataProvider.MDT_RawDataProviderTool.MdtROD_Decoder (MdtROD_Decoder)
-ClassIDSvc           INFO  getRegistryEntries: read 658 CLIDRegistry entries for module ALL
-CscRawDataProvi...  DEBUG Property update for OutputLevel : new value = 1
-CscRawDataProvi...   INFO Retrieved service ServiceHandle('ROBDataProviderSvc')
-CscRawDataProvi...VERBOSE ServiceLocatorHelper::service: found service JobOptionsSvc
-CscRawDataProvi...   INFO  Tool = CscRawDataProvider.CSC_RawDataProviderTool is connected to JobOptionsSvc Service = JobOptionsSvc
-CscRawDataProvi...  DEBUG Could not find TrigConf::HLTJobOptionsSvc
-CscRawDataProvi...  DEBUG Property update for OutputLevel : new value = 1
-CscRawDataProvi...  DEBUG  Found the CscIdHelper. 
-CscRawDataProvi...   INFO Retrieved tool Decoder = PrivateToolHandle('Muon::CscROD_Decoder/CscROD_Decoder')
-CscRawDataProvi...   INFO The Muon Geometry version is R.08.01
-CscRawDataProvi...   INFO initialize() successful in CscRawDataProvider.CSC_RawDataProviderTool
-CscRawDataProvi...  DEBUG Adding private ToolHandle tool CscRawDataProvider.CSC_RawDataProviderTool.CscROD_Decoder (Muon::CscROD_Decoder)
-ClassIDSvc           INFO  getRegistryEntries: read 53 CLIDRegistry entries for module ALL
-RpcRdoToRpcPrep...   INFO package version = MuonRPC_CnvTools-00-00-00
-RpcRdoToRpcPrep...   INFO properties are 
-RpcRdoToRpcPrep...   INFO processingData                     0
-RpcRdoToRpcPrep...   INFO produceRpcCoinDatafromTriggerWords 1
-RpcRdoToRpcPrep...   INFO reduceCablingOverlap               1
-RpcRdoToRpcPrep...   INFO solvePhiAmbiguities                1
-RpcRdoToRpcPrep...   INFO timeShift                          -12.5
-RpcRdoToRpcPrep...   INFO etaphi_coincidenceTime             20
-RpcRdoToRpcPrep...   INFO overlap_timeTolerance              10
-RpcRdoToRpcPrep...   INFO Correct prd time from cool db      0
-RpcRdoToRpcPrep...   INFO Rpc Cabling Svc name is dataLike
-RpcRdoToRpcPrep...   INFO Retrieved DecodingTool = PrivateToolHandle('Muon::RpcRdoToPrepDataTool/RpcRdoToRpcPrepDataTool')
-TgcRdoToTgcPrep...   INFO initialize() successful in TgcRdoToTgcPrepData.TgcRdoToTgcPrepDataTool
-TgcRdoToTgcPrep...   INFO Retrieved DecodingTool = PrivateToolHandle('Muon::TgcRdoToPrepDataTool/TgcRdoToTgcPrepDataTool')
-MdtCalibrationSvc    INFO Processing configuration for layouts with BMG chambers.
-ClassIDSvc           INFO  getRegistryEntries: read 196 CLIDRegistry entries for module ALL
-ToolSvc.MuonCal...   INFO  Retrieved IdHelpers: (muon, mdt, csc, rpc and tgc) 
-ToolSvc.MdtCali...   INFO Creating new MdtTubeCalibContainerCollection
-ToolSvc.MdtCali...   INFO Ignoring nonexistant station in calibration DB: MuonSpectrometer BML -6 stationPhi 7 MDT multiLayer 1 tubeLayer 1 tube 1
-ToolSvc.MdtCali...   INFO Ignoring nonexistant station in calibration DB: MuonSpectrometer BML stationEta 6 stationPhi 7 MDT multiLayer 1 tubeLayer 1 tube 1
-AtlasFieldSvc        INFO initialize() ...
-AtlasFieldSvc        INFO maps will be chosen reading COOL folder /GLOBAL/BField/Maps
-ClassIDSvc           INFO  getRegistryEntries: read 372 CLIDRegistry entries for module ALL
-AtlasFieldSvc        INFO magnet currents will be read from COOL folder /EXT/DCS/MAGNETS/SENSORDATA
-AtlasFieldSvc        INFO Booked callback for /EXT/DCS/MAGNETS/SENSORDATA
-AtlasFieldSvc        INFO initialize() successful
-MdtRdoToMdtPrep...   INFO Processing configuration for layouts with BME chambers.
-MdtRdoToMdtPrep...   INFO Processing configuration for layouts with BMG chambers.
-MdtRdoToMdtPrep...   INFO Retrieved DecodingTool = PrivateToolHandle('Muon::MdtRdoToPrepDataTool/MdtRdoToMdtPrepDataTool')
-ClassIDSvc           INFO  getRegistryEntries: read 60 CLIDRegistry entries for module ALL
-CscRdoToCscPrep...   INFO The Geometry version is MuonSpectrometer-R.08.01
-MuonCalib::CscC...   INFO Initializing CscCoolStrSvc
-ClassIDSvc           INFO  getRegistryEntries: read 181 CLIDRegistry entries for module ALL
-<<<<<<< HEAD
-IOVSvcTool           INFO Still in initialize phase, not tiggering callback for MuonCalib::CscCoolStrSvc[0x1bf83a00]+259 bound to CondAttrListCollection[CSC_PED]
-IOVSvcTool           INFO Still in initialize phase, not tiggering callback for MuonCalib::CscCoolStrSvc[0x1bf83a00]+259 bound to CondAttrListCollection[CSC_NOISE]
-IOVSvcTool           INFO Still in initialize phase, not tiggering callback for MuonCalib::CscCoolStrSvc[0x1bf83a00]+259 bound to CondAttrListCollection[CSC_PSLOPE]
-IOVSvcTool           INFO Still in initialize phase, not tiggering callback for MuonCalib::CscCoolStrSvc[0x1bf83a00]+259 bound to CondAttrListCollection[CSC_STAT]
-IOVSvcTool           INFO Still in initialize phase, not tiggering callback for MuonCalib::CscCoolStrSvc[0x1bf83a00]+259 bound to CondAttrListCollection[CSC_RMS]
-IOVSvcTool           INFO Still in initialize phase, not tiggering callback for MuonCalib::CscCoolStrSvc[0x1bf83a00]+259 bound to CondAttrListCollection[CSC_FTHOLD]
-IOVSvcTool           INFO Still in initialize phase, not tiggering callback for MuonCalib::CscCoolStrSvc[0x1bf83a00]+259 bound to CondAttrListCollection[CSC_T0BASE]
-IOVSvcTool           INFO Still in initialize phase, not tiggering callback for MuonCalib::CscCoolStrSvc[0x1bf83a00]+259 bound to CondAttrListCollection[CSC_T0PHASE]
-=======
-IOVSvcTool           INFO Still in initialize phase, not tiggering callback for MuonCalib::CscCoolStrSvc[0x1b9c1400]+259 bound to CondAttrListCollection[CSC_PED]
-IOVSvcTool           INFO Still in initialize phase, not tiggering callback for MuonCalib::CscCoolStrSvc[0x1b9c1400]+259 bound to CondAttrListCollection[CSC_NOISE]
-IOVSvcTool           INFO Still in initialize phase, not tiggering callback for MuonCalib::CscCoolStrSvc[0x1b9c1400]+259 bound to CondAttrListCollection[CSC_PSLOPE]
-IOVSvcTool           INFO Still in initialize phase, not tiggering callback for MuonCalib::CscCoolStrSvc[0x1b9c1400]+259 bound to CondAttrListCollection[CSC_STAT]
-IOVSvcTool           INFO Still in initialize phase, not tiggering callback for MuonCalib::CscCoolStrSvc[0x1b9c1400]+259 bound to CondAttrListCollection[CSC_RMS]
-IOVSvcTool           INFO Still in initialize phase, not tiggering callback for MuonCalib::CscCoolStrSvc[0x1b9c1400]+259 bound to CondAttrListCollection[CSC_FTHOLD]
-IOVSvcTool           INFO Still in initialize phase, not tiggering callback for MuonCalib::CscCoolStrSvc[0x1b9c1400]+259 bound to CondAttrListCollection[CSC_T0BASE]
-IOVSvcTool           INFO Still in initialize phase, not tiggering callback for MuonCalib::CscCoolStrSvc[0x1b9c1400]+259 bound to CondAttrListCollection[CSC_T0PHASE]
->>>>>>> 3f8439eb
-CscRdoToCscPrep...   INFO Retrieved CscRdoToCscPrepDataTool = PrivateToolHandle('Muon::CscRdoToCscPrepDataTool/CscRdoToCscPrepDataTool')
-HistogramPersis...WARNING Histograms saving not required.
-EventSelector        INFO Initializing EventSelector - package version ByteStreamCnvSvc-00-00-00
-EventSelector     WARNING InputCollections not properly set, checking EventStorageInputSvc properties
-EventSelector        INFO Retrieved StoreGateSvc name of  '':StoreGateSvc
-EventSelector        INFO reinitialization...
-ClassIDSvc           INFO  getRegistryEntries: read 1126 CLIDRegistry entries for module ALL
-ToolSvc.Luminos...   INFO LuminosityTool::initialize() registering 
-ToolSvc.Luminos...   INFO LumiFolderName is empty, skipping
-ToolSvc.Luminos...   INFO OnlineLumiCalibrationTool.empty() is TRUE, skipping...
-ToolSvc.Luminos...   INFO FillParamsTool.empty() is TRUE, skipping...
-ToolSvc.Luminos...   INFO BunchLumisTool.empty() is TRUE, skipping...
-ToolSvc.Luminos...   INFO BunchGroupTool.empty() is TRUE, skipping...
-ToolSvc.Luminos...   INFO LBLBFolderName is empty, skipping...
-EventSelector        INFO Retrieved InputCollections from InputSvc
-ByteStreamInputSvc   INFO Initializing ByteStreamInputSvc - package version ByteStreamCnvSvc-00-00-00
-EventSelector        INFO reinitialization...
-AthenaEventLoopMgr   INFO Setup EventSelector service EventSelector
-ApplicationMgr       INFO Application Manager Initialized successfully
-ByteStreamInputSvc   INFO Picked valid file: /cvmfs/atlas-nightlies.cern.ch/repo/data/data-art/TrigP1Test/data17_13TeV.00327265.physics_EnhancedBias.merge.RAW._lb0100._SFO-1._0001.1
-CondInputLoader      INFO created CondCont<CondAttrListCollection> with key 'ConditionStore+/EXT/DCS/MAGNETS/SENSORDATA'
-CondInputLoader      INFO created CondCont<CondAttrListCollection> with key 'ConditionStore+/MDT/CABLING/MAP_SCHEMA'
-CondInputLoader      INFO created CondCont<CondAttrListCollection> with key 'ConditionStore+/MDT/CABLING/MEZZANINE_SCHEMA'
-ApplicationMgr       INFO Application Manager Started successfully
-EventInfoByteSt...   INFO UserType : RawEvent
-EventInfoByteSt...   INFO IsSimulation : 0
-EventInfoByteSt...   INFO IsTestbeam : 0
-EventInfoByteSt...   INFO IsCalibration : 0
-EventInfoByteSt...   INFO  EventContext not valid 
-AthenaEventLoopMgr   INFO   ===>>>  start of run 327265    <<<===
-EventPersistenc...   INFO Added successfully Conversion service:TagInfoMgr
-IOVDbSvc             INFO Opening COOL connection for COOLOFL_DCS/CONDBR2
-IOVDbSvc             INFO Disconnecting from COOLOFL_DCS/CONDBR2
-IOVDbSvc             INFO Opening COOL connection for COOLONL_GLOBAL/CONDBR2
-IOVDbFolder          INFO HVS tag CONDBR2-BLKPA-2018-13 resolved to BFieldMap-Run1-14m-v01 for folder /GLOBAL/BField/Maps
-IOVDbSvc             INFO Disconnecting from COOLONL_GLOBAL/CONDBR2
-IOVDbSvc             INFO Opening COOL connection for COOLOFL_MDT/CONDBR2
-IOVDbFolder          INFO HVS tag CONDBR2-BLKPA-2018-13 resolved to MDTRT-RUN2-UPD4-21 for folder /MDT/RTBLOB
-IOVDbFolder          INFO HVS tag CONDBR2-BLKPA-2018-13 resolved to MDTT0-RUN2-UPD4-21 for folder /MDT/T0BLOB
-IOVDbSvc             INFO Disconnecting from COOLOFL_MDT/CONDBR2
-IOVDbSvc             INFO Opening COOL connection for COOLONL_RPC/CONDBR2
-IOVDbFolder          INFO HVS tag CONDBR2-BLKPA-2018-13 resolved to RPCCablingMapSchema_2016_2017_01 for folder /RPC/CABLING/MAP_SCHEMA
-IOVDbFolder          INFO HVS tag CONDBR2-BLKPA-2018-13 resolved to RPCCablingMapSchemaCorr_2016_2017_01 for folder /RPC/CABLING/MAP_SCHEMA_CORR
-IOVDbFolder          INFO HVS tag CONDBR2-BLKPA-2018-13 resolved to RPCTriggerCMThrEta_RUN1-RUN2-HI-02 for folder /RPC/TRIGGER/CM_THR_ETA
-IOVDbFolder          INFO HVS tag CONDBR2-BLKPA-2018-13 resolved to RPCTriggerCMThrPhi_RUN1-RUN2-HI-02 for folder /RPC/TRIGGER/CM_THR_PHI
-IOVDbSvc             INFO Disconnecting from COOLONL_RPC/CONDBR2
-IOVDbSvc             INFO Opening COOL connection for COOLONL_TGC/CONDBR2
-IOVDbFolder          INFO HVS tag CONDBR2-BLKPA-2018-13 resolved to TgcCablingMapschema-RUN2-20100908-ASD2PPONL for folder /TGC/CABLING/MAP_SCHEMA
-IOVDbSvc             INFO Disconnecting from COOLONL_TGC/CONDBR2
-IOVDbSvc             INFO Opening COOL connection for COOLOFL_CSC/CONDBR2
-IOVDbFolder          INFO HVS tag CONDBR2-BLKPA-2018-13 resolved to CscFthold-RUN2-BLK-UPD1-007-00 for folder /CSC/FTHOLD
-IOVDbFolder          INFO HVS tag CONDBR2-BLKPA-2018-13 resolved to CscNoise-RUN2-BLK-UPD1-007-00 for folder /CSC/NOISE
-IOVDbFolder          INFO HVS tag CONDBR2-BLKPA-2018-13 resolved to CscPed-RUN2-BLK-UPD1-007-00 for folder /CSC/PED
-IOVDbFolder          INFO HVS tag CONDBR2-BLKPA-2018-13 resolved to CscPslope-RUN2-BLK-UPD1-000-00 for folder /CSC/PSLOPE
-IOVDbFolder          INFO HVS tag CONDBR2-BLKPA-2018-13 resolved to CscRms-RUN2-BLK-UPD1-003-00 for folder /CSC/RMS
-IOVDbFolder          INFO HVS tag CONDBR2-BLKPA-2018-13 resolved to CscStat-RUN2-BLK-UPD1-008-00 for folder /CSC/STAT
-IOVDbFolder          INFO HVS tag CONDBR2-BLKPA-2018-13 resolved to CscT0base-RUN2-BLK-UPD1-001-00 for folder /CSC/T0BASE
-IOVDbFolder          INFO HVS tag CONDBR2-BLKPA-2018-13 resolved to CscT0phase-RUN2-BLK-UPD2-001-00 for folder /CSC/T0PHASE
-IOVDbSvc             INFO Disconnecting from COOLOFL_CSC/CONDBR2
-MuonRPC_CablingSvc   INFO initMappingModel has been called
-MuonRPC_CablingSvc   INFO ToolHandle in initMappingModel - <TheRpcCablingDbTool = PublicToolHandle('RPCCablingDbTool/RPCCablingDbTool')>
-MuonRPC_CablingSvc   INFO Retrieving cabling singleton; to create an empty one or to get the existing one
-RPCcabling           INFO CablingRPC---singleton constructor ---- this must be executed just once
-RPCcabling           INFO CablingRPC---The singleton will fill the maps from the COOL streams
-RPCcabling           INFO CablingRPC---InitMaps from COOL cannot be executed NOW: empty string
-RPCcabling           INFO CablingRPC---The singleton is created here
-RPCcabling           INFO CablingRPC--- cacheCleared: s_status = 0
-MuonRPC_CablingSvc   INFO Cabling singleton cache has been cleared
-MuonRPC_CablingSvc   INFO  Trigger roads will be loaded from COOL
-ToolSvc.RPCCabl...   INFO LoadParameters /RPC/CABLING/MAP_SCHEMA I=2 
-ToolSvc.RPCCabl...   INFO loadRPCMap --- Load Map from DB
-ToolSvc.RPCCabl...   INFO Try to read from folder </RPC/CABLING/MAP_SCHEMA>
-ToolSvc.RPCCabl...   INFO  CondAttrListCollection from DB folder have been obtained with size 1
-ToolSvc.RPCCabl...   INFO Loop over CondAttrListCollection ic = 1
-ToolSvc.RPCCabl...   INFO After Reading folder, Configuration string size is 222202
-ToolSvc.RPCCabl...   INFO LoadParameters /RPC/CABLING/MAP_SCHEMA_CORR I=2 
-ToolSvc.RPCCabl...   INFO loadRPCCorr --- Load Corrections from DB
-ToolSvc.RPCCabl...   INFO Try to read from folder </RPC/CABLING/MAP_SCHEMA_CORR>
-ToolSvc.RPCCabl...   INFO  CondAttrListCollection from DB folder have been obtained with size 1
-ToolSvc.RPCCabl...   INFO After Reading folder, Correction string size is 29369
-MuonRPC_CablingSvc   INFO  InitMappingModel: Trigger roads not yet loaded from COOL - postpone cabling initialization 
-MuonRPC_CablingSvc   INFO initTrigRoadsModel has been called
-MuonRPC_CablingSvc   INFO  Trigger roads will be loaded from COOL
-MuonRPC_CablingSvc   INFO Retrieve the pointer to the cabling singleton 
-RPCcabling           INFO CablingRPC--- cacheCleared: s_status = 0
-MuonRPC_CablingSvc   INFO Cabling singleton cache has been cleared
-ToolSvc.RPCTrig...   INFO LoadParameters /RPC/TRIGGER/CM_THR_ETA I=2 
-ToolSvc.RPCTrig...   INFO LoadParameters /RPC/TRIGGER/CM_THR_PHI I=2 
-MuonRPC_CablingSvc   INFO ======== RPC Trigger Roads from COOL - Header infos ========
-MuonRPC_CablingSvc   INFO 
-RPC LVL1 Configuration 10.6 with roads from Feb 2012
-L1 THRESHOLDS:   MU4 MU6 MU10 MU11 MU15 MU20
-Road version: "road_files_120209"
-CMA            th0    th1   th2
-eta low-pt     mu4    mu6   mu10
-phi low-pt     mu4    mu6   mu10
-eta high-pt    mu11  mu15   mu20
-phi high-pt    mu11  mu15   mu15
-
-
-RPCcabling           INFO CablingRPC---InitMaps from COOL: going to read configuration
-RPCcabling           INFO CablingRPC--->> RPC cabling map from COOL <<
-RPCcabling           INFO CablingRPC--- ReadConf: map has size 222202
-RPCcabling           INFO CablingRPC--- ReadConf: map n. of lines read is 924
-RPCcabling           INFO CablingRPC--- ReadConf: version is 5.0 Atlas R_07_03_RUN2ver104
-RPCcabling           INFO CablingRPC--- buildRDOmap
-RPCcabling           INFO CablingRPC---InitMaps from COOL: going to read corrections to configuration
-RPCcabling           INFO CablingRPC--->> RPC cabling corrections from COOL <<
-RPCcabling           INFO CablingRPC--- ReadCorr: CorrMap has size 29369
-RPCcabling           INFO CablingRPC--- ReadConf: CorrMap n. of lines read is 743
-RPCcabling           INFO CablingRPC---InitMaps from COOL - maps have been parsed
-MuonRPC_CablingSvc   INFO InitTrigRoadsModel: RPC cabling model is loaded!
-Level-1 configuration database version 5.0 Atlas R_07_03_RUN2ver104 read.
-Contains 26 Trigger Sector Types:
-negative sectors  0 - 15 ==> 18  2 24  3 19  2 24  4 20  2 24  1 18  5 25  6 
-negative sectors 16 - 31 ==> 21 13 26  6 21  7 16  8 14  7 16  6 21 13 26  1 
-positive sectors 32 - 47 ==>  9 24  2 22  9 24  2 23 10 24  2 18  1 25  5 18 
-positive sectors 48 - 63 ==>  1 26 13 21  6 17 12 15 11 17 12 21  6 26 13 22 
-
-MuonRPC_CablingSvc   INFO buildOfflineOnlineMap
-MuonRPC_CablingSvc   INFO Applying FeetPadThresholds : 0,2,5
-MuonRPC_CablingSvc   INFO MuonRPC_CablingSvc initialized succesfully
-MuonTGC_CablingSvc   INFO updateCableASDToPP called
-ToolSvc.TGCCabl...   INFO loadTGCMap from DB
-ToolSvc.TGCCabl...   INFO CondAttrListCollection from DB folder have been obtained with size 1
-ToolSvc.TGCCabl...   INFO giveASD2PP_DIFF_12 (m_ASD2PP_DIFF_12 is not NULL)
-ToolSvc.MdtCali...   INFO Creating new MdtTubeCalibContainerCollection
-ToolSvc.MdtCali...   INFO Ignoring nonexistant station in calibration DB: MuonSpectrometer BML -6 stationPhi 7 MDT multiLayer 1 tubeLayer 1 tube 1
-ToolSvc.MdtCali...   INFO Ignoring nonexistant station in calibration DB: MuonSpectrometer BML stationEta 6 stationPhi 7 MDT multiLayer 1 tubeLayer 1 tube 1
-ToolSvc.MdtCali...   INFO MdtCalibDbCoolStrTool::loadRt Read 1188RTs from COOL
-AtlasFieldSvc        INFO reading magnetic field map filenames from COOL
-AtlasFieldSvc        INFO found map of type GlobalMap with soleCur=7730 toroCur=20400 (path file:MagneticFieldMaps/bfieldmap_7730_20400_14m.root)
-AtlasFieldSvc        INFO found map of type SolenoidMap with soleCur=7730 toroCur=0 (path file:MagneticFieldMaps/bfieldmap_7730_0_14m.root)
-AtlasFieldSvc        INFO found map of type ToroidMap with soleCur=0 toroCur=20400 (path file:MagneticFieldMaps/bfieldmap_0_20400_14m.root)
-AtlasFieldSvc        INFO no need to update map set
-AtlasFieldSvc        INFO Attempt 1 at reading currents from DCS (using channel name)
-AtlasFieldSvc        INFO Trying to read from DCS: [channel name, index, value] CentralSol_Current , 1 , 7729.99
-AtlasFieldSvc        INFO Trying to read from DCS: [channel name, index, value] CentralSol_SCurrent , 2 , 7730
-AtlasFieldSvc        INFO Trying to read from DCS: [channel name, index, value] Toroids_Current , 3 , 20399.9
-AtlasFieldSvc        INFO Trying to read from DCS: [channel name, index, value] Toroids_SCurrent , 4 , 20397.7
-AtlasFieldSvc        INFO Currents read from DCS: solenoid 7729.99 toroid 20399.9
-AtlasFieldSvc        INFO Initializing the field map (solenoidCurrent=7729.99 toroidCurrent=20399.9)
-AtlasFieldSvc        INFO reading the map from /cvmfs/atlas-nightlies.cern.ch/repo/sw/master/atlas/offline/ReleaseData/v20/MagneticFieldMaps/bfieldmap_7730_20400_14m.root
-AtlasFieldSvc        INFO Initialized the field map from /cvmfs/atlas-nightlies.cern.ch/repo/sw/master/atlas/offline/ReleaseData/v20/MagneticFieldMaps/bfieldmap_7730_20400_14m.root
-ClassIDSvc           INFO  getRegistryEntries: read 672 CLIDRegistry entries for module ALL
-RegSelSvc            INFO  handle incident type BeginRun
-RegSelSvc            INFO  >>>>>  detectors have been initialized
-AthenaEventLoopMgr   INFO   ===>>>  start processing event #186525031, run #327265 0 events processed so far  <<<===
-IOVDbSvc             INFO Opening COOL connection for COOLONL_MDT/CONDBR2
-IOVDbFolder          INFO HVS tag CONDBR2-BLKPA-2018-13 resolved to MDTCablingMapSchema_BMG_01 for folder /MDT/CABLING/MAP_SCHEMA
-IOVDbFolder          INFO HVS tag CONDBR2-BLKPA-2018-13 resolved to MDTCablingMezzanineSchema_M5-RUN2 for folder /MDT/CABLING/MEZZANINE_SCHEMA
-IOVDbSvc             INFO Disconnecting from COOLONL_MDT/CONDBR2
-MuonMDT_CablingAlg   INFO Size of CondAttrListCollection  ( 'CondAttrListCollection' , 'ConditionStore+/MDT/CABLING/MEZZANINE_SCHEMA' )  readCdoMez->size()= 24
-MuonMDT_CablingAlg   INFO Range of input is {[0,l:0] - [INVALID]}
-MuonMDT_CablingAlg   INFO Size of CondAttrListCollection  ( 'CondAttrListCollection' , 'ConditionStore+/MDT/CABLING/MAP_SCHEMA' )  readCdoMap->size()= 2312
-MuonMDT_CablingAlg   INFO Range of input is {[327264,l:4294640031] - [327265,l:4294640030]}
-MuonMDT_CablingAlg   INFO recorded new MuonMDT_CablingMap with range {[327264,l:4294640031] - [327265,l:4294640030]} into Conditions Store
-RpcRawDataProviderWARNING Cannot retrieve muonRoI MURoIs
-MdtRawDataProvi...VERBOSE convert(): 264 ROBFragments.
-MdtRawDataProvi...  DEBUG Created container using cache for MdtCsmCache
-MdtRawDataProvi...  DEBUG fillCollection: starting
-MdtRawDataProvi...  DEBUG **********Decoder dumping the words******** 
-MdtRawDataProvi...  DEBUG The size of this ROD-read is 
-MdtRawDataProvi...  DEBUG word 0 = 8003e994
-MdtRawDataProvi...  DEBUG word 1 = 81040007
-MdtRawDataProvi...  DEBUG word 2 = 18030370
-MdtRawDataProvi...  DEBUG word 3 = 890003ff
-MdtRawDataProvi...  DEBUG word 4 = a3994153
-MdtRawDataProvi...  DEBUG word 5 = 30a403c0
-MdtRawDataProvi...  DEBUG word 6 = 30a004ce
-MdtRawDataProvi...  DEBUG word 7 = 8a994005
-MdtRawDataProvi...  DEBUG word 8 = 8104000d
-MdtRawDataProvi...  DEBUG word 9 = 18030371
-MdtRawDataProvi...  DEBUG word 10 = 89000fff
-MdtRawDataProvi...  DEBUG word 11 = a2994153
-MdtRawDataProvi...  DEBUG word 12 = 306c0472
-MdtRawDataProvi...  DEBUG word 13 = 306804d5
-MdtRawDataProvi...  DEBUG word 14 = a3994153
-MdtRawDataProvi...  DEBUG word 15 = 20080000
-MdtRawDataProvi...  DEBUG word 16 = a4994153
-MdtRawDataProvi...  DEBUG word 17 = 301c0504
-MdtRawDataProvi...  DEBUG word 18 = 30180562
-MdtRawDataProvi...  DEBUG word 19 = 20000010
-MdtRawDataProvi...  DEBUG word 20 = 8a99400b
-MdtRawDataProvi...  DEBUG word 21 = 81040006
-MdtRawDataProvi...  DEBUG word 22 = 18030372
-MdtRawDataProvi...  DEBUG word 23 = 89003fff
-MdtRawDataProvi...  DEBUG word 24 = a6994153
-MdtRawDataProvi...  DEBUG word 25 = 20008000
-MdtRawDataProvi...  DEBUG word 26 = 8a994004
-MdtRawDataProvi...  DEBUG word 27 = 8104000f
-MdtRawDataProvi...  DEBUG word 28 = 18030373
-MdtRawDataProvi...  DEBUG word 29 = 89003fff
-MdtRawDataProvi...  DEBUG word 30 = a0994153
-MdtRawDataProvi...  DEBUG word 31 = 3034054a
-MdtRawDataProvi...  DEBUG word 32 = 303005c2
-MdtRawDataProvi...  DEBUG word 33 = a7994153
-MdtRawDataProvi...  DEBUG word 34 = 3084023a
-MdtRawDataProvi...  DEBUG word 35 = 3080029e
-MdtRawDataProvi...  DEBUG word 36 = a8994153
-MdtRawDataProvi...  DEBUG word 37 = 307c03f6
-MdtRawDataProvi...  DEBUG word 38 = 30ac03f8
-MdtRawDataProvi...  DEBUG word 39 = 307804c4
-MdtRawDataProvi...  DEBUG word 40 = 30a804cb
-MdtRawDataProvi...  DEBUG word 41 = 8a99400d
-MdtRawDataProvi...  DEBUG word 42 = 81040008
-MdtRawDataProvi...  DEBUG word 43 = 18030374
-MdtRawDataProvi...  DEBUG word 44 = 8903ffff
-MdtRawDataProvi...  DEBUG word 45 = af994153
-MdtRawDataProvi...  DEBUG word 46 = 302c05c7
-MdtRawDataProvi...  DEBUG word 47 = 30280664
-MdtRawDataProvi...  DEBUG word 48 = 305c0673
-MdtRawDataProvi...  DEBUG word 49 = 8a994006
-MdtRawDataProvi...  DEBUG word 50 = 81040031
-MdtRawDataProvi...  DEBUG word 51 = 18030375
-MdtRawDataProvi...  DEBUG word 52 = 8903ffff
-MdtRawDataProvi...  DEBUG word 53 = a0994153
-MdtRawDataProvi...  DEBUG word 54 = 3054055c
-MdtRawDataProvi...  DEBUG word 55 = 305005fb
-MdtRawDataProvi...  DEBUG word 56 = a2994153
-MdtRawDataProvi...  DEBUG word 57 = 20010000
-MdtRawDataProvi...  DEBUG word 58 = a8994153
-MdtRawDataProvi...  DEBUG word 59 = 306c034f
-MdtRawDataProvi...  DEBUG word 60 = 309c0349
-MdtRawDataProvi...  DEBUG word 61 = 308c0394
-MdtRawDataProvi...  DEBUG word 62 = 309803d9
-MdtRawDataProvi...  DEBUG word 63 = 304c03f8
-MdtRawDataProvi...  DEBUG word 64 = 30680422
-MdtRawDataProvi...  DEBUG word 65 = 30880439
-MdtRawDataProvi...  DEBUG word 66 = 30bc03f3
-MdtRawDataProvi...  DEBUG word 67 = 3048049a
-MdtRawDataProvi...  DEBUG word 68 = 30b80479
-MdtRawDataProvi...  DEBUG word 69 = 305c05e9
-MdtRawDataProvi...  DEBUG word 70 = 30580652
-MdtRawDataProvi...  DEBUG word 71 = af994153
-MdtRawDataProvi...  DEBUG word 72 = 30940521
-MdtRawDataProvi...  DEBUG word 73 = 30840583
-MdtRawDataProvi...  DEBUG word 74 = 308c0583
-MdtRawDataProvi...  DEBUG word 75 = 309c0585
-MdtRawDataProvi...  DEBUG word 76 = 308005e7
-MdtRawDataProvi...  DEBUG word 77 = 308805f5
-MdtRawDataProvi...  DEBUG word 78 = 3090061d
-MdtRawDataProvi...  DEBUG word 79 = 309805f1
-MdtRawDataProvi...  DEBUG word 80 = 30a40587
-MdtRawDataProvi...  DEBUG word 81 = 30ac0588
-MdtRawDataProvi...  DEBUG word 82 = 30b40589
-MdtRawDataProvi...  DEBUG word 83 = 30bc058d
-MdtRawDataProvi...  DEBUG word 84 = 30a005fc
-MdtRawDataProvi...  DEBUG word 85 = 30a805f2
-MdtRawDataProvi...  DEBUG word 86 = 30b005e7
-MdtRawDataProvi...  DEBUG word 87 = 30b805d8
-MdtRawDataProvi...  DEBUG word 88 = b0994153
-MdtRawDataProvi...  DEBUG word 89 = 306c0082
-MdtRawDataProvi...  DEBUG word 90 = 3068012b
-MdtRawDataProvi...  DEBUG word 91 = 303c01ed
-MdtRawDataProvi...  DEBUG word 92 = 30380250
-MdtRawDataProvi...  DEBUG word 93 = 306c0556
-MdtRawDataProvi...  DEBUG word 94 = 306805a3
-MdtRawDataProvi...  DEBUG word 95 = 20004000
-MdtRawDataProvi...  DEBUG word 96 = b1994153
-MdtRawDataProvi...  DEBUG word 97 = 20010000
-MdtRawDataProvi...  DEBUG word 98 = 8a99402f
-MdtRawDataProvi...  DEBUG word 99 = f0000064
-MdtRawDataProvi...  DEBUG Found the beginning of buffer 
-MdtRawDataProvi...  DEBUG Level 1 Id : 256404
-MdtRawDataProvi...  DEBUG Found the Beginnning of Link 
-MdtRawDataProvi...  DEBUG subdetId : 97 mrodId : 0 csmId : 0
-MdtRawDataProvi...  DEBUG getOfflineIdfromOnlineID result: 
-MdtRawDataProvi...  DEBUG Name : 0
-MdtRawDataProvi...  DEBUG Eta  : 1
-MdtRawDataProvi...  DEBUG Phi  : 1
-MdtRawDataProvi...  DEBUG  Collection ID = 0x6048000000000000 does not exist, create it 
-MdtRawDataProvi...  DEBUG  Decoding data from TDC number : 3
-MdtRawDataProvi...  DEBUG Found the Beginnning of Link 
-MdtRawDataProvi...  DEBUG subdetId : 97 mrodId : 0 csmId : 1
-MdtRawDataProvi...  DEBUG getOfflineIdfromOnlineID result: 
-MdtRawDataProvi...  DEBUG Name : 0
-MdtRawDataProvi...  DEBUG Eta  : 2
-MdtRawDataProvi...  DEBUG Phi  : 1
-MdtRawDataProvi...  DEBUG  Collection ID = 0x6050000000000000 does not exist, create it 
-MdtRawDataProvi...  DEBUG  Decoding data from TDC number : 2
-MdtRawDataProvi...  DEBUG  Decoding data from TDC number : 3
-MdtRawDataProvi...  DEBUG  Decoding data from TDC number : 4
-MdtRawDataProvi...  DEBUG Found the Beginnning of Link 
-MdtRawDataProvi...  DEBUG subdetId : 97 mrodId : 0 csmId : 2
-MdtRawDataProvi...  DEBUG getOfflineIdfromOnlineID result: 
-MdtRawDataProvi...  DEBUG Name : 2
-MdtRawDataProvi...  DEBUG Eta  : 1
-MdtRawDataProvi...  DEBUG Phi  : 1
-MdtRawDataProvi...  DEBUG  Collection ID = 0x6248000000000000 does not exist, create it 
-MdtRawDataProvi...  DEBUG  Decoding data from TDC number : 6
-MdtRawDataProvi...  DEBUG Found the Beginnning of Link 
-MdtRawDataProvi...  DEBUG subdetId : 97 mrodId : 0 csmId : 3
-MdtRawDataProvi...  DEBUG getOfflineIdfromOnlineID result: 
-MdtRawDataProvi...  DEBUG Name : 2
-MdtRawDataProvi...  DEBUG Eta  : 2
-MdtRawDataProvi...  DEBUG Phi  : 1
-MdtRawDataProvi...  DEBUG  Collection ID = 0x6250000000000000 does not exist, create it 
-MdtRawDataProvi...  DEBUG  Decoding data from TDC number : 0
-MdtRawDataProvi...  DEBUG  Decoding data from TDC number : 7
-MdtRawDataProvi...  DEBUG  Decoding data from TDC number : 8
-MdtRawDataProvi...  DEBUG Found the Beginnning of Link 
-MdtRawDataProvi...  DEBUG subdetId : 97 mrodId : 0 csmId : 4
-MdtRawDataProvi...  DEBUG getOfflineIdfromOnlineID result: 
-MdtRawDataProvi...  DEBUG Name : 4
-MdtRawDataProvi...  DEBUG Eta  : 1
-MdtRawDataProvi...  DEBUG Phi  : 1
-MdtRawDataProvi...  DEBUG  Collection ID = 0x6448000000000000 does not exist, create it 
-MdtRawDataProvi...  DEBUG  Decoding data from TDC number : 15
-MdtRawDataProvi...  DEBUG Found the Beginnning of Link 
-MdtRawDataProvi...  DEBUG subdetId : 97 mrodId : 0 csmId : 5
-MdtRawDataProvi...  DEBUG getOfflineIdfromOnlineID result: 
-MdtRawDataProvi...  DEBUG Name : 4
-MdtRawDataProvi...  DEBUG Eta  : 2
-MdtRawDataProvi...  DEBUG Phi  : 1
-MdtRawDataProvi...  DEBUG  Collection ID = 0x6450000000000000 does not exist, create it 
-MdtRawDataProvi...  DEBUG  Decoding data from TDC number : 0
-MdtRawDataProvi...  DEBUG  Decoding data from TDC number : 2
-MdtRawDataProvi...  DEBUG  Decoding data from TDC number : 8
-MdtRawDataProvi...  DEBUG  Decoding data from TDC number : 15
-MdtRawDataProvi...  DEBUG  Decoding data from TDC number : 16
-MdtRawDataProvi...  DEBUG  Decoding data from TDC number : 17
-MdtRawDataProvi...  DEBUG fillCollection: starting
-MdtRawDataProvi...  DEBUG **********Decoder dumping the words******** 
-MdtRawDataProvi...  DEBUG The size of this ROD-read is 
-MdtRawDataProvi...  DEBUG word 0 = 8003e994
-MdtRawDataProvi...  DEBUG word 1 = 81040004
-MdtRawDataProvi...  DEBUG word 2 = 18030210
-MdtRawDataProvi...  DEBUG word 3 = 890003ff
-MdtRawDataProvi...  DEBUG word 4 = 8a994002
-MdtRawDataProvi...  DEBUG word 5 = 81040014
-MdtRawDataProvi...  DEBUG word 6 = 18030211
-MdtRawDataProvi...  DEBUG word 7 = 89000fff
-MdtRawDataProvi...  DEBUG word 8 = a1994153
-MdtRawDataProvi...  DEBUG word 9 = 20000500
-MdtRawDataProvi...  DEBUG word 10 = a3994153
-MdtRawDataProvi...  DEBUG word 11 = 20000028
-MdtRawDataProvi...  DEBUG word 12 = aa994153
-MdtRawDataProvi...  DEBUG word 13 = 303c0116
-MdtRawDataProvi...  DEBUG word 14 = 3038016f
-MdtRawDataProvi...  DEBUG word 15 = 308c0202
-MdtRawDataProvi...  DEBUG word 16 = 3088026b
-MdtRawDataProvi...  DEBUG word 17 = 20100000
-MdtRawDataProvi...  DEBUG word 18 = ab994153
-MdtRawDataProvi...  DEBUG word 19 = 3074012d
-MdtRawDataProvi...  DEBUG word 20 = 30700187
-MdtRawDataProvi...  DEBUG word 21 = 3084015b
-MdtRawDataProvi...  DEBUG word 22 = 308001ca
-MdtRawDataProvi...  DEBUG word 23 = 20140150
-MdtRawDataProvi...  DEBUG word 24 = 8a994012
-MdtRawDataProvi...  DEBUG word 25 = 81040007
-MdtRawDataProvi...  DEBUG word 26 = 18030212
-MdtRawDataProvi...  DEBUG word 27 = 89003fff
-MdtRawDataProvi...  DEBUG word 28 = a3994153
-MdtRawDataProvi...  DEBUG word 29 = 307c0071
-MdtRawDataProvi...  DEBUG word 30 = 30780094
-MdtRawDataProvi...  DEBUG word 31 = 8a994005
-MdtRawDataProvi...  DEBUG word 32 = 81040014
-MdtRawDataProvi...  DEBUG word 33 = 18030213
-MdtRawDataProvi...  DEBUG word 34 = 89003fff
-MdtRawDataProvi...  DEBUG word 35 = a3994153
-MdtRawDataProvi...  DEBUG word 36 = 30b401cb
-MdtRawDataProvi...  DEBUG word 37 = 30bc0213
-MdtRawDataProvi...  DEBUG word 38 = 30b00256
-MdtRawDataProvi...  DEBUG word 39 = 30b802c7
-MdtRawDataProvi...  DEBUG word 40 = 307c032d
-MdtRawDataProvi...  DEBUG word 41 = 30840397
-MdtRawDataProvi...  DEBUG word 42 = 307803e7
-MdtRawDataProvi...  DEBUG word 43 = 308003f1
-MdtRawDataProvi...  DEBUG word 44 = a6994153
-MdtRawDataProvi...  DEBUG word 45 = 30b40533
-MdtRawDataProvi...  DEBUG word 46 = 30740552
-MdtRawDataProvi...  DEBUG word 47 = 30a40588
-MdtRawDataProvi...  DEBUG word 48 = 307005cb
-MdtRawDataProvi...  DEBUG word 49 = 30a00611
-MdtRawDataProvi...  DEBUG word 50 = 30b0063b
-MdtRawDataProvi...  DEBUG word 51 = 8a994012
-MdtRawDataProvi...  DEBUG word 52 = 8104001c
-MdtRawDataProvi...  DEBUG word 53 = 18030214
-MdtRawDataProvi...  DEBUG word 54 = 8903ffff
-MdtRawDataProvi...  DEBUG word 55 = a2994153
-MdtRawDataProvi...  DEBUG word 56 = 30b0002f
-MdtRawDataProvi...  DEBUG word 57 = 3084019b
-MdtRawDataProvi...  DEBUG word 58 = 30800237
-MdtRawDataProvi...  DEBUG word 59 = 20540100
-MdtRawDataProvi...  DEBUG word 60 = a4994153
-MdtRawDataProvi...  DEBUG word 61 = 306c019f
-MdtRawDataProvi...  DEBUG word 62 = 30680214
-MdtRawDataProvi...  DEBUG word 63 = 30140429
-MdtRawDataProvi...  DEBUG word 64 = 30100474
-MdtRawDataProvi...  DEBUG word 65 = 20000ad4
-MdtRawDataProvi...  DEBUG word 66 = a5994153
-MdtRawDataProvi...  DEBUG word 67 = 30bc0362
-MdtRawDataProvi...  DEBUG word 68 = 30b80481
-MdtRawDataProvi...  DEBUG word 69 = a6994153
-MdtRawDataProvi...  DEBUG word 70 = 20004000
-MdtRawDataProvi...  DEBUG word 71 = a8994153
-MdtRawDataProvi...  DEBUG word 72 = 20000820
-MdtRawDataProvi...  DEBUG word 73 = aa994153
-MdtRawDataProvi...  DEBUG word 74 = 20000002
-MdtRawDataProvi...  DEBUG word 75 = ae994153
-MdtRawDataProvi...  DEBUG word 76 = 20000080
-MdtRawDataProvi...  DEBUG word 77 = b0994153
-MdtRawDataProvi...  DEBUG word 78 = 20000200
-MdtRawDataProvi...  DEBUG word 79 = 8a99401a
-MdtRawDataProvi...  DEBUG word 80 = 81040025
-MdtRawDataProvi...  DEBUG word 81 = 18030215
-MdtRawDataProvi...  DEBUG word 82 = 8903ffff
-MdtRawDataProvi...  DEBUG word 83 = a5994153
-MdtRawDataProvi...  DEBUG word 84 = 304c054e
-MdtRawDataProvi...  DEBUG word 85 = 304805fd
-MdtRawDataProvi...  DEBUG word 86 = a6994153
-MdtRawDataProvi...  DEBUG word 87 = 20000040
-MdtRawDataProvi...  DEBUG word 88 = a8994153
-MdtRawDataProvi...  DEBUG word 89 = 306c0098
-MdtRawDataProvi...  DEBUG word 90 = 30bc0093
-MdtRawDataProvi...  DEBUG word 91 = 308400fd
-MdtRawDataProvi...  DEBUG word 92 = 308c00fe
-MdtRawDataProvi...  DEBUG word 93 = 309400fb
-MdtRawDataProvi...  DEBUG word 94 = 309c00fd
-MdtRawDataProvi...  DEBUG word 95 = 30a400f9
-MdtRawDataProvi...  DEBUG word 96 = 30ac00fc
-MdtRawDataProvi...  DEBUG word 97 = 30b400f9
-MdtRawDataProvi...  DEBUG word 98 = 302c0185
-MdtRawDataProvi...  DEBUG word 99 = 306801a0
-MdtRawDataProvi...  DEBUG word 100 = 30800148
-MdtRawDataProvi...  DEBUG word 101 = 30880147
-MdtRawDataProvi...  DEBUG word 102 = 30900149
-MdtRawDataProvi...  DEBUG word 103 = 30980168
-MdtRawDataProvi...  DEBUG word 104 = 30a00169
-MdtRawDataProvi...  DEBUG word 105 = 30a80163
-MdtRawDataProvi...  DEBUG word 106 = 30b00161
-MdtRawDataProvi...  DEBUG word 107 = 30b801a3
-MdtRawDataProvi...  DEBUG word 108 = 30280271
-MdtRawDataProvi...  DEBUG word 109 = a9994153
-MdtRawDataProvi...  DEBUG word 110 = 301c00b6
-MdtRawDataProvi...  DEBUG word 111 = 309c00d1
-MdtRawDataProvi...  DEBUG word 112 = 301801bc
-MdtRawDataProvi...  DEBUG word 113 = 309801b9
-MdtRawDataProvi...  DEBUG word 114 = 305c01f8
-MdtRawDataProvi...  DEBUG word 115 = 305802ec
-MdtRawDataProvi...  DEBUG word 116 = 8a994023
-MdtRawDataProvi...  DEBUG word 117 = f0000076
-MdtRawDataProvi...  DEBUG Found the beginning of buffer 
-MdtRawDataProvi...  DEBUG Level 1 Id : 256404
-MdtRawDataProvi...  DEBUG Found the Beginnning of Link 
-MdtRawDataProvi...  DEBUG subdetId : 97 mrodId : 1 csmId : 0
-MdtRawDataProvi...  DEBUG getOfflineIdfromOnlineID result: 
-MdtRawDataProvi...  DEBUG Name : 0
-MdtRawDataProvi...  DEBUG Eta  : 1
-MdtRawDataProvi...  DEBUG Phi  : 2
-MdtRawDataProvi...  DEBUG  Collection ID = 0x6049000000000000 does not exist, create it 
-MdtRawDataProvi...  DEBUG Found the Beginnning of Link 
-MdtRawDataProvi...  DEBUG subdetId : 97 mrodId : 1 csmId : 1
-MdtRawDataProvi...  DEBUG getOfflineIdfromOnlineID result: 
-MdtRawDataProvi...  DEBUG Name : 0
-MdtRawDataProvi...  DEBUG Eta  : 2
-MdtRawDataProvi...  DEBUG Phi  : 2
-MdtRawDataProvi...  DEBUG  Collection ID = 0x6051000000000000 does not exist, create it 
-MdtRawDataProvi...  DEBUG  Decoding data from TDC number : 1
-MdtRawDataProvi...  DEBUG  Decoding data from TDC number : 3
-MdtRawDataProvi...  DEBUG  Decoding data from TDC number : 10
-MdtRawDataProvi...  DEBUG  Decoding data from TDC number : 11
-MdtRawDataProvi...  DEBUG Found the Beginnning of Link 
-MdtRawDataProvi...  DEBUG subdetId : 97 mrodId : 1 csmId : 2
-MdtRawDataProvi...  DEBUG getOfflineIdfromOnlineID result: 
-MdtRawDataProvi...  DEBUG Name : 2
-MdtRawDataProvi...  DEBUG Eta  : 1
-MdtRawDataProvi...  DEBUG Phi  : 2
-MdtRawDataProvi...  DEBUG  Collection ID = 0x6249000000000000 does not exist, create it 
-MdtRawDataProvi...  DEBUG  Decoding data from TDC number : 3
-MdtRawDataProvi...  DEBUG Found the Beginnning of Link 
-MdtRawDataProvi...  DEBUG subdetId : 97 mrodId : 1 csmId : 3
-MdtRawDataProvi...  DEBUG getOfflineIdfromOnlineID result: 
-MdtRawDataProvi...  DEBUG Name : 2
-MdtRawDataProvi...  DEBUG Eta  : 2
-MdtRawDataProvi...  DEBUG Phi  : 2
-MdtRawDataProvi...  DEBUG  Collection ID = 0x6251000000000000 does not exist, create it 
-MdtRawDataProvi...  DEBUG  Decoding data from TDC number : 3
-MdtRawDataProvi...  DEBUG  Decoding data from TDC number : 6
-MdtRawDataProvi...  DEBUG Found the Beginnning of Link 
-MdtRawDataProvi...  DEBUG subdetId : 97 mrodId : 1 csmId : 4
-MdtRawDataProvi...  DEBUG getOfflineIdfromOnlineID result: 
-MdtRawDataProvi...  DEBUG Name : 4
-MdtRawDataProvi...  DEBUG Eta  : 1
-MdtRawDataProvi...  DEBUG Phi  : 2
-MdtRawDataProvi...  DEBUG  Collection ID = 0x6449000000000000 does not exist, create it 
-MdtRawDataProvi...  DEBUG  Decoding data from TDC number : 2
-MdtRawDataProvi...  DEBUG Error: corresponding leading edge not found for the trailing edge tdc: 2 chan: 22
-MdtRawDataProvi...  DEBUG  Decoding data from TDC number : 4
-MdtRawDataProvi...  DEBUG  Decoding data from TDC number : 5
-MdtRawDataProvi...  DEBUG  Decoding data from TDC number : 6
-MdtRawDataProvi...  DEBUG  Decoding data from TDC number : 8
-MdtRawDataProvi...  DEBUG  Decoding data from TDC number : 10
-MdtRawDataProvi...  DEBUG  Decoding data from TDC number : 14
-MdtRawDataProvi...  DEBUG  Decoding data from TDC number : 16
-MdtRawDataProvi...  DEBUG Found the Beginnning of Link 
-MdtRawDataProvi...  DEBUG subdetId : 97 mrodId : 1 csmId : 5
-MdtRawDataProvi...  DEBUG getOfflineIdfromOnlineID result: 
-MdtRawDataProvi...  DEBUG Name : 4
-MdtRawDataProvi...  DEBUG Eta  : 2
-MdtRawDataProvi...  DEBUG Phi  : 2
-MdtRawDataProvi...  DEBUG  Collection ID = 0x6451000000000000 does not exist, create it 
-MdtRawDataProvi...  DEBUG  Decoding data from TDC number : 5
-MdtRawDataProvi...  DEBUG  Decoding data from TDC number : 6
-MdtRawDataProvi...  DEBUG  Decoding data from TDC number : 8
-MdtRawDataProvi...  DEBUG  Decoding data from TDC number : 9
-MdtRawDataProvi...  DEBUG fillCollection: starting
-MdtRawDataProvi...  DEBUG **********Decoder dumping the words******** 
-MdtRawDataProvi...  DEBUG The size of this ROD-read is 
-MdtRawDataProvi...  DEBUG word 0 = 8003e994
-MdtRawDataProvi...  DEBUG word 1 = 81040004
-MdtRawDataProvi...  DEBUG word 2 = 180300d0
-MdtRawDataProvi...  DEBUG word 3 = 890003ff
-MdtRawDataProvi...  DEBUG word 4 = 8a994002
-MdtRawDataProvi...  DEBUG word 5 = 81040004
-MdtRawDataProvi...  DEBUG word 6 = 180300d1
-MdtRawDataProvi...  DEBUG word 7 = 89000fff
-MdtRawDataProvi...  DEBUG word 8 = 8a994002
-MdtRawDataProvi...  DEBUG word 9 = 8104000e
-MdtRawDataProvi...  DEBUG word 10 = 180300d2
-MdtRawDataProvi...  DEBUG word 11 = 89000fff
-MdtRawDataProvi...  DEBUG word 12 = a0994153
-MdtRawDataProvi...  DEBUG word 13 = 30a00056
-MdtRawDataProvi...  DEBUG word 14 = 20105050
-MdtRawDataProvi...  DEBUG word 15 = a1994153
-MdtRawDataProvi...  DEBUG word 16 = 30b40578
-MdtRawDataProvi...  DEBUG word 17 = 30b0060a
-MdtRawDataProvi...  DEBUG word 18 = a8994153
-MdtRawDataProvi...  DEBUG word 19 = 20000400
-MdtRawDataProvi...  DEBUG word 20 = a9994153
-MdtRawDataProvi...  DEBUG word 21 = 307c067b
-MdtRawDataProvi...  DEBUG word 22 = 8a99400c
-MdtRawDataProvi...  DEBUG word 23 = 81040011
-MdtRawDataProvi...  DEBUG word 24 = 180300d3
-MdtRawDataProvi...  DEBUG word 25 = 89003fff
-MdtRawDataProvi...  DEBUG word 26 = a5994153
-MdtRawDataProvi...  DEBUG word 27 = 308c0359
-MdtRawDataProvi...  DEBUG word 28 = 30880397
-MdtRawDataProvi...  DEBUG word 29 = 20020000
-MdtRawDataProvi...  DEBUG word 30 = a7994153
-MdtRawDataProvi...  DEBUG word 31 = 30600040
-MdtRawDataProvi...  DEBUG word 32 = 20001000
-MdtRawDataProvi...  DEBUG word 33 = a8994153
-MdtRawDataProvi...  DEBUG word 34 = 302403a8
-MdtRawDataProvi...  DEBUG word 35 = 3020040f
-MdtRawDataProvi...  DEBUG word 36 = a9994153
-MdtRawDataProvi...  DEBUG word 37 = 309c0635
-MdtRawDataProvi...  DEBUG word 38 = 308c0671
-MdtRawDataProvi...  DEBUG word 39 = 8a99400f
-MdtRawDataProvi...  DEBUG word 40 = 81040017
-MdtRawDataProvi...  DEBUG word 41 = 180300d4
-MdtRawDataProvi...  DEBUG word 42 = 8900ffff
-MdtRawDataProvi...  DEBUG word 43 = a1994153
-MdtRawDataProvi...  DEBUG word 44 = 304c0488
-MdtRawDataProvi...  DEBUG word 45 = 308c0498
-MdtRawDataProvi...  DEBUG word 46 = 302c0500
-MdtRawDataProvi...  DEBUG word 47 = 30280581
-MdtRawDataProvi...  DEBUG word 48 = 3048052d
-MdtRawDataProvi...  DEBUG word 49 = 3088056a
-MdtRawDataProvi...  DEBUG word 50 = 301c05a2
-MdtRawDataProvi...  DEBUG word 51 = 30180610
-MdtRawDataProvi...  DEBUG word 52 = 309c0646
-MdtRawDataProvi...  DEBUG word 53 = a4994153
-MdtRawDataProvi...  DEBUG word 54 = 30640517
-MdtRawDataProvi...  DEBUG word 55 = 306005a2
-MdtRawDataProvi...  DEBUG word 56 = 302405e1
-MdtRawDataProvi...  DEBUG word 57 = 30200624
-MdtRawDataProvi...  DEBUG word 58 = a9994153
-MdtRawDataProvi...  DEBUG word 59 = 200000a0
-MdtRawDataProvi...  DEBUG word 60 = ab994153
-MdtRawDataProvi...  DEBUG word 61 = 20041100
-MdtRawDataProvi...  DEBUG word 62 = 8a994015
-MdtRawDataProvi...  DEBUG word 63 = 8104001c
-MdtRawDataProvi...  DEBUG word 64 = 180300d5
-MdtRawDataProvi...  DEBUG word 65 = 8903ffff
-MdtRawDataProvi...  DEBUG word 66 = a0994153
-MdtRawDataProvi...  DEBUG word 67 = 3014000e
-MdtRawDataProvi...  DEBUG word 68 = 30100032
-MdtRawDataProvi...  DEBUG word 69 = 30940069
-MdtRawDataProvi...  DEBUG word 70 = 3090008d
-MdtRawDataProvi...  DEBUG word 71 = 20000400
-MdtRawDataProvi...  DEBUG word 72 = a1994153
-MdtRawDataProvi...  DEBUG word 73 = 3070001a
-MdtRawDataProvi...  DEBUG word 74 = 30040377
-MdtRawDataProvi...  DEBUG word 75 = 30000398
-MdtRawDataProvi...  DEBUG word 76 = 20014001
-MdtRawDataProvi...  DEBUG word 77 = a2994153
-MdtRawDataProvi...  DEBUG word 78 = 20000020
-MdtRawDataProvi...  DEBUG word 79 = a3994153
-MdtRawDataProvi...  DEBUG word 80 = 20000040
-MdtRawDataProvi...  DEBUG word 81 = a9994153
-MdtRawDataProvi...  DEBUG word 82 = 30a40400
-MdtRawDataProvi...  DEBUG word 83 = 30a00424
-MdtRawDataProvi...  DEBUG word 84 = aa994153
-MdtRawDataProvi...  DEBUG word 85 = 20008000
-MdtRawDataProvi...  DEBUG word 86 = ab994153
-MdtRawDataProvi...  DEBUG word 87 = 20080000
-MdtRawDataProvi...  DEBUG word 88 = b0994153
-MdtRawDataProvi...  DEBUG word 89 = 20080000
-MdtRawDataProvi...  DEBUG word 90 = 8a99401a
-MdtRawDataProvi...  DEBUG word 91 = f000005c
-MdtRawDataProvi...  DEBUG Found the beginning of buffer 
-MdtRawDataProvi...  DEBUG Level 1 Id : 256404
-MdtRawDataProvi...  DEBUG Found the Beginnning of Link 
-MdtRawDataProvi...  DEBUG subdetId : 97 mrodId : 2 csmId : 0
-MdtRawDataProvi...  DEBUG getOfflineIdfromOnlineID result: 
-MdtRawDataProvi...  DEBUG Name : 0
-MdtRawDataProvi...  DEBUG Eta  : 1
-MdtRawDataProvi...  DEBUG Phi  : 3
-MdtRawDataProvi...  DEBUG  Collection ID = 0x604a000000000000 does not exist, create it 
-MdtRawDataProvi...  DEBUG Found the Beginnning of Link 
-MdtRawDataProvi...  DEBUG subdetId : 97 mrodId : 2 csmId : 1
-MdtRawDataProvi...  DEBUG getOfflineIdfromOnlineID result: 
-MdtRawDataProvi...  DEBUG Name : 0
-MdtRawDataProvi...  DEBUG Eta  : 2
-MdtRawDataProvi...  DEBUG Phi  : 3
-MdtRawDataProvi...  DEBUG  Collection ID = 0x6052000000000000 does not exist, create it 
-MdtRawDataProvi...  DEBUG Found the Beginnning of Link 
-MdtRawDataProvi...  DEBUG subdetId : 97 mrodId : 2 csmId : 2
-MdtRawDataProvi...  DEBUG getOfflineIdfromOnlineID result: 
-MdtRawDataProvi...  DEBUG Name : 2
-MdtRawDataProvi...  DEBUG Eta  : 1
-MdtRawDataProvi...  DEBUG Phi  : 3
-MdtRawDataProvi...  DEBUG  Collection ID = 0x624a000000000000 does not exist, create it 
-MdtRawDataProvi...  DEBUG  Decoding data from TDC number : 0
-MdtRawDataProvi...  DEBUG Error: corresponding leading edge not found for the trailing edge tdc: 0 chan: 20
-MdtRawDataProvi...  DEBUG  Decoding data from TDC number : 1
-MdtRawDataProvi...  DEBUG  Decoding data from TDC number : 8
-MdtRawDataProvi...  DEBUG  Decoding data from TDC number : 9
-MdtRawDataProvi...  DEBUG Found the Beginnning of Link 
-MdtRawDataProvi...  DEBUG subdetId : 97 mrodId : 2 csmId : 3
-MdtRawDataProvi...  DEBUG getOfflineIdfromOnlineID result: 
-MdtRawDataProvi...  DEBUG Name : 2
-MdtRawDataProvi...  DEBUG Eta  : 2
-MdtRawDataProvi...  DEBUG Phi  : 3
-MdtRawDataProvi...  DEBUG  Collection ID = 0x6252000000000000 does not exist, create it 
-MdtRawDataProvi...  DEBUG  Decoding data from TDC number : 5
-MdtRawDataProvi...  DEBUG  Decoding data from TDC number : 7
-MdtRawDataProvi...  DEBUG Error: corresponding leading edge not found for the trailing edge tdc: 7 chan: 12
-MdtRawDataProvi...  DEBUG  Decoding data from TDC number : 8
-MdtRawDataProvi...  DEBUG  Decoding data from TDC number : 9
-MdtRawDataProvi...  DEBUG Found the Beginnning of Link 
-MdtRawDataProvi...  DEBUG subdetId : 97 mrodId : 2 csmId : 4
-MdtRawDataProvi...  DEBUG getOfflineIdfromOnlineID result: 
-MdtRawDataProvi...  DEBUG Name : 4
-MdtRawDataProvi...  DEBUG Eta  : 1
-MdtRawDataProvi...  DEBUG Phi  : 3
-MdtRawDataProvi...  DEBUG  Collection ID = 0x644a000000000000 does not exist, create it 
-MdtRawDataProvi...  DEBUG  Decoding data from TDC number : 1
-MdtRawDataProvi...  DEBUG  Decoding data from TDC number : 4
-MdtRawDataProvi...  DEBUG  Decoding data from TDC number : 9
-MdtRawDataProvi...  DEBUG  Decoding data from TDC number : 11
-MdtRawDataProvi...  DEBUG Found the Beginnning of Link 
-MdtRawDataProvi...  DEBUG subdetId : 97 mrodId : 2 csmId : 5
-MdtRawDataProvi...  DEBUG getOfflineIdfromOnlineID result: 
-MdtRawDataProvi...  DEBUG Name : 4
-MdtRawDataProvi...  DEBUG Eta  : 2
-MdtRawDataProvi...WARNING DEBUG message limit (500) reached for MdtRawDataProvider.MDT_RawDataProviderTool.MdtROD_Decoder. Suppressing further output.
-MdtRawDataProvi...  DEBUG After processing numColls=1136
-CscRawDataProvi...VERBOSE Number of ROB ids 32
-CscRawDataProvi...VERBOSE Number of ROB fragments 32
-CscRawDataProvi...  DEBUG Created container using cache for CscCache
-CscRawDataProvi...  DEBUG Before processing numColls=0
-CscRawDataProvi...  DEBUG vector of ROB ID to decode: size = 32
-CscRawDataProvi...  DEBUG in CscROD_Decode::fillCollection()
-CscRawDataProvi...  DEBUG in CscROD_Decoder::fillCollection :ROD version 401
-CscRawDataProvi...  DEBUG  
-CscRawDataProvi...  DEBUG ===================================================
-CscRawDataProvi...  DEBUG in CscROD_Decode::fillCollection() - ROD version 2
-CscRawDataProvi...  DEBUG DetDescr tag = ATLAS-R2-2016-01-00-01
-CscRawDataProvi...  DEBUG Online ROD id is 0x80
-CscRawDataProvi...  DEBUG Online ROD / ROD / collection / subDetector IDs are 0x80 24 8 106
-CscRawDataProvi...  DEBUG CSC RDO collection does not exist - creating a new one with hash = 8
-CscRawDataProvi...  DEBUG Event Type: 5407e04
-CscRawDataProvi...  DEBUG Sampling Time: 50  Number of Samples: 4
-CscRawDataProvi...  DEBUG Is Calibration Enabled?: 0  Calibration Amplitude: 5
-CscRawDataProvi...  DEBUG Calibration Layer: 0  Latency: 126
-CscRawDataProvi...  DEBUG Is neutron rejection ON?: 0  Is sparsified data?: 1
-CscRawDataProvi...  DEBUG CscROD_Decoder Total words received = 112
-CscRawDataProvi...  DEBUG RPU Header word 0x5000070
-CscRawDataProvi...  DEBUG RPU ID original = 5
-CscRawDataProvi...  DEBUG RPU ID Updated = 5
-CscRawDataProvi...  DEBUG RPU size = 112
-CscRawDataProvi...  DEBUG SCA Address = 724315438
-CscRawDataProvi...  DEBUG Number of Precision Cluster word 0x20202
-CscRawDataProvi...  DEBUG Number of precision Cluster Counts - Layer Index = 0 Cluster Counts = 0
-CscRawDataProvi...  DEBUG Number of precision Cluster Counts - Layer Index = 1 Cluster Counts = 2
-CscRawDataProvi...  DEBUG Number of precision Cluster Counts - Layer Index = 2 Cluster Counts = 2
-CscRawDataProvi...  DEBUG Number of precision Cluster Counts - Layer Index = 3 Cluster Counts = 2
-CscRawDataProvi...  DEBUG Second cluster word 0x600006c
-CscRawDataProvi...  DEBUG Summed Number of Clusters for non-precision layers 6
-CscRawDataProvi...  DEBUG Cluster Data Words = 108
-CscRawDataProvi...  DEBUG Total summed Cluster Count for precision and non-precision layers = 12
-CscRawDataProvi...  DEBUG cluster location word 0x10a2d
-CscRawDataProvi...  DEBUG  cluster time size word : stripId (CscIdHelper) 0x10000004 46
-CscRawDataProvi...  DEBUG     idColl clusHashid spuID stationId :: 8 31725  6  51 :: measphi0 L2 strId 46 nStr 4 T0 nSampWords 8 [7.51.-1.1.1.2.2.0.46]
-CscRawDataProvi...  DEBUG cluster location word 0x10a35
-CscRawDataProvi...  DEBUG  cluster time size word : stripId (CscIdHelper) 0x10000003 54
-CscRawDataProvi...  DEBUG     idColl clusHashid spuID stationId :: 8 31733  6  51 :: measphi0 L2 strId 54 nStr 3 T0 nSampWords 6 [7.51.-1.1.1.2.2.0.54]
-CscRawDataProvi...  DEBUG cluster location word 0x10c2c
-CscRawDataProvi...  DEBUG  cluster time size word : stripId (CscIdHelper) 0x10000005 45
-CscRawDataProvi...  DEBUG     idColl clusHashid spuID stationId :: 8 31916  7  51 :: measphi0 L3 strId 45 nStr 5 T0 nSampWords 10 [7.51.-1.1.1.2.3.0.45]
-CscRawDataProvi...  DEBUG cluster location word 0x10c37
-CscRawDataProvi...  DEBUG  cluster time size word : stripId (CscIdHelper) 0x10000004 56
-CscRawDataProvi...  DEBUG     idColl clusHashid spuID stationId :: 8 31927  7  51 :: measphi0 L3 strId 56 nStr 4 T0 nSampWords 8 [7.51.-1.1.1.2.3.0.56]
-CscRawDataProvi...  DEBUG cluster location word 0x10e2d
-CscRawDataProvi...  DEBUG  cluster time size word : stripId (CscIdHelper) 0x10000003 46
-CscRawDataProvi...  DEBUG     idColl clusHashid spuID stationId :: 8 32109  8  51 :: measphi0 L4 strId 46 nStr 3 T0 nSampWords 6 [7.51.-1.1.1.2.4.0.46]
-CscRawDataProvi...  DEBUG cluster location word 0x10e39
-CscRawDataProvi...  DEBUG  cluster time size word : stripId (CscIdHelper) 0x10000003 58
-CscRawDataProvi...  DEBUG     idColl clusHashid spuID stationId :: 8 32121  8  51 :: measphi0 L4 strId 58 nStr 3 T0 nSampWords 6 [7.51.-1.1.1.2.4.0.58]
-CscRawDataProvi...  DEBUG cluster location word 0x10903
-CscRawDataProvi...  DEBUG  cluster time size word : stripId (CscIdHelper) 0x10000003 4
-CscRawDataProvi...  DEBUG     idColl clusHashid spuID stationId :: 8 55491  9  51 :: measphi1 L1 strId 4 nStr 3 T0 nSampWords 6 [7.51.-1.1.1.2.1.1.4]
-CscRawDataProvi...  DEBUG cluster location word 0x10b08
-CscRawDataProvi...  DEBUG  cluster time size word : stripId (CscIdHelper) 0x10000003 9
-CscRawDataProvi...  DEBUG     idColl clusHashid spuID stationId :: 8 55544  9  51 :: measphi1 L2 strId 9 nStr 3 T0 nSampWords 6 [7.51.-1.1.1.2.2.1.9]
-CscRawDataProvi...  DEBUG cluster location word 0x10b1e
-CscRawDataProvi...  DEBUG  cluster time size word : stripId (CscIdHelper) 0x10000003 31
-CscRawDataProvi...  DEBUG     idColl clusHashid spuID stationId :: 8 55566  9  51 :: measphi1 L2 strId 31 nStr 3 T0 nSampWords 6 [7.51.-1.1.1.2.2.1.31]
-CscRawDataProvi...  DEBUG cluster location word 0x10d07
-CscRawDataProvi...  DEBUG  cluster time size word : stripId (CscIdHelper) 0x10000005 8
-CscRawDataProvi...  DEBUG     idColl clusHashid spuID stationId :: 8 55591  9  51 :: measphi1 L3 strId 8 nStr 5 T0 nSampWords 10 [7.51.-1.1.1.2.3.1.8]
-CscRawDataProvi...  DEBUG cluster location word 0x10d1e
-CscRawDataProvi...  DEBUG  cluster time size word : stripId (CscIdHelper) 0x10000003 31
-CscRawDataProvi...  DEBUG     idColl clusHashid spuID stationId :: 8 55614  9  51 :: measphi1 L3 strId 31 nStr 3 T0 nSampWords 6 [7.51.-1.1.1.2.3.1.31]
-CscRawDataProvi...  DEBUG cluster location word 0x10f08
-CscRawDataProvi...  DEBUG  cluster time size word : stripId (CscIdHelper) 0x10000003 9
-CscRawDataProvi...  DEBUG     idColl clusHashid spuID stationId :: 8 55640  9  51 :: measphi1 L4 strId 9 nStr 3 T0 nSampWords 6 [7.51.-1.1.1.2.4.1.9]
-CscRawDataProvi...  DEBUG ****Total Cluster count = 12 for RPU ID 5
-CscRawDataProvi...  DEBUG end of CscROD_Decode::fillCollection()
-CscRawDataProvi...  DEBUG in CscROD_Decode::fillCollection()
-CscRawDataProvi...  DEBUG in CscROD_Decoder::fillCollection :ROD version 401
-CscRawDataProvi...  DEBUG  
-CscRawDataProvi...  DEBUG ===================================================
-CscRawDataProvi...  DEBUG in CscROD_Decode::fillCollection() - ROD version 2
-CscRawDataProvi...  DEBUG DetDescr tag = ATLAS-R2-2016-01-00-01
-CscRawDataProvi...  DEBUG Online ROD id is 0x81
-CscRawDataProvi...  DEBUG Online ROD / ROD / collection / subDetector IDs are 0x81 16 0 106
-CscRawDataProvi...  DEBUG CSC RDO collection does not exist - creating a new one with hash = 0
-CscRawDataProvi...  DEBUG Event Type: 5407e04
-CscRawDataProvi...  DEBUG Sampling Time: 50  Number of Samples: 4
-CscRawDataProvi...  DEBUG Is Calibration Enabled?: 0  Calibration Amplitude: 5
-CscRawDataProvi...  DEBUG Calibration Layer: 0  Latency: 126
-CscRawDataProvi...  DEBUG Is neutron rejection ON?: 0  Is sparsified data?: 1
-CscRawDataProvi...  DEBUG CscROD_Decoder Total words received = 122
-CscRawDataProvi...  DEBUG RPU Header word 0xd00007a
-CscRawDataProvi...  DEBUG RPU ID original = 13
-CscRawDataProvi...  DEBUG RPU ID Updated = 11
-CscRawDataProvi...  DEBUG RPU size = 122
-CscRawDataProvi...  DEBUG SCA Address = 2358087311
-CscRawDataProvi...  DEBUG Number of Precision Cluster word 0x2000002
-CscRawDataProvi...  DEBUG Number of precision Cluster Counts - Layer Index = 0 Cluster Counts = 2
-CscRawDataProvi...  DEBUG Number of precision Cluster Counts - Layer Index = 1 Cluster Counts = 0
-CscRawDataProvi...  DEBUG Number of precision Cluster Counts - Layer Index = 2 Cluster Counts = 0
-CscRawDataProvi...  DEBUG Number of precision Cluster Counts - Layer Index = 3 Cluster Counts = 2
-CscRawDataProvi...  DEBUG Second cluster word 0x7000076
-CscRawDataProvi...  DEBUG Summed Number of Clusters for non-precision layers 7
-CscRawDataProvi...  DEBUG Cluster Data Words = 118
-CscRawDataProvi...  DEBUG Total summed Cluster Count for precision and non-precision layers = 11
-CscRawDataProvi...  DEBUG cluster location word 0x810
-CscRawDataProvi...  DEBUG  cluster time size word : stripId (CscIdHelper) 0x10000004 17
-CscRawDataProvi...  DEBUG     idColl clusHashid spuID stationId :: 0 784  0  50 :: measphi0 L1 strId 17 nStr 4 T0 nSampWords 8 [7.50.-1.1.1.2.1.0.17]
-CscRawDataProvi...  DEBUG cluster location word 0x868
-CscRawDataProvi...  DEBUG  cluster time size word : stripId (CscIdHelper) 0x10000007 105
-CscRawDataProvi...  DEBUG     idColl clusHashid spuID stationId :: 0 872  0  50 :: measphi0 L1 strId 105 nStr 7 T0 nSampWords 14 [7.50.-1.1.1.2.1.0.105]
-CscRawDataProvi...  DEBUG cluster location word 0xe11
-CscRawDataProvi...  DEBUG  cluster time size word : stripId (CscIdHelper) 0x1000000a 18
-CscRawDataProvi...  DEBUG     idColl clusHashid spuID stationId :: 0 1361  3  50 :: measphi0 L4 strId 18 nStr 10 T0 nSampWords 20 [7.50.-1.1.1.2.4.0.18]
-CscRawDataProvi...  DEBUG cluster location word 0xe41
-CscRawDataProvi...  DEBUG  cluster time size word : stripId (CscIdHelper) 0x10000004 66
-CscRawDataProvi...  DEBUG     idColl clusHashid spuID stationId :: 0 1409  3  50 :: measphi0 L4 strId 66 nStr 4 T0 nSampWords 8 [7.50.-1.1.1.2.4.0.66]
-CscRawDataProvi...  DEBUG cluster location word 0x916
-CscRawDataProvi...  DEBUG  cluster time size word : stripId (CscIdHelper) 0x10000005 23
-CscRawDataProvi...  DEBUG     idColl clusHashid spuID stationId :: 0 24790  4  50 :: measphi1 L1 strId 23 nStr 5 T0 nSampWords 10 [7.50.-1.1.1.2.1.1.23]
-CscRawDataProvi...  DEBUG cluster location word 0xb16
-CscRawDataProvi...  DEBUG  cluster time size word : stripId (CscIdHelper) 0x10000003 23
-CscRawDataProvi...  DEBUG     idColl clusHashid spuID stationId :: 0 24838  4  50 :: measphi1 L2 strId 23 nStr 3 T0 nSampWords 6 [7.50.-1.1.1.2.2.1.23]
-CscRawDataProvi...  DEBUG cluster location word 0xd03
-CscRawDataProvi...  DEBUG  cluster time size word : stripId (CscIdHelper) 0x10000003 4
-CscRawDataProvi...  DEBUG     idColl clusHashid spuID stationId :: 0 24867  4  50 :: measphi1 L3 strId 4 nStr 3 T0 nSampWords 6 [7.50.-1.1.1.2.3.1.4]
-CscRawDataProvi...  DEBUG cluster location word 0xd15
-CscRawDataProvi...  DEBUG  cluster time size word : stripId (CscIdHelper) 0x10000003 22
-CscRawDataProvi...  DEBUG     idColl clusHashid spuID stationId :: 0 24885  4  50 :: measphi1 L3 strId 22 nStr 3 T0 nSampWords 6 [7.50.-1.1.1.2.3.1.22]
-CscRawDataProvi...  DEBUG cluster location word 0xd2d
-CscRawDataProvi...  DEBUG  cluster time size word : stripId (CscIdHelper) 0x10000003 46
-CscRawDataProvi...  DEBUG     idColl clusHashid spuID stationId :: 0 24909  4  50 :: measphi1 L3 strId 46 nStr 3 T0 nSampWords 6 [7.50.-1.1.1.2.3.1.46]
-CscRawDataProvi...  DEBUG cluster location word 0xf15
-CscRawDataProvi...  DEBUG  cluster time size word : stripId (CscIdHelper) 0x10000003 22
-CscRawDataProvi...  DEBUG     idColl clusHashid spuID stationId :: 0 24933  4  50 :: measphi1 L4 strId 22 nStr 3 T0 nSampWords 6 [7.50.-1.1.1.2.4.1.22]
-CscRawDataProvi...  DEBUG cluster location word 0xf1e
-CscRawDataProvi...  DEBUG  cluster time size word : stripId (CscIdHelper) 0x10000003 31
-CscRawDataProvi...  DEBUG     idColl clusHashid spuID stationId :: 0 24942  4  50 :: measphi1 L4 strId 31 nStr 3 T0 nSampWords 6 [7.50.-1.1.1.2.4.1.31]
-CscRawDataProvi...  DEBUG ****Total Cluster count = 11 for RPU ID 11
-CscRawDataProvi...  DEBUG end of CscROD_Decode::fillCollection()
-CscRawDataProvi...  DEBUG in CscROD_Decode::fillCollection()
-CscRawDataProvi...  DEBUG in CscROD_Decoder::fillCollection :ROD version 401
-CscRawDataProvi...  DEBUG  
-CscRawDataProvi...  DEBUG ===================================================
-CscRawDataProvi...  DEBUG in CscROD_Decode::fillCollection() - ROD version 2
-CscRawDataProvi...  DEBUG DetDescr tag = ATLAS-R2-2016-01-00-01
-CscRawDataProvi...  DEBUG Online ROD id is 0x82
-CscRawDataProvi...  DEBUG Online ROD / ROD / collection / subDetector IDs are 0x82 25 9 106
-CscRawDataProvi...  DEBUG CSC RDO collection does not exist - creating a new one with hash = 9
-CscRawDataProvi...  DEBUG Event Type: 5407e04
-CscRawDataProvi...  DEBUG Sampling Time: 50  Number of Samples: 4
-CscRawDataProvi...  DEBUG Is Calibration Enabled?: 0  Calibration Amplitude: 5
-CscRawDataProvi...  DEBUG Calibration Layer: 0  Latency: 126
-CscRawDataProvi...  DEBUG Is neutron rejection ON?: 0  Is sparsified data?: 1
-CscRawDataProvi...  DEBUG CscROD_Decoder Total words received = 50
-CscRawDataProvi...  DEBUG RPU Header word 0x5000032
-CscRawDataProvi...  DEBUG RPU ID original = 5
-CscRawDataProvi...  DEBUG RPU ID Updated = 5
-CscRawDataProvi...  DEBUG RPU size = 50
-CscRawDataProvi...  DEBUG SCA Address = 269554195
-CscRawDataProvi...  DEBUG Number of Precision Cluster word 0x102
-CscRawDataProvi...  DEBUG Number of precision Cluster Counts - Layer Index = 0 Cluster Counts = 0
-CscRawDataProvi...  DEBUG Number of precision Cluster Counts - Layer Index = 1 Cluster Counts = 0
-CscRawDataProvi...  DEBUG Number of precision Cluster Counts - Layer Index = 2 Cluster Counts = 1
-CscRawDataProvi...  DEBUG Number of precision Cluster Counts - Layer Index = 3 Cluster Counts = 2
-CscRawDataProvi...  DEBUG Second cluster word 0x200002e
-CscRawDataProvi...  DEBUG Summed Number of Clusters for non-precision layers 2
-CscRawDataProvi...  DEBUG Cluster Data Words = 46
-CscRawDataProvi...  DEBUG Total summed Cluster Count for precision and non-precision layers = 5
-CscRawDataProvi...  DEBUG cluster location word 0x12c17
-CscRawDataProvi...  DEBUG  cluster time size word : stripId (CscIdHelper) 0x10000005 24
-CscRawDataProvi...  DEBUG     idColl clusHashid spuID stationId :: 9 33431  7  51 :: measphi0 L3 strId 24 nStr 5 T0 nSampWords 10 [7.51.-1.2.1.2.3.0.24]
-CscRawDataProvi...  DEBUG cluster location word 0x12e16
-CscRawDataProvi...  DEBUG  cluster time size word : stripId (CscIdHelper) 0x10000003 23
-CscRawDataProvi...  DEBUG     idColl clusHashid spuID stationId :: 9 33622  8  51 :: measphi0 L4 strId 23 nStr 3 T0 nSampWords 6 [7.51.-1.2.1.2.4.0.23]
-CscRawDataProvi...  DEBUG cluster location word 0x12e1a
-CscRawDataProvi...  DEBUG  cluster time size word : stripId (CscIdHelper) 0x10000003 27
-CscRawDataProvi...  DEBUG     idColl clusHashid spuID stationId :: 9 33626  8  51 :: measphi0 L4 strId 27 nStr 3 T0 nSampWords 6 [7.51.-1.2.1.2.4.0.27]
-CscRawDataProvi...  DEBUG cluster location word 0x12d24
-CscRawDataProvi...  DEBUG  cluster time size word : stripId (CscIdHelper) 0x10000004 37
-CscRawDataProvi...  DEBUG     idColl clusHashid spuID stationId :: 9 56004  9  51 :: measphi1 L3 strId 37 nStr 4 T0 nSampWords 8 [7.51.-1.2.1.2.3.1.37]
-CscRawDataProvi...  DEBUG cluster location word 0x12f24
-CscRawDataProvi...  DEBUG  cluster time size word : stripId (CscIdHelper) 0x10000003 37
-CscRawDataProvi...  DEBUG     idColl clusHashid spuID stationId :: 9 56052  9  51 :: measphi1 L4 strId 37 nStr 3 T0 nSampWords 6 [7.51.-1.2.1.2.4.1.37]
-CscRawDataProvi...  DEBUG ****Total Cluster count = 5 for RPU ID 5
-CscRawDataProvi...  DEBUG end of CscROD_Decode::fillCollection()
-CscRawDataProvi...  DEBUG in CscROD_Decode::fillCollection()
-CscRawDataProvi...  DEBUG in CscROD_Decoder::fillCollection :ROD version 401
-CscRawDataProvi...  DEBUG  
-CscRawDataProvi...  DEBUG ===================================================
-CscRawDataProvi...  DEBUG in CscROD_Decode::fillCollection() - ROD version 2
-CscRawDataProvi...  DEBUG DetDescr tag = ATLAS-R2-2016-01-00-01
-CscRawDataProvi...  DEBUG Online ROD id is 0x83
-CscRawDataProvi...  DEBUG Online ROD / ROD / collection / subDetector IDs are 0x83 17 1 106
-CscRawDataProvi...  DEBUG CSC RDO collection does not exist - creating a new one with hash = 1
-CscRawDataProvi...  DEBUG Event Type: 5407e04
-CscRawDataProvi...  DEBUG Sampling Time: 50  Number of Samples: 4
-CscRawDataProvi...  DEBUG Is Calibration Enabled?: 0  Calibration Amplitude: 5
-CscRawDataProvi...  DEBUG Calibration Layer: 0  Latency: 126
-CscRawDataProvi...  DEBUG Is neutron rejection ON?: 0  Is sparsified data?: 1
-CscRawDataProvi...  DEBUG CscROD_Decoder Total words received = 116
-CscRawDataProvi...  DEBUG RPU Header word 0xd000074
-CscRawDataProvi...  DEBUG RPU ID original = 13
-CscRawDataProvi...  DEBUG RPU ID Updated = 11
-CscRawDataProvi...  DEBUG RPU size = 116
-CscRawDataProvi...  DEBUG SCA Address = 1920169077
-CscRawDataProvi...  DEBUG Number of Precision Cluster word 0x1010102
-CscRawDataProvi...  DEBUG Number of precision Cluster Counts - Layer Index = 0 Cluster Counts = 1
-CscRawDataProvi...  DEBUG Number of precision Cluster Counts - Layer Index = 1 Cluster Counts = 1
-CscRawDataProvi...  DEBUG Number of precision Cluster Counts - Layer Index = 2 Cluster Counts = 1
-CscRawDataProvi...  DEBUG Number of precision Cluster Counts - Layer Index = 3 Cluster Counts = 2
-CscRawDataProvi...  DEBUG Second cluster word 0x6000070
-CscRawDataProvi...  DEBUG Summed Number of Clusters for non-precision layers 6
-CscRawDataProvi...  DEBUG Cluster Data Words = 112
-CscRawDataProvi...  DEBUG Total summed Cluster Count for precision and non-precision layers = 11
-CscRawDataProvi...  DEBUG cluster location word 0x2818
-CscRawDataProvi...  DEBUG  cluster time size word : stripId (CscIdHelper) 0x10000004 25
-CscRawDataProvi...  DEBUG     idColl clusHashid spuID stationId :: 1 2328  0  50 :: measphi0 L1 strId 25 nStr 4 T0 nSampWords 8 [7.50.-1.2.1.2.1.0.25]
-CscRawDataProvi...  DEBUG cluster location word 0x2a17
-CscRawDataProvi...  DEBUG  cluster time size word : stripId (CscIdHelper) 0x10000006 24
-CscRawDataProvi...  DEBUG     idColl clusHashid spuID stationId :: 1 2519  1  50 :: measphi0 L2 strId 24 nStr 6 T0 nSampWords 12 [7.50.-1.2.1.2.2.0.24]
-CscRawDataProvi...  DEBUG cluster location word 0x2c17
-CscRawDataProvi...  DEBUG  cluster time size word : stripId (CscIdHelper) 0x10000005 24
-CscRawDataProvi...  DEBUG     idColl clusHashid spuID stationId :: 1 2711  2  50 :: measphi0 L3 strId 24 nStr 5 T0 nSampWords 10 [7.50.-1.2.1.2.3.0.24]
-CscRawDataProvi...  DEBUG cluster location word 0x2e18
-CscRawDataProvi...  DEBUG  cluster time size word : stripId (CscIdHelper) 0x10000004 25
-CscRawDataProvi...  DEBUG     idColl clusHashid spuID stationId :: 1 2904  3  50 :: measphi0 L4 strId 25 nStr 4 T0 nSampWords 8 [7.50.-1.2.1.2.4.0.25]
-CscRawDataProvi...  DEBUG cluster location word 0x2ebc
-CscRawDataProvi...  DEBUG  cluster time size word : stripId (CscIdHelper) 0x10000003 189
-CscRawDataProvi...  DEBUG     idColl clusHashid spuID stationId :: 1 3068  3  50 :: measphi0 L4 strId 189 nStr 3 T0 nSampWords 6 [7.50.-1.2.1.2.4.0.189]
-CscRawDataProvi...  DEBUG cluster location word 0x2909
-CscRawDataProvi...  DEBUG  cluster time size word : stripId (CscIdHelper) 0x10000004 10
-CscRawDataProvi...  DEBUG     idColl clusHashid spuID stationId :: 1 25161  4  50 :: measphi1 L1 strId 10 nStr 4 T0 nSampWords 8 [7.50.-1.2.1.2.1.1.10]
-CscRawDataProvi...  DEBUG cluster location word 0x2b09
-CscRawDataProvi...  DEBUG  cluster time size word : stripId (CscIdHelper) 0x10000005 10
-CscRawDataProvi...  DEBUG     idColl clusHashid spuID stationId :: 1 25209  4  50 :: measphi1 L2 strId 10 nStr 5 T0 nSampWords 10 [7.50.-1.2.1.2.2.1.10]
-CscRawDataProvi...  DEBUG cluster location word 0x2d09
-CscRawDataProvi...  DEBUG  cluster time size word : stripId (CscIdHelper) 0x10000004 10
-CscRawDataProvi...  DEBUG     idColl clusHashid spuID stationId :: 1 25257  4  50 :: measphi1 L3 strId 10 nStr 4 T0 nSampWords 8 [7.50.-1.2.1.2.3.1.10]
-CscRawDataProvi...  DEBUG cluster location word 0x2d16
-CscRawDataProvi...  DEBUG  cluster time size word : stripId (CscIdHelper) 0x10000003 23
-CscRawDataProvi...  DEBUG     idColl clusHashid spuID stationId :: 1 25270  4  50 :: measphi1 L3 strId 23 nStr 3 T0 nSampWords 6 [7.50.-1.2.1.2.3.1.23]
-CscRawDataProvi...  DEBUG cluster location word 0x2f09
-CscRawDataProvi...  DEBUG  cluster time size word : stripId (CscIdHelper) 0x10000004 10
-CscRawDataProvi...  DEBUG     idColl clusHashid spuID stationId :: 1 25305  4  50 :: measphi1 L4 strId 10 nStr 4 T0 nSampWords 8 [7.50.-1.2.1.2.4.1.10]
-CscRawDataProvi...  DEBUG cluster location word 0x2f28
-CscRawDataProvi...  DEBUG  cluster time size word : stripId (CscIdHelper) 0x10000003 41
-CscRawDataProvi...  DEBUG     idColl clusHashid spuID stationId :: 1 25336  4  50 :: measphi1 L4 strId 41 nStr 3 T0 nSampWords 6 [7.50.-1.2.1.2.4.1.41]
-CscRawDataProvi...  DEBUG ****Total Cluster count = 11 for RPU ID 11
-CscRawDataProvi...  DEBUG end of CscROD_Decode::fillCollection()
-CscRawDataProvi...  DEBUG in CscROD_Decode::fillCollection()
-CscRawDataProvi...  DEBUG in CscROD_Decoder::fillCollection :ROD version 401
-CscRawDataProvi...  DEBUG  
-CscRawDataProvi...  DEBUG ===================================================
-CscRawDataProvi...  DEBUG in CscROD_Decode::fillCollection() - ROD version 2
-CscRawDataProvi...  DEBUG DetDescr tag = ATLAS-R2-2016-01-00-01
-CscRawDataProvi...  DEBUG Online ROD id is 0x84
-CscRawDataProvi...  DEBUG Online ROD / ROD / collection / subDetector IDs are 0x84 26 10 106
-CscRawDataProvi...  DEBUG CSC RDO collection does not exist - creating a new one with hash = 10
-CscRawDataProvi...  DEBUG Event Type: 5407e04
-CscRawDataProvi...  DEBUG Sampling Time: 50  Number of Samples: 4
-CscRawDataProvi...  DEBUG Is Calibration Enabled?: 0  Calibration Amplitude: 5
-CscRawDataProvi...  DEBUG Calibration Layer: 0  Latency: 126
-CscRawDataProvi...  DEBUG Is neutron rejection ON?: 0  Is sparsified data?: 1
-CscRawDataProvi...  DEBUG CscROD_Decoder Total words received = 114
-CscRawDataProvi...  DEBUG RPU Header word 0x5000072
-CscRawDataProvi...  DEBUG RPU ID original = 5
-CscRawDataProvi...  DEBUG RPU ID Updated = 5
-CscRawDataProvi...  DEBUG RPU size = 114
-CscRawDataProvi...  DEBUG SCA Address = 1414878807
-CscRawDataProvi...  DEBUG Number of Precision Cluster word 0x200
-CscRawDataProvi...  DEBUG Number of precision Cluster Counts - Layer Index = 0 Cluster Counts = 0
-CscRawDataProvi...  DEBUG Number of precision Cluster Counts - Layer Index = 1 Cluster Counts = 0
-CscRawDataProvi...  DEBUG Number of precision Cluster Counts - Layer Index = 2 Cluster Counts = 2
-CscRawDataProvi...  DEBUG Number of precision Cluster Counts - Layer Index = 3 Cluster Counts = 0
-CscRawDataProvi...  DEBUG Second cluster word 0x400006e
-CscRawDataProvi...  DEBUG Summed Number of Clusters for non-precision layers 4
-CscRawDataProvi...  DEBUG Cluster Data Words = 110
-CscRawDataProvi...  DEBUG Total summed Cluster Count for precision and non-precision layers = 6
-CscRawDataProvi...  DEBUG cluster location word 0x14c03
-CscRawDataProvi...  DEBUG  cluster time size word : stripId (CscIdHelper) 0x10000005 4
-CscRawDataProvi...  DEBUG     idColl clusHashid spuID stationId :: 10 34947  7  51 :: measphi0 L3 strId 4 nStr 5 T0 nSampWords 10 [7.51.-1.3.1.2.3.0.4]
-CscRawDataProvi...  DEBUG cluster location word 0x14c66
-CscRawDataProvi...  DEBUG  cluster time size word : stripId (CscIdHelper) 0x10000013 103
-CscRawDataProvi...  DEBUG     idColl clusHashid spuID stationId :: 10 35046  7  51 :: measphi0 L3 strId 103 nStr 19 T0 nSampWords 38 [7.51.-1.3.1.2.3.0.103]
-CscRawDataProvi...  DEBUG cluster location word 0x1491b
-CscRawDataProvi...  DEBUG  cluster time size word : stripId (CscIdHelper) 0x10000003 28
-CscRawDataProvi...  DEBUG     idColl clusHashid spuID stationId :: 10 56283  9  51 :: measphi1 L1 strId 28 nStr 3 T0 nSampWords 6 [7.51.-1.3.1.2.1.1.28]
-CscRawDataProvi...  DEBUG cluster location word 0x14d09
-CscRawDataProvi...  DEBUG  cluster time size word : stripId (CscIdHelper) 0x10000006 10
-CscRawDataProvi...  DEBUG     idColl clusHashid spuID stationId :: 10 56361  9  51 :: measphi1 L3 strId 10 nStr 6 T0 nSampWords 12 [7.51.-1.3.1.2.3.1.10]
-CscRawDataProvi...  DEBUG cluster location word 0x14d1f
-CscRawDataProvi...  DEBUG  cluster time size word : stripId (CscIdHelper) 0x10000003 32
-CscRawDataProvi...  DEBUG     idColl clusHashid spuID stationId :: 10 56383  9  51 :: measphi1 L3 strId 32 nStr 3 T0 nSampWords 6 [7.51.-1.3.1.2.3.1.32]
-CscRawDataProvi...  DEBUG cluster location word 0x14d23
-CscRawDataProvi...  DEBUG  cluster time size word : stripId (CscIdHelper) 0x1000000d 36
-CscRawDataProvi...  DEBUG     idColl clusHashid spuID stationId :: 10 56387  9  51 :: measphi1 L3 strId 36 nStr 13 T0 nSampWords 26 [7.51.-1.3.1.2.3.1.36]
-CscRawDataProvi...  DEBUG ****Total Cluster count = 6 for RPU ID 5
-CscRawDataProvi...  DEBUG end of CscROD_Decode::fillCollection()
-CscRawDataProvi...  DEBUG in CscROD_Decode::fillCollection()
-CscRawDataProvi...  DEBUG in CscROD_Decoder::fillCollection :ROD version 401
-CscRawDataProvi...  DEBUG  
-CscRawDataProvi...  DEBUG ===================================================
-CscRawDataProvi...  DEBUG in CscROD_Decode::fillCollection() - ROD version 2
-CscRawDataProvi...  DEBUG DetDescr tag = ATLAS-R2-2016-01-00-01
-CscRawDataProvi...  DEBUG Online ROD id is 0x85
-CscRawDataProvi...  DEBUG Online ROD / ROD / collection / subDetector IDs are 0x85 18 2 106
-CscRawDataProvi...  DEBUG CSC RDO collection does not exist - creating a new one with hash = 2
-CscRawDataProvi...  DEBUG Event Type: 5407e04
-CscRawDataProvi...  DEBUG Sampling Time: 50  Number of Samples: 4
-CscRawDataProvi...  DEBUG Is Calibration Enabled?: 0  Calibration Amplitude: 5
-CscRawDataProvi...  DEBUG Calibration Layer: 0  Latency: 126
-CscRawDataProvi...  DEBUG Is neutron rejection ON?: 0  Is sparsified data?: 1
-CscRawDataProvi...  DEBUG CscROD_Decoder Total words received = 90
-CscRawDataProvi...  DEBUG RPU Header word 0xd00005a
-CscRawDataProvi...  DEBUG RPU ID original = 13
-CscRawDataProvi...  DEBUG RPU ID Updated = 11
-CscRawDataProvi...  DEBUG RPU size = 90
-CscRawDataProvi...  DEBUG SCA Address = 1482250843
-CscRawDataProvi...  DEBUG Number of Precision Cluster word 0x20100
-CscRawDataProvi...  DEBUG Number of precision Cluster Counts - Layer Index = 0 Cluster Counts = 0
-CscRawDataProvi...  DEBUG Number of precision Cluster Counts - Layer Index = 1 Cluster Counts = 2
-CscRawDataProvi...  DEBUG Number of precision Cluster Counts - Layer Index = 2 Cluster Counts = 1
-CscRawDataProvi...  DEBUG Number of precision Cluster Counts - Layer Index = 3 Cluster Counts = 0
-CscRawDataProvi...  DEBUG Second cluster word 0x4000056
-CscRawDataProvi...  DEBUG Summed Number of Clusters for non-precision layers 4
-CscRawDataProvi...  DEBUG Cluster Data Words = 86
-CscRawDataProvi...  DEBUG Total summed Cluster Count for precision and non-precision layers = 7
-CscRawDataProvi...  DEBUG cluster location word 0x4a18
-CscRawDataProvi...  DEBUG  cluster time size word : stripId (CscIdHelper) 0x10000008 25
-CscRawDataProvi...  DEBUG     idColl clusHashid spuID stationId :: 2 4056  1  50 :: measphi0 L2 strId 25 nStr 8 T0 nSampWords 16 [7.50.-1.3.1.2.2.0.25]
-CscRawDataProvi...  DEBUG cluster location word 0x4a3a
-CscRawDataProvi...  DEBUG  cluster time size word : stripId (CscIdHelper) 0x10000004 59
-CscRawDataProvi...  DEBUG     idColl clusHashid spuID stationId :: 2 4090  1  50 :: measphi0 L2 strId 59 nStr 4 T0 nSampWords 8 [7.50.-1.3.1.2.2.0.59]
-CscRawDataProvi...  DEBUG cluster location word 0x4c1a
-CscRawDataProvi...  DEBUG  cluster time size word : stripId (CscIdHelper) 0x10000006 27
-CscRawDataProvi...  DEBUG     idColl clusHashid spuID stationId :: 2 4250  2  50 :: measphi0 L3 strId 27 nStr 6 T0 nSampWords 12 [7.50.-1.3.1.2.3.0.27]
-CscRawDataProvi...  DEBUG cluster location word 0x4b11
-CscRawDataProvi...  DEBUG  cluster time size word : stripId (CscIdHelper) 0x10000003 18
-CscRawDataProvi...  DEBUG     idColl clusHashid spuID stationId :: 2 25601  4  50 :: measphi1 L2 strId 18 nStr 3 T0 nSampWords 6 [7.50.-1.3.1.2.2.1.18]
-CscRawDataProvi...  DEBUG cluster location word 0x4b18
-CscRawDataProvi...  DEBUG  cluster time size word : stripId (CscIdHelper) 0x10000005 25
-CscRawDataProvi...  DEBUG     idColl clusHashid spuID stationId :: 2 25608  4  50 :: measphi1 L2 strId 25 nStr 5 T0 nSampWords 10 [7.50.-1.3.1.2.2.1.25]
-CscRawDataProvi...  DEBUG cluster location word 0x4b1e
-CscRawDataProvi...  DEBUG  cluster time size word : stripId (CscIdHelper) 0x10000005 31
-CscRawDataProvi...  DEBUG     idColl clusHashid spuID stationId :: 2 25614  4  50 :: measphi1 L2 strId 31 nStr 5 T0 nSampWords 10 [7.50.-1.3.1.2.2.1.31]
-CscRawDataProvi...  DEBUG cluster location word 0x4d14
-CscRawDataProvi...  DEBUG  cluster time size word : stripId (CscIdHelper) 0x10000005 21
-CscRawDataProvi...  DEBUG     idColl clusHashid spuID stationId :: 2 25652  4  50 :: measphi1 L3 strId 21 nStr 5 T0 nSampWords 10 [7.50.-1.3.1.2.3.1.21]
-CscRawDataProvi...  DEBUG ****Total Cluster count = 7 for RPU ID 11
-CscRawDataProvi...  DEBUG end of CscROD_Decode::fillCollection()
-CscRawDataProvi...  DEBUG in CscROD_Decode::fillCollection()
-CscRawDataProvi...  DEBUG in CscROD_Decoder::fillCollection :ROD version 401
-CscRawDataProvi...  DEBUG  
-CscRawDataProvi...  DEBUG ===================================================
-CscRawDataProvi...  DEBUG in CscROD_Decode::fillCollection() - ROD version 2
-CscRawDataProvi...  DEBUG DetDescr tag = ATLAS-R2-2016-01-00-01
-CscRawDataProvi...  DEBUG Online ROD id is 0x86
-CscRawDataProvi...  DEBUG Online ROD / ROD / collection / subDetector IDs are 0x86 27 11 106
-CscRawDataProvi...  DEBUG CSC RDO collection does not exist - creating a new one with hash = 11
-CscRawDataProvi...  DEBUG Event Type: 5407e04
-CscRawDataProvi...  DEBUG Sampling Time: 50  Number of Samples: 4
-CscRawDataProvi...  DEBUG Is Calibration Enabled?: 0  Calibration Amplitude: 5
-CscRawDataProvi...  DEBUG Calibration Layer: 0  Latency: 126
-CscRawDataProvi...  DEBUG Is neutron rejection ON?: 0  Is sparsified data?: 1
-CscRawDataProvi...  DEBUG CscROD_Decoder Total words received = 58
-CscRawDataProvi...  DEBUG RPU Header word 0x500003a
-CscRawDataProvi...  DEBUG RPU ID original = 5
-CscRawDataProvi...  DEBUG RPU ID Updated = 5
-CscRawDataProvi...  DEBUG RPU size = 58
-CscRawDataProvi...  DEBUG SCA Address = 151653132
-CscRawDataProvi...  DEBUG Number of Precision Cluster word 0x201
-CscRawDataProvi...  DEBUG Number of precision Cluster Counts - Layer Index = 0 Cluster Counts = 0
-CscRawDataProvi...  DEBUG Number of precision Cluster Counts - Layer Index = 1 Cluster Counts = 0
-CscRawDataProvi...  DEBUG Number of precision Cluster Counts - Layer Index = 2 Cluster Counts = 2
-CscRawDataProvi...  DEBUG Number of precision Cluster Counts - Layer Index = 3 Cluster Counts = 1
-CscRawDataProvi...  DEBUG Second cluster word 0x1000036
-CscRawDataProvi...  DEBUG Summed Number of Clusters for non-precision layers 1
-CscRawDataProvi...  DEBUG Cluster Data Words = 54
-CscRawDataProvi...  DEBUG Total summed Cluster Count for precision and non-precision layers = 4
-CscRawDataProvi...  DEBUG cluster location word 0x16c2f
-CscRawDataProvi...  DEBUG  cluster time size word : stripId (CscIdHelper) 0x10000003 48
-CscRawDataProvi...  DEBUG     idColl clusHashid spuID stationId :: 11 36527  7  51 :: measphi0 L3 strId 48 nStr 3 T0 nSampWords 6 [7.51.-1.4.1.2.3.0.48]
-CscRawDataProvi...  DEBUG cluster location word 0x16c56
-CscRawDataProvi...  DEBUG  cluster time size word : stripId (CscIdHelper) 0x10000008 87
-CscRawDataProvi...  DEBUG     idColl clusHashid spuID stationId :: 11 36566  7  51 :: measphi0 L3 strId 87 nStr 8 T0 nSampWords 16 [7.51.-1.4.1.2.3.0.87]
-CscRawDataProvi...  DEBUG cluster location word 0x16e57
-CscRawDataProvi...  DEBUG  cluster time size word : stripId (CscIdHelper) 0x10000007 88
-CscRawDataProvi...  DEBUG     idColl clusHashid spuID stationId :: 11 36759  8  51 :: measphi0 L4 strId 88 nStr 7 T0 nSampWords 14 [7.51.-1.4.1.2.4.0.88]
-CscRawDataProvi...  DEBUG cluster location word 0x16f04
-CscRawDataProvi...  DEBUG  cluster time size word : stripId (CscIdHelper) 0x10000005 5
-CscRawDataProvi...  DEBUG     idColl clusHashid spuID stationId :: 11 56788  9  51 :: measphi1 L4 strId 5 nStr 5 T0 nSampWords 10 [7.51.-1.4.1.2.4.1.5]
-CscRawDataProvi...  DEBUG ****Total Cluster count = 4 for RPU ID 5
-CscRawDataProvi...  DEBUG end of CscROD_Decode::fillCollection()
-CscRawDataProvi...  DEBUG in CscROD_Decode::fillCollection()
-CscRawDataProvi...  DEBUG in CscROD_Decoder::fillCollection :ROD version 401
-CscRawDataProvi...  DEBUG  
-CscRawDataProvi...  DEBUG ===================================================
-CscRawDataProvi...  DEBUG in CscROD_Decode::fillCollection() - ROD version 2
-CscRawDataProvi...  DEBUG DetDescr tag = ATLAS-R2-2016-01-00-01
-CscRawDataProvi...  DEBUG Online ROD id is 0x87
-CscRawDataProvi...  DEBUG Online ROD / ROD / collection / subDetector IDs are 0x87 19 3 106
-CscRawDataProvi...  DEBUG CSC RDO collection does not exist - creating a new one with hash = 3
-CscRawDataProvi...  DEBUG Event Type: 5407e04
-CscRawDataProvi...  DEBUG Sampling Time: 50  Number of Samples: 4
-CscRawDataProvi...  DEBUG Is Calibration Enabled?: 0  Calibration Amplitude: 5
-CscRawDataProvi...  DEBUG Calibration Layer: 0  Latency: 126
-CscRawDataProvi...  DEBUG Is neutron rejection ON?: 0  Is sparsified data?: 1
-CscRawDataProvi...  DEBUG CscROD_Decoder Total words received = 92
-CscRawDataProvi...  DEBUG RPU Header word 0xd00005c
-CscRawDataProvi...  DEBUG RPU ID original = 13
-CscRawDataProvi...  DEBUG RPU ID Updated = 11
-CscRawDataProvi...  DEBUG RPU size = 92
-CscRawDataProvi...  DEBUG SCA Address = 404298267
-CscRawDataProvi...  DEBUG Number of Precision Cluster word 0x1010101
-CscRawDataProvi...  DEBUG Number of precision Cluster Counts - Layer Index = 0 Cluster Counts = 1
-CscRawDataProvi...  DEBUG Number of precision Cluster Counts - Layer Index = 1 Cluster Counts = 1
-CscRawDataProvi...  DEBUG Number of precision Cluster Counts - Layer Index = 2 Cluster Counts = 1
-CscRawDataProvi...  DEBUG Number of precision Cluster Counts - Layer Index = 3 Cluster Counts = 1
-CscRawDataProvi...  DEBUG Second cluster word 0x6000058
-CscRawDataProvi...  DEBUG Summed Number of Clusters for non-precision layers 6
-CscRawDataProvi...  DEBUG Cluster Data Words = 88
-CscRawDataProvi...  DEBUG Total summed Cluster Count for precision and non-precision layers = 10
-CscRawDataProvi...  DEBUG cluster location word 0x6855
-CscRawDataProvi...  DEBUG  cluster time size word : stripId (CscIdHelper) 0x10000004 86
-CscRawDataProvi...  DEBUG     idColl clusHashid spuID stationId :: 3 5461  0  50 :: measphi0 L1 strId 86 nStr 4 T0 nSampWords 8 [7.50.-1.4.1.2.1.0.86]
-CscRawDataProvi...  DEBUG cluster location word 0x6a7c
-CscRawDataProvi...  DEBUG  cluster time size word : stripId (CscIdHelper) 0x10000003 125
-CscRawDataProvi...  DEBUG     idColl clusHashid spuID stationId :: 3 5692  1  50 :: measphi0 L2 strId 125 nStr 3 T0 nSampWords 6 [7.50.-1.4.1.2.2.0.125]
-CscRawDataProvi...  DEBUG cluster location word 0x6c77
-CscRawDataProvi...  DEBUG  cluster time size word : stripId (CscIdHelper) 0x10000005 120
-CscRawDataProvi...  DEBUG     idColl clusHashid spuID stationId :: 3 5879  2  50 :: measphi0 L3 strId 120 nStr 5 T0 nSampWords 10 [7.50.-1.4.1.2.3.0.120]
-CscRawDataProvi...  DEBUG cluster location word 0x6e71
-CscRawDataProvi...  DEBUG  cluster time size word : stripId (CscIdHelper) 0x10000003 114
-CscRawDataProvi...  DEBUG     idColl clusHashid spuID stationId :: 3 6065  3  50 :: measphi0 L4 strId 114 nStr 3 T0 nSampWords 6 [7.50.-1.4.1.2.4.0.114]
-CscRawDataProvi...  DEBUG cluster location word 0x691b
-CscRawDataProvi...  DEBUG  cluster time size word : stripId (CscIdHelper) 0x10000003 28
-CscRawDataProvi...  DEBUG     idColl clusHashid spuID stationId :: 3 25947  4  50 :: measphi1 L1 strId 28 nStr 3 T0 nSampWords 6 [7.50.-1.4.1.2.1.1.28]
-CscRawDataProvi...  DEBUG cluster location word 0x691f
-CscRawDataProvi...  DEBUG  cluster time size word : stripId (CscIdHelper) 0x10000003 32
-CscRawDataProvi...  DEBUG     idColl clusHashid spuID stationId :: 3 25951  4  50 :: measphi1 L1 strId 32 nStr 3 T0 nSampWords 6 [7.50.-1.4.1.2.1.1.32]
-CscRawDataProvi...  DEBUG cluster location word 0x6924
-CscRawDataProvi...  DEBUG  cluster time size word : stripId (CscIdHelper) 0x10000003 37
-CscRawDataProvi...  DEBUG     idColl clusHashid spuID stationId :: 3 25956  4  50 :: measphi1 L1 strId 37 nStr 3 T0 nSampWords 6 [7.50.-1.4.1.2.1.1.37]
-CscRawDataProvi...  DEBUG cluster location word 0x6b17
-CscRawDataProvi...  DEBUG  cluster time size word : stripId (CscIdHelper) 0x10000003 24
-CscRawDataProvi...  DEBUG     idColl clusHashid spuID stationId :: 3 25991  4  50 :: measphi1 L2 strId 24 nStr 3 T0 nSampWords 6 [7.50.-1.4.1.2.2.1.24]
-CscRawDataProvi...  DEBUG cluster location word 0x6d17
-CscRawDataProvi...  DEBUG  cluster time size word : stripId (CscIdHelper) 0x10000004 24
-CscRawDataProvi...  DEBUG     idColl clusHashid spuID stationId :: 3 26039  4  50 :: measphi1 L3 strId 24 nStr 4 T0 nSampWords 8 [7.50.-1.4.1.2.3.1.24]
-CscRawDataProvi...  DEBUG cluster location word 0x6f2a
-CscRawDataProvi...  DEBUG  cluster time size word : stripId (CscIdHelper) 0x10000003 43
-CscRawDataProvi...  DEBUG     idColl clusHashid spuID stationId :: 3 26106  4  50 :: measphi1 L4 strId 43 nStr 3 T0 nSampWords 6 [7.50.-1.4.1.2.4.1.43]
-CscRawDataProvi...  DEBUG ****Total Cluster count = 10 for RPU ID 11
-CscRawDataProvi...  DEBUG end of CscROD_Decode::fillCollection()
-CscRawDataProvi...  DEBUG in CscROD_Decode::fillCollection()
-CscRawDataProvi...  DEBUG in CscROD_Decoder::fillCollection :ROD version 401
-CscRawDataProvi...  DEBUG  
-CscRawDataProvi...  DEBUG ===================================================
-CscRawDataProvi...  DEBUG in CscROD_Decode::fillCollection() - ROD version 2
-CscRawDataProvi...  DEBUG DetDescr tag = ATLAS-R2-2016-01-00-01
-CscRawDataProvi...  DEBUG Online ROD id is 0x88
-CscRawDataProvi...  DEBUG Online ROD / ROD / collection / subDetector IDs are 0x88 28 12 106
-CscRawDataProvi...  DEBUG CSC RDO collection does not exist - creating a new one with hash = 12
-CscRawDataProvi...  DEBUG Event Type: 5407e04
-CscRawDataProvi...  DEBUG Sampling Time: 50  Number of Samples: 4
-CscRawDataProvi...  DEBUG Is Calibration Enabled?: 0  Calibration Amplitude: 5
-CscRawDataProvi...  DEBUG Calibration Layer: 0  Latency: 126
-CscRawDataProvi...  DEBUG Is neutron rejection ON?: 0  Is sparsified data?: 1
-CscRawDataProvi...  DEBUG CscROD_Decoder Total words received = 74
-CscRawDataProvi...  DEBUG RPU Header word 0x500004a
-CscRawDataProvi...  DEBUG RPU ID original = 5
-CscRawDataProvi...  DEBUG RPU ID Updated = 5
-CscRawDataProvi...  DEBUG RPU size = 74
-CscRawDataProvi...  DEBUG SCA Address = 1499093852
-CscRawDataProvi...  DEBUG Number of Precision Cluster word 0x2000001
-CscRawDataProvi...  DEBUG Number of precision Cluster Counts - Layer Index = 0 Cluster Counts = 2
-CscRawDataProvi...  DEBUG Number of precision Cluster Counts - Layer Index = 1 Cluster Counts = 0
-CscRawDataProvi...  DEBUG Number of precision Cluster Counts - Layer Index = 2 Cluster Counts = 0
-CscRawDataProvi...  DEBUG Number of precision Cluster Counts - Layer Index = 3 Cluster Counts = 1
-CscRawDataProvi...  DEBUG Second cluster word 0x5000046
-CscRawDataProvi...  DEBUG Summed Number of Clusters for non-precision layers 5
-CscRawDataProvi...  DEBUG Cluster Data Words = 70
-CscRawDataProvi...  DEBUG Total summed Cluster Count for precision and non-precision layers = 8
-CscRawDataProvi...  DEBUG cluster location word 0x18831
-CscRawDataProvi...  DEBUG  cluster time size word : stripId (CscIdHelper) 0x10000003 50
-CscRawDataProvi...  DEBUG     idColl clusHashid spuID stationId :: 12 37681  5  51 :: measphi0 L1 strId 50 nStr 3 T0 nSampWords 6 [7.51.-1.5.1.2.1.0.50]
-CscRawDataProvi...  DEBUG cluster location word 0x188ab
-CscRawDataProvi...  DEBUG  cluster time size word : stripId (CscIdHelper) 0x10000003 172
-CscRawDataProvi...  DEBUG     idColl clusHashid spuID stationId :: 12 37803  5  51 :: measphi0 L1 strId 172 nStr 3 T0 nSampWords 6 [7.51.-1.5.1.2.1.0.172]
-CscRawDataProvi...  DEBUG cluster location word 0x18e03
-CscRawDataProvi...  DEBUG  cluster time size word : stripId (CscIdHelper) 0x10000005 4
-CscRawDataProvi...  DEBUG     idColl clusHashid spuID stationId :: 12 38211  8  51 :: measphi0 L4 strId 4 nStr 5 T0 nSampWords 10 [7.51.-1.5.1.2.4.0.4]
-CscRawDataProvi...  DEBUG cluster location word 0x18908
-CscRawDataProvi...  DEBUG  cluster time size word : stripId (CscIdHelper) 0x10000003 9
-CscRawDataProvi...  DEBUG     idColl clusHashid spuID stationId :: 12 57032  9  51 :: measphi1 L1 strId 9 nStr 3 T0 nSampWords 6 [7.51.-1.5.1.2.1.1.9]
-CscRawDataProvi...  DEBUG cluster location word 0x1892e
-CscRawDataProvi...  DEBUG  cluster time size word : stripId (CscIdHelper) 0x10000002 47
-CscRawDataProvi...  DEBUG     idColl clusHashid spuID stationId :: 12 57070  9  51 :: measphi1 L1 strId 47 nStr 2 T0 nSampWords 4 [7.51.-1.5.1.2.1.1.47]
-CscRawDataProvi...  DEBUG cluster location word 0x18b00
-CscRawDataProvi...  DEBUG  cluster time size word : stripId (CscIdHelper) 0x10000002 1
-CscRawDataProvi...  DEBUG     idColl clusHashid spuID stationId :: 12 57072  9  51 :: measphi1 L2 strId 1 nStr 2 T0 nSampWords 4 [7.51.-1.5.1.2.2.1.1]
-CscRawDataProvi...  DEBUG cluster location word 0x18d0d
-CscRawDataProvi...  DEBUG  cluster time size word : stripId (CscIdHelper) 0x10000003 14
-CscRawDataProvi...  DEBUG     idColl clusHashid spuID stationId :: 12 57133  9  51 :: measphi1 L3 strId 14 nStr 3 T0 nSampWords 6 [7.51.-1.5.1.2.3.1.14]
-CscRawDataProvi...  DEBUG cluster location word 0x18f1c
-CscRawDataProvi...WARNING DEBUG message limit (500) reached for CscRawDataProvider.CSC_RawDataProviderTool.CscROD_Decoder. Suppressing further output.
-CscRawDataProvi...  DEBUG After processing numColls=32
-RpcRdoToRpcPrep...WARNING Retrieval of RPC RDO container failed !
-AthenaEventLoopMgr   INFO   ===>>>  done processing event #186525031, run #327265 1 events processed so far  <<<===
-AthenaEventLoopMgr   INFO   ===>>>  start processing event #186524665, run #327265 1 events processed so far  <<<===
-RpcRawDataProviderWARNING Cannot retrieve muonRoI MURoIs
-MdtRawDataProvi...VERBOSE convert(): 264 ROBFragments.
-MdtRawDataProvi...  DEBUG Created container using cache for MdtCsmCache
-MdtRawDataProvi...  DEBUG After processing numColls=1136
-CscRawDataProvi...VERBOSE Number of ROB ids 32
-CscRawDataProvi...VERBOSE Number of ROB fragments 32
-CscRawDataProvi...  DEBUG Created container using cache for CscCache
-CscRawDataProvi...  DEBUG Before processing numColls=0
-CscRawDataProvi...  DEBUG vector of ROB ID to decode: size = 32
-CscRawDataProvi...  DEBUG After processing numColls=32
-RpcRdoToRpcPrep...WARNING Retrieval of RPC RDO container failed !
-AthenaEventLoopMgr   INFO   ===>>>  done processing event #186524665, run #327265 2 events processed so far  <<<===
-AthenaEventLoopMgr   INFO   ===>>>  start processing event #186542447, run #327265 2 events processed so far  <<<===
-RpcRawDataProviderWARNING Cannot retrieve muonRoI MURoIs
-MdtRawDataProvi...VERBOSE convert(): 264 ROBFragments.
-MdtRawDataProvi...  DEBUG Created container using cache for MdtCsmCache
-MdtRawDataProvi...  DEBUG After processing numColls=1136
-CscRawDataProvi...VERBOSE Number of ROB ids 32
-CscRawDataProvi...VERBOSE Number of ROB fragments 32
-CscRawDataProvi...  DEBUG Created container using cache for CscCache
-CscRawDataProvi...  DEBUG Before processing numColls=0
-CscRawDataProvi...  DEBUG vector of ROB ID to decode: size = 32
-CscRawDataProvi...  DEBUG After processing numColls=32
-RpcRdoToRpcPrep...WARNING Retrieval of RPC RDO container failed !
-AthenaEventLoopMgr   INFO   ===>>>  done processing event #186542447, run #327265 3 events processed so far  <<<===
-AthenaEventLoopMgr   INFO   ===>>>  start processing event #186543405, run #327265 3 events processed so far  <<<===
-RpcRawDataProviderWARNING Cannot retrieve muonRoI MURoIs
-MdtRawDataProvi...VERBOSE convert(): 264 ROBFragments.
-MdtRawDataProvi...  DEBUG Created container using cache for MdtCsmCache
-MdtRawDataProvi...  DEBUG After processing numColls=1136
-CscRawDataProvi...VERBOSE Number of ROB ids 32
-CscRawDataProvi...VERBOSE Number of ROB fragments 32
-CscRawDataProvi...  DEBUG Created container using cache for CscCache
-CscRawDataProvi...  DEBUG Before processing numColls=0
-CscRawDataProvi...  DEBUG vector of ROB ID to decode: size = 32
-CscRawDataProvi...  DEBUG After processing numColls=32
-RpcRdoToRpcPrep...WARNING Retrieval of RPC RDO container failed !
-AthenaEventLoopMgr   INFO   ===>>>  done processing event #186543405, run #327265 4 events processed so far  <<<===
-AthenaEventLoopMgr   INFO   ===>>>  start processing event #186548387, run #327265 4 events processed so far  <<<===
-RpcRawDataProviderWARNING Cannot retrieve muonRoI MURoIs
-MdtRawDataProvi...VERBOSE convert(): 264 ROBFragments.
-MdtRawDataProvi...  DEBUG Created container using cache for MdtCsmCache
-MdtRawDataProvi...  DEBUG After processing numColls=1136
-CscRawDataProvi...VERBOSE Number of ROB ids 32
-CscRawDataProvi...VERBOSE Number of ROB fragments 32
-CscRawDataProvi...  DEBUG Created container using cache for CscCache
-CscRawDataProvi...  DEBUG Before processing numColls=0
-CscRawDataProvi...  DEBUG vector of ROB ID to decode: size = 32
-CscRawDataProvi...  DEBUG After processing numColls=32
-RpcRdoToRpcPrep...WARNING Retrieval of RPC RDO container failed !
-AthenaEventLoopMgr   INFO   ===>>>  done processing event #186548387, run #327265 5 events processed so far  <<<===
-AthenaEventLoopMgr   INFO   ===>>>  start processing event #186515186, run #327265 5 events processed so far  <<<===
-RpcRawDataProviderWARNING Cannot retrieve muonRoI MURoIs
-MdtRawDataProvi...VERBOSE convert(): 264 ROBFragments.
-MdtRawDataProvi...  DEBUG Created container using cache for MdtCsmCache
-MdtRawDataProvi...  DEBUG After processing numColls=1136
-CscRawDataProvi...VERBOSE Number of ROB ids 32
-CscRawDataProvi...VERBOSE Number of ROB fragments 32
-CscRawDataProvi...  DEBUG Created container using cache for CscCache
-CscRawDataProvi...  DEBUG Before processing numColls=0
-CscRawDataProvi...  DEBUG vector of ROB ID to decode: size = 32
-CscRawDataProvi...  DEBUG After processing numColls=32
-RpcRdoToRpcPrep...WARNING Retrieval of RPC RDO container failed !
-AthenaEventLoopMgr   INFO   ===>>>  done processing event #186515186, run #327265 6 events processed so far  <<<===
-AthenaEventLoopMgr   INFO   ===>>>  start processing event #186556019, run #327265 6 events processed so far  <<<===
-RpcRawDataProviderWARNING Cannot retrieve muonRoI MURoIs
-MdtRawDataProvi...VERBOSE convert(): 264 ROBFragments.
-MdtRawDataProvi...  DEBUG Created container using cache for MdtCsmCache
-MdtRawDataProvi...  DEBUG After processing numColls=1136
-CscRawDataProvi...VERBOSE Number of ROB ids 32
-CscRawDataProvi...VERBOSE Number of ROB fragments 32
-CscRawDataProvi...  DEBUG Created container using cache for CscCache
-CscRawDataProvi...  DEBUG Before processing numColls=0
-CscRawDataProvi...  DEBUG vector of ROB ID to decode: size = 32
-CscRawDataProvi...  DEBUG After processing numColls=32
-RpcRdoToRpcPrep...WARNING Retrieval of RPC RDO container failed !
-AthenaEventLoopMgr   INFO   ===>>>  done processing event #186556019, run #327265 7 events processed so far  <<<===
-AthenaEventLoopMgr   INFO   ===>>>  start processing event #186542866, run #327265 7 events processed so far  <<<===
-RpcRawDataProviderWARNING Cannot retrieve muonRoI MURoIs
-MdtRawDataProvi...VERBOSE convert(): 264 ROBFragments.
-MdtRawDataProvi...  DEBUG Created container using cache for MdtCsmCache
-MdtRawDataProvi...  DEBUG After processing numColls=1136
-CscRawDataProvi...VERBOSE Number of ROB ids 32
-CscRawDataProvi...VERBOSE Number of ROB fragments 32
-CscRawDataProvi...  DEBUG Created container using cache for CscCache
-CscRawDataProvi...  DEBUG Before processing numColls=0
-CscRawDataProvi...  DEBUG vector of ROB ID to decode: size = 32
-CscRawDataProvi...  DEBUG After processing numColls=32
-RpcRdoToRpcPrep...WARNING Retrieval of RPC RDO container failed !
-AthenaEventLoopMgr   INFO   ===>>>  done processing event #186542866, run #327265 8 events processed so far  <<<===
-AthenaEventLoopMgr   INFO   ===>>>  start processing event #186537901, run #327265 8 events processed so far  <<<===
-RpcRawDataProviderWARNING Cannot retrieve muonRoI MURoIs
-MdtRawDataProvi...VERBOSE convert(): 264 ROBFragments.
-MdtRawDataProvi...  DEBUG Created container using cache for MdtCsmCache
-MdtRawDataProvi...  DEBUG After processing numColls=1136
-CscRawDataProvi...VERBOSE Number of ROB ids 32
-CscRawDataProvi...VERBOSE Number of ROB fragments 32
-CscRawDataProvi...  DEBUG Created container using cache for CscCache
-CscRawDataProvi...  DEBUG Before processing numColls=0
-CscRawDataProvi...  DEBUG vector of ROB ID to decode: size = 32
-CscRawDataProvi...  DEBUG After processing numColls=32
-RpcRdoToRpcPrep...WARNING Retrieval of RPC RDO container failed !
-AthenaEventLoopMgr   INFO   ===>>>  done processing event #186537901, run #327265 9 events processed so far  <<<===
-AthenaEventLoopMgr   INFO   ===>>>  start processing event #186517811, run #327265 9 events processed so far  <<<===
-RpcRawDataProviderWARNING Cannot retrieve muonRoI MURoIs
-MdtRawDataProvi...VERBOSE convert(): 264 ROBFragments.
-MdtRawDataProvi...  DEBUG Created container using cache for MdtCsmCache
-MdtRawDataProvi...  DEBUG After processing numColls=1136
-CscRawDataProvi...VERBOSE Number of ROB ids 32
-CscRawDataProvi...VERBOSE Number of ROB fragments 32
-CscRawDataProvi...  DEBUG Created container using cache for CscCache
-CscRawDataProvi...  DEBUG Before processing numColls=0
-CscRawDataProvi...  DEBUG vector of ROB ID to decode: size = 32
-CscRawDataProvi...  DEBUG After processing numColls=32
-RpcRdoToRpcPrep...WARNING Retrieval of RPC RDO container failed !
-AthenaEventLoopMgr   INFO   ===>>>  done processing event #186517811, run #327265 10 events processed so far  <<<===
-AthenaEventLoopMgr   INFO   ===>>>  start processing event #186534221, run #327265 10 events processed so far  <<<===
-RpcRawDataProviderWARNING Cannot retrieve muonRoI MURoIs
-MdtRawDataProvi...VERBOSE convert(): 264 ROBFragments.
-MdtRawDataProvi...  DEBUG Created container using cache for MdtCsmCache
-MdtRawDataProvi...  DEBUG After processing numColls=1136
-CscRawDataProvi...VERBOSE Number of ROB ids 32
-CscRawDataProvi...VERBOSE Number of ROB fragments 32
-CscRawDataProvi...  DEBUG Created container using cache for CscCache
-CscRawDataProvi...  DEBUG Before processing numColls=0
-CscRawDataProvi...  DEBUG vector of ROB ID to decode: size = 32
-CscRawDataProvi...  DEBUG After processing numColls=32
-RpcRdoToRpcPrep...WARNING Retrieval of RPC RDO container failed !
-AthenaEventLoopMgr   INFO   ===>>>  done processing event #186534221, run #327265 11 events processed so far  <<<===
-AthenaEventLoopMgr   INFO   ===>>>  start processing event #186540986, run #327265 11 events processed so far  <<<===
-RpcRawDataProviderWARNING Cannot retrieve muonRoI MURoIs
-MdtRawDataProvi...VERBOSE convert(): 264 ROBFragments.
-MdtRawDataProvi...  DEBUG Created container using cache for MdtCsmCache
-MdtRawDataProvi...  DEBUG After processing numColls=1136
-CscRawDataProvi...VERBOSE Number of ROB ids 32
-CscRawDataProvi...VERBOSE Number of ROB fragments 32
-CscRawDataProvi...  DEBUG Created container using cache for CscCache
-CscRawDataProvi...  DEBUG Before processing numColls=0
-CscRawDataProvi...  DEBUG vector of ROB ID to decode: size = 32
-CscRawDataProvi...  DEBUG After processing numColls=32
-RpcRdoToRpcPrep...WARNING Retrieval of RPC RDO container failed !
-AthenaEventLoopMgr   INFO   ===>>>  done processing event #186540986, run #327265 12 events processed so far  <<<===
-AthenaEventLoopMgr   INFO   ===>>>  start processing event #186535104, run #327265 12 events processed so far  <<<===
-RpcRawDataProviderWARNING Cannot retrieve muonRoI MURoIs
-MdtRawDataProvi...VERBOSE convert(): 264 ROBFragments.
-MdtRawDataProvi...  DEBUG Created container using cache for MdtCsmCache
-MdtRawDataProvi...  DEBUG After processing numColls=1136
-CscRawDataProvi...VERBOSE Number of ROB ids 32
-CscRawDataProvi...VERBOSE Number of ROB fragments 32
-CscRawDataProvi...  DEBUG Created container using cache for CscCache
-CscRawDataProvi...  DEBUG Before processing numColls=0
-CscRawDataProvi...  DEBUG vector of ROB ID to decode: size = 32
-CscRawDataProvi...  DEBUG After processing numColls=32
-RpcRdoToRpcPrep...WARNING Retrieval of RPC RDO container failed !
-AthenaEventLoopMgr   INFO   ===>>>  done processing event #186535104, run #327265 13 events processed so far  <<<===
-AthenaEventLoopMgr   INFO   ===>>>  start processing event #186539903, run #327265 13 events processed so far  <<<===
-RpcRawDataProviderWARNING Cannot retrieve muonRoI MURoIs
-MdtRawDataProvi...VERBOSE convert(): 264 ROBFragments.
-MdtRawDataProvi...  DEBUG Created container using cache for MdtCsmCache
-MdtRawDataProvi...  DEBUG After processing numColls=1136
-CscRawDataProvi...VERBOSE Number of ROB ids 32
-CscRawDataProvi...VERBOSE Number of ROB fragments 32
-CscRawDataProvi...  DEBUG Created container using cache for CscCache
-CscRawDataProvi...  DEBUG Before processing numColls=0
-CscRawDataProvi...  DEBUG vector of ROB ID to decode: size = 32
-CscRawDataProvi...  DEBUG After processing numColls=32
-RpcRdoToRpcPrep...WARNING Retrieval of RPC RDO container failed !
-AthenaEventLoopMgr   INFO   ===>>>  done processing event #186539903, run #327265 14 events processed so far  <<<===
-AthenaEventLoopMgr   INFO   ===>>>  start processing event #186552713, run #327265 14 events processed so far  <<<===
-RpcRawDataProviderWARNING Cannot retrieve muonRoI MURoIs
-MdtRawDataProvi...VERBOSE convert(): 264 ROBFragments.
-MdtRawDataProvi...  DEBUG Created container using cache for MdtCsmCache
-MdtRawDataProvi...  DEBUG After processing numColls=1136
-CscRawDataProvi...VERBOSE Number of ROB ids 32
-CscRawDataProvi...VERBOSE Number of ROB fragments 32
-CscRawDataProvi...  DEBUG Created container using cache for CscCache
-CscRawDataProvi...  DEBUG Before processing numColls=0
-CscRawDataProvi...  DEBUG vector of ROB ID to decode: size = 32
-CscRawDataProvi...  DEBUG After processing numColls=32
-RpcRdoToRpcPrep...WARNING Retrieval of RPC RDO container failed !
-AthenaEventLoopMgr   INFO   ===>>>  done processing event #186552713, run #327265 15 events processed so far  <<<===
-AthenaEventLoopMgr   INFO   ===>>>  start processing event #186524730, run #327265 15 events processed so far  <<<===
-RpcRawDataProviderWARNING Cannot retrieve muonRoI MURoIs
-MdtRawDataProvi...VERBOSE convert(): 264 ROBFragments.
-MdtRawDataProvi...  DEBUG Created container using cache for MdtCsmCache
-MdtRawDataProvi...  DEBUG After processing numColls=1136
-CscRawDataProvi...VERBOSE Number of ROB ids 32
-CscRawDataProvi...VERBOSE Number of ROB fragments 32
-CscRawDataProvi...  DEBUG Created container using cache for CscCache
-CscRawDataProvi...  DEBUG Before processing numColls=0
-CscRawDataProvi...  DEBUG vector of ROB ID to decode: size = 32
-CscRawDataProvi...  DEBUG After processing numColls=32
-RpcRdoToRpcPrep...WARNING Retrieval of RPC RDO container failed !
-AthenaEventLoopMgr   INFO   ===>>>  done processing event #186524730, run #327265 16 events processed so far  <<<===
-AthenaEventLoopMgr   INFO   ===>>>  start processing event #186547632, run #327265 16 events processed so far  <<<===
-RpcRawDataProviderWARNING Cannot retrieve muonRoI MURoIs
-MdtRawDataProvi...VERBOSE convert(): 264 ROBFragments.
-MdtRawDataProvi...  DEBUG Created container using cache for MdtCsmCache
-MdtRawDataProvi...  DEBUG After processing numColls=1136
-CscRawDataProvi...VERBOSE Number of ROB ids 32
-CscRawDataProvi...VERBOSE Number of ROB fragments 32
-CscRawDataProvi...  DEBUG Created container using cache for CscCache
-CscRawDataProvi...  DEBUG Before processing numColls=0
-CscRawDataProvi...  DEBUG vector of ROB ID to decode: size = 32
-CscRawDataProvi...  DEBUG After processing numColls=32
-RpcRdoToRpcPrep...WARNING Retrieval of RPC RDO container failed !
-AthenaEventLoopMgr   INFO   ===>>>  done processing event #186547632, run #327265 17 events processed so far  <<<===
-AthenaEventLoopMgr   INFO   ===>>>  start processing event #186555621, run #327265 17 events processed so far  <<<===
-RpcRawDataProviderWARNING Cannot retrieve muonRoI MURoIs
-MdtRawDataProvi...VERBOSE convert(): 264 ROBFragments.
-MdtRawDataProvi...  DEBUG Created container using cache for MdtCsmCache
-MdtRawDataProvi...  DEBUG After processing numColls=1136
-CscRawDataProvi...VERBOSE Number of ROB ids 32
-CscRawDataProvi...VERBOSE Number of ROB fragments 32
-CscRawDataProvi...  DEBUG Created container using cache for CscCache
-CscRawDataProvi...  DEBUG Before processing numColls=0
-CscRawDataProvi...  DEBUG vector of ROB ID to decode: size = 32
-CscRawDataProvi...  DEBUG After processing numColls=32
-RpcRdoToRpcPrep...WARNING Retrieval of RPC RDO container failed !
-AthenaEventLoopMgr   INFO   ===>>>  done processing event #186555621, run #327265 18 events processed so far  <<<===
-AthenaEventLoopMgr   INFO   ===>>>  start processing event #186568452, run #327265 18 events processed so far  <<<===
-RpcRawDataProviderWARNING Cannot retrieve muonRoI MURoIs
-MdtRawDataProvi...VERBOSE convert(): 264 ROBFragments.
-MdtRawDataProvi...  DEBUG Created container using cache for MdtCsmCache
-MdtRawDataProvi...  DEBUG After processing numColls=1136
-CscRawDataProvi...VERBOSE Number of ROB ids 32
-CscRawDataProvi...VERBOSE Number of ROB fragments 32
-CscRawDataProvi...  DEBUG Created container using cache for CscCache
-CscRawDataProvi...  DEBUG Before processing numColls=0
-CscRawDataProvi...  DEBUG vector of ROB ID to decode: size = 32
-CscRawDataProvi...  DEBUG After processing numColls=32
-RpcRdoToRpcPrep...WARNING Retrieval of RPC RDO container failed !
-AthenaEventLoopMgr   INFO   ===>>>  done processing event #186568452, run #327265 19 events processed so far  <<<===
-AthenaEventLoopMgr   INFO   ===>>>  start processing event #186580451, run #327265 19 events processed so far  <<<===
-RpcRawDataProviderWARNING Cannot retrieve muonRoI MURoIs
-MdtRawDataProvi...VERBOSE convert(): 264 ROBFragments.
-MdtRawDataProvi...  DEBUG Created container using cache for MdtCsmCache
-MdtRawDataProvi...  DEBUG After processing numColls=1136
-CscRawDataProvi...VERBOSE Number of ROB ids 32
-CscRawDataProvi...VERBOSE Number of ROB fragments 32
-CscRawDataProvi...  DEBUG Created container using cache for CscCache
-CscRawDataProvi...  DEBUG Before processing numColls=0
-CscRawDataProvi...  DEBUG vector of ROB ID to decode: size = 32
-CscRawDataProvi...  DEBUG After processing numColls=32
-RpcRdoToRpcPrep...WARNING Retrieval of RPC RDO container failed !
-AthenaEventLoopMgr   INFO   ===>>>  done processing event #186580451, run #327265 20 events processed so far  <<<===
-Domain[ROOT_All]     INFO >   Deaccess DbDomain     READ      [ROOT_All] 
-ApplicationMgr       INFO Application Manager Stopped successfully
-IncidentProcAlg1     INFO Finalize
-CondInputLoader      INFO Finalizing CondInputLoader...
-IncidentProcAlg2     INFO Finalize
-AtlasFieldSvc        INFO finalize() successful
-RegSelSvc            INFO Finalizing RegSelSvc
-EventInfoByteSt...   INFO finalize 
-IdDictDetDescrCnv    INFO in finalize
-IOVDbFolder          INFO Folder /EXT/DCS/MAGNETS/SENSORDATA (AttrListColl) db-read 1/2 objs/chan/bytes 4/4/20 ((     0.26 ))s
-<<<<<<< HEAD
-IOVDbFolder          INFO Folder /GLOBAL/BField/Maps (AttrListColl) db-read 1/1 objs/chan/bytes 3/3/202 ((     0.88 ))s
-IOVDbFolder          INFO Folder /MDT/CABLING/MAP_SCHEMA (AttrListColl) db-read 1/1 objs/chan/bytes 2312/2437/216520 ((     1.40 ))s
-IOVDbFolder          INFO Folder /MDT/CABLING/MEZZANINE_SCHEMA (AttrListColl) db-read 1/1 objs/chan/bytes 24/24/288 ((     1.72 ))s
-IOVDbFolder          INFO Folder /MDT/RTBLOB (AttrListColl) db-read 1/1 objs/chan/bytes 2372/1186/2251209 ((     0.24 ))s
-IOVDbFolder          INFO Folder /MDT/T0BLOB (AttrListColl) db-read 1/1 objs/chan/bytes 1186/1186/1374284 ((     1.17 ))s
-IOVDbFolder          INFO Folder /RPC/CABLING/MAP_SCHEMA (AttrListColl) db-read 1/1 objs/chan/bytes 1/1/222235 ((     0.12 ))s
-IOVDbFolder          INFO Folder /RPC/CABLING/MAP_SCHEMA_CORR (AttrListColl) db-read 1/1 objs/chan/bytes 1/1/29402 ((     0.76 ))s
-IOVDbFolder          INFO Folder /RPC/TRIGGER/CM_THR_ETA (AttrListColl) db-read 1/1 objs/chan/bytes 1613/1613/7562651 ((     1.18 ))s
-IOVDbFolder          INFO Folder /RPC/TRIGGER/CM_THR_PHI (AttrListColl) db-read 1/1 objs/chan/bytes 1612/1612/8096306 ((     1.24 ))s
-IOVDbFolder          INFO Folder /TGC/CABLING/MAP_SCHEMA (AttrListColl) db-read 1/1 objs/chan/bytes 1/1/3704 ((     0.03 ))s
-IOVDbFolder          INFO Folder /CSC/FTHOLD (AttrListColl) db-read 1/1 objs/chan/bytes 32/32/322656 ((     0.94 ))s
-IOVDbFolder          INFO Folder /CSC/NOISE (AttrListColl) db-read 1/1 objs/chan/bytes 32/32/350062 ((     0.63 ))s
-IOVDbFolder          INFO Folder /CSC/PED (AttrListColl) db-read 1/1 objs/chan/bytes 32/32/411187 ((     0.11 ))s
-IOVDbFolder          INFO Folder /CSC/PSLOPE (AttrListColl) db-read 1/1 objs/chan/bytes 32/32/353376 ((     5.80 ))s
-IOVDbFolder          INFO Folder /CSC/RMS (AttrListColl) db-read 1/1 objs/chan/bytes 32/32/411395 ((     0.14 ))s
-IOVDbFolder          INFO Folder /CSC/STAT (AttrListColl) db-read 1/1 objs/chan/bytes 32/32/230496 ((     0.71 ))s
-IOVDbFolder          INFO Folder /CSC/T0BASE (AttrListColl) db-read 1/1 objs/chan/bytes 32/32/314380 ((     0.03 ))s
-IOVDbFolder          INFO Folder /CSC/T0PHASE (AttrListColl) db-read 1/1 objs/chan/bytes 32/32/3136 ((     0.03 ))s
-IOVDbSvc             INFO  bytes in ((     17.38 ))s
-IOVDbSvc             INFO Connection sqlite://;schema=mycool.db;dbname=CONDBR2 : nConnect: 0 nFolders: 0 ReadTime: ((     0.00 ))s
-IOVDbSvc             INFO Connection COOLONL_MDT/CONDBR2 : nConnect: 2 nFolders: 2 ReadTime: ((     3.11 ))s
-IOVDbSvc             INFO Connection COOLONL_RPC/CONDBR2 : nConnect: 2 nFolders: 4 ReadTime: ((     3.30 ))s
-IOVDbSvc             INFO Connection COOLOFL_MDT/CONDBR2 : nConnect: 2 nFolders: 2 ReadTime: ((     1.41 ))s
-IOVDbSvc             INFO Connection COOLOFL_CSC/CONDBR2 : nConnect: 2 nFolders: 8 ReadTime: ((     8.38 ))s
-IOVDbSvc             INFO Connection COOLONL_GLOBAL/CONDBR2 : nConnect: 2 nFolders: 1 ReadTime: ((     0.88 ))s
-IOVDbSvc             INFO Connection COOLONL_TGC/CONDBR2 : nConnect: 2 nFolders: 1 ReadTime: ((     0.03 ))s
-=======
-IOVDbFolder          INFO Folder /GLOBAL/BField/Maps (AttrListColl) db-read 1/1 objs/chan/bytes 3/3/202 ((     0.59 ))s
-IOVDbFolder          INFO Folder /MDT/CABLING/MAP_SCHEMA (AttrListColl) db-read 1/1 objs/chan/bytes 2312/2437/216520 ((     0.82 ))s
-IOVDbFolder          INFO Folder /MDT/CABLING/MEZZANINE_SCHEMA (AttrListColl) db-read 1/1 objs/chan/bytes 24/24/288 ((     0.41 ))s
-IOVDbFolder          INFO Folder /MDT/RTBLOB (AttrListColl) db-read 0/0 objs/chan/bytes 0/1186/0 ((     0.00 ))s
-IOVDbFolder          INFO Folder /MDT/T0BLOB (AttrListColl) db-read 0/0 objs/chan/bytes 0/1186/0 ((     0.00 ))s
-IOVDbFolder          INFO Folder /RPC/CABLING/MAP_SCHEMA (AttrListColl) db-read 1/1 objs/chan/bytes 1/1/222235 ((     0.61 ))s
-IOVDbFolder          INFO Folder /RPC/CABLING/MAP_SCHEMA_CORR (AttrListColl) db-read 1/1 objs/chan/bytes 1/1/29402 ((     0.42 ))s
-IOVDbFolder          INFO Folder /RPC/TRIGGER/CM_THR_ETA (AttrListColl) db-read 1/1 objs/chan/bytes 1613/1613/7562651 ((     0.97 ))s
-IOVDbFolder          INFO Folder /RPC/TRIGGER/CM_THR_PHI (AttrListColl) db-read 1/1 objs/chan/bytes 1612/1612/8096306 ((     0.87 ))s
-IOVDbFolder          INFO Folder /TGC/CABLING/MAP_SCHEMA (AttrListColl) db-read 1/1 objs/chan/bytes 1/1/3704 ((     0.55 ))s
-IOVDbFolder          INFO Folder /CSC/FTHOLD (AttrListColl) db-read 1/1 objs/chan/bytes 32/32/322656 ((     0.74 ))s
-IOVDbFolder          INFO Folder /CSC/NOISE (AttrListColl) db-read 1/1 objs/chan/bytes 32/32/350062 ((     0.54 ))s
-IOVDbFolder          INFO Folder /CSC/PED (AttrListColl) db-read 1/1 objs/chan/bytes 32/32/411187 ((     0.55 ))s
-IOVDbFolder          INFO Folder /CSC/PSLOPE (AttrListColl) db-read 1/1 objs/chan/bytes 32/32/353376 ((     0.48 ))s
-IOVDbFolder          INFO Folder /CSC/RMS (AttrListColl) db-read 1/1 objs/chan/bytes 32/32/411395 ((     0.54 ))s
-IOVDbFolder          INFO Folder /CSC/STAT (AttrListColl) db-read 1/1 objs/chan/bytes 32/32/230496 ((     0.48 ))s
-IOVDbFolder          INFO Folder /CSC/T0BASE (AttrListColl) db-read 1/1 objs/chan/bytes 32/32/314380 ((     0.49 ))s
-IOVDbFolder          INFO Folder /CSC/T0PHASE (AttrListColl) db-read 1/1 objs/chan/bytes 32/32/3136 ((     0.36 ))s
-IOVDbSvc             INFO  bytes in ((      9.69 ))s
-IOVDbSvc             INFO Connection sqlite://;schema=mycool.db;dbname=CONDBR2 : nConnect: 0 nFolders: 0 ReadTime: ((     0.00 ))s
-IOVDbSvc             INFO Connection COOLONL_MDT/CONDBR2 : nConnect: 2 nFolders: 2 ReadTime: ((     1.23 ))s
-IOVDbSvc             INFO Connection COOLONL_RPC/CONDBR2 : nConnect: 2 nFolders: 4 ReadTime: ((     2.87 ))s
-IOVDbSvc             INFO Connection COOLOFL_MDT/CONDBR2 : nConnect: 1 nFolders: 2 ReadTime: ((     0.00 ))s
-IOVDbSvc             INFO Connection COOLOFL_CSC/CONDBR2 : nConnect: 2 nFolders: 8 ReadTime: ((     4.19 ))s
-IOVDbSvc             INFO Connection COOLONL_GLOBAL/CONDBR2 : nConnect: 2 nFolders: 1 ReadTime: ((     0.59 ))s
-IOVDbSvc             INFO Connection COOLONL_TGC/CONDBR2 : nConnect: 2 nFolders: 1 ReadTime: ((     0.55 ))s
->>>>>>> 3f8439eb
-IOVDbSvc             INFO Connection COOLOFL_DCS/CONDBR2 : nConnect: 2 nFolders: 1 ReadTime: ((     0.26 ))s
-AthDictLoaderSvc     INFO in finalize...
-ToolSvc              INFO Removing all tools created by ToolSvc
-ToolSvc.ByteStr...   INFO in finalize()
-TgcRdoToTgcPrep...   INFO finalize(): input RDOs->output PRDs [Hit: 6807->6807, Tracklet: 28->28, TrackletEIFI: 692->692, HiPt: 4031->4031, SL: 3->3]
-RpcROD_Decoder:...   INFO  ============ FINAL RPC DATA FORMAT STAT. =========== 
-RpcROD_Decoder:...   INFO  RX Header Errors.............0
-RpcROD_Decoder:...   INFO  RX SubHeader Errors..........0
-RpcROD_Decoder:...   INFO  PAD Header Errors............0
-RpcROD_Decoder:...   INFO  PAD/SL SubHeader Errors......0
-RpcROD_Decoder:...   INFO  CM Header Errors.............0
-RpcROD_Decoder:...   INFO  CM SubHeader Errors..........0
-RpcROD_Decoder:...   INFO  CM Footer Errors.............0
-RpcROD_Decoder:...   INFO  PAD PreFooter Errors.........0
-RpcROD_Decoder:...   INFO  PAD Footer Errors............0
-RpcROD_Decoder:...   INFO  SL Header Errors.............0
-RpcROD_Decoder:...   INFO  SL Footer Errors.............0
-RpcROD_Decoder:...   INFO  RX Footer Errors.............0
-RpcROD_Decoder:...   INFO  CRC8 check Failures..........0
-RpcROD_Decoder:...   INFO  ==================================================== 
-ToolSvc.TGCCabl...   INFO finalize
-*****Chrono*****     INFO ****************************************************************************************************
-*****Chrono*****     INFO  The Final CPU consumption ( Chrono ) Table (ordered)
-*****Chrono*****     INFO ****************************************************************************************************
-<<<<<<< HEAD
-cObj_ALL             INFO Time User   : Tot=    0 [us] Ave/Min/Max=    0(+-    0)/    0/    0 [us] #= 20
-ChronoStatSvc        INFO Time User   : Tot= 10.5  [s]                                             #=  1
-=======
-cObj_ALL             INFO Time User   : Tot=    0 [us] Ave/Min/Max=    0(+-    0)/    0/    0 [us] #= 18
-ChronoStatSvc        INFO Time User   : Tot= 11.8  [s]                                             #=  1
->>>>>>> 3f8439eb
-*****Chrono*****     INFO ****************************************************************************************************
-ChronoStatSvc.f...   INFO  Service finalized successfully 
-ApplicationMgr       INFO Application Manager Finalized successfully
-ApplicationMgr       INFO Application Manager Terminated successfully
-Listing sources of suppressed message: 
-=====================================================
- Message Source              |   Level |    Count
------------------------------+---------+-------------
- CscRawDataProvider.CSC_RawDataProviderTool.CscROD_Decoder|   DEBUG |    35169
- MdtRawDataProvider.MDT_RawDataProviderTool.MdtROD_Decoder|   DEBUG |   854603
-=====================================================
-Py:Athena            INFO leaving with code 0: "successful run"+Traceback (most recent call last):
+  File "<string>", line 1, in <module>
+  File "/afs/cern.ch/user/s/shhayash/workspace/Development/GIT2019-03-20/build/x86_64-slc6-gcc8-opt/python/MuonConfig/MuonRdoDecodeConfig.py", line 184, in muonRdoDecodeTestData
+    rpcdecodingAcc, rpcdecodingAlg = RpcBytestreamDecodeCfg( ConfigFlags, forTrigger ) 
+  File "/afs/cern.ch/user/s/shhayash/workspace/Development/GIT2019-03-20/build/x86_64-slc6-gcc8-opt/python/MuonConfig/MuonBytestreamDecodeConfig.py", line 59, in RpcBytestreamDecodeCfg
+    MuonRpcRawDataProviderTool.RpcContainerCacheKey   = MuonCacheNames.RpcCache
+AttributeError: 'Muon__RPC_RawDataProviderTool' object has no attribute 'RpcContainerCacheKey'
+Exception RuntimeError: RuntimeError('ComponentAccumulator was not merged!',) in <bound method ComponentAccumulator.__del__ of <AthenaConfiguration.ComponentAccumulator.ComponentAccumulator object at 0x7f7b09b83e50>> ignored
+Exception RuntimeError: RuntimeError('ComponentAccumulator was not merged!',) in <bound method ComponentAccumulator.__del__ of <AthenaConfiguration.ComponentAccumulator.ComponentAccumulator object at 0x7f7b0a9f1b50>> ignored
+ERROR in configuration generation stage, stopping