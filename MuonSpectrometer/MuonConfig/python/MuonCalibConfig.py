# Copyright (C) 2002-2018 CERN for the benefit of the ATLAS collaboration

# Based on : https://gitlab.cern.ch/atlas/athena/blob/master/MuonSpectrometer/MuonCnv/MuonCnvExample/python/MuonCalibConfig.py

from MuonCondSvc.MuonCondSvcConf import MuonCalib__CscCoolStrSvc
from CscCalibTools.CscCalibToolsConf import CscCalibTool
from MdtCalibSvc.MdtCalibSvcConf import MdtCalibrationDbSvc, MdtCalibrationSvc
from MdtCalibDbCoolStrTool.MdtCalibDbCoolStrToolConf import MuonCalib__MdtCalibDbCoolStrTool
from MuonCnvExample.MuonCnvUtils import mdtCalibWindowNumber, mdtCalibWindowName, specialAddFolderSplitOnline # TODO should maybe shift this elsewhere?
from AthenaConfiguration.ComponentAccumulator import ComponentAccumulator
from IOVDbSvc.IOVDbSvcConfig import IOVDbSvcCfg, addFolders, addFoldersSplitOnline
from MagFieldServices.MagFieldServicesConfig import MagneticFieldSvcCfg
        

################################################################################
# CSC calibration
################################################################################

#
# def CscCalibTool(name,**kwargs):
#     # setup condDB folders
#     setupCscCondDB()
#     # make tool
#     return CfgMgr.CscCalibTool(
#         Slope=0.19,
#         Noise=3.5,
#         Pedestal=2048.0,
#         ReadFromDatabase=True,
#         SlopeFromDatabase=False,
#         integrationNumber=12.0,
#         integrationNumber2=11.66,
#         samplingTime=50.0,
#         signalWidth=14.40922,
#         timeOffset=71.825,
#         IsOnline = athenaCommonFlags.isOnline(),
#         Latency = 119
#         )
#     #               timeOffset=46.825) + 25 SimHIT digit time

def _setupCscCondDB( flags, name, key, dataType, cat, default, folder, database, useLocal, override="" ):

    # The followng codes should be cleaned up by CSC experts, 
    #   since they quate a few verses from the following two files
    #   https://gitlab.cern.ch/atlas/athena/blob/master/MuonSpectrometer/MuonCnv/MuonCnvExample/python/MuonCalibConfig.py
    #   https://gitlab.cern.ch/atlas/athena/blob/master/MuonSpectrometer/MuonConditions/MuonCondGeneral/MuonCondSvc/python/CscCondDB.py

    acc = ComponentAccumulator()

    # This need to adapt FolderSuffix variable
    #fullSuffix = " <key>" + key + "</key> " + self.FolderSuffix
    fullSuffix = " <key>" + key + "</key> "

    oflFolderString = '/CSC/' + folder + fullSuffix
    onlFolderString = '/CSC/ONL/' + folder + fullSuffix

    if useLocal:
        #assume when local, the folder will be in offline location. 
        #Maybe add more options in future
        acc.merge( addFolders( flags, oflFolderString, "LOCAL" ) )
    elif database=='CSC':
        acc.merge( addFoldersSplitOnline( flags, database, onlFolderString, oflFolderString ) )
    elif database=='CSC_OFL':
        acc.merge( addFolders( flags, oflFolderString, database ) )
    else:
        print "Failed to recognize database: " + database + " for parameter " + name
        return acc 

    if override:
        if useLocal:
            #assume when local, the folder will be in offline location. 
            #Maybe add more options in future
            overfolder = oflFolderString.split()[0] #Get folder without suffix
        elif datebase=='CSC':
            if flags.Common.isOnline:
                overfolder = onlFolderString.split()[0] #Get folder without suffix
            else:
                overfolder = oflFolderString.split()[0] #Get folder without suffix
        elif database=='CSC_OFL':
            overfolder = oflFolderString.split()[0] #Get folder without suffix
        else:
            print "Failed to recognize database: " + database + " for parameter " + name
            return acc
        print "Overriding folder for " + name + "(" + overfolder + ") to " + override 
        #acc.merge( addOverride( flags, overfolder, override ) )

    return acc

def CscCoolStrSvcCfg( flags ):

    acc = ComponentAccumulator()

    # used folders
    pslopeFolder    = "PSLOPE"   # Pulser run gain
    pedFolder       = "PED"      # Pedestals
    noiseFolder     = "NOISE"    # Noise (Sigma from pedestal gaussian fit)
    rmsFolder       = "RMS"      # Rms of pedestal histograms (not from fit)
    f001Folder      = "FTHOLD"   # F001 threshold values
    statusFolder    = "STAT"     # Status Bits
    t0baseFolder    = "T0BASE"
    t0phaseFolder   = "T0PHASE"

    # unused folders
    gainFolder      = "GAIN"
    runSlopeFolder  = "RSLOPE"
    tholdFolder     = "THOLD"
    peaktFolder     = "PEAKT"
    widthFolder     = "WIDTH"
    sat1Folder      = "SAT1"
    sat2Folder      = "SAT2"

    # Set CscCoolStr Svc to prepare condDB for pedestal, noise and so on
    CscCoolStrSvc = MuonCalib__CscCoolStrSvc()
    acc.addService( CscCoolStrSvc )
 
    # The followng codes should be cleaned up by CSC experts, 
    #   since they quate a few verses from the following two files
    #   https://gitlab.cern.ch/atlas/athena/blob/master/MuonSpectrometer/MuonCnv/MuonCnvExample/python/MuonCalibConfig.py
    #   https://gitlab.cern.ch/atlas/athena/blob/master/MuonSpectrometer/MuonConditions/MuonCondGeneral/MuonCondSvc/python/CscCondDB.py

    # Adds pedestal and noise folders
    if flags.Muon.Calib.CscPedFromLocalFile:
        acc.merge(  _setupCscCondDB( flags, name="ped", key="CSC_PED", dataType="float", cat="CHANNEL", 
                                     default="2048", folder=pedFolder, database="CSC", useLocal=True, override="" ) )

        CscCoolStrSvc.ParNames.append( "ped" )
        CscCoolStrSvc.ParSGKeys.append( "CSC_PED" )
        CscCoolStrSvc.ParDataTypes.append( "float" )
        CscCoolStrSvc.ParCats.append( "CHANNEL" )
        CscCoolStrSvc.ParDefaults.append( "2048" )

        if flags.Common.isOnline:
            CscCoolStrSvc.ParFolders.append('/CSC/ONL/' + pedFolder)
        else:
            CscCoolStrSvc.ParFolders.append('/CSC/' + pedFolder)

    else:
        acc.merge(  _setupCscCondDB( flags, name="ped", key="CSC_PED", dataType="float", cat="CHANNEL", 
                                     default="2048", folder=pedFolder, database="CSC", useLocal=False, override="" ) )

        CscCoolStrSvc.ParNames.append( "ped" )
        CscCoolStrSvc.ParSGKeys.append( "CSC_PED" )
        CscCoolStrSvc.ParDataTypes.append( "float" )
        CscCoolStrSvc.ParCats.append( "CHANNEL" )
        CscCoolStrSvc.ParDefaults.append( "2048" )

        if flags.Common.isOnline:
            CscCoolStrSvc.ParFolders.append('/CSC/ONL/' + pedFolder)
        else:
            CscCoolStrSvc.ParFolders.append('/CSC/' + pedFolder)

    # Load Noise File
    if flags.Muon.Calib.CscNoiseFromLocalFile:
        acc.merge(  _setupCscCondDB( flags, name="noise", key="CSC_NOISE", dataType="float", cat="CHANNEL", 
                                     default="3.5", folder=noiseFolder, database="CSC", useLocal=True, override="" ) )

        CscCoolStrSvc.ParNames.append( "noise" )
        CscCoolStrSvc.ParSGKeys.append( "CSC_NOISE" )
        CscCoolStrSvc.ParDataTypes.append( "float" )
        CscCoolStrSvc.ParCats.append( "CHANNEL" )
        CscCoolStrSvc.ParDefaults.append( "3.5" )

        if flags.Common.isOnline:
            CscCoolStrSvc.ParFolders.append('/CSC/ONL/' + noiseFolder)
        else:
            CscCoolStrSvc.ParFolders.append('/CSC/' + noiseFolder)

    else:
        acc.merge(  _setupCscCondDB( flags, name="noise", key="CSC_NOISE", dataType="float", cat="CHANNEL", 
                                     default="3.5", folder=noiseFolder, database="CSC", useLocal=False, override="" ) )

        CscCoolStrSvc.ParNames.append( "noise" )
        CscCoolStrSvc.ParSGKeys.append( "CSC_NOISE" )
        CscCoolStrSvc.ParDataTypes.append( "float" )
        CscCoolStrSvc.ParCats.append( "CHANNEL" )
        CscCoolStrSvc.ParDefaults.append( "3.5" )

        if flags.Common.isOnline:
            CscCoolStrSvc.ParFolders.append('/CSC/ONL/' + noiseFolder)
        else:
            CscCoolStrSvc.ParFolders.append('/CSC/' + noiseFolder)

    ### Load PSlope File
    if flags.Muon.Calib.CscPSlopeFromLocalFile:
        acc.merge(  _setupCscCondDB( flags, name="pslope", key="CSC_PSLOPE", dataType="float", cat="CHANNEL", 
                                     default="0.189", folder=pslopeFolder, database="CSC", useLocal=True, override="" ) )

        CscCoolStrSvc.ParNames.append( "pslope" )
        CscCoolStrSvc.ParSGKeys.append( "CSC_PSLOPE" )
        CscCoolStrSvc.ParDataTypes.append( "float" )
        CscCoolStrSvc.ParCats.append( "CHANNEL" )
        CscCoolStrSvc.ParDefaults.append( "0.189" )

        if flags.Common.isOnline:
            CscCoolStrSvc.ParFolders.append('/CSC/ONL/' + pslopeFolder)
        else:
            CscCoolStrSvc.ParFolders.append('/CSC/' + pslopeFolder)
 
    else:
        acc.merge(  _setupCscCondDB( flags, name="pslope", key="CSC_PSLOPE", dataType="float", cat="CHANNEL", 
                                     default="0.189", folder=pslopeFolder, database="CSC", useLocal=False, override="" ) )

        CscCoolStrSvc.ParNames.append( "pslope" )
        CscCoolStrSvc.ParSGKeys.append( "CSC_PSLOPE" )
        CscCoolStrSvc.ParDataTypes.append( "float" )
        CscCoolStrSvc.ParCats.append( "CHANNEL" )
        CscCoolStrSvc.ParDefaults.append( "0.189" )

        if flags.Common.isOnline:
            CscCoolStrSvc.ParFolders.append('/CSC/ONL/' + pslopeFolder)
        else:
            CscCoolStrSvc.ParFolders.append('/CSC/' + pslopeFolder)

    ## Load Status File
    if flags.Muon.Calib.CscStatusFromLocalFile:
        acc.merge(  _setupCscCondDB( flags, name="status", key="CSC_STAT", dataType="uint32_t", cat="CHANNEL", 
                                     default="0", folder=statusFolder, database="CSC", useLocal=True, override="" ) )

        CscCoolStrSvc.ParNames.append( "status" )
        CscCoolStrSvc.ParSGKeys.append( "CSC_STAT" )
        CscCoolStrSvc.ParDataTypes.append( "uint32_t" )
        CscCoolStrSvc.ParCats.append( "CHANNEL" )
        CscCoolStrSvc.ParDefaults.append( "0" )

        if flags.Common.isOnline:
            CscCoolStrSvc.ParFolders.append('/CSC/ONL/' + statusFolder)
        else:
            CscCoolStrSvc.ParFolders.append('/CSC/' + statusFolder)

    else:
        acc.merge(  _setupCscCondDB( flags, name="status", key="CSC_STAT", dataType="uint32_t", cat="CHANNEL", 
                                     default="0", folder=statusFolder, database="CSC", useLocal=False, override="" ) )

        CscCoolStrSvc.ParNames.append( "status" )
        CscCoolStrSvc.ParSGKeys.append( "CSC_STAT" )
        CscCoolStrSvc.ParDataTypes.append( "uint32_t" )
        CscCoolStrSvc.ParCats.append( "CHANNEL" )
        CscCoolStrSvc.ParDefaults.append( "0" )

        if flags.Common.isOnline:
            CscCoolStrSvc.ParFolders.append('/CSC/ONL/' + statusFolder)
        else:
            CscCoolStrSvc.ParFolders.append('/CSC/' + statusFolder)

    ## Load Rms File
    if flags.Muon.Calib.CscRmsFromLocalFile:
        acc.merge(  _setupCscCondDB( flags, name="rms", key="CSC_RMS", dataType="float", cat="CHANNEL", 
                                     default="2.56", folder=rmsFolder, database="CSC", useLocal=True, override="" ) )

        CscCoolStrSvc.ParNames.append( "rms" )
        CscCoolStrSvc.ParSGKeys.append( "CSC_RMS" )
        CscCoolStrSvc.ParDataTypes.append( "float" )
        CscCoolStrSvc.ParCats.append( "CHANNEL" )
        CscCoolStrSvc.ParDefaults.append( "2.56" )

        if flags.Common.isOnline:
            CscCoolStrSvc.ParFolders.append('/CSC/ONL/' + rmsFolder)
        else:
            CscCoolStrSvc.ParFolders.append('/CSC/' + rmsFolder)

    else:
        acc.merge(  _setupCscCondDB( flags, name="rms", key="CSC_RMS", dataType="float", cat="CHANNEL", 
                                     default="2.56", folder=rmsFolder, database="CSC", useLocal=False, override="" ) )

        CscCoolStrSvc.ParNames.append( "rms" )
        CscCoolStrSvc.ParSGKeys.append( "CSC_RMS" )
        CscCoolStrSvc.ParDataTypes.append( "float" )
        CscCoolStrSvc.ParCats.append( "CHANNEL" )
        CscCoolStrSvc.ParDefaults.append( "2.56" )

        if flags.Common.isOnline:
            CscCoolStrSvc.ParFolders.append('/CSC/ONL/' + rmsFolder)
        else:
            CscCoolStrSvc.ParFolders.append('/CSC/' + rmsFolder)

    ## Load F001 File
    if flags.Muon.Calib.CscF001FromLocalFile:
        acc.merge(  _setupCscCondDB( flags, name="f001", key="CSC_FTHOLD", dataType="float", cat="CHANNEL", 
                                     default="0", folder=f001Folder, database="CSC", useLocal=True, override="" ) )

        CscCoolStrSvc.ParNames.append( "f001" )
        CscCoolStrSvc.ParSGKeys.append( "CSC_FTHOLD" )
        CscCoolStrSvc.ParDataTypes.append( "float" )
        CscCoolStrSvc.ParCats.append( "CHANNEL" )
        CscCoolStrSvc.ParDefaults.append( "0" )

        if flags.Common.isOnline:
            CscCoolStrSvc.ParFolders.append('/CSC/ONL/' + f001Folder)
        else:
            CscCoolStrSvc.ParFolders.append('/CSC/' + f001Folder)

    else:
        acc.merge(  _setupCscCondDB( flags, name="f001", key="CSC_FTHOLD", dataType="float", cat="CHANNEL", 
                                     default="0", folder=f001Folder, database="CSC", useLocal=False, override="" ) )

        CscCoolStrSvc.ParNames.append( "f001" )
        CscCoolStrSvc.ParSGKeys.append( "CSC_FTHOLD" )
        CscCoolStrSvc.ParDataTypes.append( "float" )
        CscCoolStrSvc.ParCats.append( "CHANNEL" )
        CscCoolStrSvc.ParDefaults.append( "0" )

        if flags.Common.isOnline:
            CscCoolStrSvc.ParFolders.append('/CSC/ONL/' + f001Folder)
        else:
            CscCoolStrSvc.ParFolders.append('/CSC/' + f001Folder)

    # Offline only 
    if not flags.Common.isOnline:

        ## Load T0Base File
        if flags.Muon.Calib.CscT0BaseFromLocalFile:
            acc.merge(  _setupCscCondDB( flags, name="t0base", key="CSC_T0BASE", dataType="float", cat="CHANNEL", 
                                         default="0", folder=t0baseFolder, database="CSC_OFL", useLocal=True, override="" ) )
    
            CscCoolStrSvc.ParNames.append( "t0base" )
            CscCoolStrSvc.ParSGKeys.append( "CSC_T0BASE" )
            CscCoolStrSvc.ParDataTypes.append( "float" )
            CscCoolStrSvc.ParCats.append( "CHANNEL" )
            CscCoolStrSvc.ParDefaults.append( "0" )
            CscCoolStrSvc.ParFolders.append('/CSC/' + t0baseFolder)

        else:
            acc.merge(  _setupCscCondDB( flags, name="t0base", key="CSC_T0BASE", dataType="float", cat="CHANNEL", 
                                         default="0", folder=t0baseFolder, database="CSC_OFL", useLocal=False, override="" ) )
    
            CscCoolStrSvc.ParNames.append( "t0base" )
            CscCoolStrSvc.ParSGKeys.append( "CSC_T0BASE" )
            CscCoolStrSvc.ParDataTypes.append( "float" )
            CscCoolStrSvc.ParCats.append( "CHANNEL" )
            CscCoolStrSvc.ParDefaults.append( "0" )
            CscCoolStrSvc.ParFolders.append('/CSC/' + t0baseFolder)

        ## Load T0Phase File
        if flags.Muon.Calib.CscT0PhaseFromLocalFile:
            acc.merge(  _setupCscCondDB( flags, name="t0phase", key="CSC_T0PHASE", dataType="float", cat="ASM", 
                                         default="0", folder=t0phaseFolder, database="CSC_OFL", useLocal=True, override="" ) )
    
            CscCoolStrSvc.ParNames.append( "t0phase" )
            CscCoolStrSvc.ParSGKeys.append( "CSC_T0PHASE" )
            CscCoolStrSvc.ParDataTypes.append( "float" )
            CscCoolStrSvc.ParCats.append( "ASM" )
            CscCoolStrSvc.ParDefaults.append( "0" )
            CscCoolStrSvc.ParFolders.append('/CSC/' + t0phaseFolder)

        else:
            acc.merge(  _setupCscCondDB( flags, name="t0phase", key="CSC_T0PHASE", dataType="float", cat="ASM", 
                                         default="0", folder=t0phaseFolder, database="CSC_OFL", useLocal=False, override="" ) )
    
            CscCoolStrSvc.ParNames.append( "t0phase" )
            CscCoolStrSvc.ParSGKeys.append( "CSC_T0PHASE" )
            CscCoolStrSvc.ParDataTypes.append( "float" )
            CscCoolStrSvc.ParCats.append( "ASM" )
            CscCoolStrSvc.ParDefaults.append( "0" )
            CscCoolStrSvc.ParFolders.append('/CSC/' + t0phaseFolder)


    return acc

################################################################################
# MDT calibration
################################################################################

def _setupMdtCondDB(flags):
    result=ComponentAccumulator()
    
    # print '_setupMdtCondDB flags.Muon.Calib.readMDTCalibFromBlob:',flags.Muon.Calib.readMDTCalibFromBlob
    if flags.Muon.Calib.readMDTCalibFromBlob:
        mdt_folder_name_appendix = "BLOB" 
    else:
        mdt_folder_name_appendix=""
    
    online_folders = ['/MDT/Onl/RT'+ mdt_folder_name_appendix,'/MDT/Onl/T0' + mdt_folder_name_appendix]
    offline_folders = ['/MDT/RT' + mdt_folder_name_appendix, '/MDT/T0' + mdt_folder_name_appendix]

    if flags.Muon.Calib.mdtCalibrationSource=="MDT":
        result.merge(addFoldersSplitOnline(flags, 'MDT', online_folders , offline_folders ) )       
    else:
        from AthenaCommon.AppMgr import ServiceMgr
        ServiceMgr.TagInfoMgr.ExtraTagValuePairs += ["MDTCalibrationSource", flags.Muon.Calib.mdtCalibrationSource()] # TODO Check this.
        addMCString=None
        result.merge(addFoldersSplitOnline(flags, flags.Muon.Calib.mdtCalibrationSource, online_folders, offline_folders ) )
        
    return result, mdt_folder_name_appendix
# end of function setupMdtCondDB()

def MdtCalibDbToolCfg(flags,name="MdtCalibDbTool",**kwargs):
    result=ComponentAccumulator()
    
    # result.merge( IOVDbSvcCfg(flags) )
    
    # setup COOL folders
    acc, mdt_folder_name_appendix = _setupMdtCondDB(flags)
    result.merge(acc)
    
    # set some default proper ties
    from IOVDbSvc.CondDB import conddb
    if conddb.isOnline and not conddb.isMC:
       kwargs.setdefault("TubeFolder", "/MDT/T0")
       kwargs.setdefault("RtFolder",  "/MDT/RT")
    else:
       kwargs.setdefault("TubeFolder", "/MDT/T0"+ mdt_folder_name_appendix)
       kwargs.setdefault("RtFolder",  "/MDT/RT"+ mdt_folder_name_appendix)
    kwargs.setdefault("RT_InputFiles" , ["Muon_RT_default.data"])
    if flags.Input.isMC == False: # Should be " if flags.Input.isMC=='data' " ?
        kwargs.setdefault("defaultT0", 40)
    else:
        kwargs.setdefault("defaultT0", 799)
    kwargs.setdefault("UseMLRt",  flags.Muon.Calib.useMLRt )
    kwargs.setdefault("TimeSlewingCorrection", flags.Muon.Calib.correctMdtRtForTimeSlewing)
    kwargs.setdefault("MeanCorrectionVsR", [ -5.45973, -4.57559, -3.71995, -3.45051, -3.4505, -3.4834, -3.59509, -3.74869, -3.92066, -4.10799, -4.35237, -4.61329, -4.84111, -5.14524 ])
    kwargs.setdefault("PropagationSpeedBeta", flags.Muon.Calib.mdtPropagationSpeedBeta)
<<<<<<< HEAD
    result.addPublicTool(MuonCalib__MdtCalibDbCoolStrTool(**kwargs))
    return result
=======
    return result, MuonCalib__MdtCalibDbCoolStrTool(name,**kwargs)
>>>>>>> ec0b6df7

def MdtCalibrationDbSvcCfg(flags, **kwargs):
    result=ComponentAccumulator()

    kwargs.setdefault( "CreateBFieldFunctions", flags.Muon.Calib.correctMdtRtForBField )
    kwargs.setdefault( "CreateWireSagFunctions", flags.Muon.Calib.correctMdtRtWireSag )
    kwargs.setdefault( "CreateSlewingFunctions", flags.Muon.Calib.correctMdtRtForTimeSlewing)
<<<<<<< HEAD
    
    acc = MdtCalibDbToolCfg(flags)

=======
    kwargs.setdefault( "DBTool", "MuonCalib::MdtCalibDbCoolStrTool/MdtCalibDbTool")
 
    acc, mdt_calib_db_tool = MdtCalibDbToolCfg(flags)
    acc.addPublicTool(mdt_calib_db_tool)
>>>>>>> ec0b6df7
    result.merge(acc)
    # kwargs.setdefault( "DBTool", mdt_calib_db_tool )
    
    mdt_calib_db_svc = MdtCalibrationDbSvc(**kwargs)
    result.addService(mdt_calib_db_svc,primary=True)
    
    return result

def MdtCalibrationSvcCfg(flags, **kwargs):
    result=ComponentAccumulator()
    
    # call dependent tools. TODO: fix in C++ (move to ServiceHandle + declareProperty)
    # C++ code is missing Property declaration of MagFieldSvc, but it does depend on it.
    
    acc = MagneticFieldSvcCfg(flags)
    result.merge( acc )
    
    acc = MdtCalibrationDbSvcCfg(flags)
    result.merge(acc)
    
    kwargs.setdefault( "DoSlewingCorrection",  flags.Muon.Calib.correctMdtRtForTimeSlewing )

# Hack to use DoTemperatureCorrection for applyRtScaling; but applyRtScaling should not be used anyway, since MLRT can be used
    kwargs.setdefault( "DoTemperatureCorrection", flags.Muon.Calib.applyRtScaling ) #TODO get MDT expert to help fix this.
    kwargs.setdefault( "DoWireSagCorrection",  flags.Muon.Calib.correctMdtRtWireSag )
    if flags.Beam.Type== 'collisions':
        kwargs.setdefault("DoTofCorrection",True)
        # for collisions cut away hits that are far outside of the MDT time window
        kwargs.setdefault( "TimeWindowSetting", mdtCalibWindowNumber('Collision_G4') )

    else: # cosmics or single beam
        kwargs.setdefault("DoTofCorrection",False)

    mdt_calib_svc = MdtCalibrationSvc(**kwargs)
    result.addService(mdt_calib_svc,primary=True)
    return result<|MERGE_RESOLUTION|>--- conflicted
+++ resolved
@@ -408,30 +408,16 @@
     kwargs.setdefault("TimeSlewingCorrection", flags.Muon.Calib.correctMdtRtForTimeSlewing)
     kwargs.setdefault("MeanCorrectionVsR", [ -5.45973, -4.57559, -3.71995, -3.45051, -3.4505, -3.4834, -3.59509, -3.74869, -3.92066, -4.10799, -4.35237, -4.61329, -4.84111, -5.14524 ])
     kwargs.setdefault("PropagationSpeedBeta", flags.Muon.Calib.mdtPropagationSpeedBeta)
-<<<<<<< HEAD
-    result.addPublicTool(MuonCalib__MdtCalibDbCoolStrTool(**kwargs))
+    result.addPublicTool(MuonCalib__MdtCalibDbCoolStrTool(name,**kwargs))
     return result
-=======
-    return result, MuonCalib__MdtCalibDbCoolStrTool(name,**kwargs)
->>>>>>> ec0b6df7
 
 def MdtCalibrationDbSvcCfg(flags, **kwargs):
-    result=ComponentAccumulator()
-
     kwargs.setdefault( "CreateBFieldFunctions", flags.Muon.Calib.correctMdtRtForBField )
     kwargs.setdefault( "CreateWireSagFunctions", flags.Muon.Calib.correctMdtRtWireSag )
     kwargs.setdefault( "CreateSlewingFunctions", flags.Muon.Calib.correctMdtRtForTimeSlewing)
-<<<<<<< HEAD
-    
-    acc = MdtCalibDbToolCfg(flags)
-
-=======
     kwargs.setdefault( "DBTool", "MuonCalib::MdtCalibDbCoolStrTool/MdtCalibDbTool")
- 
-    acc, mdt_calib_db_tool = MdtCalibDbToolCfg(flags)
-    acc.addPublicTool(mdt_calib_db_tool)
->>>>>>> ec0b6df7
-    result.merge(acc)
+    result = MdtCalibDbToolCfg(flags)
+
     # kwargs.setdefault( "DBTool", mdt_calib_db_tool )
     
     mdt_calib_db_svc = MdtCalibrationDbSvc(**kwargs)
