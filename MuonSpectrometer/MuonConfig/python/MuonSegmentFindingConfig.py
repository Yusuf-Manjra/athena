# Copyright (C) 2002-2019 CERN for the benefit of the ATLAS collaboration

# This file configures the Muon segment finding. It is based on a few files in the old configuration system:
# Tools, which are configured here: 
# https://gitlab.cern.ch/atlas/athena/blob/master/MuonSpectrometer/MuonReconstruction/MuonRecExample/python/MuonRecTools.py
# https://gitlab.cern.ch/atlas/athena/blob/master/MuonSpectrometer/MuonReconstruction/MuonRecExample/python/MooreTools.py
# from https://gitlab.cern.ch/atlas/athena/blob/master/MuonSpectrometer/MuonReconstruction/MuonRecExample/python/CscTools.py
#
# and algorithms which are defined in several places:
# 
#
# When porting it I have tried to remove anything redundant, and I have tried to simplify the number of configuration techniques 
# used, so for example I'm no longer using CfgGetter, and am minimising the use of CfgMgr,

# There is now quite a lot in here not solely needed for SegmentFinding, so probably need to spit into another fragment.
# Core
from AthenaConfiguration.ComponentAccumulator import ComponentAccumulator

# Tracking
from TrkMeasurementUpdator.TrkMeasurementUpdatorConf import Trk__KalmanUpdator
from TrkExTools.TrkExToolsConf import Trk__MaterialEffectsUpdator, Trk__EnergyLossUpdator, Trk__MultipleScatteringUpdator, Trk__Navigator
from TrkDetDescrSvc.AtlasTrackingGeometrySvcConfig import TrackingGeometrySvcCfg
from TrkExSTEP_Propagator.TrkExSTEP_PropagatorConf import Trk__STEP_Propagator
from TrkAmbiguityProcessor.TrkAmbiguityProcessorConf import Trk__TrackSelectionProcessorTool
from TrkTrackSummaryTool.TrkTrackSummaryToolConf import Trk__TrackSummaryTool

# Muon
from CscSegmentMakers.CscSegmentMakersConf import CscSegmentUtilTool, Csc2dSegmentMaker, Csc4dSegmentMaker
from DCMathSegmentMaker.DCMathSegmentMakerConf import Muon__DCMathSegmentMaker, Muon__MdtMathSegmentFinder, Muon__MuonSegmentFittingTool, Muon__MuonClusterSegmentFinderTool
from MuonTrackFinderTools.MuonTrackFinderToolsConf import Muon__MuonTrackCleaner, Muon__MuonTrackScoringTool
from MuonCompetingClustersOnTrackCreator.MuonCompetingClustersOnTrackCreatorConf import Muon__TriggerChamberClusterOnTrackCreator
from MuonStationIntersectSvc.MuonStationIntersectSvcConf import MuonStationIntersectSvc
from MuonSegmentSelectionTools.MuonSegmentSelectionToolsConf import Muon__MuonSegmentSelectionTool, Muon__MuonSegmentHitSummaryTool
from MdtSegmentT0Fitter.MdtSegmentT0FitterConf import TrkDriftCircleMath__MdtSegmentT0Fitter
from MuonClusterSegmentMakerTools.MuonClusterSegmentMakerToolsConf import Muon__MuonClusterSegmentFinder
from MuonAmbiTrackSelectionTool.MuonAmbiTrackSelectionToolConf import Muon__MuonAmbiTrackSelectionTool

#Local
import MuonConfig.MuonRIO_OnTrackCreatorConfig # Trying to avoid circular dependencies here
from MuonConfig.MuonCondSvcConfig import MDTCondSummarySvcCfg
from MuonConfig.MuonCalibConfig import MdtCalibrationDbSvcCfg

def MuonTrackSummaryHelperToolCfg(flags, **kwargs):
    # m_muonTgTool("MuonHolesOnTrack"),
    #   m_idHelperTool("Muon::MuonIdHelperTool/MuonIdHelperTool"),
    #   m_edmHelperTool("Muon::MuonEDMHelperTool/MuonEDMHelperTool"),
    #   m_extrapolator("Trk::Extrapolator/AtlasExtrapolator"),
    #   m_slExtrapolator("Trk::Extrapolator/MuonStraightLineExtrapolator"),
    
    result = ComponentAccumulator()
    acc, geom_svc = TrackingGeometrySvcCfg(flags)
    result.merge(acc)
    kwargs.setdefault("TrackingGeometryName", 'AtlasTrackingGeometry') # FIXME - get this from somewhere?
    
    acc, extrap = MuonExtrapolatorCfg(flags)
    acc.addPublicTool(extrap)
    result.merge(acc)
    kwargs.setdefault("Extrapolator", extrap)
    
    kwargs.setdefault("DoHolesOnTrack", False)
    kwargs.setdefault("CalculateCloseHits", True)

    from MuonTrackSummaryHelperTool.MuonTrackSummaryHelperToolConf import Muon__MuonTrackSummaryHelperTool
    
    return result, Muon__MuonTrackSummaryHelperTool(**kwargs)


def MuonTrackSummaryToolCfg(flags, **kwargs):
    result = ComponentAccumulator()
    acc, track_summary_helper = MuonTrackSummaryHelperToolCfg(flags)
    acc.addPublicTool(track_summary_helper)
    result.merge(acc)
    kwargs.setdefault("MuonSummaryHelperTool", track_summary_helper )
    kwargs.setdefault("doSharedHits", False )
    kwargs.setdefault("AddDetailedMuonSummary", True )
    return result, Trk__TrackSummaryTool(**kwargs)

def MuonTrackScoringToolCfg(flags, **kwargs):
    # m_trkSummaryTool("Trk::TrackSummaryTool"),    
    # m_printer("Muon::MuonEDMPrinterTool/MuonEDMPrinterTool"),
    result = ComponentAccumulator()
    acc,muon_track_summary_tool = MuonTrackSummaryToolCfg(flags)
    acc.addPublicTool(muon_track_summary_tool)
    result.merge(acc)
    kwargs.setdefault('SumHelpTool', muon_track_summary_tool)
    scoring_tool = Muon__MuonTrackScoringTool(**kwargs)
    return result, scoring_tool

def MuonAmbiProcessorCfg(flags, **kwargs):
    #m_scoringTool("Trk::TrackScoringTool/TrackScoringTool"), 
    #m_selectionTool("InDet::InDetAmbiTrackSelectionTool/InDetAmbiTrackSelectionTool")
    result = ComponentAccumulator()
    kwargs.setdefault('DropDouble', False)
    acc, scoring_tool = MuonTrackScoringToolCfg( flags )
    acc.addPublicTool(scoring_tool)
    result.merge(acc)
    kwargs.setdefault('ScoringTool', scoring_tool )
    muon_ami_selection_tool = Muon__MuonAmbiTrackSelectionTool()
    result.addPublicTool(muon_ami_selection_tool)
    kwargs.setdefault('SelectionTool', muon_ami_selection_tool)

    return result, Trk__TrackSelectionProcessorTool(**kwargs)

# This probably doesn't belong here.
def MuonStationIntersectSvcCfg(flags, **kwargs):
    # Has dependency on MDTCondSummarySvc and IdHelperTool (which we ignore for now)
    result = ComponentAccumulator()
    acc, mdt_cond_summary_svc = MDTCondSummarySvcCfg(flags)
    result.merge(acc)
    kwargs.setdefault("MDTCondSummarySvc", mdt_cond_summary_svc)
    muon_station_intersect_svc = MuonStationIntersectSvc(**kwargs)
    result.addService(muon_station_intersect_svc)
    return result, muon_station_intersect_svc

# default muon navigator
def MuonNavigatorCfg(flags, **kwargs):
    result = ComponentAccumulator()

    acc, tracking_geom_service = TrackingGeometrySvcCfg(flags)
    result.merge(acc)
    kwargs.setdefault("TrackingGeometrySvc", tracking_geom_service)

    navigator = Trk__Navigator(**kwargs)
    result.addPublicTool(navigator)    
    return result,navigator

def MuonExtrapolatorCfg(flags,**kwargs):
    from TrkExTools.TrkExToolsConf import Trk__Extrapolator 
    result = ComponentAccumulator()
    
    energy_loss_updator = Trk__EnergyLossUpdator() # Not really sure these should be tools...
    result.addPublicTool(energy_loss_updator) # TODO remove 

    # This one has a dependency on RndNumberService
    mult_scat_updator = Trk__MultipleScatteringUpdator()
    result.addPublicTool(mult_scat_updator) # TODO remove 
    
    material_effects_updator = Trk__MaterialEffectsUpdator( EnergyLossUpdator=energy_loss_updator, MultipleScatteringUpdator=mult_scat_updator)
    result.addPublicTool(material_effects_updator)
    kwargs.setdefault("MaterialEffectsUpdators", [material_effects_updator])
    
    acc,navigator = MuonNavigatorCfg(flags)
    acc.addPublicTool(navigator)
    result.merge(acc)
    kwargs.setdefault("Navigator", navigator)
    
    muon_prop = Trk__STEP_Propagator(Tolerance = 0.00001, MaterialEffects=True, IncludeBgradients=True)
    acc.addPublicTool(muon_prop)
    
    kwargs.setdefault("Propagators", [muon_prop])
    kwargs.setdefault("ResolveMuonStation", True)
    kwargs.setdefault("Tolerance", 0.0011)  # must be > 1um to avoid missing MTG intersections
    extrap = Trk__Extrapolator(**kwargs)
    return result, extrap

def MuonChi2TrackFitterCfg(flags,**kwargs):
    result = ComponentAccumulator()
    from TrkGlobalChi2Fitter.TrkGlobalChi2FitterConf import Trk__GlobalChi2Fitter

    acc,extrapolator = MuonExtrapolatorCfg(flags)
    acc.addPublicTool(extrapolator) # TODO remove
    result.merge(acc)
    
    acc = MuonConfig.MuonRIO_OnTrackCreatorConfig.MuonRotCreatorCfg(flags)
    rotcreator=acc.getPrimary()
    result.merge(acc)
    
    measurement_updater = Trk__KalmanUpdator()
    result.addPublicTool(measurement_updater) #FIXME

    kwargs.setdefault("ExtrapolationTool"    , extrapolator)
    kwargs.setdefault("RotCreatorTool"       , rotcreator)
    kwargs.setdefault("MeasurementUpdateTool", measurement_updater)
    kwargs.setdefault("StraightLine"         , False)
    kwargs.setdefault("OutlierCut"           , 3.0)
    kwargs.setdefault("GetMaterialFromTrack" , False)
    kwargs.setdefault("RejectLargeNScat"     , True)

    # take propagator and navigator from the extrapolator
    acc, extrapolator = MuonExtrapolatorCfg(flags)
    acc.addPublicTool(extrapolator) # TODO remove
    result.merge(acc)
    
    kwargs["ExtrapolationTool"] = extrapolator
    kwargs["PropagatorTool"]    = extrapolator.Propagators[0]
    kwargs["NavigatorTool"]     = extrapolator.Navigator

    fitter = Trk__GlobalChi2Fitter(**kwargs)
    result.addPublicTool(fitter)
    print fitter
    return result, fitter


def MCTBExtrapolatorCfg(name='MCTBExtrapolator',**kwargs):
    result = ComponentAccumulator()
    kwargs.setdefault("Propagators", ["MCTBPropagator"]) # FIXME!
    kwargs.setdefault("ResolveMuonStation", False)
    extrap = MuonExtrapolatorCfg(flags, **kwargs)
    return result, extrap

def MCTBFitterCfg(flags, **kwargs):
    # didn't bother with MCTBSLFitter, since this seems redundant. Just set "StraightLine" = True
    result = ComponentAccumulator()
    kwargs.setdefault("ExtrapolationTool", "MCTBExtrapolator")
    kwargs.setdefault("GetMaterialFromTrack", True)
    kwargs.setdefault("Momentum", flags.Muon.straightLineFitMomentum)
    acc, mctbfitter = MuonChi2TrackFitterCfg(flags, **kwargs)
    result.merge(acc)
    print mctbfitter
    return result,mctbfitter

def MuonHoughPatternFinderTool(flags, **kwargs):
    # Taken from https://gitlab.cern.ch/atlas/athena/blob/master/MuonSpectrometer/MuonReconstruction/MuonRecExample/python/MuonRecTools.py#L173     from MuonHoughPatternTools/MuonHoughPatternToolsConf import Muon__MuonHoughPatternFinderTool

    from MuonHoughPatternTools.MuonHoughPatternToolsConf import Muon__MuonHoughPatternFinderTool
    
    # TODO
    # getPublicTool("MuonCombinePatternTool")
    # getPublicTool("MuonHoughPatternTool")
    if flags.Beam.Type == 'collisions':
        kwargs.setdefault("MDT_TDC_cut", False)
        kwargs.setdefault("RecordAll",False)
    return Muon__MuonHoughPatternFinderTool("MuonHoughPatternFinderTool",**kwargs)

def MuonCurvedSegmentCombiner(flags, **kwargs):  
    # Taken from https://gitlab.cern.ch/atlas/athena/blob/master/MuonSpectrometer/MuonReconstruction/MuonRecExample/python/MooreTools.py#L74
    # The original code seems very odd. The default MissedHitsCut is 100 by default, and the rest of it is a bit tortuous.
    # I've tried to clean it up, but might have made mistakes. 
    from MuonCurvedSegmentCombiner.MuonCurvedSegmentCombinerConf import Muon__MuonCurvedSegmentCombiner 
    if flags.Beam.Type!= 'collisions' :
        kwargs.setdefault( "AddUnassociatedMiddleEndcapSegments", False )
    elif flags.Input.isMC:
        kwargs.setdefault( "MissedHitsCut", 4 )

    kwargs.setdefault("DoCosmics", flags.Beam.Type != 'collisions' )
    kwargs.setdefault( "AddAll2DCscs", False )
    kwargs.setdefault( "UseCscSegments", flags.Muon.doCSCs )
    kwargs.setdefault( "AddUnassociatedMiddleEndcapSegments", True )
    return Muon__MuonCurvedSegmentCombiner("MuonCurvedSegmentCombiner", **kwargs)
    
# def MuonSegmentCombinationCleanerTool(flags):

def MdtDriftCircleOnTrackCreatorAdjustableT0(flags,**kwargs):
    kwargs.setdefault("TimingMode", 3)
    kwargs.setdefault("DoTofCorrection", True)
    kwargs.setdefault("TimeWindowSetting", mdtCalibWindowNumber('Collision_data'))
    return MdtDriftCircleOnTrackCreator(name,**kwargs)

def AdjustableT0Tool(flags,**kwargs):
    # NB: the following 'ifs' are the same as in the MdtDriftCircleOnTrackCreator, so that the ToF setting is the same
    if flags.Beam.Type == 'cosmics':
        kwargs.setdefault("DoTof", 0)
    else: # collisions simulation final precise cuts
        kwargs.setdefault("DoTof", 1)
        
    from MdtDriftCircleOnTrackCreator.MdtDriftCircleOnTrackCreatorConf import AdjT0__AdjustableT0Tool
    return AdjT0__AdjustableT0Tool(**kwargs)

def MdtMathSegmentFinder(flags,**kwargs):
    # beamType       = getattr(extraFlags,"beamType", beamFlags.beamType())
    # doSegmentT0Fit = getattr(extraFlags,"doSegmentT0Fit",muonRecFlags.doSegmentT0Fit())
    # enableCurvedSegmentFinding = getattr(extraFlags,"enableCurvedSegmentFinding", muonStandaloneFlags.enableCurvedSegmentFinding())

    if flags.Muon.doSegmentT0Fit:
        kwargs.setdefault("AssociationRoadWidth", 3.)
        kwargs.setdefault("MDTAssocationPullcut", 3.)
        kwargs.setdefault("RecoverMdtOutliers", False)
        kwargs.setdefault("DCFitProvider", "MdtSegmentT0Fitter" )

    if flags.Beam.Type == 'singlebeam' or flags.Beam.Type == 'cosmics' or flags.Input.isMC == False:
        kwargs.setdefault("AssociationRoadWidth", 2.)
        kwargs.setdefault("MDTAssocationPullcut", 4.)
        kwargs.setdefault("RecoverMdtOutliers", True )

    if flags.Muon.enableCurvedSegmentFinding:
        kwargs.setdefault("DoCurvedSegmentFinder",True)

    return Muon__MdtMathSegmentFinder(**kwargs)

def TriggerChamberClusterOnTrackCreatorCfg(flags, **kwargs):
    result=ComponentAccumulator()
    acc =  MuonConfig.MuonRIO_OnTrackCreatorConfig.MuonClusterOnTrackCreatorCfg(flags)
    muon_cluster_creator=acc.getPrimary()
    result.merge(acc)
    kwargs.setdefault("ClusterCreator", muon_cluster_creator)
    result.addPublicTool(Muon__TriggerChamberClusterOnTrackCreator(**kwargs),primary=True)
    return result

def MuonTrackCleanerCfg(flags, **kwargs):
    # declareProperty("IdHelper",m_idHelper);
    # declareProperty("Helper",m_helper);
    # declareProperty("Printer",m_printer);
    # declareProperty("MdtRotCreator",  m_mdtRotCreator );
    # declareProperty("CompRotCreator", m_compRotCreator );
    # declareProperty("PullCalculator", m_pullCalculator );
    # declareProperty("Extrapolator",   m_extrapolator );
    # declareProperty("MagFieldSvc",    m_magFieldSvc );
    # declareProperty("MeasurementUpdator",   m_measurementUpdator );
    result=ComponentAccumulator()
    
    acc = MuonConfig.MuonRIO_OnTrackCreatorConfig.MdtDriftCircleOnTrackCreatorCfg(flags)
    mdt_creator=acc.getPrimary()
    result.merge(acc)
    kwargs.setdefault("MdtRotCreator", mdt_creator)
    
    acc =  TriggerChamberClusterOnTrackCreatorCfg(flags)
    muon_cluster_creator=acc.getPrimary()
    result.merge(acc)
    kwargs.setdefault("CompRotCreator", muon_cluster_creator)
    
    # For PullCalculator, just let it get default for moment. FIXME
    
    acc,extrapolator = MuonExtrapolatorCfg(flags)
    acc.addPublicTool(extrapolator) # TODO remove
    result.merge(acc)
    kwargs.setdefault("Extrapolator", extrapolator)

    acc, slfitter = MCTBFitterCfg(flags, name = "SLFitter", StraightLine=True)
    acc.addPublicTool(slfitter)
    result.merge(acc)
    kwargs.setdefault("SLFitter", slfitter)

    acc, fitter = MCTBFitterCfg(flags, name = "CurvedFitter")
    acc.addPublicTool(fitter)
    result.merge(acc)
    kwargs.setdefault("Fitter", fitter)    

    # kwargs.setdefault("MagFieldSvc", mag_field_svc) Default for moment

    # FIXME - do remaining tools
    
    
    return result, Muon__MuonTrackCleaner(**kwargs)

def MuonSegmentFittingToolCfg(flags, **kwargs):
    # declareProperty("SLPropagator",   m_slPropagator);
    # declareProperty("SLFitter",       m_slTrackFitter);
    # declareProperty("CurvedFitter",   m_curvedTrackFitter);
    # declareProperty("TrackCleaner",   m_trackCleaner);
    # declareProperty("IdHelper",       m_idHelperTool);
    # declareProperty("UpdatePrecisionCoordinate", m_updatePrecisionCoordinate = false );
    result=ComponentAccumulator()
    # FIXME! Add this.
    # acc, propagator = AtlasRungeKuttaPropagatorCfg(flags)
    # result.merge(acc)
    # kwargs.setdefault("SLPropagator", propagator)
    
    acc, slfitter = MCTBFitterCfg(flags, name = "SLFitter", StraightLine=True)
    acc.addPublicTool(slfitter)
    result.merge(acc)
    kwargs.setdefault("SLFitter", slfitter)
    
    acc, fitter = MCTBFitterCfg(flags, name = "CurvedFitter")
    acc.addPublicTool(fitter)
    result.merge(acc)
    kwargs.setdefault("CurvedFitter", fitter)
    
    acc, cleaner = MuonTrackCleanerCfg(flags)
    acc.addPublicTool(cleaner)
    result.merge(acc)
    kwargs.setdefault("TrackCleaner", cleaner)
    result.addPublicTool(Muon__MuonSegmentFittingTool(**kwargs))
    return result

def DCMathSegmentMakerCfg(flags, **kwargs):    
    # This in general is a pretty problematic piece of code. It seems to have a lot of potential issues, because it has loads of mutables / subtools etc
    # https://gitlab.cern.ch/atlas/athena/blob/master/MuonSpectrometer/MuonReconstruction/MuonSegmentMakers/MuonSegmentMakerTools/DCMathSegmentMaker/src/DCMathSegmentMaker.h
    # ToolHandle<IMdtDriftCircleOnTrackCreator> m_mdtCreator;         //<! mdt rio ontrack creator
    # ToolHandle<IMdtDriftCircleOnTrackCreator> m_mdtCreatorT0;       //<! mdt rio ontrack creator
    # ToolHandle<IMuonClusterOnTrackCreator>    m_clusterCreator;     //<! cluster rio ontrack creator
    # ToolHandle<IMuonCompetingClustersOnTrackCreator> m_compClusterCreator;   //<! competing clusters rio ontrack creator
    # ToolHandle<MuonIdHelperTool>              m_idHelperTool;    //<! Id helper tool
    # ToolHandle<MuonEDMPrinterTool>            m_printer;         //<! printer helper tool
    # ToolHandle<MuonEDMHelperTool>             m_helper;          //<! printer helper tool
    # ToolHandle<IMdtSegmentFinder>             m_segmentFinder;   //<! segment finder tool MdtSegmentFinder
    # ToolHandle<IMuonSegmentFittingTool>       m_segmentFitter;   //<! segment fitting tool
    # ToolHandle<IMuonSegmentSelectionTool>     m_segmentSelectionTool; //<! segment selection tool
    # ToolHandle<IDCSLFitProvider>              m_dcslFitProvider;

    result=ComponentAccumulator()
    
    beamType       = flags.Beam.Type
    doSegmentT0Fit = flags.Muon.doSegmentT0Fit
    updateSegmentSecondCoordinate = flags.Muon.updateSegmentSecondCoordinate
    enableCurvedSegmentFinding = flags.Muon.enableCurvedSegmentFinding
        
    kwargs.setdefault("RefitSegment", True)
    kwargs.setdefault("AssumePointingPhi", beamType != 'cosmics')
    kwargs.setdefault("OutputFittedT0", True)

    acc = MdtCalibrationDbSvcCfg(flags) # Needed by MdtSegmentT0Fitter
    result.merge(acc)
    mdt_segment_t0_fitter = TrkDriftCircleMath__MdtSegmentT0Fitter()
    result.addPublicTool(mdt_segment_t0_fitter)
    kwargs.setdefault("DCFitProvider", mdt_segment_t0_fitter)
    #kwargs.setdefault("CurvedErrorScaling", False)
    kwargs.setdefault("UsePreciseError", True)
    kwargs.setdefault("SinAngleCut", 0.4)

    if (beamType == 'singlebeam' or beamType == 'cosmics'): 
        kwargs.setdefault("SinAngleCut", 0.9)
        kwargs.setdefault("AddUnassociatedPhiHits", True)
        kwargs.setdefault("RecoverBadRpcCabling", True)
        kwargs.setdefault("CurvedErrorScaling", False)
    elif not flags.Input.isMC: # collisions real data 
        kwargs.setdefault("AddUnassociatedPhiHits", True)
        kwargs.setdefault("RecoverBadRpcCabling", True)

    if doSegmentT0Fit:
<<<<<<< HEAD
        tof_tool = AdjustableT0Tool(flags)
        result.merge(MuonConfig.MuonRIO_OnTrackCreatorConfig.MdtDriftCircleOnTrackCreatorCfg(flags, name="MdtDriftCircleOnTrackCreatorAdjustableT0", TimingMode=3, \
                   DoTofCorrection=True, TimeWindowSetting=mdtCalibWindowNumber('Collision_data'), MuonTofTool=tof_tool))

=======
        acc, mdt_creator = MuonConfig.MuonRIO_OnTrackCreatorConfig.MdtDriftCircleOnTrackCreatorCfg(flags, name="MdtDriftCircleOnTrackCreatorAdjustableT0", TimingMode=3, \
                   DoTofCorrection=True, TimeWindowSetting=mdtCalibWindowNumber('Collision_data'))
        acc.addPublicTool(mdt_creator)
        result.merge(acc)
>>>>>>> 7012be1b
        kwargs.setdefault("MdtCreatorT0", mdt_creator) # TODO - is this correct? 
        mdt_math_segment_finder = MdtMathSegmentFinder(flags, doSegmentT0Fit=True)
    else:
        mdt_math_segment_finder = MdtMathSegmentFinder(flags)
        
    result.addPublicTool(mdt_math_segment_finder)
    kwargs.setdefault("MdtSegmentFinder", mdt_math_segment_finder )

    if updateSegmentSecondCoordinate:
        kwargs.setdefault("UpdatePhiUsingPhiHits",True)

    if enableCurvedSegmentFinding:
        kwargs.setdefault("CurvedErrorScaling", False)
        kwargs.setdefault("PreciseErrorScale", 1)
        kwargs.setdefault("UsePreciseError", True)
    
    # Now stuff that wasn't explicitly configured before.
    
    acc, muon_station_intersect_svc = MuonStationIntersectSvcCfg(flags)
    result.merge(acc)
    kwargs.setdefault("MuonStationIntersectSvc", muon_station_intersect_svc)
    
    acc=MuonConfig.MuonRIO_OnTrackCreatorConfig.MdtDriftCircleOnTrackCreatorCfg(flags)
    kwargs.setdefault("MdtCreator", acc.getPrimary())
    result.merge(acc)

    
    acc=MuonConfig.MuonRIO_OnTrackCreatorConfig.MuonClusterOnTrackCreatorCfg(flags)
    muon_cluster_creator=acc.getPrimary()
    # FIXME - declare property  for muon_cluster_creator is missing from the tool.
    
    muon_comp_cluster_creator =  Muon__TriggerChamberClusterOnTrackCreator(ClusterCreator=muon_cluster_creator)
    acc.addPublicTool(muon_comp_cluster_creator)
    kwargs.setdefault("MuonCompetingClustersCreator", muon_comp_cluster_creator)

    acc =  MuonSegmentFittingToolCfg(flags, name="NewMuonSegmentFittingTool")
    segment_fitter=acc.getPrimary()
    print segment_fitter
    
    result.merge(acc)    
    kwargs.setdefault("SegmentFitter", segment_fitter)
    
    segment_selector =  Muon__MuonSegmentSelectionTool()
    result.addPublicTool(segment_selector)
    kwargs.setdefault("SegmentSelector", segment_selector)
    
    dc_segment_maker = Muon__DCMathSegmentMaker(**kwargs)
    
    return result, dc_segment_maker


def MuonPatternSegmentMakerCfg(flags, **kwargs):
    # Taken from https://gitlab.cern.ch/atlas/athena/blob/master/MuonSpectrometer/MuonReconstruction/MuonRecExample/python/MooreTools.py#L49
    
    # Tool has the following subtools:
    # DCMathSegmentMaker, MdtDriftCircleOnTrackCreator, MuonClusterOnTrackCreator, MuonEDMPrinterTool, MuonIdHelperTool
    result=ComponentAccumulator()
    from MuonPatternSegmentMaker.MuonPatternSegmentMakerConf import Muon__MuonPatternSegmentMaker
    from MuonCnvExample.MuonCnvUtils import mdtCalibWindowNumber # TODO - should maybe move this somewhere else?
    
    if "MdtCreator" not in kwargs: 
        # on data configure a MdtDriftCircleOnTrackCreator for the segment finding with reduced errors
        # when using the t0 refit enlarge the time window
        if not flags.Input.isMC and flags.Beam.Type == 'collisions':
            if flags.Muon.doSegmentT0Fit:
                timeWindowSetting = mdtCalibWindowNumber('Collision_t0fit')
            else:
                timeWindowSetting = mdtCalibWindowNumber('Collision_data')
            acc = MuonConfig.MuonRIO_OnTrackCreatorConfig.MdtDriftCircleOnTrackCreatorCfg(flags, name="MdtDriftCircleOnTrackCreator_NoTubeHits", CreateTubeHit = False, TimeWindowSetting = timeWindowSetting)   
        else:
            # I think we need to configure a 'default' version of the MdtDriftCircleOnTrackCreator here
            acc=MuonConfig.MuonRIO_OnTrackCreatorConfig.MdtDriftCircleOnTrackCreatorCfg(flags)

        result.merge(acc)
        kwargs.setdefault('MdtCreator', acc.getPrimary())
    #else:
    # TODO work out what to do here
    
    acc = MuonConfig.MuonRIO_OnTrackCreatorConfig.MuonClusterOnTrackCreatorCfg(flags)  
    kwargs.setdefault('ClusterCreator', acc.getPrimary())
    result.merge(acc)
    
    # Other dependencies:
    # EDM printer tool, MuonIdHelperTool

    acc, segment_maker = DCMathSegmentMakerCfg(flags,name="NewDCMathSegmentMaker")
    acc.addPublicTool(segment_maker)
    kwargs.setdefault('SegmentMaker', segment_maker)
    result.merge(acc)

    if flags.Beam.Type == 'cosmics':
        kwargs.setdefault("AngleCutPhi", 1e9)
        kwargs.setdefault("DropDistance", 100000000.)
    
    return result, Muon__MuonPatternSegmentMaker("MuonPatternSegmentMaker", **kwargs)
    
def CscAlignmentTool(flags, **kwargs):
    from CscClusterization.CscClusterizationConf import CscAlignmentTool
    etaposAlignConsts = [ # 1st, 2nd, 3rd, 4th layer 
        0.0,   -0.0902347,   -0.0984321,    -0.141175, #sector -16
        0.0,    -0.166412,    -0.150399,     -0.18592, #sector -15
        0.0,   -0.0544449,     0.101448,   -0.0433321, #sector -14
        0.0,    -0.047769,    -0.156247,   -0.0854826, #sector -13
        0.0,   -0.0970101,    -0.227578,    -0.301079, #sector -12
        0.0,    -0.152912,    -0.365218,    -0.314042, #sector -11
        0.0,    0.0338696,    -0.264766,    -0.224567, #sector -10
        0.0,    -0.107372,     -0.16099,     -0.13508, #sector -9
        0.0,   -0.0663979,   -0.0312645,    -0.130711, #sector -8
        0.0,    -0.249974,    -0.269372,    -0.353648, #sector -7
        0.0,    -0.194175,    0.0238348,    -0.188433, #sector -6
        0.0,    0.0977346,    0.0492461,     0.150434, #sector -5
        0.0,    0.0444637,   -0.0871214,   -0.0627541, #sector -4
        0.0,    0.0347245,   -0.0226186,   -0.0826478, #sector -3
        0.0,  -0.00408879,   -0.0638005,    -0.206868, #sector -2
        0.0,    0.0331328,    0.0402103,     0.118611, #sector -1
        0.0,   -0.0634537,   -0.0516743,    0.0045364, #sector 1
        0.0,   -0.0957718,    -0.235246,    -0.439811, #sector 2
        0.0,    -0.163504,   -0.0129115,   0.00140143, #sector 3
        0.0,    -0.182903,   -0.0503858,    -0.207799, #sector 4
        0.0,   -0.0970927,            0,     0.124744, #sector 5
        0.0,   -0.0169602,   -0.0527447,    0.0319154, #sector 6
        0.0,    -0.176499,    -0.196542,   -0.0846979, #sector 7
        0.0,    0.0589994,    0.0131431,    0.0461769, #sector 8
        0.0,   -0.0237507,   -0.0307316,     0.144429, #sector 9
        0.0,   -0.0144483,   -0.0328234,  -0.00553684, #sector 10
        0.0,     0.113188,    -0.176182,    0.0635706, #sector 11
        0.0,    -0.109776,    -0.727705,    -0.756824, #sector 12
        0.0,   -0.0553061,    -0.056162,   -0.0336955, #sector 13
        0.0,    -0.070077,    -0.127203,    -0.140082, #sector 14
        0.0,   -0.0844368,   -0.0735331,    -0.016667, #sector 15
        0.0,    0.0426443,    -0.153659,    -0.129711, #sector 16
    ]

    phiposAlignConsts = [ # 1st, 2nd, 3rd, 4th layer 
        0.0, 0.0, 0.0, 0.0, #-16
        0.0, 0.0, 0.0, 0.0,
        0.0, 0.0, 0.0, 0.0, #-14
        0.0, 0.0, 0.0, 0.0,
        0.0, 0.0, 0.0, 0.0, #-12
        0.0, 0.0, 0.0, 0.0,
        0.0, 0.0, 0.0, 0.0, #-10
        0.0, 0.0, 0.0, 0.0,
        0.0, 0.0, 0.0, 0.0, #-8
        0.0, 0.0, 0.0, 0.0,
        0.0, 0.0, 0.0, 0.0, #-6
        0.0, 0.0, 0.0, 0.0, 
        0.0, 0.0, 0.0, 0.0, #-4
        0.0, 0.0, 0.0, 0.0,
        0.0, 0.0, 0.0, 0.0, #-2
        0.0, 0.0, 0.0, 0.0, #-1  
        0.0, 0.0, 0.0, 0.0, # sector =1 and above...
        0.0, 0.0, 0.0, 0.0, #2
        0.0, 0.0, 0.0, 0.0, #3
        0.0, 0.0, 0.0, 0.0, #4
        0.0, 0.0, 0.0, 0.0, 
        0.0, 0.0, 0.0, 0.0, #6
        0.0, 0.0, 0.0, 0.0,
        0.0, 0.0, 0.0, 0.0, #8
        0.0, 0.0, 0.0, 0.0,
        0.0, 0.0, 0.0, 0.0, #10
        0.0, 0.0, 0.0, 0.0,
        0.0, 0.0, 0.0, 0.0, #12
        0.0, 0.0, 0.0, 0.0,
        0.0, 0.0, 0.0, 0.0, #14
        0.0, 0.0, 0.0, 0.0,
        0.0, 0.0, 0.0, 0.0  #16
    ]
    kwargs.setdefault("phiposAlignConsts", phiposAlignConsts)
    kwargs.setdefault("etaposAlignConsts", etaposAlignConsts)
    # kwargs.setdefault("useAlignment", flags.global.isMC is False and flags.muonAlign.UseIlines is False  )

    return CscAlignmentTool(**kwargs)
    

def QratCscClusterFitterCfg(flags, **kwargs):
    # This is based on https://gitlab.cern.ch/atlas/athena/blob/master/MuonSpectrometer/MuonReconstruction/MuonRecExample/python/CscTools.py#L151
    from CscClusterization.CscClusterizationConf import QratCscClusterFitter
    result=ComponentAccumulator()
    qratcor_css_eta = [
        0.000000, 0.000000, 0.000000, 0.000000, 0.0699381, 0.178291, 0.271303, 0.345611, 
        0.400738, 0.452451, 0.493772, 0.526792, 0.553845, 0.580111, 0.603337, 0.624749, 
        0.646065, 0.663924, 0.681897, 0.701345, 0.716067, 0.730324, 0.743168, 0.760598, 
        0.773341, 0.786406, 0.798358, 0.811339, 0.820949, 0.832676, 0.843917, 0.85412, 
        0.863914, 0.873229, 0.88251, 0.892856, 0.903296, 0.910067, 0.917892, 0.928028, 
        0.93461, 0.943679, 0.951617, 0.958326, 0.964428, 0.97341, 0.978204, 0.987075, 
        0.994789, 1.000000
        ]
    qratcor_csl_eta = [
        0.000000, 0.000000, 0.000000, 0.000000, 0.0290177, 0.0834867, 0.188683, 0.269967, 
        0.334887, 0.393036, 0.440317, 0.481884, 0.51725, 0.545107, 0.56959, 0.592327, 
        0.614087, 0.635344, 0.655252, 0.672766, 0.690929, 0.707293, 0.722742, 0.738323, 
        0.753562, 0.76749, 0.780983, 0.79354, 0.806521, 0.818085, 0.829987, 0.841443, 
        0.853723, 0.863393, 0.87431, 0.883139, 0.892962, 0.902803, 0.911276, 0.921417, 
        0.929387, 0.938106, 0.947072, 0.954406, 0.961692, 0.97055, 0.978517, 0.985133, 
        0.992257, 1.000000
        ]
    kwargs.setdefault("qratcor_csl_eta",qratcor_csl_eta)
    kwargs.setdefault("qratcor_css_eta",qratcor_css_eta)
    csc_align_tool = CscAlignmentTool(flags)
    result.addPublicTool(csc_align_tool) # TODO remove once private
    kwargs.setdefault("CscAlignmentTool", csc_align_tool )
    return result,QratCscClusterFitter(**kwargs)

def CscSegmentUtilToolCfg(flags, **kwargs):
    result=ComponentAccumulator()
    acc, qrat = QratCscClusterFitterCfg(flags)
    result.merge(acc)
    kwargs.setdefault("precision_fitter",   )
    acc, csc_cluster_creator = MuonConfig.MuonRIO_OnTrackCreatorConfig.CscClusterOnTrackCreatorCfg(flags)
    result.merge(acc)
    kwargs.setdefault("rot_creator", csc_cluster_creator )
    return result,CscSegmentUtilToolCfg(flags)

def Csc2dSegmentMakerCfg(flags, **kwargs):
    result=ComponentAccumulator()
    acc, csc_segment_util_tool = CscSegmentUtilToolCfg(flags)
    result.merge(acc)
    acc, csc_segment_maker = Csc2dSegmentMaker("Csc2dSegmentMaker", 
           segmentTool=csc_segment_util_tool)
    result.merge(acc)
    return result, csc_segment_maker 

def Csc4dSegmentMakerCfg(flags, **kwargs):
    result=ComponentAccumulator()
    acc, csc_segment_util_tool = CscSegmentUtilToolCfg(flags)
    result.merge(acc)
    acc, csc_segment_maker = Csc4dSegmentMaker("Csc4dSegmentMaker", 
           segmentTool=csc_segment_util_tool) 
    result.merge(acc)
    return result, csc_segment_maker

def MooSegmentFinderCfg(flags, **kwargs):
    # This is based on https://gitlab.cern.ch/atlas/athena/blob/master/MuonSpectrometer/MuonReconstruction/MuonRecExample/python/MooreTools.py#L99 
    
    from MuonHoughPatternTools.MuonHoughPatternToolsConf import Muon__MuonLayerHoughTool
    from MuonSegmentOverlapRemovalTools.MuonSegmentOverlapRemovalToolsConf import Muon__MuonSegmentCombinationCleanerTool
    from MooSegmentCombinationFinder.MooSegmentCombinationFinderConf import Muon__MooSegmentCombinationFinder

    result=ComponentAccumulator()

    # Need muon geometry to work!
    from MuonConfig.MuonGeometryConfig import MuonGeoModelCfg 
    result.merge( MuonGeoModelCfg(flags) )    

    muon_curved_segment_combiner_tool = MuonCurvedSegmentCombiner(flags)
    result.addPublicTool(muon_curved_segment_combiner_tool)
    
    muon_segment_combination_cleaner_tool = Muon__MuonSegmentCombinationCleanerTool()
    result.addPublicTool(muon_segment_combination_cleaner_tool)
    
    # Use the MuonLayerHoughTool for collisions, MuonHoughPatternFinderTool for everything else.
    # This is based on https://gitlab.cern.ch/atlas/athena/blob/master/MuonSpectrometer/MuonReconstruction/MuonRecExample/python/MuonRecTools.py#L428
    muon_pattern_finder_tool = Muon__MuonLayerHoughTool("MuonLayerHoughTool", DoTruth= flags.Input.isMC) \
                              if flags.Beam.Type=="collisions" else MuonHoughPatternFinderTool(flags)
    result.addPublicTool(muon_pattern_finder_tool)
    
    acc, muon_pattern_segment_maker = MuonPatternSegmentMakerCfg(flags)
    result.merge(acc)
    result.addPublicTool(muon_pattern_segment_maker)
    
    if flags.Muon.doCSCs:
        acc,csc_2d_segment_maker = Csc2dSegmentMakerCfg(flags)
        result.merge(acc)
    
        acc,csc_4d_segment_maker = Csc4dSegmentMakerCfg(flags)
        result.merge(acc)
    else:
        csc_2d_segment_maker=None
        csc_4d_segment_maker=None
    
    segment_finder_tool = Muon__MooSegmentCombinationFinder("NewMooSegmentCombinationFinder", 
        SegmentCombiner = muon_curved_segment_combiner_tool,
        SegmentCombinationCleaner = muon_segment_combination_cleaner_tool,
        HoughPatternFinder =muon_pattern_finder_tool,
        MdtSegmentMaker=muon_pattern_segment_maker,
        DoSegmentCombinations=False,
        DoSegmentCombinationCleaning=False,
        DoCscSegments = flags.Muon.doCSCs,
        DoMdtSegments = flags.Muon.doMDTs,   
        Csc2dSegmentMaker = csc_2d_segment_maker,
        Csc4dSegmentMaker = csc_4d_segment_maker,
        DoSummary = flags.Muon.printSummary
        )
    
    result.setPrivateTools(segment_finder_tool)
    return result

def MuonClusterSegmentFinderToolCfg(flags, **kwargs):
    #m_slTrackFitter("Trk::GlobalChi2Fitter/MCTBSLFitter"),
    #m_ambiTool("Trk::SimpleAmbiguityProcessorTool/MuonAmbiProcessor"),
    #m_trackToSegmentTool("Muon::MuonTrackToSegmentTool/MuonTrackToSegmentTool"),
    #m_idHelperTool("Muon::MuonIdHelperTool/MuonIdHelperTool"),
    #m_printer("Muon::MuonEDMPrinterTool/MuonEDMPrinterTool"),
    #m_helper("Muon::MuonEDMHelperTool/MuonEDMHelperTool"),
    #m_trackCleaner("Muon::MuonTrackCleaner/MuonTrackCleaner") {
    #declareProperty("SLFitter",            m_slTrackFitter);
    #declareProperty("SegmentAmbiguityTool",m_ambiTool);
    #declareProperty("TrackToSegmentTool",  m_trackToSegmentTool);
    #declareProperty("IdHelper",            m_idHelperTool);
    #declareProperty("TrackCleaner",        m_trackCleaner);
    result=ComponentAccumulator()

    acc, slfitter = MCTBFitterCfg(flags, name = "SLFitter", StraightLine=True)
    acc.addPublicTool(slfitter)
    result.merge(acc)
    kwargs.setdefault("SLFitter", slfitter)

    acc, cleaner = MuonTrackCleanerCfg(flags)
    acc.addPublicTool(cleaner)
    result.merge(acc)
    kwargs.setdefault("TrackCleaner", cleaner)
    
    # FIXME - remaining tools
    acc.setPrivateTools(Muon__MuonClusterSegmentFinderTool(**kwargs))
    return acc
    
def MuonClusterSegmentFinderCfg(flags, **kwargs):
    #declareProperty("MuonClusterizationTool", m_clusterTool);
    #declareProperty("MuonIdHelperTool",m_idHelper );    
    #declareProperty("MuonEDMPrinterTool",m_printer );    
    #declareProperty("MuonPRDSelectionTool", m_muonPRDSelectionTool );
    #declareProperty("MdtSegmentMaker",m_segmentMaker);
    #declareProperty("SLFitter",            m_slTrackFitter);
    #declareProperty("TrackToSegmentTool",  m_trackToSegmentTool);
    #declareProperty("AmbiguityProcessor",m_ambiguityProcessor);
    #declareProperty("TrackCleaner",        m_trackCleaner);
    result=ComponentAccumulator()
    # FIXME - rest of the tools.

    acc,segment_maker = DCMathSegmentMakerCfg(flags,name="NewDCMathSegmentMaker")
    acc.addPublicTool(segment_maker)
    kwargs.setdefault('MdtSegmentMaker', segment_maker)
    result.merge(acc)

    acc, slfitter = MCTBFitterCfg(flags, name = "SLFitter", StraightLine=True)
    acc.addPublicTool(slfitter)
    result.merge(acc)
    kwargs.setdefault("SLFitter", slfitter)
    
    acc, ambi  = MuonAmbiProcessorCfg(flags, name='NewMuonAmbiProcessor')
    acc.addPublicTool(ambi)
    result.merge(acc)
    kwargs.setdefault("AmbiguityProcessor", ambi)

    acc,cleaner = MuonTrackCleanerCfg(flags)
    acc.addPublicTool(cleaner)
    result.merge(acc)
    kwargs.setdefault("TrackCleaner", cleaner)

    result.addPublicTool(Muon__MuonClusterSegmentFinder(**kwargs),primary=True)
    return result

def MuonSegmentFindingCfg(flags, **kwargs):
    # This is based on https://gitlab.cern.ch/atlas/athena/blob/master/MuonSpectrometer/MuonReconstruction/MuonRecExample/python/MuonStandalone.py#L113
    from MooSegmentCombinationFinder.MooSegmentCombinationFinderConf import MooSegmentFinderAlg
    result=ComponentAccumulator()
    
    segment_location = "ThirdChainSegments" if flags.Muon.segmentOrigin=="TruthTracking" else "MuonSegments"
    
    acc  = MooSegmentFinderCfg(flags)
    segment_finder_tool=(acc.popPrivateTools())
    result.addPublicTool(segment_finder_tool)
    result.merge(acc)


    acc = MuonClusterSegmentFinderCfg(flags)
    muon_cluster_segment_finder=acc.getPrimary()
    result.merge(acc)

    moo_segment_finder_alg = MooSegmentFinderAlg( "MuonSegmentMaker",
                 SegmentFinder = segment_finder_tool,
                 MuonClusterSegmentFinderTool=muon_cluster_segment_finder,
                 MuonSegmentOutputLocation = segment_location,
                 UseCSC = flags.Muon.doCSCs,
                 UseMDT = flags.Muon.doMDTs,
                 UseRPC = flags.Muon.doRPCs,
                 UseTGC = flags.Muon.doTGCs,
                 UseTGCPriorBC = flags.Muon.doTGCs and flags.Muon.useTGCPriorNextBC,
                 UseTGCNextBC  = flags.Muon.doTGCs and flags.Muon.useTGCPriorNextBC,
                 doTGCClust = flags.Muon.doTGCClusterSegmentFinding,
                 doRPCClust = flags.Muon.doRPCClusterSegmentFinding )
    result.addEventAlgo( moo_segment_finder_alg )
        
    # TODO - add NCB stuff
    return result
    

if __name__=="__main__":
    # To run this, do e.g. 
    # python ../athena/MuonSpectrometer/MuonConfig/python/MuonSegmentFindingConfig.py
    from AthenaCommon.Configurable import Configurable
    Configurable.configurableRun3Behavior=1

    from AthenaCommon.Logging import log
    from AthenaCommon.Constants import DEBUG
    from AthenaConfiguration.AllConfigFlags import ConfigFlags

    log.setLevel(DEBUG)
    from AthenaCommon.Logging import log
    log.debug('About to set up Segment Finding.')
    
    ConfigFlags.Input.Files = ["/cvmfs/atlas-nightlies.cern.ch/repo/data/data-art/Tier0ChainTests/q221/21.3/v1/myESD.pool.root"]
    ConfigFlags.Input.isMC = True
    ConfigFlags.Muon.doCSCs = False 
    ConfigFlags.lock()

    cfg=ComponentAccumulator()

    # This is a temporary fix! Should be private!
    from MuonRecHelperTools.MuonRecHelperToolsConf import Muon__MuonEDMHelperTool
    muon_edm_helper_tool = Muon__MuonEDMHelperTool("MuonEDMHelperTool", MuonExtrapolator=None) # Don't bring in this dependency yet!
    cfg.addPublicTool( muon_edm_helper_tool )

    from AthenaPoolCnvSvc.PoolReadConfig import PoolReadCfg
    cfg.merge(PoolReadCfg(ConfigFlags))

    cfg.merge(MuonSegmentFindingCfg(ConfigFlags))
              
    f=open("MuonSegmentFinding.pkl","w")
    cfg.store(f)
    f.close()<|MERGE_RESOLUTION|>--- conflicted
+++ resolved
@@ -407,17 +407,9 @@
         kwargs.setdefault("RecoverBadRpcCabling", True)
 
     if doSegmentT0Fit:
-<<<<<<< HEAD
-        tof_tool = AdjustableT0Tool(flags)
         result.merge(MuonConfig.MuonRIO_OnTrackCreatorConfig.MdtDriftCircleOnTrackCreatorCfg(flags, name="MdtDriftCircleOnTrackCreatorAdjustableT0", TimingMode=3, \
-                   DoTofCorrection=True, TimeWindowSetting=mdtCalibWindowNumber('Collision_data'), MuonTofTool=tof_tool))
-
-=======
-        acc, mdt_creator = MuonConfig.MuonRIO_OnTrackCreatorConfig.MdtDriftCircleOnTrackCreatorCfg(flags, name="MdtDriftCircleOnTrackCreatorAdjustableT0", TimingMode=3, \
-                   DoTofCorrection=True, TimeWindowSetting=mdtCalibWindowNumber('Collision_data'))
-        acc.addPublicTool(mdt_creator)
-        result.merge(acc)
->>>>>>> 7012be1b
+                   DoTofCorrection=True, TimeWindowSetting=mdtCalibWindowNumber('Collision_data')))
+
         kwargs.setdefault("MdtCreatorT0", mdt_creator) # TODO - is this correct? 
         mdt_math_segment_finder = MdtMathSegmentFinder(flags, doSegmentT0Fit=True)
     else:
