"""Define methods to construct configured CSC Digitization tools and algorithms

Copyright (C) 2002-2019 CERN for the benefit of the ATLAS collaboration
"""
from AthenaConfiguration.ComponentAccumulator import ComponentAccumulator
from OutputStreamAthenaPool.OutputStreamConfig import OutputStreamCfg
from MuonConfig.MuonGeometryConfig import MuonGeoModelCfg
<<<<<<< HEAD
from MuonConfig.MuonCondAlgConfig import CscCondDbAlgCfg
from CSC_Digitization.CSC_DigitizationConf import (
    CscDigitizationTool, CscDigitBuilder,
)
=======
from MuonConfig.MuonCalibConfig import CscCoolStrSvcCfg
from CSC_Digitization.CSC_DigitizationConf import CscDigitizationTool, CscDigitBuilder
>>>>>>> 8376384c
from PileUpComps.PileUpCompsConf import PileUpXingFolder
from MuonConfig.MuonByteStreamCnvTestConfig import CscDigitToCscRDOCfg, CscOverlayDigitToCscRDOCfg
from MuonConfig.MuonCablingConfig import CSCCablingConfigCfg
from Digitization.TruthDigitizationOutputConfig import TruthDigitizationOutputCfg
from Digitization.PileUpToolsConfig import PileUpToolsCfg


# The earliest and last bunch crossing times for which interactions will be sent
# to the CscDigitizationTool.
def CSC_FirstXing():
    return -375


def CSC_LastXing():
    return 175


def CSC_RangeToolCfg(flags, name="CSC_Range", **kwargs):
    """Return a PileUpXingFolder tool configured for CSC"""
    kwargs.setdefault("FirstXing", CSC_FirstXing())
    kwargs.setdefault("LastXing",  CSC_LastXing())
    kwargs.setdefault("CacheRefreshFrequency", 1.0)
    kwargs.setdefault("ItemList", ["CSCSimHitCollection#CSC_Hits"])
    return PileUpXingFolder(name, **kwargs)


def CSC_DigitizationToolCfg(flags, name="CSC_DigitizationTool", **kwargs):
    """Return a ComponentAccumulator with configured CscDigitizationTool"""
    acc = ComponentAccumulator()
    if flags.Digitization.DoXingByXingPileUp:
        kwargs.setdefault("FirstXing", CSC_FirstXing())
        kwargs.setdefault("LastXing",  CSC_LastXing())
    kwargs.setdefault("InputObjectName", "CSC_Hits")
    kwargs.setdefault("OutputObjectName", "CSC_DIGITS")
    if flags.Digitization.PileUpPremixing:
        kwargs.setdefault("CSCSimDataCollectionOutputName", flags.Overlay.BkgPrefix + "CSC_SDO")
    else:
        kwargs.setdefault("CSCSimDataCollectionOutputName", "CSC_SDO")
    kwargs.setdefault("pedestal", 0.0)
    kwargs.setdefault("WindowLowerOffset", -25.0)
    kwargs.setdefault("WindowUpperOffset",  25.0)
    kwargs.setdefault("isPileUp", False)
    kwargs.setdefault("amplification", 0.43e5)
    kwargs.setdefault("NewDigitEDM", True)
    kwargs.setdefault("DriftVelocity", 39)
    kwargs.setdefault("ElectronEnergy", 66) # eV
    acc.setPrivateTools(CscDigitizationTool(name, **kwargs))
    return acc


def CSC_OverlayDigitizationToolCfg(flags, name="CSC_OverlayDigitizationTool",**kwargs):
    """Return a ComponentAccumulator with CscDigitizationTool configured for Overlay"""
    acc = ComponentAccumulator()
    kwargs.setdefault("OnlyUseContainerName", False)
    kwargs.setdefault("OutputObjectName", "StoreGateSvc+" + flags.Overlay.SigPrefix + "CSC_DIGITS")
    if not flags.Overlay.DataOverlay:
        kwargs.setdefault("CSCSimDataCollectionOutputName", "StoreGateSvc+" + flags.Overlay.SigPrefix + "CSC_SDO")
    acc.setPrivateTools(CscDigitizationTool(name, **kwargs))
    return acc


def CSC_OutputCfg(flags):
    """Return ComponentAccumulator with Output for CSC. Not standalone."""
    acc = ComponentAccumulator()
    ItemList = ["CscRawDataContainer#*"]
    if flags.Digitization.TruthOutput:
        ItemList += ["MuonSimDataCollection#*", "CscSimDataCollection#CSC_SDO"]
        acc.merge(TruthDigitizationOutputCfg(flags))
    acc.merge(OutputStreamCfg(flags, "RDO", ItemList))
    return acc


def CSC_DigitizationBasicCfg(flags, **kwargs):
    """Return ComponentAccumulator for CSC digitization"""
    acc = MuonGeoModelCfg(flags)
<<<<<<< HEAD
    acc.merge(CscCondDbAlgCfg(flags))
    tool = acc.popToolsAndMerge(toolCfg(flags))
    kwargs.setdefault("DigitizationTool", tool)
    acc.addEventAlgo(CscDigitBuilder(name, **kwargs))
=======
    acc.merge(CscCoolStrSvcCfg(flags))
    if "PileUpTools" not in kwargs:
        PileUpTools = acc.popToolsAndMerge(CSC_DigitizationToolCfg(flags))
        kwargs["PileUpTools"] = PileUpTools
    acc.merge(PileUpToolsCfg(flags, **kwargs))
>>>>>>> 8376384c
    return acc


def CSC_OverlayDigitizationBasicCfg(flags, **kwargs):
    """Return ComponentAccumulator with CSC Overlay digitization"""
    acc = MuonGeoModelCfg(flags)
    acc.merge(CscCoolStrSvcCfg(flags))
    if "DigitizationTool" not in kwargs:
        tool = acc.popToolsAndMerge(CSC_OverlayDigitizationToolCfg(flags))
        kwargs["DigitizationTool"] = tool
    acc.addEventAlgo(CscDigitBuilder(**kwargs))
    return acc


# with output defaults
def CSC_DigitizationCfg(flags, **kwargs):
    """Return ComponentAccumulator for CSC digitization and Output"""
    acc = CSC_DigitizationBasicCfg(flags, **kwargs)
    acc.merge(CSC_OutputCfg(flags))
    return acc


def CSC_OverlayDigitizationCfg(flags, **kwargs):
    """Return ComponentAccumulator with CSC Overlay digitization and Output"""
    acc = CSC_OverlayDigitizationBasicCfg(flags, **kwargs)
    acc.merge(CSC_OutputCfg(flags))
    return acc


def CSC_DigitizationDigitToRDOCfg(flags):
    """Return ComponentAccumulator with CSC Digitization and Digit to CSCRDO"""
    acc = CSC_DigitizationCfg(flags)
    acc.merge(CSCCablingConfigCfg(flags))
    acc.merge(CscDigitToCscRDOCfg(flags))
    return acc


def CSC_OverlayDigitizationDigitToRDOCfg(flags):
    """Return ComponentAccumulator with CSC Overlay Digitization and Digit to CSCRDO"""
    acc = CSC_OverlayDigitizationCfg(flags)
    acc.merge(CSCCablingConfigCfg(flags))
    acc.merge(CscOverlayDigitToCscRDOCfg(flags))
    return acc<|MERGE_RESOLUTION|>--- conflicted
+++ resolved
@@ -5,15 +5,8 @@
 from AthenaConfiguration.ComponentAccumulator import ComponentAccumulator
 from OutputStreamAthenaPool.OutputStreamConfig import OutputStreamCfg
 from MuonConfig.MuonGeometryConfig import MuonGeoModelCfg
-<<<<<<< HEAD
 from MuonConfig.MuonCondAlgConfig import CscCondDbAlgCfg
-from CSC_Digitization.CSC_DigitizationConf import (
-    CscDigitizationTool, CscDigitBuilder,
-)
-=======
-from MuonConfig.MuonCalibConfig import CscCoolStrSvcCfg
 from CSC_Digitization.CSC_DigitizationConf import CscDigitizationTool, CscDigitBuilder
->>>>>>> 8376384c
 from PileUpComps.PileUpCompsConf import PileUpXingFolder
 from MuonConfig.MuonByteStreamCnvTestConfig import CscDigitToCscRDOCfg, CscOverlayDigitToCscRDOCfg
 from MuonConfig.MuonCablingConfig import CSCCablingConfigCfg
@@ -89,18 +82,11 @@
 def CSC_DigitizationBasicCfg(flags, **kwargs):
     """Return ComponentAccumulator for CSC digitization"""
     acc = MuonGeoModelCfg(flags)
-<<<<<<< HEAD
     acc.merge(CscCondDbAlgCfg(flags))
-    tool = acc.popToolsAndMerge(toolCfg(flags))
-    kwargs.setdefault("DigitizationTool", tool)
-    acc.addEventAlgo(CscDigitBuilder(name, **kwargs))
-=======
-    acc.merge(CscCoolStrSvcCfg(flags))
     if "PileUpTools" not in kwargs:
         PileUpTools = acc.popToolsAndMerge(CSC_DigitizationToolCfg(flags))
         kwargs["PileUpTools"] = PileUpTools
     acc.merge(PileUpToolsCfg(flags, **kwargs))
->>>>>>> 8376384c
     return acc
 
 
