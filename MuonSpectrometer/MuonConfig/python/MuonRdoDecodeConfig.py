--- conflicted
+++ resolved
@@ -186,15 +186,12 @@
 
     # Schedule Rpc bytestream data decoding - once mergeAll is working can simplify these lines
     from MuonConfig.MuonBytestreamDecodeConfig import RpcBytestreamDecodeCfg
-<<<<<<< HEAD
+
     rpcdecodingAcc  = RpcBytestreamDecodeCfg( ConfigFlags ) 
-=======
-    rpcdecodingAcc, rpcdecodingAlg = RpcBytestreamDecodeCfg( ConfigFlags, forTrigger ) 
     # Put into a verbose logging mode to check the caching
     if forTrigger:
-        rpcdecodingAlg.ProviderTool.OutputLevel = DEBUG
-
->>>>>>> 3f8439eb
+        rpcdecodingAcc().ProviderTool.OutputLevel = DEBUG
+
     cfg.merge( rpcdecodingAcc )
 
     # Schedule Mdt data decoding 
