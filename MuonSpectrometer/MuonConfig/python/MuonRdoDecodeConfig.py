#
#  Copyright (C) 2002-2019 CERN for the benefit of the ATLAS collaboration
#
from AthenaConfiguration.ComponentAccumulator import ComponentAccumulator
from AthenaCommon.Constants import VERBOSE, DEBUG, INFO

## This configuration function sets up everything for decoding RPC RDO to PRD conversion
#
# The forTrigger paramater is used to put the algorithm in RoI mode
# The function returns a ComponentAccumulator and the data-converting algorithm, which should be added to the right sequence by the user
def RpcRDODecodeCfg(flags, forTrigger=False):
    acc = ComponentAccumulator()

    # We need the RPC cabling to be setup
    from MuonConfig.MuonCablingConfig import RPCCablingConfigCfg
    acc.merge( RPCCablingConfigCfg(flags)[0] )

    # Make sure muon geometry is configured
    from MuonConfig.MuonGeometryConfig import MuonGeoModelCfg
    acc.merge(MuonGeoModelCfg(flags))

    # Get the RDO -> PRD tool
    from MuonRPC_CnvTools.MuonRPC_CnvToolsConf import Muon__RpcRdoToPrepDataTool
    RpcRdoToRpcPrepDataTool = Muon__RpcRdoToPrepDataTool(name = "RpcRdoToRpcPrepDataTool")
    acc.addPublicTool( RpcRdoToRpcPrepDataTool ) # This should be removed, but now defined as PublicTool at MuFastSteering 
    
    # Get the RDO -> PRD alorithm
    from MuonRdoToPrepData.MuonRdoToPrepDataConf import RpcRdoToRpcPrepData
    RpcRdoToRpcPrepData = RpcRdoToRpcPrepData(name          = "RpcRdoToRpcPrepData",
                                              DecodingTool  = RpcRdoToRpcPrepDataTool,
                                              PrintPrepData = False )

    if forTrigger:
        # Set the algorithm to RoI mode
        RpcRdoToRpcPrepData.DoSeededDecoding = True
        RpcRdoToRpcPrepData.RoIs = "MURoIs"

    return acc, RpcRdoToRpcPrepData

def TgcRDODecodeCfg(flags, forTrigger=False):
    acc = ComponentAccumulator()

    # We need the TGC cabling to be setup
    from MuonConfig.MuonCablingConfig import TGCCablingConfigCfg
    acc.merge( TGCCablingConfigCfg(flags)[0] )

    # Make sure muon geometry is configured
    from MuonConfig.MuonGeometryConfig import MuonGeoModelCfg
    acc.merge(MuonGeoModelCfg(flags))

    # Get the RDO -> PRD tool
    from MuonTGC_CnvTools.MuonTGC_CnvToolsConf import Muon__TgcRdoToPrepDataTool
    TgcRdoToTgcPrepDataTool = Muon__TgcRdoToPrepDataTool(name           = "TgcRdoToTgcPrepDataTool")
    acc.addPublicTool( TgcRdoToTgcPrepDataTool ) # This should be removed, but now defined as PublicTool at MuFastSteering 
    
    # Get the RDO -> PRD alorithm
    from MuonRdoToPrepData.MuonRdoToPrepDataConf import TgcRdoToTgcPrepData
    TgcRdoToTgcPrepData = TgcRdoToTgcPrepData(name          = "TgcRdoToTgcPrepData",
                                              DecodingTool  = TgcRdoToTgcPrepDataTool,
                                              PrintPrepData = False )

    if forTrigger:
        # Set the algorithm to RoI mode
        TgcRdoToTgcPrepData.DoSeededDecoding = True
        TgcRdoToTgcPrepData.RoIs = "MURoIs"

    return acc, TgcRdoToTgcPrepData

def MdtRDODecodeCfg(flags, forTrigger=False):
    acc = ComponentAccumulator()

    # We need the MDT cabling to be setup
    from MuonConfig.MuonCablingConfig import MDTCablingConfigCfg
    acc.merge( MDTCablingConfigCfg(flags)[0] )

    from MuonConfig.MuonCalibConfig import MdtCalibrationSvcCfg
    acc.merge( MdtCalibrationSvcCfg(flags)[0]  )

    # Make sure muon geometry is configured
    from MuonConfig.MuonGeometryConfig import MuonGeoModelCfg
    acc.merge(MuonGeoModelCfg(flags))

    # Get the RDO -> PRD tool
    from MuonMDT_CnvTools.MuonMDT_CnvToolsConf import Muon__MdtRdoToPrepDataTool
    MdtRdoToMdtPrepDataTool = Muon__MdtRdoToPrepDataTool(name = "MdtRdoToMdtPrepDataTool")
    acc.addPublicTool( MdtRdoToMdtPrepDataTool ) # This should be removed, but now defined as PublicTool at MuFastSteering 
    
    # Get the RDO -> PRD alorithm
    from MuonRdoToPrepData.MuonRdoToPrepDataConf import MdtRdoToMdtPrepData
    MdtRdoToMdtPrepData = MdtRdoToMdtPrepData(name          = "MdtRdoToMdtPrepData",
                                              DecodingTool  = MdtRdoToMdtPrepDataTool,
                                              PrintPrepData = False )

    if forTrigger:
        # Set the algorithm to RoI mode
        MdtRdoToMdtPrepData.DoSeededDecoding = True
        MdtRdoToMdtPrepData.RoIs = "MURoIs"

    return acc, MdtRdoToMdtPrepData

def CscRDODecodeCfg(flags, forTrigger=False):
    acc = ComponentAccumulator()

    # We need the CSC cabling to be setup
    from MuonConfig.MuonCablingConfig import CSCCablingConfigCfg # Not yet been prepared
    acc.merge( CSCCablingConfigCfg(flags)[0] )

    from MuonConfig.MuonCalibConfig import CscCoolStrSvcCfg
    acc.merge( CscCoolStrSvcCfg(flags)[0]  )

    # Make sure muon geometry is configured
    from MuonConfig.MuonGeometryConfig import MuonGeoModelCfg
    acc.merge(MuonGeoModelCfg(flags))

    # Get the RDO -> PRD tool
    from MuonCSC_CnvTools.MuonCSC_CnvToolsConf import Muon__CscRdoToCscPrepDataTool
    CscRdoToCscPrepDataTool = Muon__CscRdoToCscPrepDataTool(name           = "CscRdoToCscPrepDataTool")
    acc.addPublicTool( CscRdoToCscPrepDataTool ) # This should be removed, but now defined as PublicTool at MuFastSteering 
    
    # Get the RDO -> PRD alorithm
    from MuonRdoToPrepData.MuonRdoToPrepDataConf import CscRdoToCscPrepData
    CscRdoToCscPrepData = CscRdoToCscPrepData(name                    = "CscRdoToCscPrepData",
                                              CscRdoToCscPrepDataTool = CscRdoToCscPrepDataTool,
                                              PrintPrepData           = False )

    if forTrigger:
        # Set the algorithm to RoI mode
        CscRdoToCscPrepData.DoSeededDecoding = True
        CscRdoToCscPrepData.RoIs = "MURoIs"

    return acc, CscRdoToCscPrepData

def CscClusterBuildCfg(flags, forTrigger=False):
    acc = ComponentAccumulator()

    # Get cluster creator tool
    from CscClusterization.CscClusterizationConf import CscThresholdClusterBuilderTool
    CscClusterBuilderTool = CscThresholdClusterBuilderTool(name = "CscThesholdClusterBuilderTool" )
    acc.addPublicTool( CscClusterBuilderTool ) # This should be removed, but now defined as PublicTool at MuFastSteering 
  
    #CSC cluster building
    from CscClusterization.CscClusterizationConf import CscThresholdClusterBuilder
    CscClusterBuilder = CscThresholdClusterBuilder(name            = "CscThesholdClusterBuilder",
                                                   cluster_builder = CscClusterBuilderTool ) 
    
    return acc, CscClusterBuilder


# This function runs the decoding on a data file
def muonRdoDecodeTestData( forTrigger = False ):
    # Add a flag, forTrigger, which will initially put the ByteStreamDecodeCfg code into "Cached Container" mode
    from AthenaCommon.Configurable import Configurable
    Configurable.configurableRun3Behavior=1

    from AthenaConfiguration.AllConfigFlags import ConfigFlags
    from AthenaConfiguration.TestDefaults import defaultTestFiles
    ConfigFlags.Input.Files = defaultTestFiles.RAW
    
    # Set global tag by hand for now
    ConfigFlags.IOVDb.GlobalTag = "CONDBR2-BLKPA-2018-13"#"CONDBR2-BLKPA-2015-17"
    ConfigFlags.GeoModel.AtlasVersion = "ATLAS-R2-2016-01-00-01"#"ATLAS-R2-2015-03-01-00"

    ConfigFlags.lock()
    ConfigFlags.dump()

    from AthenaCommon.Logging import log

    log.setLevel(DEBUG)
    log.info('About to setup Rpc Raw data decoding')
    
    cfg=ComponentAccumulator()

<<<<<<< HEAD
=======
        
>>>>>>> 0d6c7ff0
    # Seem to need this to read BS properly
    from ByteStreamCnvSvc.ByteStreamConfig import TrigBSReadCfg
    cfg.merge(TrigBSReadCfg(ConfigFlags ))

    if forTrigger:
        # cache creators loaded independently
        from MuonConfig.MuonBytestreamDecodeConfig import MuonCacheCfg
        cfg.merge( MuonCacheCfg() )

    # Schedule Rpc bytestream data decoding - once mergeAll is working can simplify these lines
    from MuonConfig.MuonBytestreamDecodeConfig import RpcBytestreamDecodeCfg
    rpcdecodingAcc, rpcdecodingAlg = RpcBytestreamDecodeCfg( ConfigFlags, forTrigger ) 
    # Put into a verbose logging mode to check the caching
    if forTrigger:
        rpcdecodingAlg.ProviderTool.OutputLevel = DEBUG

    cfg.merge( rpcdecodingAcc )
    cfg.addEventAlgo( rpcdecodingAlg )

    # Schedule Mdt data decoding - once mergeAll is working can simplify these lines
    from MuonConfig.MuonBytestreamDecodeConfig import TgcBytestreamDecodeCfg
    tgcdecodingAcc, tgcdecodingAlg = TgcBytestreamDecodeCfg( ConfigFlags ) 
    cfg.merge( tgcdecodingAcc )
    cfg.addEventAlgo( tgcdecodingAlg )

    from MuonConfig.MuonBytestreamDecodeConfig import MdtBytestreamDecodeCfg
    mdtdecodingAcc, mdtdecodingAlg = MdtBytestreamDecodeCfg( ConfigFlags, forTrigger )
    # Put into a verbose logging mode to check the caching
    if forTrigger:
        mdtdecodingAlg.ProviderTool.OutputLevel = VERBOSE    
    cfg.merge( mdtdecodingAcc )
    cfg.addEventAlgo( mdtdecodingAlg )

    from MuonConfig.MuonBytestreamDecodeConfig import CscBytestreamDecodeCfg
    cscdecodingAcc, cscdecodingAlg = CscBytestreamDecodeCfg( ConfigFlags, forTrigger ) 
    # Put into a verbose logging mode to check the caching
    if forTrigger:
        cscdecodingAlg.ProviderTool.OutputLevel = VERBOSE 
    cfg.merge( cscdecodingAcc )
    cfg.addEventAlgo( cscdecodingAlg )

    # Schedule RDO conversion - can replace this with cfg.mergeAll once that is working
    rpcdecodingAcc, rpcdecodingAlg = RpcRDODecodeCfg( ConfigFlags )
    cfg.merge(rpcdecodingAcc)
    cfg.addEventAlgo(rpcdecodingAlg)

    tgcdecodingAcc, tgcdecodingAlg = TgcRDODecodeCfg( ConfigFlags )
    cfg.merge(tgcdecodingAcc)
    cfg.addEventAlgo(tgcdecodingAlg)

    mdtdecodingAcc, mdtdecodingAlg = MdtRDODecodeCfg( ConfigFlags )
    cfg.merge(mdtdecodingAcc)
    cfg.addEventAlgo(mdtdecodingAlg)

    cscdecodingAcc, cscdecodingAlg = CscRDODecodeCfg( ConfigFlags )
    cfg.merge(cscdecodingAcc)
    cfg.addEventAlgo(cscdecodingAlg)

    cscbuildingAcc, cscbuildingAlg = CscClusterBuildCfg( ConfigFlags )
    cfg.merge(cscbuildingAcc)
    cfg.addEventAlgo(cscbuildingAlg)

    # Need to add POOL converter  - may be a better way of doing this?
    from AthenaCommon import CfgMgr
    cfg.addService( CfgMgr.AthenaPoolCnvSvc() )
    cfg.getService("EventPersistencySvc").CnvServices += [ "AthenaPoolCnvSvc" ]

    log.info('Print Config')
    cfg.printConfig(withDetails=True)

    if forTrigger:
        pklName = 'MuonRdoDecode_Cache.pkl'
    else:
        pklName = 'MuonRdoDecode.pkl'

    # Store config as pickle
    log.info('Save Config')
    with open(pklName,'w') as f:
        cfg.store(f)
        f.close()

# This function runs the decoding on a MC file
def muonRdoDecodeTestMC():
    from AthenaCommon.Configurable import Configurable
    Configurable.configurableRun3Behavior=1

    from AthenaConfiguration.AllConfigFlags import ConfigFlags
    ConfigFlags.Input.Files = ["/cvmfs/atlas-nightlies.cern.ch/repo/data/data-art/TriggerTest/valid1.110401.PowhegPythia_P2012_ttbar_nonallhad.recon.RDO.e3099_s2578_r7572_tid07644622_00/RDO.07644622._000001.pool.root.1"]

    ConfigFlags.lock()
    ConfigFlags.dump()

    from AthenaCommon.Logging import log

    log.setLevel(DEBUG)
    log.info('About to setup Rpc RDO data decoding')

    cfg=ComponentAccumulator()

    # We are reading a pool file for this test
    from AthenaPoolCnvSvc.PoolReadConfig import PoolReadCfg
    cfg.merge(PoolReadCfg(ConfigFlags))

    # Schedule RDO conversion - can replace this with cfg.mergeAll once that is working
    # RPC decoding
    rpcdecodingAcc, rpcdecodingAlg = RpcRDODecodeCfg( ConfigFlags )
    cfg.merge(rpcdecodingAcc)
    cfg.addEventAlgo(rpcdecodingAlg)

    # TGC decoding
    tgcdecodingAcc, tgcdecodingAlg = TgcRDODecodeCfg( ConfigFlags )
    cfg.merge(tgcdecodingAcc)
    cfg.addEventAlgo(tgcdecodingAlg)

    # MDT decoding
    mdtdecodingAcc, mdtdecodingAlg = MdtRDODecodeCfg( ConfigFlags )
    cfg.merge(mdtdecodingAcc)
    cfg.addEventAlgo(mdtdecodingAlg)

    # CSC decoding
    cscdecodingAcc, cscdecodingAlg = CscRDODecodeCfg( ConfigFlags )
    cfg.merge(cscdecodingAcc)
    cfg.addEventAlgo(cscdecodingAlg)

    cscbuildingAcc, cscbuildingAlg = CscClusterBuildCfg( ConfigFlags )
    cfg.merge(cscbuildingAcc)
    cfg.addEventAlgo(cscbuildingAlg)

    log.info('Print Config')
    cfg.printConfig(withDetails=True)

    # Store config as pickle
    log.info('Save Config')
    with open('MuonRdoDecode.pkl','w') as f:
        cfg.store(f)
        f.close()
    
if __name__=="__main__":
    # To run this, do e.g. 
    # python ../athena/MuonSpectrometer/MuonConfig/python/MuonRdoDecodeConfig.py
    muonRdoDecodeTestData()
    #muonRdoDecodeTestMC()

<|MERGE_RESOLUTION|>--- conflicted
+++ resolved
@@ -170,10 +170,6 @@
     
     cfg=ComponentAccumulator()
 
-<<<<<<< HEAD
-=======
-        
->>>>>>> 0d6c7ff0
     # Seem to need this to read BS properly
     from ByteStreamCnvSvc.ByteStreamConfig import TrigBSReadCfg
     cfg.merge(TrigBSReadCfg(ConfigFlags ))
