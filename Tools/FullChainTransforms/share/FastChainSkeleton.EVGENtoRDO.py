# skeleton.EVGENtoRDO.py
# skeleton file for running simulation+digi in one job for FastChain
# currently using full simulation and digi, will swap in fast components later
# Richard Hawkings, Dec 2014, based on work by Robert Harrington
# started by merging simulation and digitisaton skeletons, then modifying
# removed cosmics, beam gas/halo and pileup configuration
# trigger will not be run

from AthenaCommon.Logging import *
#from AthenaCommon.Logging import logging
fast_chain_log = logging.getLogger('FastChainSkeleton')
digilog = fast_chain_log
#logDigitization_flags = logging.getLogger( 'Digitization' )
#digilog = logging.getLogger('Digi_trf')
#logConfigDigitization = logging.getLogger( 'ConfigDigitization' )

fast_chain_log.info( '****************** STARTING EVNTtoRDO *****************' )

fast_chain_log.info( '**** Transformation run arguments' )
fast_chain_log.info( str(runArgs) )

from AthenaCommon import CfgGetter
import AthenaCommon.SystemOfUnits as Units
from AtlasGeoModel.MuonGMJobProperties import MuonGeometryFlags

### Start of Sim

## Include common skeleton
#include("SimuJobTransforms/skeleton.EVGENtoHIT.py")
###########################Skeleton.EVGENtoHIT.py##########################

#include("SimuJobTransforms/CommonSkeletonJobOptions.py")

#####################CommonSkeletonJobOptions.py##########################

from PerfMonComps.PerfMonFlags import jobproperties as pmon_properties
pmon_properties.PerfMonFlags.doMonitoring=True
pmon_properties.PerfMonFlags.doSemiDetailedMonitoring=True

######################################################################
#                                                                    #
# Place holder for numerous common job options of skeleton.XXX files #
# Creation: David Cote (September 2009)                              #
#                                                                    #
######################################################################
from AthenaCommon.GlobalFlags import globalflags
from AthenaCommon.BeamFlags import jobproperties
from AthenaCommon.AthenaCommonFlags import athenaCommonFlags
from G4AtlasApps.SimFlags import simFlags
from ISF_Config.ISF_jobProperties import ISF_Flags
from Digitization.DigitizationFlags import digitizationFlags
#from AthenaCommon.BFieldFlags import jobproperties ##Not sure if this is appropriate for G4 sim

## Max/skip events
if hasattr(runArgs,"skipEvents"):
    athenaCommonFlags.SkipEvents.set_Value_and_Lock( runArgs.skipEvents )


if hasattr(runArgs,"maxEvents"):
    athenaCommonFlags.EvtMax.set_Value_and_Lock( runArgs.maxEvents )
else:
    athenaCommonFlags.EvtMax=-1


if hasattr(runArgs,"conditionsTag"):
    if runArgs.conditionsTag != 'NONE':
        globalflags.ConditionsTag.set_Value_and_Lock( runArgs.conditionsTag ) #make this one compulsory?
        digitizationFlags.IOVDbGlobalTag = runArgs.conditionsTag


if hasattr(runArgs,"beamType"):
    if runArgs.beamType != 'NONE':
        # Setting beamType='cosmics' keeps cavern in world volume for g4sim also with non-commissioning geometries
        jobproperties.Beam.beamType.set_Value_and_Lock( runArgs.beamType )


# Avoid command line preInclude for event service
if hasattr(runArgs, "eventService") and runArgs.eventService:
    include('AthenaMP/AthenaMP_EventService.py')


#####################Back to Skeleton.EVGENtoHIT.py######################
if hasattr(runArgs, "jobNumber"):
    if runArgs.jobNumber < 1:
        raise ValueError('jobNumber must be a postive integer. %s lies outside this range', str(runArgs.jobNumber))

if hasattr(runArgs, "inputTXT_EVENTIDFile"):
    from OverlayCommonAlgs.OverlayFlags import overlayFlags
    overlayFlags.EventIDTextFile = runArgs.inputTXT_EVENTIDFile[0]
    simFlags.load_atlas_flags()
    if hasattr(simFlags, 'IsEventOverlayInputSim'):
        simFlags.IsEventOverlayInputSim = True
    if hasattr(runArgs, 'inputVertexPosFile'):
        simFlags.VertexOverrideFile= runArgs.inputVertexPosFile

if hasattr(runArgs, 'truthStrategy'):
    simFlags.TruthStrategy    = runArgs.truthStrategy
    try:
        from BarcodeServices.BarcodeServicesConfig import barcodeOffsetForTruthStrategy
        simFlags.SimBarcodeOffset  = barcodeOffsetForTruthStrategy(runArgs.truthStrategy)
    except RuntimeError:
        Offset200kStrings = ['MC12', 'MC15a', 'MC16']
        is200kOffset = any(x in runArgs.truthStrategy for x in Offset200kStrings)
        if is200kOffset:
            simFlags.SimBarcodeOffset  = 200000 #MC12, MC15a, MC16 setting
        else:
            simFlags.SimBarcodeOffset  = 1000000 #MC15 setting
        atlasG4log.warning('Using unknown truth strategy '+str(runArgs.truthStrategy)+' guessing that barcode offset is '+str(simFlags.SimBarcodeOffset))
else:
    simFlags.TruthStrategy    = 'MC12'
    simFlags.SimBarcodeOffset  = 200000 #MC12 setting



##############################Back to MyCustomSkeleton########################

## Get the logger
fast_chain_log.info('****************** STARTING ISF ******************')

### Force trigger to be off
from RecExConfig.RecFlags import rec
rec.doTrigger.set_Value_and_Lock(False)


## Simulation flags need to be imported first
simFlags.load_atlas_flags()
if hasattr(runArgs, 'useISF') and not runArgs.useISF:
    raise RuntimeError("Unsupported configuration! If you want to run with useISF=False, please use AtlasG4_tf.py!")
simFlags.ISFRun=True

## Set simulation geometry tag
if hasattr(runArgs, 'geometryVersion'):
    simFlags.SimLayout.set_Value_and_Lock(runArgs.geometryVersion)
    fast_chain_log.debug('SimLayout set to %s' % simFlags.SimLayout)
    if runArgs.geometryVersion.endswith("_VALIDATION"):
        pos=runArgs.geometryVersion.find("_VALIDATION")
        globalflags.DetDescrVersion.set_Value_and_Lock( runArgs.geometryVersion[:pos] )
    else:
        globalflags.DetDescrVersion.set_Value_and_Lock( runArgs.geometryVersion )
    fast_chain_log.debug('DetDescrVersion set to %s' % globalflags.DetDescrVersion)
else:
    raise RuntimeError("No geometryVersion provided.")


## AthenaCommon flags
# Jobs should stop if an include fails.
if hasattr(runArgs, "IgnoreConfigError"):
    athenaCommonFlags.AllowIgnoreConfigError = runArgs.IgnoreConfigError
else:
    athenaCommonFlags.AllowIgnoreConfigError = False

athenaCommonFlags.DoFullChain=True

## Input Files
def setInputEvgenFileJobProperties(InputEvgenFile):
    from AthenaCommon.GlobalFlags import globalflags
    globalflags.InputFormat.set_Value_and_Lock('pool')
    from AthenaCommon.AthenaCommonFlags import athenaCommonFlags
    athenaCommonFlags.PoolEvgenInput.set_Value_and_Lock( InputEvgenFile )
    athenaCommonFlags.FilesInput.set_Value_and_Lock( InputEvgenFile )

if hasattr(runArgs, "inputFile"):
    athenaCommonFlags.FilesInput.set_Value_and_Lock( runArgs.inputFile )
# We don't expect both inputFile and inputEVNT*File to be specified
if hasattr(runArgs, "inputEVNTFile"):
    setInputEvgenFileJobProperties( runArgs.inputEVNTFile )
elif hasattr(runArgs, "inputEVNT_TRFile"):
    setInputEvgenFileJobProperties( runArgs.inputEVNT_TRFile )
elif jobproperties.Beam.beamType.get_Value() == 'cosmics':
    fast_chain_log.debug('No inputEVNTFile provided. OK, as performing cosmics simulation.')
    athenaCommonFlags.PoolEvgenInput.set_Off()
else:
    fast_chain_log.info('No inputEVNTFile provided. Assuming that you are running a generator on the fly.')
    athenaCommonFlags.PoolEvgenInput.set_Off()

## Output hits file config
if hasattr(runArgs, "outputHITSFile"):
    athenaCommonFlags.PoolHitsOutput.set_Value_and_Lock( runArgs.outputHITSFile )
else:
    if hasattr(runArgs, "outputEVNT_TRFile"):
        if hasattr(runArgs,"trackRecordType") and runArgs.trackRecordType=="stopped":
            simFlags.StoppedParticleFile.set_Value_and_Lock( runArgs.outputEVNT_TRFile )
    #raise RuntimeError("No outputHITSFile provided.")
    fast_chain_log.info('No outputHITSFile provided. This simulation job will not write out any HITS file.')
    athenaCommonFlags.PoolHitsOutput = ""
    athenaCommonFlags.PoolHitsOutput.statusOn = False

#==============================================================
# Job Configuration parameters:
#==============================================================
## Pre-exec
if hasattr(runArgs, "preSimExec"):
    fast_chain_log.info("transform pre-sim exec")
    for cmd in runArgs.preSimExec:
        fast_chain_log.info(cmd)
        exec(cmd)

## Pre-include
if hasattr(runArgs, "preSimInclude"):
    for fragment in runArgs.preSimInclude:
        include(fragment)

if hasattr(runArgs, "inputEVNT_TRFile"):
    if hasattr(runArgs,"trackRecordType") and runArgs.trackRecordType=="stopped":
        include('SimulationJobOptions/preInclude.ReadStoppedParticles.py')

# get top sequence
from AthenaCommon.AlgSequence import AlgSequence
topSequence = AlgSequence()

# Avoid command line preInclude for cavern background
if jobproperties.Beam.beamType.get_Value() != 'cosmics':
    # If it was already there, then we have a stopped particle file
    if hasattr(runArgs, "inputEVNT_TRFile") and\
        not hasattr(topSequence,'TrackRecordGenerator'):
        include('SimulationJobOptions/preInclude.G4ReadCavern.py')
    # If there's a stopped particle file, don't do all the cavern stuff
    if hasattr(runArgs, "outputEVNT_TRFile") and\
        not (hasattr(simFlags,'StoppedParticleFile') and simFlags.StoppedParticleFile.statusOn and simFlags.StoppedParticleFile.get_Value()!=''):
        include('SimulationJobOptions/preInclude.G4WriteCavern.py')

if jobproperties.Beam.beamType.get_Value() == 'cosmics':
    ISF_Flags.Simulator.set_Value_and_Lock('CosmicsG4')
elif hasattr(runArgs, 'simulator'):
    ISF_Flags.Simulator.set_Value_and_Lock(runArgs.simulator)
else:
    ISF_Flags.Simulator.set_Value_and_Lock('MC12G4')

from AthenaCommon.DetFlags import DetFlags

#Trial block: Set off tasks at start
## Switch off tasks
#    DetFlags.pileup.all_setOff()
#    DetFlags.simulateLVL1.all_setOff()
#    DetFlags.digitize.all_setOff()
#if not simFlags.IsEventOverlayInputSim():
#DetFlags.overlay.all_setOff()

#    DetFlags.readRDOPool.all_setOff()
#    DetFlags.makeRIO.all_setOff()
#    DetFlags.writeBS.all_setOff()
#    DetFlags.readRDOBS.all_setOff()
#    DetFlags.readRIOBS.all_setOff()
#    DetFlags.readRIOPool.all_setOff()
#    DetFlags.writeRIOPool.all_setOff()
#    DetFlags.writeRDOPool.all_setOff()


#set flags ON:

#Tasks we want switched ON (write RDOPool) - want this for all detectors that we want ON:
#DetFlags.writeRDOPool.all_setOn()

#### this flag turns all the detectors ON that we want for simulation.
try:
    from ISF_Config import FlagSetters
    FlagSetters.configureFlagsBase()
    ## Check for any simulator-specific configuration
    configureFlags = getattr(FlagSetters, ISF_Flags.Simulator.configFlagsMethodName(), None)
    if configureFlags is not None:
        configureFlags()
    possibleSubDetectors=['pixel','SCT','TRT','BCM','Lucid','ZDC','ALFA','AFP','FwdRegion','LAr','HGTD','Tile','MDT','CSC','TGC','RPC','Micromegas','sTGC','Truth']
    for subdet in possibleSubDetectors:
        simattr = subdet+"_on"
        simcheck = getattr(DetFlags.simulate, simattr, None)
        if simcheck is not None and simcheck():
            attrname = subdet+"_setOn"
            checkfn = getattr(DetFlags, attrname, None)
            if checkfn is not None:
                checkfn()

except:
    ## Select detectors
    if 'DetFlags' not in dir():
        # from AthenaCommon.DetFlags import DetFlags
        ## If you configure one det flag, you're responsible for configuring them all!
        DetFlags.all_setOn()


#DetFlags.all_setOn()
DetFlags.LVL1_setOff()
DetFlags.Truth_setOn()
DetFlags.Forward_setOff() # Forward dets are off by default
DetFlags.FTK_setOff()
checkHGTDOff = getattr(DetFlags, 'HGTD_setOff', None)
if checkHGTDOff is not None:
    checkHGTDOff() #Default for now

    ## Tidy up DBM DetFlags: temporary measure
DetFlags.DBM_setOff()

# turn off DetFlags for muon detectors which are not part of the layout
if not MuonGeometryFlags.hasCSC(): DetFlags.CSC_setOff()
if not MuonGeometryFlags.hasSTGC(): DetFlags.sTGC_setOff()
if not MuonGeometryFlags.hasMM(): DetFlags.Micromegas_setOff()

#if simFlags.ForwardDetectors.statusOn:
#    if DetFlags.geometry.FwdRegion_on():
#        from AthenaCommon.AppMgr import ToolSvc
#        ToolSvc += CfgGetter.getPublicTool("ForwardRegionProperties")

### Set digitize all except forward detectors
DetFlags.digitize.all_setOn()
DetFlags.digitize.LVL1_setOff()
DetFlags.digitize.ZDC_setOff()
DetFlags.digitize.Forward_setOff()
DetFlags.digitize.Lucid_setOff()
DetFlags.digitize.AFP_setOff()
DetFlags.digitize.ALFA_setOff()

# turn off DetFlags.digitize for muon detectors which are not part of the layout
# (since DetFlags.digitize.all_setOn() is called a few lines above)
if not MuonGeometryFlags.hasCSC(): DetFlags.digitize.CSC_setOff()
if not MuonGeometryFlags.hasSTGC(): DetFlags.digitize.sTGC_setOff()
if not MuonGeometryFlags.hasMM(): DetFlags.digitize.Micromegas_setOff()

#set all detdescr on except fwd.
#DetFlags.detdescr.all_setOn()
#DetFlags.detdescr.LVL1_setOff()
#DetFlags.detdescr.ZDC_setOff()
#DetFlags.detdescr.Forward_setOff()
#DetFlags.detdescr.Lucid_setOff()
#DetFlags.detdescr.AFP_setOff()
#DetFlags.detdescr.ALFA_setOff()

#--------------------------------------------------------------
# Set Detector flags for this run
#--------------------------------------------------------------
if 'DetFlags' in dir():

    DetFlags.Print()
    DetFlags.overlay.all_setOff()

#DetFlags.simulate.all_setOff()
DetFlags.makeRIO.all_setOff()
DetFlags.writeBS.all_setOff()
DetFlags.readRDOBS.all_setOff()
DetFlags.readRIOBS.all_setOff()
DetFlags.readRIOPool.all_setOff()
DetFlags.writeRIOPool.all_setOff()


# temporary fix to ensure TRT will record hits if using FATRAS
# this should eventually be removed when it is configured properly in ISF
if hasattr(runArgs, 'simulator') and runArgs.simulator.find('ATLFASTIIF')>=0:
    from TrkDetDescrSvc.TrkDetDescrJobProperties import TrkDetFlags
    TrkDetFlags.TRT_BuildStrawLayers=True
    fast_chain_log.info('Enabled TRT_BuildStrawLayers to get hits in ATLFASTIIF')


DetFlags.Print()

# removed configuration of forward detectors from standard simulation config
# corresponding code block removed

## Set the PhysicsList
if hasattr(runArgs, 'physicsList'):
    simFlags.PhysicsList = runArgs.physicsList


## Random seed
if hasattr(runArgs, "randomSeed"):
    simFlags.RandomSeedOffset = int(runArgs.randomSeed)
else:
    fast_chain_log.warning('randomSeed not set')
## Don't use the SeedsG4 override
simFlags.SeedsG4.set_Off()

## The looper killer is on by default. Disable it if this is requested.
if hasattr(runArgs, "enableLooperKiller") and not runArgs.enableLooperKiller:
    simFlags.OptionalUserActionList.removeAction('G4UA::LooperKillerTool', ['Step'])
    fast_chain_log.warning("The looper killer will NOT be run in this job.")


## Set the Run Number (if required)
if hasattr(runArgs,"DataRunNumber"):
    if runArgs.DataRunNumber>0:
        fast_chain_log.info( 'Overriding run number to be: %s ', runArgs.DataRunNumber )
        simFlags.RunNumber=runArgs.DataRunNumber
        digitizationFlags.dataRunNumber=runArgs.DataRunNumber
elif hasattr(runArgs,'jobNumber'):
    if runArgs.jobNumber>=0:
        fast_chain_log.info( 'Using job number '+str(runArgs.jobNumber)+' to derive run number.' )
        simFlags.RunNumber = simFlags.RunDict.GetRunNumber( runArgs.jobNumber )
        fast_chain_log.info( 'Set run number based on dictionary to '+str(simFlags.RunNumber) )

## removed code block for handling cosmics track record

#--------------------------------------------------------------
# Override pile-up configuration on the command-line
#--------------------------------------------------------------

PileUpConfigOverride=False
import math

## First check for depreacted command-line options
if hasattr(runArgs,"numberOfLowPtMinBias"):
    if not math.fabs(digitizationFlags.numberOfLowPtMinBias.get_Value()-runArgs.numberOfLowPtMinBias)<0.00000001: #FIXME comparing two floats
        fast_chain_log.info( "Changing digitizationFlags.numberOfLowPtMinBias from %s to %s", digitizationFlags.numberOfLowPtMinBias.get_Value(),runArgs.numberOfLowPtMinBias)
        digitizationFlags.numberOfLowPtMinBias=float(runArgs.numberOfLowPtMinBias)
        PileUpConfigOverride=True
if hasattr(runArgs,"numberOfHighPtMinBias"):
    if not math.fabs(digitizationFlags.numberOfHighPtMinBias.get_Value()-runArgs.numberOfHighPtMinBias)<0.00000001: #FIXME comparing two floats
        fast_chain_log.info( "Changing digitizationFlags.numberOfHighPtMinBias from %s to %s", digitizationFlags.numberOfHighPtMinBias.get_Value(),runArgs.numberOfHighPtMinBias)
        digitizationFlags.numberOfHighPtMinBias=float(runArgs.numberOfHighPtMinBias)
        PileUpConfigOverride=True
if hasattr(runArgs,"numberOfBeamHalo"):
    if not math.fabs(digitizationFlags.numberOfBeamHalo.get_Value()-runArgs.numberOfBeamHalo)<0.00000001: #FIXME comparing two floats
        fast_chain_log.info( "Changing digitizationFlags.numberOfBeamHalo from %s to %s", digitizationFlags.numberOfBeamHalo.get_Value(),runArgs.numberOfBeamHalo)
        digitizationFlags.numberOfBeamHalo=float(runArgs.numberOfBeamHalo)
        PileUpConfigOverride=True
if hasattr(runArgs,"numberOfBeamGas"):
    if not math.fabs(digitizationFlags.numberOfBeamGas.get_Value()-runArgs.numberOfBeamGas)<0.00000001: #FIXME comparing two floats
        fast_chain_log.info( "Changing digitizationFlags.numberOfBeamGas from %s to %s", digitizationFlags.numberOfBeamGas.get_Value(),runArgs.numberOfBeamGas)
        digitizationFlags.numberOfBeamGas=float(runArgs.numberOfBeamGas)
        PileUpConfigOverride=True
if hasattr(runArgs,"numberOfCavernBkg"):
    if not digitizationFlags.numberOfCavern.get_Value()==runArgs.numberOfCavernBkg:
        fast_chain_log.info( "Changing digitizationFlags.cavernEvents from %s to %s", digitizationFlags.numberOfCavern.get_Value(),runArgs.numberOfCavernBkg)
        digitizationFlags.numberOfCavern=runArgs.numberOfCavernBkg
        PileUpConfigOverride=True
if hasattr(runArgs,"bunchSpacing"):
    if  digitizationFlags.BeamIntensityPattern.statusOn:
        fast_chain_log.warning("Redefine bunch-structure with a fixed %s ns bunchSpacing. Overwriting the previous setting of %s", runArgs.bunchSpacing,digitizationFlags.BeamIntensityPattern.get_Value())
    else:
        fast_chain_log.info( "Setting up job to run with a fixed %s ns bunchSpacing.", runArgs.bunchSpacing)
    digitizationFlags.bunchSpacing = 25
    digitizationFlags.BeamIntensityPattern.createConstBunchSpacingPattern(int(runArgs.bunchSpacing)) #FIXME This runArg should probably inherit from argInt rather than argFloat
    fast_chain_log.info( "New bunch-structure = %s", digitizationFlags.BeamIntensityPattern.get_Value())
    jobproperties.Beam.bunchSpacing = int(runArgs.bunchSpacing) #FIXME This runArg should probably inherit from argInt rather than argFloat
    PileUpConfigOverride=True
if hasattr(runArgs,"pileupInitialBunch"):
    if not (digitizationFlags.initialBunchCrossing.get_Value()==runArgs.pileupInitialBunch):
        fast_chain_log.info( "Changing digitizationFlags.initialBunchCrossing from %s to %s", digitizationFlags.initialBunchCrossing.get_Value(),runArgs.pileupInitialBunch)
        digitizationFlags.initialBunchCrossing=runArgs.pileupInitialBunch
        PileUpConfigOverride=True
if hasattr(runArgs,"pileupFinalBunch"):
    if not (digitizationFlags.finalBunchCrossing.get_Value()==runArgs.pileupFinalBunch):
        fast_chain_log.info( "Changing digitizationFlags.finalBunchCrossing from %s to %s", digitizationFlags.finalBunchCrossing.get_Value(),runArgs.pileupFinalBunch)
        digitizationFlags.finalBunchCrossing=runArgs.pileupFinalBunch
        PileUpConfigOverride=True
if hasattr(runArgs,"digiSteeringConf"):
    if not (digitizationFlags.digiSteeringConf.get_Value()==runArgs.digiSteeringConf+"PileUpToolsAlg"):
        fast_chain_log.info( "Changing digitizationFlags.digiSteeringConf from %s to %s", digitizationFlags.digiSteeringConf.get_Value(),runArgs.digiSteeringConf)
        digitizationFlags.digiSteeringConf=runArgs.digiSteeringConf+"PileUpToolsAlg"
        PileUpConfigOverride=True
if PileUpConfigOverride:
    fast_chain_log.info( "NB Some pile-up (re-)configuration was done on the command-line.")
del PileUpConfigOverride


#--------------------------------------------------------------
# Get the flags
#--------------------------------------------------------------
if hasattr(runArgs,"digiSeedOffset1"):
    digitizationFlags.rndmSeedOffset1=int(runArgs.digiSeedOffset1)
else:
    fast_chain_log.warning( 'digiSeedOffset1 not set' )
    digitizationFlags.rndmSeedOffset1=1

if hasattr(runArgs,"digiSeedOffset2"):
    digitizationFlags.rndmSeedOffset2=int(runArgs.digiSeedOffset2)
else:
    fast_chain_log.warning( 'digiSeedOffset2 not set' )
    digitizationFlags.rndmSeedOffset2=2

if hasattr(runArgs,"samplingFractionDbTag"): #FIXME change this to PhysicsList?
    digitizationFlags.physicsList=runArgs.samplingFractionDbTag

if hasattr(runArgs,"digiRndmSvc"):
    digitizationFlags.rndmSvc=runArgs.digiRndmSvc

if hasattr(runArgs,"PileUpPremixing"):
    fast_chain_log.info("Doing pile-up premixing")
    digitizationFlags.PileUpPremixing = runArgs.PileUpPremixing

#--------------------------------------------------------------
# Pileup configuration
#--------------------------------------------------------------
from SimuJobTransforms.SimTransformUtils import makeBkgInputCol
def HasInputFiles(runArgs, key):
    if hasattr(runArgs, key):
        cmd='runArgs.%s' % key
        if eval(cmd):
            return True
    return False

## Low Pt minbias set-up
bkgArgName="LowPtMinbiasHitsFile"
if hasattr(runArgs, "inputLowPtMinbiasHitsFile"):
    bkgArgName="inputLowPtMinbiasHitsFile"
if HasInputFiles(runArgs, bkgArgName):
    exec("bkgArg = runArgs."+bkgArgName)
    digitizationFlags.LowPtMinBiasInputCols = makeBkgInputCol(bkgArg,
                                                              digitizationFlags.numberOfLowPtMinBias.get_Value(), True, fast_chain_log)
if digitizationFlags.LowPtMinBiasInputCols.statusOn:
    digitizationFlags.doLowPtMinBias = True
else:
    digitizationFlags.doLowPtMinBias = False

## High Pt minbias set-up
bkgArgName="HighPtMinbiasHitsFile"
if hasattr(runArgs, "inputHighPtMinbiasHitsFile"):
    bkgArgName="inputHighPtMinbiasHitsFile"
if HasInputFiles(runArgs, bkgArgName):
    exec("bkgArg = runArgs."+bkgArgName)
    digitizationFlags.HighPtMinBiasInputCols = makeBkgInputCol(bkgArg,
                                                               digitizationFlags.numberOfHighPtMinBias.get_Value(), True, fast_chain_log)
if digitizationFlags.HighPtMinBiasInputCols.statusOn:
    digitizationFlags.doHighPtMinBias = True
else:
    digitizationFlags.doHighPtMinBias = False

## Cavern Background set-up
bkgArgName="cavernHitsFile"
if hasattr(runArgs, "inputCavernHitsFile"):
    bkgArgName="inputCavernHitsFile"
if HasInputFiles(runArgs, bkgArgName):
    exec("bkgArg = runArgs."+bkgArgName)
    digitizationFlags.cavernInputCols = makeBkgInputCol(bkgArg,
                                                        digitizationFlags.numberOfCavern.get_Value(), (not digitizationFlags.cavernIgnoresBeamInt.get_Value()), fast_chain_log)
if digitizationFlags.cavernInputCols.statusOn:
    digitizationFlags.doCavern = True
else:
    digitizationFlags.doCavern = False

## Beam Halo set-up
bkgArgName="beamHaloHitsFile"
if hasattr(runArgs, "inputBeamHaloHitsFile"):
    bkgArgName="inputBeamHaloHitsFile"
if HasInputFiles(runArgs, bkgArgName):
    exec("bkgArg = runArgs."+bkgArgName)
    digitizationFlags.beamHaloInputCols = makeBkgInputCol(bkgArg,
                                                          digitizationFlags.numberOfBeamHalo.get_Value(), True, fast_chain_log)
if digitizationFlags.beamHaloInputCols.statusOn:
    digitizationFlags.doBeamHalo = True
else:
    digitizationFlags.doBeamHalo = False

## Beam Gas set-up
bkgArgName="beamGasHitsFile"
if hasattr(runArgs, "inputBeamGasHitsFile"):
    bkgArgName="inputBeamGasHitsFile"
if HasInputFiles(runArgs, bkgArgName):
    exec("bkgArg = runArgs."+bkgArgName)
    digitizationFlags.beamGasInputCols = makeBkgInputCol(bkgArg,
                                                         digitizationFlags.numberOfBeamGas.get_Value(), True, fast_chain_log)
if digitizationFlags.beamGasInputCols.statusOn:
    digitizationFlags.doBeamGas = True
else:
    digitizationFlags.doBeamGas = False


#--------------------------------------------------------------
# Other configuration: LVL1, turn off sub detectors, calo noise
#--------------------------------------------------------------

if hasattr(runArgs,"doAllNoise"):
    if runArgs.doAllNoise!="NONE":
        fast_chain_log.info('doAllNoise = %s: Overriding doInDetNoise, doCaloNoise and doMuonNoise', runArgs.doAllNoise)
        if runArgs.doAllNoise=="True":
            digitizationFlags.doInDetNoise=True
            digitizationFlags.doCaloNoise=True
            digitizationFlags.doMuonNoise=True
        else:
            digitizationFlags.doInDetNoise=False
            digitizationFlags.doCaloNoise=False
            digitizationFlags.doMuonNoise=False



### No RDO output
## Output RDO File
if hasattr(runArgs,"outputRDOFile") or hasattr(runArgs,"tmpRDO"):
    if hasattr(runArgs,"outputRDOFile"):
        if hasattr(runArgs,"tmpRDO"):
            fast_chain_log.fatal("Both outputRDOFile and tmpRDO specified - this configuration should not be used!")
            raise SystemError
        athenaCommonFlags.PoolRDOOutput.set_Value_and_Lock( runArgs.outputRDOFile )
    if hasattr(runArgs,"tmpRDO"):
        athenaCommonFlags.PoolRDOOutput.set_Value_and_Lock( runArgs.tmpRDO )
    if hasattr(runArgs, "AddCaloDigi"):
        AddCaloDigi = runArgs.AddCaloDigi
        if AddCaloDigi:
            fast_chain_log.info("Will write out all LArDigitContainers and TileDigitsContainers to RDO file.")
            digitizationFlags.experimentalDigi+=["AddCaloDigi"]
else:
    fast_chain_log.info("no output file (outputRDOFile or tmpRDO) specified - switching off output StreamRDO")

## Set Overall per-Algorithm time-limit on the AlgSequence
topSequence.TimeOut = 43200 * Units.s

try:
    from RecAlgs.RecAlgsConf import TimingAlg
    topSequence+=TimingAlg("SimTimerBegin", TimingObjOutputName = "EVNTtoHITS_timings")
except:
    fast_chain_log.warning('Could not add TimingAlg, no timing info will be written out.')

#### *********** import ISF_Example code here **************** ####

#include("ISF_Config/ISF_ConfigJobInclude.py")




########## ISF_ConfigJobInclude.py #################




"""
Common configurations for ISF
KG Tan, 17/06/2012
"""

#include.block('ISF_Config/ISF_ConfigJobInclude.py')

#--------------------------------------------------------------
# Set to monte carlo
#--------------------------------------------------------------
import AthenaCommon.AtlasUnixStandardJob
from AthenaCommon.AppMgr import theApp
from AthenaCommon.AppMgr import ServiceMgr
from AthenaCommon.AppMgr import ServiceMgr as svcMgr

# TODO: ELLI: remove this once the envelopes are stored in the DDDB
#             -> currently a fallback python definition is used
#import shutil
#import os.path
#if os.path.exists('geomDB') and os.path.islink('geomDB'):
    #os.unlink('geomDB')
#os.symlink('/afs/cern.ch/atlas/groups/Simulation/ISF/Envelopes_geomDB', 'geomDB')


#--------------------------------------------------------------
# Set the flags automatically here
# (move it to the job options if not meant to be automatic!)
#--------------------------------------------------------------

# --- set globalflags
globalflags.DataSource.set_Value_and_Lock('geant4')
if jobproperties.Beam.beamType == "cosmics" :
    globalflags.DetGeo.set_Value_and_Lock('commis')
else:
    globalflags.DetGeo.set_Value_and_Lock('atlas')
globalflags.Luminosity.set_Off()

# --- set SimLayout (synchronised to globalflags)
if globalflags.DetDescrVersion() not in simFlags.SimLayout.get_Value():
    print "ERROR globalFlags.DetDescrVersion and simFlags.SimLayout do not match!"
    print "Please correct your job options."
    # TODO: theApp.exit(1)?
    import sys
    sys.exit(1)
simFlags.load_atlas_flags()
simFlags.EventFilter.set_Off()

# --- Read in special simulation job option fragments based on
# --- metadata passed by the evgen stage (move earlier?)
from ISF_Example.ISF_Metadata import checkForSpecialConfigurationMetadata
checkForSpecialConfigurationMetadata()
#--------------------------------------------------------------
# Read Simulation MetaData (unless override flag set to True)
#--------------------------------------------------------------
#if 'ALL' in digitizationFlags.overrideMetadata.get_Value():
#    fast_chain_log.info("Skipping input file MetaData check.")
#else :
#    from Digitization.DigitizationReadMetaData import readHITSFileMetadata
#    readHITSFileMetadata()


# all det description
include('ISF_Config/AllDet_detDescr.py')

DetFlags.Print()

#check job configuration
from Digitization.DigiConfigCheckers import checkDetFlagConfiguration
checkDetFlagConfiguration()

from FullChainTransforms.FastChainConfigCheckers import syncDigitizationAndSimulationJobProperties
syncDigitizationAndSimulationJobProperties()

#--------------------------------------------------------------
# Pileup configuration
#--------------------------------------------------------------
from Digitization.DigiConfigCheckers import syncDetFlagsAndDigitizationJobProperties
syncDetFlagsAndDigitizationJobProperties()
DetFlags.Print()

if len(globalflags.ConditionsTag()):
    from IOVDbSvc.CondDB import conddb
    conddb.setGlobalTag(globalflags.ConditionsTag())

## Translate conditions tag into IOVDbSvc global tag: must be done before job properties are locked!!!
if not hasattr(ServiceMgr, 'IOVDbSvc'):
    from IOVDbSvc.IOVDbSvcConf import IOVDbSvc
    ServiceMgr += IOVDbSvc()
if not hasattr(globalflags, "ConditionsTag") or not globalflags.ConditionsTag.get_Value():
    raise SystemExit("AtlasSimSkeleton._do_jobproperties :: Global ConditionsTag not set")
if not hasattr(ServiceMgr.IOVDbSvc, 'GlobalTag') or not ServiceMgr.IOVDbSvc.GlobalTag:
        ServiceMgr.IOVDbSvc.GlobalTag = globalflags.ConditionsTag.get_Value()

# Temporary work-around - see ATLASSIM-2351
if ISF_Flags.UsingGeant4():
    #include("G4AtlasApps/G4Atlas.flat.configuration.py") #HACK

    ####################G4Atlas.flat.configuration.py#################


    ## _PyG4AtlasComp.__init__
    ## If the random number service hasn't been set up already, do it now.
    simFlags.RandomSeedList.useDefaultSeeds()

    ## AtlasSimSkeleton._do_jobproperties
    ## Import extra flags if it hasn't already been done
    if "atlas_flags" not in simFlags.extra_flags:
        simFlags.load_atlas_flags()
    if jobproperties.Beam.beamType() == "cosmics" and "cosmics_flags" not in simFlags.extra_flags:
        simFlags.load_cosmics_flags()

    # Switch off GeoModel Release in the case of parameterization
    if simFlags.LArParameterization.get_Value()>0 and simFlags.ReleaseGeoModel():
        simFlags.ReleaseGeoModel = False

    ## Enable floating point exception handling
    ## FIXME! This seems to cause the jobs to crash in the FpeControlSvc, so commenting this out for now...
    #athenaCommonFlags.RuntimeStrictness = 'abort'

    from AthenaCommon.JobProperties import jobproperties

    DetFlags.Print()


    jobproperties.print_JobProperties('tree&value')

    ## AtlasSimSkeleton._do_external
    from AthenaCommon.AppMgr import ToolSvc
    from Geo2G4.Geo2G4Conf import Geo2G4Svc
    geo2G4Svc = Geo2G4Svc()
    theApp.CreateSvc += ["Geo2G4Svc"]
    ServiceMgr += geo2G4Svc
    ## Enable top transforms for the ATLAS geometry
    geo2G4Svc.GetTopTransform = True

    ## GeoModel stuff
    ## TODO: Tidy imports etc.
    from GeoModelSvc.GeoModelSvcConf import GeoModelSvc
    from AtlasGeoModel import SetGeometryVersion

    ## Forward Region Twiss files - needed before geometry setup!

    if simFlags.ForwardDetectors.statusOn:
        if DetFlags.geometry.FwdRegion_on():
            from AthenaCommon.AppMgr import ToolSvc
            ToolSvc += CfgGetter.getPublicTool("ForwardRegionProperties")


    from AtlasGeoModel import GeoModelInit
    from AtlasGeoModel import SimEnvelopes
    gms = GeoModelSvc()
    ## Cosmics GeoModel tweaks
    if jobproperties.Beam.beamType() == 'cosmics' or \
            (simFlags.CavernBG.statusOn and not 'Signal' in simFlags.CavernBG.get_Value() ):
        from CavernInfraGeoModel.CavernInfraGeoModelConf import CavernInfraDetectorTool
        gms.DetectorTools += [ CavernInfraDetectorTool() ]
    ## Protects GeoModelSvc in the simulation from the AlignCallbacks
    gms.AlignCallbacks = False

<<<<<<< HEAD
        ## Additional material in the muon system
        from AGDD2GeoSvc.AGDD2GeoSvcConf import AGDDtoGeoSvc
        AGDD2Geo = AGDDtoGeoSvc()
        if not "MuonAGDDTool/MuonSpectrometer" in AGDD2Geo.Builders:
            ToolSvc += CfgGetter.getPublicTool("MuonSpectrometer", checkType=True)
            AGDD2Geo.Builders += ["MuonAGDDTool/MuonSpectrometer"]
        from AtlasGeoModel.CommonGMJobProperties import CommonGeometryFlags
        if (MuonGeometryFlags.hasSTGC() and MuonGeometryFlags.hasMM()):
            if not "NSWAGDDTool/NewSmallWheel" in AGDD2Geo.Builders:
                ToolSvc += CfgGetter.getPublicTool("NewSmallWheel", checkType=True)
                AGDD2Geo.Builders += ["NSWAGDDTool/NewSmallWheel"]
        theApp.CreateSvc += ["AGDDtoGeoSvc"]
        ServiceMgr += AGDD2Geo
=======
    ## Additional material in the muon system
    from AGDD2GeoSvc.AGDD2GeoSvcConf import AGDDtoGeoSvc
    AGDD2Geo = AGDDtoGeoSvc()
    if not "MuonAGDDTool/MuonSpectrometer" in AGDD2Geo.Builders:
        ToolSvc += CfgGetter.getPublicTool("MuonSpectrometer", checkType=True)
        AGDD2Geo.Builders += ["MuonAGDDTool/MuonSpectrometer"]
    if (MuonGeometryFlags.hasSTGC() and MuonGeometryFlags.hasMM()):
        if not "NSWAGDDTool/NewSmallWheel" in AGDD2Geo.Builders:
            ToolSvc += CfgGetter.getPublicTool("NewSmallWheel", checkType=True)
            AGDD2Geo.Builders += ["NSWAGDDTool/NewSmallWheel"]
    theApp.CreateSvc += ["AGDDtoGeoSvc"]
    ServiceMgr += AGDD2Geo
>>>>>>> c5690468

    ## Add configured GeoModelSvc to service manager
    ServiceMgr += gms


    ###################Back to ISF_ConfigJobInclude.py################

#--------------------------------------------------------------
# Setup the ISF Services
#--------------------------------------------------------------

#--------------------------------------------------------------
# ISF input
#--------------------------------------------------------------

# Note: automatically adds generator to TopSequence if applicable
# if an input sting identifier was given, use ISF input definitions
if ISF_Flags.Input()!="NONE":
    CfgGetter.getAlgorithm('ISF_Input_' + ISF_Flags.Input())
# cosmics input
elif jobproperties.Beam.beamType.get_Value() == 'cosmics':
    simFlags.load_cosmics_flags()
    if simFlags.ReadTR.statusOn:
        CfgGetter.getAlgorithm('TrackRecordCosmicGenerator')
    else:
        CfgGetter.getAlgorithm('EvgenCosmicGenerator')
# non of the above

elif not athenaCommonFlags.PoolEvgenInput.statusOn:
    print "ISF Input Configuration: PoolEvgenInput off, likely running with a particle gun preInclude"
# non of the above -> input via ISF_Flags
else :
    if ISF_Flags.OverrideInputFiles():
        athenaCommonFlags.PoolEvgenInput = ISF_Flags.OverrideInputFiles()
    CfgGetter.getAlgorithm('ISF_Input_GenericFiles')

from ISF_Example.ISF_Input import ISF_Input

topSequence += CfgGetter.getAlgorithm("BeamEffectsAlg")

#--------------------------------------------------------------
# ISF kernel configuration
#--------------------------------------------------------------

# keep reference to collection merger algorithm to guarantee that
# any subsequent simulator configuration gets a reference to the same
# instance when calling confgetter's getAlgorithm
collection_merger_alg = CfgGetter.getAlgorithm('ISF_CollectionMerger')

SimKernel = CfgGetter.getAlgorithm(ISF_Flags.Simulator.KernelName())

if ISF_Flags.HITSMergingRequired():
    topSequence += collection_merger_alg

#--------------------------------------------------------------
# Post kernel configuration
#--------------------------------------------------------------

# proper GeoModel initialization
from GeoModelSvc.GeoModelSvcConf import GeoModelSvc
GeoModelSvc = GeoModelSvc()
if ( DetFlags.detdescr.LAr_on() ):
    GeoModelSvc.DetectorTools["LArDetectorToolNV"].GeometryConfig = "FULL"
if ( DetFlags.detdescr.Tile_on() ):
    GeoModelSvc.DetectorTools["TileDetectorTool"].GeometryConfig = "FULL"


if ISF_Flags.DumpStoreGate() :
    StoreGateSvc.Dump = True


if ISF_Flags.RunVP1() :
    # VP1 part (better switch off PerMon when using VP1)
    from VP1Algs.VP1AlgsConf import VP1Alg
    topSequence += VP1Alg()
    # Performance Monitoring (VP1 does not like this)
    # https://twiki.cern.ch/twiki/bin/viewauth/Atlas/PerfMonSD
    pmon_properties.PerfMonFlags.doMonitoring=False
    pmon_properties.PerfMonFlags.doSemiDetailedMonitoring=False

if not ISF_Flags.DoPerfMonStats() :
    pmon_properties.PerfMonFlags.doMonitoring=False
    pmon_properties.PerfMonFlags.doSemiDetailedMonitoring=False


if ISF_Flags.DumpMcEvent() :
    # McEventCollection Dumper
    DumpMC = CfgMgr.DumpMC("DumpMC")
    DumpMC.McEventKey = "TruthEvent"
    topSequence += DumpMC


if ISF_Flags.RunValgrind() :
    # code profiling with valgrind
    from Valkyrie.JobOptCfg import ValgrindSvc
    valgrindSvc = ValgrindSvc ( OutputLevel = DEBUG )
    valgrindSvc.ProfiledAlgs +=  SimKernel
    #valgrindSvc.IgnoreFirstNEvents
    ServiceMgr += valgrindSvc

# useful for debugging:
print topSequence


#########Back to MyCustomSkeleton.py##############


## check to see if  pileup emulation is being used, if so do post-ISF-config
## actions to enable simulation of pileup collection
if 'AthSequencer/EvgenGenSeq' in topSequence.getSequence():
    fast_chain_log.info("Pileup emulation enabled - setup GenEventStackFiller")
    #include("FastChainPileup/FastPileupSimConfig.py")

    ################FastPileupSimConfig.py#########################
    # configure simulation to read in pileup events with GenEventStackFiller
    # Richard Hawkings 23/4/15
    InputPileupCollection='GEN_EVENT_PU'
    OutputPileupTruthCollection='TruthEvent_PU'
    # ToolSvc.ISF_StackFiller.OutputLevel=DEBUG


    ###############Back to MyCustomSkeleton######################

## Add AMITag MetaData to TagInfoMgr
if hasattr(runArgs, 'AMITag'):
    if runArgs.AMITag != "NONE":
        svcMgr.TagInfoMgr.ExtraTagValuePairs += ["AMITag", runArgs.AMITag]

from ISF_Example.ISF_Metadata import patch_mc_channel_numberMetadata
patch_mc_channel_numberMetadata()

### Changing to post-sim include/exec
## Post-include
if hasattr(runArgs, "postSimInclude"):
    for fragment in runArgs.postSimInclude:
        include(fragment)

if hasattr(runArgs, "outputEVNT_TRFile"):
    if hasattr(runArgs,"trackRecordType") and runArgs.trackRecordType=="stopped":
        include('SimulationJobOptions/postInclude.StoppedParticleWrite.py')

## Post-exec
if hasattr(runArgs, "postSimExec"):
    fast_chain_log.info("transform post-sim exec")
    for cmd in runArgs.postSimExec:
        fast_chain_log.info(cmd)
        exec(cmd)

### End of Sim


### Start of Digi

#include("SimuJobTransforms/CommonSkeletonJobOptions.py")
################CommonSkeletonJobOptions.py again############################

######################################################################
#                                                                    #
# Place holder for numerous common job options of skeleton.XXX files #
# Creation: David Cote (September 2009)                              #
#                                                                    #
######################################################################
#from AthenaCommon.BFieldFlags import jobproperties ##Not sure if this is appropriate for G4 sim

## autoConfiguration keywords triggering pre-defined functions
## if hasattr(runArgs,"autoConfiguration"):
##     for key in runArgs.autoConfiguration:
##         rec.AutoConfiguration.append(key)

#################Back to MyCustomSkeleton##################################

#==============================================================
# Job Configuration parameters:
#==============================================================
### Changing pre-exec to pre-digi exec
## Pre-exec
if hasattr(runArgs,"preDigiExec"):
    fast_chain_log.info("transform pre-digi exec")
    for cmd in runArgs.preDigiExec:
        fast_chain_log.info(cmd)
        exec(cmd)

## Pre-include
if hasattr(runArgs,"preDigiInclude"):
    for fragment in runArgs.preDigiInclude:
        include(fragment)

#--------------------------------------------------------------
# Go for it
#--------------------------------------------------------------
print "lvl1: -14... " + str(DetFlags.digitize.LVL1_on())



#include ("Digitization/Digitization.py")

########## Digitization.py ##########################




###############################################################
#
# Job options file to run:
#        Digitization
#        LVL1 Simulation
#        ByteStream conversion
#
# Author: Sven Vahsen and John Chapman
#==============================================================

#--------------------------------------------------------------
# Get Digitization Flags (This sets Global and Det Flags)
#--------------------------------------------------------------

#-------------------------------------------
# Print Job Configuration
#-------------------------------------------
DetFlags.Print()
fast_chain_log.info("Global jobProperties values:")
globalflags.print_JobProperties()
fast_chain_log.info("Digitization jobProperties values:")
digitizationFlags.print_JobProperties()

#--------------------------------------------------------------
# Configure the job using jobproperties
#--------------------------------------------------------------

#include("Digitization/ConfigDigitization.py")

####### Digitization/ConfigDigitization.py

#Pool input
if not hasattr(ServiceMgr, 'EventSelector'):
    import AthenaPoolCnvSvc.ReadAthenaPool
if hasattr(ServiceMgr, 'PoolSvc'):
    ServiceMgr.PoolSvc.MaxFilesOpen = 0 # Never close Input Files
#Settings the following attributes reduces the job size slightly
#ServiceMgr.AthenaPoolCnvSvc.PoolAttributes += [  "TREE_BRANCH_OFFSETTAB_LEN ='100'" ]
#ServiceMgr.AthenaPoolCnvSvc.PoolAttributes += [ "DEFAULT_BUFFERSIZE = '2048'" ]

#--------------------------------------------------------------
# GeoModel
#--------------------------------------------------------------
from AtlasGeoModel import SetGeometryVersion
from AtlasGeoModel import GeoModelInit
from AtlasGeoModel import SetupRecoGeometry

#--------------------------------------------------------------
# Magnetic field service
#--------------------------------------------------------------
import MagFieldServices.SetupField

#--------------------------------------------------------------
# Configure Run and Lumi Block and Pile-Up Lumi overriding
# (if required)
#--------------------------------------------------------------
if digitizationFlags.RunAndLumiOverrideList.statusOn:
    if not(DetFlags.pileup.any_on()):
        AthError( "This job will try to override pile-up luminosity configuration, but no pile-up will be set up!" )
    include("Digitization/LumiBlockOverrides.py")
    if digitizationFlags.dataRunNumber.statusOn:
        fast_chain_log.warning('digitizationFlags.RunAndLumiOverrideList has been set! digitizationFlags.dataRunNumber (set to %s) will be ignored. ', digitizationFlags.dataRunNumber.get_Value() )
else:
    include("Digitization/RunNumberOverride.py")

#-----------------------------------------------------------
# Check Beam and Digitization jobproperties are synchronised
#-----------------------------------------------------------
from Digitization.DigiConfigCheckers import syncBeamAndDigitizationJobProperties
syncBeamAndDigitizationJobProperties()

digitizationFlags.lockMostFlags()
#--------------------------------------------------------------
# More Pileup configuration
#--------------------------------------------------------------
if DetFlags.pileup.any_on() or digitizationFlags.doXingByXingPileUp():
    # protection for SteppingCache usage - currently incompatible with PileUpTools
    if digitizationFlags.SignalPatternForSteppingCache.statusOn and digitizationFlags.doXingByXingPileUp():
        raise RuntimeError("SteppingCache is incompatible with PileUpTools. Please switch off either digitizationFlags.SignalPatternForSteppingCache or digitizationFlags.doXingByXingPileUp.")
    include( "Digitization/ConfigPileUpEventLoopMgr.py" )
if DetFlags.pileup.any_on():
    fast_chain_log.info("PILEUP CONFIGURATION:")
    fast_chain_log.info(" -----> Luminosity = %s cm^-2 s^-1", jobproperties.Beam.estimatedLuminosity())
    fast_chain_log.info(" -----> Bunch Spacing = %s ns", digitizationFlags.bunchSpacing.get_Value())

# in any case we need the PileUpMergeSvc for the digitize algos
if not hasattr(ServiceMgr, 'PileUpMergeSvc'):
    ServiceMgr += CfgGetter.getService("PileUpMergeSvc")


#--------------------------------------------------------------
# Subdetector-specific configuration
#--------------------------------------------------------------
#include( "Digitization/DetectorDigitization.py" )
#########Digitization/DetectorDigitization.py

##############################################################
#
# Job options file to configure:
#        Digitization
#        LVL1 Simulation
#        ByteStream conversion
#
# Author: Davide Costanzo
# Contacts:
#      Inner Detector:   Davide Costanzo
#      LArCalorimeter:   Guillaume Unal
#      TileCalorimter:   Sasha Solodkov
#      MuonSpectrometer: Daniela Rebuzzi, Ketevi Assamagam
#      LVL1 Simulation:  Tadashi Maeno
#      ByteStream:       Hong Ma
#
#==============================================================
#

try:
    from RecAlgs.RecAlgsConf import TimingAlg
    topSequence+=TimingAlg("DigiTimerBegin", TimingObjOutputName = "HITStoRDO_timings")
except:
    fast_chain_log.warning('Could not add TimingAlg, no timing info will be written out.')


# Set up PileupMergeSvc used by subdetectors
#from AthenaCommon.DetFlags import DetFlags

# Set up ComTimeRec for cosmics digitization
if jobproperties.Beam.beamType == "cosmics" :
    from CommissionRec.CommissionRecConf import ComTimeRec
    comTimeRec = ComTimeRec("ComTimeRec")
    topSequence += comTimeRec

topSequence += CfgGetter.getAlgorithm(digitizationFlags.digiSteeringConf.get_Value(), tryDefaultConfigurable=True)
if 'doFastPixelDigi' in digitizationFlags.experimentalDigi() or 'doFastSCT_Digi' in digitizationFlags.experimentalDigi() or 'doFastTRT_Digi' in digitizationFlags.experimentalDigi():
    print "WARNING  Setting doFastPixelDigi ,doFastSCT_Digi or doFastTRT_Digi in digitizationFlags.experimentalDigi no longer overrides digitizationFlags.digiSteeringConf."
elif 'doSplitDigi' in digitizationFlags.experimentalDigi():
    print "WARNING  Setting doSplitDigi in digitizationFlags.experimentalDigi no longer overrides digitizationFlags.digiSteeringConf. Use --digiSteeringConf 'Split' on the command-line instead."


# MC Truth info
#if DetFlags.Truth_on():
#    include( "Digitization/TruthDigitization.py" )

# Forward Detectors
#if DetFlags.Forward_on():
#    include( "Digitization/FwdDetDigitization.py" )

# Inner Detector
if DetFlags.ID_on():
    include( "Digitization/InDetDigitization.py" )

# Calorimeters
if DetFlags.Calo_on():
    include( "Digitization/CaloDigitization.py" )

# Muon Digitization
if DetFlags.Muon_on():
    include( "Digitization/MuonDigitization.py" )

# LVL1 trigger simulation
#if DetFlags.digitize.LVL1_on():
include( "Digitization/LVL1Digitization.py" )





########## back to Digitization/ConfigDigitization.py

#--------------------------------------------------------------
# Random Number Engine and Seeds
#--------------------------------------------------------------
if not athenaCommonFlags.PoolEvgenInput.statusOn:
    if not simFlags.RandomSeedList.checkForExistingSeed('SINGLE'):
        simFlags.RandomSeedList.addSeed( "SINGLE", 43657613, 78935670 )
if not simFlags.RandomSeedList.checkForExistingSeed('VERTEX'):
  simFlags.RandomSeedList.addSeed( 'VERTEX', 9123448, 829143 )
simFlags.RandomSeedList.addtoService()
simFlags.RandomSeedList.printSeeds()

# attach digi and pileup seeds to random number service configurable and print them out
from AthenaCommon.ConfigurableDb import getConfigurable
ServiceMgr += getConfigurable(digitizationFlags.rndmSvc.get_Value())()
digitizationFlags.rndmSeedList.addtoService()
digitizationFlags.rndmSeedList.printSeeds()
rndmSvc = getConfigurable(digitizationFlags.rndmSvc.get_Value())()
rndmSvc.OutputLevel = WARNING
if digitizationFlags.readSeedsFromFile.get_Value():
    rndmSvc.Seeds=[]
    rndmSvc.ReadFromFile=True
    rndmSvc.FileToRead=digitizationFlags.rndmSeedInputFile.get_Value()
    fast_chain_log.info("Random seeds for Digitization will be read from the file %s",digitizationFlags.rndmSeedInputFile.get_Value())

# write out a summary of the time spent
from AthenaCommon.AppMgr import theAuditorSvc
from GaudiAud.GaudiAudConf import ChronoAuditor, MemStatAuditor
if not 'ChronoAuditor/ChronoAuditor' in theAuditorSvc.Auditors:
    theAuditorSvc += ChronoAuditor()
if not 'MemStatAuditor/MemStatAuditor' in theAuditorSvc.Auditors:
    theAuditorSvc += MemStatAuditor()
# --- load AuditorSvc
# --- write out a short message upon entering or leaving each algorithm
#from AthenaCommon.ConfigurableDb import getConfigurable
# ServiceMgr.AuditorSvc += getConfigurable("NameAuditor")()
#
theApp.AuditAlgorithms = True
theApp.AuditServices   = True
#
# --- Display detailed size and timing statistics for writing and reading
ServiceMgr.AthenaPoolCnvSvc.UseDetailChronoStat = True

# LSFTimeLimi. Temporary disable
# include( "LSFTimeKeeper/LSFTimeKeeperOptions.py" )

# LSFTimeKeeperSvc = Service( "LSFTimeKeeperSvc" )
# LSFTimeKeeperSvc.OutputLevel=2; # remaining CPU at each event

#### BACK TO Digitization.py ###########

#

#include("Digitization/ConfigDigitization.py")

fast_chain_log.info("Digitization Configured Successfully.")

#--------------------------------------------------------------
# jobproperties should not be changed after this point
# except in the special case of overriding the run number
#--------------------------------------------------------------
if digitizationFlags.simRunNumber.statusOn or not digitizationFlags.dataRunNumber.statusOn :
    digitizationFlags.lock_JobProperties()

#--------------------------------------------------------------
# Write Digitization MetaData
#--------------------------------------------------------------
#--------------------------------------------------------------
# Setup the ISF Output
#--------------------------------------------------------------
from ISF_Example.ISF_Output import ISF_HITSStream
from FullChainTransforms.FastChainWriteMetadata import createSimulationParametersMetadata, writeDigitizationMetadata
createSimulationParametersMetadata()
writeDigitizationMetadata()

#--------------------------------------------------------------
# Pool Output (Change this to use a different file)
#--------------------------------------------------------------
if DetFlags.writeRDOPool.any_on():
    from AthenaPoolCnvSvc.WriteAthenaPool import AthenaPoolOutputStream
    streamRDO = AthenaPoolOutputStream("StreamRDO", athenaCommonFlags.PoolRDOOutput.get_Value(), asAlg=True)
    streamRDO.ForceRead = True
    from Digitization.DigiOutput import getStreamRDO_ItemList
    streamRDO.ItemList = getStreamRDO_ItemList(fast_chain_log)
    streamRDO.AcceptAlgs += [ digitizationFlags.digiSteeringConf.get_Value() ]
    streamRDO.OutputFile = athenaCommonFlags.PoolRDOOutput()
    if athenaCommonFlags.UseLZMA():
        ServiceMgr.AthenaPoolCnvSvc.PoolAttributes += [ "DatabaseName = '" + athenaCommonFlags.PoolRDOOutput() + "'; COMPRESSION_ALGORITHM = '2'" ]
        ServiceMgr.AthenaPoolCnvSvc.PoolAttributes += [ "DatabaseName = '" + athenaCommonFlags.PoolRDOOutput() + "'; COMPRESSION_LEVEL = '1'" ]
    else:
        ServiceMgr.AthenaPoolCnvSvc.PoolAttributes += [ "DatabaseName = '" + athenaCommonFlags.PoolRDOOutput() + "'; COMPRESSION_ALGORITHM = '1'" ]
        ServiceMgr.AthenaPoolCnvSvc.PoolAttributes += [ "DatabaseName = '" + athenaCommonFlags.PoolRDOOutput() + "'; COMPRESSION_LEVEL = '4'" ]
    ServiceMgr.AthenaPoolCnvSvc.PoolAttributes += [ "DatabaseName = '" + athenaCommonFlags.PoolRDOOutput() + "'; ContainerName = 'TTree=CollectionTree'; TREE_AUTO_FLUSH = '1'" ]
    # Switch on splitting for the 4 largest container (default off)
    ServiceMgr.AthenaPoolCnvSvc.PoolAttributes += [ "DatabaseName = '" + athenaCommonFlags.PoolRDOOutput() + "'; ContainerName = 'TTree=CollectionTree(InDetSimDataCollection_p1/PixelSDO_Map)'; CONTAINER_SPLITLEVEL = '99'" ]
    ServiceMgr.AthenaPoolCnvSvc.PoolAttributes += [ "DatabaseName = '" + athenaCommonFlags.PoolRDOOutput() + "'; ContainerName = 'TTree=CollectionTree(InDetSimDataCollection_p1/SCT_SDO_Map)'; CONTAINER_SPLITLEVEL = '99'" ]
    ServiceMgr.AthenaPoolCnvSvc.PoolAttributes += [ "DatabaseName = '" + athenaCommonFlags.PoolRDOOutput() + "'; ContainerName = 'TTree=CollectionTree(InDetSimDataCollection_p1/TRT_SDO_Map)'; CONTAINER_SPLITLEVEL = '99'" ]
    ServiceMgr.AthenaPoolCnvSvc.PoolAttributes += [ "DatabaseName = '" + athenaCommonFlags.PoolRDOOutput() + "'; ContainerName = 'TTree=CollectionTree(LArRawChannelContainer_p4/LArRawChannels)'; CONTAINER_SPLITLEVEL = '99'" ]
#--------------------------------------------------------------
# Set output level threshold (2=DEBUG, 3=INFO, 4=WARNING, 5=ERROR, 6=FATAL )
#--------------------------------------------------------------
ServiceMgr.MessageSvc.OutputLevel      = 3

#--------------------------------------------------------------
# Event related parameters
#--------------------------------------------------------------
# Number of events to be processed
theApp.EvtMax = athenaCommonFlags.EvtMax()
# Number of input events to be skipped
ServiceMgr.EventSelector.SkipEvents = athenaCommonFlags.SkipEvents()


######## Back to MyCustomSkeleton#####################

## Post-include
if hasattr(runArgs,"postInclude"):
    for fragment in runArgs.postInclude:
        include(fragment)

## Post-exec
if hasattr(runArgs,"postExec"):
    fast_chain_log.info("transform post-exec")
    for cmd in runArgs.postExec:
        fast_chain_log.info(cmd)
        exec(cmd)

### End of Digi

#from AthenaCommon.ConfigurationShelve import saveToAscii
#saveToAscii('config.txt')<|MERGE_RESOLUTION|>--- conflicted
+++ resolved
@@ -767,21 +767,6 @@
     ## Protects GeoModelSvc in the simulation from the AlignCallbacks
     gms.AlignCallbacks = False
 
-<<<<<<< HEAD
-        ## Additional material in the muon system
-        from AGDD2GeoSvc.AGDD2GeoSvcConf import AGDDtoGeoSvc
-        AGDD2Geo = AGDDtoGeoSvc()
-        if not "MuonAGDDTool/MuonSpectrometer" in AGDD2Geo.Builders:
-            ToolSvc += CfgGetter.getPublicTool("MuonSpectrometer", checkType=True)
-            AGDD2Geo.Builders += ["MuonAGDDTool/MuonSpectrometer"]
-        from AtlasGeoModel.CommonGMJobProperties import CommonGeometryFlags
-        if (MuonGeometryFlags.hasSTGC() and MuonGeometryFlags.hasMM()):
-            if not "NSWAGDDTool/NewSmallWheel" in AGDD2Geo.Builders:
-                ToolSvc += CfgGetter.getPublicTool("NewSmallWheel", checkType=True)
-                AGDD2Geo.Builders += ["NSWAGDDTool/NewSmallWheel"]
-        theApp.CreateSvc += ["AGDDtoGeoSvc"]
-        ServiceMgr += AGDD2Geo
-=======
     ## Additional material in the muon system
     from AGDD2GeoSvc.AGDD2GeoSvcConf import AGDDtoGeoSvc
     AGDD2Geo = AGDDtoGeoSvc()
@@ -794,7 +779,6 @@
             AGDD2Geo.Builders += ["NSWAGDDTool/NewSmallWheel"]
     theApp.CreateSvc += ["AGDDtoGeoSvc"]
     ServiceMgr += AGDD2Geo
->>>>>>> c5690468
 
     ## Add configured GeoModelSvc to service manager
     ServiceMgr += gms
