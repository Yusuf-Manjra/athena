--- conflicted
+++ resolved
@@ -11,10 +11,7 @@
 
 ### imports -------------------------------------------------------------------
 import PyUtils.acmdlib as acmdlib
-<<<<<<< HEAD
-=======
 import PyUtils.RootUtils as ru
->>>>>>> 2c682394
 from math import isnan
 from numbers import Real
 
