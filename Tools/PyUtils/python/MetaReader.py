# Copyright (C) 2002-2019 CERN for the benefit of the ATLAS collaboration

from __future__ import absolute_import
import os
import re
from fnmatch import fnmatchcase
from AthenaCommon.Logging import logging

msg = logging.getLogger('MetaReader')

# compile the regex needed in _convert_value() outside it to optimize the code.
regexEventStreamInfo = re.compile(r'^EventStreamInfo(_p\d+)?$')
regexIOVMetaDataContainer = re.compile(r'^IOVMetaDataContainer(_p\d+)?$')
regexByteStreamMetadataContainer = re.compile(r'^ByteStreamMetadataContainer(_p\d+)?$')
regexXAODEventFormat = re.compile(r'^xAOD::EventFormat(_v\d+)?$')
regex_cppname = re.compile(r'^([\w:]+)(<.*>)?$')
# regex_persistent_class = re.compile(r'^([a-zA-Z]+_p\d+::)*[a-zA-Z]+_p\d+$')
regex_persistent_class = re.compile(r'^([a-zA-Z]+(_[pv]\d+)?::)*[a-zA-Z]+_[pv]\d+$')
regex_BS_files = re.compile(r'^(\w+):.*((\.D?RAW\..*)|(\.data$))')


def read_metadata(filenames, file_type = None, mode = 'lite', promote = None, meta_key_filter = [],
                  unique_tag_info_values = True):
    """
    This tool is independent of Athena framework and returns the metadata from a given file.
    :param filenames: the input file from which metadata needs to be extracted.
    :param file_type: the type of file. POOL or BS (bytestream: RAW, DRAW) files.
    :param mode: if true, will return all metadata associated with the filename. By default, is false and this will
    return a "tiny" version which have only the following keys: 'file_guid', 'file_size', 'file_type', 'nentries'.
    :return: a dictionary of metadata for the given input file.
    """

    from RootUtils import PyROOTFixes

    # Check if the input is a file or a list of files.
    from past.builtins import basestring
    if isinstance(filenames, basestring):
        filenames = [filenames]

    # Check if file_type is an allowed value
    if file_type is not None:
        if file_type not in ('POOL', 'BS'):
            raise NameError('Allowed values for \'file_type\' parameter are: "POOL" or "BS": you provided "' + file_type + '"')
        else:
            msg.info('Forced file_type: {0}'.format(file_type))

    # Check the value of mode parameter
    if mode not in ('tiny', 'lite', 'full', 'peeker'):
        raise NameError('Allowed values for "mode" parameter are: "tiny", "lite", "peeker" or "full"')
    msg.info('Current mode used: {0}'.format(mode))
    msg.info('Current filenames: {0}'.format(filenames))

    if mode != 'full' and len(meta_key_filter) > 0:
        raise NameError('It is possible to use the meta_key_filter option only for full mode')
    if len(meta_key_filter) > 0:
        msg.info('Filter used: {0}'.format(meta_key_filter))

    # create the storage object for metadata.
    meta_dict = {}

    # ----- retrieve metadata from all filename or filenames --------------------------------------------------------#
    for filename in filenames:
        meta_dict[filename] = {}
        current_file_type = None
        # Determine the file_type of the input and store this information into meta_dict
        if not file_type:
            if os.path.isfile(filename):
                with open(filename, 'rb') as binary_file:
                    magic_file = binary_file.read(4)

                    if magic_file == 'root' or magic_file == b'root':
                        current_file_type = 'POOL'
                        meta_dict[filename]['file_type'] = 'POOL'

                    else:
                        current_file_type = 'BS'
                        meta_dict[filename]['file_type'] = 'BS'

                    # add information about the file_size of the input filename
                    meta_dict[filename]['file_size'] = os.path.getsize(filename)

            # determine the file type for the remote input files
            else:
                if regex_BS_files.match(filename):
                    current_file_type = 'BS'
                    meta_dict[filename]['file_type'] = 'BS'
                    print('############### BS online')
                else:
                    current_file_type = 'POOL'
                    meta_dict[filename]['file_type'] = 'POOL'
                    print('############### POOL online')

                # add information about the file_size of the input filename
                meta_dict[filename]['file_size'] = None  # None -> we can't read the file size for a remote file

        else:
            current_file_type = file_type

        # ----- retrieves metadata from POOL files ------------------------------------------------------------------#
        if current_file_type == 'POOL':
            import ROOT
            # open the file using ROOT.TFile
            current_file = ROOT.TFile.Open( _get_pfn(filename) )

            # open the tree 'POOLContainer' to read the number of entries
            if current_file.GetListOfKeys().Contains('POOLContainer'):
                meta_dict[filename]['nentries'] = current_file.Get('POOLContainer').GetEntriesFast()
            else:
                meta_dict[filename]['nentries'] = None

            # open the tree 'CollectionTree' to read auto flush
            if current_file.GetListOfKeys().Contains('CollectionTree'):
                meta_dict[filename]['auto_flush'] = current_file.Get('CollectionTree').GetAutoFlush()

            # read and add the 'GUID' value
            meta_dict[filename]['file_guid'] = _read_guid(filename)

            # read and add compression level and algorithm
            meta_dict[filename]['file_comp_alg'] = current_file.GetCompressionAlgorithm()
            meta_dict[filename]['file_comp_level'] = current_file.GetCompressionLevel()

            # ----- read extra metadata required for 'lite' and 'full' modes ----------------------------------------#
            if mode != 'tiny':
                # selecting from all tree the only one which contains metadata, respectively "MetaData"
                metadata_tree = current_file.Get('MetaData')
                # read all list of branches stored in "MetaData" tree
                metadata_branches = metadata_tree.GetListOfBranches()
                nr_of_branches = metadata_branches.GetEntriesFast()

                # object to store the names of metadata containers and their corresponding class name.
                meta_dict[filename]['metadata_items'] = {}

                # create a container for the list of filters used for the lite version
                meta_filter = {}

                # set the filters for name
                if mode == 'lite':
                    meta_filter = {
                        '/TagInfo': 'IOVMetaDataContainer_p1',
                        'IOVMetaDataContainer_p1__TagInfo': 'IOVMetaDataContainer_p1',
                        '*': 'EventStreamInfo_p*'
                    }

                # set the filters for name
                if mode == 'peeker':
                    meta_filter = {
                        '/TagInfo': 'IOVMetaDataContainer_p1',
                        'IOVMetaDataContainer_p1__TagInfo': 'IOVMetaDataContainer_p1',
                        '/Simulation/Parameters': 'IOVMetaDataContainer_p1',
                        '/Digitization/Parameters': 'IOVMetaDataContainer_p1',
                        '/EXT/DCS/MAGNETS/SENSORDATA': 'IOVMetaDataContainer_p1',
                        '*': 'EventStreamInfo_p*'
                    }

                if mode == 'full' and len(meta_key_filter) > 0:
                    meta_filter = {f: '*' for f in meta_key_filter}
                # store all persistent classes for metadata container existing in a POOL/ROOT file.
                persistent_instances = {}

                for i in range(0, nr_of_branches):
                    branch = metadata_branches.At(i)
                    name = branch.GetName()

                    class_name = branch.GetClassName()

                    if regexIOVMetaDataContainer.match(class_name):
                        name = name.replace('IOVMetaDataContainer_p1_', '').replace('_', '/')

                    if regexIOVMetaDataContainer.match(class_name):
                        meta_dict[filename]['metadata_items'][name] = 'IOVMetaDataContainer'
                    elif regexByteStreamMetadataContainer.match(class_name):
                        meta_dict[filename]['metadata_items'][name] = 'ByteStreamMetadataContainer'
                    elif regexEventStreamInfo.match(class_name):
                        meta_dict[filename]['metadata_items'][name] = 'EventStreamInfo'
                    else:
                        meta_dict[filename]['metadata_items'][name] = class_name

                    if len(meta_filter) > 0:
                        keep = False
                        for filter_key, filter_class in meta_filter.items():
                            if (filter_key.replace('/', '_') == name.replace('/', '_') or filter_key == '*') and fnmatchcase(class_name, filter_class):
                                keep = True
                                break

                        if not keep:
                            continue

                    # assign the corresponding persistent class based of the name of the metadata container
                    if regexEventStreamInfo.match(class_name):
                        if class_name.endswith('_p2'):
                            persistent_instances[name] = ROOT.EventStreamInfo_p2()
                        else:
                            persistent_instances[name] = ROOT.EventStreamInfo_p3()
                    elif regexIOVMetaDataContainer.match(class_name):
                        persistent_instances[name] = ROOT.IOVMetaDataContainer_p1()
                    elif regexXAODEventFormat.match(class_name):
                        persistent_instances[name] = ROOT.xAOD.EventFormat_v1()

                    if name in persistent_instances:
                        branch.SetAddress(ROOT.AddressOf(persistent_instances[name]))

                metadata_tree.GetEntry(0)

                # clean the meta-dict if the meta_key_filter flag is used, to return only the key of interest
                if len(meta_key_filter) > 0:
                    meta_dict[filename] = {}

                # read the metadata
                for name, content in persistent_instances.items():
                    key = name

                    if hasattr(content, 'm_folderName'):
                        key = getattr(content, 'm_folderName')

                    meta_dict[filename][key] = _convert_value(content)

            if promote is None:
                promote = mode == 'lite' or mode == 'peeker'

            # Filter the data and create a prettier output for the 'lite' mode
            if mode == 'lite':
                meta_dict = make_lite(meta_dict)

            if mode == 'peeker':
                meta_dict = make_peeker(meta_dict)

            if promote:
                meta_dict = promote_keys(meta_dict)

        # ----- retrieves metadata from bytestream (BS) files (RAW, DRAW) ------------------------------------------#
        elif current_file_type == 'BS':
            import eformat

            # store the number of entries
            bs = eformat.istream(filename)
            meta_dict[filename]['nentries'] = bs.total_events

            # store the 'guid' value
            data_reader = eformat.EventStorage.pickDataReader(filename)
            assert data_reader, 'problem picking a data reader for file [%s]' % filename

            if hasattr(data_reader, 'GUID'):
                meta_dict[filename]['file_guid'] = getattr(data_reader, 'GUID')()

            # if the flag full is set to true then grab all metadata
            # ------------------------------------------------------------------------------------------------------#
            if mode != "tiny":
                bs_metadata = {}

                for md in data_reader.freeMetaDataStrings():
                    if md.startswith('Event type:'):
                        k = 'eventTypes'
                        v = []
                        if 'is sim' in md:
                            v.append('IS_SIMULATION')
                        else:
                            v.append('IS_DATA')

                        if 'is atlas' in md:
                            v.append('IS_ATLAS')
                        else:
                            v.append('IS_TESTBEAM')

                        if 'is physics' in md:
                            v.append('IS_PHYSICS')
                        else:
                            v.append('IS_CALIBRATION')

                        bs_metadata[k] = tuple(v)

                    elif md.startswith('GeoAtlas:'):
                        k = 'geometry'
                        v = md.split('GeoAtlas:')[1].strip()
                        bs_metadata[k] = v

                    elif md.startswith('IOVDbGlobalTag:'):
                        k = 'conditions_tag'
                        v = md.split('IOVDbGlobalTag:')[1].strip()
                        bs_metadata[k] = v

                    elif '=' in md:
                        k, v = md.split('=')
                        bs_metadata[k] = v

                bs_metadata['runNumbers'] = getattr(data_reader, 'runNumber')()
                bs_metadata['lumiBlockNumbers'] = getattr(data_reader, 'lumiblockNumber')()
                bs_metadata['projectTag'] = getattr(data_reader, 'projectTag')()
                bs_metadata['stream'] = getattr(data_reader, 'stream')()
                #bs_metadata['beamType'] = getattr(data_reader, 'beamType')()
                beamTypeNbr= getattr(data_reader, 'beamType')()
                #According to info from Rainer and Guiseppe the beam type is
                #O: no beam
                #1: protons
                #2: ions
                if (beamTypeNbr==0): bs_metadata['beamType'] = 'cosmics'
                elif (beamTypeNbr==1 or beamTypeNbr==2):  bs_metadata['beamType'] = 'collisions'
                else: bs_metadata['beamType'] = 'unknown'

                bs_metadata['beamEnergy'] = getattr(data_reader, 'beamEnergy')()

                meta_dict[filename]['eventTypes'] = bs_metadata.get('eventTypes', [])
                meta_dict[filename]['GeoAtlas'] = bs_metadata.get('geometry', None)
                meta_dict[filename]['conditions_tag'] = bs_metadata.get('conditions_tag', None)

                # Promote up one level
                meta_dict[filename]['runNumbers'] = [bs_metadata.get('runNumbers', None)]
                meta_dict[filename]['lumiBlockNumbers'] = [bs_metadata.get('lumiBlockNumbers', None)]
                meta_dict[filename]['beam_type'] = bs_metadata.get('beamType', None)
                meta_dict[filename]['beam_energy'] = bs_metadata.get('beamEnergy', None)
                meta_dict[filename]['stream'] = bs_metadata.get('stream', None)

                if not data_reader.good():
                    # event-less file...
                    meta_dict[filename]['runNumbers'].append(bs_metadata.get('run_number', 0))
                    meta_dict[filename]['lumiBlockNumbers'].append(bs_metadata.get('LumiBlock', 0))

                ievt = iter(bs)
                evt = next(ievt)
                evt.check()  # may raise a RuntimeError
                processing_tags = [dict(stream_type = tag.type, stream_name = tag.name, obeys_lbk = bool(tag.obeys_lumiblock)) for tag in evt.stream_tag()]
                meta_dict[filename]['processingTags'] = [x['stream_name'] for x in processing_tags]
                meta_dict[filename]['evt_number'] = [evt.global_id()]
                meta_dict[filename]['run_type'] = [eformat.helper.run_type2string(evt.run_type())]

                # fix for ATEAM-122
                if len(bs_metadata.get('eventTypes', '')) == 0:  # see: ATMETADATA-6
                    evt_type = ['IS_DATA', 'IS_ATLAS']
                    if bs_metadata.get('stream', '').startswith('physics_'):
                        evt_type.append('IS_PHYSICS')
                    elif bs_metadata.get('stream', '').startswith('calibration_'):
                        evt_type.append('IS_CALIBRATION')
                    elif bs_metadata.get('projectTag', '').endswith('_calib'):
                        evt_type.append('IS_CALIBRATION')
                    else:
                        evt_type.append('Unknown')

                    meta_dict[filename]['eventTypes'] = evt_type

                if mode == 'full':
                    meta_dict[filename]['bs_metadata'] = bs_metadata

        # ------ Throw an error if the user provide other file types -------------------------------------------------#
        else:
            msg.error('Unknown filetype for {0} - there is no metadata interface for type {1}'.format(filename, current_file_type))
            return None

        # This is a required workaround which will temporarily be fixing ATEAM-560 originated from  ATEAM-531
        # ATEAM-560: https://its.cern.ch/jira/browse/ATEAM-560
        # ATEAM-531: https://its.cern.ch/jira/browse/ATEAM-531
        # This changes will remove all duplicates values presented in some files due
        # to the improper merging of two IOVMetaDataContainers.
        if unique_tag_info_values:
            msg.info('MetaReader is called with the parameter "unique_tag_info_values" set to True. '
                     'This is a workaround to remove all duplicate values from "/TagInfo" key')
            if '/TagInfo' in meta_dict[filename]:
                for key, value in meta_dict[filename]['/TagInfo'].items():
                    if isinstance(value, list):
                        unique_list = list(set(value))
                        meta_dict[filename]['/TagInfo'][key] = unique_list[0] if len(unique_list) == 1 else unique_list

    return meta_dict


def _get_pfn(filename):
    """
    Extract the actuall filename if LFN or PFN notation is used
    """
    pfx = filename[0:4]
    if pfx == 'PFN:':
        return filename[4:]
    if pfx == 'LFN:':
        import subprocess, os
        os.environ['POOL_OUTMSG_LEVEL'] = 'Error'
        output = subprocess.check_output(['FClistPFN','-l',filename[4:]]).split('\n')
        if len(output) == 2:
            return output[0]
        msg.error( 'FClistPFN({0}) returned unexpected number of lines:'.format(filename) )
        msg.error( '\n'.join(output) )
    return filename


def _read_guid(filename):
    """
    Extracts the "guid" (Globally Unique Identfier in POOL files and Grid catalogs) value from a POOL file.
    :param filename: the input file
    :return: the guid value
    """
    import ROOT
    root_file = ROOT.TFile.Open( _get_pfn(filename) )
    params = root_file.Get('##Params')

    regex = re.compile(r'^\[NAME=([a-zA-Z0-9_]+)\]\[VALUE=(.*)\]')

    for i in range(params.GetEntries()):
        # Work around apparent pyroot issue:
        # If we try to access params.db_string directly, we see trailing
        # garbage, which can confuse python's bytes->utf8 conversion
        # and result in an error.
        param = params.GetLeaf('db_string').GetValueString()

        result = regex.match(param)
        if result:
            name = result.group(1)
            value = result.group(2)

            if name == 'FID':
                return value

    return None


def _extract_fields(obj):
    result = {}

    for meth in dir(obj):
        if not meth.startswith('_'):
            if meth.startswith('m_'):

                field_name = str(meth)[2:]
                field_value = getattr(obj, meth)

                result[field_name] = _convert_value(field_value)

    return result


def _convert_value(value):
    if hasattr(value, '__cppname__'):

        result = regex_cppname.match(value.__cppname__)

        if result:
            cpp_type = result.group(1)
            if cpp_type == 'vector':
                return [_convert_value(val) for val in value]

            elif cpp_type == 'pair':
                return _convert_value(value.first), _convert_value(value.second)

            # elif cpp_type == 'long':
            #   return int(value)

            elif value.__cppname__ == "_Bit_reference":
                return bool(value)

            # special case which extracts data in a better format from IOVPayloadContainer_p1 class
            elif value.__cppname__ == 'IOVMetaDataContainer_p1':
                return _extract_fields_iovmdc(value)

            elif value.__cppname__ == 'IOVPayloadContainer_p1':
                return _extract_fields_iovpc(value)

            elif value.__cppname__ == 'xAOD::EventFormat_v1':
                return _extract_fields_ef(value)

            elif (value.__cppname__ == 'EventStreamInfo_p2' or
                  value.__cppname__ == 'EventStreamInfo_p3'):
                return _extract_fields_esi(value)

            elif (value.__cppname__ == 'EventType_p1' or
                  value.__cppname__ == 'EventType_p3'):
                return _convert_event_type_bitmask(_extract_fields(value))

            elif regex_persistent_class.match(value.__cppname__):
                return _extract_fields(value)

    return value


def _extract_fields_iovmdc(value):
    return _convert_value(value.m_payload)


def _extract_fields_iovpc(value):
    result = {}

    for attr_idx in value.m_attrIndexes:
        name_idx = attr_idx.nameIndex()
        type_idx = attr_idx.typeIndex()
        obj_idx = attr_idx.objIndex()

        attr_name = value.m_attrName[name_idx]
        attr_value = None

        if type_idx == 0:
            attr_value = bool(value.m_bool[obj_idx])
        elif type_idx == 1:
            attr_value = int(value.m_char[obj_idx])
        elif type_idx == 2:
            attr_value = int(value.m_unsignedChar[obj_idx])
        elif type_idx == 3:
            attr_value = int(value.m_short[obj_idx])
        elif type_idx == 4:
            attr_value = int(value.m_unsignedShort[obj_idx])
        elif type_idx == 5:
            attr_value = int(value.m_int[obj_idx])
        elif type_idx == 6:
            attr_value = int(value.m_unsignedInt[obj_idx])
        elif type_idx == 7:
            attr_value = int(value.m_long[obj_idx])
        elif type_idx == 8:
            attr_value = int(value.m_unsignedLong[obj_idx])
        elif type_idx == 9:
            attr_value = long(value.m_longLong[obj_idx])
        elif type_idx == 10:
            attr_value = long(value.m_unsignedLongLong[obj_idx])
        elif type_idx == 11:
            attr_value = float(value.m_float[obj_idx])
        elif type_idx == 12:
            attr_value = float(value.m_double[obj_idx])
        elif type_idx == 13:
            # skipping this type because is file IOVPayloadContainer_p1.h (line 120) is commented and not considered
            pass
        elif type_idx == 14:
            attr_value = str(value.m_string[obj_idx])
            # Cleaning class name from value
            if attr_value.startswith('IOVMetaDataContainer_p1_'):
                attr_value = attr_value.replace('IOVMetaDataContainer_p1_', '')
            if attr_value.startswith('_'):
                attr_value = attr_value.replace('_', '/')
            # Now it is clean
        elif type_idx == 15:
            attr_value = long(value.m_date[obj_idx])
        elif type_idx == 16:
            attr_value = long(value.m_timeStamp[obj_idx])
        else:
            raise ValueError('Unknown type id {0} for attribute {1}'.format(type_idx, attr_name))

        if attr_name not in result:
            result[attr_name] = []

        result[attr_name].append(attr_value)

    max_element_count = 0
    for name, content in result.items():
        if len(content) > max_element_count:
            max_element_count = len(content)

    if max_element_count <= 1:
        for name, content in result.items():
            if len(content) > 0:
                result[name] = content[0]
            else:
                result[name] = None

    return result


def _extract_fields_esi(value):
    result = {}

    result['eventTypes'] = []
    for eventType in value.m_eventTypes:
        result['eventTypes'].append(_convert_value(eventType))

    result['numberOfEvents'] = value.m_numberOfEvents
    result['runNumbers'] = list(value.m_runNumbers)
    result['lumiBlockNumbers'] = list(value.m_lumiBlockNumbers)
    result['processingTags'] = list(value.m_processingTags)
    result['itemList'] = []

    # Get the class name in the repository with CLID <clid>
    from CLIDComps.clidGenerator import clidGenerator
    cgen = clidGenerator("")
    for clid, sgkey in value.m_itemList:
        result['itemList'].append((cgen.getNameFromClid(clid), sgkey))

    return result


def _extract_fields_ef(value):
    result = {}

    for ef_element in value:
        result[ef_element.first] = ef_element.second.className()

    return result


def _convert_event_type_bitmask(value):

    types = None
    for key in value:
        if key == 'bit_mask':
            val = value[key]

            bitmask_length = len(val)

            is_simulation = False
            is_testbeam = False
            is_calibration = False

            if bitmask_length > 0:  # ROOT.EventType.IS_SIMULATION
                is_simulation = val[0]

            if bitmask_length > 1:  # ROOT.EventType.IS_TESTBEAM
                is_testbeam = val[1]

            if bitmask_length > 2:  # ROOT.EventType.IS_CALIBRATION:
                is_calibration = val[2]

            types = [
                'IS_SIMULATION' if is_simulation else 'IS_DATA',
                'IS_TESTBEAM' if is_testbeam else 'IS_ATLAS',
                'IS_CALIBRATION' if is_calibration else 'IS_PHYSICS'
            ]

    value['type'] = types
    return value


def make_lite(meta_dict):
    for filename, file_content in meta_dict.items():
        for key in file_content:
            if key in meta_dict[filename]['metadata_items'] and regexEventStreamInfo.match(meta_dict[filename]['metadata_items'][key]):
                keys_to_keep = ['lumiBlockNumbers', 'runNumbers', 'mc_event_number', 'mc_channel_number', 'eventTypes', 'processingTags']

                for item in list(meta_dict[filename][key]):
                    if item not in keys_to_keep:
                        meta_dict[filename][key].pop(item)

        if '/TagInfo' in file_content:
            keys_to_keep = ['beam_energy', 'beam_type', 'GeoAtlas', 'IOVDbGlobalTag', 'AODFixVersion']

            for item in list(meta_dict[filename]['/TagInfo']):
                if item not in keys_to_keep:
                    meta_dict[filename]['/TagInfo'].pop(item)
    return meta_dict


def make_peeker(meta_dict):
    for filename, file_content in meta_dict.items():
        for key in file_content:
            if key in meta_dict[filename]['metadata_items'] and regexEventStreamInfo.match(meta_dict[filename]['metadata_items'][key]):
                keys_to_keep = [
                    'lumiBlockNumbers',
                    'runNumbers',
                    'mc_event_number',
                    'mc_channel_number',
                    'eventTypes',
                    'processingTags',
                    'itemList'
                ]
                for item in list(meta_dict[filename][key]):
                    if item not in keys_to_keep:
                        meta_dict[filename][key].pop(item)

        if '/TagInfo' in file_content:
            keys_to_keep = [
                'beam_energy',
                'beam_type',
                'GeoAtlas',
                'IOVDbGlobalTag',
                'AODFixVersion',
                'AMITag',
                'project_name',
                'triggerStreamOfFile',
                'AtlasRelease'
            ]
            for item in list(meta_dict[filename]['/TagInfo']):
                if item not in keys_to_keep:
                    meta_dict[filename]['/TagInfo'].pop(item)

        if '/Simulation/Parameters' in file_content:
            keys_to_keep = [
                'TruthStrategy',
                'SimBarcodeOffset',
            ]
            for item in list(meta_dict[filename]['/Simulation/Parameters']):
                if item not in keys_to_keep:
                    meta_dict[filename]['/Simulation/Parameters'].pop(item)

        if '/Digitization/Parameters' in file_content:
            keys_to_keep = [
                'numberOfCollisions',
                'intraTrainBunchSpacing',
                'BeamIntensityPattern'
            ]
            for item in list(meta_dict[filename]['/Digitization/Parameters']):
                if item not in keys_to_keep:
                    meta_dict[filename]['/Digitization/Parameters'].pop(item)

    return meta_dict


def promote_keys(meta_dict):
    for filename, file_content in meta_dict.items():
        md = meta_dict[filename]
        for key in file_content:
            if key in md['metadata_items'] and regexEventStreamInfo.match(md['metadata_items'][key]):
                md.update(md[key])

                if len(md['eventTypes']):
                    et = md['eventTypes'][0]
                    md['mc_event_number'] = et.get('mc_event_number', md['runNumbers'][0])
<<<<<<< HEAD
                    
=======

>>>>>>> 53b09b6c
                    md['mc_channel_number'] = et.get('mc_channel_number', 0)
                    md['eventTypes'] = et['type']


                md['lumiBlockNumbers'] = md['lumiBlockNumbers']
                md['processingTags'] = md[key]['processingTags']

                meta_dict[filename].pop(key)
                break

        if '/TagInfo' in file_content:
            md.update(md['/TagInfo'])
            md.pop('/TagInfo')

        if '/Simulation/Parameters' in file_content:
            md.update(md['/Simulation/Parameters'])
            md.pop('/Simulation/Parameters')

        if '/Digitization/Parameters' in file_content:
            md.update(md['/Digitization/Parameters'])
            md.pop('/Digitization/Parameters')

    return meta_dict<|MERGE_RESOLUTION|>--- conflicted
+++ resolved
@@ -693,11 +693,6 @@
                 if len(md['eventTypes']):
                     et = md['eventTypes'][0]
                     md['mc_event_number'] = et.get('mc_event_number', md['runNumbers'][0])
-<<<<<<< HEAD
-                    
-=======
-
->>>>>>> 53b09b6c
                     md['mc_channel_number'] = et.get('mc_channel_number', 0)
                     md['eventTypes'] = et['type']
 
