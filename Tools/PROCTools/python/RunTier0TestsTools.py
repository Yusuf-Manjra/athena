#!/usr/bin/env python

# Copyright (C) 2002-2019 CERN for the benefit of the ATLAS collaboration

#####
# CI Reference Files Map
#####

# The top-level directory for the files is /eos/atlas/atlascerngroupdisk/data-art/grid-input/Tier0ChainTests/
# Then the subfolders follow the format test/branch/version, i.e. for q221 in 21.0 the reference files are under
# /eos/atlas/atlascerngroupdisk/data-art/grid-input/Tier0ChainTests/q221/21.0/v1 for v1 version

# Format is "test-branch" : "version"
ciRefFileMap = {
                # qTestsTier0_required-test
                'q221-21.0'            : 'v1',
                'q431-21.0'            : 'v1',
                'q221-21.3'            : 'v4',
                'q431-21.3'            : 'v3',
                # SimulationTier0Test_required-test
<<<<<<< HEAD
                's3126-21.0'           : 'v1',
                's3126-21.3'           : 'v1',
                's3126-21.9'           : 'v2',
=======
                's3126-21.0'           : 'v2',
                's3126-21.3'           : 'v2',
                's3126-21.9'           : 'v1',
>>>>>>> faa23dd4
                's3126-22.0'           : 'v1',
                # OverlayTier0Test_required-test
                'overlay-d1498-21.0'   : 'v3',
                'overlay-d1498-22.0'   : 'v1',
                'overlay-bkg-21.0'     : 'v1',
                'overlay-bkg-22.0'     : 'v1',
               }


#####
# CI special input files
#####
# Simulation tests
SimInput = "/cvmfs/atlas-nightlies.cern.ch/repo/data/data-art/SimCoreTests/ttbar_muplusjets-pythia6-7000.evgen.pool.root"

# Overlay tests
OverlayInputHits = "/cvmfs/atlas-nightlies.cern.ch/repo/data/data-art/OverlayMonitoringRTT/mc16_13TeV.424000.ParticleGun_single_mu_Pt100.simul.HITS.e3580_s3126/HITS.11330296._000376.pool.root.1"
OverlayInputBkg = "/cvmfs/atlas-nightlies.cern.ch/repo/data/data-art/OverlayMonitoringRTT/PileupPremixing/{}/{}/RDO.merged-pileup.100events.pool.root"<|MERGE_RESOLUTION|>--- conflicted
+++ resolved
@@ -18,15 +18,9 @@
                 'q221-21.3'            : 'v4',
                 'q431-21.3'            : 'v3',
                 # SimulationTier0Test_required-test
-<<<<<<< HEAD
-                's3126-21.0'           : 'v1',
-                's3126-21.3'           : 'v1',
-                's3126-21.9'           : 'v2',
-=======
                 's3126-21.0'           : 'v2',
                 's3126-21.3'           : 'v2',
-                's3126-21.9'           : 'v1',
->>>>>>> faa23dd4
+                's3126-21.9'           : 'v2',
                 's3126-22.0'           : 'v1',
                 # OverlayTier0Test_required-test
                 'overlay-d1498-21.0'   : 'v3',
