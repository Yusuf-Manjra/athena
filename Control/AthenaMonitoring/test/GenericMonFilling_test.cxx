/*
  Copyright (C) 2002-2017 CERN for the benefit of the ATLAS collaboration
*/
#include <iostream>

#undef NDEBUG
#include <cassert>


#include "TestTools/initGaudi.h"
#include "TestTools/expect.h"
#include "GaudiKernel/MsgStream.h"
#include "GaudiKernel/ITHistSvc.h"
#include "AthenaKernel/getMessageSvc.h"
#include "CxxUtils/ubsan_suppress.h"


#include "AthenaMonitoring/GenericMonitoringTool.h"
#include "AthenaMonitoring/MonitoredScope.h"
#include "AthenaMonitoring/MonitoredScalar.h"
#include "AthenaMonitoring/MonitoredTimer.h"


using namespace Monitored;

TH1* getHist( ITHistSvc* histSvc, const std::string& histName ) {
  TH1* h( 0 );
  histSvc->getHist( histName, h );
  VALUE( h ) NOT_EXPECTED( ( TH1* )0 );
  return h;
}


void resetHist( ITHistSvc* histSvc, const std::string& histName ) {
  getHist( histSvc, histName )->Reset();
}


void resetHists( ITHistSvc* histSvc ) {
  resetHist( histSvc, "/EXPERT/TestGroup/Eta_vs_Phi" );
  resetHist( histSvc, "/EXPERT/TestGroup/Eta" );
  resetHist( histSvc, "/EXPERT/TestGroup/Phi" );
}



double contentInBin1DHist( ITHistSvc* histSvc, const std::string& histName, int bin ) {
  TH1* h = getHist( histSvc, histName );
  // this are in fact securing basic correctness of the tests
  VALUE( h )   NOT_EXPECTED( nullptr );  
  VALUE( bin >= 1 ) EXPECTED( true );
  VALUE( bin <= h->GetXaxis()->GetNbins()+1 ) EXPECTED( true );
  return h->GetBinContent( bin );
}

double contentInBin2DHist( ITHistSvc* histSvc, const std::string& histName, int bin1, int bin2 ) {
  TH2* h( 0 );
  histSvc->getHist( histName, h );
  // this are in fact securing basic correctness of the tests
  VALUE( h )   NOT_EXPECTED( nullptr );  
  VALUE( bin1 >= 1 ) EXPECTED( true );
  VALUE( bin1 <= h->GetXaxis()->GetNbins()+1 ) EXPECTED( true );
  VALUE( bin2 >= 1 ) EXPECTED( true );
  VALUE( bin2 <= h->GetYaxis()->GetNbins()+1 ) EXPECTED( true );
  return h->GetBinContent( bin1, bin2 );
}


bool noToolBehaviourCorrect( ToolHandle<GenericMonitoringTool>& monTool ) {
  auto x = MonitoredScalar::declare( "x", -99.0 );
  auto monitorIt = MonitoredScope::declare( monTool, x );
  return true;
}


bool fillFromScalarWorked( ToolHandle<GenericMonitoringTool>& monTool, ITHistSvc* histSvc ) {
  resetHists( histSvc );
  {
    auto roiPhi = MonitoredScalar::declare( "Phi", -99.0 ); //deduced double      
    auto roiEta = MonitoredScalar::declare<double>( "Eta", -99 ); //explicit double
    auto monitorIt = MonitoredScope::declare( monTool, roiPhi, roiEta );
    roiPhi = 0.1;
    roiEta = -0.2;    
  }
  VALUE( contentInBin1DHist( histSvc, "/EXPERT/TestGroup/Phi", 1 ) ) EXPECTED( 0 );
  VALUE( contentInBin1DHist( histSvc, "/EXPERT/TestGroup/Phi", 2 ) ) EXPECTED( 1 );
  
  VALUE( contentInBin1DHist( histSvc, "/EXPERT/TestGroup/Eta", 1 ) ) EXPECTED( 1 );
  VALUE( contentInBin1DHist( histSvc, "/EXPERT/TestGroup/Eta", 2 ) ) EXPECTED( 0 );

  return true;
}

bool fillFromScalarIndependentScopesWorked( ToolHandle<GenericMonitoringTool>& monTool, ITHistSvc* histSvc ) {
  resetHists( histSvc ); 
  
  auto roiPhi = MonitoredScalar::declare( "Phi", -99.0 ); 
  auto roiEta = MonitoredScalar::declare<double>( "Eta", -99 );
  
  for ( size_t i =0; i < 3; ++i ) { 
    auto monitorIt = MonitoredScope::declare( monTool, roiPhi );   
    roiPhi = 0.1;
    roiEta = -0.2;    
  }
  
  VALUE( contentInBin1DHist( histSvc, "/EXPERT/TestGroup/Phi", 1 ) ) EXPECTED( 0 );
  VALUE( contentInBin1DHist( histSvc, "/EXPERT/TestGroup/Phi", 2 ) ) EXPECTED( 3 );
  
  VALUE( contentInBin1DHist( histSvc, "/EXPERT/TestGroup/Eta", 1 ) ) EXPECTED( 0 );
  VALUE( contentInBin1DHist( histSvc, "/EXPERT/TestGroup/Eta", 2 ) ) EXPECTED( 0 );

  for ( size_t i =0; i < 10; ++i ) { 
    auto monitorIt = MonitoredScope::declare( monTool, roiEta );   
    roiPhi = 0.1;
    roiEta = -0.2;    
  }

  VALUE( contentInBin1DHist( histSvc, "/EXPERT/TestGroup/Phi", 1 ) ) EXPECTED( 0 );
  VALUE( contentInBin1DHist( histSvc, "/EXPERT/TestGroup/Phi", 2 ) ) EXPECTED( 3 );
  
  VALUE( contentInBin1DHist( histSvc, "/EXPERT/TestGroup/Eta", 1 ) ) EXPECTED( 10 );
  VALUE( contentInBin1DHist( histSvc, "/EXPERT/TestGroup/Eta", 2 ) ) EXPECTED( 0 );

  return true;
}

bool fill2DWorked( ToolHandle<GenericMonitoringTool>& monTool, ITHistSvc* histSvc ) {
  resetHists( histSvc );

  
  auto roiPhi = MonitoredScalar::declare( "Phi", -99.0 ); 
  auto roiEta = MonitoredScalar::declare( "Eta", -99.0 );
  {
    auto monitorIt = MonitoredScope::declare( monTool, roiEta, roiPhi );
    roiEta = 0.2;
    roiPhi = -0.1;
  }
  VALUE( contentInBin2DHist( histSvc, "/EXPERT/TestGroup/Eta_vs_Phi", 1, 1 ) ) EXPECTED( 0 );
  VALUE( contentInBin2DHist( histSvc, "/EXPERT/TestGroup/Eta_vs_Phi", 1, 2 ) ) EXPECTED( 0 );
  VALUE( contentInBin2DHist( histSvc, "/EXPERT/TestGroup/Eta_vs_Phi", 2, 1 ) ) EXPECTED( 1 );
  VALUE( contentInBin2DHist( histSvc, "/EXPERT/TestGroup/Eta_vs_Phi", 2, 2 ) ) EXPECTED( 0 );
  VALUE( contentInBin1DHist( histSvc, "/EXPERT/TestGroup/Eta", 2 ) ) EXPECTED( 1 ); // counts also visible in 1 D
  VALUE( contentInBin1DHist( histSvc, "/EXPERT/TestGroup/Phi", 1 ) ) EXPECTED( 1 );
  

  
  // 2 D Hist fill should not affect 1 D
  resetHists( histSvc );
  VALUE( getHist( histSvc, "/EXPERT/TestGroup/Eta_vs_Phi" )->GetEntries() ) EXPECTED( 0 );
  {
    auto monitorIt = MonitoredScope::declare( monTool, roiEta );
    roiEta = 0.2;
    roiPhi = -0.1;
  }
  VALUE( getHist( histSvc, "/EXPERT/TestGroup/Eta_vs_Phi" )->GetEntries() ) EXPECTED( 0 );
  VALUE( contentInBin1DHist( histSvc, "/EXPERT/TestGroup/Eta", 2 ) ) EXPECTED( 1 );
  
  {
    auto monitorIt = MonitoredScope::declare( monTool, roiPhi );
    roiEta = 0.2;
    roiPhi = -0.1;
  }
  VALUE( getHist( histSvc, "/EXPERT/TestGroup/Eta_vs_Phi" )->GetEntries() ) EXPECTED( 0 ); // still no entries as scope used above is not having both needed varaibles
  VALUE( contentInBin1DHist( histSvc, "/EXPERT/TestGroup/Eta", 2 ) ) EXPECTED( 1 ); // no increase of counts
  VALUE( contentInBin1DHist( histSvc, "/EXPERT/TestGroup/Phi", 1 ) ) EXPECTED( 1 );

  
  return true;
}  


bool fillExplcitelyWorked( ToolHandle<GenericMonitoringTool>& monTool, ITHistSvc* histSvc ) {
  resetHists( histSvc );
  auto roiPhi = MonitoredScalar::declare( "Phi", -99.0 ); 
  auto roiEta = MonitoredScalar::declare( "Eta", -99.0 );
  {
    auto monitorIt = MonitoredScope::declare( monTool, roiEta, roiPhi );
    monitorIt.setAutoSave( false );
    roiEta = 0.2;
    roiPhi = -0.1;
  }
  VALUE( getHist( histSvc, "/EXPERT/TestGroup/Eta_vs_Phi" )->GetEntries() ) EXPECTED( 0 ); //  auto filling was disabled so no entries
  VALUE( getHist( histSvc, "/EXPERT/TestGroup/Eta" )->GetEntries() ) EXPECTED( 0 ); //  auto filling was disabled so no entries
  VALUE( getHist( histSvc, "/EXPERT/TestGroup/Phi" )->GetEntries() ) EXPECTED( 0 ); //  auto filling was disabled so no entries  

  auto monitorIt = MonitoredScope::declare( monTool, roiEta, roiPhi );
  monitorIt.setAutoSave( false );
  for ( size_t i = 0; i < 3; ++i ) {
    monitorIt.save();
  }
  VALUE( getHist( histSvc, "/EXPERT/TestGroup/Eta_vs_Phi" )->GetEntries() ) EXPECTED( 3 ); 
  VALUE( getHist( histSvc, "/EXPERT/TestGroup/Eta" )->GetEntries() ) EXPECTED( 3 ); 
  VALUE( getHist( histSvc, "/EXPERT/TestGroup/Phi" )->GetEntries() ) EXPECTED( 3 ); 
  
  return true;
}

class Scalar {
public:
    Scalar() : m_value( 0 ) { }
    Scalar( double value ) : m_value( value ) { }
    
    void operator=( double value ) { m_value = value; }
    operator double() const { return m_value; }
private:
    double m_value;
};

class Track {
public:
    Track() : m_eta( 0 ), m_phi( 0 ) {}
    Track( double e, double p ) : m_eta( e ), m_phi( p ) {}
    double eta() const { return m_eta; }
    double phi() const { return m_phi; }
private:
    double m_eta, m_phi;
};


bool fillFromNonTrivialSourcesWorked( ToolHandle<GenericMonitoringTool>& monTool, ITHistSvc* histSvc ) {
  resetHists( histSvc );
  {
    auto eta = MonitoredScalar::declare( "Eta", Scalar( 0.2 ) ); //class object convertable to number
    auto monitorIt = MonitoredScope::declare( monTool, eta );
  }
  VALUE( contentInBin1DHist( histSvc, "/EXPERT/TestGroup/Eta", 2 ) ) EXPECTED( 1 ); 

  resetHists( histSvc );
  {
    std::vector<float> eta( {0.2, 0.1} );
    std::set<double> phi( {-1, 1} ) ;
    auto vectorT   = MonitoredCollection::declare( "Eta", eta );
    auto setT      = MonitoredCollection::declare( "Phi", phi );
    auto monitorIt = MonitoredScope::declare( monTool, vectorT, setT );
  }
  VALUE( contentInBin1DHist( histSvc, "/EXPERT/TestGroup/Eta", 2 ) ) EXPECTED( 2 ); 

  resetHists( histSvc );
  {
    
    std::array<double, 2> eta( {0.1, 0.7} );
    double phi[2]={-2., -1.};
    auto arrayT = MonitoredCollection::declare( "Eta", eta );
    auto rawArrayT   = MonitoredCollection::declare( "Phi", phi );
    auto monitorIt = MonitoredScope::declare( monTool, arrayT, rawArrayT );    
  }
  VALUE( contentInBin1DHist( histSvc, "/EXPERT/TestGroup/Eta", 2 ) ) EXPECTED( 2 );

  resetHists( histSvc );
  {
    Track tracks[2];
    
    auto eta = MonitoredCollection::declare( "Eta", tracks, &Track::eta );
    auto phi = MonitoredCollection::declare( "Phi", tracks, []( const Track& t ) { return t.phi(); } );
    
    auto monitorIt = MonitoredScope::declare( monTool, eta, phi ); // this is binding to histograms
    
    tracks[0] = Track( 0.1, 0.9 );
    tracks[1] = Track( 1.3, 1. );
  }
  VALUE( contentInBin1DHist( histSvc, "/EXPERT/TestGroup/Eta", 2 ) ) EXPECTED( 1 );
  VALUE( contentInBin1DHist( histSvc, "/EXPERT/TestGroup/Phi", 2 ) ) EXPECTED( 1 );
  VALUE( getHist( histSvc, "/EXPERT/TestGroup/Eta_vs_Phi" )->GetEntries() ) EXPECTED( 2 ); 
  
  return true;
}


bool assignWorked() {
    auto eta = MonitoredScalar::declare( "Eta", -3. );
    eta = 0.6;
    VALUE ( double( eta ) ) EXPECTED ( 0.6 );
    auto etaBis = MonitoredScalar::declare( "EtaBis", 0. );
    etaBis = 0.4;
    VALUE( double(etaBis) ) EXPECTED( 0.4 );
    etaBis = double(eta);    
    VALUE( double(etaBis) ) EXPECTED( 0.6 );
    return true;
}

bool timerFillingWorked( ToolHandle<GenericMonitoringTool>& monTool, ITHistSvc* histSvc ) {

  auto t1 = MonitoredTimer::declare( "t1" );
  auto t2 = MonitoredTimer::declare( "t2" );
  {
    auto monitorIt = MonitoredScope::declare( monTool, t1, t2 ); // this is binding to histograms
  
    t1.start();
    t1.stop();
  }
  VALUE( double( t1 ) <= double( t2 ) ) EXPECTED( true );  // timer is monotonic
  VALUE( double( t1 ) < 1e6 ) EXPECTED ( true ); // should be less than 1s unless the stop/start are wrong
  VALUE( double( t2 ) < 1e6 ) EXPECTED ( true ); // should be less than 1s unless the contr and op double are wrong
  VALUE( getHist( histSvc, "/EXPERT/TestGroup/t1" )->GetEntries() ) EXPECTED( 1 );
  VALUE( getHist( histSvc, "/EXPERT/TestGroup/t2" )->GetEntries() ) EXPECTED( 1 );
  
  return true;
  
}



template<typename T>
class InvalidToolHandle : public ToolHandle<T> {
public:
  InvalidToolHandle() : ToolHandle<T>( "" ) {}
  StatusCode retrieve( T*& ) const override {
    return StatusCode::FAILURE;
  }

};


int main() {
  //CxxUtils::ubsan_suppress ( []() { TInterpreter::Instance(); } );
  ISvcLocator* pSvcLoc;
  if ( !Athena_test::initGaudi( "GenericMon.txt",  pSvcLoc ) ) {
    std::cerr << "ERROR This test can not be run" << std::endl;
    return -1;
  }
  MsgStream log( Athena::getMessageSvc(), "GenericMonFilling_test" );

  ITHistSvc* histSvc;
  if( pSvcLoc->service( "THistSvc", histSvc, true ).isFailure()  ) {
    log << MSG::ERROR << "THistSvc not available " << endmsg;
    return -1;
  }
  
  // we need to test what happens to the monitoring when tool is not valid
  InvalidToolHandle<GenericMonitoringTool> emptyMon;
  VALUE( emptyMon.isValid() ) EXPECTED( false ); // self test
  log << MSG::DEBUG << " mon tool validity " << emptyMon.isValid() << endmsg;

    
  
  ToolHandle<GenericMonitoringTool> validMon( "GenericMonitoringTool/MonTool" );
  if ( validMon.retrieve().isFailure() ) {
    log << MSG::ERROR << "Failed to acquire the MonTool tools via the ToolHandle" << endmsg;
    return -1;
  }
  
<<<<<<< HEAD
  assert( fillFromScalarWorked( m_validMon, histSvc ) );
  assert( noToolBehaviourCorrect( m_emptyMon ) );
  assert( fillFromScalarIndependentScopesWorked( m_validMon, histSvc ) );
  assert( fill2DWorked( m_validMon, histSvc ) );
  assert( fillExplcitelyWorked( m_validMon, histSvc ) );
  assert( fillFromScalarIndependentScopesWorked( m_validMon, histSvc ) );
  assert( assignWorked() );
  assert( timerFillingWorked(m_validMon, histSvc) );
=======
  assert( fillFromScalarWorked( validMon, histSvc ) );
  assert( noToolBehaviourCorrect( emptyMon ) );
  assert( fillFromScalarIndependentScopesWorked( validMon, histSvc ) );
  assert( fill2DWorked( validMon, histSvc ) );
  assert( fillExplcitelyWorked( validMon, histSvc ) );
  assert( fillFromScalarIndependentScopesWorked( validMon, histSvc ) );
>>>>>>> 4bf569b4
  log << MSG::DEBUG << "All OK"  << endmsg;

  // Make sure that THistSvc gets finalized.
  // Otherwise, the output file will get closed while global dtors are running,
  // which can lead to crashes.
  dynamic_cast<ISvcManager*>(pSvcLoc)->finalizeServices().ignore();
  return 0;
}<|MERGE_RESOLUTION|>--- conflicted
+++ resolved
@@ -339,23 +339,15 @@
     return -1;
   }
   
-<<<<<<< HEAD
-  assert( fillFromScalarWorked( m_validMon, histSvc ) );
-  assert( noToolBehaviourCorrect( m_emptyMon ) );
-  assert( fillFromScalarIndependentScopesWorked( m_validMon, histSvc ) );
-  assert( fill2DWorked( m_validMon, histSvc ) );
-  assert( fillExplcitelyWorked( m_validMon, histSvc ) );
-  assert( fillFromScalarIndependentScopesWorked( m_validMon, histSvc ) );
-  assert( assignWorked() );
-  assert( timerFillingWorked(m_validMon, histSvc) );
-=======
   assert( fillFromScalarWorked( validMon, histSvc ) );
   assert( noToolBehaviourCorrect( emptyMon ) );
   assert( fillFromScalarIndependentScopesWorked( validMon, histSvc ) );
   assert( fill2DWorked( validMon, histSvc ) );
   assert( fillExplcitelyWorked( validMon, histSvc ) );
   assert( fillFromScalarIndependentScopesWorked( validMon, histSvc ) );
->>>>>>> 4bf569b4
+  assert( assignWorked() );
+  assert( timerFillingWorked(m_validMon, histSvc) );
+
   log << MSG::DEBUG << "All OK"  << endmsg;
 
   // Make sure that THistSvc gets finalized.
