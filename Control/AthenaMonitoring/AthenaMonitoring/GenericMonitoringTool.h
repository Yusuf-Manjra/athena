/*
  Copyright (C) 2002-2019 CERN for the benefit of the ATLAS collaboration
*/

#ifndef AthenaMonitoring_GenericMonitoringTool_h
#define AthenaMonitoring_GenericMonitoringTool_h

#include <functional>
#include <vector>
#include <mutex>
#include <memory>

#include "TH1.h"
#include "TH2.h"
#include "TProfile.h"
#include "TProfile2D.h"

#include "GaudiKernel/ITHistSvc.h"

#include "AthenaBaseComps/AthAlgTool.h"

#include "StoreGate/ReadHandleKey.h"
#include "xAODEventInfo/EventInfo.h"

#include "AthenaMonitoring/IMonitoredVariable.h"
#include "AthenaMonitoring/HistogramDef.h"
#include "AthenaMonitoring/HistogramFiller/HistogramFiller.h"

/**
 * @brief Generic monitoring tool for athena components
 *
 * The tool can be used standalone or attached to an algorithm, tool or service.
 * The variables to be monitored need to be exposed via the Monitored framework.
 * The histograms to be created are configured via the `Histograms` list property.
 * Each list entry has the form:
 *
 *   "PATH, HTYPE, NAME, TITLE, BINNING, [LABELS], OPTIONS"
 *
 * Example configuration strings:
 * - `"SHIFT, TH1D, name, title, xbins, xmin, xmax, opt"`
 * - `"EXPERT, TH2D, "name1,name2", title, xbins, xmin, xmax, ybins, ymin, ymax, opt"`
 *
 * As an option an alias can be provided for the naming of the actual histogram:
 *   `"name;alias"` or `"name1,name2;alias"`
 * For the configuration from python the helper GenericMonitoringTool.defineHistogram should be used.
 *
 * The following histogram types are supported:
 * - TH1[F,D,I]
 * - TH2[F,D,I]
 * - TProfile[2D]
 *
 * The following top-level paths are supported:
 * - EXPERT, SHIFT, DEBUG, RUNSTAT, EXPRESS
 *
 * The following options are suppored:
 * - `kCanRebin` enables ROOT's internal functionality of autobinning the histogram
 * - `kCumulative` does fill of all bins left to the bin into which the value falls
 * - `kLBN` makes the histogram lumiblock aware
 * - `kVec` adds the content of the monitored variable to the histogram bins
 * - `kVecUO` same as kVec but treat 0th(last) element as underflow(overflow)
 *
 * Optionally, a colon-separated list of bin labels ("bin1:bin2:bin3:") can be provided (at least one
 * colon is required). In case of a 2D histogram the labels are assigned consecutively to the x-axis 
 * and then y-axis bins.
 *
 * @author Tomasz Bold
 * @author Piotr Sarna
 */
class GenericMonitoringTool : public AthAlgTool {
public:
  GenericMonitoringTool(const std::string & type, const std::string & name, const IInterface* parent);
  virtual ~GenericMonitoringTool() override;
  virtual StatusCode initialize() override;

  /// Retrieve the histogram fillers
  std::vector<Monitored::HistogramFiller*> getHistogramsFillers(std::vector<std::reference_wrapper<Monitored::IMonitoredVariable>> monitoredVariables);
  /// Book histograms
  StatusCode book();
  /// Overrride configured booking path
  void setPath( const std::string& newPath ) { m_histoPath = newPath; }

  virtual const ServiceHandle<ITHistSvc>& histogramService() { return m_histSvc; }
  virtual uint32_t lumiBlock();
private:
  SG::ReadHandleKey<xAOD::EventInfo> m_eventInfoKey { this, "EventInfoKey", "EventInfo", "EventInfo name" };
  ServiceHandle<ITHistSvc> m_histSvc { this, "THistSvc", "THistSvc/THistSvc", "Histogramming svc" };  

<<<<<<< HEAD
=======
private:   
  ServiceHandle<ITHistSvc> m_histSvc       { this, "THistSvc", "THistSvc", "Histogramming svc" };  
>>>>>>> d6d0f249
  Gaudi::Property<std::string> m_histoPath { this, "HistPath", {}, "Directory for histograms [name of parent if not set]" };
  Gaudi::Property<std::vector<std::string> > m_histograms { this, "Histograms", {},  "Definitions of histograms"};
  Gaudi::Property<bool> m_explicitBooking { this, "ExplicitBooking", false, "Do not create histograms automatically in initialize but wait until the method book is called." };

  std::vector<Monitored::HistogramFiller*> m_fillers; //!< list of fillers
};

/**
 * Helper class to declare an empty monitoring ToolHandle
 *
 * This can be used in case an empty monitoring tool needs to be declared in the constructor:
 *    declareProperty("MonTool", m_monTool=VoidMonitoringTool(this), "Monitoring tool");
 *
 * It is however preferred to instead use the initializer syntax in the header file:
 *    ToolHandle<GenericMonitoringTool> m_monTool{this,"MonTool","","Monitoring tool"};
 */
class VoidMonitoringTool : public ToolHandle<GenericMonitoringTool> {
public:
  VoidMonitoringTool(const IInterface* parent) :
    ToolHandle<GenericMonitoringTool>("", parent) {}
};

#endif /* AthenaMonitoring_GenericMonitoringTool_h */<|MERGE_RESOLUTION|>--- conflicted
+++ resolved
@@ -84,12 +84,6 @@
 private:
   SG::ReadHandleKey<xAOD::EventInfo> m_eventInfoKey { this, "EventInfoKey", "EventInfo", "EventInfo name" };
   ServiceHandle<ITHistSvc> m_histSvc { this, "THistSvc", "THistSvc/THistSvc", "Histogramming svc" };  
-
-<<<<<<< HEAD
-=======
-private:   
-  ServiceHandle<ITHistSvc> m_histSvc       { this, "THistSvc", "THistSvc", "Histogramming svc" };  
->>>>>>> d6d0f249
   Gaudi::Property<std::string> m_histoPath { this, "HistPath", {}, "Directory for histograms [name of parent if not set]" };
   Gaudi::Property<std::vector<std::string> > m_histograms { this, "Histograms", {},  "Definitions of histograms"};
   Gaudi::Property<bool> m_explicitBooking { this, "ExplicitBooking", false, "Do not create histograms automatically in initialize but wait until the method book is called." };
