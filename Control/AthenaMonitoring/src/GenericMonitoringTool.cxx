/*
  Copyright (C) 2002-2017 CERN for the benefit of the ATLAS collaboration
*/

#include <map>
#include <mutex>
#include <TH1.h>
#include <TH2.h>
#include <TProfile.h>
#include <TProfile2D.h>

#include "AthenaMonitoring/GenericMonitoringTool.h"
#include "AthenaMonitoring/HistogramDef.h"

using namespace std;
using namespace Monitored;

const InterfaceID& GenericMonitoringTool::interfaceID() {
	static InterfaceID GenericMonitoringTool_ID("GenericMonitoringTool", 1, 0);

	return GenericMonitoringTool_ID;
}

GenericMonitoringTool::GenericMonitoringTool(const std::string & type, const std::string & name, const IInterface* parent)
  : AthAlgTool(type, name, parent), m_histSvc("THistSvc", name) { 
  declareProperty("Histograms", m_histograms, "Definitions of histograms");
  declareProperty("HistogramsGroupName", m_histogramsGroupName, "Name of group to which histograms would be generated");
  declareInterface<GenericMonitoringTool>(this);
}

GenericMonitoringTool::~GenericMonitoringTool() { }

StatusCode GenericMonitoringTool::initialize() {
  ATH_CHECK(m_histSvc.retrieve());
  ATH_CHECK(!m_histogramsGroupName.empty());
  
  HistogramFillerFactory factory(m_histSvc, m_histogramsGroupName);

  for (const string& item : m_histograms) {
    ATH_MSG_DEBUG( "Configuring monitoring from: " << item );
<<<<<<< HEAD

=======
>>>>>>> 4bf569b4
    HistogramDef def = HistogramDef::parse(item);

    if (def.ok) {
        ATH_MSG_DEBUG( "Definition parsed correctly" );
        HistogramFiller* filler = factory.create(def);
        
        if (filler != nullptr) {
<<<<<<< HEAD

=======
>>>>>>> 4bf569b4
            m_fillers.push_back(filler);
	    ATH_MSG_DEBUG( "Intermediate structures created" );
        } else {
	  ATH_MSG_WARNING( "The histogram filler can not be instantiated for: " << def.name );
	}
    } else {
      ATH_MSG_ERROR( "Unparsable histogram definition: " << item );
      return StatusCode::FAILURE;
    }
    ATH_MSG_DEBUG( "Monitoring for varaible " << def.name << " prepared" );
  }

  if ( m_fillers.empty() ) {
    ATH_MSG_ERROR("No variables to be monitored, detach this tool, it will save time");
    return StatusCode::FAILURE;
  }

  return StatusCode::SUCCESS;
}

vector<HistogramFiller*> GenericMonitoringTool::getHistogramsFillers(vector<reference_wrapper<Monitored::IMonitoredVariable>> monitoredVariables) {
  vector<HistogramFiller*> result;

  for (auto filler : m_fillers) {
    auto fillerVariables = filler->histogramVariablesNames();
    vector<reference_wrapper<Monitored::IMonitoredVariable>> variables;

    for (auto fillerVariable : fillerVariables) {
      for (auto monValue : monitoredVariables) {
        if (fillerVariable.compare(monValue.get().name()) == 0) {
          variables.push_back(monValue);
          break;
        }
      }
    }

    if (fillerVariables.size() != variables.size()) {
      ATH_MSG_DEBUG("Filler has different variables than monitoredVariables");
      continue;
    }

    HistogramFiller* fillerCopy = filler->clone();
    fillerCopy->setMonitoredVariables(variables);
    result.push_back(fillerCopy);
  }

  return result;
}<|MERGE_RESOLUTION|>--- conflicted
+++ resolved
@@ -38,10 +38,6 @@
 
   for (const string& item : m_histograms) {
     ATH_MSG_DEBUG( "Configuring monitoring from: " << item );
-<<<<<<< HEAD
-
-=======
->>>>>>> 4bf569b4
     HistogramDef def = HistogramDef::parse(item);
 
     if (def.ok) {
@@ -49,10 +45,6 @@
         HistogramFiller* filler = factory.create(def);
         
         if (filler != nullptr) {
-<<<<<<< HEAD
-
-=======
->>>>>>> 4bf569b4
             m_fillers.push_back(filler);
 	    ATH_MSG_DEBUG( "Intermediate structures created" );
         } else {
