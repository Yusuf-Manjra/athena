--- conflicted
+++ resolved
@@ -169,176 +169,8 @@
 }
 
 
-<<<<<<< HEAD
-/**
- * @brief Convert a leaf to a Python value.
- * @param leaf The leaf to convert.
- * @return The Python object.
- */
-PyObject* leafToValue (TLeaf* leaf)
-{
-  if ( 1 < leaf->GetLenStatic() || leaf->GetLeafCount() ) {
-    // array types
-    std::string typeName = leaf->GetTypeName();
-    std::string xname = typeName;
-    xname += '*';
-    TConverter* pcnv = CreateConverter( xname, leaf->GetNdata() );
-    void* address = (void*)leaf->GetValuePointer();
-    PyObject* value = pcnv->FromMemory( &address );
-    delete pcnv;
-      
-    return value;
-  }
-  else {
-    // value types
-    TConverter* pcnv = CreateConverter( leaf->GetTypeName() );
-    void* ptr = leaf->GetValuePointer();
-    if (dynamic_cast<TLeafObject*>(leaf))
-      ptr = *(void**)ptr;
-    
-    PyObject* value = pcnv->FromMemory( ptr );
-    delete pcnv;
-
-    return value;
-  }
-}
-
-
-/**
- * @brief Convert a leaf to a Python value, and enter into the element cache.
- * @param leaf The leaf to convert.
- * @param nameobj Python object for the element name.
- * @param elements The element cache dictionary.
- * @return The Python object.
- */
-PyObject*
-leafToValueCache (TLeaf* leaf, PyObject* nameobj, PyObject* elements)
-{
-  // Get a Python object holding the leaf.
-  TClass* tleaf_cls = TClass::GetClass ("TLeaf");
-  TClass* act_cls = tleaf_cls->GetActualClass (leaf);
-  PyObject* leafobj = TPython::CPPInstance_FromVoidPtr (leaf, act_cls->GetName());
-  if (!leafobj)
-    return 0;
-
-  // Pack it into a tuple.
-  PyObject* elt = PyTuple_Pack (1, leafobj);
-  Py_XDECREF (leafobj);
-  if (!elt)
-    return 0;
-
-  // And add it to the elements dictionary.
-  int stat = PyObject_SetItem (elements, nameobj, elt);
-  Py_XDECREF(elt);
-  if (stat < 0)
-    return 0;
-
-  // Now convert the leaf to its value.
-  return leafToValue (leaf);
-}
-
-
-/**
- * @brief Convert a branch to a Python value and cache it.
- * @param branch The branch.
- * @param branchobj The branch, as a Python object.
- * @param nameobj Python object for the element name.
- * @param elements The element cache dictionary.
- */
-PyObject*
-branchToValueCache (TBranch* branch,
-                    PyObject* branchobj,
-                    PyObject* nameobj,
-                    PyObject* elements)
-{
-  // Get the branch class.
-  // Could think about caching the class too --- but probably not worth it.
-  TClass* klass = gROOT->GetClass( branch->GetClassName() );
-  PyObject* ret = 0;
-
-  // Bind the branch's object to a Python object.
-  if ( klass && branch->GetAddress() )
-    ret = TPython::CPPInstance_FromVoidPtr( *(char**)branch->GetAddress(),
-                                            klass->GetName() );
-
-  // If we succeeded, add to the cache.
-  // A 2-tuple with the branch and the object.
-  if (ret) {
-    PyObject* elt = PyTuple_Pack (2, branchobj, ret);
-    if (!elt) {
-      Py_XDECREF(ret);
-      return 0;
-    }
-    if (PyObject_SetItem (elements, nameobj, elt) < 0) {
-      Py_XDECREF(elt);
-      Py_XDECREF(ret);
-      return 0;
-    }
-  }
-  return ret;
-}
-
-
-/**
- * @brief Convert a branch to a Python value and cache it.
- * @param branch The branch.
- * @param nameobj Python object for the element name.
- * @param elements The element cache dictionary.
- */
-static PyObject*
-branchToValueCache (TBranch* branch,
-                    PyObject* nameobj,
-                    PyObject* elements)
-{
-  // First need to make a Python object holding the branch.
-  TClass* tbranch_cls = TClass::GetClass ("TBranch");
-  TClass* act_cls = tbranch_cls->GetActualClass (branch);
-  PyObject* branchobj = TPython::CPPInstance_FromVoidPtr (branch, act_cls->GetName());
-  if (!branchobj)
-    return 0;
-  PyObject* ret = branchToValueCache (branch, branchobj, nameobj, elements);
-  Py_XDECREF (branchobj);
-  return ret;
-}
-
-
-/**
- * @brief Enable a @c TBranch and any descendants it might have.
- * @param branch The branch to enable.
- */
-static void enableBranch (TBranch* branch)
-{
-  if (TBranchElement* br = dynamic_cast<TBranchElement*> (branch)) {
-    TObjArray* branches = br->GetListOfBranches();
-    int nbranches = branches->GetEntriesFast();
-    for (int i = 0; i < nbranches; i++) {
-      TBranch* b = dynamic_cast<TBranch*> (branches->At(i));
-      enableBranch (b);
-    }
-  }
-
-  if (branch) {
-    if (strcmp (branch->GetName(), "TObject") != 0 &&
-        strcmp (branch->GetName(), "TMatrixTBase<float>") != 0)
-    {
-      branch->ResetBit (kDoNotProcess);
-
-      // Saved read entry may not be correct now --- invalidate it.
-      branch->ResetReadEntry();
-    }
-  }
-}
-
-
-/**
- * @brief Enable a branch if not already enabled.
- * @param branch The branch.
- */
-void checkEnable (TBranch* branch)
-=======
 /// Called when the tree we're attached to is deleted.
 void TreeNotifier::Clear (Option_t* /*option = ""*/)
->>>>>>> b1603c2c
 {
   m_tree = nullptr;
 }
@@ -352,22 +184,9 @@
 {
   // Decode the objects --- the tree and the notifier object.
   PyObject* self = 0;
-<<<<<<< HEAD
-  const char* name = 0;
-  if ( ! PyArg_ParseTuple( args, const_cast< char* >( "Os:__getattr__" ),
-                           &self, &name ) )
-  {
-    return 0;
-  }
-  if (!TPython::CPPInstance_Check (self))
-  {
-    PyErr_Format( PyExc_TypeError,
-                  "TTree::__getattr__ must be called on a root object" );
-=======
   PyObject* obj = 0;
   if ( ! PyArg_ParseTuple( args, const_cast< char* >( "OO:SetNotify" ),
                            &self, &obj ) )
->>>>>>> b1603c2c
     return 0;
 
   // Intern strings if needed.
@@ -378,123 +197,18 @@
     notifier_str = PyROOT_PyUnicode_InternFromString("__notifier__");
   }
 
-<<<<<<< HEAD
-  // Get our name argument as a py string.
-  // This must succeed if the ParseTuple did.
-  // Note that this is a borrowed reference.
-  PyObject* nameobj = PyTuple_GET_ITEM (args, 1);
-
-  // Find the __elements__ dictionary.  If it's there, try looking
-  // up the name there first.
-  PyObject** dictptr = _PyObject_GetDictPtr (self);
-  PyObject* elements = 0;
-  if (dictptr && *dictptr) {
-    // Note: returns a borrowed reference.
-    elements = PyDict_GetItem (*dictptr, elements_str);
-  }
-  if (elements) {
-    PyObject* elt = PyObject_GetItem (elements, nameobj);
-    if (elt) {
-      // Got it.  Now figure out what we have, and see if any saved
-      // buffer is still valid.
-      int len = PyObject_Length (elt);
-      if (len == 1) {
-        // Leaf.  elt[0] is the leaf.
-        // Possible further optimizations:
-        //  For an atomic leaf, we can cache the converter across calls.
-        //  Not done yet because there's no good place to put the TConverter
-        //  (I'm too lazy to make a new type, etc. to represent it to python).
-        //  For array leaves the converter and buffer can be reused
-        //  only if the size of the array doesn't change.
-        PyObject* leafobj = PySequence_GetItem (elt, 0);
-        if (TPython::CPPInstance_Check (leafobj)) {
-          TLeaf* leaf =
-            (TLeaf*)objectIsA(leafobj)->DynamicCast
-              ( TLeaf::Class(),
-                TPython::CPPInstance_AsVoidPtr (leafobj) );
-          if (leaf) {
-            checkEnable (leaf->GetBranch());
-            PyObject* ret = leafToValue (leaf);
-            Py_XDECREF (leafobj);
-            Py_XDECREF(elt);
-            return ret;
-          }
-        }
-        Py_DECREF (leafobj);
-      }
-
-      else if (len == 2) {
-        // Branch type.
-        // elt[0] is the branch, elt[1] is the obj.
-        PyObject* branchobj = PySequence_GetItem (elt, 0);
-        if (TPython::CPPInstance_Check (branchobj)) {
-          TBranch* branch =
-            (TBranch*)objectIsA(branchobj)->DynamicCast
-              ( TBranch::Class(),
-                TPython::CPPInstance_AsVoidPtr (branchobj) );
-          if (branch) {
-            PyObject* objobj = PySequence_GetItem (elt, 1);
-            if (TPython::CPPInstance_Check (objobj)) {
-              checkEnable (branch);
-              // Now check that the address hasn't moved.
-              // If not, we can just return the object as-is.
-              // Otherwise, we need to make a new one.
-              if (*(char**)branch->GetAddress() != TPython::CPPInstance_AsVoidPtr(objobj))
-                objobj = branchToValueCache (branch, branchobj,
-                                             nameobj, elements);
-              Py_XDECREF (elt);
-              Py_XDECREF (branchobj);
-              return objobj;
-            }
-            Py_DECREF (objobj);
-          }
-        }
-        Py_DECREF (branchobj);
-      }
-
-      // Something wasn't right.
-      // Continue, and remake the cache.
-      printf ("drop cache!\n");
-      Py_XDECREF (elt);
-    }
-    else
-      PyErr_Clear();
-  }
-
-  // get hold of actual tree
-  TTree* tree =
-    (TTree*)objectIsA(self)->DynamicCast
-      ( TTree::Class(), TPython::CPPInstance_AsVoidPtr (self) );
-
-  if (!elements) {
-    // Need to make the __elements__ dict.
-    PyErr_Clear();
-    elements = PyDict_New();
-    if (!elements)
-      return 0;
-    int stat = PyObject_SetAttr (self, elements_str, elements);
-    Py_XDECREF (elements);
-    if (stat < 0)
-      return 0;
-=======
   // Set up notifier.
   if (!PyObject_HasAttr (self, notifier_str)) {
     // get hold of actual tree
     void* vp = TPython::CPPInstance_AsVoidPtr (self);
     TTree* tree =
       (TTree*)objectIsA(self)->DynamicCast ( TTree::Class(), vp );
->>>>>>> b1603c2c
 
     PyObject* treeobj_ref = PyWeakref_NewRef (self, 0);
     if (!treeobj_ref)
       return 0;
-<<<<<<< HEAD
-    TNamed* notifier = new TreeNotifier (tree, treeobj_ref, elements);
-    PyObject* notobj = TPython::CPPInstance_FromVoidPtr (notifier, "TNamed");
-=======
     TObject* notifier = new TreeNotifier (tree, treeobj_ref);
     PyObject* notobj = TPython::CPPInstance_FromVoidPtr (notifier, "TObject");
->>>>>>> b1603c2c
     setOwnership (notobj, true);
     int stat = PyObject_SetAttr (self, notifier_str, notobj);
     Py_XDECREF (notobj);
