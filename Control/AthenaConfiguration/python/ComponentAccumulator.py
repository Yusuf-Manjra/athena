--- conflicted
+++ resolved
@@ -1042,15 +1042,12 @@
     _log.info( "Merging of CA to global ..." )
 
     from AthenaCommon.AppMgr import ServiceMgr,ToolSvc,theApp,athCondSeq,athOutSeq,athAlgSeq,topSequence
-<<<<<<< HEAD
-=======
     if len( ca.getPublicTools() ) != 0:
         _log.info( "Merging public tools" )
         for comp in ca.getPublicTools():
             instance = conf2toConfigurable( comp, indent="  " )
             if instance not in ToolSvc:
                 ToolSvc += instance
->>>>>>> cbfb9e66
 
     if len(ca.getServices()) != 0:
         _log.info( "Merging services" )
