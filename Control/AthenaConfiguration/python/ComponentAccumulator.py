--- conflicted
+++ resolved
@@ -763,10 +763,10 @@
             else:
                 maxEvents=-1
 
-        print "INITIALIZE STEP"
+        self._msg.info("INITIALIZE STEP")
         sc = app.initialize()
         if not sc.isSuccess():
-            selg._msg.error("Failed to initialize AppMgr")
+            self._msg.error("Failed to initialize AppMgr")
             return sc
 
         app.printAlgsSequences() #could be removed later ....
@@ -812,11 +812,10 @@
        if name.startswith("_PropSetterProxy"):
            return super(PropSetterProxy, self).__setattr__(name, value)
        
-       msg = logging.getLogger('forcomps')
+       msg = logging.getLogger('foreach_component')
        import fnmatch
        for component_path, component in PropSetterProxy.__compPaths.iteritems():
            if fnmatch.fnmatch( component_path, self.__path ):
-               #print "cp", component
                if name in component.getProperties():
                    try:
                        setattr( component, name, value )
@@ -836,6 +835,7 @@
                if comp.getName() == "":
                    return
                PropSetterProxy.__compPaths[ path ] = comp
+
 
            for svc in ca._services:
                PropSetterProxy.__compPaths['SvcMgr/'+svc.getFullName()] = svc
@@ -855,18 +855,18 @@
                            __nestAlg( startpath+"/"+name+"/"+t.getName(), value[toolIndex] )
                            
                
-           def __nestSeq(startpath, comp):
-               for c in comp.getChildren():
+           def __nestSeq( startpath, seq ):
+               for c in seq.getChildren():
                    if isSequence(c):
-                       __nestSeq( startpath+"/"+c.getName(), c)                       
-                   else: # the algorithm or tool                      
-                       PropSetterProxy.__compPaths[ startpath+"/"+c.getFullName() ] = comp
+                       __nestSeq( startpath+"/"+c.getName(), c )                       
+                   else: # the algorithm or tool
+                       __add( startpath+"/"+c.getFullName(),  c )
                        __nestAlg( startpath+"/"+c.getFullName(), c )
 
            __nestSeq("", ca._sequence)
             
             
-def forcomps(componentAccumulator, path):
+def foreach_component(componentAccumulator, path):
    """ Utility to set properties of components using wildcards
    
    Example:
@@ -886,110 +886,3 @@
    return PropSetterProxy(componentAccumulator, path)
 
 
-<<<<<<< HEAD
-=======
-        #Can't add a sequence with the same name two steps below itself, e.g.
-        # \__ AthAlgSeq (seq: PAR AND)
-        #    \__ seq1 (seq: SEQ AND)
-        #       \__ seq2 (seq: SEQ AND)
-        #          \__ seq1 (seq: SEQ AND)
-        def selfGrandParentSequence():
-            Configurable.configurableRun3Behavior=1
-            from AthenaCommon.CFElements import seqAND
-            accTop = ComponentAccumulator()
-            accTop.store( open("test.pkl", "w") )#silence RuntimeError
-            seq1 = seqAND("seq1")
-            seq2 = seqAND("seq2")
-            seq1_again = seqAND("seq1")
-            accTop.addSequence(seq1)
-            accTop.addSequence(seq2, parentName = "seq1")
-            accTop.addSequence(seq1_again, parentName = "seq2")
-            accTop.wasMerged()
-
-        #Can't merge sequences with the same name two steps below itself, e.g.
-        # \__ AthAlgSeq (seq: PAR AND)
-        #    \__ seq1 (seq: SEQ AND)
-        #       \__ seq2 (seq: SEQ AND)
-        #          \__ seq1 (seq: SEQ AND)
-        def selfMergedGrandParentSequence():
-            Configurable.configurableRun3Behavior=1
-            from AthenaCommon.CFElements import seqAND
-            acc1=ComponentAccumulator()
-            acc1.wasMerged()
-            acc1.addSequence(seqAND("seq1"))
-            acc2=ComponentAccumulator()
-            acc2.wasMerged()
-            acc2.addSequence(seqAND("seq2"))
-            acc2.addSequence(seqAND("seq1"), "seq2")
-            acc1.merge(acc2)
-
-        self.assertRaises(RuntimeError, selfSequence )
-        self.assertRaises(RuntimeError, selfGrandParentSequence )
-        self.assertRaises(RuntimeError, selfMergedGrandParentSequence )
-
-class FailedMerging( unittest.TestCase ):
-    def runTest( self ):
-        topCA = ComponentAccumulator()
-
-        def badMerge():
-            someCA = ComponentAccumulator()
-            topCA.merge(  (someCA, 1, "hello")  )
-        self.assertRaises(RuntimeError, badMerge )
-        topCA.wasMerged()
-
-
-class MergeMovingAlgorithms( unittest.TestCase ):
-    def runTest( self ):
-        Configurable.configurableRun3Behavior=1
-        from AthenaCommon.CFElements import seqAND
-        from AthenaCommon.Configurable import ConfigurablePyAlgorithm # guinea pig algorithms
-        destinationCA = ComponentAccumulator()
-        destinationCA.addSequence( seqAND("dest") )
-
-        sourceCA = ComponentAccumulator()
-        sourceCA.addEventAlgo(ConfigurablePyAlgorithm("alg1"))
-        sourceCA.addEventAlgo(ConfigurablePyAlgorithm("alg2"))
-        sourceCA.addSequence( seqAND("innerSeq") )
-        sourceCA.addEventAlgo(ConfigurablePyAlgorithm("alg3"), sequenceName="innerSeq" )
-
-        destinationCA.merge( sourceCA, sequenceName="dest"  )
-
-        #destinationCA.merge( sourceCA )
-        self.assertIsNotNone( findAlgorithm( destinationCA.getSequence("dest"), "alg1" ), "Algorithm not placed in sub-sequence" )
-        self.assertIsNotNone( findSubSequence( destinationCA.getSequence(), "innerSeq" ), "The sequence is not added" )
-        self.assertIsNotNone( findAlgorithm( destinationCA.getSequence("dest"), "alg3" ), "Algorithm deep in thesource CA not placed in sub-sequence of destiantion CA" )
-        destinationCA.wasMerged()
-        sourceCA.wasMerged()
-
-class TestComponentAccumulatorAccessors( unittest.TestCase ):
-    def runTest( self ):
-        ca = ComponentAccumulator()
-        from AthenaCommon.Configurable import ConfigurablePyAlgorithm # guinea pig algorithms
-        ca.addEventAlgo(ConfigurablePyAlgorithm("alg1"))
-        
-        self.assertIsNotNone( ca.getEventAlgo(), "Found single alg")
-        self.assertEquals( len(ca.getEventAlgos()), 1 , "Found single alg")
-# no idea why this assersts do not recognise exceptions        
-#        self.assertRaises(ConfigurationError, ca.getEventAlgo("alg2")) 
-        
-        ca.addEventAlgo(ConfigurablePyAlgorithm("alg2"))
-
-        self.assertIsNotNone( ca.getEventAlgo("alg2"), "Found single alg")
-        self.assertEquals( len(ca.getEventAlgos()), 2 , "Found single alg")
- #       self.assertRaises(ConfigurationError, ca.getEventAlgo(), "Single Alg API ambiguity")
-
-        class Tool(ConfigurableAlgTool):
-            def __init__(self, *args, **kwargs):
-                super(Tool, self).__init__(*args, **kwargs)
-            def getDlls(self):
-                return None
-
-
-        ca.addPublicTool( Tool(name="tool1") )
-        self.assertIsNotNone( ca.getPublicTool(), "Found single tool")
-        ca.addPublicTool( Tool(name="tool2") )
-#        self.assertRaises(ConfigurationError, ca.getPublicTool(), "Found single tool")
-
-if __name__ == "__main__":
-    unittest.main()
->>>>>>> 7493d960
