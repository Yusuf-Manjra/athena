--- conflicted
+++ resolved
@@ -4,7 +4,7 @@
 #from AthenaCommon.Logging import logging
 from AthenaConfiguration.CfgLogMsg import cfgLogMsg
 from AthenaCommon.Configurable import Configurable,ConfigurableService,ConfigurableAlgorithm,ConfigurableAlgTool
-from AthenaCommon.CFElements import isSequence,findSubSequence,findAlgorithm
+from AthenaCommon.CFElements import isSequence,findSubSequence,findAlgorithm,flatSequencers
 from AthenaCommon.AlgSequence import AlgSequence
 
 import GaudiKernel.GaudiHandles as GaudiHandles
@@ -81,15 +81,19 @@
             pass
         seq = CurrentSequence.get()
         seq += algo
-        self._msg.debug("  Adding %s to sequence %s" % ( algo.getFullName(), seq.name()) )
+        self._msg.debug("Adding %s to sequence %s" % ( algo.getFullName(), seq.name()) )
         pass
 
 
     def getEventAlgo(self,name):
-        """ Looks for an algorithm given the name in all sequences """
-        algo = findAlgorithm( AlgSeqeunce(), name )
-        if algo == None:
-            raise ConfigurationError("Can not find an algorithm of name %d ", name)
+        """ Looks for an algorithm given the name in current sequence and in nested scopes 
+        
+        NB. Not sure that this is what we expect. Maybe we want to start from the top always? 
+        Limiting to the current scope reduces risk of cross talk. Will see in real life and make adjustments.
+        """
+        algo = findAlgorithm( CurrentSequence.get(), name )
+        if algo == None:            
+            raise ConfigurationError("Can not find an algorithm of name %s "% name)
         return algo
 
     def addCondAlgo(self,algo):
@@ -306,30 +310,23 @@
             CurrentSequence.set( seq )
 
         cfconst=deepcopy(configFlags)
-<<<<<<< HEAD
-        self._msg.info("Executing configuration function %s" % fct.__name__)
-        subAccumulator = fct( cfconst, *args, **kwargs )
-        self.__merge( subAccumulator )
-=======
         self._msg.info("Excuting configuration function %s" % fct.__name__)
         retval=fct(cfconst,*args,**kwargs)
 
         if (isinstance(retval,ComponentAccumulator)):
             #Simple-case, return value is simply a ComponentAccumulator 
-            self.merge(retval)
+            self.__merge(retval)
             return None
         else:
             #More complicated case, eg. to configure private alg tools
             try:
                 ca=retval[0]
-                self.merge(ca)
+                self.__merge(ca)
                 return retval[1:]
             except TypeError,IndexError:
                 raise TypeError("Unexpected return value of configuration method: Expect either a ComponentAccumulator or a tuple where the first item is a ComponentAccumulator")
             pass
         pass
-
->>>>>>> 1a0ee179
 
         CurrentSequence.set( currentSeq )
         
@@ -372,15 +369,15 @@
         bsfile.close()
 
 
-        self._jocat["AthAlgSeq"] = self._sequence
+
         #EventAlgorithms
-        # for (seqName,algoList) in self._eventAlgs.iteritems():        
-        #     evtalgseq=[]
-        #     for alg in algoList:
-        #         self.appendConfigurable(alg)
-        #         evtalgseq.append(alg.getFullName())
-
-        #     self._jocat[seqName]["Members"]=str(evtalgseq)
+        for (seqName,algoList) in flatSequencers( self._sequence ).iteritems():        
+            evtalgseq=[]
+            for alg in algoList:
+                self.appendConfigurable(alg)
+                evtalgseq.append(alg.getFullName())
+
+            self._jocat[seqName]["Members"]=evtalgseq
 
 
         #Conditions Algorithms:
@@ -414,8 +411,8 @@
 
         for (k,v) in self._theAppProps.iteritems():
             self._jocfg["ApplicationMgr"][k]=v
-
-        print self._jocat
+        from pprint import pprint
+        #pprint (self._jocat)
 
         pickle.dump( self._jocat, outfile ) 
         pickle.dump( self._jocfg, outfile ) 
@@ -432,8 +429,6 @@
     class Algo(ConfigurablePyAlgorithm):
         def __init__(self, name):
             super( ConfigurablePyAlgorithm, self ).__init__( name )
-
-
 
 
     def AlgsConf1(flags):
@@ -489,24 +484,22 @@
 
     
     #acc.printConfig()
+    srcSeq    = flatAlgorithmSequences( acc._sequence )
 
     # try recording
     acc.store(open("testFile.pkl", "w"))
     f = open("testFile.pkl")
     import pickle
     u = pickle.load(f)
-    srcSeq    = flatAlgorithmSequences( acc._sequence )
-    storedSeq = flatAlgorithmSequences( u["AthAlgSeq"] )
-    def sameAlg(a1, a2):
-        return a1.getFullName() == a2.getFullName()\
-            and a1.properties() == a2.properties()
+
     
-
     for k,v in srcSeq.iteritems():
-        assert storedSeq.has_key(k), "Missing sequence in stored pickle"
-        assert len(storedSeq[k]) == len(srcSeq[k]) , "Not the same number of algorithms in store and src"
-        for a1, a2 in zip(storedSeq[k], srcSeq[k]):            
-            assert sameAlg(a1, a2), "Differences in alg. congfig"
+        print k    
+        assert u.has_key(k), "Missing sequence in stored pickle"
+        print "src", srcSeq[k],
+        print "stored", u[k]["Members"]
+        for a1, a2 in zip(srcSeq[k], u[k]["Members"]):                        
+            assert a1.getFullName() == a2 , "Differences in alg. config"
     print( "Sequences survived pickling OK" )
     
     print( "\nAll OK" )
