--- conflicted
+++ resolved
@@ -24,8 +24,8 @@
 
 class ConfigurationError(RuntimeError):
     pass
-_basicServicesToCreate=('MessageSvc','JobOptionsSvc','GeoModelSvc','DetDescrCnvSvc','CoreDumpSvc')
-_basicServicesToCreateOrder=_basicServicesToCreate+('VTuneProfilerService','EvtIdModifierSvc') # this is just an example, I doubt they need to be in certain order
+_basicServicesToCreate=('MessageSvc','JobOptionsSvc','CoreDumpSvc','GeoModelSvc','DetDescrCnvSvc')
+_basicServicesToCreateOrder=_basicServicesToCreate
 
 
 
@@ -1010,24 +1010,16 @@
     _log = logging.getLogger( "conf2toConfigurable".ljust(32) )
     _log.info( "Merging of CA to global ..." )
 
-<<<<<<< HEAD
-    from AthenaCommon.AppMgr import ServiceMgr,ToolSvc,athAlgSeq,athCondSeq,theApp
-=======
-
     from AthenaCommon.AppMgr import ServiceMgr,ToolSvc,theApp,athCondSeq,athOutSeq,athAlgSeq,topSequence
->>>>>>> d8365628
+
     if len(ca.getServices()) != 0:
         _log.info( "Merging services" )
         for comp in ca.getServices():
             instance = conf2toConfigurable( comp, indent="  " )
-<<<<<<< HEAD
-            ServiceMgr += instance
+            if instance not in ServiceMgr:
+                ServiceMgr += instance
         for svcName in ca._servicesToCreate:
             theApp.CreateSvc += [svcName]
-=======
-            if instance not in ServiceMgr:
-                ServiceMgr += instance
->>>>>>> d8365628
 
     if  len(ca._conditionsAlgs) != 0:
         _log.info( "Merging condition algorithms" )
