# File: runbatch.py
# Author: Wim Lavrijsen <WLavrijsen@lbl.gov>

# Code for running a batch job with athena.py, after all other
# job options are set.
#
# Usage:
#   athena.py <myJobOptions.py> runbatch.py

try:
<<<<<<< HEAD
   from AthenaCommon.AthenaCommonFlags import jobproperties as jps
   

   #check if command-line evtMax or skipEvents options were provided
=======
   #first check if command-line evtMax or skipEvents options were provided
>>>>>>> 491cc3e5
   if opts.evtMax != None:
      theApp.EvtMax = jps.AthenaCommonFlags.EvtMax()
   if opts.skipEvents != None:
      if hasattr(svcMgr,"EventSelector"):
         svcMgr.EventSelector.SkipEvents = jps.AthenaCommonFlags.SkipEvents()

   theApp.run()     # runs until theApp.EvtMax events reached
   from AthenaCommon.Debugging import hookDebugger,DbgStage
   if DbgStage.value == "fini":
      hookDebugger()
except:
   # print a stack trace to know something bad happened !
   import traceback, sys
   traceback.print_exc(file=sys.stdout)
   # update the exit-code
   import AthenaCommon.ExitCodes as ath_codes
   if theApp._exitstate == ath_codes.ALL_OK:
      theApp._exitstate = ath_codes.UNKNOWN_EXCEPTION
   # re-raise, in case somebody wants to do something about it
   raise
finally:
   import AthenaCommon.ExitCodes as ath_codes
   if theApp._exitstate != ath_codes.ALL_OK:
      # trigger the AthenaSummarySvc
      try:
        from AthenaCommon.AppMgr import ServiceMgr as svcMgr
        if hasattr( svcMgr, 'AthenaSummarySvc' ):
          from AthenaPython import PyAthena
          aths = PyAthena.py_svc('AthenaSummarySvc', iface='IAthenaSummarySvc')
          aths.setStatus( theApp._exitstate )
          aths.createSummary()
      except ImportError:
         print "import of PyAthena failed: unable to trigger AthenaSummarySvc"
   theApp.exit()    # exits program, yields theApp._exitstate on shell,
                    # ok if re-thrown C++ exception: try to exit clean<|MERGE_RESOLUTION|>--- conflicted
+++ resolved
@@ -8,14 +8,9 @@
 #   athena.py <myJobOptions.py> runbatch.py
 
 try:
-<<<<<<< HEAD
    from AthenaCommon.AthenaCommonFlags import jobproperties as jps
-   
 
-   #check if command-line evtMax or skipEvents options were provided
-=======
    #first check if command-line evtMax or skipEvents options were provided
->>>>>>> 491cc3e5
    if opts.evtMax != None:
       theApp.EvtMax = jps.AthenaCommonFlags.EvtMax()
    if opts.skipEvents != None:
