--- conflicted
+++ resolved
@@ -348,12 +348,11 @@
   if ( inc.type() == m_checkTrigger || inc.type() == IncidentType::BeginRun ) {
 
     EventContext context;
-    const EventInfo* evt{nullptr};
-
-    if (StatusCode::SUCCESS != p_sgSvc->retrieve(evt)) {
+    const EventInfo* evt = p_sgSvc->tryConstRetrieve<EventInfo>();
+
+    if( !evt ) {
       // If EventInfo is not in the event store, check whether 
       // whether we can get event context via BeginRun incident
-      evt = nullptr;
       const EventIncident* eventInc  = dynamic_cast<const EventIncident*>(&inc);
       if(!eventInc) {
 	m_log << MSG::ERROR 
@@ -362,38 +361,10 @@
 	      << endmsg;
 	return;
       } else {
-<<<<<<< HEAD
-        if (m_log.level() <= MSG::DEBUG) {
-          m_log << MSG::DEBUG << " Got EventInfo object from StoreGate "
-                << "for CheckIOV incident"
-                << endmsg;
-        }
-      }
-    } else {
-
-      evt = p_sgSvc->tryConstRetrieve<EventInfo>();
-      if( !evt ) {
-        // If EventInfo is not in the event store, check whether it
-        // has come via the BeginRun incident
-        const EventIncident* eventInc  = dynamic_cast<const EventIncident*>(&inc);
-        if(!eventInc) {
-          m_log << MSG::ERROR 
-                << " Unable to get EventInfo from either EventStore or " 
-                << inc.type() << " incident" << endmsg;
-          return;
-        } else {
-          evt = &eventInc->eventInfo();
-          if (m_log.level() <= MSG::DEBUG) {
-            m_log << MSG::DEBUG << "Got EventIncident from " << inc.type() 
-                  << " incident" << endmsg;
-          }
-        }
-=======
 	context = inc.context();
 	if (m_log.level() <= MSG::DEBUG) {
-	  m_log << MSG::DEBUG << "Got event context from " << inc.type() << " incident" << endmsg;
+           m_log << MSG::DEBUG << "Got event context from " << inc.type() << " incident" << endmsg;
 	}
->>>>>>> f9853745
       }
     }
 
@@ -403,10 +374,11 @@
     event = eventID->lumi_block();
     run   = eventID->run_number();
     
+    m_log << MSG::DEBUG << "Got event info: " << "run="<< run << ", event=" << event << endmsg;
     m_curTime.setRunEvent(run,event);
 
     // get ns timestamp from event
-    m_curTime.setTimestamp(1000000000L*(uint64_t)evt->event_ID()->time_stamp()+evt->event_ID()->time_stamp_ns_offset());
+    m_curTime.setTimestamp(1000000000L*(uint64_t)eventID->time_stamp() + eventID->time_stamp_ns_offset());
 
     if (m_log.level() <= MSG::DEBUG) {
       m_log << MSG::DEBUG;
