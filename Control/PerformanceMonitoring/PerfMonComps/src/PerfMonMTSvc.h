--- conflicted
+++ resolved
@@ -99,19 +99,6 @@
 
     void report2Log();
   
-<<<<<<< HEAD
-    void report2Stdout_Description() const;
-
-    void report2Stdout_Time_Serial();
-    void report2Stdout_Time_Parallel();
-
-    void report2Stdout_Mem_Serial();
-    void report2Stdout_Mem_Parallel();
-
-    void report2Stdout_Parallel();
-    void report2Stdout_Summary();  // make it const
-    void report2Stdout_CpuInfo() const;
-=======
     void report2Log_Description() const;
 
     void report2Log_Time_Serial();
@@ -123,33 +110,18 @@
     void report2Log_Parallel();
     void report2Log_Summary();  // make it const
     void report2Log_CpuInfo() const;
->>>>>>> 8307cdea
 
     void report2JsonFile();
 
     void report2JsonFile_Summary(nlohmann::json& j) const;
-<<<<<<< HEAD
 
     void report2JsonFile_Time_Serial(nlohmann::json& j) const;
     void report2JsonFile_Time_Parallel(nlohmann::json& j) const;
 
     void report2JsonFile_Mem_Serial(nlohmann::json& j) const;
     void report2JsonFile_Mem_Parallel(nlohmann::json& j);
-=======
->>>>>>> 8307cdea
-
-    void report2JsonFile_Time_Serial(nlohmann::json& j) const;
-    void report2JsonFile_Time_Parallel(nlohmann::json& j) const;
-
-    void report2JsonFile_Mem_Serial(nlohmann::json& j) const;
-
-<<<<<<< HEAD
 
     int getEventID() const;
-    int eventCounter(int eventID);
-=======
-    int getEventNumber() const;
->>>>>>> 8307cdea
     
     bool isPower(int input, int base); // check if input is power of base or not
     bool isLoop(); // Returns true if the execution is at the event loop, false o/w.
@@ -159,7 +131,7 @@
     std::string scaleTime(double timeMeas);
     std::string scaleMem(long memMeas);
 
-    bool isCheckPoint(int eventID, int eventCount);
+    bool isCheckPoint(int eventCounter);
  
     std::string get_cpu_model_info() const;
     int get_cpu_core_info() const;
@@ -176,23 +148,18 @@
     /// Measurement to capture the CPU time
     PMonMT::Measurement m_measurement;
 
-<<<<<<< HEAD
-    // Properties
-    BooleanProperty m_isEventLoopMonitoring; 
+    /// Do event loop monitoring
+    BooleanProperty m_doEventLoopMonitoring;
+
+    /// Print detailed tables
+    BooleanProperty m_printDetailedTables;
+
+
     Gaudi::Property<int> m_nThreads {this, "nThreads", 0, "Number of threads which is given as argument"};
 
     Gaudi::Property< std::string > m_checkPointType { this, "checkPointType", "Arithmetic", "Type of the check point sequence: Arithmetic(0, k, 2k...) or Geometric(0,k,k^2...)" };
     Gaudi::Property<int> m_checkPointFactor {this, "checkPointFactor", 10, "Common difference if check point sequence is arithmetic, Common ratio if it is Geometric"};
 
-    // Event ID's are stored to count the number of events. There should be a better way!
-    std::unordered_set<int> m_eventIDsSeenSoFar;
-=======
-    /// Do event loop monitoring
-    BooleanProperty m_doEventLoopMonitoring;
-
-    /// Print detailed tables
-    BooleanProperty m_printDetailedTables;
->>>>>>> 8307cdea
 
     // An array to store snapshot measurements: Init - EvtLoop - Fin
     PMonMT::MeasurementData m_snapshotData[SNAPSHOT_NUM];
@@ -207,11 +174,8 @@
     // Lock for capturing event loop measurements
     std::mutex m_mutex_capture; 
 
-<<<<<<< HEAD
-=======
     // Count the number of events processed 
     std::atomic<unsigned long long> m_eventCounter;
->>>>>>> 8307cdea
 
     /* Data structure  to store component level measurements
      * We use pointer to the MeasurementData, because we use new keyword while creating them. Clear!
