# Copyright (C) 2002-2021 CERN for the benefit of the ATLAS collaboration

"""Define methods to configure TrkExUnitTest"""

def PositionMomentumWriterCfg(configFlags, name="PositionMomentumWriter", **kwargs) :
  from AthenaConfiguration.ComponentAccumulator import ComponentAccumulator 
  from AthenaConfiguration.ComponentFactory import CompFactory

  result = ComponentAccumulator()

  Trk__PositionMomentumWriter = CompFactory.Trk.PositionMomentumWriter
  posMomWriter = Trk__PositionMomentumWriter(name, **kwargs)
  result.addPublicTool(posMomWriter)
  #result.setPrivateTools(posMomWriter)
  return result, posMomWriter

def ExtrapolationEngineTestCfg(configFlags, name = "ExtrapolationEngineTest", **kwargs ) :
  from AthenaConfiguration.ComponentAccumulator import ComponentAccumulator 
  from AthenaConfiguration.ComponentFactory import CompFactory
  
  result=ComponentAccumulator()  
  
  from AtlasGeoModel.InDetGMConfig import InDetGeometryCfg     
  result.merge(InDetGeometryCfg(configFlags))
  
  from BeamPipeGeoModel.BeamPipeGMConfig import BeamPipeGeometryCfg
  result.merge(BeamPipeGeometryCfg(configFlags))
  
  from TrkConfig.AtlasTrackingGeometrySvcConfig import TrackingGeometrySvcCfg
  result.merge(TrackingGeometrySvcCfg(configFlags))
  
  histSvc = CompFactory.THistSvc(Output = ["val DATAFILE='ExtrapolationEngineTest.root' TYPE='ROOT' OPT='RECREATE'"])
  result.addService( histSvc )    
    
  from AtlasGeoModel.GeoModelConfig import GeoModelCfg
  gmsAcc = GeoModelCfg(configFlags)
  result.merge(gmsAcc)

  from TrkConfig.AtlasExtrapolationEngineConfig import AtlasExtrapolationEngineCfg
  extrapAcc = AtlasExtrapolationEngineCfg(configFlags)
  extrapolationEngine = extrapAcc.getPrimary()
  result.merge(extrapAcc)
  kwargs["ExtrapolationEngine"] = extrapolationEngine

  posMomAcc, posMomWriter = PositionMomentumWriterCfg(configFlags)
  result.merge(posMomAcc)
  kwargs.setdefault('PositionMomentumWriter', posMomWriter)
     
  Trk__ExtrapolationEngineTest = CompFactory.Trk.ExtrapolationEngineTest
  extrapolationTest = Trk__ExtrapolationEngineTest(name, **kwargs)
  result.addEventAlgo(extrapolationTest)
  
  return result

def ExtrapolationEngineTestITkCfg(configFlags, name = "ExtrapolationEngineTest", **kwargs ) :
  from AthenaConfiguration.ComponentAccumulator import ComponentAccumulator 
  from AthenaConfiguration.ComponentFactory import CompFactory
  
  result=ComponentAccumulator()  
<<<<<<< HEAD
  
=======

>>>>>>> 6f8f1ab1
  from TrkConfig.AtlasTrackingGeometrySvcConfig import TrackingGeometrySvcCfg
  result.merge(TrackingGeometrySvcCfg(configFlags))
  
  histSvc = CompFactory.THistSvc(Output = ["val DATAFILE='ExtrapolationEngineTestITk.root' TYPE='ROOT' OPT='RECREATE'"])
  result.addService( histSvc )
  
  from AtlasGeoModel.GeoModelConfig import GeoModelCfg
  gmsAcc = GeoModelCfg(configFlags)
  result.merge(gmsAcc)

  from TrkConfig.AtlasExtrapolationEngineConfig import AtlasExtrapolationEngineCfg
  extrapAcc = AtlasExtrapolationEngineCfg(configFlags)
  extrapolationEngine = extrapAcc.getPrimary()
  result.merge(extrapAcc)
  kwargs["ExtrapolationEngine"] = extrapolationEngine

  posMomAcc, posMomWriter = PositionMomentumWriterCfg(configFlags)
  result.merge(posMomAcc)
  kwargs.setdefault('PositionMomentumWriter', posMomWriter)
     
  Trk__ExtrapolationEngineTest = CompFactory.Trk.ExtrapolationEngineTest
  extrapolationTest = Trk__ExtrapolationEngineTest(name, **kwargs)
  result.addEventAlgo(extrapolationTest)
  
  return result<|MERGE_RESOLUTION|>--- conflicted
+++ resolved
@@ -19,12 +19,6 @@
   from AthenaConfiguration.ComponentFactory import CompFactory
   
   result=ComponentAccumulator()  
-  
-  from AtlasGeoModel.InDetGMConfig import InDetGeometryCfg     
-  result.merge(InDetGeometryCfg(configFlags))
-  
-  from BeamPipeGeoModel.BeamPipeGMConfig import BeamPipeGeometryCfg
-  result.merge(BeamPipeGeometryCfg(configFlags))
   
   from TrkConfig.AtlasTrackingGeometrySvcConfig import TrackingGeometrySvcCfg
   result.merge(TrackingGeometrySvcCfg(configFlags))
@@ -57,11 +51,7 @@
   from AthenaConfiguration.ComponentFactory import CompFactory
   
   result=ComponentAccumulator()  
-<<<<<<< HEAD
-  
-=======
 
->>>>>>> 6f8f1ab1
   from TrkConfig.AtlasTrackingGeometrySvcConfig import TrackingGeometrySvcCfg
   result.merge(TrackingGeometrySvcCfg(configFlags))
   
