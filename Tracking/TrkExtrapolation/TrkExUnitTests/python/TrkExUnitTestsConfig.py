# Copyright (C) 2002-2021 CERN for the benefit of the ATLAS collaboration

"""Define methods to configure TrkExUnitTest"""

def PositionMomentumWriterCfg(configFlags, name="PositionMomentumWriter", **kwargs) :
  from AthenaConfiguration.ComponentAccumulator import ComponentAccumulator 
  from AthenaConfiguration.ComponentFactory import CompFactory

  result = ComponentAccumulator()

  Trk__PositionMomentumWriter = CompFactory.Trk.PositionMomentumWriter
  posMomWriter = Trk__PositionMomentumWriter(name, **kwargs)
  result.addPublicTool(posMomWriter)
  #result.setPrivateTools(posMomWriter)
  return result, posMomWriter

def ExtrapolationEngineTestCfg(configFlags, name = "ExtrapolationEngineTest", **kwargs ) :
  from AthenaConfiguration.ComponentAccumulator import ComponentAccumulator 
  from AthenaConfiguration.ComponentFactory import CompFactory
  
  result=ComponentAccumulator()  
<<<<<<< HEAD
  
=======

>>>>>>> 2cb7e4d1
  from TrkConfig.AtlasTrackingGeometrySvcConfig import TrackingGeometrySvcCfg
  result.merge(TrackingGeometrySvcCfg(configFlags))
  
  histSvc = CompFactory.THistSvc(Output = ["val DATAFILE='ExtrapolationEngineTest.root' TYPE='ROOT' OPT='RECREATE'"])
  result.addService( histSvc )    

  from TrkConfig.AtlasExtrapolationEngineConfig import AtlasExtrapolationEngineCfg
  extrapAcc = AtlasExtrapolationEngineCfg(configFlags)
  extrapolationEngine = extrapAcc.getPrimary()
  result.merge(extrapAcc)
  kwargs["ExtrapolationEngine"] = extrapolationEngine

  posMomAcc, posMomWriter = PositionMomentumWriterCfg(configFlags)
  result.merge(posMomAcc)
  kwargs.setdefault('PositionMomentumWriter', posMomWriter)
     
  Trk__ExtrapolationEngineTest = CompFactory.Trk.ExtrapolationEngineTest
  extrapolationTest = Trk__ExtrapolationEngineTest(name, **kwargs)
  result.addEventAlgo(extrapolationTest)
  
  return result

def ExtrapolationEngineTestITkCfg(configFlags, name = "ExtrapolationEngineTest", **kwargs ) :
  from AthenaConfiguration.ComponentAccumulator import ComponentAccumulator 
  from AthenaConfiguration.ComponentFactory import CompFactory
  
  result=ComponentAccumulator()  

  from TrkConfig.AtlasTrackingGeometrySvcConfig import TrackingGeometrySvcCfg
  result.merge(TrackingGeometrySvcCfg(configFlags))
  
  histSvc = CompFactory.THistSvc(Output = ["val DATAFILE='ExtrapolationEngineTestITk.root' TYPE='ROOT' OPT='RECREATE'"])
  result.addService( histSvc )
  
  from AtlasGeoModel.GeoModelConfig import GeoModelCfg
  gmsAcc = GeoModelCfg(configFlags)
  result.merge(gmsAcc)

  from TrkConfig.AtlasExtrapolationEngineConfig import AtlasExtrapolationEngineCfg
  extrapAcc = AtlasExtrapolationEngineCfg(configFlags)
  extrapolationEngine = extrapAcc.getPrimary()
  result.merge(extrapAcc)
  kwargs["ExtrapolationEngine"] = extrapolationEngine

  posMomAcc, posMomWriter = PositionMomentumWriterCfg(configFlags)
  result.merge(posMomAcc)
  kwargs.setdefault('PositionMomentumWriter', posMomWriter)
     
  Trk__ExtrapolationEngineTest = CompFactory.Trk.ExtrapolationEngineTest
  extrapolationTest = Trk__ExtrapolationEngineTest(name, **kwargs)
  result.addEventAlgo(extrapolationTest)
  
  return result<|MERGE_RESOLUTION|>--- conflicted
+++ resolved
@@ -19,11 +19,7 @@
   from AthenaConfiguration.ComponentFactory import CompFactory
   
   result=ComponentAccumulator()  
-<<<<<<< HEAD
-  
-=======
 
->>>>>>> 2cb7e4d1
   from TrkConfig.AtlasTrackingGeometrySvcConfig import TrackingGeometrySvcCfg
   result.merge(TrackingGeometrySvcCfg(configFlags))
   
