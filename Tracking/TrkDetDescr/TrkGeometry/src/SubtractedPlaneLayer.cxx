--- conflicted
+++ resolved
@@ -64,12 +64,7 @@
   return Trk::Layer::m_layerMaterialProperties->oppositePostFactor();
 }
 
-<<<<<<< HEAD
-void Trk::SubtractedPlaneLayer::moveLayer(Amg::Transform3D& shift)  {
-      m_transforms = std::make_unique<Transforms>(shift * (m_transforms->transform));
-=======
 void Trk::SubtractedPlaneLayer::moveLayer(Amg::Transform3D& shift) {
   m_transforms =
       std::make_unique<Transforms>(shift * (m_transforms->transform));
->>>>>>> 91d736d3
 }