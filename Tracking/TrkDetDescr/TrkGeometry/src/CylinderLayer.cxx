--- conflicted
+++ resolved
@@ -157,12 +157,8 @@
 }
 
 void Trk::CylinderLayer::moveLayer(Amg::Transform3D& shift) {
-<<<<<<< HEAD
-       Trk::CylinderSurface::m_transforms = std::make_unique<Transforms>(shift * (m_transforms->transform));
-=======
   Trk::CylinderSurface::m_transforms =
       std::make_unique<Transforms>(shift * (m_transforms->transform));
->>>>>>> 91d736d3
 
   if (m_approachDescriptor && m_approachDescriptor->rebuild()) {
     // build the new approach descriptor - deletes the current one
@@ -255,40 +251,6 @@
 }
 
 /** build approach surfaces */
-<<<<<<< HEAD
-void Trk::CylinderLayer::buildApproachDescriptor(){
-    // delete it
-    // delete the surfaces
-    auto  aSurfaces = std::make_unique<Trk::ApproachSurfaces>();
-    // create new surfaces
-    Amg::Transform3D* asTransform =
-      m_transforms ? new Amg::Transform3D(m_transforms->transform) : nullptr;
-    // create the new surfaces
-    aSurfaces->push_back(new Trk::CylinderSurface(asTransform, m_bounds->r()-0.5*thickness(), m_bounds->halflengthZ() ));
-    aSurfaces->push_back(new Trk::CylinderSurface(asTransform, m_bounds->r()+0.5*thickness(), m_bounds->halflengthZ() ));
-    // set the layer and make TGOwn
-    for (auto& sIter : (*aSurfaces)){
-        sIter->associateLayer(*this);
-        sIter->setOwner(Trk::TGOwn);
-    }
-    m_approachDescriptor = std::make_unique<Trk::ApproachDescriptor>(std::move(aSurfaces));
-
-}
-
-void Trk::CylinderLayer::resizeAndRepositionLayer(const VolumeBounds& vBounds, const Amg::Vector3D& vCenter, double envelope) {
-    // resize first of all
-    resizeLayer(vBounds,envelope);
-    // now reposition to the potentially center if necessary, do not change layers with no transform
-    if ( Trk::CylinderSurface::m_transforms || center().isApprox(vCenter) ) {
-      return;
-    }
-    Amg::Transform3D transf(vCenter);
-    Trk::CylinderSurface::m_transforms =
-      std::make_unique<Transforms>(Amg::Transform3D(vCenter), vCenter);
-    // rebuild approaching layers if needed
-    if (m_approachDescriptor &&  m_approachDescriptor->rebuild())
-        buildApproachDescriptor();
-=======
 void Trk::CylinderLayer::buildApproachDescriptor() {
   // delete it
   // delete the surfaces
@@ -326,5 +288,4 @@
   // rebuild approaching layers if needed
   if (m_approachDescriptor && m_approachDescriptor->rebuild())
     buildApproachDescriptor();
->>>>>>> 91d736d3
-}
+}
