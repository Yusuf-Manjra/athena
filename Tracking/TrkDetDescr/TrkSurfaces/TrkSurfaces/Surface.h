/*
  Copyright (C) 2002-2021 CERN for the benefit of the ATLAS collaboration
*/

///////////////////////////////////////////////////////////////////
// Surface.h, (c) ATLAS Detector software
///////////////////////////////////////////////////////////////////

#ifndef TRKSURFACES_SURFACE_H
#define TRKSURFACES_SURFACE_H

// Amg
// Ensure Eigen plugin comes first
#include "EventPrimitives/EventPrimitives.h"
#include "GeoPrimitives/GeoPrimitives.h"

// Trk
#include "TrkDetDescrUtils/GeometryStatics.h"
#include "TrkDetDescrUtils/Intersection.h"
#include "TrkDetElementBase/TrkDetElementBase.h"
//
#include "TrkEventPrimitives/LocalParameters.h"
#include "TrkEventPrimitives/SurfaceTypes.h"
#include "TrkEventPrimitives/ParamDefs.h"
#include "TrkEventPrimitives/PropDirection.h"
#include "TrkEventPrimitives/SurfaceUniquePtrT.h"
//
#include "TrkParametersBase/Charged.h"
#include "TrkParametersBase/Neutral.h"
#include "TrkParametersBase/ParametersBase.h"
#include "TrkSurfaces/BoundaryCheck.h"
#include "TrkSurfaces/DistanceSolution.h"
// Identifier
#include "Identifier/Identifier.h"
//
#include "CxxUtils/CachedUniquePtr.h"
#include "CxxUtils/checker_macros.h"
#include <atomic>
#include <memory> 
#include <optional>

class MsgStream;
class SurfaceCnv_p1;

namespace Trk {

class TrkDetElementBase;
class SurfaceBounds;
class Layer;

enum SurfaceOwner
{
  noOwn = 0,
  TGOwn = 1,
  DetElOwn = 2
};

/**
 @class Surface

 Abstract Base Class for tracking surfaces

 The creation of a Surface by passing a HepGeom::Transform3D* through the
 constructor implies that the ownership of the HepGeom::Transform3D object is
 also passed to the Surface, therfor the memory is freed in the Surface
 destructor.

 For all isOnSurface, or positionOnSurface and insideBounds methods two
 tolerance parameters can be given which correspond to the two local natural
 coordinates of the surface loc1, loc2.

 @author Andreas.Salzburger@cern.ch
 */

class Surface
{

  /** Declare the ILayerBuilder / ITrackingVolumeHelper to be a friend class
   * such it is able to set the layer */
  friend class ILayerBuilder;
  friend class ITrackingVolumeHelper;

public:

  /*
   * struct holding the transform, center, normal,
   * needed when by surfaces when not delegating
   * to a detector element
   */
  struct Transforms
  {
    //constructor with just a Amg::Transform3D input
    inline Transforms(const Amg::Transform3D& _transform)
      : transform(_transform)
      , center(transform.translation())
      , normal(transform.rotation().col(2))
    {}

    //constructor with  Amg::Transform3D and center input
    inline Transforms(const Amg::Transform3D& _transform,
                      const Amg::Vector3D& _center)
      : transform(_transform)
      , center(_center)
      , normal(transform.rotation().col(2))
    {}

    // constructor with  Amg::Transform3D , center and normal input
    inline Transforms(const Amg::Transform3D& _transform,
                      const Amg::Vector3D& _center,
                      const Amg::Vector3D& _normal)
      : transform(_transform)
      , center(_center)
      , normal(_normal)
    {}
    Transforms(const Transforms&) = default;
    Transforms(Transforms&&) = default;
    Transforms& operator=(const Transforms&) = default;
    Transforms& operator=(Transforms&&) = default;
    ~Transforms() = default;
    //!< Transform3D to orient surface w.r.t to global frame
    Amg::Transform3D transform;
    //!< center position of the surface
    Amg::Vector3D center;
    //!< normal vector of the surface
    Amg::Vector3D normal;
  };
<<<<<<< HEAD

  /*
   * struct holding the transform, center, normal,
   * needed when by surfaces when not delegating
   * to a detector element
   */
  struct Transforms
  {
    //constructor with just a Amg::Transform3D input
    inline Transforms(const Amg::Transform3D& _transform)
      : transform(_transform)
      , center(transform.translation())
      , normal(transform.rotation().col(2))
    {}

    //constructor with  Amg::Transform3D and center input
    inline Transforms(const Amg::Transform3D& _transform,
                      const Amg::Vector3D& _center)
      : transform(_transform)
      , center(_center)
      , normal(transform.rotation().col(2))
    {}

    // constructor with  Amg::Transform3D , center and normal input
    inline Transforms(const Amg::Transform3D& _transform,
                      const Amg::Vector3D& _center,
                      const Amg::Vector3D& _normal)
      : transform(_transform)
      , center(_center)
      , normal(_normal)
    {}
    Transforms(const Transforms&) = default;
    Transforms(Transforms&&) = default;
    Transforms& operator=(const Transforms&) = default;
    Transforms& operator=(Transforms&&) = default;
    ~Transforms() = default;
    //!< Transform3D to orient surface w.r.t to global frame
    Amg::Transform3D transform;
    //!< center position of the surface
    Amg::Vector3D center;
    //!< normal vector of the surface
    Amg::Vector3D normal;
  };
=======
>>>>>>> 91d736d3
  /** Unique ptr types**/
  using ChargedTrackParametersUniquePtr = std::unique_ptr<ParametersBase<5, Trk::Charged>>;
  using NeutralTrackParametersUniquePtr = std::unique_ptr<ParametersBase<5, Trk::Neutral>>;

  /**Default Constructor
   for inheriting classes */
  Surface();

  /**Copy constructor - it resets the associated
   detector element to 0 and the identifier to invalid,
   as the copy cannot be owned by the same detector element as the original */
  Surface(const Surface& sf);

  /**Assignment operator- it sets the associated
   detector element to 0 and the associated identifier to invalid,
   as the copy cannot be owned by the same detector element as the original */
  Surface& operator=(const Surface& sf);

  //Move operators for inheriting classes
  Surface(Surface&& sf) noexcept = default ;
  Surface& operator=(Surface&& sf) noexcept = default;
  
  /**Virtual Destructor*/
  virtual ~Surface();

  /**Copy constructor with shift */
  Surface(const Surface& sf, const Amg::Transform3D& transf);

  /**Constructor with HepGeom::Transform3D, passing ownership */
  Surface(Amg::Transform3D* htrans);

  /**Constructor with HepGeom::Transform3D, by unique_ptr */
  Surface(std::unique_ptr<Amg::Transform3D> htrans);

  /**Constructor from TrkDetElement*/
  Surface(const TrkDetElementBase& detelement);

  /**Constructor form TrkDetElement and Identifier*/
  Surface(const TrkDetElementBase& detelement, const Identifier& id);

  /**Equality operator*/
  virtual bool operator==(const Surface& sf) const = 0;

  /**Non-equality operator*/
  bool operator!=(const Surface& sf) const;

  /**Implicit constructor - uses the copy constructor */
  virtual Surface* clone() const = 0;

  /** Returns the Surface type to avoid dynamic casts */
  virtual SurfaceType type() const = 0;

  /** Return the cached transformation directly.  Don't try to make
      a new transform if it's not here. */
  const Amg::Transform3D* cachedTransform() const;

  /** Returns HepGeom::Transform3D by reference */
  const Amg::Transform3D& transform() const;

  /** Returns the center position of the Surface */
  const Amg::Vector3D& center() const;

  /** Returns the normal vector of the Surface (i.e. in generall z-axis of
   * rotation) */
  virtual const Amg::Vector3D& normal() const;

  /** Returns a normal vector at a specific local position
   */
  virtual Amg::Vector3D normal(const Amg::Vector2D& lp) const;

  /** Returns a global reference point on the surface,
     for PlaneSurface, StraightLineSurface, PerigeeSurface this is equal to
     center(), for CylinderSurface and DiscSurface this is a new member
     */
  virtual const Amg::Vector3D& globalReferencePoint() const;

  /** return associated Detector Element */
  const TrkDetElementBase* associatedDetectorElement() const;

  /** return Identifier of the associated Detector Element */
  Identifier associatedDetectorElementIdentifier() const;

  /** return the associated Layer */
  const Trk::Layer* associatedLayer() const;

  /** return the material Layer */
  const Trk::Layer* materialLayer() const;

  /** return the base surface (simplified for persistification) */
  virtual const Trk::Surface* baseSurface() const;

  /** Use the Surface as a ParametersBase constructor, from local parameters -
   * charged. The caller assumes ownership of the returned ptr.
   */
  virtual ChargedTrackParametersUniquePtr createUniqueTrackParameters(
    double l1,
    double l2,
    double phi,
    double theat,
    double qop,
    std::optional<AmgSymMatrix(5)> cov = std::nullopt) const = 0;


  /** Use the Surface as a ParametersBase constructor, from global parameters -
   * charged  The caller assumes ownership of the returned ptr
   */
  virtual ChargedTrackParametersUniquePtr createUniqueTrackParameters(
    const Amg::Vector3D&,
    const Amg::Vector3D&,
    double,
    std::optional<AmgSymMatrix(5)> cov = std::nullopt) const = 0;

  /** Use the Surface as a ParametersBase constructor, from local parameters -
   * neutral.  The caller assumes ownership of the returned ptr
   */
  virtual NeutralTrackParametersUniquePtr createUniqueNeutralParameters(
    double l1,
    double l2,
    double phi,
    double theat,
    double qop,
    std::optional<AmgSymMatrix(5)> cov = std::nullopt) const = 0;

  /** Use the Surface as a ParametersBase constructor, from global parameters -
   * neutral. The caller assumes ownership of the returned ptr
   */
  virtual NeutralTrackParametersUniquePtr createUniqueNeutralParameters(
    const Amg::Vector3D&,
    const Amg::Vector3D&,
    double charge = 0.,
    std::optional<AmgSymMatrix(5)> cov = std::nullopt) const = 0;

  /** positionOnSurface() returns the  LocalPosition on the
    Surface,<br>
    If BoundaryCheck==false it just returns the value of
    globalToLocal (including nullptr possibility),
    if BoundaryCheck==true
    it checks whether the point is inside bounds or not (returns 
    std::nullopt in this case).
    */
  std::optional<Amg::Vector2D> positionOnSurface(
    const Amg::Vector3D& glopo,
    const BoundaryCheck& bchk = true,
    double tol1 = 0.,
    double tol2 = 0.) const;

  /** The templated Parameters OnSurface method - checks on surface pointer
   * first */
  template<class T>
  bool onSurface(const T& parameters,
                 const BoundaryCheck& bchk = BoundaryCheck(true)) const;

  /** This method returns true if the GlobalPosition is on the Surface for both,
    within or without check of whether the local position is inside boundaries
    or not */
  virtual bool isOnSurface(const Amg::Vector3D& glopo,
                           BoundaryCheck bchk = true,
                           double tol1 = 0.,
                           double tol2 = 0.) const;

  /**  virtual methods to be overwritten by the inherited surfaces */
  virtual bool insideBounds(const Amg::Vector2D& locpos,
                            double tol1 = 0.,
                            double tol2 = 0.) const = 0;

  virtual bool insideBoundsCheck(const Amg::Vector2D& locpos,
                                 const BoundaryCheck& bchk) const = 0;

  /** Specified by each surface type: LocalToGlobal method without dynamic
   * memory allocation */
  virtual void localToGlobal(const Amg::Vector2D& locp,
                             const Amg::Vector3D& mom,
                             Amg::Vector3D& glob) const = 0;


  /** This method returns the GlobalPosition from a LocalPosition
   * uses the per surface localToGlobal.
   */
  Amg::Vector3D localToGlobal(const Amg::Vector2D& locpos) const;


  /** This method returns the GlobalPosition from a LocalPosition
   * The LocalPosition can be outside Surface bounds - for generality with
   * momentum
   */
  Amg::Vector3D localToGlobal(const Amg::Vector2D& locpos,
                              const Amg::Vector3D& glomom) const;


  /** This method returns the GlobalPosition from LocalParameters
   * The LocalParameters can be outside Surface bounds.
   */
  Amg::Vector3D localToGlobal(const LocalParameters& locpars) const;


  /** This method returns the GlobalPosition from LocalParameters
   * The LocalParameters can be outside Surface bounds - for generality with
   * momentum
   */
  Amg::Vector3D localToGlobal(const LocalParameters& locpars,
                              const Amg::Vector3D& glomom) const;

  /** Specified by each surface type: GlobalToLocal method without dynamic
   * memory allocation - boolean checks if on surface */
  virtual bool globalToLocal(const Amg::Vector3D& glob,
                             const Amg::Vector3D& mom,
                             Amg::Vector2D& loc) const = 0;

  /** This method returns the LocalPosition from a provided GlobalPosition.
    If the GlobalPosition is not on the Surface, it returns nullopt
    This method does not check if the calculated LocalPosition is inside surface
    bounds. If this check is needed, use positionOnSurface - only for planar,
    cylinder surface fully defined*/
  std::optional<Amg::Vector2D> globalToLocal(const Amg::Vector3D& glopos,
                                             double tol = 0.) const;

  /** This method returns the LocalPosition from a provided GlobalPosition.
      If the GlobalPosition is not on the Surface, it returns a nullopt
      This method does not check if the calculated LocalPosition is inside
     surface bounds. If this check is needed, use positionOnSurface - for
     generality with momentum */
  std::optional<Amg::Vector2D> globalToLocal(const Amg::Vector3D& glopos,
                                             const Amg::Vector3D& glomom) const;

  /** Optionally specified by each surface type : LocalParameters to Vector2D */
  virtual Amg::Vector2D localParametersToPosition(
    const LocalParameters& locpars) const;

  /** the pathCorrection for derived classes with thickness - it reflects if the
   * direction projection is positive or negative */
  virtual double pathCorrection(const Amg::Vector3D& pos,
                                const Amg::Vector3D& mom) const;

  /** Return the measurement frame - this is needed for alignment, in particular
     for StraightLine and Perigee Surface
       - the default implementation is the the RotationMatrix3D of the transform
   */
  virtual Amg::RotationMatrix3D measurementFrame(
    const Amg::Vector3D& glopos,
    const Amg::Vector3D& glomom) const;

  /** fst straight line intersection schema - templated for cvharged and neutral
   * parameters */
  template<class T>
  Intersection straightLineIntersection(const T& pars,
                                        bool forceDir = false,
                                        Trk::BoundaryCheck bchk = false) const
  {
    return straightLineIntersection(
      pars.position(), pars.momentum().unit(), forceDir, bchk);
  }

  /** fast straight line intersection schema - standard: provides closest
     intersection and (signed) path length forceFwd is to provide the closest
     forward solution
   */
  virtual Intersection straightLineIntersection(
    const Amg::Vector3D& pos,
    const Amg::Vector3D& dir,
    bool forceDir = false,
    Trk::BoundaryCheck bchk = false) const = 0;

  /** fast straight line distance evaluation to Surface */
  virtual DistanceSolution straightLineDistanceEstimate(
    const Amg::Vector3D& pos,
    const Amg::Vector3D& dir) const = 0;

  /** fast straight line distance evaluation to Surface - with bound option*/
  virtual DistanceSolution straightLineDistanceEstimate(
    const Amg::Vector3D& pos,
    const Amg::Vector3D& dir,
    bool Bound) const = 0;

  /** Surface Bounds method */
  virtual const SurfaceBounds& bounds() const = 0;

  /** Returns 'true' if this surface is 'free', i.e. it does not belong to a
   * detector element (and returns false otherwise*/
  bool isFree() const;

  /** Return 'true' if this surface is own by the detector element */
  bool isActive() const;

  /** Set the transform updates center and normal*/
  void setTransform(const Amg::Transform3D& trans);

  /** Set ownership for const*/
  void setOwner ATLAS_NOT_CONST_THREAD_SAFE(SurfaceOwner x) const;

  /** set Ownership */
  void setOwner(SurfaceOwner x);

  /** return ownership */
  SurfaceOwner owner() const;

  /** set material layer */
  void setMaterialLayer(const Layer& mlay);

  void setMaterialLayer(const Layer* mlay);

  /** set material layer const */
  void setMaterialLayer ATLAS_NOT_CONST_THREAD_SAFE(const Layer& mlay) const;
  void setMaterialLayer ATLAS_NOT_CONST_THREAD_SAFE(const Layer* mlay) const;

  /** Output Method for MsgStream, to be overloaded by child classes */
  virtual MsgStream& dump(MsgStream& sl) const;

  /** Output Method for std::ostream, to be overloaded by child classes */
  virtual std::ostream& dump(std::ostream& sl) const;

  /** Return properly formatted class name */
  virtual std::string name() const = 0;

  /**return number of surfaces currently created - needed for EDM monitor */
  static unsigned int numberOfInstantiations();
  /**return number of free surfaces currently created (i.e. those not belonging
   * to a DE) - needed for EDM monitor */
  static unsigned int numberOfFreeInstantiations();

  /** method to associate the associated Trk::Layer which is alreay owned
     - only allowed by LayerBuilder
     - only done if no Layer is set already  */
  void associateLayer(const Layer& lay);

  /** const method to associate the associated Trk::Layer which is alreay owned
   - only allowed by LayerBuilder
   - only done if no Layer is set already  */
  void associateLayer ATLAS_NOT_CONST_THREAD_SAFE(const Layer& lay) const;

protected:
  friend class ::SurfaceCnv_p1;

<<<<<<< HEAD
  /** Private members are in principle implemented as pointers to
   * objects for easy checks if they are already declared or not */

  //!< Pointer to the Transforms struct*/
  std::unique_ptr<Transforms> m_transforms = nullptr;

  /** Pointers to the TrkDetElementBase  (not owning)*/
  const TrkDetElementBase* m_associatedDetElement = nullptr;
  Identifier m_associatedDetElementId;
=======
  //!< Owning Pointer to the Transforms struct*/
  std::unique_ptr<Transforms> m_transforms = nullptr;

  /** Not owning Pointer to the TrkDetElementBase*/
  const TrkDetElementBase* m_associatedDetElement = nullptr;
  Identifier m_associatedDetElementId;
 
>>>>>>> 91d736d3
  /**The associated layer Trk::Layer
   - layer in which the Surface is be embedded
   (not owning)
   */
  const Layer* m_associatedLayer = nullptr;
  /** Possibility to attach a material descrption
  - potentially given as the associated material layer
    (not owning)
  */
  const Layer* m_materialLayer = nullptr;
  /** enum for surface owner : 0  free surface */
  SurfaceOwner m_owner;

  /**Tolerance for being on Surface */
  static constexpr double s_onSurfaceTolerance = 10e-5; // 0.1 * micron
#ifndef NDEBUG
  /** number of objects of this type in memory - needed for EDM monitor*/
  static std::atomic<unsigned int> s_numberOfInstantiations;

  /** number of objects of this type in memory which do not belong to a detector
   * element - needed for EDM monitor*/
  static std::atomic<unsigned int> s_numberOfFreeInstantiations;
#endif
};
/**Overload of << operator for both, MsgStream and std::ostream for debug
 * output*/
MsgStream&
operator<<(MsgStream& sl, const Surface& sf);
std::ostream&
operator<<(std::ostream& sl, const Surface& sf);

typedef SurfaceUniquePtrT<Trk::Surface> SurfaceUniquePtr;
typedef SurfaceUniquePtrT<const Trk::Surface> ConstSurfaceUniquePtr;
} //
#include "Surface.icc"
#endif // TRKSURFACES_SURFACE_H<|MERGE_RESOLUTION|>--- conflicted
+++ resolved
@@ -124,52 +124,6 @@
     //!< normal vector of the surface
     Amg::Vector3D normal;
   };
-<<<<<<< HEAD
-
-  /*
-   * struct holding the transform, center, normal,
-   * needed when by surfaces when not delegating
-   * to a detector element
-   */
-  struct Transforms
-  {
-    //constructor with just a Amg::Transform3D input
-    inline Transforms(const Amg::Transform3D& _transform)
-      : transform(_transform)
-      , center(transform.translation())
-      , normal(transform.rotation().col(2))
-    {}
-
-    //constructor with  Amg::Transform3D and center input
-    inline Transforms(const Amg::Transform3D& _transform,
-                      const Amg::Vector3D& _center)
-      : transform(_transform)
-      , center(_center)
-      , normal(transform.rotation().col(2))
-    {}
-
-    // constructor with  Amg::Transform3D , center and normal input
-    inline Transforms(const Amg::Transform3D& _transform,
-                      const Amg::Vector3D& _center,
-                      const Amg::Vector3D& _normal)
-      : transform(_transform)
-      , center(_center)
-      , normal(_normal)
-    {}
-    Transforms(const Transforms&) = default;
-    Transforms(Transforms&&) = default;
-    Transforms& operator=(const Transforms&) = default;
-    Transforms& operator=(Transforms&&) = default;
-    ~Transforms() = default;
-    //!< Transform3D to orient surface w.r.t to global frame
-    Amg::Transform3D transform;
-    //!< center position of the surface
-    Amg::Vector3D center;
-    //!< normal vector of the surface
-    Amg::Vector3D normal;
-  };
-=======
->>>>>>> 91d736d3
   /** Unique ptr types**/
   using ChargedTrackParametersUniquePtr = std::unique_ptr<ParametersBase<5, Trk::Charged>>;
   using NeutralTrackParametersUniquePtr = std::unique_ptr<ParametersBase<5, Trk::Neutral>>;
@@ -502,17 +456,6 @@
 protected:
   friend class ::SurfaceCnv_p1;
 
-<<<<<<< HEAD
-  /** Private members are in principle implemented as pointers to
-   * objects for easy checks if they are already declared or not */
-
-  //!< Pointer to the Transforms struct*/
-  std::unique_ptr<Transforms> m_transforms = nullptr;
-
-  /** Pointers to the TrkDetElementBase  (not owning)*/
-  const TrkDetElementBase* m_associatedDetElement = nullptr;
-  Identifier m_associatedDetElementId;
-=======
   //!< Owning Pointer to the Transforms struct*/
   std::unique_ptr<Transforms> m_transforms = nullptr;
 
@@ -520,7 +463,6 @@
   const TrkDetElementBase* m_associatedDetElement = nullptr;
   Identifier m_associatedDetElementId;
  
->>>>>>> 91d736d3
   /**The associated layer Trk::Layer
    - layer in which the Surface is be embedded
    (not owning)
