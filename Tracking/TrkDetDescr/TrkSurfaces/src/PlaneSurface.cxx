/*
  Copyright (C) 2002-2021 CERN for the benefit of the ATLAS collaboration
*/

///////////////////////////////////////////////////////////////////
// PlaneSurface.cxx, (c) ATLAS Detector Software
///////////////////////////////////////////////////////////////////

// Trk
#include "TrkSurfaces/PlaneSurface.h"
#include "TrkEventPrimitives/CurvilinearUVT.h"
#include "TrkEventPrimitives/LocalDirection.h"
#include "TrkSurfaces/AnnulusBounds.h"
#include "TrkSurfaces/DiamondBounds.h"
#include "TrkSurfaces/EllipseBounds.h"
#include "TrkSurfaces/NoBounds.h"
#include "TrkSurfaces/RectangleBounds.h"
#include "TrkSurfaces/RotatedTrapezoidBounds.h"
#include "TrkSurfaces/TrapezoidBounds.h"
#include "TrkSurfaces/TriangleBounds.h"
// Identifier
#include "Identifier/Identifier.h"
// Gaudi
#include "GaudiKernel/MsgStream.h"
// STD
#include "CxxUtils/sincos.h"
#include <iomanip>
#include <iostream>

const Trk::NoBounds Trk::PlaneSurface::s_boundless;

// default constructor
Trk::PlaneSurface::PlaneSurface()
  : Trk::Surface()
  , m_bounds(nullptr)
{}


// copy constructor with shift
Trk::PlaneSurface::PlaneSurface(const PlaneSurface& psf, const Amg::Transform3D& transf)
  : Trk::Surface(psf, transf)
  , m_bounds(psf.m_bounds)
{}

#if defined(FLATTEN) && defined(__GNUC__)
// We compile this function with optimization, even in debug builds; otherwise,
// the heavy use of Eigen makes it too slow.  However, from here we may call
// to out-of-line Eigen code that is linked from other DSOs; in that case,
// it would not be optimized.  Avoid this by forcing all Eigen code
// to be inlined here if possible.
__attribute__ ((flatten))
#endif
// constructor from CurvilinearUVT
Trk::PlaneSurface::PlaneSurface(const Amg::Vector3D& position, const CurvilinearUVT& curvUVT)
  : Trk::Surface()
  , m_bounds(nullptr) // curvilinear surfaces are boundless
{
  Amg::Translation3D curvilinearTranslation(position.x(), position.y(), position.z());
  // create the rotation
  Amg::RotationMatrix3D curvilinearRotation;
  curvilinearRotation.col(0) = curvUVT.curvU();
  curvilinearRotation.col(1) = curvUVT.curvV();
  curvilinearRotation.col(2) = curvUVT.curvT();
<<<<<<< HEAD
  // curvilinear surfaces are boundless
=======
>>>>>>> 91d736d3
  Amg::Transform3D transform{};
  transform = curvilinearRotation;
  transform.pretranslate(position);
  Trk::Surface::m_transforms = std::make_unique<Transforms>(transform);
}

// construct form TrkDetElementBase
Trk::PlaneSurface::PlaneSurface(const Trk::TrkDetElementBase& detelement, Amg::Transform3D* transf)
  : Trk::Surface(detelement)
  , m_bounds(nullptr)
{
  if(transf){
    Trk::Surface::m_transforms = std::make_unique<Transforms>(*transf);
  }
}

// construct form SiDetectorElement
Trk::PlaneSurface::PlaneSurface(const Trk::TrkDetElementBase& detelement,
                                const Identifier& id,
                                Amg::Transform3D* transf)
  : Trk::Surface(detelement, id)
  , m_bounds(nullptr)
{
  if(transf){
    Trk::Surface::m_transforms = std::make_unique<Transforms>(*transf);
  }

}

// construct planar surface without bounds
Trk::PlaneSurface::PlaneSurface(Amg::Transform3D* htrans)
  : Trk::Surface(htrans)
  , m_bounds(nullptr)
{}

// construct planar surface without bounds
Trk::PlaneSurface::PlaneSurface(std::unique_ptr<Amg::Transform3D> htrans)
  : Trk::Surface(std::move(htrans))
  , m_bounds(nullptr)
{}

// construct rectangle module
Trk::PlaneSurface::PlaneSurface(Amg::Transform3D* htrans, double halephi, double haleta)
  : Trk::Surface(htrans)
  , m_bounds(std::make_shared<Trk::RectangleBounds>(halephi, haleta))
{}

// construct trapezoidal module with parameters
Trk::PlaneSurface::PlaneSurface(Amg::Transform3D* htrans, double minhalephi, double maxhalephi, double haleta)
  : Trk::Surface(htrans)
  , m_bounds(std::make_shared<Trk::TrapezoidBounds>(minhalephi, maxhalephi, haleta))
{}

// construct annulus module with parameters
Trk::PlaneSurface::PlaneSurface(Amg::Transform3D* htrans, Trk::AnnulusBounds* tbounds)
  : Trk::Surface(htrans)
  , m_bounds(tbounds)
{}

// construct rectangle surface by giving RectangleBounds
Trk::PlaneSurface::PlaneSurface(Amg::Transform3D* htrans, Trk::RectangleBounds* rbounds)
  : Trk::Surface(htrans)
  , m_bounds(rbounds)
{}

// construct triangle surface by giving TriangleBounds
Trk::PlaneSurface::PlaneSurface(Amg::Transform3D* htrans, Trk::TriangleBounds* rbounds)
  : Trk::Surface(htrans)
  , m_bounds(rbounds)
{}

// construct trapezoidal module with parameters
Trk::PlaneSurface::PlaneSurface(Amg::Transform3D* htrans, Trk::TrapezoidBounds* tbounds)
  : Trk::Surface(htrans)
  , m_bounds(tbounds)
{}

// construct rotated trapezoidal module with parameters
Trk::PlaneSurface::PlaneSurface(Amg::Transform3D* htrans, Trk::RotatedTrapezoidBounds* tbounds)
  : Trk::Surface(htrans)
  , m_bounds(tbounds)
{}

// construct diamond module with parameters
Trk::PlaneSurface::PlaneSurface(Amg::Transform3D* htrans, Trk::DiamondBounds* tbounds)
  : Trk::Surface(htrans)
  , m_bounds(tbounds)
{}

// construct elliptic module with parameters
Trk::PlaneSurface::PlaneSurface(Amg::Transform3D* htrans, Trk::EllipseBounds* tbounds)
  : Trk::Surface(htrans)
  , m_bounds(tbounds)
{}

// construct module with shared boundaries - change to reference
Trk::PlaneSurface::PlaneSurface(Amg::Transform3D* htrans, Trk::SharedObject<const Trk::SurfaceBounds>& tbounds)
  : Trk::Surface(htrans)
  , m_bounds(tbounds)
{}

bool
Trk::PlaneSurface::operator==(const Trk::Surface& sf) const
{
  // first check the type not to compare apples with oranges
  const Trk::PlaneSurface* psf = dynamic_cast<const Trk::PlaneSurface*>(&sf);
  if (!psf)
    return false;
  if (psf == this)
    return true;
  bool transfEqual(transform().isApprox(psf->transform(), 10e-8));
  bool centerEqual = center() == psf->center();
  bool boundsEqual = bounds() == psf->bounds();
  return transfEqual && centerEqual && boundsEqual;
}

void
Trk::PlaneSurface::localToGlobal(const Amg::Vector2D& locpos, const Amg::Vector3D&, Amg::Vector3D& glopos) const
{
  Amg::Vector3D loc3Dframe(locpos[Trk::locX], locpos[Trk::locY], 0.);
  glopos = transform() * loc3Dframe;
}

bool
Trk::PlaneSurface::globalToLocal(const Amg::Vector3D& glopos, const Amg::Vector3D&, Amg::Vector2D& locpos) const
{
  Amg::Vector3D loc3Dframe = (transform().inverse()) * glopos;
  locpos = Amg::Vector2D(loc3Dframe.x(), loc3Dframe.y());
  return (loc3Dframe.z() * loc3Dframe.z() <= s_onSurfaceTolerance * s_onSurfaceTolerance);
}

void
Trk::PlaneSurface::localToGlobalDirection(const Trk::LocalDirection& locdir, Amg::Vector3D& globdir) const
{

  CxxUtils::sincos scXZ(locdir.angleXZ());
  CxxUtils::sincos scYZ(locdir.angleYZ());

  double norm = 1. / sqrt(scYZ.cs * scYZ.cs * scXZ.sn * scXZ.sn + scYZ.sn * scYZ.sn);

  // decide on the sign
  double sign = (scXZ.sn < 0.) ? -1. : 1.;

  // now calculate the GlobalDirection in the global frame
  globdir =
    transform().linear() *
    Amg::Vector3D(sign * scXZ.cs * scYZ.sn * norm, sign * scXZ.sn * scYZ.cs * norm, sign * scXZ.sn * scYZ.sn * norm);
}

void
Trk::PlaneSurface::globalToLocalDirection(const Amg::Vector3D& glodir, Trk::LocalDirection& ldir) const
{
  // bring the global direction into the surface frame
  Amg::Vector3D d(transform().inverse().linear() * glodir);
  ldir = Trk::LocalDirection(atan2(d.z(), d.x()), atan2(d.z(), d.y()));
}

bool
Trk::PlaneSurface::isOnSurface(const Amg::Vector3D& glopo, Trk::BoundaryCheck bchk, double tol1, double tol2) const
{
  Amg::Vector3D loc3Dframe = (transform().inverse()) * glopo;
  if (fabs(loc3Dframe(2)) > (s_onSurfaceTolerance + tol1))
    return false;
  return (bchk ? bounds().inside(Amg::Vector2D(loc3Dframe(0), loc3Dframe(1)), tol1, tol2) : true);
}

/** distance to surface */
Trk::DistanceSolution
Trk::PlaneSurface::straightLineDistanceEstimate(const Amg::Vector3D& pos, const Amg::Vector3D& dir) const
{
  static const double tol = 0.001;

  const Amg::Vector3D& N = normal();

  const double d = (pos - center()).dot(N);

  const double A = dir.dot(N); // ignore sign
  if (A == 0.) {               // direction parallel to surface
    if (fabs(d) < tol) {
      return Trk::DistanceSolution(1, 0., true, 0.);
    }
      return Trk::DistanceSolution(0, d, true, 0.);

  }

  return Trk::DistanceSolution(1, d, true, -d / A);
}

Trk::DistanceSolution
Trk::PlaneSurface::straightLineDistanceEstimate(const Amg::Vector3D& pos, const Amg::Vector3D& dir, bool bound) const
{
  const Amg::Transform3D& T = transform();
  double Az[3] = { T(0, 2), T(1, 2), T(2, 2) };

  // Transformation to plane system coordinates
  //
  double dx = pos[0] - T(0, 3);
  double dy = pos[1] - T(1, 3);
  double dz = pos[2] - T(2, 3);
  double z = dx * Az[0] + dy * Az[1] + dz * Az[2];
  double az = dir[0] * Az[0] + dir[1] * Az[1] + dir[2] * Az[2];

  // Step to surface
  //
  int ns = 0;
  double s = 0.;
  if (az != 0.) {
    s = -z / az;
    ns = 1;
  }
  double dist = fabs(z);
  if (!bound)
    return Trk::DistanceSolution(ns, fabs(z), true, s);

  // Min distance to surface
  //
  double x = dx * T(0, 0) + dy * T(1, 0) + dz * T(2, 0);
  double y = dx * T(0, 1) + dy * T(1, 1) + dz * T(2, 1);

  Amg::Vector2D lp(x, y);

  double d = bounds().minDistance(lp);
  if (d > 0.)
    dist = sqrt(dist * dist + d * d);

  return Trk::DistanceSolution(ns, dist, true, s);
}<|MERGE_RESOLUTION|>--- conflicted
+++ resolved
@@ -61,10 +61,6 @@
   curvilinearRotation.col(0) = curvUVT.curvU();
   curvilinearRotation.col(1) = curvUVT.curvV();
   curvilinearRotation.col(2) = curvUVT.curvT();
-<<<<<<< HEAD
-  // curvilinear surfaces are boundless
-=======
->>>>>>> 91d736d3
   Amg::Transform3D transform{};
   transform = curvilinearRotation;
   transform.pretranslate(position);
