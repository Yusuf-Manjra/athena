--- conflicted
+++ resolved
@@ -24,26 +24,6 @@
 Amg::VectorX Trk::MultiComponentStateModeCalculator::calculateMode( const Trk::MultiComponentState& multiComponentState, MsgStream &log )
 {
 
-<<<<<<< HEAD
-  msg(MSG::INFO) << "-----------------------------------------------"<< endmsg;
-  msg(MSG::INFO) << "         GSF ModeCalulator Statistics          "<< endmsg;
-  msg(MSG::INFO) << "-----------------------------------------------"<< endmsg;
-  msg(MSG::INFO) << "Number of Calls    " << m_NumberOfCalls          << endmsg;
-  msg(MSG::INFO) << "No Error Matrix    " << m_NoErrorMatrix          << endmsg;
-  msg(MSG::INFO) << "MixtureSize = Zero " << m_MixtureSizeZero        << endmsg;
-  msg(MSG::INFO) << "Failed to converge " << m_ConverganceFilures     << endmsg;
-  msg(MSG::INFO) << "Finalisation of " << name() << " was successful" << endmsg;
- 
-  return StatusCode::SUCCESS;
-
-}
-
-Amg::VectorX Trk::MultiComponentStateModeCalculator::calculateMode(const Trk::MultiComponentState& multiComponentState ) const
-{
-  ++m_NumberOfCalls;
-  
-=======
->>>>>>> 07deec30
   Amg::VectorX modes(10) ;
   modes.setZero();
 
@@ -52,41 +32,19 @@
     if( ATH_UNLIKELY( log.level() <= MSG::DEBUG ) ) log <<  "Mixture has no error matricies... Exiting " << endmsg;
     return modes;
   }
-<<<<<<< HEAD
-  std::array<std::vector< Mixture >,5> mixtureArray{};
-  fillMixture( mixtureArray,multiComponentState );
- 
-  int tmp_MixtureSizeZero{0}; 
+
+  std::array<std::vector< Mixture >,5>   mixture;
+
+  fillMixture( multiComponentState, mixture );
+
   for (int i=0 ; i<5 ; i++){
     std::multimap< double, double, std::greater<double> > para_startMap;
-    // Loop over the mixtureArray and find the starting point
-    std::vector<Mixture>::const_iterator component = mixtureArray[i].begin();
- 
-    if (mixtureArray[i].size() == 0) {
-      ++tmp_MixtureSizeZero;
-    }
- 
-    for( ; component != mixtureArray[i].end() ; ++component ){
-      para_startMap.insert( std::pair<double, double>( pdf( mixtureArray,component->mean, i), component->mean ) );
-    }
-  
-    double para_start = para_startMap.begin()->second;
-    modes[i] =  findMode( mixtureArray,para_start, i ) ;
-=======
-
-  std::array<std::vector< Mixture >,5>   mixture;
-
-  fillMixture( multiComponentState, mixture );
-
-  for (int i=0 ; i<5 ; i++){
-    std::multimap< double, double, std::greater<double> > para_startMap;
 
     // Loop over the mixture and find the starting point
     auto component = mixture[i].begin();
 
     for( ; component != mixture[i].end() ; ++component )
       para_startMap.insert( std::pair<double, double>( pdf( component->mean, i, mixture), component->mean ) );
->>>>>>> 07deec30
 
     double para_start = para_startMap.begin()->second;
 
@@ -94,19 +52,6 @@
     // Calculate the FWHM and return this back so that it can be used to correct the covariance matrix
     if( para_start != modes[i] ){
       // mode calculation was successful now calulate FWHM
-<<<<<<< HEAD
-      double currentWidth =  width(mixtureArray,i);
-      modes[i+5] = -1; // Failure is flagged with a value less than 0;
-      
-      double pdfVal = pdf( mixtureArray,modes[i], i );      
-      double highX(0); 
-      double lowX(0);      
-
-      double upperbound =modes[i] + 1.5 * currentWidth;
-      while(true){
-        if( pdf( mixtureArray,upperbound, i ) > pdfVal*0.5 ){
-          upperbound += currentWidth;
-=======
       double currentWidth =  width(i, mixture);
       modes[i+5] = -1; // Failure is flagged with a value less than 0;
 
@@ -118,22 +63,11 @@
       while(true){
         if( pdf( upperbound, i, mixture ) > pdfVal*0.5 ){
          upperbound += currentWidth;
->>>>>>> 07deec30
         } else {
           break;
         }
       }
 
-<<<<<<< HEAD
-      ATH_MSG_VERBOSE ( "HighX  PDFval, high val, low val [ " << pdfVal << ", " << pdf( mixtureArray,modes[i], i ) << ", " << pdf( mixtureArray,upperbound, i ) << "]") ;    
-
-      bool highXFound = findRoot( mixtureArray,highX, modes[i], upperbound, pdfVal*0.5, i);
-      
-      double lowerbound =modes[i] - 1.5 * currentWidth;
-      while(true){
-        if( pdf( mixtureArray,lowerbound, i ) > pdfVal*0.5 ){
-          lowerbound -= currentWidth;
-=======
       if( ATH_UNLIKELY( log.level() <= MSG::VERBOSE ) )
         log << "HighX  PDFval, high val, low val [ " << pdfVal << ", " << pdf( modes[i], i, mixture ) << ", " << pdf( upperbound, i, mixture ) << "]" << endmsg;
 
@@ -143,22 +77,11 @@
       while(true){
         if( pdf( lowerbound, i, mixture ) > pdfVal*0.5 ){
          lowerbound -= currentWidth;
->>>>>>> 07deec30
         } else {
           break;
         }
       }
 
-<<<<<<< HEAD
-      ATH_MSG_VERBOSE ( "LowX   PDFval, high val, low val [ " << pdfVal << ", " << pdf( mixtureArray,lowerbound, i ) << ", " << pdf( mixtureArray,modes[i], i ) << "]") ;    
-
-      bool lowXFound  = findRoot( mixtureArray,lowX , lowerbound, modes[i], pdfVal*0.5, i);
-      
-      if (highXFound && lowXFound ){
-        double FWHM = highX - lowX;
-        ATH_MSG_DEBUG ( "PDFval, high val, low val [ " << pdfVal << ", " << pdf( mixtureArray,highX, i ) << ", " << pdf( mixtureArray,lowX, i ) << "]") ;    
-        
-=======
       if( ATH_UNLIKELY( log.level() <= MSG::VERBOSE ) )
        log << "LowX   PDFval, high val, low val [ " << pdfVal << ", " << pdf( lowerbound, i, mixture ) << ", " << pdf( modes[i], i, mixture ) << "]" << endmsg;
 
@@ -168,7 +91,6 @@
         double FWHM = highX - lowX;
         if( ATH_UNLIKELY( log.level() <= MSG::DEBUG  ) )
           log << "PDFval, high val, low val [ " << pdfVal << ", " << pdf( highX, i, mixture ) << ", " << pdf( lowX, i, mixture) << "]" << endmsg;
->>>>>>> 07deec30
         if( FWHM <= 0 ) {
           if( ATH_UNLIKELY( log.level() <= MSG::DEBUG  ) )
             log << i << " Width is neagtive? " << highX << " " << lowX << " " <<  modes[i] << endmsg;
@@ -195,25 +117,15 @@
     }
     para_startMap.clear();
   }
-  m_MixtureSizeZero+=tmp_MixtureSizeZero;
   return modes;
 
 }
 
-<<<<<<< HEAD
-void Trk::MultiComponentStateModeCalculator::fillMixture( std::array<std::vector< Mixture >,5>& mixtureArray,
-                                                          const Trk::MultiComponentState& multiComponentState ) const
-=======
 void Trk::MultiComponentStateModeCalculator::fillMixture( const Trk::MultiComponentState& multiComponentState, std::array<std::vector< Mixture >,5>& mixture )
->>>>>>> 07deec30
 {
 
   for (int i=0; i<5; i++){
-<<<<<<< HEAD
-    mixtureArray[i].clear();
-=======
     mixture[i].clear();
->>>>>>> 07deec30
   }
 
   // Loop over all the components in the multi-component state
@@ -247,23 +159,11 @@
       Mixture mix(weight, mean, sigma );
       mixture[i].push_back( mix );
     }
-<<<<<<< HEAD
-
-    Mixture newmixture(weight, mean, sigma );
-    mixtureArray[i].push_back( newmixture);
-   }
-=======
->>>>>>> 07deec30
   }
   return;
 }
 
-<<<<<<< HEAD
-double Trk::MultiComponentStateModeCalculator::findMode( const std::array<std::vector< Mixture >,5>& mixtureArray,
-                                                         double xStart, int i ) const
-=======
 double Trk::MultiComponentStateModeCalculator::findMode( double xStart, int i, std::array<std::vector< Mixture >,5>& mixture, MsgStream &log )
->>>>>>> 07deec30
 {
 
   int iteration(0);
@@ -274,26 +174,6 @@
 
   while( iteration < 20 && tolerance > 1.e-8 ){
 
-<<<<<<< HEAD
-      double previousMode(mode);
-      
-      if (d2pdf( mixtureArray,previousMode, i) != 0.0) {
-	      mode = previousMode - d1pdf(mixtureArray,previousMode, i ) / d2pdf( mixtureArray,previousMode, i );
-      }
-      else {
-        ATH_MSG_DEBUG( "Second derivative is zero ... Returning the original value" );
-        return xStart;
-      }
-
-      if ( ( pdf(mixtureArray,mode, i) + pdf(mixtureArray,previousMode, i)) != 0.0 ) {
-        tolerance = fabs( pdf(mixtureArray,mode, i) - pdf(mixtureArray,previousMode, i) ) 
-          / ( pdf(mixtureArray,mode, i) + pdf(mixtureArray,previousMode, i) );
-      }
-      else {
-        ATH_MSG_DEBUG( "Dividing by zero ... Returning the original value" );
-        return xStart;
-      }
-=======
     double previousMode(mode);
     double d2pdfVal = d2pdf( previousMode, i, mixture);
 
@@ -304,7 +184,6 @@
         log << "Second derivative is zero ... Returning the original value" << endmsg;
       return xStart;
     }
->>>>>>> 07deec30
 
 
     double pdfMode = pdf(mode, i, mixture);
@@ -332,12 +211,7 @@
 
 }
 
-<<<<<<< HEAD
-double Trk::MultiComponentStateModeCalculator::findModeGlobal( const std::array<std::vector< Mixture >,5>& mixtureArray,
-                                                               double mean,int i) const
-=======
 double Trk::MultiComponentStateModeCalculator::findModeGlobal(double mean,int i, std::array<std::vector< Mixture >,5>& mixture)
->>>>>>> 07deec30
 {
 
   double start(-1);
@@ -356,11 +230,7 @@
   double iterate(fabs(mean/1000));
 
   for (double counter(start); counter < end; counter+=iterate) {
-<<<<<<< HEAD
-    double value(pdf(mixtureArray,counter,i));
-=======
     double value(pdf(counter,i, mixture));
->>>>>>> 07deec30
     if (value > maximum) {
       maximum = value;
       mode = counter;
@@ -369,50 +239,28 @@
   return mode;
 }
 
-<<<<<<< HEAD
-double Trk::MultiComponentStateModeCalculator::pdf( const std::array<std::vector< Mixture >,5>& mixtureArray, 
-                                                    double x, int i ) const
-=======
 double Trk::MultiComponentStateModeCalculator::pdf( double x, int i, std::array<std::vector< Mixture >,5>& mixture )
->>>>>>> 07deec30
 {
 
   double pdf(0.);
 
-<<<<<<< HEAD
-  std::vector< Mixture >::const_iterator component = mixtureArray[i].begin();
-
-  for ( ; component != mixtureArray[i].end() ; ++component )
-=======
   auto component = mixture[i].begin();
 
   for ( ; component != mixture[i].end() ; ++component )
->>>>>>> 07deec30
     pdf += component->weight * gaus( x, component->mean, component->sigma );
 
   return pdf;
 
 }
 
-<<<<<<< HEAD
-double Trk::MultiComponentStateModeCalculator::d1pdf( const std::array<std::vector< Mixture >,5>& mixtureArray,
-                                                      double x, int i  ) const
-=======
 double Trk::MultiComponentStateModeCalculator::d1pdf( double x, int i,std::array<std::vector< Mixture >,5>& mixture )
->>>>>>> 07deec30
 {
 
   double result(0.);
 
-<<<<<<< HEAD
-  std::vector< Mixture >::const_iterator component = mixtureArray[i].begin();
-
-  for( ; component != mixtureArray[i].end() ; ++component ){
-=======
   auto component = mixture[i].begin();
 
   for( ; component != mixture[i].end() ; ++component ){
->>>>>>> 07deec30
 
     double z = ( x - component->mean ) / component->sigma;
 
@@ -424,25 +272,14 @@
 
 }
 
-<<<<<<< HEAD
-double Trk::MultiComponentStateModeCalculator::d2pdf( const std::array<std::vector< Mixture >,5>& mixtureArray,
-                                                      double x, int i ) const
-=======
 double Trk::MultiComponentStateModeCalculator::d2pdf( double x, int i, std::array<std::vector< Mixture >,5>& mixture )
->>>>>>> 07deec30
 {
 
   double result(0.);
 
-<<<<<<< HEAD
-  std::vector< Mixture >::const_iterator component = mixtureArray[i].begin();
-
-  for( ; component != mixtureArray[i].end() ; ++component ){
-=======
   auto component = mixture[i].begin();
 
   for( ; component != mixture[i].end() ; ++component ){
->>>>>>> 07deec30
 
     double z = ( x - component->mean ) / component->sigma;
 
@@ -469,25 +306,14 @@
 }
 
 
-<<<<<<< HEAD
-double Trk::MultiComponentStateModeCalculator::width( const std::array<std::vector< Mixture >,5>& mixtureArray ,
-                                                      int i ) const
-=======
 double Trk::MultiComponentStateModeCalculator::width( int i, std::array<std::vector< Mixture >,5>& mixture  )
->>>>>>> 07deec30
 {
 
   double pdf(0.);
 
-<<<<<<< HEAD
-  std::vector< Mixture >::const_iterator component = mixtureArray[i].begin();
-
-  for ( ; component != mixtureArray[i].end() ; ++component )
-=======
   auto component = mixture[i].begin();
 
   for ( ; component != mixture[i].end() ; ++component )
->>>>>>> 07deec30
     pdf += component->weight * component->sigma;
 
   return pdf;
@@ -496,14 +322,7 @@
 
 
 
-<<<<<<< HEAD
-double Trk::MultiComponentStateModeCalculator::findRoot(const std::array<std::vector< Mixture >,5>& mixtureArray,
-                                                        double &result, double xlo, 
-                                                        double xhi, double value, 
-                                                        double i) const
-=======
 double Trk::MultiComponentStateModeCalculator::findRoot(double &result, double xlo, double xhi, double value, double i, std::array<std::vector< Mixture >,5>& mixture, MsgStream &log)
->>>>>>> 07deec30
 {
  // Do the root finding using the Brent-Decker method. Returns a boolean status and
  // loads 'result' with our best guess at the root if true.
@@ -512,15 +331,9 @@
 
 
   double a(xlo),b(xhi);
-<<<<<<< HEAD
-  double fa= pdf(mixtureArray,a,i) - value;
-  double fb= pdf(mixtureArray,b,i) - value;
-  
-=======
   double fa= pdf(a,i,mixture) - value;
   double fb= pdf(b,i,mixture) - value;
 
->>>>>>> 07deec30
   if(fb*fa > 0) {
 
     if( ATH_UNLIKELY( log.level() <= MSG::DEBUG ) )
@@ -620,11 +433,7 @@
     else {
       b += (m > 0 ? +tol : -tol);
     }
-<<<<<<< HEAD
-    fb= pdf(mixtureArray,b, i) - value;
-=======
     fb= pdf(b, i, mixture) - value;
->>>>>>> 07deec30
 
   }
   // Return our best guess if we run out of iterations
