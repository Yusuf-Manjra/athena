--- conflicted
+++ resolved
@@ -24,26 +24,6 @@
 Amg::VectorX Trk::MultiComponentStateModeCalculator::calculateMode( const Trk::MultiComponentState& multiComponentState, MsgStream &log )
 {
 
-<<<<<<< HEAD
-=======
-  msg(MSG::INFO) << "-----------------------------------------------"<< endmsg;
-  msg(MSG::INFO) << "         GSF ModeCalulator Statistics          "<< endmsg;
-  msg(MSG::INFO) << "-----------------------------------------------"<< endmsg;
-  msg(MSG::INFO) << "Number of Calls    " << m_NumberOfCalls          << endmsg;
-  msg(MSG::INFO) << "No Error Matrix    " << m_NoErrorMatrix          << endmsg;
-  msg(MSG::INFO) << "MixtureSize = Zero " << m_MixtureSizeZero        << endmsg;
-  msg(MSG::INFO) << "Failed to converge " << m_ConverganceFilures     << endmsg;
-  msg(MSG::INFO) << "Finalisation of " << name() << " was successful" << endmsg;
- 
-  return StatusCode::SUCCESS;
-
-}
-
-Amg::VectorX Trk::MultiComponentStateModeCalculator::calculateMode(const Trk::MultiComponentState& multiComponentState ) const
-{
-  ++m_NumberOfCalls;
-  
->>>>>>> 15e30508
   Amg::VectorX modes(10) ;
   modes.setZero();
 
@@ -52,9 +32,8 @@
     if( ATH_UNLIKELY( log.level() <= MSG::DEBUG ) ) log <<  "Mixture has no error matricies... Exiting " << endmsg;
     return modes;
   }
-<<<<<<< HEAD
-
-  std::vector< Mixture >   mixture[5];
+
+  std::array<std::vector< Mixture >,5>   mixture;
 
   fillMixture( multiComponentState, mixture );
 
@@ -70,32 +49,9 @@
     double para_start = para_startMap.begin()->second;
 
     modes[i] =  findMode( para_start, i, mixture, log ) ;
-=======
-  std::array<std::vector< Mixture >,5> mixtureArray{};
-  fillMixture( mixtureArray,multiComponentState );
- 
-  int tmp_MixtureSizeZero{0}; 
-  for (int i=0 ; i<5 ; i++){
-    std::multimap< double, double, std::greater<double> > para_startMap;
-    // Loop over the mixtureArray and find the starting point
-    std::vector<Mixture>::const_iterator component = mixtureArray[i].begin();
- 
-    if (mixtureArray[i].size() == 0) {
-      ++tmp_MixtureSizeZero;
-    }
- 
-    for( ; component != mixtureArray[i].end() ; ++component ){
-      para_startMap.insert( std::pair<double, double>( pdf( mixtureArray,component->mean, i), component->mean ) );
-    }
-  
-    double para_start = para_startMap.begin()->second;
-    modes[i] =  findMode( mixtureArray,para_start, i ) ;
->>>>>>> 15e30508
-
     // Calculate the FWHM and return this back so that it can be used to correct the covariance matrix
     if( para_start != modes[i] ){
       // mode calculation was successful now calulate FWHM
-<<<<<<< HEAD
       double currentWidth =  width(i, mixture);
       modes[i+5] = -1; // Failure is flagged with a value less than 0;
 
@@ -106,25 +62,12 @@
       double upperbound =modes[i] + 1.5 * currentWidth;
       while(true){
         if( pdf( upperbound, i, mixture ) > pdfVal*0.5 ){
-=======
-      double currentWidth =  width(mixtureArray,i);
-      modes[i+5] = -1; // Failure is flagged with a value less than 0;
-      
-      double pdfVal = pdf( mixtureArray,modes[i], i );      
-      double highX(0); 
-      double lowX(0);      
-
-      double upperbound =modes[i] + 1.5 * currentWidth;
-      while(true){
-        if( pdf( mixtureArray,upperbound, i ) > pdfVal*0.5 ){
->>>>>>> 15e30508
-          upperbound += currentWidth;
+         upperbound += currentWidth;
         } else {
           break;
         }
       }
 
-<<<<<<< HEAD
       if( ATH_UNLIKELY( log.level() <= MSG::VERBOSE ) )
         log << "HighX  PDFval, high val, low val [ " << pdfVal << ", " << pdf( modes[i], i, mixture ) << ", " << pdf( upperbound, i, mixture ) << "]" << endmsg;
 
@@ -133,22 +76,12 @@
       double lowerbound =modes[i] - 1.5 * currentWidth;
       while(true){
         if( pdf( lowerbound, i, mixture ) > pdfVal*0.5 ){
-=======
-      ATH_MSG_VERBOSE ( "HighX  PDFval, high val, low val [ " << pdfVal << ", " << pdf( mixtureArray,modes[i], i ) << ", " << pdf( mixtureArray,upperbound, i ) << "]") ;    
-
-      bool highXFound = findRoot( mixtureArray,highX, modes[i], upperbound, pdfVal*0.5, i);
-      
-      double lowerbound =modes[i] - 1.5 * currentWidth;
-      while(true){
-        if( pdf( mixtureArray,lowerbound, i ) > pdfVal*0.5 ){
->>>>>>> 15e30508
-          lowerbound -= currentWidth;
+         lowerbound -= currentWidth;
         } else {
           break;
         }
       }
 
-<<<<<<< HEAD
       if( ATH_UNLIKELY( log.level() <= MSG::VERBOSE ) )
        log << "LowX   PDFval, high val, low val [ " << pdfVal << ", " << pdf( lowerbound, i, mixture ) << ", " << pdf( modes[i], i, mixture ) << "]" << endmsg;
 
@@ -158,17 +91,6 @@
         double FWHM = highX - lowX;
         if( ATH_UNLIKELY( log.level() <= MSG::DEBUG  ) )
           log << "PDFval, high val, low val [ " << pdfVal << ", " << pdf( highX, i, mixture ) << ", " << pdf( lowX, i, mixture) << "]" << endmsg;
-
-=======
-      ATH_MSG_VERBOSE ( "LowX   PDFval, high val, low val [ " << pdfVal << ", " << pdf( mixtureArray,lowerbound, i ) << ", " << pdf( mixtureArray,modes[i], i ) << "]") ;    
-
-      bool lowXFound  = findRoot( mixtureArray,lowX , lowerbound, modes[i], pdfVal*0.5, i);
-      
-      if (highXFound && lowXFound ){
-        double FWHM = highX - lowX;
-        ATH_MSG_DEBUG ( "PDFval, high val, low val [ " << pdfVal << ", " << pdf( mixtureArray,highX, i ) << ", " << pdf( mixtureArray,lowX, i ) << "]") ;    
-        
->>>>>>> 15e30508
         if( FWHM <= 0 ) {
           if( ATH_UNLIKELY( log.level() <= MSG::DEBUG  ) )
             log << i << " Width is neagtive? " << highX << " " << lowX << " " <<  modes[i] << endmsg;
@@ -193,32 +115,17 @@
         }
       }
     }
-<<<<<<< HEAD
-
-
-=======
->>>>>>> 15e30508
     para_startMap.clear();
   }
-  m_MixtureSizeZero+=tmp_MixtureSizeZero;
   return modes;
 
 }
 
-<<<<<<< HEAD
-void Trk::MultiComponentStateModeCalculator::fillMixture( const Trk::MultiComponentState& multiComponentState, std::vector< Mixture >* mixture )
-=======
-void Trk::MultiComponentStateModeCalculator::fillMixture( std::array<std::vector< Mixture >,5>& mixtureArray,
-                                                          const Trk::MultiComponentState& multiComponentState ) const
->>>>>>> 15e30508
+void Trk::MultiComponentStateModeCalculator::fillMixture( const Trk::MultiComponentState& multiComponentState, std::array<std::vector< Mixture >,5>& mixture )
 {
 
   for (int i=0; i<5; i++){
-<<<<<<< HEAD
     mixture[i].clear();
-=======
-    mixtureArray[i].clear();
->>>>>>> 15e30508
   }
 
   // Loop over all the components in the multi-component state
@@ -249,29 +156,14 @@
           mean -= 2 * M_PI;
         }
       }
-<<<<<<< HEAD
-
       Mixture mix(weight, mean, sigma );
-
       mixture[i].push_back( mix );
     }
-=======
-    }
-
-    Mixture newmixture(weight, mean, sigma );
-    mixtureArray[i].push_back( newmixture);
-   }
->>>>>>> 15e30508
   }
   return;
 }
 
-<<<<<<< HEAD
-double Trk::MultiComponentStateModeCalculator::findMode( double xStart, int i, std::vector< Mixture >* mixture, MsgStream &log )
-=======
-double Trk::MultiComponentStateModeCalculator::findMode( const std::array<std::vector< Mixture >,5>& mixtureArray,
-                                                         double xStart, int i ) const
->>>>>>> 15e30508
+double Trk::MultiComponentStateModeCalculator::findMode( double xStart, int i, std::array<std::vector< Mixture >,5>& mixture, MsgStream &log )
 {
 
   int iteration(0);
@@ -280,33 +172,9 @@
 
   double mode( xStart );
 
-<<<<<<< HEAD
   while( iteration < 20 && tolerance > 1.e-8 ){
 
     double previousMode(mode);
-=======
-    while( iteration < 20 && tolerance > 1.e-8 ){
-
-      double previousMode(mode);
-      
-      if (d2pdf( mixtureArray,previousMode, i) != 0.0) {
-	      mode = previousMode - d1pdf(mixtureArray,previousMode, i ) / d2pdf( mixtureArray,previousMode, i );
-      }
-      else {
-        ATH_MSG_DEBUG( "Second derivative is zero ... Returning the original value" );
-        return xStart;
-      }
-
-      if ( ( pdf(mixtureArray,mode, i) + pdf(mixtureArray,previousMode, i)) != 0.0 ) {
-        tolerance = fabs( pdf(mixtureArray,mode, i) - pdf(mixtureArray,previousMode, i) ) 
-          / ( pdf(mixtureArray,mode, i) + pdf(mixtureArray,previousMode, i) );
-      }
-      else {
-        ATH_MSG_DEBUG( "Dividing by zero ... Returning the original value" );
-        return xStart;
-      }
->>>>>>> 15e30508
-
     double d2pdfVal = d2pdf( previousMode, i, mixture);
 
     if (d2pdfVal != 0.0) {
@@ -343,12 +211,7 @@
 
 }
 
-<<<<<<< HEAD
-double Trk::MultiComponentStateModeCalculator::findModeGlobal(double mean,int i, std::vector< Mixture >* mixture)
-=======
-double Trk::MultiComponentStateModeCalculator::findModeGlobal( const std::array<std::vector< Mixture >,5>& mixtureArray,
-                                                               double mean,int i) const
->>>>>>> 15e30508
+double Trk::MultiComponentStateModeCalculator::findModeGlobal(double mean,int i, std::array<std::vector< Mixture >,5>& mixture)
 {
 
   double start(-1);
@@ -367,11 +230,7 @@
   double iterate(fabs(mean/1000));
 
   for (double counter(start); counter < end; counter+=iterate) {
-<<<<<<< HEAD
     double value(pdf(counter,i, mixture));
-=======
-    double value(pdf(mixtureArray,counter,i));
->>>>>>> 15e30508
     if (value > maximum) {
       maximum = value;
       mode = counter;
@@ -380,50 +239,28 @@
   return mode;
 }
 
-<<<<<<< HEAD
-double Trk::MultiComponentStateModeCalculator::pdf( double x, int i, std::vector< Mixture >* mixture )
-=======
-double Trk::MultiComponentStateModeCalculator::pdf( const std::array<std::vector< Mixture >,5>& mixtureArray, 
-                                                    double x, int i ) const
->>>>>>> 15e30508
+double Trk::MultiComponentStateModeCalculator::pdf( double x, int i, std::array<std::vector< Mixture >,5>& mixture )
 {
 
   double pdf(0.);
 
-<<<<<<< HEAD
   auto component = mixture[i].begin();
 
   for ( ; component != mixture[i].end() ; ++component )
-=======
-  std::vector< Mixture >::const_iterator component = mixtureArray[i].begin();
-
-  for ( ; component != mixtureArray[i].end() ; ++component )
->>>>>>> 15e30508
     pdf += component->weight * gaus( x, component->mean, component->sigma );
 
   return pdf;
 
 }
 
-<<<<<<< HEAD
-double Trk::MultiComponentStateModeCalculator::d1pdf( double x, int i,std::vector< Mixture >* mixture )
-=======
-double Trk::MultiComponentStateModeCalculator::d1pdf( const std::array<std::vector< Mixture >,5>& mixtureArray,
-                                                      double x, int i  ) const
->>>>>>> 15e30508
+double Trk::MultiComponentStateModeCalculator::d1pdf( double x, int i,std::array<std::vector< Mixture >,5>& mixture )
 {
 
   double result(0.);
 
-<<<<<<< HEAD
   auto component = mixture[i].begin();
 
   for( ; component != mixture[i].end() ; ++component ){
-=======
-  std::vector< Mixture >::const_iterator component = mixtureArray[i].begin();
-
-  for( ; component != mixtureArray[i].end() ; ++component ){
->>>>>>> 15e30508
 
     double z = ( x - component->mean ) / component->sigma;
 
@@ -435,25 +272,14 @@
 
 }
 
-<<<<<<< HEAD
-double Trk::MultiComponentStateModeCalculator::d2pdf( double x, int i, std::vector< Mixture >* mixture )
-=======
-double Trk::MultiComponentStateModeCalculator::d2pdf( const std::array<std::vector< Mixture >,5>& mixtureArray,
-                                                      double x, int i ) const
->>>>>>> 15e30508
+double Trk::MultiComponentStateModeCalculator::d2pdf( double x, int i, std::array<std::vector< Mixture >,5>& mixture )
 {
 
   double result(0.);
 
-<<<<<<< HEAD
   auto component = mixture[i].begin();
 
   for( ; component != mixture[i].end() ; ++component ){
-=======
-  std::vector< Mixture >::const_iterator component = mixtureArray[i].begin();
-
-  for( ; component != mixtureArray[i].end() ; ++component ){
->>>>>>> 15e30508
 
     double z = ( x - component->mean ) / component->sigma;
 
@@ -480,25 +306,14 @@
 }
 
 
-<<<<<<< HEAD
-double Trk::MultiComponentStateModeCalculator::width( int i, std::vector< Mixture >* mixture  )
-=======
-double Trk::MultiComponentStateModeCalculator::width( const std::array<std::vector< Mixture >,5>& mixtureArray ,
-                                                      int i ) const
->>>>>>> 15e30508
+double Trk::MultiComponentStateModeCalculator::width( int i, std::array<std::vector< Mixture >,5>& mixture  )
 {
 
   double pdf(0.);
 
-<<<<<<< HEAD
   auto component = mixture[i].begin();
 
   for ( ; component != mixture[i].end() ; ++component )
-=======
-  std::vector< Mixture >::const_iterator component = mixtureArray[i].begin();
-
-  for ( ; component != mixtureArray[i].end() ; ++component )
->>>>>>> 15e30508
     pdf += component->weight * component->sigma;
 
   return pdf;
@@ -507,14 +322,7 @@
 
 
 
-<<<<<<< HEAD
-double Trk::MultiComponentStateModeCalculator::findRoot(double &result, double xlo, double xhi, double value, double i, std::vector< Mixture >* mixture, MsgStream &log)
-=======
-double Trk::MultiComponentStateModeCalculator::findRoot(const std::array<std::vector< Mixture >,5>& mixtureArray,
-                                                        double &result, double xlo, 
-                                                        double xhi, double value, 
-                                                        double i) const
->>>>>>> 15e30508
+double Trk::MultiComponentStateModeCalculator::findRoot(double &result, double xlo, double xhi, double value, double i, std::array<std::vector< Mixture >,5>& mixture, MsgStream &log)
 {
  // Do the root finding using the Brent-Decker method. Returns a boolean status and
  // loads 'result' with our best guess at the root if true.
@@ -523,15 +331,9 @@
 
 
   double a(xlo),b(xhi);
-<<<<<<< HEAD
-  double fa= pdf(a, i, mixture) - value;
-  double fb= pdf(b, i, mixture) - value;
-
-=======
-  double fa= pdf(mixtureArray,a,i) - value;
-  double fb= pdf(mixtureArray,b,i) - value;
-  
->>>>>>> 15e30508
+  double fa= pdf(a,i,mixture) - value;
+  double fb= pdf(b,i,mixture) - value;
+
   if(fb*fa > 0) {
 
     if( ATH_UNLIKELY( log.level() <= MSG::DEBUG ) )
@@ -631,11 +433,7 @@
     else {
       b += (m > 0 ? +tol : -tol);
     }
-<<<<<<< HEAD
     fb= pdf(b, i, mixture) - value;
-=======
-    fb= pdf(mixtureArray,b, i) - value;
->>>>>>> 15e30508
 
   }
   // Return our best guess if we run out of iterations
