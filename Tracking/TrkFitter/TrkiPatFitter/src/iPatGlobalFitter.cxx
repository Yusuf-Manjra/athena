--- conflicted
+++ resolved
@@ -18,17 +18,6 @@
 #include "TrkiPatFitter/iPatGlobalFitter.h"
 
 namespace Trk
-<<<<<<< HEAD
-{
-
-iPatGlobalFitter::iPatGlobalFitter (const std::string&	type,
-				    const std::string&	name,
-				    const IInterface*	parent)
-    :	iPatFitter			(type, name, parent),
-	m_allParameters			(false),
-	m_derivativeMatrix		(0)
-=======
->>>>>>> c4465e4d
 {
   iPatGlobalFitter::iPatGlobalFitter (const std::string& type,
                                       const std::string& name,
@@ -45,44 +34,33 @@
     delete m_derivativeMatrix;
   }
 
-<<<<<<< HEAD
-Track* iPatGlobalFitter::alignmentFit ( AlignmentCache& alignCache,
-											const Track& trk,
-											const RunOutlierRemoval  runOutlier,
-											const ParticleHypothesis matEffects) const
-{
-  //  @TODO ensure the number of iterations is passed through to the fitter
-	//setMinIterations (alignCache.m_minIterations);
-  if(alignCache.m_derivMatrix != nullptr)
-	  delete alignCache.m_derivMatrix;
-	alignCache.m_derivMatrix = nullptr;
-
-	if(alignCache.m_fullCovarianceMatrix != nullptr)
-	 delete alignCache.m_fullCovarianceMatrix;
-	alignCache.m_fullCovarianceMatrix =  nullptr;
-  alignCache.m_iterationsOfLastFit = 0;
-
-	Trk::Track* refittedTrack  = fit( trk, runOutlier, matEffects );
-
-  if(refittedTrack){
-		alignCache.m_derivMatrix = DerivMatrix();
-	  alignCache.m_fullCovarianceMatrix = FullCovarianceMatrix();
-	  alignCache.m_iterationsOfLastFit = iterationsOfLastFit();
-	}
-	return refittedTrack;
-}
+  Track* iPatGlobalFitter::alignmentFit ( AlignmentCache& alignCache,
+  											const Track& trk,
+  											const RunOutlierRemoval  runOutlier,
+  											const ParticleHypothesis matEffects) const
+  {
+    //  @TODO ensure the number of iterations is passed through to the fitter
+  	//setMinIterations (alignCache.m_minIterations);
+    if(alignCache.m_derivMatrix != nullptr)
+  	  delete alignCache.m_derivMatrix;
+  	alignCache.m_derivMatrix = nullptr;
+  
+  	if(alignCache.m_fullCovarianceMatrix != nullptr)
+  	 delete alignCache.m_fullCovarianceMatrix;
+  	alignCache.m_fullCovarianceMatrix =  nullptr;
+    alignCache.m_iterationsOfLastFit = 0;
+  
+  	Trk::Track* refittedTrack  = fit( trk, runOutlier, matEffects );
+  
+    if(refittedTrack){
+  		alignCache.m_derivMatrix = DerivMatrix();
+  	  alignCache.m_fullCovarianceMatrix = FullCovarianceMatrix();
+  	  alignCache.m_iterationsOfLastFit = iterationsOfLastFit();
+  	}
+  	return refittedTrack;
+  }
 
 
-Amg::MatrixX*
-iPatGlobalFitter::DerivMatrix() const
-{
-    // copy derivatives to a new HepMatrix
-    delete m_derivativeMatrix;
-    m_derivativeMatrix		= 0;
-    if (! m_measurements || ! m_parameters)	return 0;
-
-    int numberParameters	= 5;
-=======
   Amg::MatrixX*
   iPatGlobalFitter::DerivMatrix() const {
     // copy derivatives to a new HepMatrix
@@ -91,55 +69,10 @@
     if (!m_measurements || !m_parameters) return 0;
 
     int numberParameters = 5;
->>>>>>> c4465e4d
     if (m_allParameters) numberParameters = m_parameters->numberParameters();
     int rows = 0;
     for (std::vector<FitMeasurement*>::iterator m = m_measurements->begin();
          m != m_measurements->end();
-<<<<<<< HEAD
-	 ++m)
-    {
-			if (! (**m).isPositionMeasurement())	continue;
-			rows += (**m).numberDoF();
-    }
-
-    if (! numberParameters || ! rows)		return 0;
-
-    ATH_MSG_VERBOSE ( " DerivMatrix : " << m_measurements->size() << " measurement objects giving "
-		      << rows << " rows and " << numberParameters << " columns (parameters)" );
-
-    m_derivativeMatrix = new Amg::MatrixX(rows,numberParameters);
-    int row	= 0;
-    for (std::vector<FitMeasurement*>::iterator m = m_measurements->begin();
-         m != m_measurements->end();
-	 ++m)
-    {
-	if (! (**m).numberDoF() || ! (**m).isPositionMeasurement())	continue;
-	double norm	= 0.;
-	if ((**m).weight() > 0.) norm = 1./(**m).weight();
-
-	for (int col = 0; col < numberParameters; ++col)
-	{
-	    (*m_derivativeMatrix)(row,col) = norm*(**m).derivative(col);
-	}
-
-	// take care of units for momentum derivs
-	(*m_derivativeMatrix)(row,4) *= Gaudi::Units::TeV;
-	if (m_parameters->fitEnergyDeposit()) (*m_derivativeMatrix)(row,5) *= Gaudi::Units::TeV;
-	++row;
-	if ((**m).numberDoF() < 2)	continue;
-
-	// pixel measurements
-	norm	= 0.;
-	if ((**m).weight2() > 0.) norm = 1./(**m).weight2();
-	for (int col = 0; col < numberParameters; ++col)
-	{
-	    (*m_derivativeMatrix)(row,col) = norm*(**m).derivative2(col);
-	}
-	(*m_derivativeMatrix)(row,4) *= Gaudi::Units::TeV;
-	if (m_parameters->fitEnergyDeposit()) (*m_derivativeMatrix)(row,5) *= Gaudi::Units::TeV;
-	++row;
-=======
          ++m) {
       if (!(**m).isPositionMeasurement()) continue;
       rows += (**m).numberDoF();
@@ -178,27 +111,17 @@
       (*m_derivativeMatrix)(row, 4) *= Gaudi::Units::TeV;
       if (m_parameters->fitEnergyDeposit()) (*m_derivativeMatrix)(row, 5) *= Gaudi::Units::TeV;
       ++row;
->>>>>>> c4465e4d
     }
 
     if (row != rows) ATH_MSG_WARNING("iPatGlobalFitter: inconsistent #rows in deriv matrix ");
 
     return m_derivativeMatrix;
-<<<<<<< HEAD
-}
-
-Amg::MatrixX*
-iPatGlobalFitter::FullCovarianceMatrix() const
-{
-    int numberParameters		= 5;
-=======
   }
 
   Amg::MatrixX*
   iPatGlobalFitter::FullCovarianceMatrix() const {
     int numberParameters = 5;
 
->>>>>>> c4465e4d
     if (m_allParameters) numberParameters = m_parameters->numberParameters();
     ATH_MSG_VERBOSE(" FullCovarianceMatrix for " << numberParameters << " parameters");
 
@@ -210,17 +133,8 @@
   {return m_iterations;}
 
 
-<<<<<<< HEAD
-void
-iPatGlobalFitter::setMinIterations(int minIterations)
-{
-    m_fitProcedure->setMinIterations(minIterations);
-}
-
-=======
   void
   iPatGlobalFitter::setMinIterations(int minIterations) {
     m_fitProcedure->setMinIterations(minIterations);
   }
->>>>>>> c4465e4d
 } // end of namespace