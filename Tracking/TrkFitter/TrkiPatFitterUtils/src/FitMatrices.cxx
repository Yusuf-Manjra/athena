/*
  Copyright (C) 2002-2017 CERN for the benefit of the ATLAS collaboration
*/

//////////////////////////////////////////////////////////////////////////////
// class FitMatrices
//  Storage and manipulation of matrices during track fitting
//  (note the actual matrices are structs (FitMatrix.h) to give faster execution)
//
//  Given matrix of measurement derivatives wrt fit parameters (DerivativeMatrix DM)
//  and vector of differences between measurements and fitted trajectory,
//  solve for:
//   parameter weight matrix = (covariance)-1 = DMtranspose.DM
//   parameter change        = (DMtranspose.DM)-1 * (DMtranspose.differences)
//
//  NOTE:
//  covariances, derivatives etc, use d0, z0, phi, cot(theta), qOverPt as first 5 parameters
//  distinguish: full covariance with all parameters:
//			includes misalignments, scattering and energy loss
//               5*5 final covariance with possible external contribution representing
//               	leading material and field gradient effects
//
//  (c) ATLAS tracking software
//////////////////////////////////////////////////////////////////////////////

//<<<<<< INCLUDES                                                       >>>>>>

#include <iomanip>
#include <iostream>
#include "GaudiKernel/MsgStream.h"
#include "GaudiKernel/SystemOfUnits.h"
#include "TrkExUtils/TrackSurfaceIntersection.h"
#include "TrkiPatFitterUtils/FitMatrices.h"
#include "TrkiPatFitterUtils/FitMatrix.h"
#include "TrkiPatFitterUtils/FitMeasurement.h"
#include "TrkiPatFitterUtils/FitParameters.h"

//<<<<<< CLASS STRUCTURE INITIALIZATION                                 >>>>>>

namespace Trk{
    
FitMatrices::FitMatrices(bool constrainedAlignmentEffects)
    :	m_columnsDM			(0),
	m_constrainedAlignmentEffects	(constrainedAlignmentEffects),
	m_covariance			(0),
	m_derivativeMatrix		(0),
	m_finalCovariance		(0),
	m_largePhiWeight		(10000.),	// arbitrary - equiv to 10um
	m_matrixFromCLHEP		(false),
	m_measurements			(0),
	m_numberDoF			(0),
	m_numberDriftCircles		(0),
	m_numberPerigee			(5),
	m_parameters			(0),
	m_perigee			(0),
	m_perigeeDifference		(Amg::MatrixX(1,m_numberPerigee)),
	m_perigeeWeight			(0),
	m_residuals			(0),
	m_rowsDM			(0),
	m_usePerigee			(false),
	m_weight			(0),
<<<<<<< HEAD
	m_weightAlSpaMat			(0),
	m_weightedDifference		(0),
	m_weightedDifferenceAlSpaMat	(0)
{
    if (m_eigen)
    {
	m_weight			= new Amg::MatrixX(mxparam,mxparam);
	m_weightedDifference		= new Amg::VectorX(mxparam);
    }
    else
    {
	m_weightAlSpaMat			= new AlSpaMat(mxparam);
	m_weightedDifferenceAlSpaMat	= new AlVec(mxparam);
    }
}
=======
	m_weightedDifference		(0)
{}
>>>>>>> 491cc3e5

FitMatrices::~FitMatrices(void)
{
    delete m_covariance;
    delete m_derivativeMatrix;
    delete m_finalCovariance;
    delete m_residuals;
    delete m_weight;
<<<<<<< HEAD
    delete m_weightAlSpaMat;
    delete m_weightedDifference;
    delete m_weightedDifferenceAlSpaMat;
=======
    delete m_weightedDifference;
>>>>>>> 491cc3e5
}

//<<<<<< PUBLIC MEMBER FUNCTION DEFINITIONS                             >>>>>>

void
FitMatrices::checkPointers (MsgStream& log) const
{
    // debugging: check smart pointers
    for (int col = 0; col < m_columnsDM; ++col)
    {
	// firstRow
    	for (int i = 0; i < m_firstRowForParameter[col]; ++i)
    	{
    	    if (fitMatrix.derivative[i][col] != 0.)
    		log << " col " << col
		    << "   unexpected first nonzero DM element " << i << " / "
		    <<  m_firstRowForParameter[col] << endmsg;
    	}
    	int j = m_firstRowForParameter[col];
    	if (fitMatrix.derivative[j][col] == 0.)
	    log << " col " << col
		<< "   first nonzero DM element is zero! " << j << " / "
		<<  m_firstRowForParameter[col] << endmsg;

	// lastRow
    	for (int i = m_lastRowForParameter[col]; i < m_rowsDM; ++i)
    	{
    	    if (fitMatrix.derivative[i][col] != 0.)
    		log << " col " << col
		    << " unexpected last nonzero DM element " << i << " / "
		    <<  m_lastRowForParameter[col] << endmsg;
    	}
    }
}

double
FitMatrices::chiSquaredChange (void) const
{
<<<<<<< HEAD
    // not applicable when matrix has been inverted already
    if (! m_numberDoF || ! m_weightAlSpaMat || m_covariance) return 0.;
    AlVec diffAl	= m_parameters->differencesAlSpaMat();
    Amg::VectorX diff(m_columnsDM);
    for (int i = 0; i != m_columnsDM; ++i) diff[i] = diffAl[i];
    if (m_matrixFromCLHEP)
    {
	// return m_weightCLHEP->similarity(diff)/static_cast<double>(m_numberDoF);
	return 0;
    }
    else
    {
	Amg::MatrixX weight(m_columnsDM,m_columnsDM);
	for (int i = 0; i != m_columnsDM; ++i)
	{
	    for (int j = 0; j != m_columnsDM; ++j) weight(i,j) = (*m_weightAlSpaMat)[j][i];
	}
	return (diff * weight * diff.transpose())(0,0) / static_cast<double>(m_numberDoF);
    }
=======
    // TODO: eigen
    // // not applicable when matrix has been inverted already
    // if (! m_numberDoF || ! m_weight***REMOVED*** || m_covariance) return 0.;
    // AlVec diffAl	= m_parameters->differences***REMOVED***();
    // Amg::VectorX diff(m_columnsDM);
    // for (int i = 0; i != m_columnsDM; ++i) diff[i] = diffAl[i];
    // if (m_matrixFromCLHEP)
    // {
    // 	// return m_weightCLHEP->similarity(diff)/static_cast<double>(m_numberDoF);
    // 	return 0;
    // }
    // else
    // {
    // 	Amg::MatrixX weight(m_columnsDM,m_columnsDM);
    // 	for (int i = 0; i != m_columnsDM; ++i)
    // 	{
    // 	    for (int j = 0; j != m_columnsDM; ++j) weight(i,j) = (*m_weight***REMOVED***)[j][i];
    // 	}
    // 	return (diff * weight * diff.transpose())(0,0) / static_cast<double>(m_numberDoF);
    // }

    ////
    std::cout << " unexpected :chiSquaredChange  " << std::endl;
    return 0.;
    ////
>>>>>>> 491cc3e5
}

const Amg::MatrixX*
FitMatrices::fullCovariance (void)
{
    // return result if matrix already inverted
    if (m_covariance)	return m_covariance;
    m_covariance	= new Amg::MatrixX(m_columnsDM,m_columnsDM);

    // fix weighting    ???? shouldn't we just remove large phi weight?
    if (m_parameters->phiInstability()) solveEquations();

    // invert weight matrix
    Amg::MatrixX& covariance    = *m_covariance;
    int failure                 = 0;

    // avoid singularity through ill-defined momentum   ???? again
    avoidMomentumSingularity();
	
    // neater - but gives small rounding-like diffs wrt matrix copy version
    // keep matrix copy for release 21 to avoid rounding changes at Tier0
    // covariance = (*m_weight).inverse();

    // matrix copy version (legacy of ***REMOVED*** which needed copy between matrix packages)
    Amg::MatrixX weight(m_columnsDM,m_columnsDM);
    weight.selfadjointView<0x2>();
    weight	= (*m_weight).inverse();
    for (int row = 0; row != m_columnsDM; ++row)
    {
	for (int col = 0; col != m_columnsDM; ++col)	covariance(row,col) = weight(col,row);
    }
<<<<<<< HEAD
    else
    {
        // avoid singularity through ill-defined momentum
	if (m_eigen)
	{
	    avoidMomentumSingularity();
	    Amg::MatrixX weight(m_columnsDM,m_columnsDM);
	    for (int i = 0; i != m_columnsDM; ++i)
	    {
		for (int j = 0; j <= i; ++j)
		{	
		    weight(i,j) = (*m_weight)(i,j);
		    weight(j,i) = (*m_weight)(i,j);
		}
	    }
	    // isn't this faster?  indicating that we have a symmetric matrix <0x2> = <Upper> 
	    // std::cout << " Eigen weight 00 " << weight(0,0) << " 11 " <<  weight(1,1) << " 22 " <<  weight(2,2) << " 33 " <<  weight(3,3) << " 44 " <<  weight(4,4) << std::endl;
	    weight.selfadjointView<0x2>();
	    weight = weight.inverse();
	    // std::cout << " Eigen inverse weight 00 " << weight(0,0) << " 11 " <<  weight(1,1) << " 22 " <<  weight(2,2) << " 33 " <<  weight(3,3) << " 44 " <<  weight(4,4) << std::endl;
	    for (int i = 0; i != m_columnsDM; ++i)
	    {
		for (int j = 0; j != m_columnsDM; ++j)	covariance(j,i) = weight(i,j);
	    }
	    // std::cout << " Eigen cov 00 " << covariance(0,0) << " 11 " <<  covariance(1,1) << " 22 " <<  covariance(2,2) << " 33 " <<  covariance(3,3) << " 44 " <<  covariance(4,4) << std::endl;
	}
	else
	{   
	    avoidMomentumSingularityAlSpaMat();

	    // copy to AlSymMat for inversion
	    AlSymMat weight(m_columnsDM);
	    for (int i = 0; i != m_columnsDM; ++i)
	    {
		for (int j = 0; j <= i; ++j)		weight[i][j] = (*m_weightAlSpaMat)[i][j];
	    }
	    failure = weight.invert();
	    for (int i = 0; i != m_columnsDM; ++i)
	    {
		for (int j = 0; j != m_columnsDM; ++j)	covariance(j,i) = weight[i][j];
	    }
	}   
    }   

=======
	
>>>>>>> 491cc3e5
    // trap singular matrix
    if (failure)
    {
        delete m_covariance;
        m_covariance    = 0;
        return 0;
    }

    // back convert curved fits to Tracking units (MeV)
    if (m_parameters->fitMomentum())
    {
        // transform to MeV
        double d4               =  1./Gaudi::Units::TeV;
        for (int row = 0; row < m_columnsDM; ++row)
	{
	    covariance(4,row)	*= d4;
	    covariance(row,4)	=  covariance(4,row);
	}
        covariance(4,4)		*= d4;

        // transform units for fitted energy deposit (for now fit qOverP at calo exit) 
        if (m_parameters->fitEnergyDeposit())
        {
            double d5           =  1./Gaudi::Units::TeV;
            for (int row = 0; row < m_columnsDM; ++row)
	    {
		covariance(5,row)	*= d5;
		covariance(row,5)	=  covariance(5,row);
	    }
	    covariance(5,5)	*= d5;
        }
    }

    // FIXME: errors underestimated on d0,z0 when large scatterer precedes precise measurements
    // final covariance starts with 5*5 representing perigee from full covariance
    delete m_finalCovariance;
    m_finalCovariance	= new Amg::MatrixX(5,5);
    for (int i = 0; i != 5; ++i)
    {
	for (int j = 0; j != 5; ++j)
	{
	    (*m_finalCovariance)(i,j) = covariance(i,j);
	}
    }
 
    // return pointer to full covariance
    return m_covariance;
}

double
FitMatrices::perigeeChiSquared (void)
{
    m_perigeeDifference = m_parameters->parameterDifference(*m_perigee);
    return (m_perigeeDifference * (*m_perigeeWeight) * m_perigeeDifference.transpose())(0,0);
} 

void
FitMatrices::printDerivativeMatrix (void)
{
    std::cout << "DerivativeMatrix:  rows * columns " << m_rowsDM << " * "
	      << m_columnsDM << "  numberDoF " << m_numberDoF << std::endl;

    int firstCol	= 0;
    int lastCol		= 0;
    if (! m_measurements)		return;
    std::vector<FitMeasurement*>::iterator m = m_measurements->begin();
    std::vector<FitMeasurement*> alignmentfm;
    FitMeasurement* fm	= *m;
    bool singleRow	= true;
    
    for (int row = 0; row < m_rowsDM; ++row)
    {
	// get corresponding FitMeasurement
	if (singleRow)
	{
	    while (m !=  m_measurements->end() && (! (**m).numberDoF() || (**m).isAlignment()))
	    {
		if ((**m).isAlignment())  alignmentfm.push_back(*m);
		++m;
	    }
	    if (m !=  m_measurements->end())
	    {
		fm	= *m;
	    }
	    else
	    {
		fm	= alignmentfm.back();
		alignmentfm.pop_back();
	    }

	    firstCol	= fm->firstParameter();
	    lastCol	= fm->lastParameter() - 1;
	    std::cout << std::endl << std::setiosflags(std::ios::fixed);
	    if (fm->isPositionMeasurement())
	    {
		std::cout << "measurement";
	    }
	    else if (fm->isScatterer())
	    {
		std::cout << "scatterer  ";
	    }
	    else if (fm->isEnergyDeposit())
	    {
		std::cout << "energyDepos";
	    }
	    else if (fm->isAlignment())
	    {
		std::cout << "alignment  ";
	    }
	    else
	    {
		std::cout << "   ??      ";
	    }
	    if (fm->is2Dimensional())
	    {
		singleRow = false;
	    }
	    else
	    {
		if (m !=  m_measurements->end()) ++m;
	    }
	    std::cout << " row " << std::setw(3) << row << " col  0     ";
	}
	else
	{
	    if (m !=  m_measurements->end()) ++m;
	    singleRow = true;
	    std::cout << std::endl  << std::setiosflags(std::ios::fixed)
		      << "            row " << std::setw(3) << row << " col  0     ";
	}
	for (int col = 0; col < m_columnsDM; ++col)
	{
	    if (col < firstCol || col > lastCol)	// m_firstRowForParameter[row])
	    {
	    	if (fitMatrix.derivative[row][col] == 0.)
	    	{
	    	    std::cout << "            ";
	    	}
	    	else
	    	{
	    	    // flag out-of-order
	    	    std::cout << std::setiosflags(std::ios::scientific) << std::setbase(10)
	    		      << "<" <<std::setw(10) << fitMatrix.derivative[row][col] << ">";
	    	}
	    }
	    else
	    {
		std::cout << std::setiosflags(std::ios::scientific) << std::setbase(10)
			  << std::setw(10) << fitMatrix.derivative[row][col] << "  ";
	    }
	    
	    if ((col+1)%12 == 0 && col+1 < m_columnsDM)
		std::cout << std::endl << std::setiosflags(std::ios::fixed)
			  << "                    col " << std::setw(3) << col+1 << "    ";
	}
    }
    std::cout << std::endl;
}

void
FitMatrices::printWeightMatrix (void)
{
    std::cout << std::endl << "WeightMatrix:  symmetric with rank " << m_columnsDM;

    for (int row = 0; row < m_columnsDM; ++row)
    {
	std::cout << std::endl << std::setiosflags(std::ios::fixed)
		  << " row " << std::setw(3) << row << " col  0     ";
	for (int col = 0; col <= row; ++col)
	{
<<<<<<< HEAD
	    if (m_eigen)
	    {
		std::cout << std::setiosflags(std::ios::scientific) << std::setbase(10)
			  <<  std::setw(10) << (*m_weight)(row,col) << "  ";
	    }
	    else
	    {
		std::cout << std::setiosflags(std::ios::scientific) << std::setbase(10)
			  <<  std::setw(10) << (*m_weightAlSpaMat)[row][col] << "  ";
            }	    
=======
	    std::cout << std::setiosflags(std::ios::scientific) << std::setbase(10)
		      <<  std::setw(10) << (*m_weight)(row,col) << "  ";
	    
>>>>>>> 491cc3e5
	    if ((col+1)%13 == 0 && col < row)
		std::cout << std::endl << std::setiosflags(std::ios::fixed)
			  << "         col " << std::setw(3) << col+1 << "    ";
	}
    }
    std::cout << std::endl;	
}

void
FitMatrices::refinePointers (void)
{
    // remove leading and trailing zeroes from smart pointers
    for (int col = 0; col < m_columnsDM; ++col)
    {
    	int i = m_firstRowForParameter[col];
	int j = m_lastRowForParameter[col];
	if (fitMatrix.derivative[i][col] == 0. && i < --j)
	{
	    while (i != j && fitMatrix.derivative[i][col] == 0.) ++i;
	    m_firstRowForParameter[col]	= i;
	}
	if (fitMatrix.derivative[j][col] == 0. && j > i)
	{
	    while (j != i && fitMatrix.derivative[j][col] == 0.) --j;
	    m_lastRowForParameter[col]	= ++j;
	}
    }
}
 
void
FitMatrices::releaseMemory (void)
{
    delete m_derivativeMatrix;
    delete m_weight;
    delete m_weightedDifference;
    m_derivativeMatrix		= 0;
    m_weight			= 0;
    m_weightedDifference	= 0;
}
    
int
FitMatrices::setDimensions (std::vector<FitMeasurement*>&	measurements,
			    FitParameters*		        parameters)
{
    // keep pointer for debug purposes
    m_measurements		= &measurements;
    
    // only use perigee on request (from special fit types)
    m_usePerigee		= false;

    // count rows, misalignments and scatterers from loop over FitMeasurements
    m_firstRowForParameter.clear();
    m_firstRowForParameter.reserve(128);
    m_lastRowForParameter.clear();
    m_lastRowForParameter.reserve(128);
    m_parameters		= parameters;
    delete m_residuals;
    m_residuals			= new std::vector<double>(2*measurements.size(), 0.);
    m_numberDriftCircles	= 0;
    bool haveMeasurement	= false;
    bool haveVertex		= false;
    int numberAlignments	= 0;
    int numberEnergyDeposits	= 0;
    int numberParameters	= 5;
    int numberScatterers	= 0;
    int row			= 0;
 
    // keep first row with measurements up to each number of parameters
    m_firstRowForParameter	= std::vector<int>(numberParameters,-1);
    std::vector<FitMeasurement*>::iterator m = measurements.begin();
    if ((**m).isVertex())
    {
	haveVertex			= true;
	m_firstRowForParameter[row]	= row;

	// set pointers into big matrix
	(**m).derivative(&fitMatrix.derivative[row][0]);
	(**m).residual(row+m_residuals->begin());
	++row;
	if ((**m).is2Dimensional())
	{
	    m_firstRowForParameter[row] = row;
	    (**m).derivative2(&fitMatrix.derivative[row][0]);
	    ++row;
	}
	++m;
    }

    // allocate rows to fitted measurements (DoF > 0)
    for ( ; m != measurements.end(); ++m)
    {
	if (! (**m).numberDoF())	continue;

	// alignment rows come after scattering
	if ((**m).isAlignment())	continue;

	// identify leading material
	if (! haveMeasurement)
	{
	    if ((**m).isPositionMeasurement())
	    {
		haveMeasurement			= true;
		for (int i = 0; i < numberParameters; ++i)
		    if (m_firstRowForParameter[i] < 0) m_firstRowForParameter[i] = row;
	    }
	    else if (! haveVertex && (**m).isScatterer())
	    {
		(**m).numberDoF(0);
		continue;
	    }
	    else
	    {
		// row	+= (**m).numberDoF();
	    }
        }

	// only allocate rows to fitted measurements (DoF > 0)
	// if (! (**m).numberDoF()) continue;
	if ((**m).isDrift()) ++m_numberDriftCircles;

	// fit energyDeposit unless momentum fixed or near infinite
	if ((**m).isEnergyDeposit())
	{
//	    if (! m_parameters->fitMomentum() || m_parameters->extremeMomentum())
	    if (! m_parameters->fitMomentum())
	    {
		(**m).numberDoF(0);
		continue;
	    }
	    else
	    {
		if (m_firstRowForParameter.back() < 0)
		    m_firstRowForParameter.back() = row;
		
		// m_firstRowForParameter[numberParameters-1] = row;
		m_firstRowForParameter.push_back(row);
		m_parameters->fitEnergyDeposit((**m).minEnergyDeposit());
		++numberEnergyDeposits;
		++numberParameters;
	    }
	}
	if ((**m).isScatterer()) ++numberScatterers;
	
	// set pointers into big matrix
	(**m).derivative(&fitMatrix.derivative[row][0]);
	(**m).residual(row+m_residuals->begin());
	++row;
	if ((**m).is2Dimensional())
	{
	    (**m).derivative2(&fitMatrix.derivative[row][0]);
	    ++row;
	}
    }

    // second loop puts alignment rows at bottom of matrix
    for (m = measurements.begin();
         m != measurements.end();
	 ++m)
    {
	if (! (**m).isAlignment())	continue;
	++numberAlignments;
	
	// set pointers into big matrix
	(**m).derivative(&fitMatrix.derivative[row][0]);
	(**m).residual(row+m_residuals->begin());
	++row;
	if ((**m).is2Dimensional())
	{
	    (**m).derivative2(&fitMatrix.derivative[row][0]);
	    ++row;
	}
    }

    // keep first row with measurements up to each number of parameters
    parameters->numberAlignments(numberAlignments);
    parameters->numberScatterers(numberScatterers);
    bool afterCalo	= false;
    int lastRow		= 0;
    m_rowsDM		= 0;
    for (m = measurements.begin();
         m != measurements.end();
	 ++m)
    {
	if ((**m).numberDoF())
	{
	    if ((**m).isEnergyDeposit())
	    {
		afterCalo			= true;
		// m_lastRowForParameter[4]	= m_firstRowForParameter[5] + 1;
	    }
	    else if ((**m).isScatterer())
	    {
		m_firstRowForParameter.push_back(m_rowsDM);
		m_firstRowForParameter.push_back(++m_rowsDM);
		(**m).lastParameter(m_firstRowForParameter.size(), afterCalo);
		parameters->addScatterer((**m).scattererPhi(),(**m).scattererTheta());
		lastRow	=  ++m_rowsDM;
		continue;
	    }
	    else if ((**m).isAlignment())
	    {
		// defer alignment
		continue;
	    }
	    m_rowsDM	+= (**m).numberDoF();
	    lastRow	=  m_rowsDM;
	}
	(**m).lastParameter(m_firstRowForParameter.size(), afterCalo);
    }

    numberParameters		= m_firstRowForParameter.size();
    m_lastRowForParameter	= std::vector<int>(numberParameters,lastRow);
    if (afterCalo) m_lastRowForParameter[4] = m_firstRowForParameter[5] + 1;

    // following loop puts any alignment info into the final rows
    if (numberAlignments)
    {
	row				= 0;
	unsigned alignmentParameter	= 0;
	int firstAlignmentRow		= 0;
	int firstAlignment2Row		= 0;
	for (m = measurements.begin();
	     m != measurements.end();
	     ++m)
	{
	    if ((**m).alignmentParameter())
	    {
		if ((**m).alignmentParameter() > alignmentParameter)
		{
		    if (! firstAlignmentRow) firstAlignmentRow = row;
		}
		if ((**m).alignmentParameter2())
		{
		    if (! firstAlignment2Row) firstAlignment2Row = row;
		}
	    }
	    if (! (**m).numberDoF())	continue;
	    if (! (**m).isAlignment())
	    {
		row += (**m).numberDoF();
		continue;
	    }
	
	    parameters->addAlignment(m_constrainedAlignmentEffects,
				     (**m).alignmentAngle(),
				     (**m).alignmentOffset());
	    m_firstRowForParameter.push_back(firstAlignmentRow);
	    m_firstRowForParameter.push_back(firstAlignmentRow);
	    m_lastRowForParameter.push_back(++m_rowsDM);
	    m_lastRowForParameter.push_back(++m_rowsDM);
	    (**m).firstParameter(numberParameters);
	    numberParameters	+= 2;
	    alignmentParameter	=  parameters->numberAlignments();
	    (**m).alignmentParameter(alignmentParameter);
	    (**m).lastParameter(numberParameters,afterCalo);
	    // m_rowsDM		+=  (**m).numberDoF();

	    // some bug to fix here...
	    // firstAlignmentRow	=  firstAlignment2Row;
	    // firstAlignment2Row	=  0;
	}
    }
    
    // initialize number of parameters (including alignments and scatterers)
    numberParameters		= m_firstRowForParameter.size();
    parameters->numberParameters(numberParameters);

    // and degrees of freedom
    m_numberDoF	= m_rowsDM - numberParameters;

    // make some checks: return fitCode in case of problem
    int fitCode	= 0;
    //if (row > mxmeas)   		fitCode = 2;	// too many measurements for fit matrix size
    if (2*measurements.size() > mxmeas)	fitCode = 2;	// too many measurements for fit matrix size
    if (numberParameters > mxparam)	fitCode = 3;	// too many parameters for fit matrix size
    if (m_numberDoF < 0)		fitCode = 4;	// unconstrained fit: negative numberDoF
    if (numberEnergyDeposits > 1)	fitCode = 12;	// too many EnergyDeposit parameters
    if (fitCode) return fitCode;
    
    // reserve derivatives for jacobian propagation to 'non-measurements'
    row	= m_rowsDM;
    for (m = measurements.begin();
         m != measurements.end();
	 ++m)
    {
	if (! (**m).isPositionMeasurement() || (**m).numberDoF() > 1) continue;
	if (! (**m).numberDoF())
	{
	    for (int i = 0; i != numberParameters; ++i) fitMatrix.derivative[row][i] = 0.;
	    (**m).derivative(&fitMatrix.derivative[row][0]);
	    (**m).residual(row+m_residuals->begin());
	    ++row;
	}
	for (int i = 0; i != numberParameters; ++i) fitMatrix.derivative[row][i] = 0.;
	(**m).derivative2(&fitMatrix.derivative[row][0]);
	++row;
    }

    // update partitioning of fit matrices
    for (int row = 0; row < m_rowsDM; ++row)
    {
	for (int param = 0; param < numberParameters; ++param)
	{
	    fitMatrix.derivative[row][param] = 0.;
	}
    }

    // fix degrees of freedom for external customers
    if (! m_parameters->fitMomentum()) ++m_numberDoF;
    
    // we don't have any fit results yet
    delete m_covariance;
    m_covariance	= 0;
    delete m_finalCovariance;
    m_finalCovariance	= 0;
    
<<<<<<< HEAD
    // reallocate to get correct matrix sizes 
    if (numberParameters != m_columnsDM)
    {
	m_columnsDM			= numberParameters;
	if (m_eigen)
	{
	    delete m_weight;
            m_weight			= new Amg::MatrixX(m_columnsDM,m_columnsDM);
	    delete m_weightedDifference;
            m_weightedDifference	= new Amg::VectorX(m_columnsDM);
	}
	else
	{
	    delete m_weightAlSpaMat;
	    m_weightAlSpaMat		= new AlSpaMat(m_columnsDM);
	    delete m_weightedDifferenceAlSpaMat;
	    m_weightedDifferenceAlSpaMat	= new AlVec(m_columnsDM);
	}
=======
    // reallocate to get correct matrix sizes
    if (! m_derivativeMatrix || ! m_weight || numberParameters != m_columnsDM)
    {
	m_columnsDM		= numberParameters;
	delete m_derivativeMatrix;
        m_derivativeMatrix	= new Amg::MatrixX(m_rowsDM,m_columnsDM);
	delete m_weight;
	m_weight		= new Amg::MatrixX(m_columnsDM,m_columnsDM);
	// isn't this faster?  indicating that we have a symmetric matrix <0x2> = <Upper>
	// any gain seems to be negated by additional for loop copies to recover full cov matrix
	// introduces some rounding differences - keep for release 21 to respect strict Tier0 policy
	(*m_weight).selfadjointView<0x2>();
	
	delete m_weightedDifference;
	m_weightedDifference	= new Amg::VectorX(m_columnsDM);
>>>>>>> 491cc3e5
    }

    // this should never happen
    if (! m_derivativeMatrix) fitCode = 13;
    
    return fitCode;
}

bool
FitMatrices::solveEquations(void)
{
<<<<<<< HEAD
    // use eigen or AlSpaMat methods
    if (m_eigen)
    {
    	return solveEquationsEigen();
    }
    else
    {
//       bool debugEigen = false;
//       if (debugEigen) {
//         std::cout << " cols " << m_columnsDM << " rows " << m_rowsDM << " vector size " <<  m_weightedDifferenceAlSpaMat->size() << std::endl;
//         for (int row = 0; row < m_columnsDM; ++row) {
//           (*m_weightedDifference)(row) = (*m_weightedDifferenceAlSpaMat)[row];
//           std::cout << " row " << row << "  AlSpaMat = Eigen start " << (*m_weightedDifferenceAlSpaMat)[row] << std::endl;
//           for (int col = 0; col <= row; ++col) {
//             (*m_weight)(row,col) = (*m_weightAlSpaMat)[row][col];
//             (*m_weight)(col,row) = (*m_weightAlSpaMat)[row][col];
//           } 
//         } 
//       }
       bool OK = solveEquationsAlSpaMat();
//       if (OK&&debugEigen) {
//          for (int col = 0; col < m_columnsDM; ++col) {
//            double AlSpaMat  = (*m_weightedDifferenceAlSpaMat)[col]; 
//            std::cout << " col " << col << "  AlSpaMat " << AlSpaMat << std::endl;
//          }  
//          m_eigen = true;
//          OK = solveEquationsEigen();
//          printWeightMatrix();
//          m_eigen = false;
//          for (int col = 0; col < m_columnsDM; ++col) {
//            double Eigen = (*m_weightedDifference)(col);
//            std::cout << " col " << col << "  Eigen " << Eigen << std::endl;
//          }  
//       }
       return OK; 
    }
=======
    // use Eigen Matrix multiplication ATR-15723
    // note: fitMatrix (struct) is row-major whereas Eigen prefers column-major storage
    //       hence the loops are nested to optimise row-major and to form the Eigen transpose
    Amg::MatrixX& weight		= *m_weight;
    Amg::VectorX& weightedDifference	= *m_weightedDifference;
    Amg::MatrixX fitMatrixDerivativeT(m_columnsDM, m_rowsDM);
    Amg::MatrixX residuals(m_rowsDM,1);
    for (int row = 0; row < m_rowsDM; ++row)
    {
	residuals(row,0) = (*m_residuals)[row];
	for (int col = 0; col < m_columnsDM; ++col)
	{
	    fitMatrixDerivativeT(col,row)	= fitMatrix.derivative[row][col];
	}
    }  
    weight		= fitMatrixDerivativeT*fitMatrixDerivativeT.transpose();  
    weightedDifference	= fitMatrixDerivativeT*residuals;

    // stabilize fits with badly determined phi
    if (m_parameters->phiInstability()) weight(0,0) += m_largePhiWeight;

    // avoid some possible singularities in matrix inversion
    avoidMomentumSingularity();
  
    // solve is faster than inverse: wait for explicit request for covariance before inversion
    *m_weightedDifference = weight.colPivHouseholderQr().solve(weightedDifference);
    
    // bool failure = (weight*(*m_weightedDifference) -  weightedDifference).isZero(1e-4);
    // if (failure)
    // {
    //     std::cout << " Eigen failed " << std::endl;
    // 	return false;
    // }
    // else
    // {
	m_parameters->update(*m_weightedDifference);
	return true;
    // }
>>>>>>> 491cc3e5
}

void
FitMatrices::usePerigee (const FitMeasurement& measurement)
{
    m_perigee		= measurement.perigee();
    m_perigeeWeight	= measurement.perigeeWeight();
    // TODO: needs eigen equiv !!
    if (m_matrixFromCLHEP)
    {
	m_usePerigee	= true;
    }
}


//<<<<<< PRIVATE MEMBER FUNCTION DEFINITIONS                            >>>>>>

void
FitMatrices::addPerigeeMeasurement (void)
{
    // TODO: needs eigen equiv !!
    // const Amg::MatrixX&	perigeeWeight		= *m_perigeeWeight;
    // Amg::MatrixX&	weight			= *m_weightCLHEP;
    // AmgVectorX&    	weightedDifference	= *m_weightedDifferenceCLHEP;
    // AmgVectorX		diff_vector		= perigeeWeight*m_perigeeDifference.T();
    // for (int row = 0; row < m_numberPerigee; ++row)
    // {
    // 	weightedDifference[row] += diff_vector[row];
    // 	for (int col = 0; col <= row; ++col) weight[row][col] += perigeeWeight[row][col];
    // }
}

void
<<<<<<< HEAD
FitMatrices::avoidMomentumSingularityAlSpaMat(void)
{
    // fix momentum if line-fit or fit attempted with negligible field integral
    AlSpaMat& weight		= *m_weightAlSpaMat;
    if (m_parameters->fitEnergyDeposit() && weight[5][5] < 1./Gaudi::Units::TeV)
    {
	for (int i = 0; i != m_columnsDM; ++i)
	{
	    weight[i][5]	=  0.;
	    weight[5][i]	=  0.;
	}
	weight[5][5]	+= 1./Gaudi::Units::TeV;
    }
    if (! m_parameters->fitMomentum() || weight[4][4] < 1./Gaudi::Units::TeV)
    {  
	m_parameters->fitMomentum(false);
	for (int i = 0; i != m_columnsDM; ++i)
	{
	    weight[i][4]	=  0.;
	    weight[4][i]	=  0.;
	}
	weight[4][4]	+= 1./Gaudi::Units::TeV;
    }
}

void
=======
>>>>>>> 491cc3e5
FitMatrices::avoidMomentumSingularity(void)
{
    // fix momentum if line-fit or fit attempted with negligible field integral
    Amg::MatrixX& weight        = *m_weight;
    if (m_parameters->fitEnergyDeposit() && weight(5,5) < 1./Gaudi::Units::TeV)
    {
	for (int i = 0; i != m_columnsDM; ++i)
	{
	    weight(i,5)	=  0.;
	    weight(5,i) =  0.;
	}
	weight(5,5)	+= 1./Gaudi::Units::TeV;
    }
    if (! m_parameters->fitMomentum() || weight(4,4) < 1./Gaudi::Units::TeV)
    {  
	m_parameters->fitMomentum(false);
	for (int i = 0; i != m_columnsDM; ++i)
	{
	    weight(i,4)	=  0.;
	    weight(4,i)	=  0.;
	}
	weight(4,4)	+= 1./Gaudi::Units::TeV;
    }
}

<<<<<<< HEAD
bool
FitMatrices::solveEquationsEigen(void)
{
    // default is to use Eigen multiplication (ATR-15723) as proposed by Stewart Martin-Haugh
    Amg::MatrixX& weight		= *m_weight;
    Amg::VectorX& weightedDifference	= *m_weightedDifference;

    // useMatrixLoops && useSparseCode = true  gives code as for tags 00-13-19 and lower
    bool useMatrixLoops = false;
    if (useMatrixLoops)
    {
	bool useSparseCode  = true;
	
	// matrix multiplication using for loops from struct
	if (useSparseCode)
	{
	    //  here the indices are optimised for the sparse DerivativeMatrix
	    //  first loop fills off-diagonal terms in symmetric weight matrix
	    for (int row = 0; row < m_columnsDM; ++row)
	    {
		for (int col = 0; col < row; ++col)
		{
		    double element = 0.;
		    int iBegin	= m_firstRowForParameter[col];
		    if (iBegin	< m_firstRowForParameter[row]) iBegin	= m_firstRowForParameter[row];
		    int iEnd	= m_lastRowForParameter[col];
		    if (iEnd	> m_lastRowForParameter[row]) iEnd	= m_lastRowForParameter[row];
		    for (int i = iBegin; i < iEnd; ++i)
			element += fitMatrix.derivative[i][row] * fitMatrix.derivative[i][col];
		    weight(row,col) = element;
		    weight(col,row) = element;
		}
	    }

	    //  second loop fills diagonal and weightedDifference vector
	    for (int row = 0; row < m_columnsDM; ++row)
	    {
		double element	= 0.;
		double residual	= 0.;
		for (int i = m_firstRowForParameter[row]; i < m_lastRowForParameter[row]; ++i)
		{
		    element	+= fitMatrix.derivative[i][row] * fitMatrix.derivative[i][row];
		    residual	+= (*m_residuals)[i] * fitMatrix.derivative[i][row];
		}
		weight(row,row)		= element;
		weightedDifference(row) = residual;
	    }
	}
	else
	{
	    // complete (dumb) loops for checking
	    for (int col = 0; col < m_columnsDM; ++col)
	    {
		double residual		 = 0.;
		for (int i = 0; i <  m_rowsDM; ++i)
		{
		    residual		+= (*m_residuals)[i] * fitMatrix.derivative[i][col];
		}
		weightedDifference(col)	 = residual;
	    
		for (int row = 0; row < m_columnsDM; ++row)
		{
		    double element 	 = 0.;
		    for (int i = 0; i <  m_rowsDM; ++i)
		    {
			element	+= fitMatrix.derivative[i][col] * fitMatrix.derivative[i][row];
		    }
		    weight(col,row)	 = element;
		}
	    }
	}
    }
    else
    {
	// use Eigen Matrix multiplication ATR-15723
	// note: fitMatrix (struct) is row-major whereas Eigen prefers column-major storage
	//       hence the loops are nested to optimise row-major and to form the Eigen transpose
	Amg::MatrixX fitMatrixDerivativeT(m_columnsDM, m_rowsDM);
	Amg::MatrixX residuals(m_rowsDM,1);
	for (int row = 0; row < m_rowsDM; ++row)
	{
	    residuals(row,0) = (*m_residuals)[row];
	    for (int col = 0; col < m_columnsDM; ++col)
	    {
		fitMatrixDerivativeT(col,row)	= fitMatrix.derivative[row][col];
	    }
	}  
	weight			= fitMatrixDerivativeT*fitMatrixDerivativeT.transpose();  
	weightedDifference	= fitMatrixDerivativeT*residuals;
    }

    // stabilize fits with badly determined phi
    if (m_parameters->phiInstability()) weight(0,0) += m_largePhiWeight;

    // avoid some possible singularities in matrix inversion
    avoidMomentumSingularity();
  
//    bool debugEigen = false; 
//    for (int col = 0; col < m_columnsDM; ++col) {
//      double Eigen = weightedDifference(col);
//      if(debugEigen) std::cout << " col " << col  << " Eigen weightedDifference input " << Eigen << " weight " << weight(col,col) << std::endl;
//    }
 
    // solve is faster than inverse: wait for explicit request for covariance before inversion
    *m_weightedDifference = weight.colPivHouseholderQr().solve(weightedDifference);
    
// isn't this faster?  indicating that we have a symmetric matrix <0x2> = <Upper> 
    weight.selfadjointView<0x2>();
    bool failure = (weight*(*m_weightedDifference) -  weightedDifference).isZero(1e-4);

//    for (int col = 0; col < m_columnsDM; ++col) {
//      double Eigen = (*m_weightedDifference)(col);
//      if(debugEigen) std::cout << " col " << col << " Eigen m_weightedDifference output " << Eigen << std::endl;
//    }

    if (failure)
    {
        std::cout << " Eigen failed " << std::endl;
    	return false;
    }
    else
    {
	m_parameters->update(*m_weightedDifference);
	return true;
    }
}

bool
FitMatrices::solveEquationsAlSpaMat(void)
{
    // using alignment matrix package
    //  Note: multiplication using for loops is much faster than CLHEP ...
    //        and fastest of all using an array from a struct !
    //  first loop to fill off-diagonal symmetric weight matrix
    AlSpaMat& weight		= *m_weightAlSpaMat;
    for (int row = 0; row < m_columnsDM; ++row)
    {
	for (int col = 0; col < row; ++col)
	{
	    double element = 0.;
	    int iBegin	= m_firstRowForParameter[col];
	    if (iBegin	< m_firstRowForParameter[row]) iBegin	= m_firstRowForParameter[row];
	    int iEnd	= m_lastRowForParameter[col];
	    if (iEnd	> m_lastRowForParameter[row]) iEnd	= m_lastRowForParameter[row];
	    for (int i = iBegin; i < iEnd; ++i)
		element += fitMatrix.derivative[i][row] * fitMatrix.derivative[i][col];
	    weight[row][col] = element;
	    weight[col][row] = element;
	}
    }

    //  second loop fills diagonal and weightedDifference vector
    AlVec& weightedDifference	= *m_weightedDifferenceAlSpaMat;
    for (int row = 0; row < m_columnsDM; ++row)
    {
	double element	= 0.;
	double residual	= 0.;
	for (int i = m_firstRowForParameter[row]; i < m_lastRowForParameter[row]; ++i)
	{
	    element	+= fitMatrix.derivative[i][row] * fitMatrix.derivative[i][row];
	    residual	+= (*m_residuals)[i] * fitMatrix.derivative[i][row];
	}
	weight[row][row]	= element;
	weightedDifference[row] = residual;
    }

//    bool debugEigen = false; 
//    for (int col = 0; col < m_columnsDM; ++col) {
//      double AlSpaMat = weightedDifference[col];
//      if(debugEigen) std::cout << " col " << col  << " AlSpaMat weightedDifference input " << AlSpaMat << std::endl;
//    }

    // AlVec& weightedDifference	= *m_weightedDifferenceAlSpaMat;
    // for (int row = 0; row < m_columnsDM; ++row)
    // {
    // 	for (int col = 0; col <= row; ++col)
    // 	{
    // 	    double element = 0.;
    // 	    // FIXME:  disable smart pointers during alignment development
    // 	    // for (int i = m_firstRowForParameter[row]; i < m_rowsDM; ++i)
    // 	    for (int i = 0; i < m_rowsDM; ++i)	
    // 		element += fitMatrix.derivative[i][row] * fitMatrix.derivative[i][col];
    // 	    weight[row][col] = element;
    // 	}
    // }
    
    // for (int row = 0; row < m_columnsDM; ++row)
    // {
    // 	double element = 0.;
    // 	// FIXME:  disable smart pointers during alignment development
    // 	// for (int i = m_firstRowForParameter[row]; i < m_rowsDM; ++i)
    // 	for (int i = 0; i < m_rowsDM; ++i)
    // 	    element += (*m_residuals)[i] * fitMatrix.derivative[i][row];
    // 	weightedDifference[row] = element;
    // }

    if (m_parameters->phiInstability()) weight[0][0] += m_largePhiWeight;

    // avoid some possible singularities in matrix inversion
    avoidMomentumSingularityAlSpaMat();
    
    // solve is faster than inverse: wait for explicit request for covariance before inversion
    // checked with O(50) param   (SA OK with invert; AlSpaMat much faster for CB)
    // trap singular matrix
    int failure		= weight.SolveWithEigen(weightedDifference);
    if (failure)
    {
	return false;
    }
    else
    {
	m_parameters->update(weightedDifference);
	return true;
    }
}

=======
>>>>>>> 491cc3e5
}	// end of namespace<|MERGE_RESOLUTION|>--- conflicted
+++ resolved
@@ -59,26 +59,8 @@
 	m_rowsDM			(0),
 	m_usePerigee			(false),
 	m_weight			(0),
-<<<<<<< HEAD
-	m_weightAlSpaMat			(0),
-	m_weightedDifference		(0),
-	m_weightedDifferenceAlSpaMat	(0)
-{
-    if (m_eigen)
-    {
-	m_weight			= new Amg::MatrixX(mxparam,mxparam);
-	m_weightedDifference		= new Amg::VectorX(mxparam);
-    }
-    else
-    {
-	m_weightAlSpaMat			= new AlSpaMat(mxparam);
-	m_weightedDifferenceAlSpaMat	= new AlVec(mxparam);
-    }
-}
-=======
 	m_weightedDifference		(0)
 {}
->>>>>>> 491cc3e5
 
 FitMatrices::~FitMatrices(void)
 {
@@ -87,13 +69,7 @@
     delete m_finalCovariance;
     delete m_residuals;
     delete m_weight;
-<<<<<<< HEAD
-    delete m_weightAlSpaMat;
     delete m_weightedDifference;
-    delete m_weightedDifferenceAlSpaMat;
-=======
-    delete m_weightedDifference;
->>>>>>> 491cc3e5
 }
 
 //<<<<<< PUBLIC MEMBER FUNCTION DEFINITIONS                             >>>>>>
@@ -132,27 +108,6 @@
 double
 FitMatrices::chiSquaredChange (void) const
 {
-<<<<<<< HEAD
-    // not applicable when matrix has been inverted already
-    if (! m_numberDoF || ! m_weightAlSpaMat || m_covariance) return 0.;
-    AlVec diffAl	= m_parameters->differencesAlSpaMat();
-    Amg::VectorX diff(m_columnsDM);
-    for (int i = 0; i != m_columnsDM; ++i) diff[i] = diffAl[i];
-    if (m_matrixFromCLHEP)
-    {
-	// return m_weightCLHEP->similarity(diff)/static_cast<double>(m_numberDoF);
-	return 0;
-    }
-    else
-    {
-	Amg::MatrixX weight(m_columnsDM,m_columnsDM);
-	for (int i = 0; i != m_columnsDM; ++i)
-	{
-	    for (int j = 0; j != m_columnsDM; ++j) weight(i,j) = (*m_weightAlSpaMat)[j][i];
-	}
-	return (diff * weight * diff.transpose())(0,0) / static_cast<double>(m_numberDoF);
-    }
-=======
     // TODO: eigen
     // // not applicable when matrix has been inverted already
     // if (! m_numberDoF || ! m_weight***REMOVED*** || m_covariance) return 0.;
@@ -178,7 +133,6 @@
     std::cout << " unexpected :chiSquaredChange  " << std::endl;
     return 0.;
     ////
->>>>>>> 491cc3e5
 }
 
 const Amg::MatrixX*
@@ -210,54 +164,7 @@
     {
 	for (int col = 0; col != m_columnsDM; ++col)	covariance(row,col) = weight(col,row);
     }
-<<<<<<< HEAD
-    else
-    {
-        // avoid singularity through ill-defined momentum
-	if (m_eigen)
-	{
-	    avoidMomentumSingularity();
-	    Amg::MatrixX weight(m_columnsDM,m_columnsDM);
-	    for (int i = 0; i != m_columnsDM; ++i)
-	    {
-		for (int j = 0; j <= i; ++j)
-		{	
-		    weight(i,j) = (*m_weight)(i,j);
-		    weight(j,i) = (*m_weight)(i,j);
-		}
-	    }
-	    // isn't this faster?  indicating that we have a symmetric matrix <0x2> = <Upper> 
-	    // std::cout << " Eigen weight 00 " << weight(0,0) << " 11 " <<  weight(1,1) << " 22 " <<  weight(2,2) << " 33 " <<  weight(3,3) << " 44 " <<  weight(4,4) << std::endl;
-	    weight.selfadjointView<0x2>();
-	    weight = weight.inverse();
-	    // std::cout << " Eigen inverse weight 00 " << weight(0,0) << " 11 " <<  weight(1,1) << " 22 " <<  weight(2,2) << " 33 " <<  weight(3,3) << " 44 " <<  weight(4,4) << std::endl;
-	    for (int i = 0; i != m_columnsDM; ++i)
-	    {
-		for (int j = 0; j != m_columnsDM; ++j)	covariance(j,i) = weight(i,j);
-	    }
-	    // std::cout << " Eigen cov 00 " << covariance(0,0) << " 11 " <<  covariance(1,1) << " 22 " <<  covariance(2,2) << " 33 " <<  covariance(3,3) << " 44 " <<  covariance(4,4) << std::endl;
-	}
-	else
-	{   
-	    avoidMomentumSingularityAlSpaMat();
-
-	    // copy to AlSymMat for inversion
-	    AlSymMat weight(m_columnsDM);
-	    for (int i = 0; i != m_columnsDM; ++i)
-	    {
-		for (int j = 0; j <= i; ++j)		weight[i][j] = (*m_weightAlSpaMat)[i][j];
-	    }
-	    failure = weight.invert();
-	    for (int i = 0; i != m_columnsDM; ++i)
-	    {
-		for (int j = 0; j != m_columnsDM; ++j)	covariance(j,i) = weight[i][j];
-	    }
-	}   
-    }   
-
-=======
 	
->>>>>>> 491cc3e5
     // trap singular matrix
     if (failure)
     {
@@ -428,22 +335,9 @@
 		  << " row " << std::setw(3) << row << " col  0     ";
 	for (int col = 0; col <= row; ++col)
 	{
-<<<<<<< HEAD
-	    if (m_eigen)
-	    {
-		std::cout << std::setiosflags(std::ios::scientific) << std::setbase(10)
-			  <<  std::setw(10) << (*m_weight)(row,col) << "  ";
-	    }
-	    else
-	    {
-		std::cout << std::setiosflags(std::ios::scientific) << std::setbase(10)
-			  <<  std::setw(10) << (*m_weightAlSpaMat)[row][col] << "  ";
-            }	    
-=======
 	    std::cout << std::setiosflags(std::ios::scientific) << std::setbase(10)
 		      <<  std::setw(10) << (*m_weight)(row,col) << "  ";
 	    
->>>>>>> 491cc3e5
 	    if ((col+1)%13 == 0 && col < row)
 		std::cout << std::endl << std::setiosflags(std::ios::fixed)
 			  << "         col " << std::setw(3) << col+1 << "    ";
@@ -760,26 +654,6 @@
     delete m_finalCovariance;
     m_finalCovariance	= 0;
     
-<<<<<<< HEAD
-    // reallocate to get correct matrix sizes 
-    if (numberParameters != m_columnsDM)
-    {
-	m_columnsDM			= numberParameters;
-	if (m_eigen)
-	{
-	    delete m_weight;
-            m_weight			= new Amg::MatrixX(m_columnsDM,m_columnsDM);
-	    delete m_weightedDifference;
-            m_weightedDifference	= new Amg::VectorX(m_columnsDM);
-	}
-	else
-	{
-	    delete m_weightAlSpaMat;
-	    m_weightAlSpaMat		= new AlSpaMat(m_columnsDM);
-	    delete m_weightedDifferenceAlSpaMat;
-	    m_weightedDifferenceAlSpaMat	= new AlVec(m_columnsDM);
-	}
-=======
     // reallocate to get correct matrix sizes
     if (! m_derivativeMatrix || ! m_weight || numberParameters != m_columnsDM)
     {
@@ -795,7 +669,6 @@
 	
 	delete m_weightedDifference;
 	m_weightedDifference	= new Amg::VectorX(m_columnsDM);
->>>>>>> 491cc3e5
     }
 
     // this should never happen
@@ -807,44 +680,6 @@
 bool
 FitMatrices::solveEquations(void)
 {
-<<<<<<< HEAD
-    // use eigen or AlSpaMat methods
-    if (m_eigen)
-    {
-    	return solveEquationsEigen();
-    }
-    else
-    {
-//       bool debugEigen = false;
-//       if (debugEigen) {
-//         std::cout << " cols " << m_columnsDM << " rows " << m_rowsDM << " vector size " <<  m_weightedDifferenceAlSpaMat->size() << std::endl;
-//         for (int row = 0; row < m_columnsDM; ++row) {
-//           (*m_weightedDifference)(row) = (*m_weightedDifferenceAlSpaMat)[row];
-//           std::cout << " row " << row << "  AlSpaMat = Eigen start " << (*m_weightedDifferenceAlSpaMat)[row] << std::endl;
-//           for (int col = 0; col <= row; ++col) {
-//             (*m_weight)(row,col) = (*m_weightAlSpaMat)[row][col];
-//             (*m_weight)(col,row) = (*m_weightAlSpaMat)[row][col];
-//           } 
-//         } 
-//       }
-       bool OK = solveEquationsAlSpaMat();
-//       if (OK&&debugEigen) {
-//          for (int col = 0; col < m_columnsDM; ++col) {
-//            double AlSpaMat  = (*m_weightedDifferenceAlSpaMat)[col]; 
-//            std::cout << " col " << col << "  AlSpaMat " << AlSpaMat << std::endl;
-//          }  
-//          m_eigen = true;
-//          OK = solveEquationsEigen();
-//          printWeightMatrix();
-//          m_eigen = false;
-//          for (int col = 0; col < m_columnsDM; ++col) {
-//            double Eigen = (*m_weightedDifference)(col);
-//            std::cout << " col " << col << "  Eigen " << Eigen << std::endl;
-//          }  
-//       }
-       return OK; 
-    }
-=======
     // use Eigen Matrix multiplication ATR-15723
     // note: fitMatrix (struct) is row-major whereas Eigen prefers column-major storage
     //       hence the loops are nested to optimise row-major and to form the Eigen transpose
@@ -883,7 +718,6 @@
 	m_parameters->update(*m_weightedDifference);
 	return true;
     // }
->>>>>>> 491cc3e5
 }
 
 void
@@ -917,35 +751,6 @@
 }
 
 void
-<<<<<<< HEAD
-FitMatrices::avoidMomentumSingularityAlSpaMat(void)
-{
-    // fix momentum if line-fit or fit attempted with negligible field integral
-    AlSpaMat& weight		= *m_weightAlSpaMat;
-    if (m_parameters->fitEnergyDeposit() && weight[5][5] < 1./Gaudi::Units::TeV)
-    {
-	for (int i = 0; i != m_columnsDM; ++i)
-	{
-	    weight[i][5]	=  0.;
-	    weight[5][i]	=  0.;
-	}
-	weight[5][5]	+= 1./Gaudi::Units::TeV;
-    }
-    if (! m_parameters->fitMomentum() || weight[4][4] < 1./Gaudi::Units::TeV)
-    {  
-	m_parameters->fitMomentum(false);
-	for (int i = 0; i != m_columnsDM; ++i)
-	{
-	    weight[i][4]	=  0.;
-	    weight[4][i]	=  0.;
-	}
-	weight[4][4]	+= 1./Gaudi::Units::TeV;
-    }
-}
-
-void
-=======
->>>>>>> 491cc3e5
 FitMatrices::avoidMomentumSingularity(void)
 {
     // fix momentum if line-fit or fit attempted with negligible field integral
@@ -971,223 +776,4 @@
     }
 }
 
-<<<<<<< HEAD
-bool
-FitMatrices::solveEquationsEigen(void)
-{
-    // default is to use Eigen multiplication (ATR-15723) as proposed by Stewart Martin-Haugh
-    Amg::MatrixX& weight		= *m_weight;
-    Amg::VectorX& weightedDifference	= *m_weightedDifference;
-
-    // useMatrixLoops && useSparseCode = true  gives code as for tags 00-13-19 and lower
-    bool useMatrixLoops = false;
-    if (useMatrixLoops)
-    {
-	bool useSparseCode  = true;
-	
-	// matrix multiplication using for loops from struct
-	if (useSparseCode)
-	{
-	    //  here the indices are optimised for the sparse DerivativeMatrix
-	    //  first loop fills off-diagonal terms in symmetric weight matrix
-	    for (int row = 0; row < m_columnsDM; ++row)
-	    {
-		for (int col = 0; col < row; ++col)
-		{
-		    double element = 0.;
-		    int iBegin	= m_firstRowForParameter[col];
-		    if (iBegin	< m_firstRowForParameter[row]) iBegin	= m_firstRowForParameter[row];
-		    int iEnd	= m_lastRowForParameter[col];
-		    if (iEnd	> m_lastRowForParameter[row]) iEnd	= m_lastRowForParameter[row];
-		    for (int i = iBegin; i < iEnd; ++i)
-			element += fitMatrix.derivative[i][row] * fitMatrix.derivative[i][col];
-		    weight(row,col) = element;
-		    weight(col,row) = element;
-		}
-	    }
-
-	    //  second loop fills diagonal and weightedDifference vector
-	    for (int row = 0; row < m_columnsDM; ++row)
-	    {
-		double element	= 0.;
-		double residual	= 0.;
-		for (int i = m_firstRowForParameter[row]; i < m_lastRowForParameter[row]; ++i)
-		{
-		    element	+= fitMatrix.derivative[i][row] * fitMatrix.derivative[i][row];
-		    residual	+= (*m_residuals)[i] * fitMatrix.derivative[i][row];
-		}
-		weight(row,row)		= element;
-		weightedDifference(row) = residual;
-	    }
-	}
-	else
-	{
-	    // complete (dumb) loops for checking
-	    for (int col = 0; col < m_columnsDM; ++col)
-	    {
-		double residual		 = 0.;
-		for (int i = 0; i <  m_rowsDM; ++i)
-		{
-		    residual		+= (*m_residuals)[i] * fitMatrix.derivative[i][col];
-		}
-		weightedDifference(col)	 = residual;
-	    
-		for (int row = 0; row < m_columnsDM; ++row)
-		{
-		    double element 	 = 0.;
-		    for (int i = 0; i <  m_rowsDM; ++i)
-		    {
-			element	+= fitMatrix.derivative[i][col] * fitMatrix.derivative[i][row];
-		    }
-		    weight(col,row)	 = element;
-		}
-	    }
-	}
-    }
-    else
-    {
-	// use Eigen Matrix multiplication ATR-15723
-	// note: fitMatrix (struct) is row-major whereas Eigen prefers column-major storage
-	//       hence the loops are nested to optimise row-major and to form the Eigen transpose
-	Amg::MatrixX fitMatrixDerivativeT(m_columnsDM, m_rowsDM);
-	Amg::MatrixX residuals(m_rowsDM,1);
-	for (int row = 0; row < m_rowsDM; ++row)
-	{
-	    residuals(row,0) = (*m_residuals)[row];
-	    for (int col = 0; col < m_columnsDM; ++col)
-	    {
-		fitMatrixDerivativeT(col,row)	= fitMatrix.derivative[row][col];
-	    }
-	}  
-	weight			= fitMatrixDerivativeT*fitMatrixDerivativeT.transpose();  
-	weightedDifference	= fitMatrixDerivativeT*residuals;
-    }
-
-    // stabilize fits with badly determined phi
-    if (m_parameters->phiInstability()) weight(0,0) += m_largePhiWeight;
-
-    // avoid some possible singularities in matrix inversion
-    avoidMomentumSingularity();
-  
-//    bool debugEigen = false; 
-//    for (int col = 0; col < m_columnsDM; ++col) {
-//      double Eigen = weightedDifference(col);
-//      if(debugEigen) std::cout << " col " << col  << " Eigen weightedDifference input " << Eigen << " weight " << weight(col,col) << std::endl;
-//    }
- 
-    // solve is faster than inverse: wait for explicit request for covariance before inversion
-    *m_weightedDifference = weight.colPivHouseholderQr().solve(weightedDifference);
-    
-// isn't this faster?  indicating that we have a symmetric matrix <0x2> = <Upper> 
-    weight.selfadjointView<0x2>();
-    bool failure = (weight*(*m_weightedDifference) -  weightedDifference).isZero(1e-4);
-
-//    for (int col = 0; col < m_columnsDM; ++col) {
-//      double Eigen = (*m_weightedDifference)(col);
-//      if(debugEigen) std::cout << " col " << col << " Eigen m_weightedDifference output " << Eigen << std::endl;
-//    }
-
-    if (failure)
-    {
-        std::cout << " Eigen failed " << std::endl;
-    	return false;
-    }
-    else
-    {
-	m_parameters->update(*m_weightedDifference);
-	return true;
-    }
-}
-
-bool
-FitMatrices::solveEquationsAlSpaMat(void)
-{
-    // using alignment matrix package
-    //  Note: multiplication using for loops is much faster than CLHEP ...
-    //        and fastest of all using an array from a struct !
-    //  first loop to fill off-diagonal symmetric weight matrix
-    AlSpaMat& weight		= *m_weightAlSpaMat;
-    for (int row = 0; row < m_columnsDM; ++row)
-    {
-	for (int col = 0; col < row; ++col)
-	{
-	    double element = 0.;
-	    int iBegin	= m_firstRowForParameter[col];
-	    if (iBegin	< m_firstRowForParameter[row]) iBegin	= m_firstRowForParameter[row];
-	    int iEnd	= m_lastRowForParameter[col];
-	    if (iEnd	> m_lastRowForParameter[row]) iEnd	= m_lastRowForParameter[row];
-	    for (int i = iBegin; i < iEnd; ++i)
-		element += fitMatrix.derivative[i][row] * fitMatrix.derivative[i][col];
-	    weight[row][col] = element;
-	    weight[col][row] = element;
-	}
-    }
-
-    //  second loop fills diagonal and weightedDifference vector
-    AlVec& weightedDifference	= *m_weightedDifferenceAlSpaMat;
-    for (int row = 0; row < m_columnsDM; ++row)
-    {
-	double element	= 0.;
-	double residual	= 0.;
-	for (int i = m_firstRowForParameter[row]; i < m_lastRowForParameter[row]; ++i)
-	{
-	    element	+= fitMatrix.derivative[i][row] * fitMatrix.derivative[i][row];
-	    residual	+= (*m_residuals)[i] * fitMatrix.derivative[i][row];
-	}
-	weight[row][row]	= element;
-	weightedDifference[row] = residual;
-    }
-
-//    bool debugEigen = false; 
-//    for (int col = 0; col < m_columnsDM; ++col) {
-//      double AlSpaMat = weightedDifference[col];
-//      if(debugEigen) std::cout << " col " << col  << " AlSpaMat weightedDifference input " << AlSpaMat << std::endl;
-//    }
-
-    // AlVec& weightedDifference	= *m_weightedDifferenceAlSpaMat;
-    // for (int row = 0; row < m_columnsDM; ++row)
-    // {
-    // 	for (int col = 0; col <= row; ++col)
-    // 	{
-    // 	    double element = 0.;
-    // 	    // FIXME:  disable smart pointers during alignment development
-    // 	    // for (int i = m_firstRowForParameter[row]; i < m_rowsDM; ++i)
-    // 	    for (int i = 0; i < m_rowsDM; ++i)	
-    // 		element += fitMatrix.derivative[i][row] * fitMatrix.derivative[i][col];
-    // 	    weight[row][col] = element;
-    // 	}
-    // }
-    
-    // for (int row = 0; row < m_columnsDM; ++row)
-    // {
-    // 	double element = 0.;
-    // 	// FIXME:  disable smart pointers during alignment development
-    // 	// for (int i = m_firstRowForParameter[row]; i < m_rowsDM; ++i)
-    // 	for (int i = 0; i < m_rowsDM; ++i)
-    // 	    element += (*m_residuals)[i] * fitMatrix.derivative[i][row];
-    // 	weightedDifference[row] = element;
-    // }
-
-    if (m_parameters->phiInstability()) weight[0][0] += m_largePhiWeight;
-
-    // avoid some possible singularities in matrix inversion
-    avoidMomentumSingularityAlSpaMat();
-    
-    // solve is faster than inverse: wait for explicit request for covariance before inversion
-    // checked with O(50) param   (SA OK with invert; AlSpaMat much faster for CB)
-    // trap singular matrix
-    int failure		= weight.SolveWithEigen(weightedDifference);
-    if (failure)
-    {
-	return false;
-    }
-    else
-    {
-	m_parameters->update(weightedDifference);
-	return true;
-    }
-}
-
-=======
->>>>>>> 491cc3e5
 }	// end of namespace