--- conflicted
+++ resolved
@@ -110,15 +110,7 @@
      void			addPerigeeMeasurement (void);
      // fix for momentum singularity
      void			avoidMomentumSingularity (void);  // using Eigen    
-<<<<<<< HEAD
-     void			avoidMomentumSingularityAlSpaMat (void); // using alignment matrix pkg     
-     // implementation of matrix equation solution
-     bool			solveEquationsEigen (void);	// using Eigen
-     bool			solveEquationsAlSpaMat (void);	// using alignment matrix pkg
-    
-=======
      
->>>>>>> 491cc3e5
      int		       		m_columnsDM;
      bool				m_constrainedAlignmentEffects;
      Amg::MatrixX*			m_covariance;
@@ -140,14 +132,7 @@
      int				m_rowsDM;
      bool       			m_usePerigee;
      Amg::MatrixX*			m_weight;
-<<<<<<< HEAD
-     AlSpaMat*				m_weightAlSpaMat;
      Amg::VectorX*			m_weightedDifference;
-     AlVec*	       			m_weightedDifferenceAlSpaMat;
-     
-=======
-     Amg::VectorX*			m_weightedDifference;
->>>>>>> 491cc3e5
 };   
 
 //<<<<<< INLINE MEMBER FUNCTIONS                                        >>>>>>
