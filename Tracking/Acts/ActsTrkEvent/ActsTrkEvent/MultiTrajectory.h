/*
  Copyright (C) 2002-2022 CERN for the benefit of the ATLAS collaboration
*/
#ifndef ActsTrkEvent_MultiTrajectory_h
#define ActsTrkEvent_MultiTrajectory_h
#include <type_traits>
#include "CxxUtils/concepts.h"
#include "Acts/EventData/MultiTrajectory.hpp"
#include "Acts/EventData/TrackStatePropMask.hpp"
#include "Acts/Utilities/HashedString.hpp"

#include "xAODTracking/TrackStateContainer.h"
#include "xAODTracking/TrackParameterContainer.h"
#include "xAODTracking/TrackJacobianContainer.h"
#include "xAODTracking/TrackMeasurementContainer.h"



namespace ActsTrk {
    constexpr static bool IsReadOnly = true;
    constexpr static bool IsReadWrite = false;


    /**
     * @brief Athena implementation of ACTS::MultiTrajectory
     * 
     * @tparam MOD - generates variant of the class that allows ro (if == CANMODIFY) or rw (when not CANMODIFY)
     */
    template<bool RWState>
    class MultiTrajectory final 
    : public Acts::MultiTrajectory<ActsTrk::MultiTrajectory<RWState>>{ // TODO select other variant of the interface for UNMODIFIABLE (needs next ACTS version)
        public:

            using TrackStateContainerBackendPtr = typename std::conditional<RWState, const xAOD::TrackStateContainer*, xAOD::TrackStateContainer*>::type;
            using TrackParameterContainerBackendPtr = typename std::conditional<RWState, const xAOD::TrackParameterContainer*, xAOD::TrackParameterContainer*>::type;
            using TrackJacobianContainerBackendPtr = typename std::conditional<RWState, const xAOD::TrackJacobianContainer*, xAOD::TrackJacobianContainer*>::type;
            using TrackMeasurementContainerBackendPtr = typename std::conditional<RWState, const xAOD::TrackMeasurementContainer*, xAOD::TrackMeasurementContainer*>::type;
            
            using IndexType = std::uint32_t;

            using TrackStateProxy = typename Acts::MultiTrajectory<ActsTrk::MultiTrajectory<RWState>>::TrackStateProxy;
            using ConstTrackStateProxy = typename Acts::MultiTrajectory<ActsTrk::MultiTrajectory<RWState>>::ConstTrackStateProxy;

            /**
             * @brief Construct a new Multi Trajectory object given backends
             * @note the MTJ does claim ownership over the data in the backend
             * @param state - track state (indices) backend             
             */
            MultiTrajectory( TrackStateContainerBackendPtr states, TrackParameterContainerBackendPtr parameters,
                             TrackJacobianContainerBackendPtr jacobians, TrackMeasurementContainerBackendPtr measurements );

            /**
             * @brief Construct a new Multi Trajectory object by moving from a modifiable version
             * @warning - this constructor truly moves, i.e. RHS object becomes unusable
             * @param rhs - the MTJ to move from
             */
            MultiTrajectory( ActsTrk::MultiTrajectory<IsReadWrite>&& rhs);


            ATH_MEMBER_REQUIRES(RWState==IsReadWrite, IndexType) addTrackState_impl(
                Acts::TrackStatePropMask mask, IndexType iprevious);
    


            /**
             * @brief Access component by key
             * 
             * @param key 
             * @param istate 
             * @return std::any - that needs to be cast to a const ptr (non const for the nonconst variant)
             */

            const std::any component_impl(Acts::HashedString key, IndexType istate) const;
            std::any component_impl(Acts::HashedString key, IndexType istate); 
 
           
            /**
             * @brief checks if given state has requested component
             * 
             * @param key - name (const char*)
             * @param istate - index in the 
             * @return true 
             * @return false 
             */

            constexpr bool has_impl(Acts::HashedString key, IndexType istate) const;

            

            /**
             * @brief obtains proxy to the track state under given index
             * 
             * @param index 
             * @return TrackStateProxy::Parameters 
             */
            typename ConstTrackStateProxy::Parameters parameters_impl(IndexType index) const;
            ATH_MEMBER_REQUIRES(RWState==IsReadWrite, typename TrackStateProxy::Parameters) parameters_impl(IndexType index);

            /**
             * @brief obtain covariances for a state at given index
             * 
             * @param index 
             * @return TrackStateProxy::Covariance 
             */
            typename ConstTrackStateProxy::Covariance covariance_impl(IndexType index) const;
            ATH_MEMBER_REQUIRES(RWState==IsReadWrite, typename TrackStateProxy::Covariance) covariance_impl(IndexType index);

            /**
             * @brief size of the MTJ
             * 
             * @return size_t 
             */

            inline size_t size_impl() const {
            	return trackStates().size();
            };

            /**
             * @brief clears backends
             * 
             */
            inline void clear_impl();            

            /**
             * @brief checks if the backends are connected (i.e. is safe to use, else any other call will cause segfaults)
             */
            bool has_backends() const;
            
            
        private:
            // bare pointers to the backend (need to be fast and we do not claim ownership anyways)
            TrackStateContainerBackendPtr m_trackStates = nullptr;
<<<<<<< HEAD
            TrackParameterContainerBackendPtr m_trackParameters = nullptr;
=======

            inline const xAOD::TrackStateContainer& trackStates() const { return *m_trackStates; }
            inline xAOD::TrackStateContainer& trackStates() { return *m_trackStates; }
            
            TrackParametersContainerBackendPtr m_trackParameters = nullptr;

            inline const xAOD::TrackParametersContainer& trackParameters() const { return *m_trackParameters; }
            inline xAOD::TrackParametersContainer& trackParameters() { return *m_trackParameters; }
            
>>>>>>> f603e14c
            TrackJacobianContainerBackendPtr m_jacobians = nullptr;
            TrackMeasurementContainerBackendPtr m_measurements = nullptr;
            friend class ActsTrk::MultiTrajectory<IsReadWrite>;
            friend class ActsTrk::MultiTrajectory<IsReadOnly>;

    };
    template<bool RWState>
    bool MultiTrajectory<RWState>::has_backends() const { 
        return m_trackStates != nullptr 
            and m_trackParameters != nullptr;
    }


    typedef ActsTrk::MultiTrajectory<ActsTrk::IsReadOnly>  ConstMultiTrajectory;
    typedef ActsTrk::MultiTrajectory<ActsTrk::IsReadWrite> MutableMultiTrajectory;
    



} // EOF namespace ActsTrk

               
                
#include "MultiTrajectory.icc"


#include "AthenaKernel/CLASS_DEF.h"
CLASS_DEF( ActsTrk::ConstMultiTrajectory , 237752966 , 1 )


#endif<|MERGE_RESOLUTION|>--- conflicted
+++ resolved
@@ -10,7 +10,7 @@
 #include "Acts/Utilities/HashedString.hpp"
 
 #include "xAODTracking/TrackStateContainer.h"
-#include "xAODTracking/TrackParameterContainer.h"
+#include "xAODTracking/TrackParametersContainer.h"
 #include "xAODTracking/TrackJacobianContainer.h"
 #include "xAODTracking/TrackMeasurementContainer.h"
 
@@ -32,7 +32,7 @@
         public:
 
             using TrackStateContainerBackendPtr = typename std::conditional<RWState, const xAOD::TrackStateContainer*, xAOD::TrackStateContainer*>::type;
-            using TrackParameterContainerBackendPtr = typename std::conditional<RWState, const xAOD::TrackParameterContainer*, xAOD::TrackParameterContainer*>::type;
+            using TrackParametersContainerBackendPtr = typename std::conditional<RWState, const xAOD::TrackParametersContainer*, xAOD::TrackParametersContainer*>::type;
             using TrackJacobianContainerBackendPtr = typename std::conditional<RWState, const xAOD::TrackJacobianContainer*, xAOD::TrackJacobianContainer*>::type;
             using TrackMeasurementContainerBackendPtr = typename std::conditional<RWState, const xAOD::TrackMeasurementContainer*, xAOD::TrackMeasurementContainer*>::type;
             
@@ -46,7 +46,7 @@
              * @note the MTJ does claim ownership over the data in the backend
              * @param state - track state (indices) backend             
              */
-            MultiTrajectory( TrackStateContainerBackendPtr states, TrackParameterContainerBackendPtr parameters,
+            MultiTrajectory( TrackStateContainerBackendPtr states, TrackParametersContainerBackendPtr parameters,
                              TrackJacobianContainerBackendPtr jacobians, TrackMeasurementContainerBackendPtr measurements );
 
             /**
@@ -130,9 +130,6 @@
         private:
             // bare pointers to the backend (need to be fast and we do not claim ownership anyways)
             TrackStateContainerBackendPtr m_trackStates = nullptr;
-<<<<<<< HEAD
-            TrackParameterContainerBackendPtr m_trackParameters = nullptr;
-=======
 
             inline const xAOD::TrackStateContainer& trackStates() const { return *m_trackStates; }
             inline xAOD::TrackStateContainer& trackStates() { return *m_trackStates; }
@@ -142,7 +139,6 @@
             inline const xAOD::TrackParametersContainer& trackParameters() const { return *m_trackParameters; }
             inline xAOD::TrackParametersContainer& trackParameters() { return *m_trackParameters; }
             
->>>>>>> f603e14c
             TrackJacobianContainerBackendPtr m_jacobians = nullptr;
             TrackMeasurementContainerBackendPtr m_measurements = nullptr;
             friend class ActsTrk::MultiTrajectory<IsReadWrite>;
