/*
  Copyright (C) 2002-2020 CERN for the benefit of the ATLAS collaboration
*/

#ifndef ACTSGEOMETRY_ACTSEXTRAPOLATIONTOOL_H
#define ACTSGEOMETRY_ACTSEXTRAPOLATIONTOOL_H

// ATHENA
#include "AthenaBaseComps/AthAlgTool.h"
#include "GaudiKernel/IInterface.h"
#include "GaudiKernel/ServiceHandle.h"
#include "GaudiKernel/Property.h"
#include "GaudiKernel/EventContext.h"

// PACKAGE
#include "ActsGeometryInterfaces/IActsExtrapolationTool.h"
#include "ActsGeometryInterfaces/IActsTrackingGeometryTool.h"
#include "ActsGeometry/ActsGeometryContext.h"
#include "ActsGeometry/ATLASMagneticFieldWrapper.h"

// ACTS
#include "Acts/Propagator/detail/SteppingLogger.hpp"
#include "Acts/Propagator/DebugOutputActor.hpp"
#include "Acts/Propagator/MaterialInteractor.hpp"
#include "Acts/Propagator/StandardAborters.hpp"
#include "ActsGeometry/ATLASMagneticFieldWrapper.h"
#include "Acts/MagneticField/ConstantBField.hpp"
#include "Acts/MagneticField/MagneticFieldContext.hpp"
#include "Acts/Utilities/Result.hpp"
#include "Acts/Utilities/Units.hpp"
#include "Acts/Utilities/Helpers.hpp"

#include <cmath>

namespace MagField {
  class IMagFieldSvc;
}

namespace Acts {
class Surface;
class BoundaryCheck;

/// Using some short hands for Recorded Material
using RecordedMaterial = Acts::MaterialInteractor::result_type;

/// Finally the output of the propagation test
using PropagationOutput =
    std::pair<std::vector<Acts::detail::Step>, RecordedMaterial>;

}


namespace ActsExtrapolationDetail {
  class VariantPropagator;
}


class ActsExtrapolationTool : public extends<AthAlgTool, IActsExtrapolationTool>
{
public:
  virtual StatusCode initialize() override;

  ActsExtrapolationTool(const std::string& type, const std::string& name,
	           const IInterface* parent);

  ~ActsExtrapolationTool();

private:
  // set up options for propagation
  using SteppingLogger = Acts::detail::SteppingLogger;
  using DebugOutput = Acts::DebugOutputActor;
  using EndOfWorld = Acts::EndOfWorldReached;
  using ResultType = Acts::Result<std::pair<Acts::PropagationOutput,
                                            DebugOutput::result_type>>;

public:
  virtual
<<<<<<< HEAD
  Acts::PropagationOutput
=======
  std::vector<Acts::detail::Step>
  propagationSteps(const EventContext& ctx,
                   const Acts::BoundParameters& startParameters,
                   Acts::NavigationDirection navDir = Acts::forward,
                   double pathLimit = std::numeric_limits<double>::max()) const override;
                   
  virtual
  std::unique_ptr<const Acts::CurvilinearParameters>
  propagate(const EventContext& ctx,
            const Acts::BoundParameters& startParameters,
            Acts::NavigationDirection navDir = Acts::forward,
            double pathLimit = std::numeric_limits<double>::max()) const override;
            
  virtual
  std::vector<Acts::detail::Step>
  propagationSteps(const EventContext& ctx,
                   const Acts::BoundParameters& startParameters,
                   const Acts::Surface& target,
                   Acts::NavigationDirection navDir = Acts::forward,
                   double pathLimit = std::numeric_limits<double>::max()) const override;
            
  virtual
  std::unique_ptr<const Acts::BoundParameters>
>>>>>>> 9e417a04
  propagate(const EventContext& ctx,
            const Acts::BoundParameters& startParameters,
            const Acts::Surface& target,
            Acts::NavigationDirection navDir = Acts::forward,
            double pathLimit = std::numeric_limits<double>::max()) const override;

  virtual
  const IActsTrackingGeometryTool*
  trackingGeometryTool() const override
  {
    return m_trackingGeometryTool.get();
  }


private:
  std::unique_ptr<ActsExtrapolationDetail::VariantPropagator> m_varProp;

  ServiceHandle<MagField::IMagFieldSvc> m_fieldServiceHandle;
  ToolHandle<IActsTrackingGeometryTool> m_trackingGeometryTool{this, "TrackingGeometryTool", "ActsTrackingGeometryTool"};

  Gaudi::Property<std::string> m_fieldMode{this, "FieldMode", "ATLAS", "Either ATLAS or Constant"};
  Gaudi::Property<std::vector<double>> m_constantFieldVector{this, "ConstantFieldVector", {0, 0, 0}, "Constant field value to use if FieldMode == Constant"};

  Gaudi::Property<double> m_ptLoopers{this, "PtLoopers", 300, "PT loop protection threshold. Will be converted to Acts MeV unit"};

  Gaudi::Property<double> m_maxStepSize{this, "MaxStepSize", 10, "Max step size in Acts m unit"};
};



#endif<|MERGE_RESOLUTION|>--- conflicted
+++ resolved
@@ -75,22 +75,19 @@
 
 public:
   virtual
-<<<<<<< HEAD
-  Acts::PropagationOutput
-=======
   std::vector<Acts::detail::Step>
   propagationSteps(const EventContext& ctx,
                    const Acts::BoundParameters& startParameters,
                    Acts::NavigationDirection navDir = Acts::forward,
                    double pathLimit = std::numeric_limits<double>::max()) const override;
-                   
+
   virtual
   std::unique_ptr<const Acts::CurvilinearParameters>
   propagate(const EventContext& ctx,
             const Acts::BoundParameters& startParameters,
             Acts::NavigationDirection navDir = Acts::forward,
             double pathLimit = std::numeric_limits<double>::max()) const override;
-            
+
   virtual
   std::vector<Acts::detail::Step>
   propagationSteps(const EventContext& ctx,
@@ -98,15 +95,21 @@
                    const Acts::Surface& target,
                    Acts::NavigationDirection navDir = Acts::forward,
                    double pathLimit = std::numeric_limits<double>::max()) const override;
-            
+
   virtual
   std::unique_ptr<const Acts::BoundParameters>
->>>>>>> 9e417a04
   propagate(const EventContext& ctx,
             const Acts::BoundParameters& startParameters,
             const Acts::Surface& target,
             Acts::NavigationDirection navDir = Acts::forward,
             double pathLimit = std::numeric_limits<double>::max()) const override;
+
+  virtual
+  Acts::PropagationOutput
+  propagationMaterial(const EventContext& ctx,
+                   const Acts::BoundParameters& startParameters,
+                   Acts::NavigationDirection navDir = Acts::forward,
+                   double pathLimit = std::numeric_limits<double>::max()) const override;
 
   virtual
   const IActsTrackingGeometryTool*
