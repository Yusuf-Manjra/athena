--- conflicted
+++ resolved
@@ -29,13 +29,9 @@
   }
 }
 
-<<<<<<< HEAD
+
 class IActsMaterialTrackWriterSvc;
 
-template<typename>
-class RootExCellWriter;
-=======
->>>>>>> 1456fed1
 class EventContext;
 class IAthRNGSvc;
 class IActsExtrapolationTool;
@@ -54,7 +50,6 @@
 
   ToolHandle<IActsExtrapolationTool> m_extrapolationTool{this, "ExtrapolationTool", "ActsExtrapolationTool"};
 
-  // std::shared_ptr<RootExCellWriter<Acts::TrackParameters>> m_rootEccWriter;
 
   // poor-mans Particle Gun is included here right now
   Gaudi::Property<std::vector<double>> m_etaRange{this, "EtaRange", {-3, 3}, "The eta range for particles"};
