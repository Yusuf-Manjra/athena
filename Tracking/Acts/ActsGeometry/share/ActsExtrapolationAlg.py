--- conflicted
+++ resolved
@@ -3,152 +3,9 @@
 Acts tracking geometry and the Acts extrapolation toolchain.
 """
 
-<<<<<<< HEAD
-import os
-import logging
-
-# Use Global flags and DetFlags.
-from AthenaCommon.DetFlags import DetFlags
-from AthenaCommon.GlobalFlags import globalflags
-
-from AthenaCommon.ConcurrencyFlags import jobproperties as jp
-from AthenaCommon.Logging import log as msg
-nThreads = jp.ConcurrencyFlags.NumThreads()
-# for some reason, the synchronization fails if we run in ST...
-if (nThreads < 1) :
-    msg.fatal('numThreads must be >0. Did you set the --threads=N option?')
-    sys.exit(AthenaCommon.ExitCodes.CONFIGURATION_ERROR)
-
-from AthenaCommon.AthenaCommonFlags import athenaCommonFlags
-athenaCommonFlags.FilesInput = [
-    "/cvmfs/atlas-nightlies.cern.ch/repo/data/data-art/esd/100evts10lumiblocks.ESD.root"
-]
-
-import AthenaPoolCnvSvc.ReadAthenaPool
-
-# build GeoModel
-import AthenaPython.ConfigLib as apcl
-cfg = apcl.AutoCfg(name = 'TrackingGeometryTest', input_files=athenaCommonFlags.FilesInput())
-
-cfg.configure_job()
-
-from AthenaCommon.GlobalFlags import globalflags
-if len(globalflags.ConditionsTag())!=0:
-  from IOVDbSvc.CondDB import conddb
-  conddb.setGlobalTag(globalflags.ConditionsTag())
-
-from AtlasGeoModel.InDetGMJobProperties import InDetGeometryFlags
-InDetGeometryFlags.useDynamicAlignFolders=True
-
-# Just the pixel and SCT
-DetFlags.ID_setOn()
-DetFlags.Calo_setOn()
-
-
-# Initialize geometry
-# THIS ACTUALLY DOES STUFF!!
-from AtlasGeoModel import GeoModelInit
-from AtlasGeoModel import SetGeometryVersion
-
-from AthenaCommon.AlgScheduler import AlgScheduler
-AlgScheduler.OutputLevel( INFO )
-AlgScheduler.ShowControlFlow( True )
-AlgScheduler.ShowDataDependencies( True )
-AlgScheduler.EnableConditions( True )
-AlgScheduler.setDataLoaderAlg( "SGInputLoader" )
-
-## SET UP ALIGNMENT CONDITIONS ALGORITHM
-from IOVSvc.IOVSvcConf import CondSvc
-svcMgr += CondSvc( OutputLevel=INFO )
-from ActsGeometry import ActsGeometryConf
-from AthenaCommon.AlgSequence import AthSequencer
-condSeq = AthSequencer("AthCondSeq")
-
-# nominal alignment: all deltas are identity
-# condSeq += ActsGeometryConf.NominalAlignmentCondAlg("NominalAlignmentCondAlg",
-                                                     # OutputLevel=VERBOSE)
-
-condSeq += ActsGeometryConf.ActsAlignmentCondAlg("ActsAlignCondAlg",
-                                                 OutputLevel=INFO)
-# periodic shift alignment. Configurable z-shift per lumiblock.
-# (currently pixel only)
-# condSeq+=ActsGeometryConf.GeomShiftCondAlg("GeomShiftCondAlg_1",
-                                            # ZShiftPerLB=0.5,
-                                            # OutputLevel=VERBOSE)
-## END OF CONDITIONS SETUP
-
-from AthenaCommon.AppMgr import ServiceMgr
-
-# set up and configure the acts geometry construction
-from ActsGeometry.ActsGeometryConf import ActsTrackingGeometrySvc
-trkGeomSvc = ActsTrackingGeometrySvc()
-# used for the proxies during material mapping
-trkGeomSvc.BarrelMaterialBins = [40, 60] # phi z
-trkGeomSvc.EndcapMaterialBins = [50, 20] # phi r
-trkGeomSvc.OutputLevel = INFO
-trkGeomSvc.BuildSubDetectors = [
-  "Pixel",
-  "SCT",
-  # "TRT",
-  # "Calo",
-]
-trkGeomSvc.UseMaterialMap = False
-ServiceMgr += trkGeomSvc
-
-# We need the Magnetic fiels
-import MagFieldServices.SetupField
-
-from AthenaCommon.AlgSequence import AlgSequence
-job = AlgSequence()
-
-# This is the main extrapolation demo algorithm
-from ActsGeometry.ActsGeometryConf import ActsExtrapolationAlg
-alg = ActsExtrapolationAlg()
-alg.EtaRange = [-2.4, 2.4]
-alg.OutputLevel = INFO
-alg.NParticlesPerEvent = int(1e4)
-
-# Record the material track for material map validation
-alg.WriteMaterialTracks = False
-# we only need this if the extrap alg is set up to write mat tracks
-if alg.WriteMaterialTracks == True:
-  mTrackWriterSvc = CfgMgr.ActsMaterialTrackWriterSvc("ActsMaterialTrackWriterSvc")
-  mTrackWriterSvc.OutputLevel = INFO
-  mTrackWriterSvc.FilePath = "MaterialTracks_mapped.root"
-  ServiceMgr += mTrackWriterSvc
-
-# sets up the extrapolation tool
-# this sets up the tracking geometry svc through the tracking geometry tool
-exTool = CfgMgr.ActsExtrapolationTool("ActsExtrapolationTool")
-exTool.OutputLevel = INFO
-exTool.FieldMode = "ATLAS"
-exTool.InteractionMultiScatering = False
-exTool.InteractionEloss = False
-exTool.InteractionRecord = False
-# The extrapolation tool accesses the trackinggeometry service
-# through this tool. This tool has the conditions dependencies
-# on the alignment GeoAlignmentStores (pseudo-alignment only right now).
-# For each event, the GAS for the IOV needs to be set from the algorithm.
-trkGeomTool = CfgMgr.ActsTrackingGeometryTool("ActsTrackingGeometryTool")
-trkGeomTool.OutputLevel = INFO;
-exTool.TrackingGeometryTool = trkGeomTool
-
-alg.ExtrapolationTool = exTool
-
-# Make the event heardbeat output a bit nicer
-eventPrintFrequency = 10000
-if hasattr(ServiceMgr,"AthenaEventLoopMgr"):
-    ServiceMgr.AthenaEventLoopMgr.EventPrintoutInterval = eventPrintFrequency
-if hasattr(ServiceMgr,"AthenaHiveEventLoopMgr"):
-    ServiceMgr.AthenaHiveEventLoopMgr.EventPrintoutInterval = eventPrintFrequency
-
-job += alg
-
-theApp.EvtMax = 10000
-=======
 # start from scratch with component accumulator
 
-from AthenaConfiguration.ComponentAccumulator import ComponentAccumulator 
+from AthenaConfiguration.ComponentAccumulator import ComponentAccumulator
 from AthenaConfiguration.ComponentFactory import CompFactory
 
 from ActsGeometry.ActsGeometryConfig import ActsExtrapolationToolCfg
@@ -176,7 +33,7 @@
   from AthenaCommon.Logging import log
   from AthenaCommon.Constants import VERBOSE
   from AthenaConfiguration.AllConfigFlags import ConfigFlags
-  from AthenaConfiguration.MainServicesConfig import MainServicesCfg    
+  from AthenaConfiguration.MainServicesConfig import MainServicesCfg
 
   Configurable.configurableRun3Behavior = True
 
@@ -186,7 +43,7 @@
   ConfigFlags.GeoModel.AtlasVersion  = "ATLAS-R2-2016-01-00-01"
   ConfigFlags.IOVDb.GlobalTag        = "OFLCOND-SIM-00-00-00"
   ConfigFlags.Detector.SimulateBpipe = True
-  ConfigFlags.Detector.SimulateID    = True    
+  ConfigFlags.Detector.SimulateID    = True
   ConfigFlags.Detector.GeometryBpipe = True
   ConfigFlags.Detector.GeometryID    = True
   ConfigFlags.Detector.GeometryPixel = True
@@ -223,7 +80,4 @@
 
   log.info("CONFIG DONE")
 
-  cfg.run(1)
-
-
->>>>>>> 1456fed1
+  cfg.run(1)