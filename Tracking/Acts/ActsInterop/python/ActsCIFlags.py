# Copyright (C) 2002-2023 CERN for the benefit of the ATLAS collaboration
# Flags used in CI tests

from TrkConfig.TrkConfigFlags import TrackingComponent

def actsWorkflowFlags(flags):
    """flags for Reco_tf with CA used in CI tests: add Acts workflow to reco sequence"""
    flags.Reco.EnableHGTDExtension = False
    flags.DQ.useTrigger = False
    flags.Acts.doAnalysis = True
    flags.Acts.doMonitoring = True
    flags.Tracking.recoChain = [TrackingComponent.AthenaChain,
                                TrackingComponent.ActsChain]
    flags.Output.HISTFileName = "ActsMonitoringOutput.root" 

def actsValidateClustersFlags(flags):
    """flags for Reco_tf with CA used in CI tests: use cluster conversion [xAOD -> InDet] with both Athena and Acts sequences"""
    flags.Reco.EnableHGTDExtension = False
    flags.Tracking.recoChain = [TrackingComponent.ValidateActsClusters]

def actsTrkValidateSpacePointsFlags(flags):
    """flags for Reco_tf with CA used in CI tests: use for validating Athena-based space point formation"""
    flags.Reco.EnableHGTDExtension = False
<<<<<<< HEAD
    flags.ITk.Tracking.recoChain = [TrackingComponent.ValidateActsSpacePoints]

def actsCoreValidateSpacePointsFlags(flags):
    """flags for Reco_tf with CA used in CI tests: use for validating ACTS-based space point formation"""
    from ActsInterop.ActsConfigFlags import SpacePointStrategy
    flags.Acts.SpacePointStrategy = SpacePointStrategy.ActsCore
    actsTrkValidateSpacePointsFlags(flags)
=======
    flags.Tracking.recoChain = [TrackingComponent.ValidateActsSpacePoints]
>>>>>>> 9be693cd
    
def actsValidateSeedsFlags(flags):
    """flags for Reco_tf with CA used in CI tests: use SiSpacePointSeedMaker tool during reconstruction"""
    flags.Reco.EnableHGTDExtension = False
    flags.Tracking.recoChain = [TrackingComponent.ValidateActsSeeds]
    flags.Tracking.writeSeedValNtuple = True

def actsValidateOrthogonalSeedsFlags(flags):
    """flags for Reco_tf with CA used in CI tests: use SiSpacePointSeedMaker tool during reconstruction (orthogonal seeding)"""
    from ActsInterop.ActsConfigFlags import SeedingStrategy
    flags.Acts.SeedingStrategy = SeedingStrategy.Orthogonal
    actsValidateSeedsFlags(flags)

def actsValidateTracksFlags(flags):
    """flags for Reco_tf with CA used in CI tests: use ActsTrkFinding during reconstruction"""
    flags.Reco.EnableHGTDExtension = False
    flags.Tracking.MainPass.doAmbiguityProcessorTrackFit = False
    flags.Tracking.recoChain = [TrackingComponent.ValidateActsTracks]

def actsArtFlags(flags):
    """flags for Reco_tf with CA used in ART test: add Acts workflow to reco sequence"""
    flags.Reco.EnableHGTDExtension = False
    flags.Acts.doMonitoring = True
    flags.Tracking.recoChain = [TrackingComponent.AthenaChain,
                                TrackingComponent.ActsChain]<|MERGE_RESOLUTION|>--- conflicted
+++ resolved
@@ -21,17 +21,13 @@
 def actsTrkValidateSpacePointsFlags(flags):
     """flags for Reco_tf with CA used in CI tests: use for validating Athena-based space point formation"""
     flags.Reco.EnableHGTDExtension = False
-<<<<<<< HEAD
-    flags.ITk.Tracking.recoChain = [TrackingComponent.ValidateActsSpacePoints]
+    flags.Tracking.recoChain = [TrackingComponent.ValidateActsSpacePoints]
 
 def actsCoreValidateSpacePointsFlags(flags):
     """flags for Reco_tf with CA used in CI tests: use for validating ACTS-based space point formation"""
     from ActsInterop.ActsConfigFlags import SpacePointStrategy
     flags.Acts.SpacePointStrategy = SpacePointStrategy.ActsCore
     actsTrkValidateSpacePointsFlags(flags)
-=======
-    flags.Tracking.recoChain = [TrackingComponent.ValidateActsSpacePoints]
->>>>>>> 9be693cd
     
 def actsValidateSeedsFlags(flags):
     """flags for Reco_tf with CA used in CI tests: use SiSpacePointSeedMaker tool during reconstruction"""
