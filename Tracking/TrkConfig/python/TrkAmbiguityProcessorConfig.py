--- conflicted
+++ resolved
@@ -288,23 +288,15 @@
     kwargs.setdefault("OutputClusterSplitProbabilityName",
                       f"SplitProb{flags.InDet.Tracking.ActiveConfig.extension}")
 
-<<<<<<< HEAD
-    if flags.InDet.Tracking.doTIDE_AmbiTrackMonitoring and flags.InDet.Tracking.ActiveConfig.extension == "":
-=======
     if flags.InDet.Tracking.doTIDE_AmbiTrackMonitoring and \
        flags.InDet.Tracking.ActiveConfig.extension == "":
->>>>>>> 73f938d8
         from TrkConfig.TrkValToolsConfig import TrkObserverToolCfg
         TrkObserverTool = acc.popToolsAndMerge(TrkObserverToolCfg(flags))
         acc.addPublicTool(TrkObserverTool)
         kwargs.setdefault("ObserverTool", TrkObserverTool)
 
-<<<<<<< HEAD
-    acc.setPrivateTools(CompFactory.Trk.DenseEnvironmentsAmbiguityScoreProcessorTool(
-=======
     acc.setPrivateTools(
         CompFactory.Trk.DenseEnvironmentsAmbiguityScoreProcessorTool(
->>>>>>> 73f938d8
         f"{name}{flags.InDet.Tracking.ActiveConfig.extension}", **kwargs))
     return acc
 
@@ -477,23 +469,9 @@
         acc.addPublicTool(TrkObserverToolWriter)
         kwargs.setdefault("ObserverToolWriter", TrkObserverToolWriter)
 
-<<<<<<< HEAD
-    if flags.InDet.Tracking.doTIDE_AmbiTrackMonitoring and flags.InDet.Tracking.ActiveConfig.extension == "":
-        from TrkConfig.TrkValToolsConfig import TrkObserverToolCfg, WriterTrkObserverToolCfg
-        TrkObserverTool = acc.popToolsAndMerge(TrkObserverToolCfg(flags))
-        acc.addPublicTool(TrkObserverTool)
-        kwargs.setdefault("ObserverTool", TrkObserverTool)
-        TrkObserverToolWriter = acc.popToolsAndMerge(WriterTrkObserverToolCfg(flags))
-        acc.addPublicTool(TrkObserverToolWriter)
-        kwargs.setdefault("ObserverToolWriter", TrkObserverToolWriter)
-
-    acc.setPrivateTools(CompFactory.Trk.DenseEnvironmentsAmbiguityProcessorTool(
-        name=name+flags.InDet.Tracking.ActiveConfig.extension, **kwargs))
-=======
     acc.setPrivateTools(
         CompFactory.Trk.DenseEnvironmentsAmbiguityProcessorTool(
         name+flags.InDet.Tracking.ActiveConfig.extension, **kwargs))
->>>>>>> 73f938d8
     return acc
 
 
