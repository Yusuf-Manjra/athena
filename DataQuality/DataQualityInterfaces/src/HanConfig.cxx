--- conflicted
+++ resolved
@@ -652,15 +652,10 @@
                   }
                   m_outfile->cd(); //we are writing to the / folder of file
                   std::shared_ptr<TObject> q(key->ReadObj());
-<<<<<<< HEAD
-=======
-                  std::pair<std::string, std::shared_ptr<TObject>> z("abc", key->ReadObj());
->>>>>>> b288f54a
                   objects[iRefID].emplace_back(absAlgRefName, key->ReadObj());
                 }
               }
             } else {
-<<<<<<< HEAD
               absAlgRefName += algRefName;
               algRefFile = SplitReference( m_refConfig.GetStringAttribute(thisRefID,"location"), algRefFile);
 
@@ -683,9 +678,6 @@
               } else {
                 std::cerr << "No file specified for " << absAlgRefName << " ?" << std::endl;
               }
-=======
-              std::cerr << "uh oh, not same_name" << std::endl;
->>>>>>> b288f54a
             }
           }
 
@@ -740,10 +732,7 @@
               // not implemented for now
             } else {
               TObjArray* toarray = new TObjArray();
-<<<<<<< HEAD
               toarray->SetOwner(true);
-=======
->>>>>>> b288f54a
               for (size_t iRef = 0; iRef < objects.size(); ++iRef) {
                 toarray->Add(objects[iRef][0].second->Clone());
               }
@@ -763,14 +752,8 @@
             }
             if (! isMultiRef) {
               // register file information
-<<<<<<< HEAD
               if (! m_refsourcedata->FindObject(algRefFile.c_str())) {
                 m_refsourcedata->Add(new TObjString(algRefFile.c_str()), 
-=======
-              auto algRefFileostr = new TObjString(algRefFile.c_str());
-              if (! m_refsourcedata->FindObject(algRefFile.c_str())) {
-                m_refsourcedata->Add(algRefFileostr, 
->>>>>>> b288f54a
                   new TObjString(algRefInfo != "" ? algRefInfo.c_str() : "Reference"));
               }
             }
