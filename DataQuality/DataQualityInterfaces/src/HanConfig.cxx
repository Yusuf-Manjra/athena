--- conflicted
+++ resolved
@@ -505,16 +505,13 @@
 	    absAlgRefName += algRefName;
 	    std::string algRefFile( refConfig.GetStringAttribute(thisRefID,"file") );
 	    if( algRefFile != "" ) {
-<<<<<<< HEAD
 	      algRefFile = SplitReference( algRefFile );
-	      std::auto_ptr<TFile> infile( TFile::Open(algRefFile.c_str()) );
-=======
+	      //std::auto_ptr<TFile> infile( TFile::Open(algRefFile.c_str()) );
 	      std::shared_ptr<TFile> infile = GetROOTFile(algRefFile);
 	      if ( ! infile.get() ) {
 		std::cerr << "HanConfig::AssessmentVistorBase::GetAlgorithmConfiguration: Reference file " << algRefFile << " not found" << std::endl;
 		continue;
 	      }
->>>>>>> d54c8453
 	      TKey* key = getObjKey( infile.get(), absAlgRefName );
 	      if( key == 0 ) {
 		// Quiet this error ...
