/*
  Copyright (C) 2002-2019 CERN for the benefit of the ATLAS collaboration
*/

#include "AthenaKernel/errorcheck.h"
#include "AthLinks/ElementLink.h"

#include "GaudiKernel/MsgStream.h"
#include "GaudiKernel/DataSvc.h"
#include "GaudiKernel/PhysicalConstants.h"

#include "GeneratorObjects/McEventCollection.h"
#include "HepMCTruthReader.h"

using namespace std;

HepMCTruthReader::HepMCTruthReader(const string& name, ISvcLocator* svcLoc)
  : AthAlgorithm(name, svcLoc)
{
  /// @todo Provide these names centrally in a Python module and remove these hard-coded versions?
  declareProperty( "HepMCContainerName", m_hepMCContainerName="GEN_EVENT" );
}


StatusCode HepMCTruthReader::initialize() {
  ATH_MSG_INFO("Initializing; package version = " << PACKAGE_VERSION );
  ATH_MSG_INFO("HepMC container name = " << m_hepMCContainerName );
  return StatusCode::SUCCESS;
}


StatusCode HepMCTruthReader::execute() {

  // Retrieve the HepMC truth:
  const McEventCollection* mcColl = 0;
  CHECK( evtStore()->retrieve( mcColl, m_hepMCContainerName ) );
  ATH_MSG_INFO("Number of pile-up events in this Athena event: " << mcColl->size()-1);

  // Loop over events
  for (unsigned int cntr = 0; cntr < mcColl->size(); ++cntr) {
    const HepMC::GenEvent* genEvt = (*mcColl)[cntr]; 

    // Print PDF info if found
    /*xAOD::TruthEvent::PdfInfo pdfi = evt->pdfInfo();
    if (pdfi.valid()) {
      cout << "PDF info: PIDs " << pdfi.pdgId1 << ", " << pdfi.pdgId2 << " with x = "
           << pdfi.x1 << ", " << pdfi.x2 << " & Q = " << pdfi.Q << " => xf = "
           << pdfi.xf1 << ", " << pdfi.xf2 << " with PDFs "
           << pdfi.pdfId1 << " and " << pdfi.pdfId2 << endl;
    }*/

    // Print the event particle/vtx contents
    if (cntr==0) ATH_MSG_INFO("Printing signal event...");
    if (cntr>0) ATH_MSG_INFO("Printing pileup events...");  

    if (cntr==0) {
<<<<<<< HEAD
      HepMC::GenVertexPtr signalProcessVtx = genEvt->signal_process_vertex();
=======
      auto signalProcessVtx = genEvt->signal_process_vertex();
>>>>>>> 5c9aae9f
      ATH_MSG_INFO("Signal process vertex position: (" << (signalProcessVtx?signalProcessVtx->position().x():0)
		   << ", " << (signalProcessVtx?signalProcessVtx->position().y():0)
           << ", " << (signalProcessVtx?signalProcessVtx->position().z():0)
           << "). Pointer: " << signalProcessVtx);
    }

    printEvent(genEvt);

  }

  return StatusCode::SUCCESS;
}


// Print method for event - mimics the HepMC dump.
// Vertex print method called within here
void HepMCTruthReader::printEvent(const HepMC::GenEvent* event) {
  cout << "--------------------------------------------------------------------------------\n";
  cout << "GenEvent: #" << "NNN" << "\n";
  cout << " Entries this event: " << event->vertices_size() << " vertices, " << event->particles_size() << " particles.\n";
  // Particles and vertices
  cout << "                                    GenParticle Legend\n";
  cout << "        Barcode   PDG ID      ( Px,       Py,       Pz,     E ) Stat  DecayVtx\n";
  cout << "--------------------------------------------------------------------------------\n";
  for (HepMC::GenEvent::vertex_const_iterator iv = event->vertices_begin(); iv != event->vertices_end(); ++iv) {
    printVertex(*iv);
  }
  cout << "--------------------------------------------------------------------------------\n";
}

// Print method for vertex - mimics the HepMC dump.
// Particle print method called within here
void HepMCTruthReader::printVertex(const HepMC::GenVertexPtr vertex) {
  std::ios::fmtflags f( cout.flags() ); 
  cout << "GenVertex (" << vertex << "):";
  if (HepMC::barcode(vertex) != 0) {
    if (vertex->position().x() != 0.0 && vertex->position().y() != 0.0 && vertex->position().z() != 0.0) {
      cout.width(9);
      cout <<HepMC::barcode(vertex);
      cout << " ID:";
      cout.width(5);
      cout << vertex->id();
      cout << " (X,cT)=";
      cout.width(9);
      cout.precision(2);
      cout.setf(ios::scientific, ios::floatfield);
      cout.setf(ios_base::showpos);
      cout << vertex->position().x() << ",";
      cout.width(9);
      cout.precision(2);
      cout << vertex->position().y() << ",";
      cout.width(9);
      cout.precision(2);
      cout << vertex->position().z() << ",";
      cout.width(9);
      cout.precision(2);
      cout << vertex->position().t();
      cout.setf(ios::fmtflags(0), ios::floatfield);
      cout.unsetf(ios_base::showpos);
      cout << endl;
    } else {
      cout.width(9);
      cout << HepMC::barcode(vertex);
      cout << " ID:";
      cout.width(5);
      cout << vertex->id();
      cout << " (X,cT): 0";
      cout << endl;
    }
  } else {
    // If the vertex doesn't have a unique barcode assigned, then
    //  we print its memory address instead... so that the
    //  print out gives us a unique tag for the particle.
    if (vertex->position().x() != 0.0 && vertex->position().y() != 0.0 && vertex->position().z() != 0.0) {
      cout.width(9);
      cout << (void*)vertex;
      cout << " ID:";
      cout.width(5);
      cout << vertex->id();
      cout << " (X,cT)=";
      cout.width(9);
      cout.precision(2);
      cout.setf(ios::scientific, ios::floatfield);
      cout.setf(ios_base::showpos);
      cout << vertex->position().x();
      cout.width(9);
      cout.precision(2);
      cout << vertex->position().y();
      cout.width(9);
      cout.precision(2);
      cout << vertex->position().z();
      cout.width(9);
      cout.precision(2);
      cout << vertex->position().t();
      cout.setf(ios::fmtflags(0), ios::floatfield);
      cout.unsetf(ios_base::showpos);
      cout << endl;
    } else {
      cout.width(9);
      cout << (void*)vertex;
      cout << " ID:";
      cout.width(5);
      cout << vertex->id();
      cout << " (X,cT):0";
      cout << endl;
    }
  }
  // // Print the weights if there are any
  // if (vertex->weights().size() != 0) {
  //   cout << vertex->weights().size() << " weights =";
  //   for (vector<float>::const_iterator wgt = vertex->weights().begin();
  //        wgt != vertex->weights().end(); ++wgt) { cout << *wgt << " "; }
  //   cout << endl;
  // }
  // Print out all the incoming, then outgoing particles
  for (HepMC::GenVertex::particles_in_const_iterator iPIn = vertex->particles_in_const_begin();
       iPIn != vertex->particles_in_const_end(); ++iPIn) {       
    if ( iPIn == vertex->particles_in_const_begin() ) {
      cout << " I: ";
      cout.width(2);
      cout << vertex->particles_in_size();
    } else cout << "      ";
    printParticle(*iPIn);
  }
  for (HepMC::GenVertex::particles_out_const_iterator iPOut = vertex->particles_out_const_begin();
       iPOut != vertex->particles_out_const_end(); ++iPOut) {
    if ( iPOut == vertex->particles_out_const_begin() ) {
      cout << " O: ";
      cout.width(2);
      cout << vertex->particles_out_size();
    } else cout << "      ";
    printParticle(*iPOut);
  }

  cout.flags(f); 
}


// Print method for particle - mimics the HepMC dump.
void HepMCTruthReader::printParticle(const HepMC::GenParticlePtr particle) {
  std::ios::fmtflags f( cout.flags() ); 
  cout << " ";
  cout.width(9);
  cout << HepMC::barcode(particle);
  cout.width(9);
  cout << particle->pdg_id() << " ";
  cout.width(9);
  cout.precision(2);
  cout.setf(ios::scientific, ios::floatfield);
  cout.setf(ios_base::showpos);
  cout << particle->momentum().px() << ",";
  cout.width(9);
  cout.precision(2);
  cout << particle->momentum().py() << ",";
  cout.width(9);
  cout.precision(2);
  cout << particle->momentum().pz() << ",";
  cout.width(9);
  cout.precision(2);
  cout << particle->momentum().e() << " ";
  cout.setf(ios::fmtflags(0), ios::floatfield);
  cout.unsetf(ios_base::showpos);
  if ( particle->has_decayed() ) {
    if ( HepMC::barcode(particle->end_vertex())!=0 ) {
      cout.width(3);
      cout << particle->status() << " ";
      cout.width(9);
      cout << HepMC::barcode(particle->end_vertex());
    }
  } else {
    cout.width(3);
    cout << particle->status();
  }
  cout << endl;
  cout.flags(f); 
}

<|MERGE_RESOLUTION|>--- conflicted
+++ resolved
@@ -54,11 +54,7 @@
     if (cntr>0) ATH_MSG_INFO("Printing pileup events...");  
 
     if (cntr==0) {
-<<<<<<< HEAD
-      HepMC::GenVertexPtr signalProcessVtx = genEvt->signal_process_vertex();
-=======
       auto signalProcessVtx = genEvt->signal_process_vertex();
->>>>>>> 5c9aae9f
       ATH_MSG_INFO("Signal process vertex position: (" << (signalProcessVtx?signalProcessVtx->position().x():0)
 		   << ", " << (signalProcessVtx?signalProcessVtx->position().y():0)
            << ", " << (signalProcessVtx?signalProcessVtx->position().z():0)
