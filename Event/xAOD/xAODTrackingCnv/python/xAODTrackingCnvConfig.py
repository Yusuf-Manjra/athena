"""Define methods to construct configured Tracking conversion algorithms

Copyright (C) 2002-2023 CERN for the benefit of the ATLAS collaboration
"""
from AthenaConfiguration.ComponentAccumulator import ComponentAccumulator
from AthenaConfiguration.ComponentFactory import CompFactory

######################################
###   RecTrackParticleContainerCnvTool
######################################

def RecTrackParticleContainerCnvToolCfg(flags, name="RecTrackParticleContainerCnvTool", **kwargs):
    result = ComponentAccumulator()

    if "TrackParticleCreator" not in kwargs:
        from TrkConfig.TrkParticleCreatorConfig import (
            TrackParticleCreatorToolCfg)
        TrackParticleCreator = result.popToolsAndMerge(
            TrackParticleCreatorToolCfg(flags))
        result.addPublicTool(TrackParticleCreator)
        kwargs.setdefault("TrackParticleCreator", TrackParticleCreator)

    result.setPrivateTools(
        CompFactory.xAODMaker.RecTrackParticleContainerCnvTool(name, **kwargs))
    return result

def MuonRecTrackParticleContainerCnvToolCfg(flags, name = "MuonRecTrackParticleContainerCnvTool", **kwargs):
    result = ComponentAccumulator()

    if "TrackParticleCreator" not in kwargs:
        from TrkConfig.TrkParticleCreatorConfig import (
            MuonCombinedParticleCreatorCfg)
        TrackParticleCreator = result.popToolsAndMerge(
            MuonCombinedParticleCreatorCfg(flags))
        result.addPublicTool(TrackParticleCreator)
        kwargs.setdefault("TrackParticleCreator", TrackParticleCreator)

    result.setPrivateTools(
        CompFactory.xAODMaker.RecTrackParticleContainerCnvTool(name, **kwargs))
    return result

######################################
###   TrackCollectionCnvTool
######################################

def TrackCollectionCnvToolCfg(flags, name="TrackCollectionCnvTool", **kwargs):
    if flags.Detector.GeometryITk:
        name = name.replace("InDet", "ITk")
        from InDetConfig.ITkTrackRecoConfig import ITkTrackCollectionCnvToolCfg
        return ITkTrackCollectionCnvToolCfg(flags, name, **kwargs)

    result = ComponentAccumulator()

    if "TrackParticleCreator" not in kwargs:
        from TrkConfig.TrkParticleCreatorConfig import (
            TrackParticleCreatorToolCfg)
        TrackParticleCreator = result.popToolsAndMerge(
            TrackParticleCreatorToolCfg(flags))
        result.addPublicTool(TrackParticleCreator)
        kwargs.setdefault("TrackParticleCreator", TrackParticleCreator)

    result.setPrivateTools(
        CompFactory.xAODMaker.TrackCollectionCnvTool(name, **kwargs))
    return result

def ITkTrackCollectionCnvToolCfg(flags, name="ITkTrackCollectionCnvTool", **kwargs):
    result = ComponentAccumulator()

    if "TrackParticleCreator" not in kwargs:
        from TrkConfig.TrkParticleCreatorConfig import ITkTrackParticleCreatorToolCfg
        TrackParticleCreator = result.popToolsAndMerge(
            ITkTrackParticleCreatorToolCfg(flags))
        result.addPublicTool(TrackParticleCreator)
        kwargs.setdefault("TrackParticleCreator", TrackParticleCreator)

    result.setPrivateTools(CompFactory.xAODMaker.TrackCollectionCnvTool(name, **kwargs))
    return result

def MuonTrackCollectionCnvToolCfg(flags, name = "MuonTrackCollectionCnvTool", **kwargs):
    result = ComponentAccumulator()

    if "TrackParticleCreator" not in kwargs:
        from TrkConfig.TrkParticleCreatorConfig import MuonCombinedParticleCreatorCfg
        TrackParticleCreator = result.popToolsAndMerge(
            MuonCombinedParticleCreatorCfg(flags))
        result.addPublicTool(TrackParticleCreator)
        kwargs.setdefault("TrackParticleCreator", TrackParticleCreator)

    result.setPrivateTools(CompFactory.xAODMaker.TrackCollectionCnvTool(name, **kwargs))
    return result

######################################
###   TrackParticleCnvAlg
######################################

def TrackParticleCnvAlgCfg(flags, name="TrackParticleCnvAlg",
                           ClusterSplitProbabilityName = "",
                           AssociationMapName = "",
                           **kwargs):
    if flags.Detector.GeometryITk:
        name = name.replace("InDet", "ITk")
        from InDetConfig.ITkTrackRecoConfig import ITkTrackParticleCnvAlgCfg
        return ITkTrackParticleCnvAlgCfg(flags, name,
                                         ClusterSplitProbabilityName,
                                         AssociationMapName,
                                         **kwargs)

    result = ComponentAccumulator()

    kwargs.setdefault("ConvertTracks", True)
    kwargs.setdefault("ConvertTrackParticles", False)
    kwargs.setdefault("TrackContainerName", "CombinedInDetTracks")
    kwargs.setdefault("xAODTrackParticlesFromTracksContainerName", "InDetTrackParticles")

    if "TrackParticleCreator" not in kwargs:
        from TrkConfig.TrkParticleCreatorConfig import TrackParticleCreatorToolCfg
        kwargs.setdefault("TrackParticleCreator", result.popToolsAndMerge(
            TrackParticleCreatorToolCfg(
                flags,
                name = kwargs["xAODTrackParticlesFromTracksContainerName"] \
                + "CreatorTool",
                ClusterSplitProbabilityName = ClusterSplitProbabilityName,
                AssociationMapName = AssociationMapName)))

    if "TrackCollectionCnvTool" not in kwargs:
        result.addPublicTool(kwargs["TrackParticleCreator"])
        kwargs.setdefault("TrackCollectionCnvTool", result.popToolsAndMerge(
            TrackCollectionCnvToolCfg(
                flags,
                TrackParticleCreator = kwargs["TrackParticleCreator"])))

    if flags.Tracking.doTruth:
        kwargs.setdefault("TrackTruthContainerName", "TrackTruthCollection" \
                          if kwargs["TrackContainerName"]=="CombinedInDetTracks" \
                          else kwargs["TrackContainerName"]+"TruthCollection")
        kwargs.setdefault("AddTruthLink", True)
        if "MCTruthClassifier" not in kwargs:
            from MCTruthClassifier.MCTruthClassifierConfig import MCTruthClassifierCfg
            kwargs.setdefault("MCTruthClassifier", result.popToolsAndMerge(
                MCTruthClassifierCfg(flags)))
    else:
        kwargs.setdefault("AddTruthLink", False)

    if flags.Tracking.perigeeExpression == "Vertex":
        kwargs.setdefault("PrimaryVerticesName", "PrimaryVertices")

    result.addEventAlgo(CompFactory.xAODMaker.TrackParticleCnvAlg(name, **kwargs))
    return result

def BeamLineTrackParticleCnvAlgCfg(flags, name="BeamLineTrackParticleCnvAlg",
                                   ClusterSplitProbabilityName = "",
                                   AssociationMapName = "",
                                   **kwargs):
    result = ComponentAccumulator()

    if "TrackParticleCreator" not in kwargs:
        from TrkConfig.TrkParticleCreatorConfig import TrackParticleCreatorToolCfg
        kwargs.setdefault("TrackParticleCreator", result.popToolsAndMerge(
              TrackParticleCreatorToolCfg(
                  flags,
                  name="InDetxAODParticleCreatorToolBeamLine",
                  ClusterSplitProbabilityName = ClusterSplitProbabilityName,
                  AssociationMapName = AssociationMapName,
                  PerigeeExpression = "BeamLine")))
    
    if flags.Tracking.perigeeExpression == "Vertex":
        kwargs.setdefault("PrimaryVerticesName", "")

    result.merge(TrackParticleCnvAlgCfg(flags, name, **kwargs))
    return result

def TrackParticleCnvAlgPIDCheckCfg(flags, name,
                                   ClusterSplitProbabilityName = "",
                                   AssociationMapName = "",
                                   **kwargs):
    result = ComponentAccumulator()

    if "TrackParticleCreator" not in kwargs:
        from TrkConfig.TrkParticleCreatorConfig import TrackParticleCreatorToolPIDCheckCfg
        kwargs.setdefault("TrackParticleCreator", result.popToolsAndMerge(
            TrackParticleCreatorToolPIDCheckCfg(
                flags,
                name = kwargs["xAODTrackParticlesFromTracksContainerName"] \
                + "CreatorTool",
                ClusterSplitProbabilityName = ClusterSplitProbabilityName,
                AssociationMapName = AssociationMapName)))

    result.merge(TrackParticleCnvAlgCfg(flags, name, **kwargs))
    return result

def TrackParticleCnvAlgNoPIDCfg(flags, name, **kwargs):
    result = ComponentAccumulator()

    if "TrackParticleCreator" not in kwargs:
        from TrkConfig.TrkParticleCreatorConfig import TrackParticleCreatorToolNoPIDCfg
        kwargs.setdefault("TrackParticleCreator", result.popToolsAndMerge(
            TrackParticleCreatorToolNoPIDCfg(
                flags,
                name = kwargs["xAODTrackParticlesFromTracksContainerName"] \
                + "CreatorTool")))

    result.merge(TrackParticleCnvAlgCfg(flags, name, **kwargs))
    return result

def ObserverTrackParticleCnvAlgCfg(flags, name="ObserverTrackParticleCnvAlg",
                                   ClusterSplitProbabilityName = "",
                                   AssociationMapName = "",
                                   **kwargs):
<<<<<<< HEAD
    kwargs.setdefault("TrackContainerName", "ObservedTracksCollection")
    kwargs.setdefault("xAODTrackParticlesFromTracksContainerName", "InDetObservedTrackParticles")
    kwargs.setdefault("AugmentObservedTracks", True)
    kwargs.setdefault("TracksMapName", "ObservedTracksCollectionMap")    
    return TrackParticleCnvAlgCfg(flags, name, ClusterSplitProbabilityName, AssociationMapName, **kwargs)
=======
     kwargs.setdefault("TrackContainerName", "ObservedTracksCollection")
     kwargs.setdefault("xAODTrackParticlesFromTracksContainerName", "InDetObservedTrackParticles")
     kwargs.setdefault("AugmentObservedTracks", True)
     kwargs.setdefault("TracksMapName", "ObservedTracksCollectionMap")

     return TrackParticleCnvAlgCfg(flags, name, ClusterSplitProbabilityName, AssociationMapName, **kwargs)
>>>>>>> 73f938d8

def ITkTrackParticleCnvAlgCfg(flags, name="ITkTrackParticleCnvAlg",
                              ClusterSplitProbabilityName = "",
                              AssociationMapName = "",
                              **kwargs):
    result = ComponentAccumulator()

    kwargs.setdefault("ConvertTracks", True)
    kwargs.setdefault("ConvertTrackParticles", False)
    kwargs.setdefault("TrackContainerName", "CombinedITkTracks")
    kwargs.setdefault("xAODTrackParticlesFromTracksContainerName", "InDetTrackParticles")

    if "TrackParticleCreator" not in kwargs:
        from TrkConfig.TrkParticleCreatorConfig import ITkTrackParticleCreatorToolCfg
        kwargs.setdefault("TrackParticleCreator", result.popToolsAndMerge(
            ITkTrackParticleCreatorToolCfg(
                flags,
                name = kwargs["xAODTrackParticlesFromTracksContainerName"] \
                + "CreatorTool",
                ClusterSplitProbabilityName = ClusterSplitProbabilityName,
                AssociationMapName = AssociationMapName)))

    if "TrackCollectionCnvTool" not in kwargs:
        result.addPublicTool(kwargs["TrackParticleCreator"])
        kwargs.setdefault("TrackCollectionCnvTool", result.popToolsAndMerge(
            ITkTrackCollectionCnvToolCfg(
                flags,
                TrackParticleCreator = kwargs["TrackParticleCreator"])))

    if flags.Tracking.doTruth:
        kwargs.setdefault("TrackTruthContainerName",
                          kwargs["TrackContainerName"]+"TruthCollection")
        kwargs.setdefault("AddTruthLink", True)
        if "MCTruthClassifier" not in kwargs:
            from MCTruthClassifier.MCTruthClassifierConfig import MCTruthClassifierCfg
            kwargs.setdefault("MCTruthClassifier", result.popToolsAndMerge(
                MCTruthClassifierCfg(flags)))
    else:
        kwargs.setdefault("AddTruthLink", False)

    result.addEventAlgo(CompFactory.xAODMaker.TrackParticleCnvAlg(name, **kwargs))
    return result

def MuonStandaloneTrackParticleCnvAlgCfg(flags, name = "MuonStandaloneTrackParticleCnvAlg",**kwargs):
    from TrkConfig.TrkParticleCreatorConfig import MuonParticleCreatorToolCfg
    from BeamSpotConditions.BeamSpotConditionsConfig import BeamSpotCondAlgCfg

    result=ComponentAccumulator()
    result.merge(BeamSpotCondAlgCfg(flags))

    muonparticlecreatortool = result.popToolsAndMerge(MuonParticleCreatorToolCfg(flags))
    result.addPublicTool(muonparticlecreatortool) # Public in TrackCollectionCnvTool

    kwargs.setdefault("TrackParticleCreator", muonparticlecreatortool)
    kwargs.setdefault("RecTrackParticleContainerCnvTool", result.popToolsAndMerge(
        MuonRecTrackParticleContainerCnvToolCfg(flags, TrackParticleCreator = muonparticlecreatortool)))
    muontrackcollectioncnvtool = result.popToolsAndMerge(
        MuonTrackCollectionCnvToolCfg(flags, TrackParticleCreator = muonparticlecreatortool))
    kwargs.setdefault("TrackCollectionCnvTool", muontrackcollectioncnvtool)

    kwargs.setdefault("TrackContainerName", "MuonSpectrometerTracks")
    kwargs.setdefault("xAODTrackParticlesFromTracksContainerName", "MuonSpectrometerTrackParticles")
    kwargs.setdefault("AODContainerName", "")
    kwargs.setdefault("AODTruthContainerName", "")
    kwargs.setdefault("xAODTruthLinkVector",  "")
    kwargs.setdefault("ConvertTrackParticles", False)
    kwargs.setdefault("ConvertTracks", True)
    kwargs.setdefault("AddTruthLink", False)

    result.addEventAlgo(CompFactory.xAODMaker.TrackParticleCnvAlg(name, **kwargs))
    return result

def MuonTrackParticleCnvCfg(flags, name = "MuonTrackParticleCnvAlg",**kwargs):
    result=ComponentAccumulator()
    from BeamSpotConditions.BeamSpotConditionsConfig import BeamSpotCondAlgCfg
    result.merge(BeamSpotCondAlgCfg(flags))


    if "TrackParticleCreator" not in kwargs:
        from TrkConfig.TrkParticleCreatorConfig import MuonCombinedParticleCreatorCfg
        kwargs.setdefault("TrackParticleCreator", result.popToolsAndMerge(MuonCombinedParticleCreatorCfg(flags)))

    if "TrackCollectionCnvTool" not in kwargs:
        from xAODTrackingCnv.xAODTrackingCnvConfig import MuonTrackCollectionCnvToolCfg
        kwargs.setdefault("TrackCollectionCnvTool", result.popToolsAndMerge(MuonTrackCollectionCnvToolCfg(flags)))

    kwargs.setdefault("TrackContainerName", "MuonSpectrometerTracks")
    kwargs.setdefault("xAODTrackParticlesFromTracksContainerName", "MuonSpectrometerTrackParticles")
    kwargs.setdefault("ConvertTrackParticles", False)
    kwargs.setdefault("ConvertTracks", True)
    kwargs.setdefault("AddTruthLink", False)

    result.addEventAlgo(CompFactory.xAODMaker.TrackParticleCnvAlg(name, **kwargs))
    return result<|MERGE_RESOLUTION|>--- conflicted
+++ resolved
@@ -206,20 +206,12 @@
                                    ClusterSplitProbabilityName = "",
                                    AssociationMapName = "",
                                    **kwargs):
-<<<<<<< HEAD
-    kwargs.setdefault("TrackContainerName", "ObservedTracksCollection")
-    kwargs.setdefault("xAODTrackParticlesFromTracksContainerName", "InDetObservedTrackParticles")
-    kwargs.setdefault("AugmentObservedTracks", True)
-    kwargs.setdefault("TracksMapName", "ObservedTracksCollectionMap")    
-    return TrackParticleCnvAlgCfg(flags, name, ClusterSplitProbabilityName, AssociationMapName, **kwargs)
-=======
      kwargs.setdefault("TrackContainerName", "ObservedTracksCollection")
      kwargs.setdefault("xAODTrackParticlesFromTracksContainerName", "InDetObservedTrackParticles")
      kwargs.setdefault("AugmentObservedTracks", True)
      kwargs.setdefault("TracksMapName", "ObservedTracksCollectionMap")
 
      return TrackParticleCnvAlgCfg(flags, name, ClusterSplitProbabilityName, AssociationMapName, **kwargs)
->>>>>>> 73f938d8
 
 def ITkTrackParticleCnvAlgCfg(flags, name="ITkTrackParticleCnvAlg",
                               ClusterSplitProbabilityName = "",
