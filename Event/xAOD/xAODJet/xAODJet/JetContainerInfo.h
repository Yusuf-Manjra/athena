--- conflicted
+++ resolved
@@ -67,16 +67,6 @@
       EMTopoOrigin,
       TrackCaloCluster,
       TruthDressedWZ, // Truth jets without prompt e/mu (or dressed photons) or prompt gammas
-<<<<<<< HEAD
-      EMTopoOriginTime,
-      EMTopoOriginSKTime,
-      EMTopoOriginCSSKTime,
-      EMTopoOriginVorSKTime,
-      EMPFlowTime,
-      EMPFlowSKTime,
-      EMPFlowCSSKTime,
-      EMPFlowVorSKTime,
-=======
       EMTopoOriginSK,
       EMTopoOriginCS,
       EMTopoOriginVor,
@@ -93,7 +83,14 @@
       EMPFlowCSSK,
       EMPFlowVorSK,
       TruthCharged, // Truth jets with only charged particles
->>>>>>> 7006211c
+      EMTopoOriginTime,
+      EMTopoOriginSKTime,
+      EMTopoOriginCSSKTime,
+      EMTopoOriginVorSKTime,
+      EMPFlowTime,
+      EMPFlowSKTime,
+      EMPFlowCSSKTime,
+      EMPFlowVorSKTime,
       Other = 100,
       Uncategorized= 1000
     };
