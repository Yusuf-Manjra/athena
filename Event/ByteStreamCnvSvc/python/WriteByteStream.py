# Copyright (C) 2002-2019 CERN for the benefit of the ATLAS collaboration

# ----------- module for Writing out ByteStream ----------
# 

from AthenaCommon.AppMgr import theApp

# get a handle on the ServiceManager
svcMgr = theApp.serviceMgr()

# Conversion Service instance
if not hasattr(svcMgr,"ByteStreamCnvSvc"):
    from ByteStreamCnvSvc.ByteStreamCnvSvcConf import ByteStreamCnvSvc
    svcMgr += ByteStreamCnvSvc()

# existing streams
_streamMap = {}

# getter for StreamBS
def getStream(type,name):
    # globals in this module
    global svcMgr
    global _streamMap
    
    # type check
    type = type.upper()
<<<<<<< HEAD
    if type not in ['EVENTSTORAGE','TRANSIENT']:
        raise RuntimeError ("unsupported StreamType:%s" % type)
=======
    if not type in ['EVENTSTORAGE','TRANSIENT']:
        raise RuntimeError("unsupported StreamType:%s" % type)
>>>>>>> 47ecfc89

    # return existing stream
    if (type,name) in _streamMap:
        return _streamMap[(type,name)]

    # EventStorage
    if type=='EVENTSTORAGE': 
        # OutputSvc
        if not hasattr(svcMgr,"ByteStreamEventStorageOutputSvc"):
            from ByteStreamCnvSvc.ByteStreamCnvSvcConf import ByteStreamEventStorageOutputSvc
            svcMgr += ByteStreamEventStorageOutputSvc()
    
        # Properties 
        ByteStreamCnvSvc = svcMgr.ByteStreamCnvSvc
        ByteStreamCnvSvc.ByteStreamOutputSvcList += ["ByteStreamEventStorageOutputSvc"]
            
        # OutputStream
        from AthenaServices.AthenaServicesConf import AthenaOutputStream
        StreamBS = AthenaOutputStream(
            name,
            EvtConversionSvc = "ByteStreamCnvSvc",
            OutputFile = "ByteStreamEventStorageOutputSvc",
            )
        theApp.addOutputStream( StreamBS )
        theApp.OutStreamType ="AthenaOutputStream"
            
        # Define the output as follows: 
        ByteStreamEventStorageOutputSvc = svcMgr.ByteStreamEventStorageOutputSvc

        ByteStreamEventStorageOutputSvc.MaxFileMB = 15000
        # maximum number of event (beyond which it creates a new file)
        ByteStreamEventStorageOutputSvc.MaxFileNE = 15000000
        ByteStreamEventStorageOutputSvc.OutputDirectory = "./"
        ByteStreamEventStorageOutputSvc.AppName = "Athena"
        # release variable depends the way the env is configured
        #svcMgr.ByteStreamEventStorageOutputSvc.FileTag = release    
        svcMgr.ByteStreamEventStorageOutputSvc.RunNumber = 0   
        # does not work
        if hasattr( svcMgr.EventSelector, 'RunNumber'):
            svcMgr.ByteStreamEventStorageOutputSvc.RunNumber = svcMgr.EventSelector.RunNumber
    
        # decode BSRDOOutput property and overwrite some OutputStream properties if things are there defined
        from AthenaCommon.AthenaCommonFlags  import athenaCommonFlags
        props = athenaCommonFlags.BSRDOOutput().split(",")
        if len(props) > 1:
            for p in props:
                if "AppName" in p:
                    svcMgr.ByteStreamEventStorageOutputSvc.AppName = p.split("=")[1]
                if "OutputDirectory" in p:
                    svcMgr.ByteStreamEventStorageOutputSvc.OutputDirectory = p.split("=")[1]
                if "FileTag" in p:
                    svcMgr.ByteStreamEventStorageOutputSvc.FileTag = p.split("=")[1]
                if "Run" in p:
                    svcMgr.ByteStreamEventStorageOutputSvc.RunNumber = int(p.split("=")[1])
        else:
            svcMgr.ByteStreamEventStorageOutputSvc.SimpleFileName = athenaCommonFlags.BSRDOOutput()
        # append
        _streamMap[(type,name)] = StreamBS
        return StreamBS
    
    elif type=='TRANSIENT':
        # OutputSvc
        if not hasattr(svcMgr,"ROBDataProviderSvc"):        
            from ByteStreamCnvSvcBase.ByteStreamCnvSvcBaseConf import ROBDataProviderSvc
            svcMgr += ROBDataProviderSvc()
        if not hasattr(svcMgr,"ByteStreamRDP_OutputSvc"):
            from ByteStreamCnvSvc.ByteStreamCnvSvcConf import ByteStreamRDP_OutputSvc
            svcMgr += ByteStreamRDP_OutputSvc()

        # Properties
        ByteStreamCnvSvc = svcMgr.ByteStreamCnvSvc
        ByteStreamCnvSvc.ByteStreamOutputSvcList += ["ByteStreamRDP_OutputSvc"]
        
        # This output stream is created as a regular OutputStream 
        from AthenaServices.AthenaServicesConf import AthenaOutputStream
        StreamBS = AthenaOutputStream(
            name,
            EvtConversionSvc = "ByteStreamCnvSvc",
            OutputFile = "ByteStreamRDP_OutputSvc",
            )
        from AthenaCommon.AlgSequence import AlgSequence
        topSequence = AlgSequence()
        topSequence += StreamBS
        
        # ByteStreamCnvSvc is an input CnvSvc now. 
        EventPersistencySvc = svcMgr.EventPersistencySvc
        EventPersistencySvc.CnvServices += [ "ByteStreamCnvSvc" ]

        # append
        _streamMap[(type,name)] = StreamBS
        return StreamBS
                    
    else:
<<<<<<< HEAD
        raise RuntimeError ("unsupported StreamType:%s" % type)
=======
        raise RuntimeError("unsupported StreamType:%s" % type)
>>>>>>> 47ecfc89
<|MERGE_RESOLUTION|>--- conflicted
+++ resolved
@@ -24,13 +24,8 @@
     
     # type check
     type = type.upper()
-<<<<<<< HEAD
     if type not in ['EVENTSTORAGE','TRANSIENT']:
         raise RuntimeError ("unsupported StreamType:%s" % type)
-=======
-    if not type in ['EVENTSTORAGE','TRANSIENT']:
-        raise RuntimeError("unsupported StreamType:%s" % type)
->>>>>>> 47ecfc89
 
     # return existing stream
     if (type,name) in _streamMap:
@@ -124,8 +119,4 @@
         return StreamBS
                     
     else:
-<<<<<<< HEAD
-        raise RuntimeError ("unsupported StreamType:%s" % type)
-=======
         raise RuntimeError("unsupported StreamType:%s" % type)
->>>>>>> 47ecfc89
