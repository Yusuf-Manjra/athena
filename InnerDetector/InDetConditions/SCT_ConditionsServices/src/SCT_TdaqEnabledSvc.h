/*
  Copyright (C) 2002-2017 CERN for the benefit of the ATLAS collaboration
*/

/**
 * @file SCT_TdaqEnabledSvc.h
 * interface file for service that keeps track of Tdaq enabling/disabling of SCT Rods.
 * @author shaun.roe@cern.ch
**/

#ifndef SCT_TdaqEnabledSvc_h
#define SCT_TdaqEnabledSvc_h

#include <set>
#include <list>
#include <map>

#include "AthenaBaseComps/AthService.h"
#include "GaudiKernel/ServiceHandle.h"
#include "StoreGate/DataHandle.h"
#include "StoreGate/StoreGateSvc.h"
#include "AthenaPoolUtilities/CondAttrListCollection.h"

#include "InDetConditionsSummaryService/InDetHierarchy.h"
#include "SCT_ConditionsServices/ISCT_ConditionsSvc.h"
#include "SCT_Cabling/ISCT_CablingSvc.h" 

<<<<<<< HEAD
// Read Handle Key
#include "StoreGate/ReadHandleKey.h"

// Event Info
#include "EventInfo/EventInfo.h"

=======
>>>>>>> ea11eea6
class Identifier;
class IdentifierHash;
class StatusCode;
class SCT_ID;

/**
 * @class SCT_ConfigurationConditionsSvc
 * Service that keeps track of Tdaq enabling/disabling of SCT Rods.
**/

class SCT_TdaqEnabledSvc: virtual public ISCT_ConditionsSvc, public AthService {
 friend class SvcFactory<SCT_TdaqEnabledSvc>;
public:
  //@name Service methods
  //@{
  // destructor
  SCT_TdaqEnabledSvc( const std::string & name, ISvcLocator* svc);
   virtual ~SCT_TdaqEnabledSvc(){}
   virtual StatusCode initialize();
   virtual StatusCode finalize();
   virtual StatusCode queryInterface( const InterfaceID& riid, void** ppvInterface );
   static const InterfaceID & interfaceID();
  //@}
  
   ///Can the service report about the given component? (TdaqEnabledSvc can answer questions about a module or module side)
   virtual bool canReportAbout(InDetConditions::Hierarchy h);

   ///Is the detector element good?
   virtual bool isGood(const Identifier & elementId, InDetConditions::Hierarchy h=InDetConditions::DEFAULT);

   ///is it good?, using wafer hash
   virtual bool isGood(const IdentifierHash & hashId);

   ///Manually get the data in the structure before proceeding
   virtual StatusCode fillData();

   ///Overload 'fillData' to provide callback to data folder
   virtual StatusCode fillData(int& /*i*/ , std::list<std::string>& /*l*/);

   ///Are the data available?
   virtual bool filled() const;

   ///Can the data be filled during the initialize phase?
   virtual bool canFillDuringInitialize();
  
private:
   static const unsigned int NRODS; //!< This was 90 in run 1; changed to 128 on Oct 22, 2014
   //StringArrayProperty m_badElements; //list of bad (unconfigured) robs
   std::set<unsigned int> m_goodRods;
   std::set<IdentifierHash> m_goodIds;
   bool m_filled;
   std::string m_coolFolderName;
   //
  
   const SCT_ID * m_pHelper;
   bool m_useDatabase;
   ServiceHandle<StoreGateSvc>           m_detStore;                      //!< Handle on the detector store
   ServiceHandle<StoreGateSvc>           m_storeGateSvc;                  //!< Handle on storegate
   ServiceHandle<ISCT_CablingSvc>        m_cablingSvc;                    //!< Handle on SCT cabling service
   const DataHandle<CondAttrListCollection>   m_dbList;                   //!< implies multi channel folder used
   bool m_noneBad;
<<<<<<< HEAD

   SG::ReadHandleKey<EventInfo> m_eventInfoKey;

=======
>>>>>>> ea11eea6
   bool unfilledRun() const;  //!<Before run 119253, the folder was never filled so it looks like a disabled detector: this is to flag that condition
   ///The folder name changed from run 1 to run 2; this function looks to see which folder has been pre-loaded
   std::string determineFolder(const std::string& option1, const std::string& option2) const;
};

inline const InterfaceID & SCT_TdaqEnabledSvc::interfaceID(){
  static const InterfaceID IID_SCT_TdaqEnabledSvc("SCT_TdaqEnabledSvc",1,0);
  return IID_SCT_TdaqEnabledSvc;
}

#endif<|MERGE_RESOLUTION|>--- conflicted
+++ resolved
@@ -25,15 +25,12 @@
 #include "SCT_ConditionsServices/ISCT_ConditionsSvc.h"
 #include "SCT_Cabling/ISCT_CablingSvc.h" 
 
-<<<<<<< HEAD
 // Read Handle Key
 #include "StoreGate/ReadHandleKey.h"
 
 // Event Info
 #include "EventInfo/EventInfo.h"
 
-=======
->>>>>>> ea11eea6
 class Identifier;
 class IdentifierHash;
 class StatusCode;
@@ -95,12 +92,9 @@
    ServiceHandle<ISCT_CablingSvc>        m_cablingSvc;                    //!< Handle on SCT cabling service
    const DataHandle<CondAttrListCollection>   m_dbList;                   //!< implies multi channel folder used
    bool m_noneBad;
-<<<<<<< HEAD
 
    SG::ReadHandleKey<EventInfo> m_eventInfoKey;
 
-=======
->>>>>>> ea11eea6
    bool unfilledRun() const;  //!<Before run 119253, the folder was never filled so it looks like a disabled detector: this is to flag that condition
    ///The folder name changed from run 1 to run 2; this function looks to see which folder has been pre-loaded
    std::string determineFolder(const std::string& option1, const std::string& option2) const;
