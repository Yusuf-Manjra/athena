--- conflicted
+++ resolved
@@ -32,15 +32,7 @@
 #include "Identifier/IdentifierHash.h"
 #include "InDetIdentifier/SCT_ID.h"
 
-<<<<<<< HEAD
 #include "EventInfo/EventID.h"
-=======
-// Event Info 
-#include "EventInfo/EventIncident.h"
-#include "EventInfo/EventInfo.h"
-#include "EventInfo/EventID.h"
-#include "EventInfo/EventType.h"
->>>>>>> ea11eea6
 
 //path resolver to find the file
 #include "PathResolver/PathResolver.h"
@@ -98,14 +90,8 @@
   m_beginRun(IOVTime::MINRUN),
   m_endRun(IOVTime::MAXRUN),
   m_streamName("CondStreamTest"),
-<<<<<<< HEAD
   m_regSvc{nullptr},
   m_streamer{nullptr},
-=======
-  m_evt(0),
-  m_regSvc(0),
-  m_streamer(0),
->>>>>>> ea11eea6
   m_filled(false),
   m_defectRecorded(false),
   m_effRecorded(false),
@@ -793,27 +779,12 @@
       unsigned int beginRun;
       unsigned int endRun;
       if ( !m_manualiov ) {
-<<<<<<< HEAD
 	SG::ReadHandle<EventInfo> evt(m_evtKey);
         if (not evt.isValid()) {
           msg(MSG:: ERROR) << "Unable to get the EventInfo" << endmsg;
           return StatusCode::FAILURE;
         }
         beginRun = evt->event_ID()->run_number();
-=======
-        StoreGateSvc* pStoreGate;
-        sc = service("StoreGateSvc",pStoreGate);
-        if (sc.isFailure()) {
-          msg(MSG:: FATAL) << "StoreGate service not found !" << endmsg;
-          return StatusCode::FAILURE;
-        }
-        sc = pStoreGate->retrieve(m_evt);
-        if (sc.isFailure()) {
-          msg(MSG:: ERROR) << "Unable to get the EventSvc" << endmsg;
-          return sc;
-        }
-        beginRun = m_evt->event_ID()->run_number();
->>>>>>> ea11eea6
         endRun = beginRun;
       } else {
         beginRun = m_beginRun;
