--- conflicted
+++ resolved
@@ -41,11 +41,7 @@
 #include "PileUpTools/PileUpMergeSvc.h"
 
 #include "InDetReadoutGeometry/SiDetectorDesign.h"
-<<<<<<< HEAD
 #include "PixelReadoutGeometry/PixelModuleDesign.h"
-=======
-#include "InDetReadoutGeometry/PixelModuleDesign.h"
->>>>>>> 13d89f76
 
 // Fatras
 #include "InDetPrepRawData/PixelCluster.h"
@@ -257,28 +253,17 @@
 
 
 StatusCode PixelFastDigitizationTool::processBunchXing(int bunchXing,
-<<<<<<< HEAD
-                                                       PileUpEventInfo::SubEvent::const_iterator bSubEvents,
-                                                       PileUpEventInfo::SubEvent::const_iterator eSubEvents)
-=======
                                                        SubEventIterator bSubEvents,
                                                        SubEventIterator eSubEvents)
->>>>>>> 13d89f76
 {
 
   //decide if this event will be processed depending on HardScatterSplittingMode & bunchXing
   if (m_HardScatterSplittingMode == 2 && !m_HardScatterSplittingSkipper ) { m_HardScatterSplittingSkipper = true; return StatusCode::SUCCESS; }
   if (m_HardScatterSplittingMode == 1 && m_HardScatterSplittingSkipper )  { return StatusCode::SUCCESS; }
   if (m_HardScatterSplittingMode == 1 && !m_HardScatterSplittingSkipper ) { m_HardScatterSplittingSkipper = true; }
-<<<<<<< HEAD
-  PileUpEventInfo::SubEvent::const_iterator iEvt(bSubEvents);
-  while (iEvt != eSubEvents) {
-    StoreGateSvc& seStore(*iEvt->pSubEvtSG);
-=======
   SubEventIterator iEvt(bSubEvents);
   while (iEvt != eSubEvents) {
     StoreGateSvc& seStore(*iEvt->ptr()->evtStore());
->>>>>>> 13d89f76
     PileUpTimeEventIndex thisEventIndex(PileUpTimeEventIndex(static_cast<int>(iEvt->time()),iEvt->index()));
     const SiHitCollection* seHitColl(NULL);
     if (!seStore.retrieve(seHitColl,m_inputObjectName).isSuccess()) {
