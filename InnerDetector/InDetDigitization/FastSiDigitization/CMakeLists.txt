################################################################################
# Package: FastSiDigitization
################################################################################

# Declare the package name:
atlas_subdir( FastSiDigitization )
# Declare the package's dependencies:
atlas_depends_on_subdirs( PUBLIC
                          Control/AthenaBaseComps
                          Control/AthenaKernel
                          Control/PileUpTools
                          Event/EventPrimitives
                          Event/xAOD/xAODEventInfo
                          GaudiKernel
                          InnerDetector/InDetConditions/InDetConditionsSummaryService
						  InnerDetector/InDetConditions/PixelConditionsServices
                          InnerDetector/InDetConditions/PixelConditionsTools
                          InnerDetector/InDetConditions/SiPropertiesSvc
                          InnerDetector/InDetDetDescr/PixelReadoutGeometry
                          InnerDetector/InDetDetDescr/SCT_ReadoutGeometry
                          InnerDetector/InDetDetDescr/InDetReadoutGeometry
                          InnerDetector/InDetRawEvent/InDetSimData
                          InnerDetector/InDetRecEvent/InDetPrepRawData
                          InnerDetector/InDetRecTools/SiClusterizationTool
                          InnerDetector/InDetSimEvent
                          Simulation/HitManagement
                          Simulation/ISF/ISF_Fatras/ISF_FatrasDetDescrModel
                          Simulation/ISF/ISF_Fatras/ISF_FatrasEvent
                          Tracking/TrkEvent/TrkTruthData
                          Tracking/TrkEventCnv/TrkEventTPCnv
                          PRIVATE
                          Control/CxxUtils
                          Control/StoreGate
                          DetectorDescription/Identifier
                          Generators/GeneratorObjects
                          InnerDetector/InDetDetDescr/InDetIdentifier
                          Simulation/Tools/AtlasCLHEP_RandomGenerators
                          Tracking/TrkDetDescr/TrkDetDescrInterfaces
                          Tracking/TrkDetDescr/TrkGeometry
                          Tracking/TrkDetDescr/TrkSurfaces
                          Tracking/TrkExtrapolation/TrkExUtils
                          Tracking/TrkDigitization/TrkDigEvent
                          Tracking/TrkDigitization/TrkDigInterfaces
                          Tracking/TrkDigitization/GeoPrimitives )

# External dependencies:
find_package( Boost COMPONENTS filesystem thread system )
find_package( CLHEP )
find_package( HepMC )
find_package( ROOT COMPONENTS Core Tree MathCore Hist RIO pthread )

# Component(s) in the package:
atlas_add_component( FastSiDigitization
                     src/*.cxx
                     src/components/*.cxx
                     INCLUDE_DIRS ${ROOT_INCLUDE_DIRS} ${Boost_INCLUDE_DIRS} ${CLHEP_INCLUDE_DIRS} ${HEPMC_INCLUDE_DIRS}
<<<<<<< HEAD
                     LINK_LIBRARIES ${ROOT_LIBRARIES} ${Boost_LIBRARIES} ${CLHEP_LIBRARIES} ${HEPMC_LIBRARIES} AthenaBaseComps AthenaKernel PileUpToolsLib EventPrimitives xAODEventInfo GaudiKernel SiPropertiesSvcLib InDetReadoutGeometry InDetSimData InDetPrepRawData SiClusterizationToolLib InDetSimEvent HitManagement ISF_FatrasDetDescrModel ISF_FatrasEvent TrkTruthData TrkEventTPCnv CxxUtils StoreGateLib SGtests Identifier GeneratorObjects InDetIdentifier AtlasCLHEP_RandomGenerators TrkDetDescrInterfaces TrkDigEvent TrkGeometry TrkSurfaces TrkExUtils )
=======
                     LINK_LIBRARIES ${ROOT_LIBRARIES} ${Boost_LIBRARIES} ${CLHEP_LIBRARIES} ${HEPMC_LIBRARIES} AthenaBaseComps AthenaKernel PileUpToolsLib EventPrimitives xAODEventInfo GaudiKernel SiPropertiesSvcLib InDetReadoutGeometry SCT_ReadoutGeometry PixelReadoutGeometry InDetSimData InDetPrepRawData SiClusterizationToolLib InDetSimEvent HitManagement ISF_FatrasDetDescrModel ISF_FatrasEvent TrkTruthData TrkEventTPCnv CxxUtils StoreGateLib SGtests Identifier GeneratorObjects InDetIdentifier AtlasCLHEP_RandomGenerators TrkDetDescrInterfaces TrkGeometry TrkSurfaces TrkExUtils )
>>>>>>> 4d9d098e

# Install files from the package:
atlas_install_headers( FastSiDigitization )
atlas_install_python_modules( python/*.py )
atlas_install_joboptions( share/*.py )
<|MERGE_RESOLUTION|>--- conflicted
+++ resolved
@@ -54,11 +54,7 @@
                      src/*.cxx
                      src/components/*.cxx
                      INCLUDE_DIRS ${ROOT_INCLUDE_DIRS} ${Boost_INCLUDE_DIRS} ${CLHEP_INCLUDE_DIRS} ${HEPMC_INCLUDE_DIRS}
-<<<<<<< HEAD
-                     LINK_LIBRARIES ${ROOT_LIBRARIES} ${Boost_LIBRARIES} ${CLHEP_LIBRARIES} ${HEPMC_LIBRARIES} AthenaBaseComps AthenaKernel PileUpToolsLib EventPrimitives xAODEventInfo GaudiKernel SiPropertiesSvcLib InDetReadoutGeometry InDetSimData InDetPrepRawData SiClusterizationToolLib InDetSimEvent HitManagement ISF_FatrasDetDescrModel ISF_FatrasEvent TrkTruthData TrkEventTPCnv CxxUtils StoreGateLib SGtests Identifier GeneratorObjects InDetIdentifier AtlasCLHEP_RandomGenerators TrkDetDescrInterfaces TrkDigEvent TrkGeometry TrkSurfaces TrkExUtils )
-=======
-                     LINK_LIBRARIES ${ROOT_LIBRARIES} ${Boost_LIBRARIES} ${CLHEP_LIBRARIES} ${HEPMC_LIBRARIES} AthenaBaseComps AthenaKernel PileUpToolsLib EventPrimitives xAODEventInfo GaudiKernel SiPropertiesSvcLib InDetReadoutGeometry SCT_ReadoutGeometry PixelReadoutGeometry InDetSimData InDetPrepRawData SiClusterizationToolLib InDetSimEvent HitManagement ISF_FatrasDetDescrModel ISF_FatrasEvent TrkTruthData TrkEventTPCnv CxxUtils StoreGateLib SGtests Identifier GeneratorObjects InDetIdentifier AtlasCLHEP_RandomGenerators TrkDetDescrInterfaces TrkGeometry TrkSurfaces TrkExUtils )
->>>>>>> 4d9d098e
+                    LINK_LIBRARIES ${ROOT_LIBRARIES} ${Boost_LIBRARIES} ${CLHEP_LIBRARIES} ${HEPMC_LIBRARIES} AthenaBaseComps AthenaKernel PileUpToolsLib EventPrimitives xAODEventInfo GaudiKernel SiPropertiesSvcLib InDetReadoutGeometry SCT_ReadoutGeometry PixelReadoutGeometry InDetSimData InDetPrepRawData SiClusterizationToolLib InDetSimEvent HitManagement ISF_FatrasDetDescrModel ISF_FatrasEvent TrkTruthData TrkEventTPCnv CxxUtils StoreGateLib SGtests Identifier GeneratorObjects InDetIdentifier AtlasCLHEP_RandomGenerators TrkDetDescrInterfaces TrkDigEvent TrkGeometry TrkSurfaces TrkExUtils )
 
 # Install files from the package:
 atlas_install_headers( FastSiDigitization )
