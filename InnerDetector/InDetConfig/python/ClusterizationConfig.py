# Copyright (C) 2002-2020 CERN for the benefit of the ATLAS collaboration
from AthenaConfiguration.ComponentAccumulator import ComponentAccumulator

from InDetConfig.TrackRecoConfig 	import BCM_ZeroSuppressionCfg, PixelClusterizationCfg, \
                                   PixelClusterizationPUCfg, SCTClusterizationCfg, \
                                   SCTClusterizationPUCfg

#arg_TrackingCuts             = 'TrackingCuts'
#arg_TrackCollectionKeys      = 'tracks'
#arg_TrackCollectionTruthKeys = 'truth'

def InDetClusterizationAlgorithmsCfg(flags, **kwargs) :
    top_acc = ComponentAccumulator()
    ### configure top_acc to be able to read input file
    from AthenaPoolCnvSvc.PoolReadConfig import PoolReadCfg
    top_acc.merge(PoolReadCfg(flags))
   
    ### obtain pixel and SCT geometry
    from PixelGeoModel.PixelGeoModelConfig import PixelGeometryCfg
    from SCT_GeoModel.SCT_GeoModelConfig	import SCT_GeometryCfg
    top_acc.merge( PixelGeometryCfg(flags) )
    top_acc.merge( SCT_GeometryCfg(flags) )


    #redoPatternRecoAndTracking = kwargs.pop('redoPatternRecoAndTracking')
    # @TODO propagate suffix and/or prefix ?
    top_acc.merge( BCM_ZeroSuppressionCfg(flags))
   
    # Pixel clusterization
    ## @TODO is this correct flag to be used here to turn on pixel clusterization
    if flags.Detector.GeometryPixel:
        top_acc.merge( PixelClusterizationCfg(flags, **kwargs) )
        if flags.InDet.doSplitReco :
            top_acc.merge( PixelClusterizationPUCfg(flags, **kwargs) )

    # SCT clusterization
    ## @TODO is this correct flag to be used here to turn on SCT clusterization
    if flags.Detector.GeometrySCT:
        top_acc.merge( SCTClusterizationCfg(flags, **kwargs) )
        if flags.InDet.doSplitReco :
            top_acc.merge( SCTClusterizationPUCfg(flags, **kwargs) )

    # from PixelConditionsTools.PixelConditionsSummaryConfig import PixelConditionsSummaryCfg
    # top_acc.merge( PixelConditionsSummaryCfg(flags))
    # FIXME - the above returns a tool. Need to do something with it!
    
    from SiLorentzAngleTool.SCT_LorentzAngleConfig import SCT_LorentzAngleCfg
    top_acc.popToolsAndMerge(SCT_LorentzAngleCfg(flags))
    return top_acc

if __name__ == "__main__":
    # Run this with python -m InDetConfig.ClusterizationConfig
    from AthenaCommon.Configurable import Configurable
    Configurable.configurableRun3Behavior=1

    from AthenaConfiguration.AllConfigFlags import ConfigFlags

    numThreads=1
    ConfigFlags.Concurrency.NumThreads=numThreads
    ConfigFlags.Concurrency.NumConcurrentEvents=numThreads # Might change this later, but good enough for the moment.

    ConfigFlags.Detector.GeometryPixel   = True 
    ConfigFlags.Detector.GeometrySCT   = True
    ConfigFlags.InDet.doPixelClusterSplitting = True

    from AthenaConfiguration.TestDefaults import defaultTestFiles
    ConfigFlags.Input.Files = defaultTestFiles.RDO
    ConfigFlags.lock()
    ConfigFlags.dump()

<<<<<<< HEAD
    from AthenaConfiguration.MainServicesConfig import MainServicesThreadedCfg
    top_acc = MainServicesThreadedCfg(ConfigFlags)
=======
    from AthenaConfiguration.MainServicesConfig import MainServicesCfg
    top_acc = MainServicesCfg(ConfigFlags)
>>>>>>> 5f5ea9bd

    msgService = top_acc.getService('MessageSvc')
    msgService.Format = "S:%s E:%e % F%138W%S%7W%R%T  %0W%M"

    acc = InDetClusterizationAlgorithmsCfg(ConfigFlags)
    top_acc.merge(acc)
    # import pdb ; pdb.set_trace()
    iovsvc = top_acc.getService('IOVDbSvc')
    iovsvc.OutputLevel=5
    ##acc.setAppProperty("EvtMax",25)
    ##acc.store(open("test_SiClusterization.pkl", "w"))
    top_acc.run(25)
    #with open('test4.pkl', mode="wb") as f:
    #   dill.dump(acc, f)
<<<<<<< HEAD
    top_acc.store(open("test00.pkl", "w"))
=======
    top_acc.store(open("test00.pkl", "wb"))
>>>>>>> 5f5ea9bd
<|MERGE_RESOLUTION|>--- conflicted
+++ resolved
@@ -68,13 +68,8 @@
     ConfigFlags.lock()
     ConfigFlags.dump()
 
-<<<<<<< HEAD
-    from AthenaConfiguration.MainServicesConfig import MainServicesThreadedCfg
-    top_acc = MainServicesThreadedCfg(ConfigFlags)
-=======
     from AthenaConfiguration.MainServicesConfig import MainServicesCfg
     top_acc = MainServicesCfg(ConfigFlags)
->>>>>>> 5f5ea9bd
 
     msgService = top_acc.getService('MessageSvc')
     msgService.Format = "S:%s E:%e % F%138W%S%7W%R%T  %0W%M"
@@ -89,8 +84,4 @@
     top_acc.run(25)
     #with open('test4.pkl', mode="wb") as f:
     #   dill.dump(acc, f)
-<<<<<<< HEAD
-    top_acc.store(open("test00.pkl", "w"))
-=======
-    top_acc.store(open("test00.pkl", "wb"))
->>>>>>> 5f5ea9bd
+    top_acc.store(open("test00.pkl", "wb"))