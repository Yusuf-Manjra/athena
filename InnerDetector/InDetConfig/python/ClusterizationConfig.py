--- conflicted
+++ resolved
@@ -1,15 +1,9 @@
 # Copyright (C) 2002-2020 CERN for the benefit of the ATLAS collaboration
 from AthenaConfiguration.ComponentAccumulator import ComponentAccumulator
 
-<<<<<<< HEAD
-from InDetConfig.TrackRecoConfig 	import InDetBCM_ZeroSuppressionCfg, InDetPixelClusterizationCfg, \
-                                   InDetPixelClusterizationPUCfg, InDet_SCTClusterizationCfg, \
-                                   InDet_SCTClusterizationPUCfg
-=======
 from InDetConfig.TrackRecoConfig 	import BCM_ZeroSuppressionCfg, PixelClusterizationCfg, \
                                    PixelClusterizationPUCfg, SCTClusterizationCfg, \
                                    SCTClusterizationPUCfg
->>>>>>> ff83addd
 
 #arg_TrackingCuts             = 'TrackingCuts'
 #arg_TrackCollectionKeys      = 'tracks'
