--- conflicted
+++ resolved
@@ -54,10 +54,6 @@
   itkcf.addFlag("ITk.Tracking.doFastTracking", False) # Turn running of ITk FastTracking on and off
   itkcf.addFlag("ITk.Tracking.doConversionFinding",True) # Turn running of ConversionFinding second pass on and off
   itkcf.addFlag("ITk.Tracking.useFTF", False) # Allows TrigFastTrackFinder to be run as an offline algorithm by replacing SiSPSeededTrackFinder
-<<<<<<< HEAD
-
-=======
->>>>>>> 241f4075
   
   # config flags for tracking geometry configuration
   from InDetConfig.TrackingGeometryFlags import createITkTrackingGeometryFlags
