# Copyright (C) 2002-2022 CERN for the benefit of the ATLAS collaboration

from AthenaConfiguration.ComponentAccumulator import ComponentAccumulator
from AthenaConfiguration.ComponentFactory import CompFactory
from AthenaConfiguration.Enums import Format

<<<<<<< HEAD
def ITkTrackParticleCreatorToolCfg(flags, name="ITkTrackParticleCreatorTool", **kwargs):
    result = ComponentAccumulator()
    if "TrackToVertex" not in kwargs:
        from InDetConfig.TrackRecoConfig import TrackToVertexCfg
        kwargs["TrackToVertex"] = result.popToolsAndMerge(TrackToVertexCfg(flags))
    if "TrackSummaryTool" not in kwargs:
        from TrkConfig.TrkTrackSummaryToolConfig import ITkTrackSummaryToolSharedHitsCfg
        TrackSummaryTool = result.popToolsAndMerge(ITkTrackSummaryToolSharedHitsCfg(flags))
        result.addPublicTool(TrackSummaryTool)
        kwargs["TrackSummaryTool"] = TrackSummaryTool
    kwargs.setdefault("BadClusterID", 3) # Select the mode to identify suspicous pixel cluster
    kwargs.setdefault("KeepParameters", True)
    kwargs.setdefault("KeepFirstParameters", False)
    # need to treat Vertex specifically because at the time of
    # the track particle creation the primary vertex does not yet exist.
    # The problem is solved by first creating track particles wrt. the beam line
    # and correcting the parameters after the vertex finding.
    kwargs.setdefault("PerigeeExpression", "BeamLine" if flags.ITk.Tracking.perigeeExpression=="Vertex"
                      else flags.ITk.Tracking.perigeeExpression)
    kwargs.setdefault("IBLParameterSvc", "")
    kwargs.setdefault("DoITk", True)
    ITkTrackParticleCreatorTool = CompFactory.Trk.TrackParticleCreatorTool(name, **kwargs)
    result.addPublicTool(ITkTrackParticleCreatorTool, primary=True)
    return result

def ITkTrackCollectionCnvToolCfg(flags, name="ITkTrackCollectionCnvTool", ITkTrackParticleCreator = None, **kwargs):
=======
def ITkTrackCollectionCnvToolCfg(flags, name="ITkTrackCollectionCnvTool", **kwargs):
>>>>>>> 2825ce1e
    result = ComponentAccumulator()

    if "TrackParticleCreator" not in kwargs:
        from TrkConfig.TrkParticleCreatorConfig import ITkTrackParticleCreatorToolCfg
        ITkTrackParticleCreator = result.getPrimaryAndMerge(ITkTrackParticleCreatorToolCfg(flags))
        result.addPublicTool(ITkTrackParticleCreator)
        kwargs.setdefault("TrackParticleCreator", ITkTrackParticleCreator)

    result.setPrivateTools(CompFactory.xAODMaker.TrackCollectionCnvTool(name, **kwargs))
    return result

def ITkTrackCollectionMergerAlgCfg(flags, name="ITkTrackCollectionMerger",
                                   InputCombinedTracks=None,
                                   OutputCombinedTracks="CombinedITkTracks",
                                   AssociationMapName="ITkPRDToTrackMapCombinedITkTracks",
                                   CombinedITkClusterSplitProbContainer="",
                                   **kwargs):
    result = ComponentAccumulator()

    kwargs.setdefault("TracksLocation", InputCombinedTracks)
    kwargs.setdefault("OutputTracksLocation", OutputCombinedTracks)
    from InDetConfig.InDetAssociationToolsConfig import ITkPRDtoTrackMapToolGangedPixelsCfg
    ITkPRDtoTrackMapToolGangedPixels = result.popToolsAndMerge(ITkPRDtoTrackMapToolGangedPixelsCfg(flags))
    kwargs.setdefault("AssociationTool", ITkPRDtoTrackMapToolGangedPixels)
    kwargs.setdefault("AssociationMapName", AssociationMapName)
    kwargs.setdefault("UpdateSharedHits", True)
    kwargs.setdefault("UpdateAdditionalInfo", True)
    from TrkConfig.TrkTrackSummaryToolConfig import ITkTrackSummaryToolSharedHitsCfg
    TrackSummaryTool = result.popToolsAndMerge(ITkTrackSummaryToolSharedHitsCfg(flags, name="CombinedITkSplitProbTrackSummaryToolSharedHits"))
    TrackSummaryTool.InDetSummaryHelperTool.ClusterSplitProbabilityName = CombinedITkClusterSplitProbContainer
    result.addPublicTool(TrackSummaryTool)
    kwargs.setdefault("SummaryTool", TrackSummaryTool)

    result.addEventAlgo(CompFactory.Trk.TrackCollectionMerger(name, **kwargs))
    return result

def ITkTrackParticleCnvAlgCfg(flags, name="ITkTrackParticleCnvAlg", TrackContainerName="CombinedITkTracks", OutputTrackParticleContainer="InDetTrackParticles", **kwargs):
    result = ComponentAccumulator()
    kwargs.setdefault("ConvertTracks", True)
    kwargs.setdefault("ConvertTrackParticles", False)
    kwargs.setdefault("TrackContainerName", TrackContainerName)
    kwargs.setdefault("xAODContainerName", OutputTrackParticleContainer)
    kwargs.setdefault("xAODTrackParticlesFromTracksContainerName", OutputTrackParticleContainer)

    if "TrackParticleCreator" not in kwargs:
        from TrkConfig.TrkParticleCreatorConfig import ITkTrackParticleCreatorToolCfg
        kwargs["TrackParticleCreator"] = result.popToolsAndMerge(ITkTrackParticleCreatorToolCfg(flags))
    if "TrackCollectionCnvTool" not in kwargs:
        TrackParticleCreator = kwargs["TrackParticleCreator"]
        result.addPublicTool(TrackParticleCreator)
        kwargs["TrackCollectionCnvTool"] = result.popToolsAndMerge(ITkTrackCollectionCnvToolCfg(
            flags,
            TrackParticleCreator=TrackParticleCreator,
        ))

    if flags.ITk.Tracking.doTruth:
        kwargs.setdefault("TrackTruthContainerName", f"{TrackContainerName}TruthCollection")
        kwargs.setdefault("AddTruthLink", True)

        if "MCTruthClassifier" not in kwargs:
            from MCTruthClassifier.MCTruthClassifierConfig import MCTruthClassifierCfg
            kwargs["MCTruthClassifier"] = result.popToolsAndMerge(
                MCTruthClassifierCfg(flags))

    else:
        kwargs.setdefault("AddTruthLink", False)

    result.addEventAlgo(CompFactory.xAODMaker.TrackParticleCnvAlg(name, **kwargs))
    return result

def CombinedTrackingPassFlagSets(flags):

    flags_set = []

    # Primary Pass
    if flags.ITk.Tracking.doFastTracking:
        flags = flags.cloneAndReplace("ITk.Tracking.ActivePass", "ITk.Tracking.FastPass")
    else:
        flags = flags.cloneAndReplace("ITk.Tracking.ActivePass", "ITk.Tracking.MainPass")
    flags_set += [flags]

    # LRT
    if flags.ITk.Tracking.doLargeD0:
        flagsLRT = flags.cloneAndReplace("ITk.Tracking.ActivePass", "ITk.Tracking.LargeD0Pass")
        if flags.ITk.Tracking.doFastTracking:
            flagsLRT = flags.cloneAndReplace("ITk.Tracking.ActivePass", "ITk.Tracking.LargeD0FastPass")
        flags_set += [flagsLRT]

    # Photon conversion tracking reco
    if flags.Detector.EnableCalo and flags.ITk.Tracking.doConversionFinding:
        flagsConv = flags.cloneAndReplace("ITk.Tracking.ActivePass", "ITk.Tracking.ConversionFindingPass")
        flags_set += [flagsConv]

    return flags_set

def ITkClusterSplitProbabilityContainerName(flags):

    flags_set = CombinedTrackingPassFlagSets(flags)
    extension = flags_set[-1].ITk.Tracking.ActivePass.extension
    ClusterSplitProbContainer = "ITkAmbiguityProcessorSplitProb" + extension
    return ClusterSplitProbContainer

def ITkTrackRecoCfg(flags):
    """Configures complete ID tracking """
    result = ComponentAccumulator()

    if flags.Input.Format is Format.BS:
        # TODO: ITk BS providers
        raise RuntimeError("BS imputs not supported")

    from InDetConfig.SiliconPreProcessing import ITkRecPreProcessingSiliconCfg
    result.merge(ITkRecPreProcessingSiliconCfg(flags))

    flags_set = CombinedTrackingPassFlagSets(flags)
    InputCombinedITkTracks = [] # Tracks to be ultimately merged in InDetTrackParticle collection
    InputExtendedITkTracks = [] # Includes also tracks which end in standalone TrackParticle collections
    ClusterSplitProbContainer = ""

    for current_flags in flags_set:

        extension = current_flags.ITk.Tracking.ActivePass.extension
        TrackContainer = "Resolved" + extension + "Tracks"
        SiSPSeededTracks = "SiSPSeeded" + extension + "Tracks"

        from InDetConfig.ITkTrackingSiPatternConfig import ITkTrackingSiPatternCfg
        result.merge(ITkTrackingSiPatternCfg(current_flags,
                                             InputCollections = InputExtendedITkTracks,
                                             ResolvedTrackCollectionKey = TrackContainer,
                                             SiSPSeededTrackCollectionKey = SiSPSeededTracks,
                                             ClusterSplitProbContainer = ClusterSplitProbContainer))

        if current_flags.ITk.Tracking.ActivePass.storeSeparateContainer:
            if flags.ITk.doTruth:
                from InDetConfig.ITkTrackTruthConfig import ITkTrackTruthCfg
                result.merge(ITkTrackTruthCfg(current_flags,
                                              Tracks = TrackContainer,
                                              DetailedTruth = TrackContainer+"DetailedTruth",
                                              TracksTruth = TrackContainer+"TruthCollection"))

            result.merge(ITkTrackParticleCnvAlgCfg(current_flags,
                                                   name = extension + "TrackParticleCnvAlg",
                                                   TrackContainerName = TrackContainer,
                                                   OutputTrackParticleContainer = "InDet" + extension + "TrackParticles")) # Need specific handling for R3LargeD0 not to break downstream configs
        else:
            ClusterSplitProbContainer = "ITkAmbiguityProcessorSplitProb" + extension
            InputCombinedITkTracks += [TrackContainer]

        InputExtendedITkTracks += [TrackContainer]


    result.merge(ITkTrackCollectionMergerAlgCfg(flags,
                                                InputCombinedTracks = InputCombinedITkTracks,
                                                CombinedITkClusterSplitProbContainer = ITkClusterSplitProbabilityContainerName(flags)))

    if flags.ITk.Tracking.doTruth:
        from InDetConfig.ITkTrackTruthConfig import ITkTrackTruthCfg
        result.merge(ITkTrackTruthCfg(flags))

    result.merge(ITkTrackParticleCnvAlgCfg(flags))

    if flags.ITk.PriVertex.doVertexFinding:
        from InDetConfig.VertexFindingConfig import primaryVertexFindingCfg
        result.merge(primaryVertexFindingCfg(flags))

    if flags.ITk.Tracking.writeExtendedPRDInfo:
        from InDetConfig.InDetPrepRawDataToxAODConfig import ITkPixelPrepDataToxAODCfg, ITkStripPrepDataToxAODCfg
        result.merge(ITkPixelPrepDataToxAODCfg(flags, ClusterSplitProbabilityName = ITkClusterSplitProbabilityContainerName(flags)))
        result.merge(ITkStripPrepDataToxAODCfg(flags))

        from DerivationFrameworkInDet.InDetToolsConfig import ITkTrackStateOnSurfaceDecoratorCfg
        TrackStateOnSurfaceDecorator = result.getPrimaryAndMerge(ITkTrackStateOnSurfaceDecoratorCfg(flags, name="ITkTrackStateOnSurfaceDecorator"))
        result.addEventAlgo(CompFactory.DerivationFramework.CommonAugmentation("ITkCommonKernel", AugmentationTools = [TrackStateOnSurfaceDecorator]))

        if flags.Input.isMC:
            from InDetPhysValMonitoring.InDetPhysValDecorationConfig import InDetPhysHitDecoratorAlgCfg
            result.merge(InDetPhysHitDecoratorAlgCfg(flags))

    # output
    result.merge(ITkTrackRecoOutputCfg(flags))

    return result

def ITkTrackRecoOutputCfg(flags):
    from OutputStreamAthenaPool.OutputStreamConfig import addToESD,addToAOD
    toAOD = []
    toESD = []

    # excluded track aux data
    excludedAuxData = "-clusterAssociation.-TTVA_AMVFVertices_forReco.-TTVA_AMVFWeights_forReco"
    # remove track decorations used internally by FTAG software
    excludedAuxData += ('.-TrackCompatibility.-JetFitter_TrackCompatibility_antikt4emtopo.-JetFitter_TrackCompatibility_antikt4empflow'
                        '.-btagIp_d0Uncertainty.-btagIp_z0SinThetaUncertainty.-btagIp_z0SinTheta.-btagIp_d0.-btagIp_trackMomentum.-btagIp_trackDisplacement'
                        '.-VxTrackAtVertex')

    # exclude IDTIDE/IDTRKVALID decorations
    excludedAuxData += '.-TrkBLX.-TrkBLY.-TrkBLZ.-TrkIBLX.-TrkIBLY.-TrkIBLZ.-TrkL1X.-TrkL1Y.-TrkL1Z.-TrkL2X.-TrkL2Y.-TrkL2Z'
    if not flags.ITk.Tracking.writeExtendedPRDInfo:
        excludedAuxData += '.-msosLink'

    # Save PRD
    toESD += [
        "InDet::SCT_ClusterContainer#ITkStripClusters",
        "InDet::PixelClusterContainer#ITkPixelClusters",
        "InDet::PixelGangedClusterAmbiguities#ITkPixelClusterAmbiguitiesMap",
        "InDet::PixelGangedClusterAmbiguities#ITkSplitClusterAmbiguityMap"
    ]
    toESD += ["Trk::ClusterSplitProbabilityContainer#" + ITkClusterSplitProbabilityContainerName(flags)]

    # add tracks
    if flags.ITk.Tracking.doStoreTrackSeeds:
        toESD += ["TrackCollection#SiSPSeedSegments"]

    toESD += ["TrackCollection#SiSPSeededTracks"]
    toESD += ["TrackCollection#CombinedInDetTracks"]

    ##### AOD #####
    toAOD += ["xAOD::TrackParticleContainer#InDetTrackParticles"]
    toAOD += [f"xAOD::TrackParticleAuxContainer#InDetTrackParticlesAux.{excludedAuxData}"]

    if flags.ITk.Tracking.writeExtendedPRDInfo:
        toAOD += [
            "xAOD::TrackMeasurementValidationContainer#ITkPixelClusters",
            "xAOD::TrackMeasurementValidationAuxContainer#ITkPixelClustersAux.",
            "xAOD::TrackMeasurementValidationContainer#ITkStripClusters",
            "xAOD::TrackMeasurementValidationAuxContainer#ITkStripClustersAux.",
            "xAOD::TrackStateValidationContainer#ITkPixelMSOSs",
            "xAOD::TrackStateValidationAuxContainer#ITkPixelMSOSsAux.",
            "xAOD::TrackStateValidationContainer#ITkStripMSOSs",
            "xAOD::TrackStateValidationAuxContainer#ITkStripMSOSsAux."
        ]

    result = ComponentAccumulator()
    result.merge(addToESD(flags, toAOD+toESD))
    result.merge(addToAOD(flags, toAOD))
    return result


if __name__ == "__main__":
    from AthenaConfiguration.AllConfigFlags import ConfigFlags

    # Disable calo for this test
    ConfigFlags.Detector.EnableCalo = False

    from AthenaConfiguration.TestDefaults import defaultTestFiles
    ConfigFlags.Input.Files = defaultTestFiles.RDO_RUN2
    ConfigFlags.lock()

    from AthenaConfiguration.MainServicesConfig import MainServicesCfg
    top_acc = MainServicesCfg(ConfigFlags)

    from AthenaPoolCnvSvc.PoolReadConfig import PoolReadCfg
    top_acc.merge(PoolReadCfg(ConfigFlags))

    if ConfigFlags.Input.isMC:
        from xAODTruthCnv.xAODTruthCnvConfigNew import GEN_AOD2xAODCfg
        top_acc.merge(GEN_AOD2xAODCfg(ConfigFlags))

    top_acc.merge(ITkTrackRecoCfg(ConfigFlags))

    from AthenaCommon.Constants import DEBUG
    top_acc.foreach_component("AthEventSeq/*").OutputLevel=DEBUG
    top_acc.printConfig(withDetails=True, summariseProps=True)
    top_acc.store(open("ITkTrackReco.pkl", "wb"))

    import sys
    if "--norun" not in sys.argv:
        sc = top_acc.run(5)
        if sc.isFailure():
            sys.exit(-1)<|MERGE_RESOLUTION|>--- conflicted
+++ resolved
@@ -4,36 +4,7 @@
 from AthenaConfiguration.ComponentFactory import CompFactory
 from AthenaConfiguration.Enums import Format
 
-<<<<<<< HEAD
-def ITkTrackParticleCreatorToolCfg(flags, name="ITkTrackParticleCreatorTool", **kwargs):
-    result = ComponentAccumulator()
-    if "TrackToVertex" not in kwargs:
-        from InDetConfig.TrackRecoConfig import TrackToVertexCfg
-        kwargs["TrackToVertex"] = result.popToolsAndMerge(TrackToVertexCfg(flags))
-    if "TrackSummaryTool" not in kwargs:
-        from TrkConfig.TrkTrackSummaryToolConfig import ITkTrackSummaryToolSharedHitsCfg
-        TrackSummaryTool = result.popToolsAndMerge(ITkTrackSummaryToolSharedHitsCfg(flags))
-        result.addPublicTool(TrackSummaryTool)
-        kwargs["TrackSummaryTool"] = TrackSummaryTool
-    kwargs.setdefault("BadClusterID", 3) # Select the mode to identify suspicous pixel cluster
-    kwargs.setdefault("KeepParameters", True)
-    kwargs.setdefault("KeepFirstParameters", False)
-    # need to treat Vertex specifically because at the time of
-    # the track particle creation the primary vertex does not yet exist.
-    # The problem is solved by first creating track particles wrt. the beam line
-    # and correcting the parameters after the vertex finding.
-    kwargs.setdefault("PerigeeExpression", "BeamLine" if flags.ITk.Tracking.perigeeExpression=="Vertex"
-                      else flags.ITk.Tracking.perigeeExpression)
-    kwargs.setdefault("IBLParameterSvc", "")
-    kwargs.setdefault("DoITk", True)
-    ITkTrackParticleCreatorTool = CompFactory.Trk.TrackParticleCreatorTool(name, **kwargs)
-    result.addPublicTool(ITkTrackParticleCreatorTool, primary=True)
-    return result
-
-def ITkTrackCollectionCnvToolCfg(flags, name="ITkTrackCollectionCnvTool", ITkTrackParticleCreator = None, **kwargs):
-=======
 def ITkTrackCollectionCnvToolCfg(flags, name="ITkTrackCollectionCnvTool", **kwargs):
->>>>>>> 2825ce1e
     result = ComponentAccumulator()
 
     if "TrackParticleCreator" not in kwargs:
