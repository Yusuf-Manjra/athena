--- conflicted
+++ resolved
@@ -417,15 +417,11 @@
 def ITkTruthClusterizationFactoryCfg(
         flags, name='ITkTruthClusterizationFactory', **kwargs):
     acc = ComponentAccumulator()
-<<<<<<< HEAD
-    kwargs = {}
-    kwargs["InputSDOMap"] = "ITkPixelSDO_Map"
+
+    kwargs.setdefault("InputSDOMap", "ITkPixelSDO_Map")
     # Until truth content is debugged, uses following configuration (see ATLITKSW-216)
-    kwargs["usePUHits"] = True
-
-=======
-    kwargs.setdefault("InputSDOMap", "ITkPixelSDO_Map")
->>>>>>> f0d4f667
+    kwargs.setdefault("usePUHits", True)
+
     acc.setPrivateTools(
         CompFactory.InDet.TruthClusterizationFactory(name, **kwargs))
     return acc
