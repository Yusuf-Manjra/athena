--- conflicted
+++ resolved
@@ -1,10 +1,6 @@
 ################################################################################
 # Package: InDetV0Finder
-<<<<<<< HEAD
-###############################################################################
-=======
 ################################################################################
->>>>>>> 93f84a23
 
 # Declare the package name:
 atlas_subdir( InDetV0Finder )
@@ -31,8 +27,6 @@
 find_package( HepPDT )
 find_package( ROOT COMPONENTS Core Tree MathCore Hist RIO pthread )
 
-# Component(s) in the package:
-<<<<<<< HEAD
 atlas_add_library( InDetV0FinderLib
                    src/*.cxx
                    PUBLIC_HEADERS InDetV0Finder
@@ -40,10 +34,6 @@
                    LINK_LIBRARIES ${HEPPDT_LIBRARIES} ${ROOT_LIBRARIES} ${CLHEP_LIBRARIES} AthenaBaseComps DataModel GaudiKernel InDetConversionFinderToolsLib ITrackToVertex xAODTracking TrkExInterfaces TrkToolInterfaces TrkV0FitterLib TrkVKalVrtFitterLib TrkVertexAnalysisUtilsLib TrkVertexFitterInterfaces )
 
 atlas_add_component( InDetV0Finder
-=======
-atlas_add_component( InDetV0Finder
-                     src/*.cxx
->>>>>>> 93f84a23
                      src/components/*.cxx
                      INCLUDE_DIRS ${HEPPDT_INCLUDE_DIRS} ${ROOT_INCLUDE_DIRS} ${CLHEP_INCLUDE_DIRS}
                      LINK_LIBRARIES ${HEPPDT_LIBRARIES} ${ROOT_LIBRARIES} ${CLHEP_LIBRARIES} AthenaBaseComps DataModel GaudiKernel InDetConversionFinderToolsLib ITrackToVertex xAODTracking TrkExInterfaces TrkToolInterfaces TrkV0FitterLib TrkVKalVrtFitterLib TrkVertexAnalysisUtilsLib TrkVertexFitterInterfaces InDetV0FinderLib)
