################################################################################
# Package: InDetV0Finder
################################################################################

# Declare the package name:
atlas_subdir( InDetV0Finder )

# Declare the package's dependencies:
atlas_depends_on_subdirs( PUBLIC
                          Control/AthenaBaseComps
                          Control/DataModel
                          GaudiKernel
                          InnerDetector/InDetRecTools/InDetConversionFinderTools
                          Reconstruction/RecoTools/ITrackToVertex
                          PRIVATE
                          Event/xAOD/xAODTracking
                          InnerDetector/InDetConditions/InDetBeamSpotService
                          Tracking/TrkExtrapolation/TrkExInterfaces
                          Tracking/TrkTools/TrkToolInterfaces
                          Tracking/TrkVertexFitter/TrkV0Fitter
                          Tracking/TrkVertexFitter/TrkVKalVrtFitter
                          Tracking/TrkVertexFitter/TrkVertexAnalysisUtils
                          Tracking/TrkVertexFitter/TrkVertexFitterInterfaces )

# External dependencies:
find_package( CLHEP )
find_package( HepPDT )
find_package( ROOT COMPONENTS Core Tree MathCore Hist RIO pthread )

<<<<<<< HEAD
# Component(s) in the package:
=======
>>>>>>> 491cc3e5
atlas_add_library( InDetV0FinderLib
                   src/*.cxx
                   PUBLIC_HEADERS InDetV0Finder
                   INCLUDE_DIRS ${HEPPDT_INCLUDE_DIRS} ${ROOT_INCLUDE_DIRS} ${CLHEP_INCLUDE_DIRS}
                   LINK_LIBRARIES ${HEPPDT_LIBRARIES} ${ROOT_LIBRARIES} ${CLHEP_LIBRARIES} AthenaBaseComps DataModel GaudiKernel InDetConversionFinderToolsLib ITrackToVertex xAODTracking TrkExInterfaces TrkToolInterfaces TrkV0FitterLib TrkVKalVrtFitterLib TrkVertexAnalysisUtilsLib TrkVertexFitterInterfaces )

atlas_add_component( InDetV0Finder
                     src/components/*.cxx
                     INCLUDE_DIRS ${HEPPDT_INCLUDE_DIRS} ${ROOT_INCLUDE_DIRS} ${CLHEP_INCLUDE_DIRS}
                     LINK_LIBRARIES ${HEPPDT_LIBRARIES} ${ROOT_LIBRARIES} ${CLHEP_LIBRARIES} AthenaBaseComps DataModel GaudiKernel InDetConversionFinderToolsLib ITrackToVertex xAODTracking TrkExInterfaces TrkToolInterfaces TrkV0FitterLib TrkVKalVrtFitterLib TrkVertexAnalysisUtilsLib TrkVertexFitterInterfaces InDetV0FinderLib)
<<<<<<< HEAD


=======
>>>>>>> 491cc3e5

# Install files from the package:
atlas_install_headers( InDetV0Finder )
<|MERGE_RESOLUTION|>--- conflicted
+++ resolved
@@ -27,10 +27,7 @@
 find_package( HepPDT )
 find_package( ROOT COMPONENTS Core Tree MathCore Hist RIO pthread )
 
-<<<<<<< HEAD
 # Component(s) in the package:
-=======
->>>>>>> 491cc3e5
 atlas_add_library( InDetV0FinderLib
                    src/*.cxx
                    PUBLIC_HEADERS InDetV0Finder
@@ -41,11 +38,6 @@
                      src/components/*.cxx
                      INCLUDE_DIRS ${HEPPDT_INCLUDE_DIRS} ${ROOT_INCLUDE_DIRS} ${CLHEP_INCLUDE_DIRS}
                      LINK_LIBRARIES ${HEPPDT_LIBRARIES} ${ROOT_LIBRARIES} ${CLHEP_LIBRARIES} AthenaBaseComps DataModel GaudiKernel InDetConversionFinderToolsLib ITrackToVertex xAODTracking TrkExInterfaces TrkToolInterfaces TrkV0FitterLib TrkVKalVrtFitterLib TrkVertexAnalysisUtilsLib TrkVertexFitterInterfaces InDetV0FinderLib)
-<<<<<<< HEAD
-
-
-=======
->>>>>>> 491cc3e5
 
 # Install files from the package:
 atlas_install_headers( InDetV0Finder )
