--- conflicted
+++ resolved
@@ -66,7 +66,6 @@
 # Pixel
 #
 # Load DCS service
-<<<<<<< HEAD
 from PixelConditionsTools.PixelDCSConditionsToolSetup import PixelDCSConditionsToolSetup
 pixelDCSConditionsToolSetup = PixelDCSConditionsToolSetup()
 pixelDCSConditionsToolSetup.setIsDATA(isData)
@@ -83,32 +82,6 @@
 ReadPixelElements.SiConditionsTool   = None
 
 ServiceMgr.GeoModelSvc.DetectorTools['PixelDetectorTool'].LorentzAngleTool=lorentzAngleSvc.pixel
-=======
-include( "PixelConditionsServices/PixelDCSSvc_jobOptions.py" )
-
-## Silicon conditions service (set up by LorentzAngleSvcSetup)
-pixelSiliconConditionsSvc = lorentzAngleSvc.PixelSiliconConditionsSvc
-## Or directly from ServiceMgr (its the same instance)
-#pixelSiliconConditionsSvc=ServiceMgr.PixelSiliconConditionsSvc
-## Or if you want a different instance than used by LorentzAngleSvcSetup
-#from PixelConditionsServices.PixelConditionsServicesConf import PixelSiliconConditionsSvc
-#pixelSiliconConditionsSvc = PixelSiliconConditionsSvc("OtherPixel_SiliconConditionsSvc")
-#ServiceMgr += pixelSiliconConditionsSvc
-
-# Silicon properties service
-pixelSiPropertiesSvc = SiPropertiesSvc(name = "PixelSiPropertiesSvc",
-                                     DetectorName="Pixel",
-                                     SiConditionsServices = pixelSiliconConditionsSvc)
-ServiceMgr += pixelSiPropertiesSvc
-
-ReadPixelElements.SiLorentzAngleSvc = lorentzAngleSvc.pixel
-ReadPixelElements.SiPropertiesSvc   = pixelSiPropertiesSvc
-ReadPixelElements.SiConditionsSvc   = pixelSiliconConditionsSvc
-# ReadPixelElements.DetEleCollKey = "PixelDetectorElementCollection"
-
-ServiceMgr.GeoModelSvc.DetectorTools['PixelDetectorTool'].LorentzAngleSvc=lorentzAngleSvc.pixel
->>>>>>> 4e95d7e8
-
 #
 # SCT
 #
