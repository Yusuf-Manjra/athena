--- conflicted
+++ resolved
@@ -24,11 +24,7 @@
       #
       # --- decide if use the association tool
       #
-<<<<<<< HEAD
-      if (len(InputCollections) > 0) and (NewTrackingCuts.mode() == "LowPt" or NewTrackingCuts.mode() == "VeryLowPt" or NewTrackingCuts.mode() == "LowPtRoI" or NewTrackingCuts.mode() == "LargeD0" or NewTrackingCuts.mode() == "LowPtLargeD0" or NewTrackingCuts.mode() == "DisplacedSoftPion" or NewTrackingCuts.mode() == "PixelThreeLayer" or NewTrackingCuts.mode() == "BeamGas" or NewTrackingCuts.mode() == "ForwardTracks" or NewTrackingCuts.mode() == "ForwardSLHCTracks"  or NewTrackingCuts.mode() == "PixelPrdAssociation" or NewTrackingCuts.mode() == "VeryForwardSLHCTracks" or NewTrackingCuts.mode() == "SLHCConversionFinding"):
-=======
-      if (len(InputCollections) > 0) and (NewTrackingCuts.mode() == "LowPt" or NewTrackingCuts.mode() == "VeryLowPt" or NewTrackingCuts.mode() == "LargeD0" or NewTrackingCuts.mode() == "R3LargeD0" or NewTrackingCuts.mode() == "LowPtLargeD0" or NewTrackingCuts.mode() == "DisplacedSoftPion" or NewTrackingCuts.mode() == "PixelThreeLayer" or NewTrackingCuts.mode() == "BeamGas" or NewTrackingCuts.mode() == "ForwardTracks" or NewTrackingCuts.mode() == "ForwardSLHCTracks"  or NewTrackingCuts.mode() == "PixelPrdAssociation" or NewTrackingCuts.mode() == "VeryForwardSLHCTracks" or NewTrackingCuts.mode() == "SLHCConversionFinding"):
->>>>>>> fe432982
+      if (len(InputCollections) > 0) and (NewTrackingCuts.mode() == "LowPt" or NewTrackingCuts.mode() == "VeryLowPt" or NewTrackingCuts.mode() == "LowPtRoI" or NewTrackingCuts.mode() == "LargeD0" or NewTrackingCuts.mode() == "R3LargeD0" or NewTrackingCuts.mode() == "LowPtLargeD0" or NewTrackingCuts.mode() == "DisplacedSoftPion" or NewTrackingCuts.mode() == "PixelThreeLayer" or NewTrackingCuts.mode() == "BeamGas" or NewTrackingCuts.mode() == "ForwardTracks" or NewTrackingCuts.mode() == "ForwardSLHCTracks"  or NewTrackingCuts.mode() == "PixelPrdAssociation" or NewTrackingCuts.mode() == "VeryForwardSLHCTracks" or NewTrackingCuts.mode() == "SLHCConversionFinding"):
          usePrdAssociationTool = True
       else:
          usePrdAssociationTool = False
