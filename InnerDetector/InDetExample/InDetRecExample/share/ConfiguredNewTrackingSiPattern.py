
# Blocking the include for after first inclusion
include.block ('InDetRecExample/ConfiguredNewTrackingSiPattern.py')

# ------------------------------------------------------------
#
# ----------- Setup Si Pattern for New tracking
#
# ------------------------------------------------------------

class  ConfiguredNewTrackingSiPattern:

   def __init__(self, InputCollections = None, ResolvedTrackCollectionKey = None, SiSPSeededTrackCollectionKey = None , NewTrackingCuts = None, TrackCollectionKeys=[] , TrackCollectionTruthKeys=[]):
      
      from InDetRecExample.InDetJobProperties import InDetFlags
      from InDetRecExample.InDetKeys          import InDetKeys
      #
      # --- get ToolSvc and topSequence
      #
      from AthenaCommon.AppMgr                import ToolSvc
      from AthenaCommon.AlgSequence           import AlgSequence
      topSequence = AlgSequence()

      #
      # --- decide if use the association tool
      #
      if (len(InputCollections) > 0) and (NewTrackingCuts.mode() == "LowPt" or NewTrackingCuts.mode() == "VeryLowPt" or NewTrackingCuts.mode() == "LowPtRoI" or NewTrackingCuts.mode() == "LargeD0" or NewTrackingCuts.mode() == "LowPtLargeD0" or NewTrackingCuts.mode() == "DisplacedSoftPion" or NewTrackingCuts.mode() == "PixelThreeLayer" or NewTrackingCuts.mode() == "BeamGas" or NewTrackingCuts.mode() == "ForwardTracks" or NewTrackingCuts.mode() == "ForwardSLHCTracks"  or NewTrackingCuts.mode() == "PixelPrdAssociation" or NewTrackingCuts.mode() == "VeryForwardSLHCTracks" or NewTrackingCuts.mode() == "SLHCConversionFinding"):
         usePrdAssociationTool = True
      else:
         usePrdAssociationTool = False

      #
      # --- get list of already associated hits (always do this, even if no other tracking ran before)
      #
      if usePrdAssociationTool:
         from InDetTrackPRD_Association.InDetTrackPRD_AssociationConf import InDet__InDetTrackPRD_Association
         InDetPRD_Association = InDet__InDetTrackPRD_Association(name            = 'InDetPRD_Association'+NewTrackingCuts.extension(),
                                                                 AssociationTool = InDetPrdAssociationTool,
                                                                 TracksName      = list(InputCollections)) 
         topSequence += InDetPRD_Association
         if (InDetFlags.doPrintConfigurables()):
            print InDetPRD_Association

      # ------------------------------------------------------------
      #
      # ----------- SiSPSeededTrackFinder
      #
      # ------------------------------------------------------------

      if InDetFlags.doSiSPSeededTrackFinder():
         #
         # --- Space points seeds maker, use different ones for cosmics and collisions
         #
         if NewTrackingCuts.mode() == "DBM":
            from SiSpacePointsSeedTool_xk.SiSpacePointsSeedTool_xkConf import InDet__SiSpacePointsSeedMaker_ATLxk as SiSpacePointsSeedMaker
         elif InDetFlags.doCosmics():
            from SiSpacePointsSeedTool_xk.SiSpacePointsSeedTool_xkConf import InDet__SiSpacePointsSeedMaker_Cosmic as SiSpacePointsSeedMaker
         elif InDetFlags.doHeavyIon():
            from SiSpacePointsSeedTool_xk.SiSpacePointsSeedTool_xkConf import InDet__SiSpacePointsSeedMaker_HeavyIon as SiSpacePointsSeedMaker
         elif NewTrackingCuts.mode() == "LowPt" or NewTrackingCuts.mode() == "VeryLowPt" or (NewTrackingCuts.mode() == "Pixel" and InDetFlags.doMinBias()) :
            from SiSpacePointsSeedTool_xk.SiSpacePointsSeedTool_xkConf import InDet__SiSpacePointsSeedMaker_LowMomentum as SiSpacePointsSeedMaker
         elif NewTrackingCuts.mode() == "LowPtRoI" :
            from SiSpacePointsSeedTool_xk.SiSpacePointsSeedTool_xkConf import InDet__SiSpacePointsSeedMaker_ATLxk as SiSpacePointsSeedMaker
            #from SiSpacePointsSeedTool_xk.SiSpacePointsSeedTool_xkConf import InDet__SiSpacePointsSeedMaker_LowMomentum as SiSpacePointsSeedMaker
         elif NewTrackingCuts.mode() == "BeamGas":
            from SiSpacePointsSeedTool_xk.SiSpacePointsSeedTool_xkConf import InDet__SiSpacePointsSeedMaker_BeamGas as SiSpacePointsSeedMaker
         elif NewTrackingCuts.mode() == "SLHC" or NewTrackingCuts.mode() == "ForwardSLHCTracks" or NewTrackingCuts.mode() == "VeryForwardSLHCTracks" :
            from SiSpacePointsSeedTool_xk.SiSpacePointsSeedTool_xkConf import InDet__SiSpacePointsSeedMaker_ITK as SiSpacePointsSeedMaker
         elif NewTrackingCuts.mode() == "DisplacedSoftPion" :
            from SiSpacePointsSeedTool_xk.SiSpacePointsSeedTool_xkConf import InDet__SiSpacePointsSeedMaker_TrkSeeded as SiSpacePointsSeedMaker
         else:
            from SiSpacePointsSeedTool_xk.SiSpacePointsSeedTool_xkConf import InDet__SiSpacePointsSeedMaker_ATLxk as SiSpacePointsSeedMaker

         InDetSiSpacePointsSeedMaker = SiSpacePointsSeedMaker (name                   = "InDetSpSeedsMaker"+NewTrackingCuts.extension(),
                                                               pTmin                  = NewTrackingCuts.minPT(),
                                                               maxdImpact             = NewTrackingCuts.maxPrimaryImpact(),
                                                               maxZ                   = NewTrackingCuts.maxZImpact(),
                                                               minZ                   = -NewTrackingCuts.maxZImpact(),
                                                               usePixel               = NewTrackingCuts.usePixel(),
                                                               SpacePointsPixelName   = InDetKeys.PixelSpacePoints(),
                                                               # useSCT                 = NewTrackingCuts.useSCT(),
                                                               useSCT                 = (NewTrackingCuts.useSCT() and NewTrackingCuts.useSCTSeeding()),
                                                               SpacePointsSCTName     = InDetKeys.SCT_SpacePoints(),
                                                               # useOverlapSpCollection = NewTrackingCuts.useSCT(),
                                                               useOverlapSpCollection = (NewTrackingCuts.useSCT() and NewTrackingCuts.useSCTSeeding()),
                                                               SpacePointsOverlapName = InDetKeys.OverlapSpacePoints(),
                                                               radMax                 = NewTrackingCuts.radMax(),
                                                               RapidityCut            = NewTrackingCuts.maxEta())
            
         if NewTrackingCuts.mode() == "Offline" or InDetFlags.doHeavyIon() or  NewTrackingCuts.mode() == "ForwardTracks":
            InDetSiSpacePointsSeedMaker.maxdImpactPPS = NewTrackingCuts.maxdImpactPPSSeeds()
            InDetSiSpacePointsSeedMaker.maxdImpactSSS = NewTrackingCuts.maxdImpactSSSSeeds()
         if usePrdAssociationTool:
            # not all classes have that property !!!
            InDetSiSpacePointsSeedMaker.UseAssociationTool = True
            InDetSiSpacePointsSeedMaker.AssociationTool    = InDetPrdAssociationTool
         if not InDetFlags.doCosmics():
            InDetSiSpacePointsSeedMaker.maxRadius1         = 0.75*NewTrackingCuts.radMax()
            InDetSiSpacePointsSeedMaker.maxRadius2         = NewTrackingCuts.radMax()
            InDetSiSpacePointsSeedMaker.maxRadius3         = NewTrackingCuts.radMax()
         if NewTrackingCuts.mode() == "LowPt" or NewTrackingCuts.mode() == "VeryLowPt" or (NewTrackingCuts.mode() == "Pixel" and InDetFlags.doMinBias()):
            try :
               InDetSiSpacePointsSeedMaker.pTmax              = NewTrackingCuts.maxPT()
            except:
               pass 
            InDetSiSpacePointsSeedMaker.mindRadius         = 4.0
         if NewTrackingCuts.mode() == "LowPtRoI" :
            try :
               InDetSiSpacePointsSeedMaker.pTmax              = NewTrackingCuts.maxPT()
            except:
               pass
            InDetSiSpacePointsSeedMaker.mindRadius         = 4.0
         if NewTrackingCuts.mode() == "SLHC" or NewTrackingCuts.mode() == "SLHCConversionFinding":
            InDetSiSpacePointsSeedMaker.minRadius1         = 0
            InDetSiSpacePointsSeedMaker.minRadius2         = 0
            InDetSiSpacePointsSeedMaker.minRadius3         = 0
            InDetSiSpacePointsSeedMaker.maxRadius1         =1000.*Units.mm
            InDetSiSpacePointsSeedMaker.maxRadius2         =1000.*Units.mm
            InDetSiSpacePointsSeedMaker.maxRadius3         =1000.*Units.mm
         if NewTrackingCuts.mode() == "ForwardTracks" or NewTrackingCuts.mode() == "ForwardSLHCTracks" or NewTrackingCuts.mode() == "VeryForwardSLHCTracks":
            InDetSiSpacePointsSeedMaker.checkEta           = True
            InDetSiSpacePointsSeedMaker.etaMin             = NewTrackingCuts.minEta()
            InDetSiSpacePointsSeedMaker.etaMax             = NewTrackingCuts.maxEta()
            InDetSiSpacePointsSeedMaker.RapidityCut        = NewTrackingCuts.maxEta()
         if NewTrackingCuts.mode() == "DBM":
            InDetSiSpacePointsSeedMaker.etaMin             = NewTrackingCuts.minEta()
            InDetSiSpacePointsSeedMaker.etaMax             = NewTrackingCuts.maxEta()
            InDetSiSpacePointsSeedMaker.useDBM = True
         if NewTrackingCuts.mode() == "PixelThreeLayer" or (InDetFlags.doImprovedPixelPrdAssociation() and NewTrackingCuts.mode() == "PixelPrdAssociation") :
            InDetSiSpacePointsSeedMaker.SkipIBLcut = True
         if NewTrackingCuts.mode() == "DisplacedSoftPion" :
            InDetSiSpacePointsSeedMaker.maxSeedsForSpacePoint = 50
            InDetSiSpacePointsSeedMaker.DeltaThetaRoISP       = 0.8
            InDetSiSpacePointsSeedMaker.DeltaPhiRoISP         = 0.8
            InDetSiSpacePointsSeedMaker.RoISeedTool           = RoISeedTool
                    
         #InDetSiSpacePointsSeedMaker.OutputLevel = VERBOSE
         ToolSvc += InDetSiSpacePointsSeedMaker
         if (InDetFlags.doPrintConfigurables()):
            print InDetSiSpacePointsSeedMaker
            
         #
         # --- Z-coordinates primary vertices finder (only for collisions)
         #
         if InDetFlags.useZvertexTool() and NewTrackingCuts.mode() != "DBM":
            from SiZvertexTool_xk.SiZvertexTool_xkConf import InDet__SiZvertexMaker_xk
            InDetZvertexMaker = InDet__SiZvertexMaker_xk(name          = 'InDetZvertexMaker'+NewTrackingCuts.extension(),
                                                         Zmax          = NewTrackingCuts.maxZImpact(),
                                                         Zmin          = -NewTrackingCuts.maxZImpact(),
                                                         minRatio      = 0.17) # not default
            InDetZvertexMaker.SeedMakerTool = InDetSiSpacePointsSeedMaker

            if InDetFlags.doHeavyIon():
               InDetZvertexMaker.HistSize = 2000
               ###InDetZvertexMaker.minContent = 200 
               InDetZvertexMaker.minContent = 30
               
            ToolSvc += InDetZvertexMaker
            if (InDetFlags.doPrintConfigurables()):
               print InDetZvertexMaker

         else:
            InDetZvertexMaker = None


         # ------------------------------------------------------------
         #
         # ----------- Loading of ZWindowRoISeedTool for LowPtRoI
         #
         # ------------------------------------------------------------

         if NewTrackingCuts.mode() == "LowPtRoI" :

            # ZWindowRoI Tool needed for InDet__SiSpacePointsSeeded tool            
            if (len(InputCollections) == 0) :
               InputZWindowTracks = ""
               print "InputCollections is empty, ZWindowRoI tool needs at least one"
            else :
               InputZWindowTracks = InputCollections[0] ##list(InputCollections)
               print "InputCollections is not empty, ZWindowRoI tool will use the first track colletion in the list"
               print "Size of the track collection ",len(InputCollections)," The collection is ",InputCollections

<<<<<<< HEAD
            ZWindowRoISeedTool = InDet__ZWindowRoISeedTool (name  = 'InDetZWindowRoISeedTool',
                                        InputTracksCollection     = InputZWindowTracks,
                                        LeadingMinTrackPt         = 15000.0,
                                        SubleadingMinTrackPt      = 12000.0,
                                        TracksMaxEta              = 2.5,
                                        TracksMaxD0               = 9999.,
                                        MaxDeltaZTracksPair       = 2.0,
                                        TrackZ0Window             = 1.0 )
=======
            #from SiSpacePointsSeedTool_xk.SiSpacePointsSeedTool_xkConf import InDet__ZWindowRoISeedTool
            #ZWindowRoISeedTool = InDet__ZWindowRoISeedTool (name  = 'InDetZWindowRoISeedTool',
            #                            InputTracksCollection     = InputZWindowTracks,
            #                            LeadingMinTrackPt         = 27000.0,
            #                            SubleadingMinTrackPt      = 20000.0,
            #                            TracksMaxEta              = 2.5,
            #                            TracksMaxD0               = 9999.,
            #                            MaxDeltaZTracksPair       = 1.0,
            #                            TrackZ0Window             = 1.0 )
            from SiSpacePointsSeedTool_xk.SiSpacePointsSeedTool_xkConf import InDet__TruthHSRoISeedTool
            ZWindowRoISeedTool = InDet__TruthHSRoISeedTool (name = "InDetZWindowRoISeedTool",
                                                            InputTruthEventsCollection = "TruthEvents",
                                                            TrackZ0Window             = 1.0 )
>>>>>>> 67a9fe94
            ToolSvc += ZWindowRoISeedTool
            #ZWindowRoISeedTool.OutputLevel = VERBOSE
            #ServiceMgr.MessageSvc.debugLimit = 1000000
            #ServiceMgr.MessageSvc.verboseLimit = 1000000

         #
         # --- SCT and Pixel detector elements road builder
         #
         from SiDetElementsRoadTool_xk.SiDetElementsRoadTool_xkConf import InDet__SiDetElementsRoadMaker_xk
         InDetSiDetElementsRoadMaker = InDet__SiDetElementsRoadMaker_xk(name               = 'InDetSiRoadMaker'+NewTrackingCuts.extension(),
                                                                        PropagatorTool     = InDetPatternPropagator,
                                                                        usePixel           = NewTrackingCuts.usePixel(),
                                                                        PixManagerLocation = InDetKeys.PixelManager(),
                                                                        useSCT             = NewTrackingCuts.useSCT(), 
                                                                        SCTManagerLocation = InDetKeys.SCT_Manager(),         
                                                                        RoadWidth          = NewTrackingCuts.RoadWidth())
         #InDetSiDetElementsRoadMaker.OutputLevel = VERBOSE
         ToolSvc += InDetSiDetElementsRoadMaker
         if (InDetFlags.doPrintConfigurables()):
            print      InDetSiDetElementsRoadMaker

         #
         # --- Local track finding using sdCaloSeededSSSpace point seed
         #

         useBremMode = NewTrackingCuts.mode() == "Offline" or NewTrackingCuts.mode() == "SLHC" or NewTrackingCuts.mode() == "DBM"
         from SiTrackMakerTool_xk.SiTrackMakerTool_xkConf import InDet__SiTrackMaker_xk as SiTrackMaker
         InDetSiTrackMaker = SiTrackMaker(name                      = 'InDetSiTrackMaker'+NewTrackingCuts.extension(),
                                          useSCT                    = NewTrackingCuts.useSCT(),
                                          usePixel                  = NewTrackingCuts.usePixel(),
                                          RoadTool                  = InDetSiDetElementsRoadMaker,
                                          CombinatorialTrackFinder  = InDetSiComTrackFinder,
                                          pTmin                     = NewTrackingCuts.minPT(),
                                          pTminBrem                 = NewTrackingCuts.minPTBrem(),
                                          pTminSSS                  = InDetFlags.pT_SSScut(),
                                          nClustersMin              = NewTrackingCuts.minClusters(),
                                          nHolesMax                 = NewTrackingCuts.nHolesMax(),
                                          nHolesGapMax              = NewTrackingCuts.nHolesGapMax(),
                                          SeedsFilterLevel          = NewTrackingCuts.seedFilterLevel(),
                                          Xi2max                    = NewTrackingCuts.Xi2max(),
                                          Xi2maxNoAdd               = NewTrackingCuts.Xi2maxNoAdd(),
                                          nWeightedClustersMin      = NewTrackingCuts.nWeightedClustersMin(),
                                          CosmicTrack               = InDetFlags.doCosmics(),
                                          Xi2maxMultiTracks         = NewTrackingCuts.Xi2max(), # was 3.
                                          useSSSseedsFilter         = InDetFlags.doSSSfilter(), 
                                          doMultiTracksProd         = True,
                                          useBremModel              = InDetFlags.doBremRecovery() and useBremMode, # only for NewTracking the brem is debugged !!!
                                          doCaloSeededBrem          = InDetFlags.doCaloSeededBrem(),
                                          doHadCaloSeedSSS          = InDetFlags.doHadCaloSeededSSS(),
                                          phiWidth                  = NewTrackingCuts.phiWidthBrem(),
                                          etaWidth                  = NewTrackingCuts.etaWidthBrem(),
                                          InputClusterContainerName = InDetKeys.CaloClusterROIContainer(), # "InDetCaloClusterROIs" 
                                          InputHadClusterContainerName = InDetKeys.HadCaloClusterROIContainer(), # "InDetCaloClusterROIs" 
                                          UseAssociationTool        = usePrdAssociationTool)

         if NewTrackingCuts.mode() == "SLHC" or NewTrackingCuts.mode() == "ForwardSLHCTracks" or NewTrackingCuts.mode() == "VeryForwardSLHCTracks" :
            InDetSiTrackMaker.ITKGeometry = True

         if NewTrackingCuts.mode() == "PixelThreeLayer" or (InDetFlags.doImprovedPixelPrdAssociation() and NewTrackingCuts.mode() == "PixelPrdAssociation"):
            InDetSiTrackMaker.CleanSpuriousSCTClus = True

         if NewTrackingCuts.mode() == "DBM":
            InDetSiTrackMaker.MagneticFieldMode = "NoField"
            InDetSiTrackMaker.useBremModel = False
            InDetSiTrackMaker.doMultiTracksProd = False
            InDetSiTrackMaker.TrackPatternRecoInfo = 'SiSPSeededFinder'			
            InDetSiTrackMaker.pTminSSS = -1
            InDetSiTrackMaker.CosmicTrack = False
            InDetSiTrackMaker.useSSSseedsFilter = False
            InDetSiTrackMaker.doCaloSeededBrem = False
            InDetSiTrackMaker.doHadCaloSeedSSS = False
            InDetSiTrackMaker.UseAssociationTool = False
					
         elif InDetFlags.doCosmics():
           InDetSiTrackMaker.TrackPatternRecoInfo = 'SiSpacePointsSeedMaker_Cosmic'
	   
         elif InDetFlags.doHeavyIon():
           InDetSiTrackMaker.TrackPatternRecoInfo = 'SiSpacePointsSeedMaker_HeavyIon'
         
         elif NewTrackingCuts.mode() == "LowPt":
           InDetSiTrackMaker.TrackPatternRecoInfo = 'SiSpacePointsSeedMaker_LowMomentum'

         elif NewTrackingCuts.mode() == "LowPtRoI":
           InDetSiTrackMaker.TrackPatternRecoInfo = 'SiSpacePointsSeedMaker_LowMomentum'
           #InDetSiTrackMaker.TrackPatternRecoInfo = 'SiSPSeededFinder'

         elif NewTrackingCuts.mode() == "VeryLowPt" or (NewTrackingCuts.mode() == "Pixel" and InDetFlags.doMinBias()):
           InDetSiTrackMaker.TrackPatternRecoInfo = 'SiSpacePointsSeedMaker_VeryLowMomentum'           

         elif NewTrackingCuts.mode() == "BeamGas":
           InDetSiTrackMaker.TrackPatternRecoInfo = 'SiSpacePointsSeedMaker_BeamGas'
 
         elif NewTrackingCuts.mode() == "ForwardTracks":
           InDetSiTrackMaker.TrackPatternRecoInfo = 'SiSpacePointsSeedMaker_ForwardTracks'

         elif NewTrackingCuts.mode() == "ForwardSLHCTracks":
           InDetSiTrackMaker.TrackPatternRecoInfo = 'SiSpacePointsSeedMaker_ForwardSLHCTracks'

         elif NewTrackingCuts.mode() == "VeryForwardSLHCTracks": 
           InDetSiTrackMaker.TrackPatternRecoInfo = 'SiSpacePointsSeedMaker_VeryForwardSLHCTracks' 

         elif NewTrackingCuts.mode() == "SLHCConversionFinding":
           InDetSiTrackMaker.TrackPatternRecoInfo = 'SiSpacePointsSeedMaker_SLHCConversionTracks'

         elif NewTrackingCuts.mode() == "LargeD0" or NewTrackingCuts.mode() == "LowPtLargeD0" or NewTrackingCuts.mode() == "DisplacedSoftPion":
           InDetSiTrackMaker.TrackPatternRecoInfo = 'SiSpacePointsSeedMaker_LargeD0'
        
         else:
           InDetSiTrackMaker.TrackPatternRecoInfo = 'SiSPSeededFinder'
					  
         if InDetFlags. doStoreTrackSeeds():
              InDetSiTrackMaker.SeedSegmentsWrite=True
              InDetSiTrackMaker.SeedToTrackConversion=InDet_SeedToTrackConversion
         #InDetSiTrackMaker.OutputLevel = VERBOSE				  
         ToolSvc += InDetSiTrackMaker
         if (InDetFlags.doPrintConfigurables()):
            print InDetSiTrackMaker
         #
         # set output track collection name
        #
         self.__SiTrackCollection = SiSPSeededTrackCollectionKey
         #
         # --- Setup Track finder using space points seeds
         #

         from SiSPSeededTrackFinder.SiSPSeededTrackFinderConf import InDet__SiSPSeededTrackFinder
         
         if NewTrackingCuts.mode() == "ForwardSLHCTracks" or NewTrackingCuts.mode() == "ForwardTracks":

          InDetSiSPSeededTrackFinder = InDet__SiSPSeededTrackFinder(name           = 'InDetSiSpTrackFinder'+NewTrackingCuts.extension(),
                                                                    TrackTool      = InDetSiTrackMaker,
                                                                    TracksLocation = self.__SiTrackCollection,
                                                                    SeedsTool      = InDetSiSpacePointsSeedMaker,
                                                                    useZvertexTool = InDetFlags.useZvertexTool(),
                                                                    ZvertexTool    = InDetZvertexMaker,
                                                                    useNewStrategy = False,
                                                                    useMBTSTimeDiff = InDetFlags.useMBTSTimeDiff(),
                                                                    useZBoundFinding = False)
          if InDetFlags.doHeavyIon() :
           InDetSiSPSeededTrackFinder.FreeClustersCut = 2 #Heavy Ion optimization from Igor

         elif NewTrackingCuts.mode() == "LowPtRoI" :
          from SiSPSeededTrackFinder.SiSPSeededTrackFinderConf import InDet__SiSPSeededTrackFinderRoI
          InDetSiSPSeededTrackFinder = InDet__SiSPSeededTrackFinderRoI(name            = 'InDetSiSpTrackFinder'+NewTrackingCuts.extension(),
                                                                    TrackTool          = InDetSiTrackMaker,
                                                                    TracksLocation     = self.__SiTrackCollection,
                                                                    SeedsTool          = InDetSiSpacePointsSeedMaker,
                                                                    VxOutputName    = InDetKeys.xAODLowPtRoIVertexContainer(),
                                                                    ZWindowRoISeedTool = ZWindowRoISeedTool)
          #InDetSiSpSeededTrackFinder.OutputLevel = DEBUG

         else:
          InDetSiSPSeededTrackFinder = InDet__SiSPSeededTrackFinder(name           = 'InDetSiSpTrackFinder'+NewTrackingCuts.extension(),
                                                                    TrackTool      = InDetSiTrackMaker,
                                                                    TracksLocation = self.__SiTrackCollection,
                                                                    SeedsTool      = InDetSiSpacePointsSeedMaker,
                                                                    useZvertexTool = InDetFlags.useZvertexTool() and NewTrackingCuts.mode() != "DBM",
                                                                    ZvertexTool    = InDetZvertexMaker,
                                                                    useNewStrategy = InDetFlags.useNewSiSPSeededTF() and NewTrackingCuts.mode() != "DBM",
                                                                    useMBTSTimeDiff = InDetFlags.useMBTSTimeDiff(),
                                                                    useZBoundFinding = NewTrackingCuts.doZBoundary() and NewTrackingCuts.mode() != "DBM")   

          if InDetFlags.doHeavyIon() :
           InDetSiSPSeededTrackFinder.FreeClustersCut = 2 #Heavy Ion optimization from Igor

         #InDetSiSPSeededTrackFinder.OutputLevel =VERBOSE 
         topSequence += InDetSiSPSeededTrackFinder
         if (InDetFlags.doPrintConfigurables()):
            print InDetSiSPSeededTrackFinder

         if not InDetFlags.doSGDeletion():
            if InDetFlags.doTruth():
               #
               # set up the truth info for this container
               #
               include ("InDetRecExample/ConfiguredInDetTrackTruth.py")
               InDetTracksTruth = ConfiguredInDetTrackTruth(self.__SiTrackCollection,
                                                            self.__SiTrackCollection+"DetailedTruth",
                                                            self.__SiTrackCollection+"TruthCollection")
               #
               # add final output for statistics
               #
               TrackCollectionKeys      += [ InDetTracksTruth.Tracks() ]
               TrackCollectionTruthKeys += [ InDetTracksTruth.TracksTruth() ]
            else:
               TrackCollectionKeys      += [ self.__SiTrackCollection ]
               
      # ------------------------------------------------------------
      #
      # ---------- Ambiguity solving
      #
      # ------------------------------------------------------------

      if InDetFlags.doAmbiSolving():
         #
         # --- load InnerDetector TrackSelectionTool
         #
         
         prob1 = InDetFlags.pixelClusterSplitProb1()
         prob2 = InDetFlags.pixelClusterSplitProb2()
         nhitsToAllowSplitting = 9

         if geoFlags.Run() == 1:
            prob1 = InDetFlags.pixelClusterSplitProb1_run1()
            prob2 = InDetFlags.pixelClusterSplitProb2_run1() 
            nhitsToAllowSplitting = 8

         if InDetFlags.doTIDE_Ambi() and not (NewTrackingCuts.mode() == "ForwardSLHCTracks" or NewTrackingCuts.mode() == "ForwardTracks" or NewTrackingCuts.mode() == "DBM"):
           from InDetAmbiTrackSelectionTool.InDetAmbiTrackSelectionToolConf import InDet__InDetDenseEnvAmbiTrackSelectionTool as AmbiTrackSelectionTool
         else:
           from InDetAmbiTrackSelectionTool.InDetAmbiTrackSelectionToolConf import InDet__InDetAmbiTrackSelectionTool as AmbiTrackSelectionTool
         InDetAmbiTrackSelectionTool = AmbiTrackSelectionTool(name                = 'InDetAmbiTrackSelectionTool'+NewTrackingCuts.extension(),
                                                              AssociationTool     = InDetPrdAssociationTool,
                                                              DriftCircleCutTool  = InDetTRTDriftCircleCut,
                                                              minHits             = NewTrackingCuts.minClusters(),
                                                              minNotShared        = NewTrackingCuts.minSiNotShared(),
                                                              maxShared           = NewTrackingCuts.maxShared(),
                                                              minTRTHits          = 0, # used for Si only tracking !!!
                                                              sharedProbCut       = 0.10,
                                                              UseParameterization = False,
                                                              Cosmics             = InDetFlags.doCosmics(),
                                                              doPixelSplitting    = InDetFlags.doPixelClusterSplitting() and NewTrackingCuts.mode != "DBM")
         if InDetFlags.doTIDE_Ambi() and not (NewTrackingCuts.mode() == "ForwardSLHCTracks" or NewTrackingCuts.mode() == "ForwardTracks" or NewTrackingCuts.mode() == "DBM"):
           InDetAmbiTrackSelectionTool.sharedProbCut             = prob1
           InDetAmbiTrackSelectionTool.sharedProbCut2            = prob2
           InDetAmbiTrackSelectionTool.minSiHitsToAllowSplitting = nhitsToAllowSplitting
           InDetAmbiTrackSelectionTool.minUniqueSCTHits          = 4
           InDetAmbiTrackSelectionTool.minTrackChi2ForSharedHits = 3
           InDetAmbiTrackSelectionTool.InputHadClusterContainerName = InDetKeys.HadCaloClusterROIContainer()+"Bjet"
           InDetAmbiTrackSelectionTool.doHadCaloSeed             = InDetFlags.doCaloSeededAmbi()   #Do special cuts in region of interest
           InDetAmbiTrackSelectionTool.minPtSplit                = InDetFlags.pixelClusterSplitMinPt()       #Only allow split clusters on track withe pt greater than this MeV
           InDetAmbiTrackSelectionTool.maxSharedModulesInROI     = 3     #Maximum number of shared modules for tracks in ROI
           InDetAmbiTrackSelectionTool.minNotSharedInROI         = 2     #Minimum number of unique modules for tracks in ROI
           InDetAmbiTrackSelectionTool.minSiHitsToAllowSplittingInROI = 7  #Minimum number of Si hits to allow splittings for tracks in ROI
           InDetAmbiTrackSelectionTool.phiWidth                  = 0.1     #Split cluster ROI size
           InDetAmbiTrackSelectionTool.etaWidth                  = 0.1     #Split cluster ROI size
           InDetAmbiTrackSelectionTool.InputEmClusterContainerName = InDetKeys.CaloClusterROIContainer()
           InDetAmbiTrackSelectionTool.doEmCaloSeed              = False   #Only split in cluster in region of interest
           InDetAmbiTrackSelectionTool.minPtConv                 = 10000   #Only allow split clusters on track withe pt greater than this MeV
           InDetAmbiTrackSelectionTool.phiWidthEM                = 0.05     #Split cluster ROI size
           InDetAmbiTrackSelectionTool.etaWidthEM                = 0.05     #Split cluster ROI size


         if NewTrackingCuts.mode() == "DBM":
           InDetAmbiTrackSelectionTool.Cosmics = False
           InDetAmbiTrackSelectionTool.UseParameterization   = False
           InDetAmbiTrackSelectionTool.doPixelSplitting      = False
           InDetAmbiTrackSelectionTool.maxShared             = 1000
           InDetAmbiTrackSelectionTool.maxTracksPerSharedPRD = 2
           InDetAmbiTrackSelectionTool.minHits               = 0
           InDetAmbiTrackSelectionTool.minNotShared          = 0
           InDetAmbiTrackSelectionTool.minScoreShareTracks   = 0.0
           InDetAmbiTrackSelectionTool.minTRTHits            = 0
           InDetAmbiTrackSelectionTool.sharedProbCut         = 0.1
         if InDetFlags.doTIDE_AmbiTrackMonitoring() and InDetFlags.doTIDE_Ambi() and not (NewTrackingCuts.mode() == "ForwardSLHCTracks" or NewTrackingCuts.mode() == "ForwardTracks" or NewTrackingCuts.mode() == "PixelPrdAssociation" or NewTrackingCuts.mode() == "DBM" or  NewTrackingCuts.mode() == "PixelFourLayer" or  NewTrackingCuts.mode() == "PixelThreeLayer"):
           InDetAmbiTrackSelectionTool.ObserverTool             = TrackObserverTool     #observerTool
           InDetAmbiTrackSelectionTool.MonitorAmbiguitySolving  = True
        
         # if NewTrackingCuts.mode() == "ForwardTracks":
         #    InDetAmbiTrackSelectionTool.OutputLevel = VERBOSE

         ToolSvc += InDetAmbiTrackSelectionTool
         if (InDetFlags.doPrintConfigurables()):
            print InDetAmbiTrackSelectionTool
         #
         # --- set up different Scoring Tool for collisions and cosmics
         #
         if InDetFlags.doCosmics() and NewTrackingCuts.mode() != "DBM":
            from InDetTrackScoringTools.InDetTrackScoringToolsConf import InDet__InDetCosmicScoringTool
            InDetAmbiScoringTool = InDet__InDetCosmicScoringTool(name                 = 'InDetCosmicsScoringTool'+NewTrackingCuts.extension(),
                                                                 nWeightedClustersMin = NewTrackingCuts.nWeightedClustersMin(),
                                                                 minTRTHits           = 0,
                                                                 SummaryTool          = InDetTrackSummaryTool)
         else:
            from InDetTrackScoringTools.InDetTrackScoringToolsConf import InDet__InDetAmbiScoringTool
            InDetAmbiScoringTool = InDet__InDetAmbiScoringTool(name                    = 'InDetAmbiScoringTool'+NewTrackingCuts.extension(),
                                                               Extrapolator            = InDetExtrapolator,
                                                               SummaryTool             = InDetTrackSummaryTool,
                                                               DriftCircleCutTool      = InDetTRTDriftCircleCut,
                                                               useAmbigFcn             = True,  # this is NewTracking
                                                               useTRT_AmbigFcn         = False,
                                                               minPt                   = NewTrackingCuts.minPT(),
                                                               maxRPhiImp              = NewTrackingCuts.maxPrimaryImpact(),
                                                               maxZImp                 = NewTrackingCuts.maxZImpact(),
                                                               maxEta                  = NewTrackingCuts.maxEta(),
                                                               minSiClusters           = NewTrackingCuts.minClusters(),
                                                               minPixel                = NewTrackingCuts.minPixel(),                                     
                                                               maxSiHoles              = NewTrackingCuts.maxHoles(),
                                                               maxPixelHoles           = NewTrackingCuts.maxPixelHoles(),
                                                               maxSCTHoles             = NewTrackingCuts.maxSCTHoles(),
                                                               maxDoubleHoles          = NewTrackingCuts.maxDoubleHoles(),
                                                               usePixel                = NewTrackingCuts.usePixel(),
                                                               useSCT                  = NewTrackingCuts.useSCT(),
                                                               InputEmClusterContainerName = InDetKeys.CaloClusterROIContainer(),
                                                               doEmCaloSeed            = True and InDetFlags.doCaloSeededBrem(),
                                                               minTRTonTrk             = 0,
                                                               minTRTPrecisionFraction = 0);
            # allow for some overlap for low-pt tracking
            #if InDetFlags.doLowPt() and not NewTrackingCuts.mode() == "LowPt":
            #   InDetAmbiScoringTool.minPt = NewTrackingCuts.minPT()-100.*Units.MeV

         # if NewTrackingCuts.mode() == "ForwardTracks":
         #   InDetAmbiScoringTool.OutputLevel = VERBOSE   

         ToolSvc += InDetAmbiScoringTool
         if (InDetFlags.doPrintConfigurables()):
            print InDetAmbiScoringTool
         #
         # --- load Ambiguity Processor
         #
         useBremMode = NewTrackingCuts.mode() == "Offline" or NewTrackingCuts.mode() == "SLHC"

         if InDetFlags.doTIDE_Ambi() and not (NewTrackingCuts.mode() == "ForwardSLHCTracks" or NewTrackingCuts.mode() == "ForwardTracks" or NewTrackingCuts.mode() == "DBM"):
           from TrkAmbiguityProcessor.TrkAmbiguityProcessorConf import Trk__DenseEnvironmentsAmbiguityProcessorTool as ProcessorTool
           use_low_pt_fitter =  True if NewTrackingCuts.mode() == "LowPt" or NewTrackingCuts.mode() == "VeryLowPt" or NewTrackingCuts.mode() == "LowPtRoI" or (NewTrackingCuts.mode() == "Pixel" and InDetFlags.doMinBias()) else False
           fitter_list=[( InDetTrackFitter if not use_low_pt_fitter else InDetTrackFitterLowPt )]
           if InDetFlags.doRefitInvalidCov() :
              from AthenaCommon import CfgGetter
              fitter_list.append(CfgGetter.getPublicTool('KalmanFitter'))
              fitter_list.append(CfgGetter.getPublicTool('ReferenceKalmanFitter'))

           InDetAmbiguityProcessor = ProcessorTool(name               = 'InDetAmbiguityProcessor'+NewTrackingCuts.extension(),
	                                                 Fitter             = fitter_list ,
	                                                 ScoringTool        = InDetAmbiScoringTool,
	                                                 SelectionTool      = InDetAmbiTrackSelectionTool,
	                                                 SuppressHoleSearch = False,
	                                                 tryBremFit         = InDetFlags.doBremRecovery() and useBremMode and NewTrackingCuts.mode() != "DBM",
	                                                 caloSeededBrem     = InDetFlags.doCaloSeededBrem() and NewTrackingCuts.mode() != "DBM",
	                                                 pTminBrem          = NewTrackingCuts.minPTBrem(),
	                                                 RefitPrds          = True, 
                                                     doHadCaloSeed      = InDetFlags.doCaloSeededRefit(),
                                                     InputHadClusterContainerName = InDetKeys.HadCaloClusterROIContainer()+"Bjet",
	                                                 RejectTracksWithInvalidCov=InDetFlags.doRejectInvalidCov())
           #We hadded doHadCaloSeed and InputHadClusterContainerName
         else:
           from TrkAmbiguityProcessor.TrkAmbiguityProcessorConf import Trk__SimpleAmbiguityProcessorTool as ProcessorTool
           InDetAmbiguityProcessor = ProcessorTool(name               = 'InDetAmbiguityProcessor'+NewTrackingCuts.extension(),
                                                 Fitter             = InDetTrackFitter,
                                                 ScoringTool        = InDetAmbiScoringTool,
                                                 SelectionTool      = InDetAmbiTrackSelectionTool,
                                                 SuppressHoleSearch = False,
                                                 tryBremFit         = InDetFlags.doBremRecovery() and useBremMode and NewTrackingCuts.mode() != "DBM",
                                                 caloSeededBrem     = InDetFlags.doCaloSeededBrem() and NewTrackingCuts.mode() != "DBM",
                                                 pTminBrem          = NewTrackingCuts.minPTBrem(),
                                                 RefitPrds          = True)
	
         if InDetFlags.doTIDE_Ambi() and not (NewTrackingCuts.mode() == "ForwardSLHCTracks" or NewTrackingCuts.mode() == "ForwardTracks" or NewTrackingCuts.mode() == "DBM"):
           InDetAmbiguityProcessor.SplitProbTool             = NnPixelClusterSplitProbTool
           InDetAmbiguityProcessor.sharedProbCut             = prob1
           InDetAmbiguityProcessor.sharedProbCut2            = prob2
           InDetAmbiguityProcessor.SplitClusterAmbiguityMap  = InDetKeys.SplitClusterAmbiguityMap()
           if InDetFlags.doTIDE_RescalePixelCovariances() :
            InDetAmbiguityProcessor.applydRcorrection = True

         if NewTrackingCuts.mode() == "Pixel" or NewTrackingCuts.mode() == "DBM":
            InDetAmbiguityProcessor.SuppressHoleSearch = True
         if NewTrackingCuts.mode() == "LowPt" or NewTrackingCuts.mode() == "VeryLowPt" or NewTrackingCuts.mode() == "LowPtRoI" or (NewTrackingCuts.mode() == "Pixel" and InDetFlags.doMinBias()):
            if InDetAmbiguityProcessor.getName().find('Dense') :
               pass
            else :
               InDetAmbiguityProcessor.Fitter = InDetTrackFitterLowPt
             
         if InDetFlags.materialInteractions():
            InDetAmbiguityProcessor.MatEffects = InDetFlags.materialInteractionsType()
         else:
            InDetAmbiguityProcessor.MatEffects = 0

         # if NewTrackingCuts.mode() == "ForwardTracks":
         #    InDetAmbiguityProcessor.OutputLevel = VERBOSE
         
         if InDetFlags.doTIDE_AmbiTrackMonitoring() and InDetFlags.doTIDE_Ambi() and not (NewTrackingCuts.mode() == "ForwardSLHCTracks" or NewTrackingCuts.mode() == "ForwardTracks" or NewTrackingCuts.mode() == "PixelPrdAssociation" or NewTrackingCuts.mode() == "DBM" or  NewTrackingCuts.mode() == "PixelFourLayer" or  NewTrackingCuts.mode() == "PixelThreeLayer"):
            InDetAmbiguityProcessor.ObserverTool             = TrackObserverTool     #observerTool
            InDetAmbiguityProcessor.MonitorAmbiguitySolving  = True

         ToolSvc += InDetAmbiguityProcessor
         if (InDetFlags.doPrintConfigurables()):
            print InDetAmbiguityProcessor
         #
         # --- set input and output collection
         #
         InputTrackCollection     = self.__SiTrackCollection
         self.__SiTrackCollection = ResolvedTrackCollectionKey
         #
         # --- configure Ambiguity solver
         #
         from TrkAmbiguitySolver.TrkAmbiguitySolverConf import Trk__TrkAmbiguitySolver
         InDetAmbiguitySolver = Trk__TrkAmbiguitySolver(name               = 'InDetAmbiguitySolver'+NewTrackingCuts.extension(),
                                                        TrackInput         = [ InputTrackCollection ],
                                                        TrackOutput        = self.__SiTrackCollection,
                                                        AmbiguityProcessor = InDetAmbiguityProcessor)
         topSequence += InDetAmbiguitySolver
         if (InDetFlags.doPrintConfigurables()):
            print InDetAmbiguitySolver

         #
         # --- Delete Silicon Sp-Seeded tracks
         #
         from InDetRecExample.ConfiguredInDetSGDeletion import InDetSGDeletionAlg
         InDetSGDeletionAlg(key = SiSPSeededTrackCollectionKey)

         if ( ( NewTrackingCuts.mode() in ["Pixel", "SCT"] ) or not InDetFlags.doSGDeletion()):
            if InDetFlags.doTruth():
               #
               # set up the truth info for this container
               #
               include ("InDetRecExample/ConfiguredInDetTrackTruth.py")
               InDetTracksTruth = ConfiguredInDetTrackTruth(self.__SiTrackCollection,
                                                            self.__SiTrackCollection+"DetailedTruth",
                                                            self.__SiTrackCollection+"TruthCollection")
               #
               # add final output for statistics
               #
               TrackCollectionKeys      += [ InDetTracksTruth.Tracks() ]
               TrackCollectionTruthKeys += [ InDetTracksTruth.TracksTruth() ]
            else:
               TrackCollectionKeys      += [ self.__SiTrackCollection ]
      
   def SiTrackCollection ( self ):
      try:
         return self.__SiTrackCollection
      except AttributeError:
         raise AttributeError("ConfiguredNewTrackingSiPattern: "\
                  " Neither InDetFlags.doSiSPSeededTrackFinder nor InDetFlags.doAmbiSolving"\
                  " are True, meaning the __SiTrackCollection data member has not been declared.")
               
<|MERGE_RESOLUTION|>--- conflicted
+++ resolved
@@ -180,16 +180,6 @@
                print "InputCollections is not empty, ZWindowRoI tool will use the first track colletion in the list"
                print "Size of the track collection ",len(InputCollections)," The collection is ",InputCollections
 
-<<<<<<< HEAD
-            ZWindowRoISeedTool = InDet__ZWindowRoISeedTool (name  = 'InDetZWindowRoISeedTool',
-                                        InputTracksCollection     = InputZWindowTracks,
-                                        LeadingMinTrackPt         = 15000.0,
-                                        SubleadingMinTrackPt      = 12000.0,
-                                        TracksMaxEta              = 2.5,
-                                        TracksMaxD0               = 9999.,
-                                        MaxDeltaZTracksPair       = 2.0,
-                                        TrackZ0Window             = 1.0 )
-=======
             #from SiSpacePointsSeedTool_xk.SiSpacePointsSeedTool_xkConf import InDet__ZWindowRoISeedTool
             #ZWindowRoISeedTool = InDet__ZWindowRoISeedTool (name  = 'InDetZWindowRoISeedTool',
             #                            InputTracksCollection     = InputZWindowTracks,
@@ -203,7 +193,6 @@
             ZWindowRoISeedTool = InDet__TruthHSRoISeedTool (name = "InDetZWindowRoISeedTool",
                                                             InputTruthEventsCollection = "TruthEvents",
                                                             TrackZ0Window             = 1.0 )
->>>>>>> 67a9fe94
             ToolSvc += ZWindowRoISeedTool
             #ZWindowRoISeedTool.OutputLevel = VERBOSE
             #ServiceMgr.MessageSvc.debugLimit = 1000000
