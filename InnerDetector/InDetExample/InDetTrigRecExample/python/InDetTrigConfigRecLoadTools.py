# Copyright (C) 2002-2018 CERN for the benefit of the ATLAS collaboration


# ------------------------------------------------------------
#
# ----------- Loading of all the Tools needed to configure
#
# ------------------------------------------------------------
#
# common
from AthenaCommon.AppMgr import ToolSvc
from InDetTrigRecExample.InDetTrigFlags import InDetTrigFlags
from InDetTrigRecExample.ConfiguredNewTrackingTrigCuts import EFIDTrackingCuts
InDetTrigCutValues = EFIDTrackingCuts

from AthenaCommon.DetFlags import DetFlags
from AthenaCommon.Logging import logging 
log = logging.getLogger("InDetTrigConfigRecLoadTools.py")

from InDetTrigRecExample.InDetTrigConditionsAccess import PixelConditionsSetup, SCT_ConditionsSetup
from AthenaCommon.CfgGetter import getPublicTool
TrigPixelLorentzAngleTool = getPublicTool("PixelLorentzAngleTool")
TrigSCTLorentzAngleTool = getPublicTool("SCTLorentzAngleTool")
# to be changed to TrigSCTLorentzAngleTool = getPrivateTool("SCTLorentzAngleTool") next

from SiLorentzAngleSvc.SCTLorentzAngleToolSetup import SCTLorentzAngleToolSetup
sctLorentzAngleToolSetup = SCTLorentzAngleToolSetup()

#
# common ClusterMakerTool
#
from SiClusterizationTool.SiClusterizationToolConf import InDet__ClusterMakerTool
InDetTrigClusterMakerTool = \
    InDet__ClusterMakerTool( name = "InDetTrigClusterMakerTool",
                             UsePixelCalibCondDB = False,  #simpler setup for EFID
                             #UsePixelCalibCondDB = True,  #simpler setup for EFID
                             PixelOfflineCalibSvc = PixelConditionsSetup.instanceName('PixelOfflineCalibSvc'),
                             #pixLorentzAnleSvc = "InDetTrigPixLorentzAngleSvc",
                             #UseLorentzAngleCorrections = False
<<<<<<< HEAD
                             PixelLorentzAngleTool = TrigPixelLorentzAngleTool,
                             SCTLorentzAngleTool = TrigSCTLorentzAngleTool
=======
                             PixelLorentzAngleTool = ToolSvc.InDetTrigPixelLorentzAngleTool,
                             SCTLorentzAngleTool = sctLorentzAngleToolSetup.SCTLorentzAngleTool
>>>>>>> 33f5eb32
                             )
if (InDetTrigFlags.doPrintConfigurables()):
  print InDetTrigClusterMakerTool
ToolSvc += InDetTrigClusterMakerTool

from SiSpacePointTool.SiSpacePointToolConf import InDet__SiSpacePointMakerTool
InDetTrigSiSpacePointMakerTool = InDet__SiSpacePointMakerTool(name="InDetTrigSiSpacePointMakerTool")
if (InDetTrigFlags.doPrintConfigurables()):
  print InDetTrigSiSpacePointMakerTool
ToolSvc += InDetTrigSiSpacePointMakerTool      
  
from SiTrigSpacePointFormation.SiTrigSpacePointFormationConf import InDet__SCT_TrigSpacePointTool
SCT_TrigSpacePointTool = InDet__SCT_TrigSpacePointTool(name="InDetTrigSCTSpacePointTool",
                                                       ProcessOverlaps = InDetTrigFlags.doOverlapSP(),
                                                       SiSpacePointMakerToolName="InDet::SiSpacePointMakerTool/InDetTrigSiSpacePointMakerTool",
                                                       SpacePointsOverlapName = 'SPTrigOverlap'
                                                       )

if (InDetTrigFlags.doPrintConfigurables()):
  print SCT_TrigSpacePointTool 
ToolSvc +=  SCT_TrigSpacePointTool


#
# ----------- control loading of ROT_creator
#
if InDetTrigFlags.loadRotCreator():
<<<<<<< HEAD

=======
>>>>>>> 33f5eb32
  #4 clusterOnTrack Tools
  #
  from SiClusterOnTrackTool.SiClusterOnTrackToolConf import InDet__SCT_ClusterOnTrackTool
  SCT_ClusterOnTrackTool = InDet__SCT_ClusterOnTrackTool ("SCT_ClusterOnTrackTool",
                                                          CorrectionStrategy = 0,  # do correct position bias
                                                          ErrorStrategy      = 2,  # do use phi dependent errors
<<<<<<< HEAD
                                                          LorentzAngleTool   = TrigSCTLorentzAngleTool)
=======
                                                          LorentzAngleTool   = sctLorentzAngleToolSetup.SCTLorentzAngleTool)
>>>>>>> 33f5eb32

  ToolSvc += SCT_ClusterOnTrackTool
  if (InDetTrigFlags.doPrintConfigurables()):
    print SCT_ClusterOnTrackTool

  # tool to always make conservative pixel cluster errors
  from SiClusterOnTrackTool.SiClusterOnTrackToolConf import InDet__PixelClusterOnTrackTool
  from InDetTrigRecExample.InDetTrigConditionsAccess import PixelConditionsSetup

  if InDetTrigFlags.doPixelClusterSplitting():
    from TrkNeuralNetworkUtils.TrkNeuralNetworkUtilsConf import Trk__NeuralNetworkToHistoTool
    NeuralNetworkToHistoTool=Trk__NeuralNetworkToHistoTool(name = "NeuralNetworkToHistoTool")
      
    ToolSvc += NeuralNetworkToHistoTool
    if (InDetTrigFlags.doPrintConfigurables()):
      print NeuralNetworkToHistoTool
    
    from SiClusterizationTool.SiClusterizationToolConf import InDet__NnClusterizationFactory
    from AtlasGeoModel.CommonGMJobProperties import CommonGeometryFlags as geoFlags
    if ( not geoFlags.Run() in ["RUN2", "RUN3"] ) :
      TrigNnClusterizationFactory = InDet__NnClusterizationFactory( name                 = "TrigNnClusterizationFactory",
                                                                    PixelLorentzAngleTool= TrigPixelLorentzAngleTool,
                                                                    NetworkToHistoTool   = NeuralNetworkToHistoTool,
                                                                    doRunI = True,
                                                                    useToT = False,
                                                                    useRecenteringNNWithoutTracks = True,
                                                                    useRecenteringNNWithTracks = False,
                                                                    correctLorShiftBarrelWithoutTracks = 0,
                                                                    correctLorShiftBarrelWithTracks = 0.030,
                                                                    LoadNoTrackNetwork   = True,
                                                                    LoadWithTrackNetwork = True)
    else:
        TrigNnClusterizationFactory = InDet__NnClusterizationFactory( name                 = "TrigNnClusterizationFactory",
                                                                      PixelLorentzAngleTool= TrigPixelLorentzAngleTool,
                                                                      NetworkToHistoTool   = NeuralNetworkToHistoTool,
                                                                      LoadNoTrackNetwork   = True,
                                                                      useToT = InDetTrigFlags.doNNToTCalibration(),
                                                                      LoadWithTrackNetwork = True)
           
    ToolSvc += TrigNnClusterizationFactory
    
    from IOVDbSvc.CondDB import conddb
    if not conddb.folderRequested('/PIXEL/PixelClustering/PixelClusNNCalib'):
      conddb.addFolder("PIXEL_OFL","/PIXEL/PixelClustering/PixelClusNNCalib")
    if InDetTrigFlags.doTIDE_RescalePixelCovariances() :
      if not conddb.folderRequested('/PIXEL/PixelClustering/PixelCovCorr'):
        conddb.addFolder("PIXEL_OFL","/PIXEL/PixelClustering/PixelCovCorr")

  else:
    TrigNnClusterizationFactory = None

  if (InDetTrigFlags.doPrintConfigurables()):
    print TrigNnClusterizationFactory

  InDetTrigPixelClusterOnTrackTool = InDet__PixelClusterOnTrackTool("InDetTrigPixelClusterOnTrackTool",
                                                                    PixelOfflineCalibSvc=PixelConditionsSetup.instanceName('PixelOfflineCalibSvc'),
                                                                    ErrorStrategy = 2,
                                                                    LorentzAngleTool = TrigPixelLorentzAngleTool,
                                                                    NnClusterizationFactory= TrigNnClusterizationFactory,
  )

  ToolSvc += InDetTrigPixelClusterOnTrackTool

  if (InDetTrigFlags.doPrintConfigurables()):
    print InDetTrigPixelClusterOnTrackTool

  # tool to always make conservative sct cluster errors
  from SiClusterOnTrackTool.SiClusterOnTrackToolConf import InDet__SCT_ClusterOnTrackTool
  InDetTrigBroadSCT_ClusterOnTrackTool = InDet__SCT_ClusterOnTrackTool ("InDetTrigBroadSCT_ClusterOnTrackTool",
                                         CorrectionStrategy = 0,  # do correct position bias
                                         ErrorStrategy      = 0,  # do use broad errors
<<<<<<< HEAD
                                         LorentzAngleTool   = TrigSCTLorentzAngleTool)
=======
                                         LorentzAngleTool   = sctLorentzAngleToolSetup.SCTLorentzAngleTool)
>>>>>>> 33f5eb32
  ToolSvc += InDetTrigBroadSCT_ClusterOnTrackTool
  if (InDetTrigFlags.doPrintConfigurables()):
    print InDetTrigBroadSCT_ClusterOnTrackTool

  #--
  from InDetTrigRecExample.InDetTrigConditionsAccess import PixelConditionsSetup
  InDetTrigBroadPixelClusterOnTrackTool = InDet__PixelClusterOnTrackTool("InDetTrigBroadPixelClusterOnTrackTool",
                                                                         PixelOfflineCalibSvc=PixelConditionsSetup.instanceName('PixelOfflineCalibSvc'),
                                                                         ErrorStrategy = 0,
                                                                         LorentzAngleTool = TrigPixelLorentzAngleTool,
                                                                         NnClusterizationFactory= TrigNnClusterizationFactory
  )
  ToolSvc += InDetTrigBroadPixelClusterOnTrackTool
  if (InDetTrigFlags.doPrintConfigurables()):
    print InDetTrigBroadPixelClusterOnTrackTool

  # load RIO_OnTrackCreator for Inner Detector
  #

  from TrkRIO_OnTrackCreator.TrkRIO_OnTrackCreatorConf import Trk__RIO_OnTrackCreator
  InDetTrigRotCreator = Trk__RIO_OnTrackCreator(name = 'InDetTrigRotCreator',
                                                ToolPixelCluster= InDetTrigPixelClusterOnTrackTool,
                                                ToolSCT_Cluster = SCT_ClusterOnTrackTool,
                                                Mode = 'indet')
  ToolSvc += InDetTrigRotCreator

  if InDetTrigFlags.useBroadClusterErrors():
    InDetTrigRotCreator.ToolPixelCluster = InDetTrigBroadPixelClusterOnTrackTool
    InDetTrigRotCreator.ToolSCT_Cluster  = InDetTrigBroadSCT_ClusterOnTrackTool

  if (InDetTrigFlags.doPrintConfigurables()):
    print InDetTrigRotCreator

  #--
  from TrkRIO_OnTrackCreator.TrkRIO_OnTrackCreatorConf import Trk__RIO_OnTrackCreator
  InDetTrigBroadInDetRotCreator = \
      Trk__RIO_OnTrackCreator(name            = 'InDetTrigBroadInDetRotCreator',
                              ToolPixelCluster= InDetTrigBroadPixelClusterOnTrackTool,
                              ToolSCT_Cluster = InDetTrigBroadSCT_ClusterOnTrackTool,
                              Mode            = 'indet')
  ToolSvc += InDetTrigBroadInDetRotCreator
  if (InDetTrigFlags.doPrintConfigurables()):
    print InDetTrigBroadInDetRotCreator

  # load error scaling
  #TODO - instanceName?
  from InDetRecExample.TrackingCommon import createAndAddCondAlg, getRIO_OnTrackErrorScalingCondAlg
  createAndAddCondAlg(getRIO_OnTrackErrorScalingCondAlg,'RIO_OnTrackErrorScalingCondAlg')

  #
  # smart ROT creator in case we do the TRT LR in the refit
  #
  if InDetTrigFlags.redoTRT_LR():

    from InDetRecExample.TrackingCommon import getTRT_DriftCircleOnTrackTool
    from TRT_DriftCircleOnTrackTool.TRT_DriftCircleOnTrackToolConf import \
        InDet__TRT_DriftCircleOnTrackUniversalTool
    InDetTrigTRT_RefitRotCreator = \
        InDet__TRT_DriftCircleOnTrackUniversalTool(name  = 'InDetTrigTRT_RefitRotCreator',
                                                   RIOonTrackToolDrift = getTRT_DriftCircleOnTrackTool(), # special settings for trigger needed ?
                                                   ScaleHitUncertainty = 2.5) # fix from Thijs
#    if InDetTrigFlags.doCommissioning():    #introduced for cosmics do not use for collisions
#      InDetTrigTRT_RefitRotCreator.ScaleHitUncertainty = 5.
    ToolSvc += InDetTrigTRT_RefitRotCreator
      
    if (InDetTrigFlags.doPrintConfigurables()):
      print      InDetTrigTRT_RefitRotCreator
  
    from TrkRIO_OnTrackCreator.TrkRIO_OnTrackCreatorConf import Trk__RIO_OnTrackCreator
    InDetTrigRefitRotCreator = Trk__RIO_OnTrackCreator(name              = 'InDetTrigRefitRotCreator',
                                                       ToolPixelCluster= InDetTrigPixelClusterOnTrackTool,
                                                       ToolSCT_Cluster     = SCT_ClusterOnTrackTool,
                                                       ToolTRT_DriftCircle = InDetTrigTRT_RefitRotCreator,
                                                       Mode                = 'indet')
    if InDetTrigFlags.useBroadClusterErrors():
      InDetTrigRefitRotCreator.ToolPixelCluster = InDetTrigBroadPixelClusterOnTrackTool
      InDetTrigRefitRotCreator.ToolSCT_Cluster  = InDetTrigBroadSCT_ClusterOnTrackTool

    ToolSvc += InDetTrigRefitRotCreator
    if (InDetTrigFlags.doPrintConfigurables()):
      print      InDetTrigRefitRotCreator
         
  else:
    InDetTrigRefitRotCreator = InDetTrigRotCreator

#
# ----------- control loading of the kalman updator
#
if InDetTrigFlags.loadUpdator():
   
  if InDetTrigFlags.kalmanUpdator() is "fast" :
    # fast Kalman updator tool
    from TrkMeasurementUpdator_xk.TrkMeasurementUpdator_xkConf import Trk__KalmanUpdator_xk
    InDetTrigUpdator = Trk__KalmanUpdator_xk(name = 'InDetTrigUpdator')
  elif InDetTrigFlags.kalmanUpdator() is "weight" :
    from TrkMeasurementUpdator.TrkMeasurementUpdatorConf import Trk__KalmanWeightUpdator as ConfiguredWeightUpdator
    InDetTrigUpdator = ConfiguredWeightUpdator(name='InDetTrigUpdator')
  else :
    from TrkMeasurementUpdator.TrkMeasurementUpdatorConf import Trk__KalmanUpdator as ConfiguredKalmanUpdator
    InDetTrigUpdator = ConfiguredKalmanUpdator('InDetTrigUpdator')

  ToolSvc += InDetTrigUpdator
  if (InDetTrigFlags.doPrintConfigurables()):
    print      InDetTrigUpdator

  # ---------- control loading of the gsf updator
  if InDetTrigFlags.trackFitterType() is 'GaussianSumFilter' :
    # Load the Gsf Measurement Updator

    from TrkGaussianSumFilter.TrkGaussianSumFilterConf import Trk__GsfMeasurementUpdator
    InDetTrigGsfMeasurementUpdator = Trk__GsfMeasurementUpdator( name    = 'InDetTrigGsfMeasurementUpdator',
                                                                 Updator = InDetTrigUpdator )
    ToolSvc += InDetTrigGsfMeasurementUpdator
    if (InDetTrigFlags.doPrintConfigurables()):
      print      InDetTrigGsfMeasurementUpdator

#
# ----------- control loading extrapolation
#
if InDetTrigFlags.loadExtrapolator():

  # set up geometry
  from AthenaCommon.Include import include
  from TrkDetDescrSvc.AtlasTrackingGeometrySvc import AtlasTrackingGeometrySvc
  
  #
  # get propagator
  #
  from TrkExSTEP_Propagator.TrkExSTEP_PropagatorConf import Trk__STEP_Propagator
  InDetTrigStepPropagator = Trk__STEP_Propagator(name = 'InDetTrigStepPropagator')
  ToolSvc += InDetTrigStepPropagator
  
  from TrkExRungeKuttaPropagator.TrkExRungeKuttaPropagatorConf import Trk__RungeKuttaPropagator
  InDetTrigRKPropagator = Trk__RungeKuttaPropagator(name = 'InDetTrigRKPropagator')
  ToolSvc += InDetTrigRKPropagator
  
  if InDetTrigFlags.propagatorType() is "STEP":
    InDetTrigPropagator = InDetTrigStepPropagator
  else:
    InDetTrigPropagator = InDetTrigRKPropagator
    
  if (InDetTrigFlags.doPrintConfigurables()):
    print      InDetTrigPropagator      

  #
  # Setup the Navigator (default, could be removed)
  #
  from AthenaCommon.AppMgr import ServiceMgr as svcMgr
  AtlasTrackingGeometrySvc  = svcMgr.AtlasTrackingGeometrySvc 

  from TrkExTools.TrkExToolsConf import Trk__Navigator
  InDetTrigNavigator = Trk__Navigator(name = 'InDetTrigNavigator',
                                      TrackingGeometrySvc = AtlasTrackingGeometrySvc)

  ToolSvc += InDetTrigNavigator
  if (InDetTrigFlags.doPrintConfigurables()):
    print      InDetTrigNavigator

  #
  # Setup the MaterialEffectsUpdator
  #
  from TrkExTools.TrkExToolsConf import Trk__MaterialEffectsUpdator
  InDetTrigMaterialUpdator = Trk__MaterialEffectsUpdator(name = "InDetTrigMaterialEffectsUpdator")

  ToolSvc += InDetTrigMaterialUpdator
  if (InDetTrigFlags.doPrintConfigurables()):
    print      InDetTrigMaterialUpdator

  #
  # Set up extrapolator
  #

  InDetTrigSubPropagators = []
  InDetTrigSubUpdators = []
  
  # -------------------- set it depending on the geometry --------------
  # default for ID is (Rk,Mat)
  InDetTrigSubPropagators += [ InDetTrigPropagator.name() ]
  InDetTrigSubUpdators    += [ InDetTrigMaterialUpdator.name() ]
  
  # default for Calo is (Rk,MatLandau)
  InDetTrigSubPropagators += [ InDetTrigPropagator.name() ]
  InDetTrigSubUpdators    += [ InDetTrigMaterialUpdator.name() ]
  
  # default for MS is (STEP,Mat)
  InDetTrigSubPropagators += [ InDetTrigStepPropagator.name() ]
  InDetTrigSubUpdators    += [ InDetTrigMaterialUpdator.name() ]

  from TrkExTools.TrkExToolsConf import Trk__Extrapolator
  InDetTrigExtrapolator = Trk__Extrapolator(name        = 'InDetTrigExtrapolator',
                                            Propagators             = [ InDetTrigRKPropagator, InDetTrigStepPropagator],
                                            MaterialEffectsUpdators = [ InDetTrigMaterialUpdator ],
                                            Navigator               = InDetTrigNavigator,
                                            SubPropagators          = InDetTrigSubPropagators,
                                            SubMEUpdators           = InDetTrigSubUpdators,
                                            #DoCaloDynamic          = False
                                            )

  ToolSvc += InDetTrigExtrapolator
  if (InDetTrigFlags.doPrintConfigurables()):
    print      InDetTrigExtrapolator                                          

#
# ----------- control loading of fitters
#
if InDetTrigFlags.loadFitter():
  if InDetTrigFlags.trackFitterType() is 'KalmanFitter' or InDetTrigFlags.trackFitterType() is 'KalmanDNAFitter':

    from InDetCompetingRIOsOnTrackTool.InDetCompetingRIOsOnTrackToolConf \
         import InDet__CompetingPixelClustersOnTrackTool as IDCPCOTT
    InDetTrigCompetingPixelTool = IDCPCOTT(name='TrigKalmanCompetingPixelClustersTool',
                                           ToolForPixelClusterOnTrackCreation=InDetTrigBroadPixelClusterOnTrackTool,
                                           WeightCutValueBarrel = 5.5,
                                           WeightCutValueEndCap = 5.5)
    ToolSvc+=InDetTrigCompetingPixelTool
    if (InDetTrigFlags.doPrintConfigurables()):
      print InDetTrigCompetingPixelTool

    from InDetCompetingRIOsOnTrackTool.InDetCompetingRIOsOnTrackToolConf \
         import InDet__CompetingSCT_ClustersOnTrackTool as IDCSCOTT
    InDetTrigCompetingSctTool = IDCSCOTT(name='TrigKalmanCompetingSCT_ClustersTool',
                                             WeightCutValueBarrel = 5.5,
                                             WeightCutValueEndCap = 5.5)
    ToolSvc+=InDetTrigCompetingSctTool
    if (InDetTrigFlags.doPrintConfigurables()):
      print InDetTrigCompetingSctTool
    
    from TrkCompetingRIOsOnTrackTool.TrkCompetingRIOsOnTrackToolConf \
         import Trk__CompetingRIOsOnTrackTool as CompRotTool
    InDetTrigKalmanCompetingROT_Tool = CompRotTool(name='TrigKalmanCompetingRIOsTool',
                                                       ToolForCompPixelClusters = InDetTrigCompetingPixelTool,
                                                       ToolForCompSCT_Clusters = InDetTrigCompetingSctTool)
    ToolSvc += InDetTrigKalmanCompetingROT_Tool
    if (InDetTrigFlags.doPrintConfigurables()):
      print InDetTrigKalmanCompetingROT_Tool

    from TrkKalmanFitter.TrkKalmanFitterConf import Trk__KalmanPiecewiseAnnealingFilter as KPAF
    InDetTrigKalmanInternalDAF = KPAF(name = 'KalmanInternalDAF',
                                          CompetingRIOsOnTrackCreator = InDetTrigKalmanCompetingROT_Tool)
    ToolSvc += InDetTrigKalmanInternalDAF
    if (InDetTrigFlags.doPrintConfigurables()):
      print InDetTrigKalmanInternalDAF

    if InDetTrigFlags.trackFitterType() is 'KalmanDNAFitter':
      from TrkDynamicNoiseAdjustor.TrkDynamicNoiseAdjustorConf import Trk__InDetDynamicNoiseAdjustment
      InDetTrigDNAdjustor = Trk__InDetDynamicNoiseAdjustment(name       = 'InDetTrigDNAdjustor')
      ToolSvc += InDetTrigDNAdjustor
      if (InDetTrigFlags.doPrintConfigurables()):
        print      InDetTrigDNAdjustor
            
      from InDetDNASeparator.InDetDNASeparatorConf import InDet__InDetDNASeparator
      InDetTrigDNASeparator = InDet__InDetDNASeparator(name="InDetTrigDNASeparator")
            
      ToolSvc += InDetTrigDNASeparator
      if (InDetTrigFlags.doPrintConfigurables()):
        print      InDetTrigDNASeparator
    
    else:
      InDetTrigDNAdjustor   = None
      InDetTrigDNASeparator = None
            
    # Load Kalman Filter tools
    from TrkKalmanFitter.TrkKalmanFitterConf import Trk__ForwardKalmanFitter as PublicFKF
    InDetTrigFKF = PublicFKF(name                  = 'InDetTrigFKF',
                                 StateChi2PerNDFPreCut = 30.0)
    ToolSvc += InDetTrigFKF
    if (InDetTrigFlags.doPrintConfigurables()):
      print      InDetTrigFKF

    from TrkKalmanFitter.TrkKalmanFitterConf import Trk__KalmanSmoother as PublicBKS
    InDetTrigBKS = PublicBKS(name                        = 'InDetTrigBKS',
                                 InitialCovarianceSeedFactor = 200.)
    ToolSvc += InDetTrigBKS
    if (InDetTrigFlags.doPrintConfigurables()):
      print      InDetTrigBKS

    from TrkKalmanFitter.TrkKalmanFitterConf import Trk__KalmanOutlierLogic as PublicKOL
    InDetTrigKOL = PublicKOL(name                    = 'InDetTrigKOL',
                                 TrackChi2PerNDFCut      = 17.0,
                                 StateChi2PerNDFCut      = 12.5)
    ToolSvc += InDetTrigKOL
    if (InDetTrigFlags.doPrintConfigurables()):
      print      InDetTrigKOL

    from TrkKalmanFitter.TrkKalmanFitterConf import Trk__MeasRecalibSteeringTool
    InDetTrigMeasRecalibST = Trk__MeasRecalibSteeringTool(name='InDetTrigMeasRecalibST',
                                                          CommonRotCreator=InDetTrigRefitRotCreator,
                                                          BroadPixelClusterOnTrackTool=InDetTrigBroadPixelClusterOnTrackTool,
                                                          BroadSCT_ClusterOnTrackTool=InDetTrigBroadSCT_ClusterOnTrackTool,
                                                          #TRT_DriftCircleOnTrackTool=,
                                                          #TRT_StrawTubeOnTrackTool=,
                                                          )

    ToolSvc += InDetTrigMeasRecalibST
    if (InDetTrigFlags.doPrintConfigurables()):
      print      InDetTrigMeasRecalibST

    from TrkKalmanFitter.TrkKalmanFitterConf import Trk__KalmanFitter as ConfiguredKalmanFitter
    InDetTrigTrackFitter = ConfiguredKalmanFitter(name                           = 'InDetTrigTrackFitter',
                                                      ExtrapolatorHandle             = InDetTrigExtrapolator,
                                                      RIO_OnTrackCreatorHandle       = InDetTrigRefitRotCreator,
                                                      MeasurementUpdatorHandle       = InDetTrigUpdator,
                                                      ForwardKalmanFitterHandle      = InDetTrigFKF,
                                                      KalmanSmootherHandle           = InDetTrigBKS,
                                                      KalmanOutlierLogicHandle       = InDetTrigKOL,
                                                      DynamicNoiseAdjustorHandle     = InDetTrigDNAdjustor,
                                                      BrempointAnalyserHandle        = InDetTrigDNASeparator,
                                                      AlignableSurfaceProviderHandle = None,
                                                      RecalibratorHandle             = InDetTrigMeasRecalibST,
                                                      InternalDAFHandle              = InDetTrigKalmanInternalDAF)

    
  elif InDetTrigFlags.trackFitterType() is 'DistributedKalmanFilter' :
   
    from TrkDistributedKalmanFilter.TrkDistributedKalmanFilterConf import Trk__DistributedKalmanFilter
    InDetTrigTrackFitter = Trk__DistributedKalmanFilter(name             = 'InDetTrigTrackFitter',
                                                        ExtrapolatorTool = InDetTrigExtrapolator,
                                                        ROTcreator       = InDetTrigRotCreator
                                                        #sortingReferencePoint = ???
                                                        )
   
  elif InDetTrigFlags.trackFitterType() is 'GlobalChi2Fitter' :

    from TrkGlobalChi2Fitter.TrkGlobalChi2FitterConf import Trk__GlobalChi2Fitter
    InDetTrigTrackFitter = Trk__GlobalChi2Fitter(name                  = 'InDetTrigTrackFitter',
                                                 ExtrapolationTool     = InDetTrigExtrapolator,
                                                 NavigatorTool         = InDetTrigNavigator,
                                                 PropagatorTool        = InDetTrigPropagator,		
                                                 RotCreatorTool        = InDetTrigRefitRotCreator,
                                                 BroadRotCreatorTool   = InDetTrigBroadInDetRotCreator,
                                                 MeasurementUpdateTool = InDetTrigUpdator,
                                                 TrackingGeometrySvc   = AtlasTrackingGeometrySvc,
                                                 MaterialUpdateTool    = InDetTrigMaterialUpdator,
                                                 StraightLine          = not InDetTrigFlags.solenoidOn(),
                                                 OutlierCut            = 4,
                                                 SignedDriftRadius     = True,
                                                 RecalibrateSilicon    = True,
                                                 RecalibrateTRT        = True,
                                                 ReintegrateOutliers   = True,
                                                 TrackChi2PerNDFCut    = 9,
                                                 TRTExtensionCuts      = True, 
                                                 MaxIterations         = 40,
                                                 Acceleration          = True,
                                                 #Momentum=1000.,
                                                 Momentum=0.,
                                                 )
    if InDetTrigFlags.useBroadClusterErrors():
      InDetTrigTrackFitter.RecalibrateSilicon = False

    if InDetTrigFlags.doRefit():
      InDetTrigTrackFitter.BroadRotCreatorTool = None
      InDetTrigTrackFitter.RecalibrateSilicon = False
      InDetTrigTrackFitter.RecalibrateTRT     = False
      InDetTrigTrackFitter.ReintegrateOutliers= False


    if InDetTrigFlags.doRobustReco():
      InDetTrigTrackFitter.OutlierCut         = 10.0
      InDetTrigTrackFitter.TrackChi2PerNDFCut = 20
      InDetTrigTrackFitter.MaxOutliers        = 99
      #only switch off for cosmics InDetTrigTrackFitter.Acceleration       = False
      
    InDetTrigTrackFitterLowPt = Trk__GlobalChi2Fitter(name                  = 'InDetTrigTrackFitterLowPt',
                                                      ExtrapolationTool     = InDetTrigExtrapolator,
                                                      NavigatorTool         = InDetTrigNavigator,
                                                      PropagatorTool        = InDetTrigPropagator,		
                                                      RotCreatorTool        = InDetTrigRefitRotCreator,
                                                      BroadRotCreatorTool   = InDetTrigBroadInDetRotCreator,
                                                      MeasurementUpdateTool = InDetTrigUpdator,
                                                      StraightLine          = not InDetTrigFlags.solenoidOn(),
                                                      OutlierCut            = 5.0,
                                                      SignedDriftRadius     = True,
                                                      RecalibrateSilicon    = True,
                                                      RecalibrateTRT        = True,
                                                      ReintegrateOutliers   = True,
                                                      TrackChi2PerNDFCut    = 10,
                                                      TRTExtensionCuts      = True, 
                                                      MaxIterations         = 40,
                                                      Momentum=0.
                                                      )
    ToolSvc += InDetTrigTrackFitterLowPt



    #for cosmics
    InDetTrigTrackFitterCosmics = \
        Trk__GlobalChi2Fitter(name = 'InDetTrigTrackFitterCosmics',
                              ExtrapolationTool     = InDetTrigExtrapolator,
                              NavigatorTool         = InDetTrigNavigator,
                              PropagatorTool        = InDetTrigPropagator,		
                              RotCreatorTool        = InDetTrigRefitRotCreator,
                              BroadRotCreatorTool   = InDetTrigBroadInDetRotCreator,
                              MeasurementUpdateTool = InDetTrigUpdator,
                              StraightLine          = not InDetTrigFlags.solenoidOn(),
                              OutlierCut            = 10.0,
                              SignedDriftRadius     = True,
                              RecalibrateTRT        = True,
                              ReintegrateOutliers   = True,
                              TrackChi2PerNDFCut    = 20,
                              TRTExtensionCuts      = False, 
                              MaxIterations         = 40,
                              MaxOutliers           = 99,
                              RecalculateDerivatives = True,
                              Momentum=1000,
                              )
    InDetTrigTrackFitterCosmics.Acceleration       = False
    ToolSvc += InDetTrigTrackFitterCosmics

    #TRT
    InDetTrigTrackFitterTRT = Trk__GlobalChi2Fitter(name                  = 'InDetTrigTrackFitterTRT',
                                                    ExtrapolationTool     = InDetTrigExtrapolator,
                                                    NavigatorTool         = InDetTrigNavigator,
                                                    PropagatorTool        = InDetTrigPropagator,
                                                    RotCreatorTool        = InDetTrigRefitRotCreator,
                                                    MeasurementUpdateTool = InDetTrigUpdator,
                                                    StraightLine          = not InDetTrigFlags.solenoidOn(),
                                                    ReintegrateOutliers   = False,
                                                    MaxIterations         = 30,
                                                    #MaxOutliers           = 99,
                                                    RecalculateDerivatives= True,
                                                    TrackChi2PerNDFCut    = 999999,
                                                    Momentum=0.,
                                                    )
    if InDetTrigFlags.doRobustReco():
      InDetTrigTrackFitterTRT.MaxOutliers=99
            
  elif InDetTrigFlags.trackFitterType() is 'GaussianSumFilter' :
    from TrkGaussianSumFilter.TrkGaussianSumFilterConf import Trk__GsfMaterialMixtureConvolution
    InDetTrigGsfMaterialUpdator = Trk__GsfMaterialMixtureConvolution (name = 'InDetTrigGsfMaterialUpdator')
    ToolSvc += InDetTrigGsfMaterialUpdator
    if (InDetTrigFlags.doPrintConfigurables()):
      print      InDetTrigGsfMaterialUpdator
    #
    # component Reduction
    #
    from TrkGaussianSumFilter.TrkGaussianSumFilterConf import Trk__CloseComponentsMultiStateMerger
    InDetTrigGsfComponentReduction = \
        Trk__CloseComponentsMultiStateMerger (name = 'InDetTrigGsfComponentReduction',
                                              MaximumNumberOfComponents = 12)
    ToolSvc += InDetTrigGsfComponentReduction
    if (InDetTrigFlags.doPrintConfigurables()):
      print      InDetTrigGsfComponentReduction
    #
    # declare the extrapolator
    #
    from TrkGaussianSumFilter.TrkGaussianSumFilterConf import Trk__GsfExtrapolator
    InDetTrigGsfExtrapolator = Trk__GsfExtrapolator(name = 'InDetTrigGsfExtrapolator',
                                                    Propagators                   = [ InDetTrigPropagator ],
                                                    SearchLevelClosestParameters  = 10,
                                                    StickyConfiguration           = True,
                                                    Navigator                     = InDetTrigNavigator,
                                                    GsfMaterialConvolution        = InDetTrigGsfMaterialUpdator,
                                                    ComponentMerger               = InDetTrigGsfComponentReduction,
                                                    SurfaceBasedMaterialEffects   = False )
    ToolSvc += InDetTrigGsfExtrapolator
    if (InDetTrigFlags.doPrintConfigurables()):
      print      InDetTrigGsfExtrapolator
    # load alternative track fitter
    from TrkGaussianSumFilter.TrkGaussianSumFilterConf import Trk__GaussianSumFitter
    InDetTrigTrackFitter = Trk__GaussianSumFitter(name                    = 'InDetTrigTrackFitter',
                                                  ToolForExtrapolation    = InDetTrigGsfExtrapolator,
                                                  MeasurementUpdatorType  = InDetTrigGsfMeasurementUpdator,
                                                  ToolForROTCreation      = InDetTrigRotCreator,
                                                  ReintegrateOutliers     = False,
                                                  MakePerigee             = True,
                                                  RefitOnMeasurementBase  = True,
                                                  DoHitSorting            = True)
    
    
   # --- end of fitter loading
  ToolSvc += InDetTrigTrackFitter
  if (InDetTrigFlags.doPrintConfigurables()):
    print      InDetTrigTrackFitter
    
  if InDetTrigFlags.trackFitterType() is not 'GlobalChi2Fitter' :
    InDetTrigTrackFitterTRT=InDetTrigTrackFitter
    InDetTrigTrackFitterLowPt=InDetTrigTrackFitter
    ToolSvc += InDetTrigTrackFitterLowPt
    InDetTrigTrackFitterCosmics=InDetTrigTrackFitter
    
  ToolSvc += InDetTrigTrackFitterTRT
  if (InDetTrigFlags.doPrintConfigurables()):
    print      InDetTrigTrackFitterTRT



InDetTrigPixelConditionsSummaryTool = PixelConditionsSetup.summaryTool

if DetFlags.haveRIO.SCT_on():
  from InDetTrigRecExample.InDetTrigConditionsAccess import SCT_ConditionsSetup
  from SCT_ConditionsTools.SCT_ConditionsToolsConf import SCT_ConditionsSummaryTool
  InDetTrigSCTConditionsSummaryTool = SCT_ConditionsSummaryTool(SCT_ConditionsSetup.instanceName('InDetSCT_ConditionsSummaryTool'))
else:
  InDetTrigSCTConditionsSummaryTool = None

#
# ------load association tool from Inner Detector to handle pixel ganged ambiguities
#
if InDetTrigFlags.loadAssoTool():
  from InDetAssociationTools.InDetAssociationToolsConf import InDet__InDetPRD_AssociationToolGangedPixels
  InDetTrigPrdAssociationTool = InDet__InDetPRD_AssociationToolGangedPixels(name = "InDetTrigPrdAssociationTool",
                                                                             PixelClusterAmbiguitiesMapName = "TrigPixelClusterAmbiguitiesMap")
   
  ToolSvc += InDetTrigPrdAssociationTool
  if (InDetTrigFlags.doPrintConfigurables()):
    print      InDetTrigPrdAssociationTool

#
# ----------- control loading of Summary Tool
#
if InDetTrigFlags.loadSummaryTool():

  # Load Pixel Layer tool
  from InDetTestPixelLayer.InDetTestPixelLayerConf import InDet__InDetTestPixelLayerTool
  InDetTrigTestPixelLayerTool = InDet__InDetTestPixelLayerTool(name             = "InDetTrigTestPixelLayerTool",
                                                               PixelSummaryTool = InDetTrigPixelConditionsSummaryTool,
                                                               Extrapolator     = InDetTrigExtrapolator,
                                                               CheckActiveAreas = True,
                                                               CheckDeadRegions = True)
  ToolSvc += InDetTrigTestPixelLayerTool
  if (InDetTrigFlags.doPrintConfigurables()):
    print  InDetTrigTestPixelLayerTool


   #
   # Loading Configurable HoleSearchTool
   #
  from InDetTrackHoleSearch.InDetTrackHoleSearchConf import InDet__InDetTrackHoleSearchTool

  InDetTrigHoleSearchTool = InDet__InDetTrackHoleSearchTool(name = "InDetTrigHoleSearchTool",
                                                            Extrapolator = InDetTrigExtrapolator,
                                                            usePixel      = DetFlags.haveRIO.pixel_on(),
                                                            useSCT        = DetFlags.haveRIO.SCT_on(),
                                                            PixelSummaryTool = InDetTrigPixelConditionsSummaryTool,
                                                            SctSummaryTool = InDetTrigSCTConditionsSummaryTool,
                                                            PixelLayerTool=InDetTrigTestPixelLayerTool,
                                                            )
                                                            #Commissioning = InDetTrigFlags.doCommissioning()) #renamed
  InDetTrigHoleSearchTool.CountDeadModulesAfterLastHit = True  

  ToolSvc += InDetTrigHoleSearchTool
  if (InDetTrigFlags.doPrintConfigurables()):
    print      InDetTrigHoleSearchTool

  # Load BLayer tool
  from InDetTestBLayer.InDetTestBLayerConf import InDet__InDetTestBLayerTool
  InDetTrigTestBLayerTool = InDet__InDetTestBLayerTool(name            = "InDetTrigTestBLayerTool",
                                                       PixelSummaryTool = InDetTrigPixelConditionsSummaryTool,
                                                       Extrapolator    = InDetTrigExtrapolator,
                                                       CheckActiveAreas= True)
  ToolSvc += InDetTrigTestBLayerTool
  if (InDetTrigFlags.doPrintConfigurables()):
    print  InDetTrigTestBLayerTool

  #prevent loading of the pixel dE/dx tool  
  InDetTrigPixelToTPIDTool = None
#   try:
#     from PixelToTPIDTool.PixelToTPIDToolConf import InDet__PixelToTPIDTool
#     InDetTrigPixelToTPIDTool = InDet__PixelToTPIDTool(name = "InDetTrigPixelToTPIDTool")
#     ToolSvc += InDetTrigPixelToTPIDTool
    
#   except:
#     log.info("InDetTrigPixelToTPIDTool requested but not available")
  if (InDetTrigFlags.doPrintConfigurables()):
    print     'InDetTrigPixelToTPIDTool ', InDetTrigPixelToTPIDTool

  #
  # Configrable version of loading the InDetTrackSummaryHelperTool
  #
  from InDetTrackSummaryHelperTool.InDetTrackSummaryHelperToolConf import InDet__InDetTrackSummaryHelperTool
  from InDetTrigRecExample.InDetTrigConditionsAccess import TRT_ConditionsSetup
  InDetTrigTrackSummaryHelperTool = InDet__InDetTrackSummaryHelperTool(name          = "InDetTrigSummaryHelper",
                                                                       HoleSearch    = InDetTrigHoleSearchTool,
                                                                       AssoTool      = InDetTrigPrdAssociationTool,
                                                                       TestBLayerTool = None,
                                                                       PixelToTPIDTool= InDetTrigPixelToTPIDTool,
                                                                       DoSharedHits  = False,
                                                                       TRTStrawSummarySvc=TRT_ConditionsSetup.instanceName('InDetTRTStrawStatusSummarySvc'),
                                                                       usePixel      = DetFlags.haveRIO.pixel_on(),
                                                                       useSCT        = DetFlags.haveRIO.SCT_on(),
                                                                       useTRT        = DetFlags.haveRIO.TRT_on())
    
  ToolSvc += InDetTrigTrackSummaryHelperTool
  if (InDetTrigFlags.doPrintConfigurables()):
    print      InDetTrigTrackSummaryHelperTool

  #
  # Configurable version of TRT_ElectronPidTools
  #
  from IOVDbSvc.CondDB import conddb
  if not (conddb.folderRequested("/TRT/Calib/PID") or \
            conddb.folderRequested("/TRT/Onl/Calib/PID")):
     conddb.addFolderSplitOnline("TRT","/TRT/Onl/Calib/PID","/TRT/Calib/PID")
  if not (conddb.folderRequested("/TRT/Calib/PID_RToT") or \
            conddb.folderRequested("/TRT/Onl/Calib/PID_RToT")):
     conddb.addFolderSplitOnline("TRT","/TRT/Onl/Calib/PID_RToT","/TRT/Calib/PID_RToT")
  if not (conddb.folderRequested("/TRT/Calib/PID_vector") or \
            conddb.folderRequested("/TRT/Onl/Calib/PID_vector")):
    conddb.addFolderSplitOnline("TRT","/TRT/Onl/Calib/PID_vector","/TRT/Calib/PID_vector")
  if not (conddb.folderRequested("/TRT/Calib/ToT/ToTVectors") or \
            conddb.folderRequested("/TRT/Onl/Calib/ToT/ToTVectors")):
    conddb.addFolderSplitOnline("TRT","/TRT/Onl/Calib/ToT/ToTVectors","/TRT/Calib/ToT/ToTVectors")
  if not (conddb.folderRequested("/TRT/Calib/ToT/ToTValue") or \
            conddb.folderRequested("/TRT/Onl/Calib/ToT/ToTValue")):
    conddb.addFolderSplitOnline("TRT","/TRT/Onl/Calib/ToT/ToTValue","/TRT/Calib/ToT/ToTValue")
 
 #    from AthenaCommon.GlobalFlags import globalflags
  #    if globalflags.DataSource() == 'data':
  #      conddb.addOverride("/TRT/Onl/Calib/PID_vector"  ,"TRTOnlCalibPID_vector-ES1-UPD1-00-00-01")
     #else:
     #  conddb.addOverride("/TRT/Onl/Calib/PID_vector","TRTCalibPID_vector_MC_OnSetMC_CorrMC_noZR_00-01")

  from TRT_ElectronPidTools.TRT_ElectronPidToolsConf import InDet__TRT_ElectronPidToolRun2,InDet__TRT_LocalOccupancy
  from AthenaCommon.GlobalFlags import globalflags
  from InDetTrigRecExample.InDetTrigConditionsAccess import TRT_ConditionsSetup

  InDetTrigTRT_LocalOccupancy = InDet__TRT_LocalOccupancy(name ="InDetTrigTRT_LocalOccupancy",
                                                          isTrigger=True,
                                                          TRT_RDOContainerName="TRT_RDOs_EF",
                                                          TRTStrawSummarySvc=TRT_ConditionsSetup.instanceName('InDetTRTStrawStatusSummarySvc'),
                                                          )
  ToolSvc += InDetTrigTRT_LocalOccupancy
  
  InDetTrigTRT_ElectronPidTool = InDet__TRT_ElectronPidToolRun2(name   = "InDetTrigTRT_ElectronPidTool",
                                                                TRT_LocalOccupancyTool = InDetTrigTRT_LocalOccupancy,
                                                                TRTStrawSummarySvc=TRT_ConditionsSetup.instanceName('InDetTRTStrawStatusSummarySvc'),
                                                                OccupancyUsedInPID = True,
                                                                isData = (globalflags.DataSource == 'data'))

  ToolSvc += InDetTrigTRT_ElectronPidTool
  if (InDetTrigFlags.doPrintConfigurables()):
    print      InDetTrigTRT_ElectronPidTool

  #
  # Configurable version of TrkTrackSummaryTool
  #
  from TrkTrackSummaryTool.TrkTrackSummaryToolConf import Trk__TrackSummaryTool
  InDetTrigTrackSummaryTool = Trk__TrackSummaryTool(name = "InDetTrigTrackSummaryTool",
                                                    InDetSummaryHelperTool = InDetTrigTrackSummaryHelperTool,
                                                    InDetHoleSearchTool    = InDetTrigHoleSearchTool,
                                                    doSharedHits           = False,
                                                    #this may be temporary #61512 (and used within egamma later)
                                                    #TRT_ElectronPidTool    = InDetTrigTRT_ElectronPidTool, 
                                                    TRT_ElectronPidTool    = None, 
                                                    )
  ToolSvc += InDetTrigTrackSummaryTool
  if (InDetTrigFlags.doPrintConfigurables()):
     print      InDetTrigTrackSummaryTool



  if InDetTrigFlags.doSharedHits():
    #
    # Configrable version of loading the InDetTrackSummaryHelperTool
    #
    from InDetTrackSummaryHelperTool.InDetTrackSummaryHelperToolConf import InDet__InDetTrackSummaryHelperTool
    from InDetTrigRecExample.InDetTrigConditionsAccess import TRT_ConditionsSetup
    InDetTrigTrackSummaryHelperToolSharedHits = InDet__InDetTrackSummaryHelperTool(name         = "InDetTrigSummaryHelperSharedHits",
                                                                                   AssoTool     = InDetTrigPrdAssociationTool,
                                                                                   DoSharedHits = InDetTrigFlags.doSharedHits(),
                                                                                   HoleSearch   = InDetTrigHoleSearchTool,
                                                                                   TestBLayerTool=InDetTrigTestBLayerTool,
                                                                                   PixelToTPIDTool=InDetTrigPixelToTPIDTool,
                                                                                   TRTStrawSummarySvc = TRT_ConditionsSetup.instanceName('InDetTRTStrawStatusSummarySvc'),
                                                                                   )

    ToolSvc += InDetTrigTrackSummaryHelperToolSharedHits
    if (InDetTrigFlags.doPrintConfigurables()):
      print      InDetTrigTrackSummaryHelperToolSharedHits
    #
    # Configurable version of TrkTrackSummaryTool
    #
    from TrkTrackSummaryTool.TrkTrackSummaryToolConf import Trk__TrackSummaryTool
    InDetTrigTrackSummaryToolSharedHits = Trk__TrackSummaryTool(name = "InDetTrigTrackSummaryToolSharedHits",
                                                                InDetSummaryHelperTool = InDetTrigTrackSummaryHelperToolSharedHits,
                                                                doSharedHits           = InDetTrigFlags.doSharedHits(),
                                                                InDetHoleSearchTool    = InDetTrigHoleSearchTool,
                                                                TRT_ElectronPidTool    = None)

    ToolSvc += InDetTrigTrackSummaryToolSharedHits
    if (InDetTrigFlags.doPrintConfigurables()):
      print      InDetTrigTrackSummaryToolSharedHits


  else:   
    InDetTrigTrackSummaryToolSharedHits        = InDetTrigTrackSummaryTool   

#
# ----------- control loading of tools which are needed by new tracking and backtracking
#
if InDetTrigFlags.doNewTracking() or InDetTrigFlags.doBackTracking() or InDetTrigFlags.doTrtSegments():
  # Igor's propagator and updator for the pattern
  #
  from TrkExRungeKuttaPropagator.TrkExRungeKuttaPropagatorConf import Trk__RungeKuttaPropagator as Propagator
  InDetTrigPatternPropagator = Propagator(name = 'InDetTrigPatternPropagator')
  
  ToolSvc += InDetTrigPatternPropagator
  if (InDetTrigFlags.doPrintConfigurables()):
     print      InDetTrigPatternPropagator

  # fast Kalman updator tool
  #
  from TrkMeasurementUpdator_xk.TrkMeasurementUpdator_xkConf import Trk__KalmanUpdator_xk
  InDetTrigPatternUpdator = Trk__KalmanUpdator_xk(name = 'InDetTrigPatternUpdator')

  ToolSvc += InDetTrigPatternUpdator
  if (InDetTrigFlags.doPrintConfigurables()):
     print      InDetTrigPatternUpdator


#
# TRT segment minimum number of drift circles tool
#

from InDetTrigRecExample.InDetTrigConditionsAccess import TRT_ConditionsSetup
InDetTrigTRT_ActiveFractionSvc = TRT_ConditionsSetup.instanceName("InDetTRTActiveFractionSvc")

from InDetTrackSelectorTool.InDetTrackSelectorToolConf import InDet__InDetTrtDriftCircleCutTool
InDetTrigTRTDriftCircleCut = InDet__InDetTrtDriftCircleCutTool(
  name             = 'InDetTrigTRTDriftCircleCut',
  TrtConditionsSvc = InDetTrigTRT_ActiveFractionSvc,
  MinOffsetDCs     = 5,
  UseNewParameterization = True,
  UseActiveFractionSvc   = True #DetFlags.haveRIO.TRT_on()  # Use Thomas's new parameterization by default
  )

ToolSvc += InDetTrigTRTDriftCircleCut
if (InDetTrigFlags.doPrintConfigurables()):
  print   InDetTrigTRTDriftCircleCut

InDetTrigTRTDriftCircleCutForPatt = InDet__InDetTrtDriftCircleCutTool(
  name             = 'InDetTrigTRTDriftCircleCutForPatt',
  TrtConditionsSvc = InDetTrigTRT_ActiveFractionSvc,
  MinOffsetDCs     = 5,
  UseNewParameterization = InDetTrigCutValues.useNewParameterizationTRT(),
  UseActiveFractionSvc   = True #DetFlags.haveRIO.TRT_on()  # Use Thomas's new parameterization by default
  )

ToolSvc += InDetTrigTRTDriftCircleCut
if (InDetTrigFlags.doPrintConfigurables()):
  print   InDetTrigTRTDriftCircleCut




    #default

# from here if InDetTrigFlags.doSiSPSeededTrackFinder():
# was unable to import with this condition from L2 TRTSegMaker

#if InDetTrigFlags.doSiSPSeededTrackFinder():
if InDetTrigFlags.doNewTracking():
  # SCT and Pixel detector elements road builder
  #
  from SiDetElementsRoadTool_xk.SiDetElementsRoadTool_xkConf import InDet__SiDetElementsRoadMaker_xk

  InDetTrigSiDetElementsRoadMaker = \
                                  InDet__SiDetElementsRoadMaker_xk(name = 'InDetTrigSiDetElementsRoadMaker',
                                                                   PropagatorTool = InDetTrigPatternPropagator,
                                                                   usePixel     = DetFlags.haveRIO.pixel_on(), 
                                                                   useSCT       = DetFlags.haveRIO.SCT_on(),
                                                                   RoadWidth    = InDetTrigCutValues.RoadWidth()
                                                                   )
  ToolSvc += InDetTrigSiDetElementsRoadMaker

  # Condition algorithm for InDet__SiDetElementsRoadMaker_xk
  if DetFlags.haveRIO.SCT_on():
    from AthenaCommon.AlgSequence import AthSequencer
    condSeq = AthSequencer("AthCondSeq")
    if not hasattr(condSeq, "InDet__SiDetElementsRoadCondAlg_xk"):
      IBLDistFolderKey = "/Indet/IBLDist"
      from AthenaCommon.AthenaCommonFlags import athenaCommonFlags
      if athenaCommonFlags.isOnline():
        IBLDistFolderKey = "/Indet/Onl/IBLDist"
      from SiDetElementsRoadTool_xk.SiDetElementsRoadTool_xkConf import InDet__SiDetElementsRoadCondAlg_xk
      condSeq += InDet__SiDetElementsRoadCondAlg_xk(name = "InDet__SiDetElementsRoadCondAlg_xk",
                                                    IBLDistFolderKey = IBLDistFolderKey)

  # Local combinatorial track finding using space point seed and detector element road
  #
  from SiCombinatorialTrackFinderTool_xk.SiCombinatorialTrackFinderTool_xkConf import InDet__SiCombinatorialTrackFinder_xk
  InDetTrigSiComTrackFinder = \
                            InDet__SiCombinatorialTrackFinder_xk(name = 'InDetTrigSiComTrackFinder',
                                                                 PropagatorTool	= InDetTrigPatternPropagator,
                                                                 UpdatorTool	= InDetTrigPatternUpdator,
                                                                 RIOonTrackTool   = InDetTrigRotCreator,
                                                                 AssosiationTool  = InDetTrigPrdAssociationTool,
                                                                 usePixel         = DetFlags.haveRIO.pixel_on(),
                                                                 useSCT           = DetFlags.haveRIO.SCT_on(),   
                                                                 PixelClusterContainer = 'PixelTrigClusters',
                                                                 SCT_ClusterContainer = 'SCT_TrigClusters',
                                                                 PixelSummaryTool = InDetTrigPixelConditionsSummaryTool,
                                                                 SctSummaryTool = InDetTrigSCTConditionsSummaryTool
                                                                 )															
  ToolSvc += InDetTrigSiComTrackFinder
  if DetFlags.haveRIO.SCT_on():
    # Condition algorithm for SiCombinatorialTrackFinder_xk
    from AthenaCommon.AlgSequence import AthSequencer
    condSeq = AthSequencer("AthCondSeq")
    if not hasattr(condSeq, "InDetSiDetElementBoundaryLinksCondAlg"):
      from SiCombinatorialTrackFinderTool_xk.SiCombinatorialTrackFinderTool_xkConf import InDet__SiDetElementBoundaryLinksCondAlg_xk
      condSeq += InDet__SiDetElementBoundaryLinksCondAlg_xk(name = "InDetSiDetElementBoundaryLinksCondAlg")
  #to here

#move 
if InDetTrigFlags.doAmbiSolving():

  from InDetAmbiTrackSelectionTool.InDetAmbiTrackSelectionToolConf import InDet__InDetAmbiTrackSelectionTool
  InDetTrigAmbiTrackSelectionTool = \
      InDet__InDetAmbiTrackSelectionTool(name               = 'InDetTrigAmbiTrackSelectionTool',
                                         AssociationTool    = InDetTrigPrdAssociationTool,
                                         DriftCircleCutTool = InDetTrigTRTDriftCircleCut,
                                         minHits         = InDetTrigCutValues.minClusters(),
                                         minNotShared    = InDetTrigCutValues.minSiNotShared(),
                                         maxShared       = InDetTrigCutValues.maxShared(),
                                         minTRTHits      = 0,  # used for Si only tracking !!!
                                         Cosmics         = False,  #there is a different instance
                                         UseParameterization = False,
                                         # sharedProbCut   = 0.10,
                                         # doPixelSplitting = InDetTrigFlags.doPixelClusterSplitting()
                                         )
   
   
  ToolSvc += InDetTrigAmbiTrackSelectionTool
  if (InDetTrigFlags.doPrintConfigurables()):
    print InDetTrigAmbiTrackSelectionTool

if InDetTrigFlags.doNewTracking():

  #
  # ------ load new track selector (common for all vertexing algorithms, except for the moment VKalVrt
  #
  from InDetTrigRecExample.ConfiguredVertexingTrigCuts import EFIDVertexingCuts
  from InDetTrackSelectionTool.InDetTrackSelectionToolConf import InDet__InDetTrackSelectionTool

  InDetTrigTrackSelectorTool = \
      InDet__InDetTrackSelectionTool(name = "InDetTrigDetailedTrackSelectorTool",
                                     CutLevel                   =  EFIDVertexingCuts.TrackCutLevel(),
                                     minPt                      =  EFIDVertexingCuts.minPT(),
                                     maxD0			=  EFIDVertexingCuts.IPd0Max(),
                                     maxZ0			=  EFIDVertexingCuts.z0Max(),
                                     maxZ0SinTheta              =  EFIDVertexingCuts.IPz0Max(),
                                     maxSigmaD0 = EFIDVertexingCuts.sigIPd0Max(),
                                     maxSigmaZ0SinTheta = EFIDVertexingCuts.sigIPz0Max(),
                                     # maxChiSqperNdf = EFIDVertexingCuts.fitChi2OnNdfMax(), # Seems not to be implemented?
                                     maxAbsEta = EFIDVertexingCuts.etaMax(),
                                     minNInnermostLayerHits = EFIDVertexingCuts.nHitInnermostLayer(),
                                     minNPixelHits = EFIDVertexingCuts.nHitPix(),
                                     maxNPixelHoles = EFIDVertexingCuts.nHolesPix(),
                                     minNSctHits = EFIDVertexingCuts.nHitSct(),
                                     minNTrtHits = EFIDVertexingCuts.nHitTrt(),
                                     minNSiHits = EFIDVertexingCuts.nHitSi(),
                                     TrackSummaryTool =  InDetTrigTrackSummaryTool,
                                     Extrapolator     = InDetTrigExtrapolator,
                                     #TrtDCCutTool     = InDetTrigTRTDriftCircleCut,
                                     )



  ToolSvc += InDetTrigTrackSelectorTool
  if (InDetTrigFlags.doPrintConfigurables()):
    print      InDetTrigTrackSelectorTool
<|MERGE_RESOLUTION|>--- conflicted
+++ resolved
@@ -37,13 +37,8 @@
                              PixelOfflineCalibSvc = PixelConditionsSetup.instanceName('PixelOfflineCalibSvc'),
                              #pixLorentzAnleSvc = "InDetTrigPixLorentzAngleSvc",
                              #UseLorentzAngleCorrections = False
-<<<<<<< HEAD
                              PixelLorentzAngleTool = TrigPixelLorentzAngleTool,
                              SCTLorentzAngleTool = TrigSCTLorentzAngleTool
-=======
-                             PixelLorentzAngleTool = ToolSvc.InDetTrigPixelLorentzAngleTool,
-                             SCTLorentzAngleTool = sctLorentzAngleToolSetup.SCTLorentzAngleTool
->>>>>>> 33f5eb32
                              )
 if (InDetTrigFlags.doPrintConfigurables()):
   print InDetTrigClusterMakerTool
@@ -71,21 +66,14 @@
 # ----------- control loading of ROT_creator
 #
 if InDetTrigFlags.loadRotCreator():
-<<<<<<< HEAD
-
-=======
->>>>>>> 33f5eb32
+
   #4 clusterOnTrack Tools
   #
   from SiClusterOnTrackTool.SiClusterOnTrackToolConf import InDet__SCT_ClusterOnTrackTool
   SCT_ClusterOnTrackTool = InDet__SCT_ClusterOnTrackTool ("SCT_ClusterOnTrackTool",
                                                           CorrectionStrategy = 0,  # do correct position bias
                                                           ErrorStrategy      = 2,  # do use phi dependent errors
-<<<<<<< HEAD
                                                           LorentzAngleTool   = TrigSCTLorentzAngleTool)
-=======
-                                                          LorentzAngleTool   = sctLorentzAngleToolSetup.SCTLorentzAngleTool)
->>>>>>> 33f5eb32
 
   ToolSvc += SCT_ClusterOnTrackTool
   if (InDetTrigFlags.doPrintConfigurables()):
@@ -157,11 +145,7 @@
   InDetTrigBroadSCT_ClusterOnTrackTool = InDet__SCT_ClusterOnTrackTool ("InDetTrigBroadSCT_ClusterOnTrackTool",
                                          CorrectionStrategy = 0,  # do correct position bias
                                          ErrorStrategy      = 0,  # do use broad errors
-<<<<<<< HEAD
                                          LorentzAngleTool   = TrigSCTLorentzAngleTool)
-=======
-                                         LorentzAngleTool   = sctLorentzAngleToolSetup.SCTLorentzAngleTool)
->>>>>>> 33f5eb32
   ToolSvc += InDetTrigBroadSCT_ClusterOnTrackTool
   if (InDetTrigFlags.doPrintConfigurables()):
     print InDetTrigBroadSCT_ClusterOnTrackTool
