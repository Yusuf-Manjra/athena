# Copyright (C) 2002-2022 CERN for the benefit of the ATLAS collaboration

from AthenaConfiguration.Enums import LHCPeriod

def createIDPVMConfigFlags():
    from AthenaConfiguration.AthConfigFlags import AthConfigFlags
    icf = AthConfigFlags()

<<<<<<< HEAD
    icf.addFlag("doValidateDBMTracks", False )
    icf.addFlag("doValidateGSFTracks", False )
    icf.addFlag("doValidateLooseTracks", False )
    icf.addFlag("doValidateTightPrimaryTracks", False )
    icf.addFlag("doValidateTracksInJets", False )
    icf.addFlag("doValidateTracksInBJets", False )
    icf.addFlag("doValidateTruthToRecoNtuple", False )
    icf.addFlag("doValidateMuonMatchedTracks", False )
    icf.addFlag("doValidateElectronMatchedTracks", False )
    icf.addFlag("doValidateLargeD0Tracks", False )
    icf.addFlag("doValidateMergedLargeD0Tracks", False )
    icf.addFlag("doPhysValOutput", False )
    icf.addFlag("doExpertOutput", False )
    icf.addFlag("doTruthOriginPlots", False )
    icf.addFlag("doPerAuthorPlots", False )
    icf.addFlag("doHitLevelPlots", False )
    icf.addFlag("runDecoration", True )
    icf.addFlag("setTruthStrategy", "HardScatter" )
    icf.addFlag("validateExtraTrackCollections", [] ) # List of extra track collection names to be validated in addition to Tracks.
    icf.addFlag("ancestorIDs", [] )
    icf.addFlag("requiredSiHits", 1)
    icf.addFlag("hardScatterStrategy", 0 ) # The hard-scatter vertex selection strategy to use when running hard-scatter efficiency / performance plots in IDPVM. 0 corresponds to sumPt^2, 1 corresponds to sumPt
    icf.addFlag("truthMinPt", lambda pcf : 500 if pcf.GeoModel.Run <= LHCPeriod.Run3 else 1000) # Configurable pT cut for determining a "reconstructable" particle
    icf.addFlag("GRL", [])
=======
    icf.addFlag("IDPVM.doValidateGSFTracks", False )
    icf.addFlag("IDPVM.doValidateLooseTracks", False )
    icf.addFlag("IDPVM.doValidateTightPrimaryTracks", False )
    icf.addFlag("IDPVM.doValidateTracksInJets", False )
    icf.addFlag("IDPVM.doValidateTracksInBJets", False )
    icf.addFlag("IDPVM.doValidateTruthToRecoNtuple", False )
    icf.addFlag("IDPVM.doValidateMuonMatchedTracks", False )
    icf.addFlag("IDPVM.doValidateElectronMatchedTracks", False )
    icf.addFlag("IDPVM.doValidateLargeD0Tracks", False )
    icf.addFlag("IDPVM.doValidateMergedLargeD0Tracks", False )
    icf.addFlag("IDPVM.doPhysValOutput", False )
    icf.addFlag("IDPVM.doExpertOutput", False )
    icf.addFlag("IDPVM.doTruthOriginPlots", False )
    icf.addFlag("IDPVM.doPerAuthorPlots", False )
    icf.addFlag("IDPVM.doHitLevelPlots", False )
    icf.addFlag("IDPVM.runDecoration", True )
    icf.addFlag("IDPVM.setTruthStrategy", "HardScatter" )
    icf.addFlag("IDPVM.validateExtraTrackCollections", [] ) # List of extra track collection names to be validated in addition to Tracks.
    icf.addFlag("IDPVM.ancestorIDs", [] )
    icf.addFlag("IDPVM.requiredSiHits", 1)
    icf.addFlag("IDPVM.hardScatterStrategy", 0 ) # The hard-scatter vertex selection strategy to use when running hard-scatter efficiency / performance plots in IDPVM. 0 corresponds to sumPt^2, 1 corresponds to sumPt
    icf.addFlag("IDPVM.truthMinPt", 500 ) # Configurable pT cut for determining a "reconstructable" particle
>>>>>>> 7af95f76
    
    return icf
<|MERGE_RESOLUTION|>--- conflicted
+++ resolved
@@ -6,8 +6,6 @@
     from AthenaConfiguration.AthConfigFlags import AthConfigFlags
     icf = AthConfigFlags()
 
-<<<<<<< HEAD
-    icf.addFlag("doValidateDBMTracks", False )
     icf.addFlag("doValidateGSFTracks", False )
     icf.addFlag("doValidateLooseTracks", False )
     icf.addFlag("doValidateTightPrimaryTracks", False )
@@ -31,29 +29,5 @@
     icf.addFlag("hardScatterStrategy", 0 ) # The hard-scatter vertex selection strategy to use when running hard-scatter efficiency / performance plots in IDPVM. 0 corresponds to sumPt^2, 1 corresponds to sumPt
     icf.addFlag("truthMinPt", lambda pcf : 500 if pcf.GeoModel.Run <= LHCPeriod.Run3 else 1000) # Configurable pT cut for determining a "reconstructable" particle
     icf.addFlag("GRL", [])
-=======
-    icf.addFlag("IDPVM.doValidateGSFTracks", False )
-    icf.addFlag("IDPVM.doValidateLooseTracks", False )
-    icf.addFlag("IDPVM.doValidateTightPrimaryTracks", False )
-    icf.addFlag("IDPVM.doValidateTracksInJets", False )
-    icf.addFlag("IDPVM.doValidateTracksInBJets", False )
-    icf.addFlag("IDPVM.doValidateTruthToRecoNtuple", False )
-    icf.addFlag("IDPVM.doValidateMuonMatchedTracks", False )
-    icf.addFlag("IDPVM.doValidateElectronMatchedTracks", False )
-    icf.addFlag("IDPVM.doValidateLargeD0Tracks", False )
-    icf.addFlag("IDPVM.doValidateMergedLargeD0Tracks", False )
-    icf.addFlag("IDPVM.doPhysValOutput", False )
-    icf.addFlag("IDPVM.doExpertOutput", False )
-    icf.addFlag("IDPVM.doTruthOriginPlots", False )
-    icf.addFlag("IDPVM.doPerAuthorPlots", False )
-    icf.addFlag("IDPVM.doHitLevelPlots", False )
-    icf.addFlag("IDPVM.runDecoration", True )
-    icf.addFlag("IDPVM.setTruthStrategy", "HardScatter" )
-    icf.addFlag("IDPVM.validateExtraTrackCollections", [] ) # List of extra track collection names to be validated in addition to Tracks.
-    icf.addFlag("IDPVM.ancestorIDs", [] )
-    icf.addFlag("IDPVM.requiredSiHits", 1)
-    icf.addFlag("IDPVM.hardScatterStrategy", 0 ) # The hard-scatter vertex selection strategy to use when running hard-scatter efficiency / performance plots in IDPVM. 0 corresponds to sumPt^2, 1 corresponds to sumPt
-    icf.addFlag("IDPVM.truthMinPt", 500 ) # Configurable pT cut for determining a "reconstructable" particle
->>>>>>> 7af95f76
     
     return icf
