#
#  Copyright (C) 2002-2022 CERN for the benefit of the ATLAS collaboration
#

'''@file InDetPhysValMonitoringConfig.py
@author T. Strebler
@date 2021-08-30
@brief Main CA-based python configuration for InDetPhysValMonitoring
'''

from AthenaConfiguration.ComponentAccumulator import ComponentAccumulator
from AthenaConfiguration.ComponentFactory import CompFactory

def HistogramDefinitionSvcCfg(flags, **kwargs):
    acc = ComponentAccumulator()
    if flags.Detector.GeometryID:
        kwargs.setdefault("DefinitionSource", "InDetPVMPlotDefRun2.xml")
    elif flags.Detector.GeometryITk:
        kwargs.setdefault("DefinitionSource", "InDetPVMPlotDefITK.xml")
    kwargs.setdefault("DefinitionFormat", "text/xml")
    histoSvc = CompFactory.HistogramDefinitionSvc(**kwargs)
    acc.addService(histoSvc)
    return acc

def InDetRttTruthSelectionToolCfg(flags, name="InDetRttTruthSelectionTool", **kwargs):
    acc = ComponentAccumulator()

    kwargs.setdefault("requireStatus1", True)
    kwargs.setdefault("requireCharged", True)
    kwargs.setdefault("maxBarcode", (200*1000 if kwargs.pop("OnlyDressPrimaryTracks", True) else 2**31-1))
    kwargs.setdefault("maxProdVertRadius", 300.)
    if flags.Detector.GeometryITk:
        kwargs.setdefault("maxEta", 4.)
    else:
        kwargs.setdefault("maxEta", 2.5)
    kwargs.setdefault("minPt", flags.PhysVal.IDPVM.truthMinPt)

    if "radiusCylinder" in kwargs or "zDisc" in kwargs:
        from TrkConfig.AtlasExtrapolatorConfig import AtlasExtrapolatorCfg
        extrapolator = acc.popToolsAndMerge(AtlasExtrapolatorCfg(flags))
        acc.addPublicTool(extrapolator)  # TODO: migrate to private?
        kwargs.setdefault("Extrapolator", extrapolator)
    else:
        kwargs.setdefault("Extrapolator", None)

    tool = CompFactory.AthTruthSelectionTool(name = name, **kwargs)
    acc.setPrivateTools(tool)
    return acc

def HardScatterSelectionToolCfg(flags, **kwargs):
    acc = ComponentAccumulator()
    tool = CompFactory.InDet.InDetHardScatterSelectionTool(name = "InDetHardScatterSelectionTool", **kwargs)
    acc.setPrivateTools(tool)
    return acc

def GoodRunsListSelectionToolCfg(flags, **kwargs):
    acc = ComponentAccumulator()

    cvmfs = '/cvmfs/atlas.cern.ch/repo/sw/database/GroupData/GoodRunsLists/'
    grldict = {
        '2015': cvmfs + 'data15_13TeV/20170619/data15_13TeV.periodAllYear_DetStatus-v89-pro21-02_Unknown_PHYS_StandardGRL_All_Good_25ns.xml',
        '2016': cvmfs + 'data16_13TeV/20180129/data16_13TeV.periodAllYear_DetStatus-v89-pro21-01_DQDefects-00-02-04_PHYS_StandardGRL_All_Good_25ns.xml',
        '2017': cvmfs + 'data17_13TeV/20180619/data17_13TeV.periodAllYear_DetStatus-v99-pro22-01_Unknown_PHYS_StandardGRL_All_Good_25ns_Triggerno17e33prim.xml',
        '2018': cvmfs + 'data18_13TeV/20190318/data18_13TeV.periodAllYear_DetStatus-v102-pro22-04_Unknown_PHYS_StandardGRL_All_Good_25ns_Triggerno17e33prim.xml',
        '2022': cvmfs + 'data22_13p6TeV/20220902/data22_13p6TeV.periodF_DetStatus-v108-pro28_MERGED_PHYS_StandardGRL_All_Good_25ns.xml'
    }

    tool = CompFactory.GoodRunsListSelectionTool(
        name="GoodRunsListSelectionTool",
        GoodRunsListVec=[grldict[p] for p in flags.PhysVal.IDPVM.GRL],
        **kwargs
    )
    acc.setPrivateTools(tool)
    return acc

def InDetVertexTruthMatchToolCfg(flags, **kwargs):
    acc  = ComponentAccumulator()
    tool = CompFactory.InDetVertexTruthMatchTool(**kwargs)
    acc.setPrivateTools(tool)
    return acc

def LRTTrackParticleMergerCfg(flags, name="MergeLRTAndStandard", **kwargs):
    kwargs.setdefault("TrackParticleLocation", ["InDetTrackParticles","InDetLargeD0TrackParticles"])
    kwargs.setdefault("OutputTrackParticleLocation", "InDetWithLRTTrackParticles")
    kwargs.setdefault("CreateViewColllection", True)
    from DerivationFrameworkInDet.InDetToolsConfig import TrackParticleMergerCfg
    return TrackParticleMergerCfg(flags, name, **kwargs)

def LRTMergerCfg(flags, **kwargs):
    acc = ComponentAccumulator()
    tool = acc.getPrimaryAndMerge(LRTTrackParticleMergerCfg(flags))
    LRTMergeAug = CompFactory.DerivationFramework.CommonAugmentation("InDetLRTMerge", AugmentationTools = tool)
    acc.addEventAlgo(LRTMergeAug)
    return acc

def InDetPhysValMonitoringToolCfg(flags, **kwargs):
    from InDetPhysValMonitoring.InDetPhysValDecorationConfig import AddDecoratorIfNeededCfg
    acc = AddDecoratorIfNeededCfg(flags)
    kwargs.setdefault("useTrackSelection", False)
    kwargs.setdefault("EnableLumi", False)

    acc.merge(HistogramDefinitionSvcCfg(flags))

    jets_name_for_HardScatter = 'AntiKt4EMTopoJets'
    # if we are running with sumpT(w) hard scatter selection, we need to schedule jet finding
    if flags.PhysVal.IDPVM.hardScatterStrategy == 2:

        from InDetPhysValMonitoring.addRecoJetsConfig import AddRecoJetsIfNotExistingCfg
        acc.merge(AddRecoJetsIfNotExistingCfg(flags, jets_name_for_HardScatter))

    if flags.PhysVal.IDPVM.GRL:
        grlTool = acc.popToolsAndMerge(GoodRunsListSelectionToolCfg(flags))
        kwargs.setdefault("useGRL", True)
        kwargs.setdefault('GoodRunsListSelectionTool', grlTool)

    if flags.Input.isMC:
        kwargs.setdefault("TruthParticleContainerName", "TruthParticles")
        if 'TruthSelectionTool' not in kwargs:
            TruthSelectionTool = acc.popToolsAndMerge(InDetRttTruthSelectionToolCfg(flags))
            kwargs.setdefault("TruthSelectionTool", TruthSelectionTool)

        if 'hardScatterSelectionTool' not in kwargs:
            hardScatterSelectionTool = acc.popToolsAndMerge(HardScatterSelectionToolCfg(flags))
            hardScatterSelectionTool.RedoHardScatter=True
            # for sumpt(w), make sure the HS selection tool picks up the correct jets
            if flags.PhysVal.IDPVM.hardScatterStrategy == 2:
                hardScatterSelectionTool.JetContainer = jets_name_for_HardScatter
            hardScatterSelectionTool.SelectionMode = flags.PhysVal.IDPVM.hardScatterStrategy
            kwargs.setdefault("hardScatterSelectionTool", hardScatterSelectionTool)

        if flags.PhysVal.IDPVM.doValidateTracksInJets:
            jets_name = 'AntiKt4TruthJets'
            kwargs.setdefault("JetContainerName", jets_name)
            kwargs.setdefault("FillTrackInJetPlots", True)

            from InDetPhysValMonitoring.addTruthJetsConfig import AddTruthJetsIfNotExistingCfg
            acc.merge(AddTruthJetsIfNotExistingCfg(flags))

            if flags.PhysVal.IDPVM.doValidateTracksInBJets:
                kwargs.setdefault("FillTrackInBJetPlots", True)

        else:
            kwargs.setdefault("JetContainerName",'')
            kwargs.setdefault("FillTrackInJetPlots", False)

        kwargs.setdefault("FillTruthToRecoNtuple", flags.PhysVal.IDPVM.doValidateTruthToRecoNtuple)
        kwargs.setdefault("doTruthOriginPlots",    flags.PhysVal.IDPVM.doTruthOriginPlots)
        kwargs.setdefault("doPerAuthorPlots",      flags.PhysVal.IDPVM.doPerAuthorPlots)
        kwargs.setdefault("doHitLevelPlots",       flags.PhysVal.IDPVM.doHitLevelPlots)

        # adding the VertexTruthMatchingTool
        VertexTruthMatchTool = acc.popToolsAndMerge(InDetVertexTruthMatchToolCfg(flags))
        kwargs.setdefault("useVertexTruthMatchTool", True)
        kwargs.setdefault("VertexTruthMatchTool", VertexTruthMatchTool)

        if "trackTruthOriginTool" not in kwargs:
            from InDetTrackSystematicsTools.InDetTrackSystematicsToolsConfig import InDetTrackTruthOriginToolCfg
            kwargs.setdefault("trackTruthOriginTool", acc.popToolsAndMerge(
                InDetTrackTruthOriginToolCfg(flags)))

        # Options for Truth Strategy : Requires full pile-up truth containers for some
        if flags.PhysVal.IDPVM.setTruthStrategy == 'All' or flags.PhysVal.IDPVM.setTruthStrategy == 'PileUp':
            if "xAOD::TruthPileupEventContainer#TruthPileupEvents" in flags.Input.TypedCollections:
                kwargs.setdefault("PileupSwitch", flags.PhysVal.IDPVM.setTruthStrategy)
            else:
                print('WARNING Truth Strategy for InDetPhysValMonitoring set to %s but TruthPileupEvents are missing in the input; resetting to HardScatter only' % (
                    flags.PhysVal.IDPVM.setTruthStrategy))
        elif flags.PhysVal.IDPVM.setTruthStrategy != 'HardScatter':
            print('WARNING Truth Strategy for for InDetPhysValMonitoring set to invalid option %s; valid flags are ["HardScatter", "All", "PileUp"]' % (
                flags.PhysVal.IDPVM.setTruthStrategy))

    else:
        # disable truth monitoring for data
        kwargs.setdefault("TruthParticleContainerName", '')
        kwargs.setdefault("TruthVertexContainerName", '')
        kwargs.setdefault("TruthEvents", '')
        kwargs.setdefault("TruthPileupEvents", '')
        kwargs.setdefault("TruthSelectionTool", None)
        # the jet container is actually meant to be a truth jet container
        kwargs.setdefault("JetContainerName", '')
        kwargs.setdefault("FillTrackInJetPlots", False)
        kwargs.setdefault("FillTrackInBJetPlots", False)
        kwargs.setdefault("FillTruthToRecoNtuple", False)

    if flags.Detector.GeometryITk:
        #Disable vertex container for now
        kwargs.setdefault("doTRTExtensionPlots", False)

    # Control the number of output histograms
    if flags.PhysVal.IDPVM.doPhysValOutput:
        kwargs.setdefault("DetailLevel", 100)

    elif flags.PhysVal.IDPVM.doExpertOutput:
        kwargs.setdefault("DetailLevel", 200)

    tool = CompFactory.InDetPhysValMonitoringTool(**kwargs)
    acc.setPrivateTools(tool)
    return acc

def InDetPhysValMonitoringToolLooseCfg(flags, **kwargs):
    acc = ComponentAccumulator()

    if 'TrackSelectionTool' not in kwargs:
        from InDetConfig.InDetTrackSelectionToolConfig import InDetTrackSelectionTool_Loose_Cfg
        TrackSelectionTool = acc.popToolsAndMerge(InDetTrackSelectionTool_Loose_Cfg(flags))
        kwargs.setdefault("TrackSelectionTool", TrackSelectionTool)

    kwargs.setdefault("SubFolder", 'Loose/')
    kwargs.setdefault("useTrackSelection", True)

    return InDetPhysValMonitoringToolCfg(flags, name="InDetPhysValMonitoringToolLoose", **kwargs)

def InDetPhysValMonitoringToolTightPrimaryCfg(flags, **kwargs):
    acc = ComponentAccumulator()

    if 'TrackSelectionTool' not in kwargs:
        from InDetConfig.InDetTrackSelectionToolConfig import InDetTrackSelectionTool_TightPrimary_Cfg
        TrackSelectionTool = acc.popToolsAndMerge(InDetTrackSelectionTool_TightPrimary_Cfg(flags))
        kwargs.setdefault("TrackSelectionTool", TrackSelectionTool)

    kwargs.setdefault("SubFolder", 'TightPrimary/')
    kwargs.setdefault("useTrackSelection", True)

    return InDetPhysValMonitoringToolCfg(flags, name="InDetPhysValMonitoringToolTightPrimary", **kwargs)

def InDetPhysValMonitoringToolGSFCfg(flags, **kwargs):
    kwargs.setdefault("SubFolder", 'GSF/')
    kwargs.setdefault("TrackParticleContainerName", 'GSFTrackParticles')
    kwargs.setdefault("useTrackSelection", True)

    return InDetPhysValMonitoringToolCfg(flags, name="InDetPhysValMonitoringToolGSF", **kwargs)

def InDetPhysValMonitoringToolElectronsCfg(flags, **kwargs):
    acc = ComponentAccumulator()

    TruthSelectionTool = acc.popToolsAndMerge(InDetRttTruthSelectionToolCfg(flags, name="AthTruthSelectionToolForIDPVM_Electrons", **kwargs))
    TruthSelectionTool.pdgId = 11
    TruthSelectionTool.minPt = 5000.

    kwargs.setdefault("TruthSelectionTool", TruthSelectionTool)
    kwargs.setdefault("onlyFillTruthMatched", True)
    kwargs.setdefault("SubFolder", 'Electrons/')

    return InDetPhysValMonitoringToolCfg(flags, name='InDetPhysValMonitoringToolElectrons', **kwargs)

def InDetPhysValMonitoringToolMuonsCfg(flags, **kwargs):
    acc = ComponentAccumulator()

    TruthSelectionTool = acc.popToolsAndMerge(InDetRttTruthSelectionToolCfg(flags, name = "AthTruthSelectionToolForIDPVM_Muons", **kwargs))
    TruthSelectionTool.pdgId = 13
    TruthSelectionTool.minPt = 5000.

    kwargs.setdefault("TruthSelectionTool", TruthSelectionTool)
    kwargs.setdefault("onlyFillTruthMatched", True)
    kwargs.setdefault("SubFolder", 'Muons/')

    return InDetPhysValMonitoringToolCfg(flags, name='InDetPhysValMonitoringToolMuons', **kwargs)

<<<<<<< HEAD
def InDetPhysValMonitoringToolDBMCfg(flags, **kwargs):

    kwargs.setdefault("SubFolder", 'DBM/')
    kwargs.setdefault("TrackParticleContainerName", 'ResolvedDBMTracks')
    kwargs.setdefault("useTrackSelection", True)

    return InDetPhysValMonitoringToolCfg(flags, name='InDetPhysValMonitoringToolDBM', **kwargs)

=======
>>>>>>> 7af95f76
def InDetLargeD0PhysValMonitoringToolCfg(flags, **kwargs):
    acc = ComponentAccumulator()

    TruthSelectionTool = acc.popToolsAndMerge(InDetRttTruthSelectionToolCfg(flags, name = "AthTruthSelectionToolForIDPVM_LargeD0", **kwargs))
    TruthSelectionTool.maxProdVertRadius = 400.
    TruthSelectionTool.minPt = 1200.
    TruthSelectionTool.ancestorList = flags.PhysVal.IDPVM.ancestorIDs

    kwargs.setdefault("SubFolder", 'LRT/')
    kwargs.setdefault("TruthSelectionTool", TruthSelectionTool)
    if flags.Detector.GeometryID:
        kwargs.setdefault("TrackParticleContainerName", 'InDetLargeD0TrackParticles' if flags.InDet.Tracking.storeSeparateLargeD0Container else 'InDetTrackParticles')
    elif flags.Detector.GeometryITk:
        kwargs.setdefault("TrackParticleContainerName", 'InDetLargeD0TrackParticles' if flags.ITk.Tracking.storeSeparateLargeD0Container else 'InDetTrackParticles')
    kwargs.setdefault("useTrackSelection", True)

    return InDetPhysValMonitoringToolCfg(flags, name='InDetPhysValMonitoringToolLargeD0', **kwargs)

def InDetMergedLargeD0PhysValMonitoringToolCfg(flags, **kwargs):
    acc = ComponentAccumulator()

    TruthSelectionTool = acc.popToolsAndMerge(InDetRttTruthSelectionToolCfg(flags, name = "AthTruthSelectionToolForIDPVM_MergedLargeD0", **kwargs))
    TruthSelectionTool.maxProdVertRadius = 400.
    TruthSelectionTool.minPt = 1200.
    TruthSelectionTool.ancestorList = flags.PhysVal.IDPVM.ancestorIDs

    kwargs.setdefault("SubFolder", 'LRTMerged/')
    kwargs.setdefault("TruthSelectionTool", TruthSelectionTool)
    if flags.Detector.GeometryID:
        kwargs.setdefault("TrackParticleContainerName", 'InDetWithLRTTrackParticles' if flags.InDet.Tracking.storeSeparateLargeD0Container else 'InDetTrackParticles')
    elif flags.Detector.GeometryITk:
        kwargs.setdefault("TrackParticleContainerName", 'InDetWithLRTTrackParticles' if flags.ITk.Tracking.storeSeparateLargeD0Container else 'InDetTrackParticles')
    kwargs.setdefault("useTrackSelection", True)

    return InDetPhysValMonitoringToolCfg(flags, name='InDetPhysValMonitoringToolMergedLargeD0', **kwargs)

def InDetPhysValMonitoringCfg(flags):
    acc = ComponentAccumulator()

    #from InDetPhysValMonitoring.InDetPhysValDecorationConfig import AddDecoratorIfNeededCfg
    #acc.merge(AddDecoratorIfNeededCfg(flags))

    if flags.PhysVal.IDPVM.doValidateMergedLargeD0Tracks:
        acc.merge(LRTMergerCfg(flags))

    mons = [ (True                                       ,  InDetPhysValMonitoringToolCfg ),
<<<<<<< HEAD
             (flags.PhysVal.IDPVM.doValidateMuonMatchedTracks    ,  InDetPhysValMonitoringToolMuonsCfg ),
             (flags.PhysVal.IDPVM.doValidateElectronMatchedTracks,  InDetPhysValMonitoringToolElectronsCfg ),
             (flags.PhysVal.IDPVM.doValidateLargeD0Tracks        ,  InDetLargeD0PhysValMonitoringToolCfg ),
             (flags.PhysVal.IDPVM.doValidateMergedLargeD0Tracks  ,  InDetMergedLargeD0PhysValMonitoringToolCfg),
             (flags.PhysVal.IDPVM.doValidateLooseTracks          ,  InDetPhysValMonitoringToolLooseCfg ),
             (flags.PhysVal.IDPVM.doValidateTightPrimaryTracks   ,  InDetPhysValMonitoringToolTightPrimaryCfg ),
             (flags.PhysVal.IDPVM.doValidateDBMTracks            ,  InDetPhysValMonitoringToolDBMCfg ),
             (flags.PhysVal.IDPVM.doValidateGSFTracks            ,  InDetPhysValMonitoringToolGSFCfg )
=======
             (flags.IDPVM.doValidateMuonMatchedTracks    ,  InDetPhysValMonitoringToolMuonsCfg ),
             (flags.IDPVM.doValidateElectronMatchedTracks,  InDetPhysValMonitoringToolElectronsCfg ),
             (flags.IDPVM.doValidateLargeD0Tracks        ,  InDetLargeD0PhysValMonitoringToolCfg ),
             (flags.IDPVM.doValidateMergedLargeD0Tracks  ,  InDetMergedLargeD0PhysValMonitoringToolCfg),
             (flags.IDPVM.doValidateLooseTracks          ,  InDetPhysValMonitoringToolLooseCfg ),
             (flags.IDPVM.doValidateTightPrimaryTracks   ,  InDetPhysValMonitoringToolTightPrimaryCfg ),
             (flags.IDPVM.doValidateGSFTracks            ,  InDetPhysValMonitoringToolGSFCfg )
>>>>>>> 7af95f76
    ]

    tools = []
    for enabled, creator in mons :
        if enabled :
            tools.append(acc.popToolsAndMerge(creator(flags)))

    from  InDetPhysValMonitoring.ConfigUtils import extractCollectionPrefix
    for col in flags.PhysVal.IDPVM.validateExtraTrackCollections :
        prefix=extractCollectionPrefix(col)
        tool = acc.popToolsAndMerge(InDetPhysValMonitoringToolCfg(flags, name = 'InDetPhysValMonitoringTool'+prefix))
        tool.SubFolder = prefix+'Tracks/'
        tool.TrackParticleContainerName = prefix+'TrackParticles'

        tools.append(tool)

    from PhysValMonitoring.PhysValMonitoringConfig import PhysValMonitoringCfg
    acc.merge(PhysValMonitoringCfg(flags, tools=tools))
    return acc<|MERGE_RESOLUTION|>--- conflicted
+++ resolved
@@ -256,17 +256,6 @@
 
     return InDetPhysValMonitoringToolCfg(flags, name='InDetPhysValMonitoringToolMuons', **kwargs)
 
-<<<<<<< HEAD
-def InDetPhysValMonitoringToolDBMCfg(flags, **kwargs):
-
-    kwargs.setdefault("SubFolder", 'DBM/')
-    kwargs.setdefault("TrackParticleContainerName", 'ResolvedDBMTracks')
-    kwargs.setdefault("useTrackSelection", True)
-
-    return InDetPhysValMonitoringToolCfg(flags, name='InDetPhysValMonitoringToolDBM', **kwargs)
-
-=======
->>>>>>> 7af95f76
 def InDetLargeD0PhysValMonitoringToolCfg(flags, **kwargs):
     acc = ComponentAccumulator()
 
@@ -313,24 +302,13 @@
         acc.merge(LRTMergerCfg(flags))
 
     mons = [ (True                                       ,  InDetPhysValMonitoringToolCfg ),
-<<<<<<< HEAD
              (flags.PhysVal.IDPVM.doValidateMuonMatchedTracks    ,  InDetPhysValMonitoringToolMuonsCfg ),
              (flags.PhysVal.IDPVM.doValidateElectronMatchedTracks,  InDetPhysValMonitoringToolElectronsCfg ),
              (flags.PhysVal.IDPVM.doValidateLargeD0Tracks        ,  InDetLargeD0PhysValMonitoringToolCfg ),
              (flags.PhysVal.IDPVM.doValidateMergedLargeD0Tracks  ,  InDetMergedLargeD0PhysValMonitoringToolCfg),
              (flags.PhysVal.IDPVM.doValidateLooseTracks          ,  InDetPhysValMonitoringToolLooseCfg ),
              (flags.PhysVal.IDPVM.doValidateTightPrimaryTracks   ,  InDetPhysValMonitoringToolTightPrimaryCfg ),
-             (flags.PhysVal.IDPVM.doValidateDBMTracks            ,  InDetPhysValMonitoringToolDBMCfg ),
              (flags.PhysVal.IDPVM.doValidateGSFTracks            ,  InDetPhysValMonitoringToolGSFCfg )
-=======
-             (flags.IDPVM.doValidateMuonMatchedTracks    ,  InDetPhysValMonitoringToolMuonsCfg ),
-             (flags.IDPVM.doValidateElectronMatchedTracks,  InDetPhysValMonitoringToolElectronsCfg ),
-             (flags.IDPVM.doValidateLargeD0Tracks        ,  InDetLargeD0PhysValMonitoringToolCfg ),
-             (flags.IDPVM.doValidateMergedLargeD0Tracks  ,  InDetMergedLargeD0PhysValMonitoringToolCfg),
-             (flags.IDPVM.doValidateLooseTracks          ,  InDetPhysValMonitoringToolLooseCfg ),
-             (flags.IDPVM.doValidateTightPrimaryTracks   ,  InDetPhysValMonitoringToolTightPrimaryCfg ),
-             (flags.IDPVM.doValidateGSFTracks            ,  InDetPhysValMonitoringToolGSFCfg )
->>>>>>> 7af95f76
     ]
 
     tools = []
