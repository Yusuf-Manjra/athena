/*
  Copyright (C) 2002-2017 CERN for the benefit of the ATLAS collaboration
*/

/**
 * @file InDetPhysValMonitoringTool.cxx
 * @author shaun roe
 **/

#include "InDetPhysValMonitoring/InDetPhysValMonitoringTool.h"
#include "InDetPhysHitDecoratorTool.h"
#include "InDetRttPlots.h"
#include "InDetPerfPlot_nTracks.h"
#include "AthTruthSelectionTool.h"
#include "CachedGetAssocTruth.h"
// #include "TrackTruthLookup.h"
//
#include "TrkToolInterfaces/ITrackSelectorTool.h"
#include "xAODTracking/TrackParticle.h"
#include "xAODTracking/TrackStateValidationContainer.h"
#include "xAODTracking/TrackStateValidation.h"
#include "xAODTracking/TrackStateValidationContainer.h"
#include "xAODEventInfo/EventInfo.h"
#include "xAODTracking/TrackParticleContainer.h"
#include "xAODTruth/TruthParticle.h"
#include "xAODTruth/TruthVertex.h"
#include "xAODTruth/TruthEventContainer.h"
#include "xAODTruth/TruthPileupEvent.h"
#include "xAODTruth/TruthPileupEventContainer.h"
#include "xAODTruth/TruthPileupEventAuxContainer.h"

#include "TrkTrack/TrackCollection.h"
#include "xAODJet/JetContainer.h"
#include "PATCore/TAccept.h"
//
#include <algorithm>
#include <limits>
#include <cmath> // to get std::isnan(), std::abs etc.
// #include <functional> // to get std::plus
#include <utility>
#include <cstdlib> // to getenv
#include <vector>



namespace { // utility functions used here
  // sort method for prospects
  bool
  sortProspects(std::pair<float, const xAOD::TrackParticle*> pair1,
                std::pair<float, const xAOD::TrackParticle*> pair2) {
    return(pair1.first < pair2.first);
  }

  // get truth/track matching probability
  float
  getMatchingProbability(const xAOD::TrackParticle& trackParticle) {
    float result(std::numeric_limits<float>::quiet_NaN());

    if (trackParticle.isAvailable<float>("truthMatchProbability")) {
      result = trackParticle.auxdata<float>("truthMatchProbability");
    }
    return result;
  }

  bool
  isInsideOut(const xAOD::TrackParticle& track) {
    std::bitset<xAOD::TrackPatternRecoInfo::NumberOfTrackRecoInfo>  patternInfo = track.patternRecoInfo();
    return patternInfo.test(0);
  }

  template <class T>
  inline float
  safelyGetEta(const T& pTrk, const float safePtThreshold = 0.1) {
    return (pTrk->pt() > safePtThreshold) ? (pTrk->eta()) : std::nan("");
  }

  // Convert to GeV from the default MeV
  constexpr float
  operator "" _GeV (long double energy) {
    return energy * 0.001;
  }

  constexpr float
  operator "" _GeV (unsigned long long energy) {
    return energy * 0.001;
  }

  // general utility function to check value is in range
  template <class T>
  inline bool
  inRange(const T& value, const T& minVal, const T& maxVal) {
    return not ((value < minVal)or(value > maxVal));
  }

  template<class T>
  inline bool
  inRange(const T& value, const T& absoluteMax) {
    return not (std::abs(value) > absoluteMax);
  }

  // Cuts on various objects
  bool
  passJetCuts(const xAOD::Jet& jet) {
    const float absEtaMax = 2.5;
    const float jetPtMin = 100;  // in GeV
    const float jetPtMax = 1000; // in GeV
    const float jetPt = jet.pt() * 1_GeV; // GeV
    const float jetEta = jet.eta();

    return inRange(jetPt, jetPtMin, jetPtMax) and inRange(jetEta, absEtaMax);
  }

  // general utility function to return bin index given a value and the upper endpoints of each bin
  template <class T>
  unsigned int
  binIndex(const T& val, const std::vector<T>& partitions) {// signature should allow other containers
    unsigned int i(0);
    bool nf = true;

    while (nf and i != partitions.size()) {
      nf = (val > partitions[i++]);
    }
    return nf ? i : i - 1;
  }

  bool
  acceptVertex(const xAOD::Vertex* vtx) {
    return(vtx->vertexType() != xAOD::VxType::NoVtx);
  }

  bool
  acceptTruthVertex(const xAOD::TruthVertex* vtx) {
    const float x(vtx->x()), y(vtx->y()), z(vtx->z());
    const float vrtR2 = (x * x + y * y); // radial distance squared

    return inRange(z, 500.f) and not (vrtR2 > 1); // units?
  }

  const std::vector<float> ETA_PARTITIONS = {
    2.7, 3.5, std::numeric_limits<float>::infinity()
  };
}// namespace

///Parametrized constructor
InDetPhysValMonitoringTool::InDetPhysValMonitoringTool(const std::string& type, const std::string& name,
                                                       const IInterface* parent) :
  ManagedMonitorToolBase(type, name, parent),
  m_useTrackSelection(false),
  m_onlyInsideOutTracks(false),
  m_TrkSelectPV(false),
  m_trackSelectionTool("InDet::InDetTrackSelectionTool/TrackSelectionTool"),
  m_truthSelectionTool("AthTruthSelectionTool", this),
  m_prospectsMatched(6, 0),
  m_twoMatchedEProb(0),
  m_threeMatchedEProb(0),
  m_fourMatchedEProb(0),
  m_truthCounter(0),
  m_truthCutCounters{},
  m_fillTIDEPlots(false),
  m_fillExtraTIDEPlots(false),
  m_fillITkResolutionPlots(false),
  m_fillAdditionalITkPlots(false),
  m_acc_selectedByPileupSwitch("selectedByIDPVMPileupSwitch"),
  m_dec_selectedByPileupSwitch("selectedByIDPVMPileupSwitch"),
  m_usingSpecialPileupSwitch(false)
  {
  declareProperty("TrackParticleContainerName", m_trkParticleName = "InDetTrackParticles"); // Aug 8th: switch
                                                                                            // "InDetTrackParticles"
                                                                                            // with
                                                                                            // "TrackCollection_tlp5_CombinedInDetTracks"
                                                                                            // (v1)...no tracks appeared
  declareProperty("TruthParticleContainerName", m_truthParticleName = "TruthParticles");
  declareProperty("VertexContainerName", m_vertexContainerName = "PrimaryVertices");
  declareProperty("TruthVertexContainerName", m_truthVertexContainerName = "TruthVertices");
  declareProperty("EventInfoContainerName", m_eventInfoContainerName = "EventInfo");
  declareProperty("useTrackSelection", m_useTrackSelection);
  declareProperty("useTrkSelectPV", m_TrkSelectPV);
  declareProperty("onlyInsideOutTracks", m_onlyInsideOutTracks);
  declareProperty("TrackSelectionTool", m_trackSelectionTool);
  declareProperty("TruthSelectionTool", m_truthSelectionTool);
  declareProperty("FillTrackInJetPlots", m_fillTIDEPlots);
  declareProperty("FillExtraTrackInJetPlots", m_fillExtraTIDEPlots);
  declareProperty("jetContainerName", m_jetContainerName = "AntiKt4TruthJets");
  declareProperty("maxTrkJetDR", m_maxTrkJetDR = 0.4);
  declareProperty("DirName", m_dirName = "IDPerformanceMon/");
  declareProperty("SubFolder", m_folder);
  declareProperty("PileupSwitch", m_pileupSwitch = "All");
  declareProperty("FillITkResolutionPlots", m_fillITkResolutionPlots = false);
  declareProperty("FillAdditionalITkPlots", m_fillAdditionalITkPlots=false);
}

InDetPhysValMonitoringTool::~InDetPhysValMonitoringTool() {
}

StatusCode
InDetPhysValMonitoringTool::initialize() {
  ATH_MSG_DEBUG("Initializing " << name() << "...");
  ATH_CHECK(ManagedMonitorToolBase::initialize());
  // Get the track selector tool only if m_useTrackSelection is true;
  // first check for consistency i.e. that there is a trackSelectionTool if you ask
  // for trackSelection
  if (m_pileupSwitch != "All"){
    m_usingSpecialPileupSwitch = true;
  }
  if (m_useTrackSelection) {
    ATH_CHECK(m_trackSelectionTool.retrieve());
    if (not m_trackSelectionTool) {
      ATH_MSG_ERROR(
        "\033[1;31mYou have chosen to use track selection, but no track selection tool was configured\033[0m\n");
      return StatusCode::FAILURE;
    }
  }
  ATH_CHECK(m_truthSelectionTool.retrieve());
  m_truthCutCounters = m_truthSelectionTool->counters();
  m_monPlots = std::move(std::unique_ptr<InDetRttPlots> (new InDetRttPlots(0, m_dirName + m_folder)));
  m_monPlots->SetFillExtraTIDEPlots(m_fillExtraTIDEPlots);
  m_monPlots->SetFillITkResolutionPlots(m_fillITkResolutionPlots);
  m_monPlots->SetFillAdditionalITkPlots(m_fillAdditionalITkPlots);
  return StatusCode::SUCCESS;
}

StatusCode
InDetPhysValMonitoringTool::fillHistograms() {
  ATH_MSG_DEBUG("Filling hists " << name() << "...");
  // function object could be used to retrieve truth: IDPVM::CachedGetAssocTruth getTruth;

  // retrieve trackParticle container
  const auto ptracks = getContainer<xAOD::TrackParticleContainer>(m_trkParticleName);
  if (not ptracks) {
    return StatusCode::FAILURE;
  }
  
  //
  // retrieve truthParticle container
  std::vector<const xAOD::TruthParticle*> truthParticlesVec = getTruthParticles();
  // if we are filtering by HS association, mark the particles in our vector as "selected". 
  // This is needed because we later access the truth matching via xAOD decorations, 
  // where we do not 'know' about membership to this vector
  if (m_usingSpecialPileupSwitch) markSelectedByPileupSwitch(truthParticlesVec);
  // IDPVM::TrackTruthLookup getAsTruth(ptracks, &truthParticlesVec); //caches everything upon construction
  IDPVM::CachedGetAssocTruth getAsTruth; // only cache one way, track->truth, not truth->tracks
  //

  unsigned int nMuEvents = 0;
  const xAOD::TruthPileupEventContainer* truthPileupEventContainer = 0;
  std::string truthPUEventCollName = "TruthPileupEvents";
  if (evtStore()->contains<xAOD::TruthPileupEventContainer>(truthPUEventCollName)) {
    evtStore()->retrieve(truthPileupEventContainer, truthPUEventCollName);
  }
  else {
    truthPUEventCollName = "TruthPileupEvent";
    if (evtStore()->contains<xAOD::TruthPileupEventContainer>(truthPUEventCollName)) {
      evtStore()->retrieve(truthPileupEventContainer, truthPUEventCollName);
    }
  }
  if (NULL!=truthPileupEventContainer) {
    nMuEvents = (int) truthPileupEventContainer->size();
  }

  ATH_MSG_DEBUG("Filling vertex plots");
  const xAOD::VertexContainer* pvertex = getContainer<xAOD::VertexContainer>(m_vertexContainerName);
  const xAOD::Vertex* pvtx = nullptr;
  
  if (pvertex and not pvertex->empty()) {
    ATH_MSG_DEBUG("Number of vertices retrieved for this event " << pvertex->size());
    const auto& stdVertexContainer = pvertex->stdcont();
    // find last non-dummy vertex; note *usually* there is only one (or maybe zero)
    auto findVtx = std::find_if(stdVertexContainer.rbegin(), stdVertexContainer.rend(), acceptVertex);
    pvtx = (findVtx == stdVertexContainer.rend()) ? nullptr : *findVtx;
    m_monPlots->fill(*pvertex);
  } else {
    ATH_MSG_WARNING("Skipping vertexing plots.");
  }
  ATH_MSG_DEBUG("Filling vertex/event info monitoring plots");
  const xAOD::EventInfo* pei = getContainer<xAOD::EventInfo>(m_eventInfoContainerName);
  if (pei and pvertex) {
    m_monPlots->fill(*pvertex, *pei);
  } else {
    ATH_MSG_WARNING("Skipping vertexing plots using EventInfo.");
  }

  // get truth vertex container name - m_truthVertexContainerName
  const xAOD::TruthVertexContainer* truthVrt = getContainer<xAOD::TruthVertexContainer>(m_truthVertexContainerName);
  const xAOD::TruthVertex* truthVertex = 0;
  if (truthVrt) {
    if (!m_TrkSelectPV) {
      ATH_MSG_VERBOSE("size of TruthVertex container = " << truthVrt->size());
    }
    const auto& stdVertexContainer = truthVrt->stdcont();
    auto findVtx = std::find_if(stdVertexContainer.rbegin(), stdVertexContainer.rend(), acceptTruthVertex);
    truthVertex = (findVtx == stdVertexContainer.rend()) ? nullptr : *findVtx;
  } else {
    ATH_MSG_WARNING("Cannot open " << m_truthVertexContainerName << " truth vertex container");
  }
  if (not truthVertex) ATH_MSG_INFO ("Truth vertex did not pass cuts");
  unsigned int num_truth_selected(0), nSelectedTracks(0), num_truthmatch_match(0);
  // the truth matching probability must not be <= 0., otherwise the tool will seg fault in case of missing truth (e.g.
  // data):
  const float minProbEffLow(0.50); // if the probability of a match is less than this, we call it a fake
  //    const float minProbEffHigh(0.80); //if the probability of a match is higher than this, it either feeds the NUM
  // or is a duplicate
  // VJ - Mar 14, 2016 - even for effs, use 0.51
  const float minProbEffHigh(0.5); // if the probability of a match is higher than this, it either feeds the NUM or is
                                   // a duplicate

  // check if we are doing track selection relative to PV (or the default, which is the Beam Spot)
  if (!m_TrkSelectPV) {
    pvtx = nullptr;
  }

  bool fillVtx = true; // fill PV plots in fillSpectrum only once

  // Main track loop, filling Track-only, Track 'n' Truth with good matching probability (meas, res, & pull), and Fakes
  std::vector<int> incTrkNum = {
    0, 0, 0
  };
  m_truthSelectionTool->clearCounters();

  // dummy variables
  int hasTruth(0), hashighprob(0), passtruthsel(0);

  for (const auto& thisTrack: *ptracks) {
    m_monPlots->fillSpectrum(*thisTrack); // This one needs prob anyway, why not rearrange & eliminate
                                          // getMatchingProbability from RttPlots? 5-17-16
    const xAOD::TruthParticle* associatedTruth = getAsTruth.getTruth(thisTrack);
    float prob = getMatchingProbability(*thisTrack);
    if (!m_TrkSelectPV && truthVertex) {
      m_monPlots->fillSpectrum(*thisTrack, *truthVertex);
    }
    if (m_TrkSelectPV && pvtx) {
      m_monPlots->fillSpectrum(*thisTrack, *pvtx, fillVtx);
    }
    fillVtx = false;

    if (m_useTrackSelection) {
      if (!(m_trackSelectionTool->accept(*thisTrack, pvtx))) {
        continue;
      }
    }
    if (m_onlyInsideOutTracks and(not isInsideOut(*thisTrack))) {
      continue; // not an inside-out track
    }
    ++nSelectedTracks;                                                    // increment number of selected tracks
    m_monPlots->fill(*thisTrack);                                         // Make all the plots requiring only
                                                                          // trackParticle
    // const float absTrackEta = (thisTrack->pt() >1e-7) ? std::abs(thisTrack->eta()) : std::nan("");
    const float absTrackEta = std::abs(safelyGetEta(thisTrack));
    const unsigned int idx = binIndex(absTrackEta, ETA_PARTITIONS);
    if (idx < incTrkNum.size()) {
      ++incTrkNum[idx];
    }

    // This is where the BMR, Fake, and Really Fake fillers need to go.
    float BMR_w(0), RF_w(0); // weights for filling the Bad Match & Fake Rate plots
    float Prim_w(0), Sec_w(0), Unlinked_w(0);  // weights for the fake plots

    if (associatedTruth) m_monPlots->track_vs_truth(*thisTrack, *associatedTruth, prob);

    if (prob < minProbEffHigh) {
      BMR_w = 1;
    }
    if (prob < minProbEffLow) {
      RF_w = 1;
    }
    m_monPlots->fillBMR(*thisTrack, BMR_w);
    m_monPlots->fillRF(*thisTrack, RF_w);

    if (!associatedTruth) {
      m_monPlots->fillSpectrumUnlinked2(*thisTrack);
      Unlinked_w = 1; // Unlinked, set weight to 1
    }
    
    if (associatedTruth) {
      hasTruth += 1;

      if (not std::isnan(prob)) {
        // Fixing double counting of fake rates --> fill fake rates only once within track loop
        const bool isFake = (prob < minProbEffLow);
        m_monPlots->fillFakeRate(*thisTrack, isFake);
      }

      if (prob < minProbEffLow) { // nan will also fail this test
        if ((associatedTruth->barcode() < 200e3)and(associatedTruth->barcode() != 0)) {
          Prim_w = 1; // Fake Primary, set weight to 1
        }
        if (associatedTruth->barcode() >= 200e3) {
          Sec_w = 1;                                         // Fake Secondary, set weight to 1
        }
      }
      if (prob > minProbEffLow) {
        hashighprob += 1;
      }
      if (m_truthSelectionTool->accept(associatedTruth)) {
        passtruthsel += 1;
      }
      if ((prob > minProbEffLow) and m_truthSelectionTool->accept(associatedTruth)  && (!m_usingSpecialPileupSwitch || isSelectedByPileupSwitch(*associatedTruth))) {
        m_monPlots->fill(*thisTrack, *associatedTruth); // Make all plots requiring both truth & track (meas, res, &
                                                        // pull)
      }
    }

    m_monPlots->fillLinkedandUnlinked(*thisTrack, Prim_w, Sec_w, Unlinked_w, nMuEvents);
  }
  ATH_MSG_DEBUG(m_truthSelectionTool->str());
  const auto& tmp = m_truthSelectionTool->counters(); // get array of counters for the cuts

  unsigned idx(0);
  for (auto& i:m_truthCutCounters) {
    i += tmp[idx++]; // i=sum of all the individual counters on each cut.
  }
  int nTruths(0), nInsideOut(0), nOutsideIn(0);
  std::vector<int> incTrkDenom = {
    0, 0, 0
  };

  // This is the beginning of the Nested Loop, built mainly for the Efficiency Plots
  // preselect tracks to do efficiency calculation
  std::vector<const xAOD::TrackParticle*> selectedTracks {};
  selectedTracks.reserve(ptracks->size());
  for (const auto& thisTrack: *ptracks) {
    if (m_useTrackSelection and not (m_trackSelectionTool->accept(*thisTrack, pvtx))) {
      continue;
    }
    const bool insideOut = isInsideOut(*thisTrack);
    if (insideOut) {
      nInsideOut += 1;
    } else {
      nOutsideIn += 1;
    }
    if (m_onlyInsideOutTracks and(not insideOut)) {
      continue;
    }
    selectedTracks.push_back(thisTrack);
  }

  ATH_MSG_DEBUG("Starting nested loop efficiency calculation");
  const int SiSPSF = 0;
  const int TRTSeededTrackFinder = 4;
  const int TRTStandalone = 20;

  int truth_count(0);
  for (int itruth = 0; itruth < (int) truthParticlesVec.size(); itruth++) {  // Outer loop over all truth particles
    nTruths += 1;
    const xAOD::TruthParticle* thisTruth = truthParticlesVec[itruth];
    m_monPlots->fillSpectrum(*thisTruth);

    if (thisTruth->pdgId() == 22) {
      if (thisTruth->nParents() == 0) {
        m_monPlots->prim_photon_fill(*thisTruth);
      } else {
        m_monPlots->brem_photon_fill(*thisTruth);
      }
    }

    const bool accept = m_truthSelectionTool->accept(thisTruth);
    if (accept) {
      ++m_truthCounter; // total number of truth tracks which pass cuts
      ++num_truth_selected; // total number of truth which pass cuts per event
      const float absTruthEta = std::abs(safelyGetEta(thisTruth));
      const unsigned int idx = binIndex(absTruthEta, ETA_PARTITIONS);
      if (idx < incTrkNum.size()) {
        ++incTrkNum[idx];
      }

      // LMTODO add this Jain/Swift
      bool addsToEfficiency(true); // weight for the trackeff histos
      
      if(truth_count <= 1){
        std::bitset< xAOD::NumberOfTrackRecoInfo > base_bits;
        std::vector< const xAOD::TrackParticle* > bestTrack;
        int SiSPweight(0), TRTSeededweight(0), TRTStandaloneweight(0), other_weight(0);
        double truth_charge = thisTruth->charge();
        double prod_rad = 0.;
        const xAOD::TruthVertex* vtx = thisTruth->prodVtx();
        if (vtx)
          prod_rad = vtx->perp();
        double best_match = -1;
        for(const auto& thisTrack: selectedTracks){
          double track_charge = thisTrack->charge();
          double charge_product = truth_charge * track_charge;
          if(charge_product == 1){
            double tmp = getMatchingProbability(*thisTrack);
            if(tmp > best_match){
              best_match = tmp;
              bestTrack.push_back(thisTrack);
            }
          }
        }
        if(best_match > 0.50){
          std::bitset< xAOD::NumberOfTrackRecoInfo > author_bitset = bestTrack.back()->patternRecoInfo(); //grab the best of the possible TrackParticles
          if(author_bitset.test(SiSPSF)) SiSPweight = 1;
          if(author_bitset.test(TRTSeededTrackFinder)) TRTSeededweight = 1;
          if(author_bitset.test(TRTStandalone)) TRTStandaloneweight = 1;
          int bitlength = author_bitset.size();
          for(int j=1; j<bitlength; j++){
            if((author_bitset.test(j)) && (j != 4) && (j != 20)) other_weight = 1;
          }
          base_bits |= author_bitset;
        }
        m_monPlots->algoEfficiency(prod_rad, SiSPweight, TRTSeededweight, TRTStandaloneweight, other_weight);
        m_monPlots->track_author(base_bits);
      }
      truth_count += 1;

      std::vector <std::pair<float, const xAOD::TrackParticle*> > matches; // Vector of pairs:
                                                                           // <truth_matching_probability, track> if
                                                                           // prob > minProbEffLow (0.5)
      float bestMatch = 0;
      for (const auto& thisTrack: selectedTracks) { // Inner loop over selected track particles
        const xAOD::TruthParticle* associatedTruth = getAsTruth.getTruth(thisTrack);
        if (associatedTruth && associatedTruth == thisTruth) {
          float prob = getMatchingProbability(*thisTrack);
          if (not std::isnan(prob)) {
            bestMatch = std::max(prob, bestMatch);
            if (prob > minProbEffLow) {
              matches.push_back(std::make_pair(prob, thisTrack));
            }
          }
        }
      }

      // count number of prospects and increment entry in vector for this event
      int deg_count = matches.size();
      if (deg_count <= 4) {
        ++m_prospectsMatched[deg_count];
      } else {
        ++m_prospectsMatched[5];
      }

      // special histograms for 1 or 2 matched tracks
      if (deg_count == 1) {
        m_monPlots->fillSingleMatch(*matches.at(0).second);
      } else if (deg_count == 2) {
        m_monPlots->fillTwoMatchDuplicate(matches[1].first, matches[0].first,
                                          *matches[1].second, *matches[0].second,
                                          *thisTruth);
      }
      // determine how many duplicate match probabilities
      // first create vector of probabilities and sort
      if (deg_count > 1) {
        std::vector<float> probs;
        for (int i = 0; i < deg_count; i++) {
          probs.push_back(matches[i].first);
        }
        std::sort(matches.begin(), matches.end(), sortProspects);
        // count duplicates
        float prev = matches[0].first;
        int nduplicates = 0;
      
        for (int i = 1; i < deg_count; i++) {
          bool duplicate = std::fabs(matches[i].first - prev) < 1.e-9;
          if (duplicate) {
            ++nduplicates;
          }
          if (!duplicate || i == deg_count - 1) {
            if (nduplicates > 1) {
<<<<<<< HEAD
	       (*(matchedEProbs[std::min(deg_count,4)]))++;
=======
                if (deg_count==2) 
                    m_twoMatchedEProb++;
                else if (deg_count ==3)   
                    m_threeMatchedEProb++;  
                else 
                    m_fourMatchedEProb++; 
>>>>>>> 8ef60e25
            }
            nduplicates = 0;
            prev = matches[i].first;
          }
        }
      }

      // fill truth-only plots
      if (bestMatch >= minProbEffHigh) {
        ++num_truthmatch_match;
        const xAOD::TruthParticle* associatedTruth = matches.empty() ? nullptr : getAsTruth.getTruth(
          matches.back().second);
        if (!associatedTruth) {
          continue;
        }
        m_monPlots->fill(*associatedTruth); // This is filling truth-only plots:  m_TrackTruthInfoPlots
      } else {
        addsToEfficiency = false;
      }

      m_monPlots->fillEfficiency(*thisTruth, addsToEfficiency,nMuEvents);
    } // end of the "if(accept)" loop
  }// End of Big truthParticle loop
  ATH_MSG_DEBUG("End of efficiency calculation");

  if (m_useTrackSelection) {
    for (const auto& thisTrack: *ptracks) { // Inner loop over all track particle
      if (m_useTrackSelection) {
        Root::TAccept trackAccept = m_trackSelectionTool->accept(*thisTrack, pvtx);
        fillTrackCutFlow(trackAccept);
      }
    }
  }

  if (num_truthmatch_match == 0) {
    ATH_MSG_INFO("NO TRACKS had associated truth.");
  } else {
    ATH_MSG_DEBUG(num_truthmatch_match << " tracks out of " << ptracks->size() << " had associated truth.");
  }
  m_monPlots->fillCounter(nSelectedTracks, InDetPerfPlot_nTracks::SELECTED);
  m_monPlots->fillCounter(ptracks->size(), InDetPerfPlot_nTracks::ALL);
  m_monPlots->fillCounter(truthParticlesVec.size(), InDetPerfPlot_nTracks::TRUTH);
  m_monPlots->fillCounter(num_truthmatch_match, InDetPerfPlot_nTracks::TRUTH_MATCHED);
  // Tracking In Dense Environment
  if (m_fillTIDEPlots && !m_jetContainerName.empty()) {
    return doJetPlots(ptracks, getAsTruth, pvtx);
  }     // if TIDE
  // ATH_MSG_INFO(getTruth.report());
  return StatusCode::SUCCESS;
}

StatusCode
InDetPhysValMonitoringTool::bookHistograms() {
  ATH_MSG_INFO("Booking hists " << name() << "...");
  m_monPlots->setDetailLevel(100); // DEBUG, enable expert histograms
  m_monPlots->initialize();
  std::vector<HistData> hists = m_monPlots->retrieveBookedHistograms();
  for (auto hist : hists) {
    ATH_CHECK(regHist(hist.first, hist.second, all)); // ??
  }
  // do the same for Efficiencies, but there's a twist:
  std::vector<EfficiencyData> effs = m_monPlots->retrieveBookedEfficiencies();
  for (auto& eff : effs) {
    // reg**** in the monitoring baseclass doesnt have a TEff version, but TGraph *
    // pointers just get passed through, so we use that method after an ugly cast
    ATH_CHECK(regGraph(reinterpret_cast<TGraph*>(eff.first), eff.second, all)); // ??
  }
  return StatusCode::SUCCESS;
}

StatusCode
InDetPhysValMonitoringTool::procHistograms() {
  ATH_MSG_INFO("Finalising hists " << name() << "...");
  ATH_MSG_INFO(" number with one matched reco = " << m_prospectsMatched[1]);
  ATH_MSG_INFO(" number with two matched reco = " << m_prospectsMatched[2]);
  ATH_MSG_INFO(" number with two matched reco where there is a duplicate mc_probability = " << m_twoMatchedEProb);
  ATH_MSG_INFO(" number with three matched reco = " << m_prospectsMatched[3]);
  ATH_MSG_INFO(" number with three matched reco where there is a duplicate mc_probability = " << m_threeMatchedEProb);
  ATH_MSG_INFO(" number with four matched reco = " << m_prospectsMatched[4]);
  ATH_MSG_INFO(" number with four matched reco where there is a duplicate mc_probability = " << m_fourMatchedEProb);
  ATH_MSG_INFO(" number with five+ matched reco = " << m_prospectsMatched[5]);
  ATH_MSG_INFO(" total number of truth particles which pass cuts = " << m_truthCounter);
  ATH_MSG_INFO(
    " total number of truth particles which pass and match a reco track (including duplicates) = " <<
      m_prospectsMatched[1] +
      m_prospectsMatched[2] + m_prospectsMatched[3] + m_prospectsMatched[4] + m_prospectsMatched[5]);
  ATH_MSG_INFO(" number zero matched reco = " << m_prospectsMatched[0]);
  ATH_MSG_INFO(
    " total number of truth tracks, which have more than one matching reco track = " << m_prospectsMatched[2] +
      m_prospectsMatched[3] + m_prospectsMatched[4] + m_prospectsMatched[5]);
  ATH_MSG_INFO(
    " total number of truth tracks, which have more than one matching reco and atleast one duplicate mc_probability = " << m_twoMatchedEProb + m_threeMatchedEProb +
      m_fourMatchedEProb);
  if (m_useTrackSelection) {
    ATH_MSG_INFO("");
    ATH_MSG_INFO("Now Cutflow for track cuts:");
    ATH_MSG_INFO("");
    for (int i = 0; i < (int) m_trackCutflow.size(); ++i) {
      ATH_MSG_INFO("number after " << m_trackCutflowNames[i] << ": " << m_trackCutflow[i]);
    }
  }

  ATH_MSG_INFO("");
  ATH_MSG_INFO("Cutflow for truth tracks:");
  unsigned int idx(0);
  for (const auto& cutName:m_truthSelectionTool->names()) {
    ATH_MSG_INFO("number after " << cutName << ": " << m_truthCutCounters[idx++]);
  }
  if (endOfRunFlag()) {
    m_monPlots->finalize();
  }
  ATH_MSG_INFO("Successfully finalized hists");
  return StatusCode::SUCCESS;
}

const std::vector<const xAOD::TruthParticle*>
InDetPhysValMonitoringTool::getTruthParticles() {
  // truthParticles.clear();
  std::vector<const xAOD::TruthParticle*> tempVec {};
  if (m_truthParticleName.empty()) {
    return tempVec;
  }
  if (m_pileupSwitch == "All") {
    const xAOD::TruthParticleContainer* truthParticleContainer =
      (!m_truthParticleName.empty() ? getContainer<xAOD::TruthParticleContainer>(m_truthParticleName) : nullptr);
    if (not truthParticleContainer) {
      return tempVec;
    }
    tempVec.insert(tempVec.begin(), truthParticleContainer->begin(), truthParticleContainer->end());
  } else {
    if (m_pileupSwitch == "HardScatter") {
      // get truthevent container to separate out pileup and hardscatter truth particles
      const xAOD::TruthEventContainer* truthEventContainer = nullptr;
      const std::string truthEventCollName =
        evtStore()->contains<xAOD::TruthEventContainer>("TruthEvents") ? "TruthEvents" : "TruthEvent";
      evtStore()->retrieve(truthEventContainer, truthEventCollName);
      const xAOD::TruthEvent* event = (truthEventContainer) ? truthEventContainer->at(0) : nullptr;
      if (not event) {
        return tempVec;
      }
      const auto& links = event->truthParticleLinks();
      tempVec.reserve(event->nTruthParticles());
      for (const auto& link : links) {
        if (link == nullptr) {
            ATH_MSG_WARNING("Broken link to truth in HardScatter configuration");
            continue;
        }
        tempVec.push_back(*link);
      }
    } else if (m_pileupSwitch == "PileUp") {
      ATH_MSG_VERBOSE("getting TruthPileupEvents container");
      // get truth particles from all pileup events
      const xAOD::TruthPileupEventContainer* truthPileupEventContainer = nullptr;
      const std::string truthPUEventCollName =
        evtStore()->contains<xAOD::TruthPileupEventContainer>("TruthPileupEvents") ? "TruthPileupEvents" :
        "TruthPileupEvent";
      evtStore()->retrieve(truthPileupEventContainer, truthPUEventCollName);
      if (truthPileupEventContainer) {
        const unsigned int nPileup = truthPileupEventContainer->size();
        tempVec.reserve(nPileup * 200); // quick initial guess, will still save some time
        for (unsigned int i(0); i != nPileup; ++i) {
          auto eventPileup = truthPileupEventContainer->at(i);
          // get truth particles from each pileup event
          int ntruth = eventPileup->nTruthParticles();
          ATH_MSG_VERBOSE("Adding " << ntruth << " truth particles from TruthPileupEvents container");
          const auto& links = eventPileup->truthParticleLinks();
          for (const auto& link : links) {
            if (link == nullptr) {
                ATH_MSG_WARNING("Broken link to truth in PileUp configuration");
                continue;
            }
            tempVec.push_back(*link);
          }
        }
      } else {
        ATH_MSG_ERROR("no entries in TruthPileupEvents container!");
      }
    } else {
      ATH_MSG_ERROR("bad value for PileUpSwitch");
    }
  }
  return tempVec;
}

void
InDetPhysValMonitoringTool::fillTrackCutFlow(Root::TAccept& accept) {
  fillCutFlow(accept, m_trackCutflowNames, m_trackCutflow);
  return;
}

void
InDetPhysValMonitoringTool::fillCutFlow(Root::TAccept& accept, std::vector<std::string>& names,
                                        std::vector<int>& cutFlow) {
  // initialise cutflows
  if (cutFlow.empty()) {
    names.push_back("preCut");
    cutFlow.push_back(0);
    for (unsigned int i = 0; i != accept.getNCuts(); ++i) {
      cutFlow.push_back(0);
      names.push_back((std::string) accept.getCutName(i));
    }
  }
  // get cutflow
  cutFlow[0] += 1;
  bool cutPositive = true;
  for (unsigned int i = 0; i != (accept.getNCuts() + 1); ++i) {
    if (!cutPositive) {
      continue;
    }
    if (accept.getCutResult(i)) {
      cutFlow[i + 1] += 1;
    } else {
      cutPositive = false;
    }
  }
  return;
}

StatusCode
InDetPhysValMonitoringTool::doJetPlots(const xAOD::TrackParticleContainer* ptracks,
                                       IDPVM::CachedGetAssocTruth& getAsTruth,
                                       const xAOD::Vertex* primaryVtx) {
  const xAOD::JetContainer* jets = getContainer<xAOD::JetContainer>(m_jetContainerName);
  const xAOD::TruthParticleContainer* truthParticles = getContainer<xAOD::TruthParticleContainer>("TruthParticles");
  const float minProbEffHigh = 0.5;

  if (!jets || !truthParticles) {
    ATH_MSG_WARNING(
      "Cannot open " << m_jetContainerName <<
        " jet container or TruthParticles truth particle container. Skipping jet plots.");
  } else {
    for (const auto& thisJet: *jets) {         // The big jets loop
      if (not passJetCuts(*thisJet)) {
        continue;
      }
      for (auto thisTrack: *ptracks) {    // The beginning of the track loop
        if (m_useTrackSelection and not (m_trackSelectionTool->accept(*thisTrack, primaryVtx))) {
          continue;
        }
        if (m_onlyInsideOutTracks and !(isInsideOut(*thisTrack))) {
          continue; // not an inside out track
        }
        if (thisJet->p4().DeltaR(thisTrack->p4()) > m_maxTrkJetDR) {
          continue;
        }
        //
        const bool safelyFilled = m_monPlots->filltrkInJetPlot(*thisTrack, *thisJet);
        if (safelyFilled) {
          float trkInJet_w(0), trkInJet_BMR(1);
          float prob = getMatchingProbability(*thisTrack);
          if (prob > minProbEffHigh) {
            trkInJet_w = 1;
            trkInJet_BMR = 0;
          }
          m_monPlots->jet_fill(*thisTrack, *thisJet, trkInJet_w);                          // fill trkinjeteff plots
          m_monPlots->jetBMR(*thisTrack, *thisJet, trkInJet_BMR);                          // fin in track in jet bad
          m_monPlots->fillSimpleJetPlots(*thisTrack, prob);                                // Fill all the
                                                                                          
          const xAOD::TruthParticle* associatedTruth = getAsTruth.getTruth(thisTrack);     //
                                                                                         
          if (associatedTruth) {
            m_monPlots->fillJetResPlots(*thisTrack, *associatedTruth, *thisJet);          // Fill jet pull &
                                                                                          // resolution plots
            int barcode = associatedTruth->barcode();
            m_monPlots->fillJetHitsPlots(*thisTrack, prob, barcode);                      // Fill the two extra
                                                                                          // plots
            if (m_truthSelectionTool->accept(associatedTruth)) {                          // Fill the Jet plots with
                                                                                          // "Eff" in the name
              m_monPlots->fillJetEffPlots(*associatedTruth, *thisJet);
            }
          }
        }
      } // end of track loop
        // fill in things like sum jet pT in dR bins - need all tracks in the jet first
      m_monPlots->fillJetPlotCounter(*thisJet);
      for (const auto& thisTruth: *truthParticles) {
        // for primary tracks we want an efficiency as a function of track jet dR
        if ((m_truthSelectionTool->accept(thisTruth) and(thisJet->p4().DeltaR(thisTruth->p4()) < m_maxTrkJetDR))) {
          m_monPlots->fillJetTrkTruth(*thisTruth, *thisJet);
        }
      }
      m_monPlots->fillJetTrkTruthCounter(*thisJet);
    } // loop over jets
  }
  return StatusCode::SUCCESS;
}

bool InDetPhysValMonitoringTool::isSelectedByPileupSwitch(const xAOD::TruthParticle & TP) const{
  try{
    if (!m_acc_selectedByPileupSwitch.isAvailable(TP)){
      ATH_MSG_WARNING("Hard Scatter associaton decoration requested from a truth particle but not available");
      return false;
    }
    return m_acc_selectedByPileupSwitch(TP);
  }
  catch (SG::ExcBadAuxVar &  ){
    ATH_MSG_ERROR("Failed to acces hard scatter association decoration on a truth particle");
  }
  return false;
  }
// set the "hard scatter" decoration for all particles in the passed vector
void InDetPhysValMonitoringTool::markSelectedByPileupSwitch (const std::vector<const xAOD::TruthParticle*> & truthParticlesFromHS) const{
  for (auto TP : truthParticlesFromHS){
    m_dec_selectedByPileupSwitch(*TP) = true;
  }
}<|MERGE_RESOLUTION|>--- conflicted
+++ resolved
@@ -554,16 +554,12 @@
           }
           if (!duplicate || i == deg_count - 1) {
             if (nduplicates > 1) {
-<<<<<<< HEAD
-	       (*(matchedEProbs[std::min(deg_count,4)]))++;
-=======
                 if (deg_count==2) 
                     m_twoMatchedEProb++;
                 else if (deg_count ==3)   
                     m_threeMatchedEProb++;  
                 else 
                     m_fourMatchedEProb++; 
->>>>>>> 8ef60e25
             }
             nduplicates = 0;
             prev = matches[i].first;
