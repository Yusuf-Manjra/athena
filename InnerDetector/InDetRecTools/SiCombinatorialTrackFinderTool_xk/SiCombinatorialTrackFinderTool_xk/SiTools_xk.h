/*
  Copyright (C) 2002-2019 CERN for the benefit of the ATLAS collaboration
*/

/////////////////////////////////////////////////////////////////////////////////
//  Header file for class SiTools_xk
/////////////////////////////////////////////////////////////////////////////////
// (c) ATLAS Detector software
/////////////////////////////////////////////////////////////////////////////////
// Class for trajector elements in Pixels and SCT
/////////////////////////////////////////////////////////////////////////////////
// Version 1.0 3/10/2004 I.Gavrilenko
/////////////////////////////////////////////////////////////////////////////////

#ifndef SiTools_xk_H
#define SiTools_xk_H

#include "TrkGeometry/MagneticFieldProperties.h"
#include "MagFieldInterfaces/IMagFieldSvc.h"
#include "TrkToolInterfaces/IPatternParametersUpdator.h"
#include "TrkExInterfaces/IPatternParametersPropagator.h"
#include "TrkToolInterfaces/IRIO_OnTrackCreator.h"
#include "TrkToolInterfaces/IPRD_AssociationTool.h"
#include "InDetConditionsSummaryService/IInDetConditionsSvc.h"
#include "InDetIdentifier/SCT_ID.h"
#include "InDetIdentifier/PixelID.h"

namespace InDet{

  class SiTools_xk
    {
      ///////////////////////////////////////////////////////////////////
      // Public methods:
      ///////////////////////////////////////////////////////////////////
      
    public:
      
      SiTools_xk();
      SiTools_xk(const SiTools_xk&);
      ~SiTools_xk();
      SiTools_xk& operator  = (const SiTools_xk&);

      ///////////////////////////////////////////////////////////////////
      // Main methods
      ///////////////////////////////////////////////////////////////////
      
      const Trk::MagneticFieldProperties& fieldTool  () const {return m_fieldtool  ;}

      Trk::IPatternParametersPropagator*  propTool   () const {return m_proptool   ;}
      Trk::IPatternParametersUpdator*     updatorTool() const {return m_updatortool;}
      MagField::IMagFieldSvc*             magfield   () const {return m_fieldService;}  

      Trk::IRIO_OnTrackCreator*           rioTool    () const {return m_riotool    ;}
      Trk::IPRD_AssociationTool*          assoTool   () const {return m_assoTool   ;}
      IInDetConditionsSvc*                pixcond    () const {return m_pixcond    ;}
      IInDetConditionsSvc*                sctcond    () const {return m_sctcond    ;}
      const PixelID*                      pixIdHelper() const {return m_pixIdHelper;}
      const SCT_ID*                       sctIdHelper() const {return m_sctIdHelper;}
      const double&                       xi2max     () const {return m_xi2max     ;}
      const double&                       xi2maxBrem () const {return m_xi2maxBrem ;}
      const double&                       xi2maxNoAdd() const {return m_xi2maxNoAdd;}
      const double&                       xi2maxlink () const {return m_xi2maxlink ;}
      const double&                       xi2multi   () const {return m_xi2multi   ;}
      const double&                       pTmin      () const {return m_pTmin      ;}
      const int&                          maxholes   () const {return m_nholesmax  ;}
      const int&                          maxdholes  () const {return m_dholesmax  ;}
      const int&                          clustersmin() const {return m_nclusmin   ;}
      const bool&                         useassoTool() const {return m_useassoTool;}
      const bool&                         multiTrack () const {return m_multitrack ;}
      const bool&                         bremNoise  () const {return m_bremnoise  ;}
      const bool&                         electron   () const {return m_electron   ;}
      const bool&                         heavyion   () const {return m_heavyion   ;}
      const bool&                         cleanSCTClus() const {return m_cleanSCTClus;}
<<<<<<< HEAD
      const bool&                         useFastTracking() const {return m_doFastTracking;}
=======
      const bool&                         isITkGeometry() const {return m_ITkGeometry;}
      
>>>>>>> 5902ace4

      void setTools
      (Trk::IPatternParametersPropagator* ,
       Trk::IPatternParametersUpdator*    , 
       Trk::IRIO_OnTrackCreator*          , 
       Trk::IPRD_AssociationTool*         ,
       MagField::IMagFieldSvc* 
      );  
      
      void setTools
	(const Trk::MagneticFieldProperties&);
 
      void setTools(IInDetConditionsSvc*,IInDetConditionsSvc*); 

      void setTools (const PixelID* pixIdHelper,const SCT_ID* sctIdHelper);

      void setXi2pTmin(const double&,const double&,const double&,const double&);
      void setHolesClusters(const int&,const int&,const int&);
      void setAssociation(const int&);
      void setMultiTracks(const int,double);
      void setBremNoise  (bool,bool);
      void setCleanSCTClus(const int&);
      void setHeavyIon   (bool);
<<<<<<< HEAD
      void setFastTracking (bool);
=======
      void setITkGeometry(bool);
>>>>>>> 5902ace4

    protected:
      
      ///////////////////////////////////////////////////////////////////
      // Protected Data
      ///////////////////////////////////////////////////////////////////

      Trk::IPRD_AssociationTool*      m_assoTool   ;  // PRD-Track assosiation tool
      Trk::MagneticFieldProperties    m_fieldtool  ;  // Magnetic field properties
      MagField::IMagFieldSvc*        m_fieldService;  // Magnetic field service 
      Trk::IPatternParametersPropagator* m_proptool;  // Propagator tool
      Trk::IPatternParametersUpdator* m_updatortool;  // Updator    tool
      Trk::IRIO_OnTrackCreator*       m_riotool    ;  // RIOonTrack creator
      IInDetConditionsSvc*            m_pixcond    ;  // Condtionos for pixels 
      IInDetConditionsSvc*            m_sctcond    ;  // Conditions for sct
      const PixelID*                  m_pixIdHelper;  // Pixel ID helper
      const SCT_ID*                   m_sctIdHelper;  // SCT ID helper

      double                          m_xi2max     ;  // Max Xi2 for updator 
      double                          m_xi2maxBrem ;  // Max Xi2 for updator (brem fit)  
      double                          m_xi2maxNoAdd;  // Max Xi2 outlayer 
      double                          m_xi2maxlink ;  // Max Xi2 for search
      double                          m_xi2multi   ;  // Max Xi2 for multi tracks
      double                          m_pTmin      ;  // min pT
      int                             m_nholesmax  ;  // Max number holes
      int                             m_dholesmax  ;  // Max holes gap
      int                             m_nclusmin   ;  // Min number clusters
      bool                            m_useassoTool;  // Use assosiation tool
      bool                            m_multitrack ;  // Do multi tracks
      bool                            m_bremnoise  ;  // Do brem noise
      bool                            m_electron   ;  // Do electron mode
      bool                            m_heavyion   ;  // Is it heavy ion event
      bool                            m_cleanSCTClus; // Clean spurious SCT clusters in forward extension
<<<<<<< HEAD
      bool                            m_doFastTracking; // Do Fast Tracking setup
=======
      bool                            m_ITkGeometry; // Is ITk geometry 
>>>>>>> 5902ace4

      ///////////////////////////////////////////////////////////////////
      // Methods
      ///////////////////////////////////////////////////////////////////

    };
  
  /////////////////////////////////////////////////////////////////////////////////
  // Inline methods
  /////////////////////////////////////////////////////////////////////////////////

  inline SiTools_xk::SiTools_xk()
    {
      m_assoTool    = 0   ;
      m_proptool    = 0   ;
      m_updatortool = 0   ;
      m_riotool     = 0   ;  
      m_pixcond     = 0   ;
      m_sctcond     = 0   ;
      m_pixIdHelper = 0   ;
      m_sctIdHelper = 0   ;
      m_xi2max      = 9.  ;
      m_xi2maxBrem  = 15. ;
      m_xi2maxlink  = 200.;
      m_xi2multi    = 5.  ;
      m_xi2maxNoAdd = 20. ; 
      m_pTmin       = 500.;
      m_nholesmax   = 2   ;
      m_dholesmax   = 1   ;
      m_nclusmin    = 5   ;
      m_useassoTool = false;
      m_multitrack  = false; 
      m_bremnoise   = false;
      m_electron    = false;
      m_heavyion    = false;
      m_cleanSCTClus = false;
<<<<<<< HEAD
      m_fieldService = 0    ;
      m_doFastTracking = false;
=======
      m_ITkGeometry = false;
      m_fieldService= 0    ;
>>>>>>> 5902ace4
    }

  inline SiTools_xk::SiTools_xk(const SiTools_xk& T)
    {
      *this = T;
    }
  
  inline SiTools_xk& SiTools_xk::operator = 
    (const SiTools_xk& T) 
    {
      if(&T!=this) {
        m_assoTool    = T.m_assoTool   ;
        m_fieldtool   = T.m_fieldtool  ;
        m_fieldService= T.m_fieldService;
        m_proptool    = T.m_proptool   ;
        m_updatortool = T.m_updatortool;
        m_riotool     = T.m_riotool    ;
        m_pixcond     = T.m_pixcond    ;
        m_sctcond     = T.m_sctcond    ;
        m_pixIdHelper = T.m_pixIdHelper;
        m_sctIdHelper = T.m_sctIdHelper;
        m_xi2max      = T.m_xi2max     ;
        m_xi2maxBrem  = T.m_xi2maxBrem ;
        m_xi2maxlink  = T.m_xi2maxlink ;
        m_xi2multi    = T.m_xi2multi   ;
        m_pTmin       = T.m_pTmin      ;
        m_nholesmax   = T.m_nholesmax  ;
        m_dholesmax   = T.m_dholesmax  ;
        m_nclusmin    = T.m_nclusmin   ; 
        m_useassoTool = T.m_useassoTool;
        m_multitrack  = T.m_multitrack ; 
        m_bremnoise   = T.m_bremnoise  ;
        m_electron    = T.m_electron   ; 
        m_cleanSCTClus = T.m_cleanSCTClus;
        m_heavyion    = T.m_heavyion   ;
<<<<<<< HEAD
        m_doFastTracking = T.m_doFastTracking;
=======
        m_ITkGeometry = T.m_ITkGeometry;
>>>>>>> 5902ace4
      }
      return(*this);
    }

  inline SiTools_xk::~SiTools_xk() {}

  inline void SiTools_xk::setTools
    (Trk::IPatternParametersPropagator*  PR,
     Trk::IPatternParametersUpdator*     UP, 
     Trk::IRIO_OnTrackCreator*           RO,
     Trk::IPRD_AssociationTool*          AS,
     MagField::IMagFieldSvc*             MS     
     )    
    {
      m_proptool    = PR;
      m_updatortool = UP;
      m_riotool     = RO;
      m_assoTool    = AS; 
      m_fieldService= MS;   
    }

  inline void SiTools_xk::setTools
    (const Trk::MagneticFieldProperties& MF)
    {
      m_fieldtool   = MF;
    }

  inline void SiTools_xk::setTools (IInDetConditionsSvc* pix,IInDetConditionsSvc* sct)
    {
      m_pixcond = pix;
      m_sctcond = sct;
    } 

  inline void SiTools_xk::setTools (const PixelID* pixIdHelper,const SCT_ID* sctIdHelper)
    {
      m_pixIdHelper = pixIdHelper;
      m_sctIdHelper = sctIdHelper;
    }
 
  inline void SiTools_xk::setXi2pTmin
    (const double& xi2m,const double& xi2mNoAdd,const double& xi2ml,const double& pT)    
    {
      m_xi2max      = fabs(xi2m     );
      m_xi2maxNoAdd = fabs(xi2mNoAdd);
      m_xi2maxlink  = fabs(xi2ml    );
      m_pTmin       = fabs(pT       );
    }

  inline void  SiTools_xk::setHolesClusters
    (const int& h,const int& dh,const int& cl)
    {
      m_nholesmax   = h ;
      m_dholesmax   = dh;
      m_nclusmin    = cl;
    }

  inline void  SiTools_xk::setAssociation(const int& A)
    {
      if( m_assoTool &&  A) m_useassoTool = true ; 
      else                  m_useassoTool = false;  
    }
  inline void SiTools_xk::setMultiTracks(const int M,double X)
    {
      M ?  m_multitrack = true : m_multitrack = false;  
      m_xi2multi = X; 
    }

  inline void SiTools_xk::setBremNoise(bool B,bool E)
    {
      m_bremnoise = B;
      m_electron  = E;
    }

  inline void SiTools_xk::setCleanSCTClus(const int& C)
    {
      C ? m_cleanSCTClus = true : m_cleanSCTClus = false;
    }

  inline void SiTools_xk::setHeavyIon(bool HI)
<<<<<<< HEAD
  {
    m_heavyion = HI;
  }
  
  inline void SiTools_xk::setFastTracking (bool FT) 
  {
    m_doFastTracking = FT;
  }
=======
    {
      m_heavyion = HI;
    }
    
  inline void SiTools_xk::setITkGeometry(bool isITk)
    {
      m_ITkGeometry = isITk;
    }
>>>>>>> 5902ace4

} // end of name space

#endif // SiTools_xk

<|MERGE_RESOLUTION|>--- conflicted
+++ resolved
@@ -71,12 +71,8 @@
       const bool&                         electron   () const {return m_electron   ;}
       const bool&                         heavyion   () const {return m_heavyion   ;}
       const bool&                         cleanSCTClus() const {return m_cleanSCTClus;}
-<<<<<<< HEAD
       const bool&                         useFastTracking() const {return m_doFastTracking;}
-=======
       const bool&                         isITkGeometry() const {return m_ITkGeometry;}
-      
->>>>>>> 5902ace4
 
       void setTools
       (Trk::IPatternParametersPropagator* ,
@@ -100,11 +96,8 @@
       void setBremNoise  (bool,bool);
       void setCleanSCTClus(const int&);
       void setHeavyIon   (bool);
-<<<<<<< HEAD
       void setFastTracking (bool);
-=======
       void setITkGeometry(bool);
->>>>>>> 5902ace4
 
     protected:
       
@@ -138,11 +131,8 @@
       bool                            m_electron   ;  // Do electron mode
       bool                            m_heavyion   ;  // Is it heavy ion event
       bool                            m_cleanSCTClus; // Clean spurious SCT clusters in forward extension
-<<<<<<< HEAD
       bool                            m_doFastTracking; // Do Fast Tracking setup
-=======
       bool                            m_ITkGeometry; // Is ITk geometry 
->>>>>>> 5902ace4
 
       ///////////////////////////////////////////////////////////////////
       // Methods
@@ -179,13 +169,9 @@
       m_electron    = false;
       m_heavyion    = false;
       m_cleanSCTClus = false;
-<<<<<<< HEAD
       m_fieldService = 0    ;
       m_doFastTracking = false;
-=======
       m_ITkGeometry = false;
-      m_fieldService= 0    ;
->>>>>>> 5902ace4
     }
 
   inline SiTools_xk::SiTools_xk(const SiTools_xk& T)
@@ -221,11 +207,8 @@
         m_electron    = T.m_electron   ; 
         m_cleanSCTClus = T.m_cleanSCTClus;
         m_heavyion    = T.m_heavyion   ;
-<<<<<<< HEAD
         m_doFastTracking = T.m_doFastTracking;
-=======
         m_ITkGeometry = T.m_ITkGeometry;
->>>>>>> 5902ace4
       }
       return(*this);
     }
@@ -305,7 +288,6 @@
     }
 
   inline void SiTools_xk::setHeavyIon(bool HI)
-<<<<<<< HEAD
   {
     m_heavyion = HI;
   }
@@ -314,16 +296,11 @@
   {
     m_doFastTracking = FT;
   }
-=======
-    {
-      m_heavyion = HI;
-    }
-    
+
   inline void SiTools_xk::setITkGeometry(bool isITk)
-    {
-      m_ITkGeometry = isITk;
-    }
->>>>>>> 5902ace4
+  {
+    m_ITkGeometry = isITk;
+  }
 
 } // end of name space
 
