--- conflicted
+++ resolved
@@ -594,7 +594,6 @@
   
   inline bool SiTrajectoryElement_xk::addCluster(Trk::PatternTrackParameters& Ta,
                                                  Trk::PatternTrackParameters& Tb,
-<<<<<<< HEAD
                                                  double& Xi2) {
     int N; 
     if (m_tools->useFastTracking()) {
@@ -610,20 +609,6 @@
           return m_updatorTool->addToStateOneDimension(Ta,m_cluster->localPosition(),m_covariance,Tb,Xi2,N);
         } else return m_updatorTool->addToState(Ta,m_cluster->localPosition(),m_covariance,Tb,Xi2,N);
       } else return m_updatorTool->addToStateOneDimension(Ta,m_cluster->localPosition(),m_cluster->localCovariance(),Tb,Xi2,N);      
-=======
-                                                 double& Xi2)
-    {
-      int N; 
-      if(!m_stereo) {
-        patternCovariances(m_cluster,m_covariance(0,0),m_covariance(1,0),m_covariance(1,1));
-        
-        if(m_detelement->isSCT()) {
-          return m_updatorTool->addToStateOneDimension(Ta,m_cluster->localPosition(),m_covariance,Tb,Xi2,N);
-        }
-        return m_updatorTool->addToState(Ta,m_cluster->localPosition(),m_covariance,Tb,Xi2,N);
-      }
-      return m_updatorTool->addToStateOneDimension(Ta,m_cluster->localPosition(),m_cluster->localCovariance(),Tb,Xi2,N);
->>>>>>> 5902ace4
     }
   }
 
@@ -632,7 +617,6 @@
   /////////////////////////////////////////////////////////////////////////////////
 
   inline bool SiTrajectoryElement_xk::addCluster(Trk::PatternTrackParameters& Ta,
-<<<<<<< HEAD
                                                  Trk::PatternTrackParameters& Tb) {
     if (m_tools->useFastTracking()) {
       if(m_ndf==1) {
@@ -647,19 +631,6 @@
           return m_updatorTool->addToStateOneDimension(Ta,m_cluster->localPosition(),m_covariance,Tb);
         } else return m_updatorTool->addToState(Ta,m_cluster->localPosition(),m_covariance,Tb);
       } else return m_updatorTool->addToStateOneDimension(Ta,m_cluster->localPosition(),m_cluster->localCovariance(),Tb);
-=======
-                                                 Trk::PatternTrackParameters& Tb)
-    {
-       if(!m_stereo) {
-         patternCovariances(m_cluster,m_covariance(0,0),m_covariance(1,0),m_covariance(1,1));
-         
-         if(m_detelement->isSCT()) {
-           return m_updatorTool->addToStateOneDimension(Ta,m_cluster->localPosition(),m_covariance,Tb);
-         }
-         return m_updatorTool->addToState(Ta,m_cluster->localPosition(),m_covariance,Tb);
-       }
-       return m_updatorTool->addToStateOneDimension(Ta,m_cluster->localPosition(),m_cluster->localCovariance(),Tb);
->>>>>>> 5902ace4
     }
   }
   
