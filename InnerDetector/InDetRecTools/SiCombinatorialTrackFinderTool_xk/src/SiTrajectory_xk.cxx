--- conflicted
+++ resolved
@@ -1115,8 +1115,6 @@
 
 bool InDet::SiTrajectory_xk::forwardExtension(bool smoother,int itmax)
 {
-<<<<<<< HEAD
-=======
 
   if( !m_tools->cleanSCTClus() ){
     return forwardExtensionDefault(smoother,itmax);
@@ -1373,7 +1371,6 @@
 {
   const double pi2 = 2.*M_PI, pi = M_PI;
 
->>>>>>> 36c55b6b
   if(m_firstElement >= m_lastElement) return false;
 
   int L = m_lastElement, lElement = m_nElements-1;
