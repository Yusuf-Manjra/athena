/*
  Copyright (C) 2002-2020 CERN for the benefit of the ATLAS collaboration
*/

///////////////////////////////////////////////////////////////////
//   Implementation file for class InDet::SiDetElementsRoadMaker_xk
///////////////////////////////////////////////////////////////////
// (c) ATLAS Detector software
///////////////////////////////////////////////////////////////////
///////////////////////////////////////////////////////////////////
// Version 1.0 21/04/2004 I.Gavrilenko
///////////////////////////////////////////////////////////////////

#include "SiDetElementsRoadTool_xk/SiDetElementsRoadMaker_xk.h"
#include "SiSPSeededTrackFinderData/SiDetElementRoadMakerData_xk.h"

#include "SiDetElementsRoadUtils_xk.h"

#include "SCT_ReadoutGeometry/SCT_DetectorManager.h"
#include "PixelReadoutGeometry/PixelDetectorManager.h"
#include "SiDetElementsRoadTool_xk/SiDetElementsComparison.h"
#include "SiDetElementsRoadUtils_xk.h"
#include "StoreGate/ReadCondHandle.h"
#include "TrkPrepRawData/PrepRawData.h"
#include "GaudiKernel/ContextSpecificPtr.h"
#include <ostream>
#include <iomanip>

///////////////////////////////////////////////////////////////////
// Constructor
///////////////////////////////////////////////////////////////////

InDet::SiDetElementsRoadMaker_xk::SiDetElementsRoadMaker_xk
(const std::string& t, const std::string& n, const IInterface* p)
  : base_class(t, n, p)
{
}

///////////////////////////////////////////////////////////////////
// Initialisation
///////////////////////////////////////////////////////////////////

StatusCode InDet::SiDetElementsRoadMaker_xk::initialize()
{
  //Class optimization checks
  static_assert(std::is_trivially_copyable<SiDetElementLink_xk::ElementWay>::value);
  static_assert(std::is_trivially_destructible<SiDetElementLink_xk::ElementWay>::value);
  static_assert(std::is_trivially_copyable<SiDetElementLink_xk>::value);
  static_assert(std::is_trivially_destructible<SiDetElementLink_xk>::value);
  static_assert(std::is_nothrow_move_constructible<SiDetElementsLayer_xk>::value);


  if (!m_usePIX && !m_useSCT) {
    ATH_MSG_FATAL("Please don't call this tool if usePixel and useSCT are false");
    return StatusCode::FAILURE;
  }
 
  if (m_fieldmode == "NoField") m_fieldModeEnum = Trk::NoField;
  else if (m_fieldmode == "MapSolenoid") m_fieldModeEnum = Trk::FastField;
  else m_fieldModeEnum = Trk::FullField;

  // Get propagator tool
  //
  ATH_CHECK(m_proptool.retrieve());

  // Get output print level
  //
  m_outputlevel = msg().level()-MSG::DEBUG;

  computeBounds();

  ATH_CHECK(m_layerVecKey.initialize());
  ATH_CHECK(m_fieldCondObjInputKey.initialize());

  return StatusCode::SUCCESS;
}

///////////////////////////////////////////////////////////////////
// Finalize
///////////////////////////////////////////////////////////////////

StatusCode InDet::SiDetElementsRoadMaker_xk::finalize()
{
  return StatusCode::SUCCESS;
}


///////////////////////////////////////////////////////////////////
// Dumps relevant information into the MsgStream
///////////////////////////////////////////////////////////////////

MsgStream& InDet::SiDetElementsRoadMaker_xk::dump(MsgStream& out) const
{
  out<<"\n";
  return dumpConditions(out);
}

///////////////////////////////////////////////////////////////////
// Dumps conditions information into the MsgStream
///////////////////////////////////////////////////////////////////

MsgStream& InDet::SiDetElementsRoadMaker_xk::dumpConditions(MsgStream& out) const
{
  int n = 62-m_proptool.type().size();
  std::string s1;
  for (int i=0; i<n; ++i) s1.append(" ");
  s1.append("|");

  std::string fieldmode[9] = {"NoField"       , "ConstantField", "SolenoidalField",
                              "ToroidalField" , "Grid3DField"  , "RealisticField" ,
                              "UndefinedField", "AthenaField"  , "?????"         };

  Trk::MagneticFieldMode fieldModeEnum(m_fieldModeEnum);

  SG::ReadCondHandle<AtlasFieldCacheCondObj> fieldHandle(m_fieldCondObjInputKey);
  const AtlasFieldCacheCondObj* fieldCondObj(*fieldHandle);
  if (fieldCondObj) {
    MagField::AtlasFieldCache fieldCache;
    fieldCondObj->getInitializedCache(fieldCache);
    if (!fieldCache.solenoidOn()) fieldModeEnum = Trk::NoField;
  }

  Trk::MagneticFieldProperties fieldprop(fieldModeEnum);

  int mode = fieldprop.magneticFieldMode();
  if (mode<0 || mode>8) mode = 8; 

  n = 62-fieldmode[mode].size();
  std::string s3;
  for (int i=0; i<n; ++i) s3.append(" ");
  s3.append("|");

  n = 62-m_sct.size();
  std::string s5;
  for (int i=0; i<n; ++i) s5.append(" ");
  s5.append("|");

  n = 62-m_pix.size();
  std::string s6;
  for (int i=0; i<n; ++i) s6.append(" ");
  s6.append("|");

  const SiDetElementsLayerVectors_xk &layer = *getLayers();

  int maps = 0;
  if (layer[0].size()) ++maps;
  if (layer[1].size()) ++maps;
  if (layer[2].size()) ++maps;
  out<<"|----------------------------------------------------------------------"
     <<"-------------------|"
     <<"\n";
  if (m_useSCT) {
    out<<"| SCT   detector manager  | "<<m_sct             <<s5<<"\n";
  }
  if (m_usePIX) {
    out<<"| Pixel detector manager  | "<<m_pix             <<s6<<"\n";
  }
  out<<"| Tool for propagation    | "<<m_proptool.type() <<s1<<"\n";
  out<<"| Magnetic field mode     | "<<fieldmode[mode]   <<s3<<"\n";
  out<<"| Width of the road (mm)  | "
     <<std::setw(12)<<std::setprecision(5)<<m_width
     <<"                                                  |"<<"\n";
  out<<"|----------------------------------------------------------------------"
     <<"-------------------|"
     <<"\n";

  if (!maps || m_outputlevel==0) return out;

  if (layer[1].size()) {
    int nl = layer[1].size();
    int nc = 0;
    for (unsigned int i=0; i!=layer[1].size(); ++i) nc+=layer[1].at(i).nElements();
    out<<"|----------------------------------------------------------------|"
       <<"\n";
    out<<"| Barrel map containt "
       <<std::setw(3)<<nl<<" layers and"
       <<std::setw(5)<<nc<<" elements               |"
       <<"\n";
    out<<"|------|-----------|------------|------------|------------|------|"
       <<"\n";
    out<<"|   n  |     R     |   Z min    |   Z max    |  max dF    | nEl  |"
       <<"\n";
    out<<"|------|-----------|------------|------------|------------|------|"
       <<"\n";
    for (unsigned int i=0; i!=layer[1].size(); ++i) {
      double zmin = layer[1].at(i).z()-layer[1].at(i).dz();
      double zmax = layer[1].at(i).z()+layer[1].at(i).dz();
      out<<"| "
	 <<std::setw(4)<<i<<" |"
	 <<std::setw(10)<<std::setprecision(4)<<  layer[1].at(i).r ()<<" | "
	 <<std::setw(10)<<std::setprecision(4)<<                zmin<<" | "
	 <<std::setw(10)<<std::setprecision(4)<<                zmax<<" | "
	 <<std::setw(10)<<std::setprecision(4)<< layer[1].at(i).dfe()<<" | "
	 <<std::setw(4)<<layer[1].at(i).nElements()<<" | "
	 <<"\n";
    }
    out<<"|------|-----------|------------|------------|------------|------|"
       <<"\n";

  }
  if (layer[0].size()) {
    int nl = layer[0].size();
    int nc = 0;
    for (unsigned int i=0; i!=layer[0].size(); ++i) nc+=layer[0].at(i).nElements();
    out<<"|----------------------------------------------------------------|"
       <<"\n";
    out<<"| L.Endcap map containt"
       <<std::setw(3)<<nl<<" layers and"
       <<std::setw(5)<<nc<<" elements              |"
       <<"\n";

    out<<"|------|-----------|------------|------------|------------|------|"
       <<"\n";
    out<<"|   n  |     Z     |   R min    |   R max    |  max dF    | nEl  |"
       <<"\n";
    out<<"|------|-----------|------------|------------|------------|------|"
       <<"\n";
    for (unsigned int i=0; i!=layer[0].size(); ++i) {
      double rmin = layer[0].at(i).r()-layer[0].at(i).dr();
      double rmax = layer[0].at(i).r()+layer[0].at(i).dr();
      out<<"| "
	 <<std::setw(4)<<i<<" |"
	 <<std::setw(10)<<std::setprecision(4)<<  layer[0].at(i).z()<<" | "
	 <<std::setw(10)<<std::setprecision(4)<<               rmin<<" | "
	 <<std::setw(10)<<std::setprecision(4)<<               rmax<<" | "
	 <<std::setw(10)<<std::setprecision(4)<<layer[0].at(i).dfe()<<" | "
	 <<std::setw(4)<<layer[0].at(i).nElements()<<" | "
	 <<"\n";
    }
    out<<"|------|-----------|------------|------------|------------|------|"
       <<"\n";
  }
  if (layer[2].size()) {
    int nl = layer[2].size();
    int nc = 0;
    for (unsigned int i=0; i!=layer[2].size(); ++i) nc+=layer[2].at(i).nElements();
    out<<"|----------------------------------------------------------------|"
       <<"\n";
    out<<"| R.Endcap map containt"
       <<std::setw(3)<<nl<<" layers and"
       <<std::setw(5)<<nc<<" elements              |"
       <<"\n";
    out<<"|------|-----------|------------|------------|------------|------|"
       <<"\n";
    out<<"|   n  |     Z     |   R min    |   R max    |  max dF    | nEl  |"
       <<"\n";
    out<<"|------|-----------|------------|------------|------------|------|"
       <<"\n";
    for (unsigned int i=0; i!=layer[2].size(); ++i) {
      double rmin = layer[2].at(i).r()-layer[0].at(i).dr();
      double rmax = layer[2].at(i).r()+layer[0].at(i).dr();
      out<<"| "
	 <<std::setw(4)<<i<<" |"
	 <<std::setw(10)<<std::setprecision(4)<<  layer[2].at(i).z()<<" | "
	 <<std::setw(10)<<std::setprecision(4)<<               rmin<<" | "
	 <<std::setw(10)<<std::setprecision(4)<<               rmax<<" | "
	 <<std::setw(10)<<std::setprecision(4)<<layer[2].at(i).dfe()<<" | "
	 <<std::setw(4)<<layer[2].at(i).nElements()<<" | "
	 <<"\n";
    }
    out<<"|------|-----------|------------|------------|------------|------|"
       <<"\n";
  }
  out<<"\n";
  return out;
}

///////////////////////////////////////////////////////////////////
// Dumps relevant information into the ostream
///////////////////////////////////////////////////////////////////

std::ostream& InDet::SiDetElementsRoadMaker_xk::dump(std::ostream& out) const
{
  return out;
}

///////////////////////////////////////////////////////////////////
// Overload of << operator MsgStream
///////////////////////////////////////////////////////////////////

MsgStream& InDet::operator <<
(MsgStream& sl, const InDet::SiDetElementsRoadMaker_xk& se)
{ 
  return se.dump(sl); 
}

///////////////////////////////////////////////////////////////////
// Overload of << operator std::ostream
///////////////////////////////////////////////////////////////////

std::ostream& InDet::operator <<
(std::ostream& sl, const InDet::SiDetElementsRoadMaker_xk& se)
{ 
  return se.dump(sl); 
}   


///////////////////////////////////////////////////////////////////
// Main methods for road builder using input list global positions
///////////////////////////////////////////////////////////////////

void InDet::SiDetElementsRoadMaker_xk::detElementsRoad
(std::list<Amg::Vector3D>& globalPositions,
 std::list<const InDetDD::SiDetectorElement*>& Road,
 bool testDirection,
 SiDetElementRoadMakerData_xk & roadMakerData) const
{  
  if (!m_usePIX && !m_useSCT) return;

  /// this is a vector of vectors of detector elements
  /// prepared by the SiDetElementsRoadCondAlg. 
  /// The outer vector has 3 elements: 
  /// 0 --> left endcap 
  /// 1 --> barrel 
  /// 2 --> right endcap
  /// Each of the inner vectors is internally sorted.
  /// For the endcaps, sorting is first in z, then for same Z in r, then 
  /// for same r in phi.
  /// For the barrel, we first sort in R, then for same R in phi, then for same 
  /// phi in Z. 
  const SiDetElementsLayerVectors_xk &layer = *getLayers();

  /// iterators over the positions to consider
  std::list<Amg::Vector3D>::iterator currentPosition=globalPositions.begin(), endPositions=globalPositions.end();

  /// fill an array with the reference point (start with the first one), the road width and a placeholder
  /// for the step length
  std::array<float,6> par_startingPoint{static_cast<float>((*currentPosition).x()),            // x of first position
                static_cast<float>((*currentPosition).y()),             // y of first position
                static_cast<float>((*currentPosition).z()),             // Z of first position
                static_cast<float>(sqrt((*currentPosition).x()*(*currentPosition).x()+(*currentPosition).y()*(*currentPosition).y())),    // r of first position 
                m_width,    // road width 
                0.};    
  
  /// check the left endcap layers
  /// increment n0 until we are at the layer closest to 
  /// the first position from the left side
  int n0 = 0;
  for (; n0!=static_cast<int>(layer[0].size()); ++n0) {
    if (par_startingPoint[2] > layer[0][n0].z()) break;
  }

  /// check the barrel layers
  /// increment n1 until we are at the layer closest to 
  /// the first position in the radial direction
  int n1 = 0;
  for (; n1!=static_cast<int>(layer[1].size()); ++n1) {
    if (par_startingPoint[3] < layer[1][n1].r()) break;
  }
  /// and finally, the left endcap. 
  /// this time, look for the layer closest on the right side. 
  int n2 = 0;
  for (; n2!=static_cast<int>(layer[2].size()); ++n2) {
    if (par_startingPoint[2] < layer[2][n2].z()) break;
  }

  
  std::vector<InDet::SiDetElementLink_xk::ElementWay> lDE;

  /// reset the detector-element usage info. 
  /// If we are the first client to see this event data object,
  /// we allocate the storage for all modules 
  if (!roadMakerData.isInitialized){
    bookUsageTracker(roadMakerData,layer);
  }
  else{ 
    /// if we are not the first client, we reset the event data without
    /// re-allocation
    roadMakerData.resetUsageTracker();
  }

  /// done with the first probed position. Now we can start to move along the trajectory
  ++currentPosition;
  while (currentPosition!=endPositions) {
    /// store the point we are aiming towards
    std::array<float,4>  par_targetPoint{static_cast<float>((*currentPosition).x()),         /// x of the current position
                    static_cast<float>((*currentPosition).y()),         /// y of the current position
                    static_cast<float>((*currentPosition).z()),         /// z of the current position
		                static_cast<float>(sqrt((*currentPosition).x()*(*currentPosition).x()+(*currentPosition).y()*(*currentPosition).y()))   /// r of the current position
                    };

    /// perform linearisation
    float dx = par_targetPoint[0]-par_startingPoint[0];         /// dx between the current and the first position
    float dy = par_targetPoint[1]-par_startingPoint[1];         /// dy between the current and the first position 
    float dz = par_targetPoint[2]-par_startingPoint[2];         /// dz between the current and the first position 
    float dist3D = sqrt(dx*dx+dy*dy+dz*dz);   /// 3D distance between the current and the first position
    if (dist3D <=0.) {                    /// if geometry breaks down or two points are duplicates, 
      ++currentPosition;                  /// we whistle innocently and make a point of looking somewhere else 
      continue;
    }
    float inverseDistance = 1./dist3D;                   /// inverse distance to the first position 
    /// now we can book the linearised search direction 
    std::array<float,3> searchDirection{dx*inverseDistance, dy*inverseDistance, dz*inverseDistance};

    /// Having found the search direction, we are ready to look for detector elements and iterate.
    /// Before doing so, we add an additional test to ensure we probe the perigee point
    /// if we cross it on the way. 
    float unitSepTransverseComp = searchDirection[0]*searchDirection[0]+searchDirection[1]*searchDirection[1];     /// transverse component of the separation vector 
    float dr = 0.                 ;     
    if (unitSepTransverseComp!=0.) {                               
      /// *negative* component of the global location of the previous position into the direction connecting our positions in the x-y plane 
      /// corresponds to the path length opposite to the linearised direction to reach the perigee 
      float sm = -( searchDirection[0]*par_startingPoint[0] +
                    searchDirection[1]*par_startingPoint[1])
                    /unitSepTransverseComp; 

      /// a positive value of SM means the closest approach to the beamline is between the two positions we are considering. 
      /// In this case, we do not want to iterate to the next point, but instead insert an additional step where we use the 
      /// perigee point as our reference. We do this by setting the target point to the perigee, which will be made the 
      /// reference point when repeating the loop. 
      /// Since the perigee is estimated using the linearised direction, this direction stays valid and does not need to be updated.
      if (sm > 1. && sm < dist3D) {   /// only add the perigee point if the next point is beyond the perigee, and if we are not too close anyway
        par_targetPoint[0] = par_startingPoint[0]+searchDirection[0]*sm;
        par_targetPoint[1] = par_startingPoint[1]+searchDirection[1]*sm;
        par_targetPoint[2] = par_startingPoint[2]+searchDirection[2]*sm;
        par_targetPoint[3] = sqrt(par_targetPoint[0]*par_targetPoint[0]+par_targetPoint[1]*par_targetPoint[1]);
        /// now, the target point is the perigee estimate, while 
        /// the reference point for this round stays unchanged.
	      dr    = 20.;  /// allow 2cm on top of the perigee location when extrapolating inward. 
      } else {
        ++currentPosition;
      }
    } else {
      ++currentPosition;
    }

    /// Start collecting detector elements traversed by our linearised path. 

    /// First, barrel elements

    /// if we are moving outwards in r: 
    if (par_targetPoint[3]>par_startingPoint[3]) {
      /// loop over all barrel layers (starting with the closest one previously identified)
      for (; n1<static_cast<int>(layer[1].size()); ++n1) {
        /// stop if we moved past the targer point in R
	      if (par_targetPoint[3] < layer[1][n1].r()) break;
<<<<<<< HEAD
        assert( roadMakerData.elementUsageTracker[1].size() > static_cast<unsigned int>(n1) );
        /// collect all compatible detector elements from the current layer
	      layer[1][n1].getBarrelDetElements(par_startingPoint, searchDirection, lDE, roadMakerData.elementUsageTracker[1][n1]);
=======
        assert( used[1].size() > static_cast<unsigned int>(n1) );
        /// collect all compatible detector elements from the current layer
	      layer[1][n1].getBarrelDetElements(par_startingPoint, searchDirection, lDE, used[1][n1]);
>>>>>>> 773aaf15
      }
      /// if we are moving inward in R, iterate the other way for the barrel
    } else {
      for (--n1; n1>=0; --n1) {
        /// stop if we moved past the test point in R
	      if (par_targetPoint[3] > layer[1][n1].r()+dr) break;
<<<<<<< HEAD
        assert( roadMakerData.elementUsageTracker[1].size() > static_cast<unsigned int>(n1) );
        /// collect all compatible detector elements        
	      layer[1][n1].getBarrelDetElements(par_startingPoint, searchDirection, lDE, roadMakerData.elementUsageTracker[1][n1]);
=======
        assert( used[1].size() > static_cast<unsigned int>(n1) );
        /// collect all compatible detector elements        
	      layer[1][n1].getBarrelDetElements(par_startingPoint, searchDirection, lDE, used[1][n1]);
>>>>>>> 773aaf15
      }
      ++n1;
    }

    /// Positive endcap
    /// again check if we are moving forward or back in z
    if (par_targetPoint[2]>par_startingPoint[2]) {
      for (; n2<static_cast<int>(layer[2].size()); ++n2) {
	      if (par_targetPoint[2] < layer[2][n2].z()) break;
<<<<<<< HEAD
        assert( roadMakerData.elementUsageTracker[2].size() > static_cast<unsigned int>(n2) );
        /// collect all compatible detector elements        
	      layer[2][n2].getEndcapDetElements(par_startingPoint, searchDirection, lDE,roadMakerData.elementUsageTracker[2][n2]);
=======
        assert( used[2].size() > static_cast<unsigned int>(n2) );
        /// collect all compatible detector elements        
	      layer[2][n2].getEndcapDetElements(par_startingPoint, searchDirection, lDE,used[2][n2]);
>>>>>>> 773aaf15
      }
    } else {
      for (--n2; n2>=0; --n2) {
	      if (par_targetPoint[2] > layer[2][n2].z()) break;
<<<<<<< HEAD
        assert( roadMakerData.elementUsageTracker[2].size() > static_cast<unsigned int>(n2) );
        /// collect all compatible detector elements        
	      layer[2][n2].getEndcapDetElements(par_startingPoint, searchDirection, lDE, roadMakerData.elementUsageTracker[2][n2]);
=======
        assert( used[2].size() > static_cast<unsigned int>(n2) );
        /// collect all compatible detector elements        
	      layer[2][n2].getEndcapDetElements(par_startingPoint, searchDirection, lDE, used[2][n2]);
>>>>>>> 773aaf15
      }
      ++n2;
    }

    /// Negative endcap
    /// same game as above
    if (par_targetPoint[2]<par_startingPoint[2]) {
      for (; n0<static_cast<int>(layer[0].size()); ++n0) {
	      if (par_targetPoint[2] > layer[0][n0].z()) break;
<<<<<<< HEAD
        assert( roadMakerData.elementUsageTracker[0].size() > static_cast<unsigned int>(n0) );
        /// collect all compatible detector elements        
	      layer[0][n0].getEndcapDetElements(par_startingPoint, searchDirection, lDE,roadMakerData.elementUsageTracker[0][n0]);
=======
        assert( used[0].size() > static_cast<unsigned int>(n0) );
        /// collect all compatible detector elements        
	      layer[0][n0].getEndcapDetElements(par_startingPoint, searchDirection, lDE,used[0][n0]);
>>>>>>> 773aaf15
      }
    } else {
      for (--n0; n0>=0; --n0) {
	      if (par_targetPoint[2] < layer[0][n0].z()) break;
<<<<<<< HEAD
        assert( roadMakerData.elementUsageTracker[0].size() > static_cast<unsigned int>(n0) );
        /// collect all compatible detector elements        
	      layer[0][n0].getEndcapDetElements(par_startingPoint, searchDirection, lDE,roadMakerData.elementUsageTracker[0][n0]);
=======
        assert( used[0].size() > static_cast<unsigned int>(n0) );
        /// collect all compatible detector elements        
	      layer[0][n0].getEndcapDetElements(par_startingPoint, searchDirection, lDE,used[0][n0]);
>>>>>>> 773aaf15
      }
      ++n0;
    }
    /// update the starting point to be the current target point
    par_startingPoint[0] = par_targetPoint[0];
    par_startingPoint[1] = par_targetPoint[1];
    par_startingPoint[2] = par_targetPoint[2];
    par_startingPoint[3] = par_targetPoint[3];
    /// and increment the total propagation distance
    par_startingPoint[5]+= dist3D;
  }
  auto vec2 = lDE; 
  std::sort(lDE.begin(),lDE.end(),InDet::compDetElementWays());
  // Fill list pointers to detector elements
  for (auto & d : lDE){
    if (testDirection && d.way() < 0) continue; 
    Road.push_back(d.link()->detElement());
  }
}

/// obtain an event usage tracker object 
void InDet::SiDetElementsRoadMaker_xk::bookUsageTracker(InDet::SiDetElementRoadMakerData_xk & data, const SiDetElementsLayerVectors_xk &layers) const{

    /// book sufficient space
    /// module_i: iterate over the detector side 
    for ( unsigned int side_i=0; side_i<3; ++side_i) {
      data.elementUsageTracker[side_i].resize( layers[side_i].size() ); /// for each side, book the number of layers we expect to see
      for (unsigned int layer_i=0; layer_i < layers[side_i].size(); ++layer_i) {
          /// for each layer, book one slot for each detector element on the layer
          data.elementUsageTracker[side_i][layer_i].resize( layers[side_i][layer_i].nElements() );
      }
    }
    data.isInitialized=true;
} 

///////////////////////////////////////////////////////////////////
// Main methods for road builder using track parameters and direction
///////////////////////////////////////////////////////////////////

void InDet::SiDetElementsRoadMaker_xk::detElementsRoad
(const EventContext& ctx,
 MagField::AtlasFieldCache& fieldCache,
 const Trk::TrackParameters& Tp,
 Trk::PropDirection direction,
 std::list<const InDetDD::SiDetectorElement*>& Road,
 SiDetElementRoadMakerData_xk & roadMakerData) const
{
  if (!m_usePIX && !m_useSCT) return;
  /// 500 MeV / pT 
  double qp   = fabs(500.*Tp.parameters()[4]);
  /// truncate at huge pt 
  if (qp < 1.e-10) qp = 1.e-10; 
  /// step size - scaled by pt / 500 MeV 
  double S    = m_step/qp;      
  /// upper limit to step size: 1000               ;
  if (S  > 1000. ) S  = 1000. ;

  bool testDirection = true;
  if (direction<0) {
    testDirection = false;
    S=-S;
  }

  Trk::MagneticFieldMode fieldModeEnum(m_fieldModeEnum);
  if (!fieldCache.solenoidOn()) fieldModeEnum = Trk::NoField;
  Trk::MagneticFieldProperties fieldprop(fieldModeEnum);

  // Note: could also give fieldCache directly to propagator if it would be more efficient - would
  // need to add interface RDS 2020/03
  std::list<Amg::Vector3D> G;

  /// get a list of global positions for the road search by starting from the first surface 
  /// and walking along the trajectory using the RK propagator 
  m_proptool->globalPositions(ctx, G, Tp, fieldprop,getBound(fieldCache, Tp), S, Trk::pion);
  /// should find at least 2 positions to sample 
  if (G.size()<2) return;

  /// if we are extrapolating along them momentum direction, 
  /// we pick out the part ascending in R 
  if (direction > 0) {
    std::list<Amg::Vector3D>::iterator currentPosition=G.begin(), nextPosition, endPositions=G.end();
    float r0 = (*currentPosition).x()*(*currentPosition).x()+(*currentPosition).y()*(*currentPosition).y();

    while (currentPosition!=endPositions) {
      nextPosition = currentPosition;
      if (++nextPosition == endPositions) break;
      
      float r = (*nextPosition).x()*(*nextPosition).x()+(*nextPosition).y()*(*nextPosition).y();
      /// if the next point is at lower r than the previous point, remove the previous one  
      if (r < r0) {
        r0 = r;
        G.erase(currentPosition++);
      } else {
        break;
      }
    }
  }
  /// now perform the road building using our set of positions
  detElementsRoad(G, Road,testDirection, roadMakerData);
}


///////////////////////////////////////////////////////////////////
// Map of detector elements production
///////////////////////////////////////////////////////////////////

void InDet::SiDetElementsRoadMaker_xk::computeBounds()
{

  StatusCode sc;

  // Get  Pixel Detector Manager
  //
  const InDetDD::PixelDetectorManager* pixmgr = nullptr;
  if (m_usePIX) {
    sc = detStore()->retrieve(pixmgr, m_pix);
    if (sc.isFailure() || !pixmgr) {
      ATH_MSG_INFO("Could not get PixelDetectorManager  !");
      return;
    }
  }
  
  // Get  SCT Detector Manager
  //
  const InDetDD::SCT_DetectorManager* sctmgr = nullptr;
  if (m_useSCT) {
    sc = detStore()->retrieve(sctmgr, m_sct);
    if (sc.isFailure() || !sctmgr) {
      ATH_MSG_INFO("Could not get SCT_DetectorManager !");
      return;
    }
  }

  const PixelID* IDp = nullptr;
  const SCT_ID*  IDs = nullptr;

  if (m_usePIX && detStore()->retrieve(IDp, "PixelID").isFailure()) {
    ATH_MSG_FATAL("Could not get Pixel ID helper");
  }
  
  if (m_useSCT && detStore()->retrieve(IDs, "SCT_ID").isFailure()) {
    ATH_MSG_FATAL("Could not get SCT ID helper");
  }


  if (!IDs && !IDp) return;

  InDetDD::SiDetectorElementCollection::const_iterator s, se;
  std::vector<InDetDD::SiDetectorElement*> pW[3];            

  if (IDp) {
    // Loop over each wafer of pixels
    //
    s  =  pixmgr->getDetectorElementBegin();
    se =  pixmgr->getDetectorElementEnd  ();

    for (; s!=se; ++s) {
      if      ((*s)->isBarrel()       ) pW[1].push_back((*s)); // Barrel
      else if ((*s)->center().z() > 0.) pW[2].push_back((*s)); // Right endcap
      else                              pW[0].push_back((*s)); // Left  endcap
    }
  }

  if (IDs) {
    // Loop over each wafer of sct
    //
    s  = sctmgr->getDetectorElementBegin();
    se = sctmgr->getDetectorElementEnd  ();

    for (; s!=se; ++s) {
      if      ((*s)->isBarrel()       ) pW[1].push_back((*s)); // Barrel
      else if ((*s)->center().z() > 0.) pW[2].push_back((*s)); // Right endcap
      else                              pW[0].push_back((*s)); // Left  endcap
    }
  }

  int nel = pW[0].size()+pW[1].size()+pW[2].size();
  if (!nel) return;

  std::sort(pW[1].begin(), pW[1].end(), InDet::compDetElements_RAZ());
  std::sort(pW[0].begin(), pW[0].end(), InDet::compDetElements_ZRA());
  std::sort(pW[2].begin(), pW[2].end(), InDet::compDetElements_ZRA());

  double   mzmin [3];  // min Z coordinate 
  double   mzmax [3];  // max Z coordinate
  double   mrmin [3];  // min radius
  double   mrmax [3];  // max radius
  bool     has[3] {false,false,false};
 
  for (int N=0; N!=3; ++N) {
    double P[40];
    int im    = static_cast<int>(pW[N].size()-1); 
    int If    = 0      ;
    double z0 = 0.     ;
    double r0 = 0.     ;
    mrmin[N] = 100000.;
    mrmax[N] =-100000.;
    mzmin[N] = 100000.;
    mzmax[N] =-100000.;
    
    for (int i = 0; i<= im; ++i) {
      InDet::SiDetElementsRoadUtils_xk::detElementInformation(*(pW[N][i]), P); 

      if (P[ 9] < mrmin[N]) mrmin[N] = P[ 9]; 
      if (P[10] > mrmax[N]) mrmax[N] = P[10]; 
      if (P[11] < mzmin[N]) mzmin[N] = P[11]; 
      if (P[12] > mzmax[N]) mzmax[N] = P[12]; 
 
      double r    = P[0];
      double z    = P[1];
      bool   newl = false;
      if (N==1) {
	if (fabs(r-r0) > 10.) {
          newl=true;
          r0=r;
        }
      } else {
	if (fabs(z-z0) > 10.) {
          newl=true;
          r0=r;
          z0=z;
        }
      }

      if (newl || i==im) {
	int Il = i-1;
        if (i==im) ++Il;

	if (If<=Il) {
          has[N]=true;
	}
	If = i;
      }
    }
  }

  // CylinderBounds production
  //
  double zmi = +100000;
  double zma = -100000;
  double rma = -100000;
  for (int i=0; i!=3; ++i) {
    if (has[i]) {
      if (mzmin[i]<zmi) zmi=mzmin[i]; 
      if (mzmax[i]>zma) zma=mzmax[i]; 
      if (mrmax[i]>rma) rma=mrmax[i];
    }
  }

  double hz = fabs(zma);
  if (hz<fabs(zmi)) hz = fabs(zmi);
  const Trk::CylinderBounds CB(rma+20., hz+20.);
  m_bounds  = CB;
}


///////////////////////////////////////////////////////////////////
// Distance to detector element according stright line model
///////////////////////////////////////////////////////////////////

float InDet::SiDetElementsRoadMaker_xk::stepToDetElement
(const InDetDD::SiDetectorElement*& de, Amg::Vector3D& r, Amg::Vector3D& a) const
{
  Amg::Vector3D R = de->center();
  Amg::Vector3D A = de->normal();
  double D = a.x()*A.x()+a.y()*A.y()+a.z()*A.z();
  if (D==0.) return static_cast<float>(D);
  return static_cast<float>((A.x()*(R.x()-r.x())+A.y()*(R.y()-r.y())+A.z()*(R.z()-r.z()))/D);
}

///////////////////////////////////////////////////////////////////
// Cylinder bounds parameters estimation
///////////////////////////////////////////////////////////////////

Trk::CylinderBounds InDet::SiDetElementsRoadMaker_xk::getBound
(MagField::AtlasFieldCache& fieldCache,
 const Trk::TrackParameters& Tp) const
{
  const double cor = 1.;

  double zfield = 0.;
  if (m_fieldModeEnum!=Trk::NoField && fieldCache.solenoidOn()) {
    const Amg::Vector3D& pos = Tp.position();
    double f[3], p[3] = {pos[Amg::x], pos[Amg::y], pos[Amg::z]};

    fieldCache.getFieldZR(p, f);

    zfield = 299.7925*f[2];
  }

  if (fabs(zfield) < .0000001) return m_bounds;

  const AmgVector(5)& Vp = Tp.parameters();
  
  double cur = zfield*Vp[4]/sin(Vp[3]);

  if (fabs(cur)*m_bounds.r() < cor) return m_bounds;

  double rad = 1./cur;
  if (cor*fabs(rad) > m_bounds.r()  ) return m_bounds;

  const  Amg::Vector3D& Gp = Tp.position();

  double S, C;
  sincos(Vp[2], &S, &C);

  double xc = Gp.x()+S*rad;
  double yc = Gp.y()-C*rad;
  double rm = (sqrt(xc*xc+yc*yc)+fabs(rad))*cor;
  if (rm > m_bounds.r()) return m_bounds;
  Trk::CylinderBounds CB(rm, m_bounds.halflengthZ());
  return CB;
}<|MERGE_RESOLUTION|>--- conflicted
+++ resolved
@@ -434,30 +434,19 @@
       for (; n1<static_cast<int>(layer[1].size()); ++n1) {
         /// stop if we moved past the targer point in R
 	      if (par_targetPoint[3] < layer[1][n1].r()) break;
-<<<<<<< HEAD
         assert( roadMakerData.elementUsageTracker[1].size() > static_cast<unsigned int>(n1) );
         /// collect all compatible detector elements from the current layer
 	      layer[1][n1].getBarrelDetElements(par_startingPoint, searchDirection, lDE, roadMakerData.elementUsageTracker[1][n1]);
-=======
-        assert( used[1].size() > static_cast<unsigned int>(n1) );
-        /// collect all compatible detector elements from the current layer
-	      layer[1][n1].getBarrelDetElements(par_startingPoint, searchDirection, lDE, used[1][n1]);
->>>>>>> 773aaf15
       }
       /// if we are moving inward in R, iterate the other way for the barrel
     } else {
       for (--n1; n1>=0; --n1) {
         /// stop if we moved past the test point in R
 	      if (par_targetPoint[3] > layer[1][n1].r()+dr) break;
-<<<<<<< HEAD
         assert( roadMakerData.elementUsageTracker[1].size() > static_cast<unsigned int>(n1) );
         /// collect all compatible detector elements        
 	      layer[1][n1].getBarrelDetElements(par_startingPoint, searchDirection, lDE, roadMakerData.elementUsageTracker[1][n1]);
-=======
-        assert( used[1].size() > static_cast<unsigned int>(n1) );
-        /// collect all compatible detector elements        
-	      layer[1][n1].getBarrelDetElements(par_startingPoint, searchDirection, lDE, used[1][n1]);
->>>>>>> 773aaf15
+
       }
       ++n1;
     }
@@ -467,28 +456,16 @@
     if (par_targetPoint[2]>par_startingPoint[2]) {
       for (; n2<static_cast<int>(layer[2].size()); ++n2) {
 	      if (par_targetPoint[2] < layer[2][n2].z()) break;
-<<<<<<< HEAD
-        assert( roadMakerData.elementUsageTracker[2].size() > static_cast<unsigned int>(n2) );
-        /// collect all compatible detector elements        
-	      layer[2][n2].getEndcapDetElements(par_startingPoint, searchDirection, lDE,roadMakerData.elementUsageTracker[2][n2]);
-=======
         assert( used[2].size() > static_cast<unsigned int>(n2) );
         /// collect all compatible detector elements        
 	      layer[2][n2].getEndcapDetElements(par_startingPoint, searchDirection, lDE,used[2][n2]);
->>>>>>> 773aaf15
       }
     } else {
       for (--n2; n2>=0; --n2) {
 	      if (par_targetPoint[2] > layer[2][n2].z()) break;
-<<<<<<< HEAD
         assert( roadMakerData.elementUsageTracker[2].size() > static_cast<unsigned int>(n2) );
         /// collect all compatible detector elements        
 	      layer[2][n2].getEndcapDetElements(par_startingPoint, searchDirection, lDE, roadMakerData.elementUsageTracker[2][n2]);
-=======
-        assert( used[2].size() > static_cast<unsigned int>(n2) );
-        /// collect all compatible detector elements        
-	      layer[2][n2].getEndcapDetElements(par_startingPoint, searchDirection, lDE, used[2][n2]);
->>>>>>> 773aaf15
       }
       ++n2;
     }
@@ -498,28 +475,16 @@
     if (par_targetPoint[2]<par_startingPoint[2]) {
       for (; n0<static_cast<int>(layer[0].size()); ++n0) {
 	      if (par_targetPoint[2] > layer[0][n0].z()) break;
-<<<<<<< HEAD
         assert( roadMakerData.elementUsageTracker[0].size() > static_cast<unsigned int>(n0) );
         /// collect all compatible detector elements        
 	      layer[0][n0].getEndcapDetElements(par_startingPoint, searchDirection, lDE,roadMakerData.elementUsageTracker[0][n0]);
-=======
-        assert( used[0].size() > static_cast<unsigned int>(n0) );
-        /// collect all compatible detector elements        
-	      layer[0][n0].getEndcapDetElements(par_startingPoint, searchDirection, lDE,used[0][n0]);
->>>>>>> 773aaf15
       }
     } else {
       for (--n0; n0>=0; --n0) {
 	      if (par_targetPoint[2] < layer[0][n0].z()) break;
-<<<<<<< HEAD
         assert( roadMakerData.elementUsageTracker[0].size() > static_cast<unsigned int>(n0) );
         /// collect all compatible detector elements        
 	      layer[0][n0].getEndcapDetElements(par_startingPoint, searchDirection, lDE,roadMakerData.elementUsageTracker[0][n0]);
-=======
-        assert( used[0].size() > static_cast<unsigned int>(n0) );
-        /// collect all compatible detector elements        
-	      layer[0][n0].getEndcapDetElements(par_startingPoint, searchDirection, lDE,used[0][n0]);
->>>>>>> 773aaf15
       }
       ++n0;
     }
