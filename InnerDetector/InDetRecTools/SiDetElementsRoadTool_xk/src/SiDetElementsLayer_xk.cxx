--- conflicted
+++ resolved
@@ -33,7 +33,6 @@
  std::vector<InDet::SiDetElementLink_xk::ElementWay> &lDE,
  std::vector<InDet::SiDetElementLink_xk::UsedFlag>   &used) const
 {
-<<<<<<< HEAD
 
   /// In the following, identify where we cross the layer in r
   /// by solving the quadratic equation 
@@ -48,7 +47,7 @@
   if(twoA == 0.) return;
   float sq = minusB*minusB+2.*C*twoA;  
   if (sq > 0){ 
-    sq=sqrt(sq);
+    sq=std::sqrt(sq);
   }
   else {
     sq=0.;
@@ -61,7 +60,7 @@
   /// if both solution occur for the same direction, 
   /// we pick the crossing that occurs first 
   if((s1*s2) > 0.) {
-    s = (fabs(s1) < fabs(s2) ? s1 : s2); 
+    s = (std::abs(s1) < std::abs(s2) ? s1 : s2); 
   }
   /// otherwise, pick the one in the positive direction
   else{     
@@ -70,36 +69,20 @@
   /// Z-coordinate of the layer crossing 
   float zc   = startingPoint[2]+searchDirection[2]*s;
   /// radial component of the search direction 
-  float At   = sqrt(1.-searchDirection[2]*searchDirection[2]);
+  float At   = std::sqrt(1.-searchDirection[2]*searchDirection[2]);
   
   /// Check if we miss the layer completely: 
   /// If the distance of our crossing point to the layer centre along z exceeds the half width 
   /// in z of the layer by more than a tolerance obtained as 
   /// the z movement expected when traversing along the layer radial half-width (dr_half / tan(theta_searchDirection)) 
   /// plus the road width divided by sin(theta)
-  if(At != 0. && fabs(zc-m_z) > (m_dz+(m_dr*fabs(searchDirection[2])+startingPoint[4])/At)) return;
+  if(At != 0. && std::abs(zc-m_z) > (m_dz+(m_dr*std::abs(searchDirection[2])+startingPoint[4])/At)) return;
   /// Phi coordinate of the crossing
-  float phiCrossing   = atan2(startingPoint[1]+searchDirection[1]*s,startingPoint[0]+searchDirection[0]*s);
+  float phiCrossing   = std::atan2(startingPoint[1]+searchDirection[1]*s,startingPoint[0]+searchDirection[0]*s);
   /// road width divided by the radius of the layer
   float reducedRoadWidth   = startingPoint[4]/m_r;
   getDetElements(startingPoint,searchDirection,phiCrossing,reducedRoadWidth,lDE,used);
-=======
-  float a  = (A[0]*P[0]+A[1]*P[1])*2.; 
-  float d  = (m_r-P[0]-P[1])*(m_r+P[0]+P[1])+2.*P[0]*P[1];
-  float b  = 2.*(A[0]*A[0]+A[1]*A[1]); if(b == 0.) return;
-  float sq = a*a+2.*d*b;  sq>0. ? sq=std::sqrt(sq) : sq=0.;
-  float s1 =-(a+sq)/b;
-  float s2 =-(a-sq)/b; 
-  float s;
-  if((s1*s2) > 0.) {std::fabs(s1) < std::fabs(s2) ? s = s1 : s = s2;}
-  else             {     s1  > 0.       ? s = s1 : s = s2;}  
-  float zc   = P[2]+A[2]*s;
-  float At   = sqrt(1.-A[2]*A[2]);
-  if(At != 0. && std::fabs(zc-m_z) > (m_dz+(m_dr*std::fabs(A[2])+P[4])/At)) return;
-  float fc   = std::atan2(P[1]+A[1]*s,P[0]+A[0]*s);
-  float dw   = P[4]/m_r;
-  getDetElements(P,A,fc,dw,lDE,used);
->>>>>>> e984fd73
+
 }
 
 ///////////////////////////////////////////////////////////////////
@@ -118,35 +101,24 @@
  std::vector<InDet::SiDetElementLink_xk::ElementWay> &lDE,
  std::vector<InDet::SiDetElementLink_xk::UsedFlag>   &used) const
 {
-<<<<<<< HEAD
   /// solve the linear equation 
   /// z_layer = z_startingPont + s * z_searchDirection
   float s   =(m_z-startingPoint[2])/searchDirection[2];
   /// obtain x,y,r coordinates of the layer crossing in z
   float xc  = startingPoint[0]+searchDirection[0]*s;
   float yc  = startingPoint[1]+searchDirection[1]*s;
-  float rc  = sqrt(xc*xc+yc*yc);
+  float rc  = std::sqrt(xc*xc+yc*yc);
   /// search direction z (== cos(theta_search)) * radius of starting point
   float A23 = searchDirection[2]*startingPoint[3];
   /// Kick out cases where we do not expect to cross the layer at all. 
   /// Do this by checking if the distance of the radial location of the z-crossing 
   /// from the layer centre in r exceeds the r-half-width by more than 
   /// the r-movement expected when traversing the half-width in z + the search road width
-  if(A23 != 0. && fabs(rc-m_r) > m_dr+fabs(2.*(startingPoint[0]*searchDirection[0]+startingPoint[1]*searchDirection[1])*m_dz/A23)+startingPoint[4]) return;
-  float phiCrossing  = atan2(yc,xc);
+  if(A23 != 0. && std::abs(rc-m_r) > m_dr+std::abs(2.*(startingPoint[0]*searchDirection[0]+startingPoint[1]*searchDirection[1])*m_dz/A23)+startingPoint[4]) return;
+  float phiCrossing  = std::atan2(yc,xc);
   float reducedRoadWidth  = startingPoint[4]/rc;
   getDetElements(startingPoint,searchDirection,phiCrossing,reducedRoadWidth,lDE,used);
-=======
-  float s   =(m_z-P[2])/A[2];
-  float xc  = P[0]+A[0]*s;
-  float yc  = P[1]+A[1]*s;
-  float rc  = std::sqrt(xc*xc+yc*yc);
-  float A23 = A[2]*P[3];
-  if(A23 != 0. && std::fabs(rc-m_r) > m_dr+fabs(2.*(P[0]*A[0]+P[1]*A[1])*m_dz/A23)+P[4]) return;
-  float fc  = std::atan2(yc,xc);
-  float dw  = P[4]/rc;
-  getDetElements(P,A,fc,dw,lDE,used);
->>>>>>> e984fd73
+
 }
 
 ///////////////////////////////////////////////////////////////////
@@ -195,10 +167,9 @@
     assert( static_cast<unsigned int>(i)<m_elements.size() );
     /// if detector element i on this layer is not already used for this road
     if(!used[i].used()) {
-<<<<<<< HEAD
       /// 
-      float dPhi =fabs(m_elements[i].phi()-phiCrossing); 
-      if(dPhi>pi) dPhi=fabs(dPhi-pi2);    /// project delta phi into -pi..pi
+      float dPhi =std::abs(m_elements[i].phi()-phiCrossing); 
+      if(dPhi>pi) dPhi=std::abs(dPhi-pi2);    /// project delta phi into -pi..pi
 
       /// dPhi must be compatible with the phi half-width within a tolerance
       /// specified by the road width divided by the radius 
@@ -217,15 +188,6 @@
          /// we found a compatible detector element - add to our list  
          lDE.push_back(InDet::SiDetElementLink_xk::ElementWay(&m_elements[i],startingPoint[5]+intersectionOutcome[2],std::max(intersectionOutcome[0],intersectionOutcome[1]))); 
          used[i].setUsed();
-=======
-
-      float dF =std::fabs(m_elements[i].phi()-Fc); if(dF>pi) dF=std::fabs(dF-pi2);
-      if((dF-dW)>m_dfe) break;
-      m_elements[i].intersect(P,A,O);
-
-      if((O[0]-P[4])<=0 && (O[1]-P[4])<=0.) {
-         lDE.push_back(InDet::SiDetElementLink_xk::ElementWay(&m_elements[i],P[5]+O[2])); used[i].setUsed();
->>>>>>> e984fd73
       }
     }
     ++i; 
@@ -243,18 +205,11 @@
     if(i==i1) return;
     assert( static_cast<unsigned int>(i)<m_elements.size() );
     if(!used[i].used()) {
-
-<<<<<<< HEAD
-      float dPhi =fabs(m_elements[i].phi()-phiCrossing); 
-      if(dPhi>pi) dPhi=fabs(dPhi-pi2);
+      float dPhi =std::abs(m_elements[i].phi()-phiCrossing); 
+      if(dPhi>pi) dPhi=std::abs(dPhi-pi2);
       if((dPhi-reducedRoadWidth)>m_dfe) return;
       m_elements[i].intersect(&(startingPoint[0]),&(searchDirection[0]),&(intersectionOutcome[0]));
-=======
-      float dF =std::fabs(m_elements[i].phi()-Fc); if(dF>pi) dF=std::fabs(dF-pi2);
-      if((dF-dW)>m_dfe) return;
-      m_elements[i].intersect(P,A,O);
->>>>>>> e984fd73
-      
+
       if((intersectionOutcome[0]-startingPoint[4])<=0 && (intersectionOutcome[1]-startingPoint[4])<=0.) {
          lDE.push_back(InDet::SiDetElementLink_xk::ElementWay(&m_elements[i],startingPoint[5]+intersectionOutcome[2],std::max(intersectionOutcome[0],intersectionOutcome[1]))); 
          used[i].setUsed();
