#include "GaudiKernel/DeclareFactoryEntries.h"
#include "SiSpacePointsSeedTool_xk/SiSpacePointsSeedMaker_ATLxk.h"
#include "SiSpacePointsSeedTool_xk/SiSpacePointsSeedMaker_LowMomentum.h"
#include "SiSpacePointsSeedTool_xk/SiSpacePointsSeedMaker_BeamGas.h"
#include "SiSpacePointsSeedTool_xk/SiSpacePointsSeedMaker_Cosmic.h"
#include "SiSpacePointsSeedTool_xk/SiSpacePointsSeedMaker_HeavyIon.h"
#include "SiSpacePointsSeedTool_xk/SiSpacePointsSeedMaker_Trigger.h"
#include "SiSpacePointsSeedTool_xk/SiSpacePointsSeedMaker_ITK.h"
#include "SiSpacePointsSeedTool_xk/SiSpacePointsSeedMaker_TrkSeeded.h"
#include "SiSpacePointsSeedTool_xk/RoISeedTool.h"
#include "SiSpacePointsSeedTool_xk/FileRoISeedTool.h"
#include "SiSpacePointsSeedTool_xk/ZWindowRoISeedTool.h"
#include "SiSpacePointsSeedTool_xk/TruthHSRoISeedTool.h"
#include "SiSpacePointsSeedTool_xk/RandomRoISeedTool.h"

using namespace InDet;

DECLARE_TOOL_FACTORY( SiSpacePointsSeedMaker_ATLxk      )
DECLARE_TOOL_FACTORY( SiSpacePointsSeedMaker_LowMomentum)
DECLARE_TOOL_FACTORY( SiSpacePointsSeedMaker_BeamGas    )
DECLARE_TOOL_FACTORY( SiSpacePointsSeedMaker_Cosmic     )
DECLARE_TOOL_FACTORY( SiSpacePointsSeedMaker_HeavyIon   )
DECLARE_TOOL_FACTORY( SiSpacePointsSeedMaker_Trigger    )
DECLARE_TOOL_FACTORY( SiSpacePointsSeedMaker_ITK        )
DECLARE_TOOL_FACTORY( SiSpacePointsSeedMaker_TrkSeeded  )
DECLARE_TOOL_FACTORY( RoISeedTool                       )
DECLARE_TOOL_FACTORY( FileRoISeedTool                       )
DECLARE_TOOL_FACTORY( ZWindowRoISeedTool                )
DECLARE_TOOL_FACTORY( TruthHSRoISeedTool                )
DECLARE_TOOL_FACTORY( RandomRoISeedTool                )

DECLARE_FACTORY_ENTRIES( SiSpacePointsSeedTool_xk )
{
<<<<<<< HEAD
  DECLARE_TOOL( SiSpacePointsSeedMaker_ATLxk      )
  DECLARE_TOOL( SiSpacePointsSeedMaker_LowMomentum)
  DECLARE_TOOL( SiSpacePointsSeedMaker_BeamGas    )
  DECLARE_TOOL( SiSpacePointsSeedMaker_Cosmic     )
  DECLARE_TOOL( SiSpacePointsSeedMaker_HeavyIon   )
  DECLARE_TOOL( SiSpacePointsSeedMaker_Trigger    )
  DECLARE_TOOL( SiSpacePointsSeedMaker_ITK        )
  DECLARE_TOOL( SiSpacePointsSeedMaker_TrkSeeded  )
  DECLARE_TOOL( RoISeedTool                       )
=======
	DECLARE_TOOL( SiSpacePointsSeedMaker_ATLxk      )
	DECLARE_TOOL( SiSpacePointsSeedMaker_LowMomentum)
	DECLARE_TOOL( SiSpacePointsSeedMaker_BeamGas    )
	DECLARE_TOOL( SiSpacePointsSeedMaker_Cosmic     )
	DECLARE_TOOL( SiSpacePointsSeedMaker_HeavyIon   )
	DECLARE_TOOL( SiSpacePointsSeedMaker_Trigger    )
	DECLARE_TOOL( SiSpacePointsSeedMaker_ITK        )
        DECLARE_TOOL( SiSpacePointsSeedMaker_TrkSeeded  )
        DECLARE_TOOL( RoISeedTool                       )
        DECLARE_TOOL( FileRoISeedTool                       )
        DECLARE_TOOL( ZWindowRoISeedTool                )
	DECLARE_TOOL( TruthHSRoISeedTool                )
	DECLARE_TOOL( RandomRoISeedTool                )
>>>>>>> 8ef60e25
}




<|MERGE_RESOLUTION|>--- conflicted
+++ resolved
@@ -31,17 +31,6 @@
 
 DECLARE_FACTORY_ENTRIES( SiSpacePointsSeedTool_xk )
 {
-<<<<<<< HEAD
-  DECLARE_TOOL( SiSpacePointsSeedMaker_ATLxk      )
-  DECLARE_TOOL( SiSpacePointsSeedMaker_LowMomentum)
-  DECLARE_TOOL( SiSpacePointsSeedMaker_BeamGas    )
-  DECLARE_TOOL( SiSpacePointsSeedMaker_Cosmic     )
-  DECLARE_TOOL( SiSpacePointsSeedMaker_HeavyIon   )
-  DECLARE_TOOL( SiSpacePointsSeedMaker_Trigger    )
-  DECLARE_TOOL( SiSpacePointsSeedMaker_ITK        )
-  DECLARE_TOOL( SiSpacePointsSeedMaker_TrkSeeded  )
-  DECLARE_TOOL( RoISeedTool                       )
-=======
 	DECLARE_TOOL( SiSpacePointsSeedMaker_ATLxk      )
 	DECLARE_TOOL( SiSpacePointsSeedMaker_LowMomentum)
 	DECLARE_TOOL( SiSpacePointsSeedMaker_BeamGas    )
@@ -55,7 +44,6 @@
         DECLARE_TOOL( ZWindowRoISeedTool                )
 	DECLARE_TOOL( TruthHSRoISeedTool                )
 	DECLARE_TOOL( RandomRoISeedTool                )
->>>>>>> 8ef60e25
 }
 
 
