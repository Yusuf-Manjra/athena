--- conflicted
+++ resolved
@@ -180,11 +180,7 @@
 
 void InDet::SiSpacePointsSeedMaker_Cosmic::newEvent (int)
 {
-<<<<<<< HEAD
-  if(!m_pixel && !m_sct) return; 
-=======
   if(!m_pixel && !m_sct) return;
->>>>>>> 8ef60e25
   erase();
   i_spforseed   = l_spforseed.begin();
 
@@ -292,11 +288,7 @@
 (const std::vector<IdentifierHash>& vPixel, const std::vector<IdentifierHash>& vSCT)
 {
 
-<<<<<<< HEAD
-  if(!m_pixel && !m_sct) return; 
-=======
   if(!m_pixel && !m_sct) return;
->>>>>>> 8ef60e25
   erase();
   i_spforseed = l_spforseed.begin();
 
@@ -490,12 +482,7 @@
 
 MsgStream& InDet::SiSpacePointsSeedMaker_Cosmic::dump( MsgStream& out ) const
 {
-<<<<<<< HEAD
-  if(m_nprint)  
-    return dumpEvent(out); 
-=======
   if(m_nprint) return dumpEvent(out);
->>>>>>> 8ef60e25
   return dumpConditions(out);
 }
 
@@ -778,11 +765,7 @@
   
   for(int i=0; i!= r_size;  ++i) {
 
-<<<<<<< HEAD
-    if(!r_map[i]) continue; 
-=======
     if(!r_map[i]) continue;
->>>>>>> 8ef60e25
     r = r_Sorted[i].begin();
 
     while(r!=r_Sorted[i].end()) {
@@ -1016,11 +999,7 @@
     }
   breakb:
 
-<<<<<<< HEAD
-    if(!Nb || Nb==m_maxsizeSP) continue;  
-=======
     if(!Nb || Nb==m_maxsizeSP) continue;
->>>>>>> 8ef60e25
     int Nt = Nb;
     
     // Top   links production
@@ -1152,11 +1131,7 @@
     }
   breakb:
 
-<<<<<<< HEAD
-    if(!Nb || Nb==m_maxsizeSP) continue;  
-=======
     if(!Nb || Nb==m_maxsizeSP) continue;
->>>>>>> 8ef60e25
     int Nt = Nb;
     
     // Top   links production
