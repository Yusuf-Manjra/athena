--- conflicted
+++ resolved
@@ -212,11 +212,7 @@
 void InDet::SiSpacePointsSeedMaker_Trigger::newEvent (int)
 {
   m_trigger = false;
-<<<<<<< HEAD
-  if(!m_pixel && !m_sct) return; 
-=======
   if(!m_pixel && !m_sct) return;
->>>>>>> 8ef60e25
   erase();
   buildBeamFrameWork();
 
@@ -332,11 +328,7 @@
 (const std::vector<IdentifierHash>& vPixel, const std::vector<IdentifierHash>& vSCT)
 {
   m_trigger = false;
-<<<<<<< HEAD
-  if(!m_pixel && !m_sct) return; 
-=======
   if(!m_pixel && !m_sct) return;
->>>>>>> 8ef60e25
   erase();
 
   buildBeamFrameWork();
@@ -559,12 +551,7 @@
 
 MsgStream& InDet::SiSpacePointsSeedMaker_Trigger::dump( MsgStream& out ) const
 {
-<<<<<<< HEAD
-  if(m_nprint) 
-    return dumpEvent(out); 
-=======
   if(m_nprint) return dumpEvent(out);
->>>>>>> 8ef60e25
   return dumpConditions(out);
 }
 
@@ -1062,11 +1049,7 @@
   
   for(int i=0; i!= r_size;  ++i) {
 
-<<<<<<< HEAD
-    if(!r_map[i]) continue; 
-=======
     if(!r_map[i]) continue;
->>>>>>> 8ef60e25
     r = r_Sorted[i].begin();
 
     while(r!=r_Sorted[i].end()) {
@@ -1165,13 +1148,8 @@
 	float X  = (*r0)->x();
 	float Y  = (*r0)->y();
 	float R  = (*r0)->radius();
-<<<<<<< HEAD
-	if(R<m_r2minv) continue; 
-  if(R>m_r2maxv) break;
-=======
 	if(R<m_r2minv) continue;
 	if(R>m_r2maxv) break;
->>>>>>> 8ef60e25
 	float Z  = (*r0)->z();
 	float ax = X/R;
 	float ay = Y/R;
@@ -1190,19 +1168,11 @@
 	  for(; r!=re; ++r) {
 	    
 	    float Rb =(*r)->radius();
-<<<<<<< HEAD
-	    if(Rb<m_r1minv) continue; 
-      if(Rb>m_r1maxv) break;
-	    float dR = R-Rb; 
-	    if(dR<m_drminv) break; 
-      if(dR>m_drmax) continue;
-=======
 	    if(Rb<m_r1minv) continue;
 	    if(Rb>m_r1maxv) break;
 	    float dR = R-Rb; 
 	    if(dR<m_drminv) break;
 	    if(dR>m_drmax) continue;
->>>>>>> 8ef60e25
 	    float dZ = Z-(*r)->z();
 	    float Tz = dZ/dR; if(Tz<m_dzdrmin || Tz>m_dzdrmax) continue;
 	    float Zo = Z-R*Tz;	          
@@ -1224,13 +1194,8 @@
 	    float UR = Ut*R+1.              ; if(UR == 0.) continue;
 	    float A  = Vt*R/UR              ;
 	    float B  = Vt-A*Ut              ;
-<<<<<<< HEAD
-	    if(fabs(B*m_K) > m_ipt*sqrt(1.+A*A)) continue; 
-      ++nseed;
-=======
 	    if(fabs(B*m_K) > m_ipt*sqrt(1.+A*A)) continue;
 	    ++nseed;
->>>>>>> 8ef60e25
 	    newSeed((*r)->spacepoint,(*r0)->spacepoint,Zo);
 	  }
 	}
