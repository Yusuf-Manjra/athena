--- conflicted
+++ resolved
@@ -613,13 +613,9 @@
 	split,
 	splitProb1,
 	splitProb2,
-<<<<<<< HEAD
-	AddNewxAODpixelCluster(cluster));
-=======
-	AddNewxAODpixelCluster(container),
-  calibData,
-  offlineCalibData);
->>>>>>> 66537d63
+	AddNewxAODpixelCluster(cluster),
+	calibData,
+	offlineCalibData);
 }
 
 
