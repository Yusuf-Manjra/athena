--- conflicted
+++ resolved
@@ -5,40 +5,6 @@
 # Declare the package name:
 atlas_subdir( PixelMonitoring )
 
-<<<<<<< HEAD
-# Declare the package's dependencies:
-atlas_depends_on_subdirs(
-   PUBLIC
-   Control/AthenaMonitoring
-   DetectorDescription/AtlasDetDescr
-   GaudiKernel
-   InnerDetector/InDetDetDescr/PixelGeoModel
-   InnerDetector/InDetRawEvent/InDetRawData
-   InnerDetector/InDetRecEvent/InDetPrepRawData
-   Tracking/TrkEvent/TrkTrack
-   PRIVATE
-   Database/AthenaPOOL/AthenaPoolUtilities
-   DetectorDescription/GeoPrimitives
-   Event/xAOD/xAODEventInfo
-   Event/EventPrimitives
-   InnerDetector/InDetConditions/InDetConditionsSummaryService
-   InnerDetector/InDetConditions/PixelConditionsTools
-   InnerDetector/InDetConditions/PixelConditionsData
-   InnerDetector/InDetConditions/InDetByteStreamErrors
-   InnerDetector/InDetDetDescr/InDetIdentifier
-   InnerDetector/InDetDetDescr/InDetReadoutGeometry
-   InnerDetector/InDetDetDescr/PixelCabling
-   InnerDetector/InDetRecEvent/InDetRIO_OnTrack
-   InnerDetector/InDetRecTools/InDetTrackSelectionTool
-   Tools/LWHists
-   Tools/PathResolver
-   Tracking/TrkEvent/TrkParameters
-   Tracking/TrkEvent/TrkSpacePoint
-   Tracking/TrkEvent/TrkTrackSummary
-   Tracking/TrkTools/TrkToolInterfaces )
-
-=======
->>>>>>> 77d17bf8
 # External dependencies:
 find_package( ROOT COMPONENTS Core MathCore Hist )
 
@@ -50,12 +16,7 @@
    GaudiKernel InDetRawData InDetPrepRawData TrkTrack 
    AthenaPoolUtilities GeoPrimitives xAODEventInfo EventPrimitives InDetIdentifier
    InDetReadoutGeometry InDetRIO_OnTrack LWHists TrkParameters TrkSpacePoint
-<<<<<<< HEAD
-   TrkTrackSummary TrkToolInterfaces PixelCablingLib PixelConditionsData PixelGeoModelLib PathResolver 
-   InDetTrackSelectionToolLib InDetByteStreamErrors )
-=======
    TrkTrackSummary TrkToolInterfaces PixelCablingLib PixelGeoModelLib PathResolver 
    InDetTrackSelectionToolLib InDetConditionsSummaryService PixelConditionsToolsLib )
->>>>>>> 77d17bf8
 
 atlas_install_python_modules( python/*.py )