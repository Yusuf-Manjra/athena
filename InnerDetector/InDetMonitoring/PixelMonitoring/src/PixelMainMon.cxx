--- conflicted
+++ resolved
@@ -154,10 +154,6 @@
   memset(m_nhits_mod, 0, sizeof(m_nhits_mod));
   memset(m_hits_per_lumi_mod, 0, sizeof(m_hits_per_lumi_mod));
   memset(m_avgocc_ratio_lastXlb_mod, 0, sizeof(m_avgocc_ratio_lastXlb_mod));
-<<<<<<< HEAD
-  memset(m_nlargeevt_per_lumi_mod, 0, sizeof(m_nlargeevt_per_lumi_mod));
-=======
->>>>>>> 065aef22
   memset(m_totalhits_per_bcid_mod, 0, sizeof(m_totalhits_per_bcid_mod));
 
   // hit occupancy
@@ -232,17 +228,6 @@
   memset(m_hiteff_incl_mod, 0, sizeof(m_hiteff_incl_mod));
   memset(m_hiteff_lastXlb_mod, 0, sizeof(m_hiteff_lastXlb_mod));
   
-<<<<<<< HEAD
-  // Lorentz Angle
-  m_LorentzAngle_IBL = 0;
-  m_LorentzAngle_IBL2D = 0;
-  m_LorentzAngle_IBL3D = 0;
-  m_LorentzAngle_B0 = 0;
-  m_LorentzAngle_B1 = 0;
-  m_LorentzAngle_B2 = 0;
-
-=======
->>>>>>> 065aef22
   // cluster size
   memset(m_clusize_ontrack_mod, 0, sizeof(m_clusize_ontrack_mod));
   memset(m_clusize_offtrack_mod, 0, sizeof(m_clusize_offtrack_mod));
@@ -259,21 +244,8 @@
   memset(m_totalclusters_per_bcid_mod, 0, sizeof(m_totalclusters_per_bcid_mod));
   memset(m_cluster_ToT1d_mod, 0, sizeof(m_cluster_ToT1d_mod));
   memset(m_cluster_ToT1d_corr, 0, sizeof(m_cluster_ToT1d_corr));
-<<<<<<< HEAD
-  memset(m_1cluster_ToT_mod, 0, sizeof(m_1cluster_ToT_mod));
-  memset(m_2cluster_ToT_mod, 0, sizeof(m_2cluster_ToT_mod));
-  memset(m_3cluster_ToT_mod, 0, sizeof(m_3cluster_ToT_mod));
-  memset(m_bigcluster_ToT_mod, 0, sizeof(m_bigcluster_ToT_mod));
   memset(m_cluster_Q_mod, 0, sizeof(m_cluster_Q_mod));
   memset(m_cluster_Q_corr, 0, sizeof(m_cluster_Q_corr));
-  memset(m_1cluster_Q_mod, 0, sizeof(m_1cluster_Q_mod));
-  memset(m_2cluster_Q_mod, 0, sizeof(m_2cluster_Q_mod));
-  memset(m_3cluster_Q_mod, 0, sizeof(m_3cluster_Q_mod));
-  memset(m_bigcluster_Q_mod, 0, sizeof(m_bigcluster_Q_mod));
-=======
-  memset(m_cluster_Q_mod, 0, sizeof(m_cluster_Q_mod));
-  memset(m_cluster_Q_corr, 0, sizeof(m_cluster_Q_corr));
->>>>>>> 065aef22
   m_cluster_groupsize = 0;
   m_cluster_col_width = 0;
   m_cluster_row_width = 0;
@@ -896,8 +868,6 @@
     if (m_doDCS) {
       if (procPixelDCSMon().isFailure()) {
         if (msgLvl(MSG::INFO)) msg(MSG::INFO) << "Could not proc DCS histograms" << endmsg;
-<<<<<<< HEAD
-=======
       }
     }
     if (m_doTrack) {
@@ -909,26 +879,11 @@
     if (m_doRDO) {
       if (procHitsMon().isFailure()) {
         if (msgLvl(MSG::INFO)) msg(MSG::INFO) << "Could not proc Hit histograms" << endmsg;
->>>>>>> 065aef22
       }
     }
     if (m_doTrack) {
       if (procTrackMon().isFailure()) {
         if (msgLvl(MSG::INFO)) msg(MSG::INFO) << "Could not proc Track histograms" << endmsg;
-<<<<<<< HEAD
-      }
-    }
-  } else if (m_doOnline && (endOfLumiBlockFlag() || endOfRunFlag())) {
-    if (m_doRDO) {
-      if (procHitsMon().isFailure()) {
-        if (msgLvl(MSG::INFO)) msg(MSG::INFO) << "Could not proc Hit histograms" << endmsg;
-      }
-    }
-    if (m_doTrack) {
-      if (procTrackMon().isFailure()) {
-        if (msgLvl(MSG::INFO)) msg(MSG::INFO) << "Could not proc Track histograms" << endmsg;
-=======
->>>>>>> 065aef22
       }
     }
   }
