--- conflicted
+++ resolved
@@ -787,8 +787,6 @@
     }
   }
 
-<<<<<<< HEAD
-=======
   // track
   if (m_doTrack) {
     if (evtStore()->contains<TrackCollection>(m_TracksName)) {
@@ -802,7 +800,6 @@
     if (m_storegate_errors) m_storegate_errors->Fill(4., 1.);
   }
 
->>>>>>> 3cc07d7a
   // hits
   if (m_doRDO) {
     if (evtStore()->contains<PixelRDO_Container>(m_Pixel_RDOName)) {
