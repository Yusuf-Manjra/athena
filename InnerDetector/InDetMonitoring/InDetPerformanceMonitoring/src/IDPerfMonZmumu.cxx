--- conflicted
+++ resolved
@@ -152,14 +152,6 @@
   declareProperty("skipMS", m_skipMS = false);
   declareProperty("useCustomMuonSelector", m_useCustomMuonSelector = false );
   declareProperty("MuonSelector", m_muonSelector );
-<<<<<<< HEAD
-=======
-
-
-  // initializing the eventInfo "accessor"
-  StatusCode test =  m_EventInfoKey.initialize() ;
-  return;
->>>>>>> f5048bc9
 }
 
 
@@ -1876,11 +1868,7 @@
       //      z0_err = Amg::error(*trkPerigee->covariance(),Trk::z0);  //->Why not?
       //      d0_err = Amg::error(*trkPerigee->covariance(),Trk::d0);  //->Why not?
     } 
-<<<<<<< HEAD
-    //    std::cout << " -- atBL -- px: " << px << "  py: " << py << "  pz: " << pz << "  d0: "<< d0 << "   z0: "<< z0 << std::endl;
-=======
     delete atBL;
->>>>>>> f5048bc9
   }
   else {
     ATH_MSG_WARNING("FillRecParameters::Failed extrapolation to the BeamLine");
