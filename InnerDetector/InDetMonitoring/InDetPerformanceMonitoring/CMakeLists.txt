################################################################################
# Package: InDetPerformanceMonitoring
################################################################################

# Declare the package name:
atlas_subdir( InDetPerformanceMonitoring )

# Declare the package's dependencies:
atlas_depends_on_subdirs( PUBLIC
                          Control/AthenaBaseComps
                          Control/AthenaKernel
                          Control/AthenaMonitoring
                          Control/StoreGate
                          Event/xAOD/xAODCaloEvent
                          Event/xAOD/xAODEgamma
                          Event/xAOD/xAODJet
                          Event/xAOD/xAODMissingET
                          Event/xAOD/xAODMuon
                          Event/xAOD/xAODTracking
                          Event/xAOD/xAODTruth
                          GaudiKernel
                          Generators/GeneratorObjects
                          InnerDetector/InDetDetDescr/PixelReadoutGeometry
                          InnerDetector/InDetDetDescr/SCT_ReadoutGeometry
                          InnerDetector/InDetDetDescr/TRT_ReadoutGeometry
                          InnerDetector/InDetRecEvent/InDetRIO_OnTrack
			  InnerDetector/InDetConditions/InDetBeamSpotService	
			  InnerDetector/InDetRecTools/TrackVertexAssociationTool
                          PhysicsAnalysis/ElectronPhotonID/ElectronPhotonSelectorTools
                          Reconstruction/Jet/JetInterface
                          Reconstruction/RecoTools/ITrackToVertex
                          Reconstruction/egamma/egammaEvent
                          Tools/LWHists
                          Tracking/TrkEvent/TrkParameters
                          Tracking/TrkEvent/TrkParticleBase
                          Tracking/TrkEvent/TrkTrack
                          PRIVATE
                          DetectorDescription/IdDictDetDescr
                          Event/EventInfo
                          Event/EventPrimitives
                          InnerDetector/InDetDetDescr/InDetIdentifier
                          InnerDetector/InDetRecEvent/InDetPrepRawData
			  InnerDetector/InDetRecTools/InDetTrackSelectionTool
                          Reconstruction/egamma/egammaInterfaces
                          Tracking/TrkEvent/TrkEventPrimitives
                          Tracking/TrkEvent/TrkTrackSummary
                          Tracking/TrkEvent/TrkTruthData
                          Tracking/TrkEvent/TrkV0Vertex
			  Tracking/TrkVertexFitter/TrkVertexFitterInterfaces
                          Tracking/TrkVertexFitter/TrkVertexAnalysisUtils
                          Trigger/TrigAnalysis/TrigDecisionTool )

# External dependencies:
find_package( CLHEP )
find_package( HepMC )
find_package( ROOT COMPONENTS Core Tree MathCore Hist RIO pthread MathMore Minuit Minuit2 Matrix Physics HistPainter Rint Graf Graf3d Gpad Html Postscript Gui GX11TTF GX11 )

# Component(s) in the package:
atlas_add_library( InDetPerformanceMonitoringLib
                   src/*.cxx
                   PUBLIC_HEADERS InDetPerformanceMonitoring
                   INCLUDE_DIRS ${ROOT_INCLUDE_DIRS} ${CLHEP_INCLUDE_DIRS}
                   PRIVATE_INCLUDE_DIRS ${HEPMC_INCLUDE_DIRS}
                   DEFINITIONS ${CLHEP_DEFINITIONS}
<<<<<<< HEAD
                   LINK_LIBRARIES ${ROOT_LIBRARIES} ${CLHEP_LIBRARIES} AthenaBaseComps AthenaKernel xAODCaloEvent xAODEgamma xAODJet xAODMissingET xAODMuon xAODTracking xAODTruth GaudiKernel GeneratorObjects TRT_ReadoutGeometry SCT_ReadoutGeometry PixelReadoutGeometry InDetRIO_OnTrack JetInterface ITrackToVertex egammaEvent LWHists TrkParameters TrkParticleBase TrkTrack AthenaMonitoringLib StoreGateLib SGtests ElectronPhotonSelectorToolsLib TrkVertexAnalysisUtilsLib TrigDecisionToolLib
=======
                   LINK_LIBRARIES ${ROOT_LIBRARIES} ${CLHEP_LIBRARIES} AthenaBaseComps AthenaKernel xAODCaloEvent xAODEgamma xAODJet xAODMissingET xAODMuon xAODTracking xAODTruth GaudiKernel GeneratorObjects InDetReadoutGeometry InDetRIO_OnTrack InDetTrackSelectionTool JetInterface ITrackToVertex egammaEvent LWHists TrkParameters TrkParticleBase TrkTrack AthenaMonitoringLib StoreGateLib SGtests ElectronPhotonSelectorToolsLib TrkVertexAnalysisUtilsLib TrigDecisionToolLib TrackVertexAssociationTool
>>>>>>> 36c55b6b
                   PRIVATE_LINK_LIBRARIES ${HEPMC_LIBRARIES} IdDictDetDescr EventInfo EventPrimitives InDetIdentifier InDetPrepRawData TrkEventPrimitives TrkTrackSummary TrkTruthData TrkV0Vertex )

atlas_add_component( InDetPerformanceMonitoring
                     src/components/*.cxx
                     INCLUDE_DIRS ${ROOT_INCLUDE_DIRS} ${CLHEP_INCLUDE_DIRS} ${HEPMC_INCLUDE_DIRS}
<<<<<<< HEAD
                     LINK_LIBRARIES ${ROOT_LIBRARIES} ${CLHEP_LIBRARIES} ${HEPMC_LIBRARIES} AthenaBaseComps AthenaKernel AthenaMonitoringLib StoreGateLib SGtests xAODCaloEvent xAODEgamma xAODJet xAODMissingET xAODMuon xAODTracking xAODTruth GaudiKernel GeneratorObjects TRT_ReadoutGeometry SCT_ReadoutGeometry PixelReadoutGeometry InDetRIO_OnTrack ElectronPhotonSelectorToolsLib JetInterface ITrackToVertex egammaEvent LWHists TrkParameters TrkParticleBase TrkTrack IdDictDetDescr EventInfo EventPrimitives InDetIdentifier InDetPrepRawData TrkEventPrimitives TrkTrackSummary TrkTruthData TrkV0Vertex TrkVertexAnalysisUtilsLib TrigDecisionToolLib InDetPerformanceMonitoringLib )
=======
                     LINK_LIBRARIES ${ROOT_LIBRARIES} ${CLHEP_LIBRARIES} ${HEPMC_LIBRARIES} AthenaBaseComps AthenaKernel AthenaMonitoringLib StoreGateLib SGtests xAODCaloEvent xAODEgamma xAODJet xAODMissingET xAODMuon xAODTracking xAODTruth GaudiKernel GeneratorObjects InDetReadoutGeometry InDetRIO_OnTrack ElectronPhotonSelectorToolsLib JetInterface ITrackToVertex egammaEvent LWHists TrkParameters TrkParticleBase TrkTrack IdDictDetDescr EventInfo EventPrimitives InDetIdentifier InDetPrepRawData TrkEventPrimitives TrkTrackSummary TrkTruthData TrkV0Vertex TrkVertexAnalysisUtilsLib TrigDecisionToolLib InDetPerformanceMonitoringLib TrackVertexAssociationTool )
>>>>>>> 36c55b6b

# Install files from the package:
atlas_install_joboptions( share/*.py )
<|MERGE_RESOLUTION|>--- conflicted
+++ resolved
@@ -62,21 +62,13 @@
                    INCLUDE_DIRS ${ROOT_INCLUDE_DIRS} ${CLHEP_INCLUDE_DIRS}
                    PRIVATE_INCLUDE_DIRS ${HEPMC_INCLUDE_DIRS}
                    DEFINITIONS ${CLHEP_DEFINITIONS}
-<<<<<<< HEAD
-                   LINK_LIBRARIES ${ROOT_LIBRARIES} ${CLHEP_LIBRARIES} AthenaBaseComps AthenaKernel xAODCaloEvent xAODEgamma xAODJet xAODMissingET xAODMuon xAODTracking xAODTruth GaudiKernel GeneratorObjects TRT_ReadoutGeometry SCT_ReadoutGeometry PixelReadoutGeometry InDetRIO_OnTrack JetInterface ITrackToVertex egammaEvent LWHists TrkParameters TrkParticleBase TrkTrack AthenaMonitoringLib StoreGateLib SGtests ElectronPhotonSelectorToolsLib TrkVertexAnalysisUtilsLib TrigDecisionToolLib
-=======
-                   LINK_LIBRARIES ${ROOT_LIBRARIES} ${CLHEP_LIBRARIES} AthenaBaseComps AthenaKernel xAODCaloEvent xAODEgamma xAODJet xAODMissingET xAODMuon xAODTracking xAODTruth GaudiKernel GeneratorObjects InDetReadoutGeometry InDetRIO_OnTrack InDetTrackSelectionTool JetInterface ITrackToVertex egammaEvent LWHists TrkParameters TrkParticleBase TrkTrack AthenaMonitoringLib StoreGateLib SGtests ElectronPhotonSelectorToolsLib TrkVertexAnalysisUtilsLib TrigDecisionToolLib TrackVertexAssociationTool
->>>>>>> 36c55b6b
+                   LINK_LIBRARIES ${ROOT_LIBRARIES} ${CLHEP_LIBRARIES} AthenaBaseComps AthenaKernel xAODCaloEvent xAODEgamma xAODJet xAODMissingET xAODMuon xAODTracking xAODTruth GaudiKernel GeneratorObjects TRT_ReadoutGeometry SCT_ReadoutGeometry PixelReadoutGeometry InDetRIO_OnTrack InDetTrackSelectionTool JetInterface ITrackToVertex egammaEvent LWHists TrkParameters TrkParticleBase TrkTrack AthenaMonitoringLib StoreGateLib SGtests ElectronPhotonSelectorToolsLib TrkVertexAnalysisUtilsLib TrigDecisionToolLib TrackVertexAssociationTool
                    PRIVATE_LINK_LIBRARIES ${HEPMC_LIBRARIES} IdDictDetDescr EventInfo EventPrimitives InDetIdentifier InDetPrepRawData TrkEventPrimitives TrkTrackSummary TrkTruthData TrkV0Vertex )
 
 atlas_add_component( InDetPerformanceMonitoring
                      src/components/*.cxx
                      INCLUDE_DIRS ${ROOT_INCLUDE_DIRS} ${CLHEP_INCLUDE_DIRS} ${HEPMC_INCLUDE_DIRS}
-<<<<<<< HEAD
-                     LINK_LIBRARIES ${ROOT_LIBRARIES} ${CLHEP_LIBRARIES} ${HEPMC_LIBRARIES} AthenaBaseComps AthenaKernel AthenaMonitoringLib StoreGateLib SGtests xAODCaloEvent xAODEgamma xAODJet xAODMissingET xAODMuon xAODTracking xAODTruth GaudiKernel GeneratorObjects TRT_ReadoutGeometry SCT_ReadoutGeometry PixelReadoutGeometry InDetRIO_OnTrack ElectronPhotonSelectorToolsLib JetInterface ITrackToVertex egammaEvent LWHists TrkParameters TrkParticleBase TrkTrack IdDictDetDescr EventInfo EventPrimitives InDetIdentifier InDetPrepRawData TrkEventPrimitives TrkTrackSummary TrkTruthData TrkV0Vertex TrkVertexAnalysisUtilsLib TrigDecisionToolLib InDetPerformanceMonitoringLib )
-=======
-                     LINK_LIBRARIES ${ROOT_LIBRARIES} ${CLHEP_LIBRARIES} ${HEPMC_LIBRARIES} AthenaBaseComps AthenaKernel AthenaMonitoringLib StoreGateLib SGtests xAODCaloEvent xAODEgamma xAODJet xAODMissingET xAODMuon xAODTracking xAODTruth GaudiKernel GeneratorObjects InDetReadoutGeometry InDetRIO_OnTrack ElectronPhotonSelectorToolsLib JetInterface ITrackToVertex egammaEvent LWHists TrkParameters TrkParticleBase TrkTrack IdDictDetDescr EventInfo EventPrimitives InDetIdentifier InDetPrepRawData TrkEventPrimitives TrkTrackSummary TrkTruthData TrkV0Vertex TrkVertexAnalysisUtilsLib TrigDecisionToolLib InDetPerformanceMonitoringLib TrackVertexAssociationTool )
->>>>>>> 36c55b6b
+                     LINK_LIBRARIES ${ROOT_LIBRARIES} ${CLHEP_LIBRARIES} ${HEPMC_LIBRARIES} AthenaBaseComps AthenaKernel AthenaMonitoringLib StoreGateLib SGtests xAODCaloEvent xAODEgamma xAODJet xAODMissingET xAODMuon xAODTracking xAODTruth GaudiKernel GeneratorObjects TRT_ReadoutGeometry SCT_ReadoutGeometry PixelReadoutGeometry InDetRIO_OnTrack ElectronPhotonSelectorToolsLib JetInterface ITrackToVertex egammaEvent LWHists TrkParameters TrkParticleBase TrkTrack IdDictDetDescr EventInfo EventPrimitives InDetIdentifier InDetPrepRawData TrkEventPrimitives TrkTrackSummary TrkTruthData TrkV0Vertex TrkVertexAnalysisUtilsLib TrigDecisionToolLib InDetPerformanceMonitoringLib TrackVertexAssociationTool )
 
 # Install files from the package:
 atlas_install_joboptions( share/*.py )
