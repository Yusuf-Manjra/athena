--- conflicted
+++ resolved
@@ -649,11 +649,7 @@
 from DerivationFrameworkInDet.DerivationFrameworkInDetConf import DerivationFramework__TrackParticleThinning
 IDTRKThinningToolLargeD0 = DerivationFramework__TrackParticleThinning(name = "IDTRKThinningToolLargeD0",
                                                                         StreamName              = primDPD.WriteDAOD_IDTRKVALIDStream.StreamName,
-<<<<<<< HEAD
-                                                                        SelectionString         = thinTrackSelection,
-=======
                                                                         SelectionString         = "InDetLargeD0TrackParticles.pt > 0.1*GeV",
->>>>>>> 17f8c21f
                                                                         InDetTrackParticlesKey  = "InDetLargeD0TrackParticles",
                                                                         InDetTrackStatesPixKey       = prefixName+"PixelMSOSs"       if dumpPixInfo else "" ,
                                                                         InDetTrackMeasurementsPixKey = "PixelClusters"    if dumpPixInfo else "",
