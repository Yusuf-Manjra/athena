--- conflicted
+++ resolved
@@ -124,11 +124,7 @@
     ATH_CHECK( m_lorentzAngleTool.retrieve() );
     ATH_CHECK(m_pixelDetEleCollKey.initialize());
     ATH_CHECK(m_PixelRDOContainerName.initialize());
-<<<<<<< HEAD
-    ATH_CHECK(detStore()->retrieve(m_pixelID,"PixelID"));
-=======
     ATH_CHECK(detStore()->retrieve(m_pixelID, "PixelID"));
->>>>>>> 8d3daf84
 
     return StatusCode::SUCCESS;
   }
