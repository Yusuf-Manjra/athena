--- conflicted
+++ resolved
@@ -16,11 +16,8 @@
     geoModelSvc.DetectorTools += [ ITkPixelDetectorTool ]
 
     return acc
-<<<<<<< HEAD
-=======
 
 
->>>>>>> ec099a4c
 
 def ITkPixelAlignmentCfg(flags):
     if flags.GeoModel.Align.LegacyConditionsAccess:
