# Copyright (C) 2002-2020 CERN for the benefit of the ATLAS collaboration

# Declare the package name:
atlas_subdir( PixelGeoModelXml )

<<<<<<< HEAD
# Declare the package's dependencies:
atlas_depends_on_subdirs( PUBLIC
                          Control/AthenaKernel
                          Database/AthenaPOOL/RDBAccessSvc
                          DetectorDescription/GeoModelXml
			  DetectorDescription/GeoModel/GeoModelUtilities
                          GaudiKernel
                          InnerDetector/InDetDetDescr/InDetGeoModelUtils
                          InnerDetector/InDetDetDescr/PixelReadoutGeometry
                          InnerDetector/InDetDetDescr/InDetReadoutGeometry
                          InnerDetector/InDetSimEvent
                          PRIVATE
                          Control/CLIDSvc
                          Control/SGTools
                          Control/StoreGate
                          Database/AthenaPOOL/AthenaPoolUtilities
                          DetectorDescription/DetDescrCond/DetDescrConditions
                          DetectorDescription/GeoModel/GeoModelInterfaces
                          DetectorDescription/GeometryDBSvc
                          DetectorDescription/Identifier
                          InnerDetector/InDetDetDescr/InDetIdentifier
			  Tools/PathResolver )

=======
>>>>>>> 93e95499
# External dependencies:
find_package( GeoModelCore )

# Component(s) in the package:
atlas_add_library( PixelGeoModelXmlLib
                   src/*.cxx
                   PUBLIC_HEADERS PixelGeoModelXml
<<<<<<< HEAD
                   INCLUDE_DIRS ${Boost_INCLUDE_DIRS} ${CORAL_INCLUDE_DIRS} 
                   LINK_LIBRARIES ${Boost_LIBRARIES} ${CORAL_LIBRARIES} AthenaKernel GeoModelXml GeoModelUtilities GaudiKernel InDetGeoModelUtils ReadoutGeometryBase InDetReadoutGeometry PixelReadoutGeometry PixelReadoutGeometry StoreGateLib InDetSimEvent
                   PRIVATE_LINK_LIBRARIES SGTools AthenaPoolUtilities DetDescrConditions Identifier InDetIdentifier PathResolver)
=======
                   PRIVATE_INCLUDE_DIRS ${GEOMODELCORE_INCLUDE_DIRS}
                   LINK_LIBRARIES GaudiKernel GeoModelUtilities GeoModelXml InDetGeoModelUtils PixelReadoutGeometry
                   PRIVATE_LINK_LIBRARIES ${GEOMODELCORE_LIBRARIES} AthenaPoolUtilities DetDescrConditions GeoModelInterfaces GeometryDBSvcLib InDetReadoutGeometry InDetSimEvent PathResolver RDBAccessSvcLib SGTools StoreGateLib )
>>>>>>> 93e95499

atlas_add_component( PixelGeoModelXml
                     src/components/*.cxx
		             LINK_LIBRARIES PixelGeoModelXmlLib )
                     
# Install files from the package:
atlas_install_python_modules( python/*.py POST_BUILD_CMD ${ATLAS_FLAKE8} )<|MERGE_RESOLUTION|>--- conflicted
+++ resolved
@@ -3,32 +3,6 @@
 # Declare the package name:
 atlas_subdir( PixelGeoModelXml )
 
-<<<<<<< HEAD
-# Declare the package's dependencies:
-atlas_depends_on_subdirs( PUBLIC
-                          Control/AthenaKernel
-                          Database/AthenaPOOL/RDBAccessSvc
-                          DetectorDescription/GeoModelXml
-			  DetectorDescription/GeoModel/GeoModelUtilities
-                          GaudiKernel
-                          InnerDetector/InDetDetDescr/InDetGeoModelUtils
-                          InnerDetector/InDetDetDescr/PixelReadoutGeometry
-                          InnerDetector/InDetDetDescr/InDetReadoutGeometry
-                          InnerDetector/InDetSimEvent
-                          PRIVATE
-                          Control/CLIDSvc
-                          Control/SGTools
-                          Control/StoreGate
-                          Database/AthenaPOOL/AthenaPoolUtilities
-                          DetectorDescription/DetDescrCond/DetDescrConditions
-                          DetectorDescription/GeoModel/GeoModelInterfaces
-                          DetectorDescription/GeometryDBSvc
-                          DetectorDescription/Identifier
-                          InnerDetector/InDetDetDescr/InDetIdentifier
-			  Tools/PathResolver )
-
-=======
->>>>>>> 93e95499
 # External dependencies:
 find_package( GeoModelCore )
 
@@ -36,15 +10,9 @@
 atlas_add_library( PixelGeoModelXmlLib
                    src/*.cxx
                    PUBLIC_HEADERS PixelGeoModelXml
-<<<<<<< HEAD
-                   INCLUDE_DIRS ${Boost_INCLUDE_DIRS} ${CORAL_INCLUDE_DIRS} 
-                   LINK_LIBRARIES ${Boost_LIBRARIES} ${CORAL_LIBRARIES} AthenaKernel GeoModelXml GeoModelUtilities GaudiKernel InDetGeoModelUtils ReadoutGeometryBase InDetReadoutGeometry PixelReadoutGeometry PixelReadoutGeometry StoreGateLib InDetSimEvent
-                   PRIVATE_LINK_LIBRARIES SGTools AthenaPoolUtilities DetDescrConditions Identifier InDetIdentifier PathResolver)
-=======
                    PRIVATE_INCLUDE_DIRS ${GEOMODELCORE_INCLUDE_DIRS}
                    LINK_LIBRARIES GaudiKernel GeoModelUtilities GeoModelXml InDetGeoModelUtils PixelReadoutGeometry
                    PRIVATE_LINK_LIBRARIES ${GEOMODELCORE_LIBRARIES} AthenaPoolUtilities DetDescrConditions GeoModelInterfaces GeometryDBSvcLib InDetReadoutGeometry InDetSimEvent PathResolver RDBAccessSvcLib SGTools StoreGateLib )
->>>>>>> 93e95499
 
 atlas_add_component( PixelGeoModelXml
                      src/components/*.cxx
