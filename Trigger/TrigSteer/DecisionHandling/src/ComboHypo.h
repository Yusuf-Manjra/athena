--- conflicted
+++ resolved
@@ -51,7 +51,7 @@
   * the decisions that are mentioned in the passing set
   **/
   
-  StatusCode copyDecisions( std::map<TrigCompositeUtils::DecisionID, std::vector< std::pair<uint32_t,uint16_t> >> & passingComb, const EventContext& context ) const;
+  StatusCode copyDecisions( LegDecisionsMap & passingComb, const EventContext& context ) const;
 
 
   /**
@@ -70,13 +70,8 @@
   /**
    * @brief iterates over all inputs, associating inputs to legs
    **/
-<<<<<<< HEAD
-  typedef std::map<TrigCompositeUtils::DecisionID, ElementLinkVector<TrigCompositeUtils::DecisionContainer>> LegDecisionsMap;
+
   StatusCode fillDecisionsMap( LegDecisionsMap& dmap, const EventContext& context) const;
-=======
-
-  StatusCode fillDecisionsMap( CombinationMap& dmap, const EventContext& context) const;
->>>>>>> 31f68877
 
   ToolHandleArray< IComboHypoTool > m_hypoTools {this, "ComboHypoTools", {}, "Tools to perform selection"};
 
