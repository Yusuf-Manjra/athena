--- conflicted
+++ resolved
@@ -155,14 +155,8 @@
    * @ret true if success
    **/
   bool copyLinks(const Decision* src, Decision* dest);
-<<<<<<< HEAD
-
-
-  /**
-=======
-  
- /**
->>>>>>> e566de94
+
+  /**
    * @brief traverses TC links for another TC fufilling the prerequisite specified by the filter
    * @return matching TC or nullptr
    **/
