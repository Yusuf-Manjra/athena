--- conflicted
+++ resolved
@@ -13,20 +13,6 @@
                           Control/AthLinks
                           Control/AthenaBaseComps
                           Control/AthViews
-<<<<<<< HEAD
-			  Trigger/TrigEvent/TrigSteeringEvent
-			  Event/xAOD/xAODTrigCalo
-			  Event/xAOD/xAODTrigEgamma
-			  Event/xAOD/xAODTrigger
-			  Event/xAOD/xAODTracking
-			  Trigger/TrigDataAccess/TrigSerializeResult
-			  Event/xAOD/xAODTrigMuon
-			  Event/xAOD/xAODMuon
-			  Trigger/TrigSteer/DecisionHandling
-			  Control/AthenaMonitoring
-        Trigger/TrigMonitoring/TrigCostMonitorMT
-			  )
-=======
                           Trigger/TrigEvent/TrigSteeringEvent
                           Event/xAOD/xAODTrigCalo
                           Event/xAOD/xAODTrigEgamma
@@ -37,8 +23,8 @@
                           Event/xAOD/xAODMuon
                           Trigger/TrigSteer/DecisionHandling
                           Control/AthenaMonitoring
+                          Trigger/TrigMonitoring/TrigCostMonitorMT
                           )
->>>>>>> f334c33f
 find_package( tdaq-common )
 find_package( Boost )
 
