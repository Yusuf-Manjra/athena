################################################################################
# Package: TrigOutputHandling
################################################################################

# Declare the package name:
atlas_subdir( TrigOutputHandling )

# Declare the package's dependencies:
atlas_depends_on_subdirs( PUBLIC
                          GaudiKernel
                          PRIVATE
                          Control/AthContainers
                          Control/AthLinks
                          Control/AthenaBaseComps
                          Control/AthViews
                          Trigger/TrigEvent/TrigSteeringEvent
                          Event/xAOD/xAODTrigCalo
                          Event/xAOD/xAODTrigEgamma
                          Event/xAOD/xAODTrigger
                          Event/xAOD/xAODTracking
                          Trigger/TrigDataAccess/TrigSerializeResult
                          Event/xAOD/xAODTrigMuon
                          Event/xAOD/xAODMuon
                          Event/xAOD/xAODTrigMissingET
                          Event/xAOD/xAODTau
                          Event/xAOD/xAODTrigBphys
                          Trigger/TrigSteer/DecisionHandling
                          Control/AthenaMonitoring
                          Trigger/TrigMonitoring/TrigCostMonitorMT
                          Trigger/TrigAlgorithms/TrigPartialEventBuilding
                          Trigger/TrigDataAccess/TrigSerializeTP
                          Trigger/TrigConfiguration/TrigConfData
                          Trigger/TrigConfiguration/TrigConfIO
<<<<<<< HEAD
                          Control/AthContainersRoot
                          )
=======
                          Control/AthContainersRoot)

>>>>>>> 24372d4e
find_package( tdaq-common COMPONENTS eformat )
find_package( Boost )

# Component(s) in the package:
atlas_add_library( TrigOutputHandlingLib
                   src/*.cxx
                   PUBLIC_HEADERS TrigOutputHandling
                   INCLUDE_DIRS ${TDAQ-COMMON_INCLUDE_DIRS}
                   LINK_LIBRARIES ${TDAQ-COMMON_LIBRARIES}  GaudiKernel AthViews AthenaBaseComps TrigSteeringEvent TrigSerializeResultLib TrigConfData TrigConfIOLib
                   xAODTrigCalo xAODTrigEgamma xAODTrigger xAODTracking xAODTrigMuon xAODMuon xAODTau xAODTrigBphys xAODTrigMissingET DecisionHandlingLib AthenaMonitoringLib TrigPartialEventBuildingLib TrigSerializeTPLib AthContainersRoot )

atlas_add_component( TrigOutputHandling
                     src/components/*.cxx
                     LINK_LIBRARIES TrigOutputHandlingLib )

# Install files from the package:
atlas_install_python_modules( python/*.py )

# Tests:
atlas_add_test( void_record_test
      SOURCES test/void_record_test.cxx
      INCLUDE_DIRS ${Boost_INCLUDE_DIRS}
      LINK_LIBRARIES ${Boost_LIBRARIES} xAODTrigger
      AthLinks AthenaKernel StoreGateLib GaudiKernel TestTools xAODCore
      ENVIRONMENT "JOBOPTSEARCHPATH=${CMAKE_CURRENT_SOURCE_DIR}/share"
      POST_EXEC_SCRIPT nopost.sh
      PROPERTIES TIMEOUT 300
      )


atlas_add_test( serial_deserial_test
      SOURCES test/serial_deserial_test.cxx
      INCLUDE_DIRS ${Boost_INCLUDE_DIRS} ${TDAQ-COMMON_INCLUDE_DIRS}
      LINK_LIBRARIES ${Boost_LIBRARIES} ${TDAQ-COMMON_LIBRARIES} xAODTrigEgamma
            AthLinks AthenaKernel StoreGateLib GaudiKernel TestTools xAODCore TrigOutputHandlingLib
      ENVIRONMENT "JOBOPTSEARCHPATH=${CMAKE_CURRENT_SOURCE_DIR}/share"
      POST_EXEC_SCRIPT nopost.sh
      PROPERTIES TIMEOUT 300
      )<|MERGE_RESOLUTION|>--- conflicted
+++ resolved
@@ -31,13 +31,9 @@
                           Trigger/TrigDataAccess/TrigSerializeTP
                           Trigger/TrigConfiguration/TrigConfData
                           Trigger/TrigConfiguration/TrigConfIO
-<<<<<<< HEAD
-                          Control/AthContainersRoot
-                          )
-=======
                           Control/AthContainersRoot)
 
->>>>>>> 24372d4e
+
 find_package( tdaq-common COMPONENTS eformat )
 find_package( Boost )
 
