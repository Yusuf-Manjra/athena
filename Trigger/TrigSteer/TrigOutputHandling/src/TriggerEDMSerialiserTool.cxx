--- conflicted
+++ resolved
@@ -47,28 +47,6 @@
       ATH_MSG_ERROR( "The type " << persistentType <<  " is not known to ROOT serialiser" );
       return StatusCode::FAILURE;
     }
-<<<<<<< HEAD
-=======
-    
-    ATH_MSG_DEBUG( "Type " << type << " key " << key <<  " serializable" );
-
-    xAOD::AuxSelection sel;
-    if ( typeKeyAux.find('.') != std::string::npos ) {
-      std::string allVars = typeKeyAux.substr( typeKeyAux.find('.')+1 );
-      if (allVars != "") {
-        ATH_MSG_DEBUG( "with aux content: "  );
-        std::set<std::string> variableNames;
-        boost::split( variableNames, allVars, [](const char c){ return c == '.'; } );
-        for ( auto el: variableNames ) {
-          ATH_MSG_DEBUG( " \"" << el << "\""  );
-        }
-        sel.selectAux( variableNames );
-      }
-    }
-
-    const bool isAux = (key.find("Aux") != std::string::npos);
->>>>>>> b200246b
-
     if (moduleIdVec.empty()) {
       ATH_MSG_ERROR( "No HLT result module IDs given for " << typeKeyAux );
       return StatusCode::FAILURE;
@@ -83,44 +61,21 @@
       if ( typeKeyAux.find('.') != std::string::npos ) { // Aux, possibly with selection of varaibles
     	ATH_MSG_DEBUG( "with aux content: "  );
     	std::string allVars = typeKeyAux.substr( typeKeyAux.find('.')+1 );
-    	std::set<std::string> variableNames;
-    	boost::split( variableNames, allVars, [](const char c){ return c == '.'; } );
-    	for ( auto el: variableNames ) 
-    	  ATH_MSG_DEBUG( " " << el  );
-    	sel.selectAux( variableNames );
-    	m_toSerialise.emplace_back(transientType, persistentType, clid, key, moduleIdVec, Address::xAODAux, sel );      
+	if (allVars != "") {
+	  std::set<std::string> variableNames;
+	  boost::split( variableNames, allVars, [](const char c){ return c == '.'; } );
+	  for ( auto el: variableNames ) {
+	    ATH_MSG_DEBUG( " \"" << el << "\""  );		    
+	  }
+	  sel.selectAux( variableNames );
+	}
+	m_toSerialise.emplace_back(transientType, persistentType, clid, key, moduleIdVec, Address::xAODAux, sel );      
       } else {
     	m_toSerialise.emplace_back(transientType, persistentType, clid, key, moduleIdVec, Address::xAODInterface, xAOD::AuxSelection() );      
       }
     } else { // an old T/P type
       m_toSerialise.emplace_back( transientType, persistentType, clid, key, moduleIdVec, Address::OldTP, xAOD::AuxSelection() );      
-    }
-
-
-
-    // xAOD::AuxSelection sel;
-    // if ( typeKeyAux.find('.') != std::string::npos ) {
-    //   ATH_MSG_DEBUG( "with aux content: "  );
-    //   std::string allVars = typeKeyAux.substr( typeKeyAux.find('.')+1 );
-    //   std::set<std::string> variableNames;
-    //   boost::split( variableNames, allVars, [](const char c){ return c == '.'; } );
-    //   for ( auto el: variableNames ) 
-    //     ATH_MSG_DEBUG( " " << el  );
-    //   sel.selectAux( variableNames );
-    // }
-
-    // const bool isAux = key.find("Aux") != std::string::npos;
-
-    // if (msgLevel(MSG::DEBUG)) {
-    //   std::ostringstream ss;
-    //   std::copy(moduleIdVec.begin(), moduleIdVec.end()-1, std::ostream_iterator<uint16_t>(ss, ", "));
-    //   ss << moduleIdVec.back();
-    //   ATH_MSG_DEBUG( typeKeyAux << " will be written to " << moduleIdVec.size() << " result ROBFragments with IDs: ["
-    //                  << ss.str() << "]" );
-    // }
-    
-      //    m_toSerialise.push_back( Address{ transientType, persistentType, clid, key, moduleIdVec, isAux, sel } );
-    
+    }    
   }
   return StatusCode::SUCCESS;
 }
@@ -154,16 +109,11 @@
   return StatusCode::SUCCESS;
 }
 
-<<<<<<< HEAD
-
-StatusCode TriggerEDMSerialiserTool::serialiseDynAux( DataObject* dObj, const Address& address, std::vector<uint32_t>& buffer ) const {
+
+
+StatusCode TriggerEDMSerialiserTool::serialiseDynAux( DataObject* dObj, const Address& address, std::vector<uint32_t>& buffer, size_t& nDynWritten ) const {
   ATH_MSG_DEBUG( "" );
   ATH_MSG_DEBUG( "About to start streaming aux data of " << address.key );
-=======
-StatusCode TriggerEDMSerialiserTool::fillDynAux( const Address& address, DataObject* dObj, std::vector<uint32_t>& buffer, size_t& nDynWritten) const {
-  // TODO, check if we can cache this informion after it is filled once
-  ATH_MSG_DEBUG("About to start streaming aux data of " << address.key );
->>>>>>> b200246b
   DataBucketBase* dObjAux = dynamic_cast<DataBucketBase*>(dObj);
   ATH_CHECK( dObjAux != nullptr );  
 
@@ -172,12 +122,6 @@
     ATH_MSG_DEBUG( "Can't obtain AuxContainerBase of " << address.key <<  " no dynamic variables presumably" );
     return StatusCode::SUCCESS;
   }
-<<<<<<< HEAD
-=======
-
-  //  ATH_MSG_DEBUG( "dump aux store" );
-  //  SGdebug::dump_aux_vars( *auxStore );
->>>>>>> b200246b
   
   const SG::auxid_set_t& selected = address.sel.getSelectedAuxIDs( auxStoreIO->getDynamicAuxIDs() );
   
@@ -193,16 +137,13 @@
     const std::string decorationName = SG::AuxTypeRegistry::instance().getName(auxVarID);
     const std::type_info* tinfo = auxStoreIO->getIOType (auxVarID);
 
-<<<<<<< HEAD
+
     ATH_CHECK( tinfo != nullptr );
     TClass* cls = TClass::GetClass (*tinfo);
     ATH_CHECK( cls != nullptr );
     ATH_MSG_DEBUG( "" );
-
     ATH_MSG_DEBUG( "Streaming " << decorationName << " of type " << typeName  << " aux ID " << auxVarID << " class " << cls->GetName() );
 
-=======
->>>>>>> b200246b
     CLID clid;
     if ( m_clidSvc->getIDOfTypeName(typeName, clid).isFailure() )  {
       ATH_MSG_ERROR( "Can not obtain CLID of: " << typeName );
@@ -234,85 +175,19 @@
     fragment[0] = fragment.size();
 
     if ( mem ) delete [] static_cast<const char*>( mem );
-<<<<<<< HEAD
-    
-    ATH_MSG_DEBUG("Fragment size " << fragment.size() );
-    
-    buffer.insert( buffer.end(), fragment.begin(), fragment.end() );            
-=======
-
+    
+    ATH_MSG_DEBUG("Fragment size :" << fragment.size()*sizeof(uint32_t) << " bytes" );    
     buffer.insert( buffer.end(), fragment.begin(), fragment.end() );
     ++nDynWritten;
 
->>>>>>> b200246b
-  }
-  return StatusCode::SUCCESS;
-}
-
-<<<<<<< HEAD
+  }
+  return StatusCode::SUCCESS;
+}
 
 
 StatusCode TriggerEDMSerialiserTool::serialiseContainer( void* data, const Address& address, std::vector<uint32_t>& buffer ) const {
-// =======
-// StatusCode TriggerEDMSerialiserTool::fill( HLT::HLTResultMT& resultToFill ) const {
-  
-//   // Leave this check until there is a justified case for appending data to an existing result
-//   if (not resultToFill.getSerialisedData().empty()) {
-//     ATH_MSG_ERROR("Trying to fill a result which is not empty! Likely misconfiguration, returning a FAILURE");
-//     return StatusCode::FAILURE;
-//   }
-
-//   // Loop over collections to serialise
-//   for ( const Address& address: m_toSerialize ) {
-//     ATH_MSG_DEBUG( "Streaming " << address.typeKey  );
-//     // obtain object
-//     DataObject* dObj = evtStore()->accessData( address.clid, address.key );
-//     if ( dObj == nullptr ) {
-//       ATH_MSG_DEBUG("Data Object with the CLID " << address.clid <<" and the key " << address.key << " is missing");
-//       continue;
-//     }
-
-
-//     const void* rawptr = SG::fromStorable( dObj, address.clid, nullptr, msgLvl(MSG::DEBUG) );
-//     if ( rawptr == nullptr ) {
-//       ATH_MSG_DEBUG( "Data Object with key " << address.key <<
-// 		     " can not be converted to void* for streaming" );
-//       continue;      
-//     }
-//     ATH_MSG_DEBUG("Obtained raw pointer " << rawptr );
-
-// >>>>>>> upstream/master
 
     RootType classDesc = RootType::ByName( address.persType );    
-=======
-StatusCode TriggerEDMSerialiserTool::fill( HLT::HLTResultMT& resultToFill ) const {
-  
-  // Leave this check until there is a justified case for appending data to an existing result
-  if (not resultToFill.getSerialisedData().empty()) {
-    ATH_MSG_ERROR("Trying to fill a result which is not empty! Likely misconfiguration, returning a FAILURE");
-    return StatusCode::FAILURE;
-  }
-
-  // Loop over collections to serialise
-  for ( const Address& address: m_toSerialize ) {
-    ATH_MSG_DEBUG( "Streaming " << address.typeKey  );
-    // obtain object
-    DataObject* dObj = evtStore()->accessData( address.clid, address.key );
-    if ( dObj == nullptr ) {
-      ATH_MSG_DEBUG("Data Object with the CLID " << address.clid <<" and the key " << address.key << " is missing");
-      continue;
-    }
-
-    const void* rawptr = SG::fromStorable( dObj, address.clid, nullptr, msgLvl(MSG::DEBUG) );
-    if ( rawptr == nullptr ) {
-      ATH_MSG_DEBUG( "Data Object with key " << address.key <<
-		     " can not be converted to void* for streaming" );
-      continue;      
-    }
-    ATH_MSG_DEBUG("Obtained raw pointer " << rawptr );
-
-    RootType classDesc = RootType::ByName( address.type );    
->>>>>>> b200246b
     size_t sz=0;    
     void* mem = m_serializerSvc->serialize( data, classDesc, sz );
 
@@ -327,15 +202,10 @@
     std::vector<uint32_t> fragment;
     ATH_CHECK( makeHeader( address, fragment ) );
     ATH_CHECK( fillPayload( mem, sz, fragment ) );
-// <<<<<<< HEAD
-    
-// =======
-
-// >>>>>>> upstream/master
     if ( mem ) delete [] static_cast<const char*>( mem );
     
-<<<<<<< HEAD
-    ATH_MSG_DEBUG("Fragment size " << fragment.size() );
+
+    ATH_MSG_DEBUG("Fragment size :" << fragment.size()*sizeof(uint32_t) << " bytes");
     fragment[0] = fragment.size();    
     buffer.insert( buffer.end(), fragment.begin(), fragment.end() );
     
@@ -344,10 +214,16 @@
 
 StatusCode TriggerEDMSerialiserTool::serialisexAODAuxContainer( void* data, const Address& address, std::vector<uint32_t>& buffer ) const { 
   ATH_MSG_DEBUG("xAOD Aux Contianer");
-  ATH_CHECK( serialiseContainer( data, address, buffer ) );
+  ATH_CHECK( serialiseContainer( data, address, buffer ) );    
+  size_t baseSize = buffer.size();
   DataObject* dObj = evtStore()->accessData( address.clid, address.key );
   ATH_CHECK( dObj != nullptr );
-  ATH_CHECK( serialiseDynAux( dObj, address, buffer ) );
+  size_t nDynWritten = 0;
+  ATH_CHECK( serialiseDynAux( dObj, address, buffer, nDynWritten ) );
+  if ( nDynWritten > 0 ) {
+    ATH_MSG_DEBUG( "   Fragment size including " <<  (buffer.size() - baseSize)*sizeof(uint32_t)  << " bytes from "
+		   << nDynWritten << "x DynAux : " << buffer.size()*sizeof(uint32_t) );
+  }
   return StatusCode::SUCCESS;    
 }
 
@@ -373,19 +249,6 @@
     if ( dObj == nullptr ) {
       ATH_MSG_DEBUG("Data Object with the CLID " << address.clid <<" and the key " << address.key << " is missing");
       continue;
-=======
-    const size_t baseSize = fragment.size()*sizeof(uint32_t);
-    ATH_MSG_DEBUG(address.typeKey << " Fragment size :" << baseSize << " bytes" );
-
-    if ( address.isAux ) {
-      size_t nDynWritten = 0;
-      ATH_CHECK( fillDynAux( address, dObj, fragment, nDynWritten ) );
-      if (nDynWritten > 0) {
-        const size_t decoratedSize = fragment.size()*sizeof(uint32_t);
-        ATH_MSG_DEBUG("    Fragment size including " << decoratedSize - baseSize <<
-                      " bytes from " << nDynWritten << "x DynAux: " << decoratedSize << " bytes" );
-      }
->>>>>>> b200246b
     }
 
     void* rawptr = SG::fromStorable( dObj, address.clid, nullptr, msgLvl(MSG::DEBUG) );
