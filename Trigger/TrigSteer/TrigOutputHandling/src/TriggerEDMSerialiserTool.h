--- conflicted
+++ resolved
@@ -35,17 +35,6 @@
   virtual StatusCode  initialize() override;
 
  private: 
-<<<<<<< HEAD
-  Gaudi::Property<std::vector<std::string>> m_collectionsToSerialize { this, "CollectionsToSerialize", {},
-    "TYPE#SG.aux1.aux2..etc key of collections to be streamed (like in StreamAOD), the type has to be an exact type i.e. with _vN not the alias type" };
-
-  Gaudi::Property<int> m_moduleID { this, "ModuleID", 0,
-    "The HLT result fragment to which the output should be added"};
-
-  /// @class Address
-  /// Internal structure to keep configuration organised conveniently
-  ///
-=======
   Gaudi::Property<std::map<std::string,std::vector<uint16_t>>> m_collectionsToSerialize {
     this, "CollectionsToSerialize", {},
     "EDM streaming map {collectionKey, moduleIdVec} where collectionKey is a string formatted like for "
@@ -54,8 +43,9 @@
     "the main result, other IDs are used for data scouting."
   };
   
-  // internal structure to keep configuration organised conveniently
->>>>>>> 2aef5457
+  /// @class Address
+  /// Internal structure to keep configuration organised conveniently
+  ///
   struct Address {
     std::string typeKey;
     std::string type;
