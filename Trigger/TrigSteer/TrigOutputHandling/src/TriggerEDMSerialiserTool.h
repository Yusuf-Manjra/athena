--- conflicted
+++ resolved
@@ -13,11 +13,9 @@
 #include "AthenaKernel/IAthenaSerializeSvc.h"
 #include "AthenaKernel/IDictLoaderSvc.h"
 #include "TrigOutputHandling/HLTResultMTMakerTool.h"
-<<<<<<< HEAD
 #include "TrigSerializeTP/TrigSerTPTool.h"
-=======
 #include "Gaudi/Parsers/Factory.h" // Needed to declare less common Property types
->>>>>>> 5f3b3a64
+
 
 /**
  * @class TriggerEDMSerialiserTool is tool responsible for creation of HLT Result filled with streamed EDM collections
@@ -39,13 +37,6 @@
 
   virtual StatusCode  initialize() override;
 
-<<<<<<< HEAD
- private:
-  Gaudi::Property<std::vector<std::string>> m_collectionsToSerialize { this, "CollectionsToSerialize", {}, "TYPE#SG.aux1.aux2..etc key of collections to be streamed (like in StreamAOD), the type has to be an exact type i.e. with _vN not the alias type" };
-
-  Gaudi::Property<int> m_moduleID { this, "ModuleID", 0, "The HLT result fragment to which the output should be added"};
-
-=======
  private: 
   Gaudi::Property<std::map<std::string,std::vector<uint16_t>>> m_collectionsToSerialize {
     this, "CollectionsToSerialize", {},
@@ -55,7 +46,7 @@
     "the main result, other IDs are used for data scouting."
   };
   
->>>>>>> 5f3b3a64
+
   // internal structure to keep configuration organised conveniently
   struct Address {
     enum Catrgory { xAODInterface, xAODAux, OldTP, xAODDecoration, None };
@@ -63,12 +54,14 @@
 	     const std::string& persType_,
 	     const CLID clid_,
 	     const std::string& key_,
+	     const std::vector<uint16_t> module_={},
 	     const Catrgory category_ = None,
 	     const xAOD::AuxSelection& sel_ = {} )
     : transType(transType_),
       persType(persType_),
       clid(clid_),
       key(key_),
+      moduleIdVec(module_),
       category(category_),
       sel(sel_){}
 
@@ -76,15 +69,10 @@
     std::string persType; // actuall versioned type
     CLID clid;
     std::string key;
-<<<<<<< HEAD
+    std::vector<uint16_t> moduleIdVec;
     Catrgory category;
     xAOD::AuxSelection sel = {}; // xAOD dynamic varaibles selection, relevant only for xAODAux category
 
-=======
-    std::vector<uint16_t> moduleIdVec;
-    bool isAux = false;
-    xAOD::AuxSelection sel = {}; // xAOD dynamic varaibles selection
->>>>>>> 5f3b3a64
   };
 
   std::vector< Address > m_toSerialise; // postprocessed configuration info
