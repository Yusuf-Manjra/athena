--- conflicted
+++ resolved
@@ -223,14 +223,11 @@
     if (!m_bTagTrackAssocTool->empty()) {
       std::vector<xAOD::Jet*> jetsList;
       jetsList.push_back(output_jet);
-<<<<<<< HEAD
+
       printf("### WARNING ::: #BTAG# YOU ARE RUNNING THE BJET TRIGGER WHICH HAS A BROKEN TRACK ASSOCIATION!!!!\n");
       printf("### WARNING ::: #BTAG# THIS WILL NOT WORK!!!!\n");
 
       sc = (*m_bTagTrackAssocTool)->BTagTrackAssociation_exec(&jetsList);
-=======
-      sc = (*m_bTagTrackAssocTool)->BTagTrackAssociation_exec( &jetsList, tp->get() ); 
->>>>>>> 06774275
     }
     else {
       ATH_MSG_WARNING( "#BTAG# Empty track association tool" );
