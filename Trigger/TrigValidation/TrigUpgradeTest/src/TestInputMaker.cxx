/*
  Copyright (C) 2002-2017 CERN for the benefit of the ATLAS collaboration
*/

// TrigUpgradeTest includes
#include "TestInputMaker.h"
#include <xAODTrigger/TrigCompositeAuxContainer.h>
#include <TrigSteeringEvent/TrigRoiDescriptorCollection.h>
#include <DecisionHandling/TrigCompositeUtils.h>
#include <vector>

namespace HLTTest {
  
  TestInputMaker::TestInputMaker( const std::string& name, 
			    ISvcLocator* pSvcLocator )    
    : InputMakerBase( name, pSvcLocator ) {}
   

  TestInputMaker::~TestInputMaker() {}

  StatusCode TestInputMaker::initialize() {
    ATH_MSG_INFO ("Initializing " << name() << "...");
<<<<<<< HEAD
    CHECK( m_inputDecisionsKey.initialize() );
    renounceArray(m_inputDecisionsKey);

    ATH_MSG_DEBUG("Will consume implicit input data:" );
    for (auto& input: m_inputDecisionsKey){  
      ATH_MSG_DEBUG(" - "<<input.key());
    }

    CHECK( m_outputDecisionsKey.initialize() );
   
    ATH_MSG_DEBUG("and produce decisions: ");
    for (auto& output: m_outputDecisionsKey){  
      ATH_MSG_DEBUG(" - "<<output.key());
    }

    // specific:
    ATH_MSG_DEBUG("with reco collections: " << m_recoOutput);
=======
    // specific:
    ATH_MSG_DEBUG("Will produce output reco collections: " << m_recoOutput);
>>>>>>> 3fc100e4
    CHECK( m_recoOutput.initialize() );
    return StatusCode::SUCCESS;
  }

  StatusCode TestInputMaker::finalize() {
    ATH_MSG_INFO( "Finalizing " << name() << "..." );

    return StatusCode::SUCCESS;
  }

<<<<<<< HEAD
 

 StatusCode TestInputMaker::execute() {
    ATH_MSG_DEBUG( "Executing " << name() << "..." );

    size_t validInput=0;   
    {
      //print valid input
      for ( auto inputKey: m_inputDecisionsKey ) {
	auto inputHandle = SG::makeHandle( inputKey );
	ATH_MSG_DEBUG(" "<<inputKey.key()<<(inputHandle.isValid()? " is valid": " is NOT valid" ) );
	if (inputHandle.isValid()) validInput++;
      }
      ATH_MSG_DEBUG( "number of implicit ReadHandles is " << m_inputDecisionsKey.size() <<", "<< validInput<<" are valid" );
    }

     auto outputHandles = m_outputDecisionsKey.makeHandles();
=======
  StatusCode TestInputMaker::execute_r( const EventContext& context ) const {  
    ATH_MSG_DEBUG( "Executing " << name() << "..." );
 
    auto outputHandles = decisionOutputs().makeHandles(context);
>>>>>>> 3fc100e4

    // output collection, as a view container so it can be given const features
    auto reco_output = std::make_unique<xAOD::TrigCompositeContainer>();
    auto aux = std::make_unique<xAOD::TrigCompositeAuxContainer>();
    reco_output->setStore( aux.get() );

<<<<<<< HEAD
    /// copy reco_collection:
     // auto reco_output = std::make_unique< ConstDataVector<TrigRoiDescriptorCollection> >();    
     // reco_output->clear( SG::VIEW_ELEMENTS ); //Don't delete the RoIs
     // reco_output->push_back( roiDescriptor );
      
=======
    size_t validInput=0;
    for ( auto inputKey: decisionInputs() ) {
      auto inputHandle = SG::makeHandle( inputKey, context );
      ATH_MSG_DEBUG(" "<<inputKey.key()<<(inputHandle.isValid()? "valid": "not valid" ) );
      if (inputHandle.isValid()) validInput++;
    }
    ATH_MSG_DEBUG( "number of implicit ReadHandles is " << decisionInputs().size() <<", "<< validInput<<" are valid" );
    
>>>>>>> 3fc100e4
    // Loop over all input containers, which are of course TrigComposites, and request their features    
    std::vector<const FeatureOBJ*> featureFromDecision;
    size_t count_reco=0;
    size_t outputIndex = 0;
<<<<<<< HEAD
    for ( auto inputKey: m_inputDecisionsKey ) {
      auto inputHandle = SG::makeHandle( inputKey );
=======
    for ( auto inputKey: decisionInputs() ) {
      auto inputHandle = SG::makeHandle( inputKey, context );
>>>>>>> 3fc100e4
      if( not inputHandle.isValid() ) {
 	ATH_MSG_DEBUG( "Got no decisions from input "<< inputKey.key());
 	outputIndex++;
 	continue;
      }
      if( inputHandle->size() == 0){ // input filtered out
 	ATH_MSG_ERROR( "Got 0 decisions from valid input "<< inputKey.key()<<". Is it expected?");
 	return StatusCode::FAILURE;
      }
      ATH_MSG_DEBUG( "Got input "<< inputKey.key()<<" with " << inputHandle->size() << " elements" );
       // crete the output container
       auto OutputDecisions = std::make_unique<DecisionContainer>();
       auto dec_aux = std::make_unique<DecisionAuxContainer>();
       OutputDecisions->setStore( dec_aux.get() );
       
      // loop over decisions retrieved from this input
      size_t input_counter =0;
      for ( auto decision : *inputHandle){
	// create new decision for each input	
	// 	TrigCompositeUtils::Decision* newd;
 	auto newd = newDecisionIn( OutputDecisions.get() );
	linkToPrevious( newd, inputKey.key(), input_counter );
	{
          //copy decisions ID
          TrigCompositeUtils::DecisionIDContainer objDecisions;      
          TrigCompositeUtils::decisionIDs( decision, objDecisions );
          for ( const HLT::Identifier& id: objDecisions ){
 	    TrigCompositeUtils::addDecisionID( id, newd );
 	  }
        }
	CHECK( decision->hasObjectLink("initialRoI" ) );  
	auto roiEL = decision->objectLink<TrigRoiDescriptorCollection>( "initialRoI" );
 	CHECK( roiEL.isValid() );
 	newd->setObjectLink( "initialRoI", roiEL );
	//newd->setObjectLink( m_linkName.value(), featurelink);

 	input_counter++;	
        // For early tests, create TC, link to RoiD, push back onto TCC.
        // Later will output RoID collection directly via tool.        
      } // loop over decisions
        
<<<<<<< HEAD
      ATH_MSG_DEBUG( "Recording output key " <<  m_outputDecisionsKey[ outputIndex ].key() <<" of size "<<OutputDecisions->size()  <<" at index "<< outputIndex);
      CHECK( outputHandles[outputIndex].record( std::move( OutputDecisions ), std::move( dec_aux ) ) );
=======
      ATH_MSG_DEBUG( "Recording output key " <<  decisionOutputs()[ outputIndex ].key() <<" of size "<<Outdecisions->size()  <<" at index "<< outputIndex);
      CHECK( outputHandles[outputIndex].record( std::move( Outdecisions ), std::move( dec_aux ) ) );
>>>>>>> 3fc100e4
      outputIndex++;	       
    } // loop over input keys

    for ( auto inputKey: m_inputDecisionsKey ) {
      auto inputHandle = SG::makeHandle( inputKey );
      if( not inputHandle.isValid() ) {
 	ATH_MSG_DEBUG( "Got no decisions from input "<< inputKey.key());
 	outputIndex++;
 	continue;
      }
      if( inputHandle->size() == 0){ // input filtered out
 	ATH_MSG_ERROR( "Got 0 decisions from valid input "<< inputKey.key()<<". Is it expected?");
 	return StatusCode::FAILURE;
      }
      ATH_MSG_DEBUG( "Got input "<< inputKey.key()<<" with " << inputHandle->size() << " elements" );
       // crete the output container
       auto OutputDecisions = std::make_unique<DecisionContainer>();
       auto dec_aux = std::make_unique<DecisionAuxContainer>();
       OutputDecisions->setStore( dec_aux.get() );
       
      // loop over decisions retrieved from this input

      for ( auto decision : *inputHandle){
 	auto roiEL = decision->objectLink<TrigRoiDescriptorCollection>( "initialRoI" );
 	CHECK( roiEL.isValid() );
	
 	// retrieve feature  from TrigComposite, will in this case be a TrigRoiDescriptor
 	auto featurelink = (decision)->objectLink<FeatureContainer>( m_linkName.value() );
 	if ( not featurelink.isValid() )  {
 	  ATH_MSG_ERROR( " Can not find reference to " + m_linkName.value() + " from the decision" );
 	  return StatusCode::FAILURE;
 	}
        
 	const FeatureOBJ* feature = *featurelink;
 	ATH_MSG_DEBUG(" Found feature " <<m_linkName.value() );

       // merge reco outputs that are linked to the same feature (RoI): this avoids processing the same RoI from TC decisions from different chains
 	bool already_exist=false;
 	size_t pos=distance(featureFromDecision.begin(), find(featureFromDecision.begin(), featureFromDecision.end(), feature));
 	if (pos < featureFromDecision.size()){
 	  already_exist=true;	 
       }

 	if (! already_exist) {
 	  // create the "reco" output
 	  auto tc = new xAOD::TrigComposite;
 	  reco_output->push_back(tc);	  
 	  // copy all features to a single output collection 
 	  //  tc->setObjectLink(m_linkName.value(), featurelink);
 	  tc->setObjectLink("initialRoI", roiEL);
 	  ATH_MSG_DEBUG(" Added " <<m_linkName.value() <<" to reco object");
 	  featureFromDecision.push_back( feature);
 	  count_reco++;
 	}	
        // For early tests, create TC, link to RoiD, push back onto TCC.
        // Later will output RoID collection directly via tool.        
      } // loop over decisions      
    } // loop over input keys

      // Finally, record output
    ATH_MSG_DEBUG("Produced "<<reco_output->size() <<" reco objects");
    auto reco_outputHandle = SG::makeHandle(m_recoOutput, context);
    CHECK( reco_outputHandle.record(std::move(reco_output), std::move(aux)) );


    //debug
    size_t validOutput=0;
    for ( auto outHandle: outputHandles ) {
      if( not outHandle.isValid() ) continue;
      validOutput++;
    }
    ATH_MSG_DEBUG("Produced "<<validOutput<<" decisions containers");
    if(validInput != validOutput) {
      ATH_MSG_ERROR("Found "<<validInput<<" inputs and "<<validOutput<<" outputs");
    }

    for ( auto outHandle: outputHandles ) {
      if( not outHandle.isValid() ) continue;
      ATH_MSG_DEBUG(outHandle.key() <<" with "<< outHandle->size() <<" decisions:");
      for (auto outdecision:  *outHandle){
    	TrigCompositeUtils::DecisionIDContainer objDecisions;      
    	TrigCompositeUtils::decisionIDs( outdecision, objDecisions );
	
    	ATH_MSG_DEBUG("Number of positive decisions for this output: " << objDecisions.size() );
	
    	for ( TrigCompositeUtils::DecisionID id : objDecisions ) {
    	  ATH_MSG_DEBUG( " ---  decision " << HLT::Identifier( id ) );
    	}  
      }
    }


    return StatusCode::SUCCESS;
  }

 
} //> end namespace HLTTest<|MERGE_RESOLUTION|>--- conflicted
+++ resolved
@@ -20,28 +20,9 @@
 
   StatusCode TestInputMaker::initialize() {
     ATH_MSG_INFO ("Initializing " << name() << "...");
-<<<<<<< HEAD
-    CHECK( m_inputDecisionsKey.initialize() );
-    renounceArray(m_inputDecisionsKey);
-
-    ATH_MSG_DEBUG("Will consume implicit input data:" );
-    for (auto& input: m_inputDecisionsKey){  
-      ATH_MSG_DEBUG(" - "<<input.key());
-    }
-
-    CHECK( m_outputDecisionsKey.initialize() );
-   
-    ATH_MSG_DEBUG("and produce decisions: ");
-    for (auto& output: m_outputDecisionsKey){  
-      ATH_MSG_DEBUG(" - "<<output.key());
-    }
-
-    // specific:
-    ATH_MSG_DEBUG("with reco collections: " << m_recoOutput);
-=======
+
     // specific:
     ATH_MSG_DEBUG("Will produce output reco collections: " << m_recoOutput);
->>>>>>> 3fc100e4
     CHECK( m_recoOutput.initialize() );
     return StatusCode::SUCCESS;
   }
@@ -52,43 +33,14 @@
     return StatusCode::SUCCESS;
   }
 
-<<<<<<< HEAD
- 
-
- StatusCode TestInputMaker::execute() {
-    ATH_MSG_DEBUG( "Executing " << name() << "..." );
-
-    size_t validInput=0;   
-    {
-      //print valid input
-      for ( auto inputKey: m_inputDecisionsKey ) {
-	auto inputHandle = SG::makeHandle( inputKey );
-	ATH_MSG_DEBUG(" "<<inputKey.key()<<(inputHandle.isValid()? " is valid": " is NOT valid" ) );
-	if (inputHandle.isValid()) validInput++;
-      }
-      ATH_MSG_DEBUG( "number of implicit ReadHandles is " << m_inputDecisionsKey.size() <<", "<< validInput<<" are valid" );
-    }
-
-     auto outputHandles = m_outputDecisionsKey.makeHandles();
-=======
+
   StatusCode TestInputMaker::execute_r( const EventContext& context ) const {  
     ATH_MSG_DEBUG( "Executing " << name() << "..." );
  
     auto outputHandles = decisionOutputs().makeHandles(context);
->>>>>>> 3fc100e4
-
-    // output collection, as a view container so it can be given const features
-    auto reco_output = std::make_unique<xAOD::TrigCompositeContainer>();
-    auto aux = std::make_unique<xAOD::TrigCompositeAuxContainer>();
-    reco_output->setStore( aux.get() );
-
-<<<<<<< HEAD
-    /// copy reco_collection:
-     // auto reco_output = std::make_unique< ConstDataVector<TrigRoiDescriptorCollection> >();    
-     // reco_output->clear( SG::VIEW_ELEMENTS ); //Don't delete the RoIs
-     // reco_output->push_back( roiDescriptor );
-      
-=======
+
+  
+
     size_t validInput=0;
     for ( auto inputKey: decisionInputs() ) {
       auto inputHandle = SG::makeHandle( inputKey, context );
@@ -96,19 +48,13 @@
       if (inputHandle.isValid()) validInput++;
     }
     ATH_MSG_DEBUG( "number of implicit ReadHandles is " << decisionInputs().size() <<", "<< validInput<<" are valid" );
+
+
     
->>>>>>> 3fc100e4
-    // Loop over all input containers, which are of course TrigComposites, and request their features    
-    std::vector<const FeatureOBJ*> featureFromDecision;
-    size_t count_reco=0;
+    // First Loop over all input containers, to create output decisions (the same for all classes inheiritng?)      
     size_t outputIndex = 0;
-<<<<<<< HEAD
-    for ( auto inputKey: m_inputDecisionsKey ) {
-      auto inputHandle = SG::makeHandle( inputKey );
-=======
     for ( auto inputKey: decisionInputs() ) {
       auto inputHandle = SG::makeHandle( inputKey, context );
->>>>>>> 3fc100e4
       if( not inputHandle.isValid() ) {
  	ATH_MSG_DEBUG( "Got no decisions from input "<< inputKey.key());
  	outputIndex++;
@@ -120,16 +66,16 @@
       }
       ATH_MSG_DEBUG( "Got input "<< inputKey.key()<<" with " << inputHandle->size() << " elements" );
        // crete the output container
-       auto OutputDecisions = std::make_unique<DecisionContainer>();
+       auto Outdecisions = std::make_unique<DecisionContainer>();
        auto dec_aux = std::make_unique<DecisionAuxContainer>();
-       OutputDecisions->setStore( dec_aux.get() );
+       Outdecisions->setStore( dec_aux.get() );
        
       // loop over decisions retrieved from this input
       size_t input_counter =0;
       for ( auto decision : *inputHandle){
 	// create new decision for each input	
 	// 	TrigCompositeUtils::Decision* newd;
- 	auto newd = newDecisionIn( OutputDecisions.get() );
+ 	auto newd = newDecisionIn( Outdecisions.get() );
 	linkToPrevious( newd, inputKey.key(), input_counter );
 	{
           //copy decisions ID
@@ -150,21 +96,27 @@
         // Later will output RoID collection directly via tool.        
       } // loop over decisions
         
-<<<<<<< HEAD
-      ATH_MSG_DEBUG( "Recording output key " <<  m_outputDecisionsKey[ outputIndex ].key() <<" of size "<<OutputDecisions->size()  <<" at index "<< outputIndex);
-      CHECK( outputHandles[outputIndex].record( std::move( OutputDecisions ), std::move( dec_aux ) ) );
-=======
+
       ATH_MSG_DEBUG( "Recording output key " <<  decisionOutputs()[ outputIndex ].key() <<" of size "<<Outdecisions->size()  <<" at index "<< outputIndex);
       CHECK( outputHandles[outputIndex].record( std::move( Outdecisions ), std::move( dec_aux ) ) );
->>>>>>> 3fc100e4
       outputIndex++;	       
-    } // loop over input keys
-
-    for ( auto inputKey: m_inputDecisionsKey ) {
+    } // end of first loop over input keys
+
+
+    
+
+    // output collection, as a view container so it can be given const features
+    auto reco_output = std::make_unique<xAOD::TrigCompositeContainer>();
+    auto aux = std::make_unique<xAOD::TrigCompositeAuxContainer>();
+    reco_output->setStore( aux.get() );
+    std::vector<const FeatureOBJ*> featureFromDecision;
+
+    // second loop over inputs for specific reco outputs
+    size_t count_reco=0;
+    for ( auto inputKey: decisionInputs() ) {
       auto inputHandle = SG::makeHandle( inputKey );
       if( not inputHandle.isValid() ) {
  	ATH_MSG_DEBUG( "Got no decisions from input "<< inputKey.key());
- 	outputIndex++;
  	continue;
       }
       if( inputHandle->size() == 0){ // input filtered out
@@ -172,13 +124,8 @@
  	return StatusCode::FAILURE;
       }
       ATH_MSG_DEBUG( "Got input "<< inputKey.key()<<" with " << inputHandle->size() << " elements" );
-       // crete the output container
-       auto OutputDecisions = std::make_unique<DecisionContainer>();
-       auto dec_aux = std::make_unique<DecisionAuxContainer>();
-       OutputDecisions->setStore( dec_aux.get() );
-       
+
       // loop over decisions retrieved from this input
-
       for ( auto decision : *inputHandle){
  	auto roiEL = decision->objectLink<TrigRoiDescriptorCollection>( "initialRoI" );
  	CHECK( roiEL.isValid() );
