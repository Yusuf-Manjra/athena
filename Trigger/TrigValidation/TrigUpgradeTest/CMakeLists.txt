################################################################################
# Package: TrigUpgradeTest
################################################################################

# Declare the package name:
atlas_subdir( TrigUpgradeTest )

# Declare the package's dependencies:
atlas_depends_on_subdirs( PUBLIC
                          TestPolicy
                          AtlasPolicy
                          GaudiKernel
                          PRIVATE
                          Control/AthenaBaseComps
                          Trigger/TrigEvent/TrigSteeringEvent
			  Control/AthViews			  
                          )

find_package( Boost COMPONENTS filesystem thread system )
find_package( ROOT COMPONENTS Core Tree MathCore Hist RIO pthread )

atlas_add_library( TrigUpgradeTestLib
                   src/*.cxx
                   PUBLIC_HEADERS TrigUpgradeTest
                   INCLUDE_DIRS ${Boost_INCLUDE_DIRS} ${ROOT_INCLUDE_DIRS}
                   LINK_LIBRARIES ${Boost_LIBRARIES} ${ROOT_LIBRARIES}
                   GaudiKernel AthenaBaseComps TrigSteeringEvent DecisionHandlingLib )

atlas_add_component( TrigUpgradeTest
                     src/components/*.cxx
                     INCLUDE_DIRS ${Boost_INCLUDE_DIRS} ${ROOT_INCLUDE_DIRS}
                     LINK_LIBRARIES ${Boost_LIBRARIES}
                     ${ROOT_LIBRARIES} GaudiKernel
                     AthenaBaseComps TrigUpgradeTestLib AthViews )


atlas_add_test( ViewSchedule1 SCRIPT test/test_view_schedule.sh
                ENVIRONMENT THREADS=1 )
atlas_add_test( ViewSchedule2 SCRIPT test/test_view_schedule.sh
                ENVIRONMENT THREADS=2 )
atlas_add_test( ViewSchedule64 SCRIPT test/test_view_schedule.sh
                ENVIRONMENT THREADS=64 )

# out until we find a way to properly invoke tests from other packages
# atlas_add_test( creatingEVTest SCRIPT forward.sh ViewAlgsTest/test/creatingEVTest.sh )


atlas_add_test( merge
                SCRIPT test/test_merge.sh 
		PROPERTIES TIMEOUT 500 
	      )

file( MAKE_DIRECTORY ${CMAKE_CURRENT_BINARY_DIR}/unitTestRun_IDRunMC )
atlas_add_test( IDRunMC
		SCRIPT test/test_id_run_mc.sh
                PROPERTIES TIMEOUT 500
		PROPERTIES WORKING_DIRECTORY ${CMAKE_CURRENT_BINARY_DIR}/unitTestRun_IDRunMC
              )

file( MAKE_DIRECTORY ${CMAKE_CURRENT_BINARY_DIR}/unitTestRun_IDRunData )
atlas_add_test( IDRunData SCRIPT test/test_id_run_data.sh
                PROPERTIES TIMEOUT 500
		PROPERTIES WORKING_DIRECTORY ${CMAKE_CURRENT_BINARY_DIR}/unitTestRun_IDRunData
              )

#atlas_add_test( caloRunData SCRIPT test/test_calo_run_data.sh
#                PROPERTIES TIMEOUT 500
#              )
# replaced by complete egamma test
file( MAKE_DIRECTORY ${CMAKE_CURRENT_BINARY_DIR}/unitTestRun_egammaRunData )
atlas_add_test( egammaRunData
		SCRIPT test/test_egamma_run_data.sh
                PROPERTIES TIMEOUT 500 
		PROPERTIES WORKING_DIRECTORY ${CMAKE_CURRENT_BINARY_DIR}/unitTestRun_egammaRunData
              )

#		EXTRA_PATTERNS "TriggerSummary"
file( MAKE_DIRECTORY ${CMAKE_CURRENT_BINARY_DIR}/unitTestRun_egammaMenu )
atlas_add_test( egammaMenu
		SCRIPT test/test_egamma_menu.sh	
                PROPERTIES TIMEOUT 500 
		PROPERTIES WORKING_DIRECTORY ${CMAKE_CURRENT_BINARY_DIR}/unitTestRun_egammaMenu
              )
#		EXTRA_PATTERNS "TriggerSummary"
file( MAKE_DIRECTORY ${CMAKE_CURRENT_BINARY_DIR}/unitTestRun_muRunData )
atlas_add_test( muRunData
		SCRIPT test/test_mu_run_data.sh		
                PROPERTIES TIMEOUT 500 
		PROPERTIES WORKING_DIRECTORY ${CMAKE_CURRENT_BINARY_DIR}/unitTestRun_muRunData
              )

file( MAKE_DIRECTORY ${CMAKE_CURRENT_BINARY_DIR}/unitTestRun_idCaloRunData )
atlas_add_test( idCaloRunData
		SCRIPT test/test_id_calo_run_data.sh
                PROPERTIES TIMEOUT 500
		PROPERTIES WORKING_DIRECTORY ${CMAKE_CURRENT_BINARY_DIR}/unitTestRun_idCaloRunData
              )

atlas_add_test( EmuL1Decoding
		SCRIPT test/test_emu_l1_decoding.sh
		)


atlas_add_test( EmuStepProcessing
		SCRIPT	test/test_emu_step_processing.sh
<<<<<<< HEAD
                PROPERTIES TIMEOUT 500 
	      )
#	EXTRA_PATTERNS "TriggerSummary"
=======
		EXTRA_PATTERNS "^TriggerSummary"
		)

>>>>>>> f069e116


file( MAKE_DIRECTORY ${CMAKE_CURRENT_BINARY_DIR}/unitTestRun_NewJO )
atlas_add_test( NewJO 
		SCRIPT test/test_newJO.sh
                PROPERTIES TIMEOUT 500 
		PROPERTIES WORKING_DIRECTORY ${CMAKE_CURRENT_BINARY_DIR}/unitTestRun_NewJO
		)

atlas_install_joboptions( share/*.py )
atlas_install_python_modules( python/*.py )<|MERGE_RESOLUTION|>--- conflicted
+++ resolved
@@ -103,15 +103,9 @@
 
 atlas_add_test( EmuStepProcessing
 		SCRIPT	test/test_emu_step_processing.sh
-<<<<<<< HEAD
                 PROPERTIES TIMEOUT 500 
-	      )
-#	EXTRA_PATTERNS "TriggerSummary"
-=======
 		EXTRA_PATTERNS "^TriggerSummary"
 		)
-
->>>>>>> f069e116
 
 
 file( MAKE_DIRECTORY ${CMAKE_CURRENT_BINARY_DIR}/unitTestRun_NewJO )
