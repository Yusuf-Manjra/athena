################################################################################
# Package: TrigUpgradeTest
################################################################################

# Declare the package name:
atlas_subdir( TrigUpgradeTest )

# Declare the package's dependencies:
atlas_depends_on_subdirs( PUBLIC
                          TestPolicy
                          AtlasPolicy
                          GaudiKernel
                          PRIVATE
                          Control/AthenaBaseComps
                          Trigger/TrigSteer/DecisionHandling
                          Trigger/TrigEvent/TrigSteeringEvent
                          Control/AthViews
                          )

find_package( Boost COMPONENTS filesystem thread system )
find_package( ROOT COMPONENTS Core Tree MathCore Hist RIO pthread )

atlas_add_library( TrigUpgradeTestLib
                   src/*.cxx
                   PUBLIC_HEADERS TrigUpgradeTest
                   INCLUDE_DIRS ${Boost_INCLUDE_DIRS} ${ROOT_INCLUDE_DIRS}
                   LINK_LIBRARIES ${Boost_LIBRARIES} ${ROOT_LIBRARIES}
                   GaudiKernel AthenaBaseComps TrigSteeringEvent DecisionHandlingLib )

atlas_add_component( TrigUpgradeTest
                     src/components/*.cxx
                     INCLUDE_DIRS ${Boost_INCLUDE_DIRS} ${ROOT_INCLUDE_DIRS}
                     LINK_LIBRARIES ${Boost_LIBRARIES}
                     ${ROOT_LIBRARIES} GaudiKernel
                     AthenaBaseComps TrigUpgradeTestLib AthViews )


atlas_add_test( ViewSchedule1 SCRIPT test/test_view_schedule.sh
                ENVIRONMENT THREADS=1 )
atlas_add_test( ViewSchedule2 SCRIPT test/test_view_schedule.sh
                ENVIRONMENT THREADS=2 )
atlas_add_test( ViewSchedule64 SCRIPT test/test_view_schedule.sh
                ENVIRONMENT THREADS=64 )

# out until we find a way to properly invoke tests from other packages
# atlas_add_test( creatingEVTest SCRIPT forward.sh ViewAlgsTest/test/creatingEVTest.sh )


atlas_add_test( merge
   SCRIPT test/test_merge.sh
   PROPERTIES TIMEOUT 1000
   )

file( MAKE_DIRECTORY ${CMAKE_CURRENT_BINARY_DIR}/unitTestRun_IDRunMC )
atlas_add_test( IDRunMC
   SCRIPT test/test_id_run_mc.sh
   PROPERTIES TIMEOUT 1000
   PROPERTIES WORKING_DIRECTORY ${CMAKE_CURRENT_BINARY_DIR}/unitTestRun_IDRunMC
   )

file( MAKE_DIRECTORY ${CMAKE_CURRENT_BINARY_DIR}/unitTestRun_IDRunData )
atlas_add_test( IDRunData SCRIPT test/test_id_run_data.sh
   PROPERTIES TIMEOUT 1000
   PROPERTIES WORKING_DIRECTORY ${CMAKE_CURRENT_BINARY_DIR}/unitTestRun_IDRunData
   )

file( MAKE_DIRECTORY ${CMAKE_CURRENT_BINARY_DIR}/unitTestRun_egammaRunData )
atlas_add_test( egammaRunData
   SCRIPT test/test_egamma_run_data.sh
   PROPERTIES TIMEOUT 1000   
   EXTRA_PATTERNS "-s TrigSignatureMoniMT.*HLT_.*|Payload size after inserting"
   PROPERTIES WORKING_DIRECTORY ${CMAKE_CURRENT_BINARY_DIR}/unitTestRun_egammaRunData
   )

file( MAKE_DIRECTORY ${CMAKE_CURRENT_BINARY_DIR}/unitTestRun_decodeBS )
atlas_add_test( decodeBS
   SCRIPT test/test_decodeBS.sh
   PROPERTIES TIMEOUT 1000
   EXTRA_PATTERNS "-s FillMissingEDM.*(present|absent)"
   PROPERTIES WORKING_DIRECTORY ${CMAKE_CURRENT_BINARY_DIR}/unitTestRun_decodeBS
   DEPENDS egammaRunData
   )

file( MAKE_DIRECTORY ${CMAKE_CURRENT_BINARY_DIR}/unitTestRun_photonMenu )
atlas_add_test( photonMenu
   SCRIPT test/test_photon_menu.sh
   PROPERTIES TIMEOUT 1000
   EXTRA_PATTERNS "-s TriggerSummaryStep.*HLT_.*|TriggerMonitorFinal.*HLT_.*|TrigSignatureMoniMT.*HLT_.*"
   PROPERTIES WORKING_DIRECTORY ${CMAKE_CURRENT_BINARY_DIR}/unitTestRun_photonMenu
   )

file( MAKE_DIRECTORY ${CMAKE_CURRENT_BINARY_DIR}/unitTestRun_electronMenu )
atlas_add_test( electronMenu
   SCRIPT test/test_electron_menu.sh
   EXTRA_PATTERNS "-s TriggerSummaryStep.*HLT_.*|TriggerMonitorFinal.*HLT_.*|TrigSignatureMoniMT.*HLT_.*"
   PROPERTIES TIMEOUT 1000
   PROPERTIES WORKING_DIRECTORY ${CMAKE_CURRENT_BINARY_DIR}/unitTestRun_electronMenu
   )

file( MAKE_DIRECTORY ${CMAKE_CURRENT_BINARY_DIR}/unitTestRun_muRunData )
atlas_add_test( muRunData
   SCRIPT test/test_mu_run_data.sh
   PROPERTIES TIMEOUT 1000
   PROPERTIES WORKING_DIRECTORY ${CMAKE_CURRENT_BINARY_DIR}/unitTestRun_muRunData
   )

file( MAKE_DIRECTORY ${CMAKE_CURRENT_BINARY_DIR}/unitTestRun_muMenu )
atlas_add_test( muMenu
   SCRIPT test/test_mu_menu.sh
   EXTRA_PATTERNS "-s TriggerSummaryStep.*HLT_.*|TriggerMonitorFinal.*HLT_.*|TrigSignatureMoniMT.*HLT_.*"
   PROPERTIES TIMEOUT 1000
   PROPERTIES WORKING_DIRECTORY ${CMAKE_CURRENT_BINARY_DIR}/unitTestRun_muMenu
   )


file( MAKE_DIRECTORY ${CMAKE_CURRENT_BINARY_DIR}/unitTestRun_tauMenu )
atlas_add_test( tauMenu
   SCRIPT test/test_tau_menu.sh
   EXTRA_PATTERNS "-s TriggerSummaryStep.*HLT_.*|TriggerMonitorFinal.*HLT_.*|TrigSignatureMoniMT.*HLT_.*"
   PROPERTIES TIMEOUT 1000
   PROPERTIES WORKING_DIRECTORY ${CMAKE_CURRENT_BINARY_DIR}/unitTestRun_tauMenu
   )

file( MAKE_DIRECTORY ${CMAKE_CURRENT_BINARY_DIR}/unitTestRun_jet )
atlas_add_test( jetRunData
   SCRIPT test/test_jet.sh
   PROPERTIES TIMEOUT 1000
   PROPERTIES WORKING_DIRECTORY ${CMAKE_CURRENT_BINARY_DIR}/unitTestRun_jet
   )

file( MAKE_DIRECTORY ${CMAKE_CURRENT_BINARY_DIR}/unitTestRun_jetMenu )
atlas_add_test( jetMenu
   SCRIPT test/test_jet_menu.sh
   EXTRA_PATTERNS "-s TriggerSummaryStep.*HLT_.*|TriggerMonitorFinal.*HLT_.*|TrigSignatureMoniMT.*HLT_.*"
   PROPERTIES TIMEOUT 1000
   PROPERTIES WORKING_DIRECTORY ${CMAKE_CURRENT_BINARY_DIR}/unitTestRun_jetMenu
   )

file( MAKE_DIRECTORY ${CMAKE_CURRENT_BINARY_DIR}/unitTestRun_fullMenu )
atlas_add_test( fullMenu
   SCRIPT test/test_full_menu.sh
   EXTRA_PATTERNS "-s TriggerSummaryStep.*HLT_.*|TriggerMonitorFinal.*HLT_.*|TrigSignatureMoniMT.*HLT_.*"
   PROPERTIES TIMEOUT 1000
   PROPERTIES WORKING_DIRECTORY ${CMAKE_CURRENT_BINARY_DIR}/unitTestRun_fullMenu
   )

file( MAKE_DIRECTORY ${CMAKE_CURRENT_BINARY_DIR}/unitTestRun_idCaloRunData )
atlas_add_test( idCaloRunData
   SCRIPT test/test_id_calo_run_data.sh
   PROPERTIES TIMEOUT 1000
   PROPERTIES WORKING_DIRECTORY ${CMAKE_CURRENT_BINARY_DIR}/unitTestRun_idCaloRunData
   )

file( MAKE_DIRECTORY ${CMAKE_CURRENT_BINARY_DIR}/unitTestRun_CaloOnlyRunData )
atlas_add_test( CaloOnlyRunData
   SCRIPT test/test_calo_only_data.sh
   EXTRA_PATTERNS "-s FastCaloL2EgammaAlg.*REGTEST*"
   PROPERTIES TIMEOUT 1000
   PROPERTIES WORKING_DIRECTORY ${CMAKE_CURRENT_BINARY_DIR}/unitTestRun_CaloOnlyRunData
   )

file( MAKE_DIRECTORY ${CMAKE_CURRENT_BINARY_DIR}/unitTestRun_emu_l1_decoding )
atlas_add_test( EmuL1Decoding
   SCRIPT test/test_emu_l1_decoding.sh
   PROPERTIES WORKING_DIRECTORY ${CMAKE_CURRENT_BINARY_DIR}/unitTestRun_emu_l1_decoding
   )

file( MAKE_DIRECTORY ${CMAKE_CURRENT_BINARY_DIR}/unitTestRun_emu_step_processing )
atlas_add_test( EmuStepProcessing
   SCRIPT	test/test_emu_step_processing.sh
   EXTRA_PATTERNS "-s TrigSignatureMoniMT.*INFO HLT_.*"
   PROPERTIES WORKING_DIRECTORY ${CMAKE_CURRENT_BINARY_DIR}/unitTestRun_emu_step_processing
   )

file( MAKE_DIRECTORY ${CMAKE_CURRENT_BINARY_DIR}/unitTestRun_NewJO )
atlas_add_test( NewJO
   SCRIPT test/test_newJO.sh
   EXTRA_PATTERNS "-s .*ERROR (?\!attempt to add a duplicate).*|.*FATAL.*|.*newJOtest.pkl.*|TrigSignatureMoniMT .*INFO.*"
   PROPERTIES TIMEOUT 1000
   PROPERTIES WORKING_DIRECTORY ${CMAKE_CURRENT_BINARY_DIR}/unitTestRun_NewJO
   )

<<<<<<< HEAD
file( MAKE_DIRECTORY ${CMAKE_CURRENT_BINARY_DIR}/unitTestRun_RunMenuTest )
atlas_add_test( RunMenuTest
   SCRIPT test/test_runMenuTest.sh
   EXTRA_PATTERNS "-s .*ERROR (?\!attempt to add a duplicate).*|.*FATAL.*|TrigSignatureMoniMT .*INFO.*"
   PROPERTIES TIMEOUT 1000
   PROPERTIES WORKING_DIRECTORY ${CMAKE_CURRENT_BINARY_DIR}/unitTestRun_RunMenuTest
   )


=======
file( MAKE_DIRECTORY ${CMAKE_CURRENT_BINARY_DIR}/unitTestRun_pebTest )
atlas_add_test( pebTest
   SCRIPT test/test_peb.sh
   PROPERTIES TIMEOUT 1000
   PROPERTIES WORKING_DIRECTORY ${CMAKE_CURRENT_BINARY_DIR}/unitTestRun_pebTest
   EXTRA_PATTERNS "-s , robs=\[|adds PEBInfo|TriggerSummary.*HLT_"
   )

>>>>>>> 961f2d7a
file( MAKE_DIRECTORY ${CMAKE_CURRENT_BINARY_DIR}/unitTestRun_l1sim )
atlas_add_test( l1sim
   SCRIPT test/test_l1sim.sh
   PROPERTIES TIMEOUT 1000
   PROPERTIES WORKING_DIRECTORY ${CMAKE_CURRENT_BINARY_DIR}/unitTestRun_l1sim
   )

file( MAKE_DIRECTORY ${CMAKE_CURRENT_BINARY_DIR}/unitTestRun_bJetMenu )
atlas_add_test( bJetMenu
   SCRIPT test/test_bjet_menu.sh
   PROPERTIES TIMEOUT 1000
   EXTRA_PATTERNS "-s TrigSignatureMoniMT.*HLT_.*"
   PROPERTIES WORKING_DIRECTORY ${CMAKE_CURRENT_BINARY_DIR}/unitTestRun_bJetMenu
   )

file( MAKE_DIRECTORY ${CMAKE_CURRENT_BINARY_DIR}/unitTestRun_bJetMenuALLTE )
atlas_add_test( bJetMenuALLTE
   SCRIPT test/test_bjet_menuALLTE.sh
   PROPERTIES TIMEOUT 1000
   EXTRA_PATTERNS "-s TrigSignatureMoniMT.*HLT_.*"
   PROPERTIES WORKING_DIRECTORY ${CMAKE_CURRENT_BINARY_DIR}/unitTestRun_bJetMenuALLTE
   )


file( MAKE_DIRECTORY ${CMAKE_CURRENT_BINARY_DIR}/unitTestRun_met_standalone )
atlas_add_test( met_standalone
    SCRIPT test/test_met_standalone.sh
    PROPERTIES TIMEOUT 1000
   	EXTRA_PATTERNS "-s METHypoAlg.*MET.*value" 	   
    PROPERTIES WORKING_DIRECTORY ${CMAKE_CURRENT_BINARY_DIR}/unitTestRun_met_standalone
    )

file( MAKE_DIRECTORY ${CMAKE_CURRENT_BINARY_DIR}/unitTestRun_met_menu )
atlas_add_test( met_menu
    SCRIPT test/test_met_menu.sh
    PROPERTIES TIMEOUT 1000
   	EXTRA_PATTERNS "-s TrigSignatureMoniMT.*HLT_.*" 	   
    PROPERTIES WORKING_DIRECTORY ${CMAKE_CURRENT_BINARY_DIR}/unitTestRun_met_menu 
    )
atlas_install_joboptions( share/*.py )
atlas_install_data( share/*.ref )
atlas_install_python_modules( python/*.py )
atlas_install_scripts( test/test* )<|MERGE_RESOLUTION|>--- conflicted
+++ resolved
@@ -180,7 +180,6 @@
    PROPERTIES WORKING_DIRECTORY ${CMAKE_CURRENT_BINARY_DIR}/unitTestRun_NewJO
    )
 
-<<<<<<< HEAD
 file( MAKE_DIRECTORY ${CMAKE_CURRENT_BINARY_DIR}/unitTestRun_RunMenuTest )
 atlas_add_test( RunMenuTest
    SCRIPT test/test_runMenuTest.sh
@@ -189,8 +188,6 @@
    PROPERTIES WORKING_DIRECTORY ${CMAKE_CURRENT_BINARY_DIR}/unitTestRun_RunMenuTest
    )
 
-
-=======
 file( MAKE_DIRECTORY ${CMAKE_CURRENT_BINARY_DIR}/unitTestRun_pebTest )
 atlas_add_test( pebTest
    SCRIPT test/test_peb.sh
@@ -199,7 +196,6 @@
    EXTRA_PATTERNS "-s , robs=\[|adds PEBInfo|TriggerSummary.*HLT_"
    )
 
->>>>>>> 961f2d7a
 file( MAKE_DIRECTORY ${CMAKE_CURRENT_BINARY_DIR}/unitTestRun_l1sim )
 atlas_add_test( l1sim
    SCRIPT test/test_l1sim.sh
