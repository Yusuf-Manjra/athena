################################################################################
# Package: TrigUpgradeTest
################################################################################

# Declare the package name:
atlas_subdir( TrigUpgradeTest )

# Declare the package's dependencies:
atlas_depends_on_subdirs( PUBLIC
                          TestPolicy
                          AtlasPolicy
                          GaudiKernel
                          PRIVATE
                          Control/AthenaBaseComps
                          Trigger/TrigEvent/TrigSteeringEvent
			  Control/AthViews			  
                          )

find_package( Boost COMPONENTS filesystem thread system )
find_package( ROOT COMPONENTS Core Tree MathCore Hist RIO pthread )

atlas_add_library( TrigUpgradeTestLib
                   src/*.cxx
                   PUBLIC_HEADERS TrigUpgradeTest
                   INCLUDE_DIRS ${Boost_INCLUDE_DIRS} ${ROOT_INCLUDE_DIRS}
                   LINK_LIBRARIES ${Boost_LIBRARIES} ${ROOT_LIBRARIES}
                   GaudiKernel AthenaBaseComps TrigSteeringEvent DecisionHandlingLib )

atlas_add_component( TrigUpgradeTest
                     src/components/*.cxx
                     INCLUDE_DIRS ${Boost_INCLUDE_DIRS} ${ROOT_INCLUDE_DIRS}
                     LINK_LIBRARIES ${Boost_LIBRARIES}
                     ${ROOT_LIBRARIES} GaudiKernel
                     AthenaBaseComps TrigUpgradeTestLib AthViews )


atlas_add_test( ViewSchedule1 SCRIPT test/test_view_schedule.sh
                ENVIRONMENT THREADS=1 )
atlas_add_test( ViewSchedule2 SCRIPT test/test_view_schedule.sh
                ENVIRONMENT THREADS=2 )
atlas_add_test( ViewSchedule64 SCRIPT test/test_view_schedule.sh
                ENVIRONMENT THREADS=64 )

# out until we find a way to properly invoke tests from other packages
# atlas_add_test( creatingEVTest SCRIPT forward.sh ViewAlgsTest/test/creatingEVTest.sh )


atlas_add_test( merge
                SCRIPT test/test_merge.sh 
		PROPERTIES TIMEOUT 500 
	      )

file( MAKE_DIRECTORY ${CMAKE_CURRENT_BINARY_DIR}/unitTestRun_IDRunMC )
atlas_add_test( IDRunMC
		SCRIPT test/test_id_run_mc.sh
                PROPERTIES TIMEOUT 500
		PROPERTIES WORKING_DIRECTORY ${CMAKE_CURRENT_BINARY_DIR}/unitTestRun_IDRunMC
              )

file( MAKE_DIRECTORY ${CMAKE_CURRENT_BINARY_DIR}/unitTestRun_IDRunData )
atlas_add_test( IDRunData SCRIPT test/test_id_run_data.sh
                PROPERTIES TIMEOUT 500
		PROPERTIES WORKING_DIRECTORY ${CMAKE_CURRENT_BINARY_DIR}/unitTestRun_IDRunData
              )

#atlas_add_test( caloRunData SCRIPT test/test_calo_run_data.sh
#                PROPERTIES TIMEOUT 500
#              )
# replaced by complete egamma test
file( MAKE_DIRECTORY ${CMAKE_CURRENT_BINARY_DIR}/unitTestRun_egammaRunData )
atlas_add_test( egammaRunData
		SCRIPT test/test_egamma_run_data.sh
                PROPERTIES TIMEOUT 500 
		PROPERTIES WORKING_DIRECTORY ${CMAKE_CURRENT_BINARY_DIR}/unitTestRun_egammaRunData
              )

#		EXTRA_PATTERNS "TriggerSummary"
file( MAKE_DIRECTORY ${CMAKE_CURRENT_BINARY_DIR}/unitTestRun_egammaMenu )
atlas_add_test( egammaMenu
		SCRIPT test/test_egamma_menu.sh	
                PROPERTIES TIMEOUT 500 
		PROPERTIES WORKING_DIRECTORY ${CMAKE_CURRENT_BINARY_DIR}/unitTestRun_egammaMenu
              )
#		EXTRA_PATTERNS "TriggerSummary"
file( MAKE_DIRECTORY ${CMAKE_CURRENT_BINARY_DIR}/unitTestRun_muRunData )
atlas_add_test( muRunData
		SCRIPT test/test_mu_run_data.sh		
                PROPERTIES TIMEOUT 500 
		PROPERTIES WORKING_DIRECTORY ${CMAKE_CURRENT_BINARY_DIR}/unitTestRun_muRunData
              )

file( MAKE_DIRECTORY ${CMAKE_CURRENT_BINARY_DIR}/unitTestRun_idCaloRunData )
atlas_add_test( idCaloRunData
		SCRIPT test/test_id_calo_run_data.sh
                PROPERTIES TIMEOUT 500
		PROPERTIES WORKING_DIRECTORY ${CMAKE_CURRENT_BINARY_DIR}/unitTestRun_idCaloRunData
              )

atlas_add_test( EmuL1Decoding
		SCRIPT test/test_emu_l1_decoding.sh
		)


atlas_add_test( EmuStepProcessing
		SCRIPT	test/test_emu_step_processing.sh
<<<<<<< HEAD
		EXTRA_PATTERNS "\[Alg\]"
)


=======
                PROPERTIES TIMEOUT 500 
		EXTRA_PATTERNS "^TriggerSummary"
		)
>>>>>>> d5ed2fae


file( MAKE_DIRECTORY ${CMAKE_CURRENT_BINARY_DIR}/unitTestRun_NewJO )
atlas_add_test( NewJO 
		SCRIPT test/test_newJO.sh
                PROPERTIES TIMEOUT 500 
		PROPERTIES WORKING_DIRECTORY ${CMAKE_CURRENT_BINARY_DIR}/unitTestRun_NewJO
		)

atlas_install_joboptions( share/*.py )
atlas_install_python_modules( python/*.py )<|MERGE_RESOLUTION|>--- conflicted
+++ resolved
@@ -103,16 +103,8 @@
 
 atlas_add_test( EmuStepProcessing
 		SCRIPT	test/test_emu_step_processing.sh
-<<<<<<< HEAD
 		EXTRA_PATTERNS "\[Alg\]"
 )
-
-
-=======
-                PROPERTIES TIMEOUT 500 
-		EXTRA_PATTERNS "^TriggerSummary"
-		)
->>>>>>> d5ed2fae
 
 
 file( MAKE_DIRECTORY ${CMAKE_CURRENT_BINARY_DIR}/unitTestRun_NewJO )
