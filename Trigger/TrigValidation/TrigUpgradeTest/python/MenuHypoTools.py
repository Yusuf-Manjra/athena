
from TrigUpgradeTest.HLTSignatureHypoTools import TestHypoTool, MuTestHypoTool, ElTestHypoTool, MuTest2HypoTool
from TrigEgammaHypo.TrigEgammaHypoConf import TrigL2CaloHypoToolInc, TrigL2CaloHypoToolMult, TrigL2ElectronHypoTool, TrigL2PhotonHypoTool 
from TrigMuonHypo.TrigMuonHypoConf import TrigMufastHypoTool, TrigmuCombHypoTool, TrigMuisoHypoTool
from AthenaCommon.Constants import VERBOSE,INFO,DEBUG


# HypoTool name is the chain name (can be combined)
# HypoTool conf is a string decondgin the actual configuration (not combined)

def createHypoTool(hypoToolClassName, hypoToolName, hypoToolConf):
    try:
        obj=eval(hypoToolClassName)(hypoToolName, hypoToolConf)
    except:
        print "Error in creating HypoTool " + hypoToolName + " of type " + hypoToolClassName + " with conf " + hypoToolConf
        raise
    return obj


def TrigL2CaloHypoToolConf(name, conf):
    from TrigEgammaHypo.TrigL2CaloHypoTool import TrigL2CaloHypoToolFromName
    hypotool= TrigL2CaloHypoToolFromName(name,conf)
    hypotool.OutputLevel = DEBUG
    return hypotool

def TrigL2ElectronHypoToolConf(name,conf):
  from TrigEgammaHypo.TrigL2ElectronHypoTool import TrigL2ElectronHypoToolFromName
  hypotool= TrigL2ElectronHypoToolFromName(name,conf)
  hypotool.OutputLevel = DEBUG
  return hypotool

def TrigL2PhotonHypoToolConf(name,conf):
  from TrigEgammaHypo.TrigL2PhotonHypoTool import TrigL2PhotonHypoToolFromName
  hypotool= TrigL2PhotonHypoToolFromName(name,conf)
  hypotool.OutputLevel = VERBOSE
  return hypotool


def TrigMufastHypoToolConf(name, conf):
    from TrigMuonHypo.testTrigMuonHypoConfig import TrigMufastHypoToolFromName
    hypotool= TrigMufastHypoToolFromName(name, conf)
    hypotool.OutputLevel = DEBUG
    return hypotool

def TrigmuCombHypoToolConf(name, conf):
    from TrigMuonHypo.testTrigMuonHypoConfig import TrigmuCombHypoToolFromName
    hypotool= TrigmuCombHypoToolFromName(name, conf)
    hypotool.OutputLevel = DEBUG
    return hypotool

def TrigMuisoHypoToolConf(name, conf):
    from TrigMuonHypo.testTrigMuonHypoConfig import TrigMuisoHypoToolFromName
    hypotool= TrigMuisoHypoToolFromName(name, conf)
    hypotool.OutputLevel = DEBUG
    return hypotool

def TrigMuonEFMSonlyHypoToolConf(name, conf):
    from AthenaCommon.Constants import DEBUG
    from TrigMuonHypo.testTrigMuonHypoConfig import TrigMuonEFMSonlyHypoToolFromName
    hypotool= TrigMuonEFMSonlyHypoToolFromName(name, conf)
    hypotool.OutputLevel = DEBUG
<<<<<<< HEAD
    return hypotool   
=======
    return hypotool



def TrigJetHypoToolConf(name):
    from AthenaCommon.Constants import DEBUG
    from TrigHLTJetHypo.TrigJetHypoToolConfig import trigJetHypoToolFromName
    try:
        hypotool= trigJetHypoToolFromName(name)
    except Exception, e:
        print e
        raise e
    #hypotool= TrigMufastHypoConfig.TrigMufastHypoToolFromName(name)
    hypotool.OutputLevel = DEBUG
    return hypotool

if __name__ == '__main__':
    print TrigJetHypoToolConf('HLT_j85')
>>>>>>> deaf6a47
<|MERGE_RESOLUTION|>--- conflicted
+++ resolved
@@ -59,11 +59,7 @@
     from TrigMuonHypo.testTrigMuonHypoConfig import TrigMuonEFMSonlyHypoToolFromName
     hypotool= TrigMuonEFMSonlyHypoToolFromName(name, conf)
     hypotool.OutputLevel = DEBUG
-<<<<<<< HEAD
     return hypotool   
-=======
-    return hypotool
-
 
 
 def TrigJetHypoToolConf(name):
@@ -79,5 +75,4 @@
     return hypotool
 
 if __name__ == '__main__':
-    print TrigJetHypoToolConf('HLT_j85')
->>>>>>> deaf6a47
+    print TrigJetHypoToolConf('HLT_j85')