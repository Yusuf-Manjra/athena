class Node():
    def __init__(self, Alg, inputProp='', outputProp=''):
        self.name = ("%s_%s_%s")%( Alg.name(), inputProp, outputProp)
        self.Alg=Alg
        self.algname = Alg.name()
        self.outputProp=outputProp
        self.inputProp=inputProp

    def setOutput(self, name):
         self.outputProp=name

    def getOutput(self):
        return self.outputProp
    
    def getOutputList(self):
        outputs = []
        outputs.append(self.outputProp)
        return outputs
    
    def setInput(self, name):
        self.inputProp=name

    def addInput(self, name):
        # not sure is needed
        self.inputProp=name
    
    def getInput(self):
        return self.inputProp
    
    def getInputList(self):
        inputs = []
        inputs.append(self.inputProp)
        return inputs

    def __str__(self):
        return "Node::%s  [%s] -> [%s]"%(self.algname, self.getInput(), self.getOutput())

    
    
class AlgNode(Node):
    def __init__(self, Alg, inputProp, outputProp, ViewNodeName=''):
        Node.__init__(self, Alg, inputProp, outputProp)        
        self.viewNodeName=ViewNodeName       

    def addDefaultOutput(self):
        if self.outputProp is not '':
            self.setOutput(("%s_%s_out"%(self.algname,self.outputProp)))
        
    def setPar(self, prop, name):
        cval = self.Alg.getProperties()[prop]
        try:
            if type(cval) == type(list()):                
                cval.append(name)
                return setattr(self.Alg, prop, cval)
            else:
                return setattr(self.Alg, prop, name)
        except:
            pass

    def setParArray(self, prop, name):
        cval = self.Alg.getProperties()[prop]
        try:
            cval.append(name)
            return setattr(self.Alg, prop, cval)
        except:
            pass
 
    def getPar(self, prop):
        try:
            return getattr(self.Alg, prop)
        except:
            return self.Alg.getDefaultProperty(prop)
        raise "Error in reading property " + prop + " from " + self.Alg


    def setOutput(self, name):
        if self.outputProp is not '':
            return self.setPar(self.outputProp,name)

    def getOutput(self):
        if self.outputProp is not '':
            return self.getPar(self.outputProp)
        return self.outputProp
    
    def getOutputList(self):
        outputs = []
        cval = self.getOutput()
        if cval == '':
            return outputs
        if type(cval) == type(list()):  
            outputs.extend(cval)
        else:
            outputs.append(cval)
        return outputs
    
    def setInput(self, name):
        if self.inputProp is not '':
            return self.setPar(self.inputProp,name)

    def addInput(self, name):
        if self.inputProp is not '':
            return self.setParArray(self.inputProp,name)
    
    def getInput(self):
        if self.inputProp is not '':
            return self.getPar(self.inputProp)
        return self.inputProp
    
    def getInputList(self):
        inputs = []
        cval = self.getInput()
        if cval =='':
            return inputs
        if type(cval) == type(list()):  
            inputs.extend(cval)
        else:
            inputs.append(cval)
        return inputs

    def __str__(self):
        return "Alg::%s.%s  [%s] -> [%s]"%(self.algname,self.viewNodeName, ' '.join(map(str, self.getInputList())), ' '.join(map(str, self.getOutputList())))


 
class HypoAlgNode(AlgNode):
    def __init__(self, Alg, inputProp, outputProp):
        AlgNode.__init__(self, Alg, inputProp, outputProp)
        self.addDefaultOutput()
        self.tools = []
        self.previous=[]

    def addHypoTool(self, hypoToolName, hypoToolClassName):
<<<<<<< HEAD
        from TrigUpgradeTest.MenuHypoTools import createHypoTool        
        self.tools.append(hypoToolName)            
        tools = self.Alg.HypoTools
        ## HypoTools are private, so need to be created when added to the Alg
        self.Alg.HypoTools = tools+[createHypoTool(hypoToolClassName, hypoToolName)]
        status = 0
=======
        from TrigUpgradeTest.MenuHypoTools import createHypoTool
        if hypoToolClassName is "ComboTestHypoTool":
            ###TMP combo, only one threshold
            import re
            thresholds = map(int, re.findall(r'\d+', hypoToolName))
            self.setPar('Threshold1', thresholds[0])
            self.setPar('Threshold2', thresholds[1])
            status=self.setPar('DecisionLabel', hypoToolName)
        else:
            self.tools.append(hypoToolName)            
            tools = self.Alg.HypoTools
            ## HypoTools are private, so need to be created when added to the Alg
            self.Alg.HypoTools = tools+[createHypoTool(hypoToolClassName, hypoToolName)]
            status = 0
>>>>>>> b75318ea
        return status

    def addPreviousDecision(self,prev):
        self.previous.append(prev)
        status= self.setParArray('previousDecisions',prev)
        return status

    def setPreviousDecision(self,prev):        
        self.previous.append(prev)
        return self.setPar('previousDecisions',prev)
    

    def __str__(self):
        return "HypoAlg::%s  [%s] -> [%s], previous = [%s], HypoTools=[%s]"%(self.Alg.name(),' '.join(map(str, self.getInputList())),
                                                                                 ' '.join(map(str, self.getOutputList())),
                                                                                 ' '.join(map(str, self.previous)),
                                                                                 ' '.join(map(str, self.tools)))



class ComboHypoAlgNode(HypoAlgNode):
    # TMP class for curent Combo alg
    def __init__(self, Alg, inputProp, outputProp):
        HypoAlgNode.__init__(self, Alg, inputProp, outputProp)
        self.addDefaultOutput()

    def addDefaultOutput(self):
         self.setPar('Output1', ("%s_Output1"%(self.algname)))
         self.setPar('Output2', ("%s_Output2"%(self.algname)))

    def setInputs(self, inputs):
        self.setPar('previousDecisions1', inputs[0])
        self.setPar('previousDecisions2', inputs[1])

    def setOutputs(self, outputs):
        self.setPar('Output1', outputs[0])
        self.setPar('Output2', outputs[1])


    def addHypoTool(self, hypoToolName, hypoToolClassName):
        self.tools.append(hypoToolName) 
        import re
        thresholds = map(int, re.findall(r'\d+', hypoToolName))
        self.setPar('Threshold1', thresholds[0])
        self.setPar('Threshold2', thresholds[1])
        return self.setPar('DecisionLabel', hypoToolName)        


    def setPreviousDecision(self,prev):
<<<<<<< HEAD
        self.previous.append(prev)
        if  "from_L1MU" in prev:
            if "pt" in self.getPar("Property1"):
                status= self.setPar('previousDecisions1',prev)
            if "pt" in self.getPar("Property2"):
                status= self.setPar('previousDecisions2',prev)
=======
        if "Comb" in self.name: ###TMP combo: how handle previous decisions in combo?            
            self.previous.append(prev)
            if  "from_L1MU" in prev:
                if "pt" in self.getPar("Property1"):
                    status= self.setPar('previousDecisions1',prev)
                if "pt" in self.getPar("Property2"):
                    status= self.setPar('previousDecisions2',prev)

            if  "from_L1EM" in prev:
                if "et" in self.getPar("Property1"):
                    status= self.setPar('previousDecisions1',prev)
                if "et" in self.getPar("Property2"):
                    status= self.setPar('previousDecisions2',prev)          
            if "MuInputMaker" in prev:
                status= self.setPar('previousDecisions1',prev)
            if "ElInputMaker" in prev:
                status= self.setPar('previousDecisions2',prev)                        
        else:
            self.previous.append(prev)
            status= self.setPar('previousDecisions',prev)
>>>>>>> b75318ea

        if  "from_L1EM" in prev:
            if "et" in self.getPar("Property1"):
                status= self.setPar('previousDecisions1',prev)
            if "et" in self.getPar("Property2"):
                status= self.setPar('previousDecisions2',prev)          
        if "MuInputMaker" in prev:
            status= self.setPar('previousDecisions1',prev)
        if "ElInputMaker" in prev:
            status= self.setPar('previousDecisions2',prev)
        return status

    def getOutputList(self):
        outputs = []
        outputs.append(self.getPar('Output1'))
        outputs.append(self.getPar('Output2'))
        return outputs
    
    def getInputList(self):
        inputs = []
        inputs.append(self.getPar('previousDecisions1'))
        inputs.append(self.getPar('previousDecisions2'))
        return inputs
        

    def __str__(self):
        return "ComboHypoAlg::%s  [%s] -> [%s], previous = [%s], HypoTools=[%s]"%(self.Alg.name(),' '.join(map(str, self.getInputList())),
                                                                                 ' '.join(map(str, self.getOutputList())),
                                                                                 ' '.join(map(str, self.previous)),
                                                                                 ' '.join(map(str, self.tools)))

class SequenceFilterNode(AlgNode):
    def __init__(self, Alg, inputProp, outputProp):
        AlgNode.__init__(self,  Alg, inputProp, outputProp)
        self.seeds = []
        
    def addDefaultOutput(self):
        return #do nothing    
       
    def setChains(self, name):
        return self.setPar("Chains", name)
    
    def getChains(self):
        return self.getPar("Chains")

    def addSeed(self, seed):
        self.seeds.append(seed)




from DecisionHandling.DecisionHandlingConf import RoRSeqFilter, DumpDecisions
class RoRSequenceFilterNode(SequenceFilterNode):
    def __init__(self, name):
        Alg= RoRSeqFilter(name, OutputLevel = 2)
        inputProp='Input'
        outputProp='Output'
        SequenceFilterNode.__init__(self,  Alg, inputProp, outputProp)

        


##########################################################
# NOW sequences and chains
##########################################################

<<<<<<< HEAD
    
=======
>>>>>>> b75318ea
class NodeSequence():
    def __init__(self, name, Sequence, Maker, Seed):
        print "Making NEW sequence %s"%(name)
        self.name = name
        self.seed = Seed
        self.sequence =    Node( Alg=Sequence, inputProp='%s_in'%(Sequence.name()), outputProp='%s_out'%(Sequence.name()))
        self.maker =    AlgNode( Alg=Maker, inputProp='InputDecisions',    outputProp='OutputDecisions')
<<<<<<< HEAD
=======

        self.hypoToolClassName = HypoToolClassName        
        # tmp for combo algo
        if "Combo1" in name:
            self.hypo = HypoAlgNode( Alg=Hypo,  inputProp='previousDecisions1', outputProp='Output1')
        elif "Combo2" in name:
            self.hypo = HypoAlgNode( Alg=Hypo,  inputProp='previousDecisions2', outputProp='Output2')
        else:
            self.hypo = HypoAlgNode( Alg=Hypo,  inputProp='previousDecisions', outputProp='Output')
            
        self.output = "%s_%s"%(Seed, self.hypo.getOutput())
        self.hypo.setOutput(self.output)
>>>>>>> b75318ea
        self.reuse = False     

    def getOutputList(self):
        return self.maker.getOutput()

    def getInputList(self):
        return self.maker.getInput()
        
    def addInput(self,theinput):
        print "adding input to sequence: %s to %s"%(theinput, self.maker.algname )
        self.maker.addInput(theinput)

    def addOutputDecision(self,theinput):
        print "adding output decisions (%s) to sequence %s  (output of alg %s)"%(theinput, self.name, self.maker.algname )
        self.maker.setPar("OutputDecisions", theinput)
        
    def __str__(self):
<<<<<<< HEAD
        return "NodeSequence::%s with \n Seed::%s \n Maker::%s  \n Sequence::%s"%(self.name, self.seed, self.maker, self.sequence)



=======
        return "NodeSequence::%s with \n Seed::%s \n Maker::%s \n Hypo::%s \n Sequence::%s"%(self.name, self.seed, self.maker, self.hypo, self.sequence)

        
    
>>>>>>> b75318ea
class MenuSequence():
    def __init__(self, name, nodeSeqList,  Hypo, HypoToolClassName):
        from AthenaCommon.AlgSequence import AthSequencer
        self.name = name
        self.nodeSeqList=nodeSeqList
        self.hypoToolClassName = HypoToolClassName
        self.seeds=[seq.seed for seq in nodeSeqList]
        self.outputs=[]
        if "Combo" in name:
            self.hypo = ComboHypoAlgNode( Alg=Hypo,  inputProp='', outputProp='')
            new_outputs = []
            outputs=self.hypo.getOutputList()
            iseq=0
            for seq in self.nodeSeqList:
                new_outputs.append("%s_%s"%(seq.seed, outputs[iseq]))
            
            self.hypo.setOutputs(new_outputs)
            self.outputs=new_outputs
        
        elif len(self.nodeSeqList) == 1:
            self.hypo = HypoAlgNode( Alg=Hypo,  inputProp='previousDecisions', outputProp='Output')
            new_output = "%s_%s"%(self.nodeSeqList[0].seed, self.hypo.getOutput())
            self.hypo.setOutput(new_output)
            self.outputs.append(new_output)


        
    def __str__(self):
        return "MenuSequence::%s \n Hypo::%s \n %s"%(self.name, self.hypo, ',\n '.join(map(str, self.nodeSeqList)))

    
class CFSequence():
    def __init__(self, name, FilterAlg, MenuSequence):
        self.name = name        
        self.filter = FilterAlg
        self.menuSeq = MenuSequence
    
    def __str__(self):
        return "--- CFSequence %s ---\n + Filter: %s \n +  %s \n "%(self.name,\
            self.filter, \
            self.menuSeq)


class SequenceHypoTool:
    def __init__(self, MenuSequence, HypoTool):
        self.sequence = MenuSequence
        self.hypotool = HypoTool
        

class ChainStep:
     def __init__(self, name,  Sequences=[]):
        self.name = name        
        self.sequences = Sequences 

class Chain:
     def __init__(self, name, Seed, ChainSteps=[]):
         self.name = name
         self.seed=Seed
         self.steps=ChainSteps
         self.hypoToolName=name         
         seeds = Seed.strip().split("_")
         seeds.pop(0) #remove first L1
         self.group_seed  = ["L1"+filter(lambda x: x.isalpha(), stri) for stri in seeds]





<|MERGE_RESOLUTION|>--- conflicted
+++ resolved
@@ -130,29 +130,13 @@
         self.previous=[]
 
     def addHypoTool(self, hypoToolName, hypoToolClassName):
-<<<<<<< HEAD
         from TrigUpgradeTest.MenuHypoTools import createHypoTool        
         self.tools.append(hypoToolName)            
         tools = self.Alg.HypoTools
         ## HypoTools are private, so need to be created when added to the Alg
         self.Alg.HypoTools = tools+[createHypoTool(hypoToolClassName, hypoToolName)]
+        # here add a check of good creation of the new tools
         status = 0
-=======
-        from TrigUpgradeTest.MenuHypoTools import createHypoTool
-        if hypoToolClassName is "ComboTestHypoTool":
-            ###TMP combo, only one threshold
-            import re
-            thresholds = map(int, re.findall(r'\d+', hypoToolName))
-            self.setPar('Threshold1', thresholds[0])
-            self.setPar('Threshold2', thresholds[1])
-            status=self.setPar('DecisionLabel', hypoToolName)
-        else:
-            self.tools.append(hypoToolName)            
-            tools = self.Alg.HypoTools
-            ## HypoTools are private, so need to be created when added to the Alg
-            self.Alg.HypoTools = tools+[createHypoTool(hypoToolClassName, hypoToolName)]
-            status = 0
->>>>>>> b75318ea
         return status
 
     def addPreviousDecision(self,prev):
@@ -202,36 +186,12 @@
 
 
     def setPreviousDecision(self,prev):
-<<<<<<< HEAD
         self.previous.append(prev)
         if  "from_L1MU" in prev:
             if "pt" in self.getPar("Property1"):
                 status= self.setPar('previousDecisions1',prev)
             if "pt" in self.getPar("Property2"):
                 status= self.setPar('previousDecisions2',prev)
-=======
-        if "Comb" in self.name: ###TMP combo: how handle previous decisions in combo?            
-            self.previous.append(prev)
-            if  "from_L1MU" in prev:
-                if "pt" in self.getPar("Property1"):
-                    status= self.setPar('previousDecisions1',prev)
-                if "pt" in self.getPar("Property2"):
-                    status= self.setPar('previousDecisions2',prev)
-
-            if  "from_L1EM" in prev:
-                if "et" in self.getPar("Property1"):
-                    status= self.setPar('previousDecisions1',prev)
-                if "et" in self.getPar("Property2"):
-                    status= self.setPar('previousDecisions2',prev)          
-            if "MuInputMaker" in prev:
-                status= self.setPar('previousDecisions1',prev)
-            if "ElInputMaker" in prev:
-                status= self.setPar('previousDecisions2',prev)                        
-        else:
-            self.previous.append(prev)
-            status= self.setPar('previousDecisions',prev)
->>>>>>> b75318ea
-
         if  "from_L1EM" in prev:
             if "et" in self.getPar("Property1"):
                 status= self.setPar('previousDecisions1',prev)
@@ -297,10 +257,7 @@
 # NOW sequences and chains
 ##########################################################
 
-<<<<<<< HEAD
-    
-=======
->>>>>>> b75318ea
+
 class NodeSequence():
     def __init__(self, name, Sequence, Maker, Seed):
         print "Making NEW sequence %s"%(name)
@@ -308,21 +265,6 @@
         self.seed = Seed
         self.sequence =    Node( Alg=Sequence, inputProp='%s_in'%(Sequence.name()), outputProp='%s_out'%(Sequence.name()))
         self.maker =    AlgNode( Alg=Maker, inputProp='InputDecisions',    outputProp='OutputDecisions')
-<<<<<<< HEAD
-=======
-
-        self.hypoToolClassName = HypoToolClassName        
-        # tmp for combo algo
-        if "Combo1" in name:
-            self.hypo = HypoAlgNode( Alg=Hypo,  inputProp='previousDecisions1', outputProp='Output1')
-        elif "Combo2" in name:
-            self.hypo = HypoAlgNode( Alg=Hypo,  inputProp='previousDecisions2', outputProp='Output2')
-        else:
-            self.hypo = HypoAlgNode( Alg=Hypo,  inputProp='previousDecisions', outputProp='Output')
-            
-        self.output = "%s_%s"%(Seed, self.hypo.getOutput())
-        self.hypo.setOutput(self.output)
->>>>>>> b75318ea
         self.reuse = False     
 
     def getOutputList(self):
@@ -340,17 +282,9 @@
         self.maker.setPar("OutputDecisions", theinput)
         
     def __str__(self):
-<<<<<<< HEAD
         return "NodeSequence::%s with \n Seed::%s \n Maker::%s  \n Sequence::%s"%(self.name, self.seed, self.maker, self.sequence)
 
 
-
-=======
-        return "NodeSequence::%s with \n Seed::%s \n Maker::%s \n Hypo::%s \n Sequence::%s"%(self.name, self.seed, self.maker, self.hypo, self.sequence)
-
-        
-    
->>>>>>> b75318ea
 class MenuSequence():
     def __init__(self, name, nodeSeqList,  Hypo, HypoToolClassName):
         from AthenaCommon.AlgSequence import AthSequencer
