# 
#  Copyright (C) 2002-2018 CERN for the benefit of the ATLAS collaboration 
# 
#  OutputLevel: INFO < DEBUG < VERBOSE 
#

from AthenaCommon.Include import include
from AthenaCommon.Constants import VERBOSE,DEBUG, INFO
from AthenaCommon.AppMgr import ServiceMgr
from AthenaCommon.AppMgr import ToolSvc
from AthenaCommon.DetFlags import DetFlags
import AthenaCommon.CfgMgr as CfgMgr
import AthenaCommon.CfgGetter as CfgGetter

from AthenaCommon import CfgMgr


from InDetRecExample.InDetJobProperties import InDetFlags
InDetFlags.doCaloSeededBrem = False

from InDetRecExample.InDetJobProperties import InDetFlags
InDetFlags.InDet25nsec = True 
InDetFlags.doPrimaryVertex3DFinding = False 
InDetFlags.doPrintConfigurables = False
InDetFlags.doResolveBackTracks = True 
InDetFlags.doSiSPSeededTrackFinder = True
InDetFlags.doTRTPhaseCalculation = True
InDetFlags.doTRTSeededTrackFinder = True
InDetFlags.doTruth = False
InDetFlags.init()

### PixelLorentzAngleSvc and SCTLorentzAngleSvc ###
include("InDetRecExample/InDetRecConditionsAccess.py")

from InDetRecExample.InDetKeys import InDetKeys
from TriggerJobOpts.TriggerFlags import TriggerFlags
from MuonRecExample.MuonRecFlags import muonRecFlags


# menu components   
from TriggerMenuMT.HLTMenuConfig.Menu.MenuComponents import MenuSequence

### for Control Flow ###
from AthenaCommon.CFElements import parOR, seqAND, seqOR, stepSeq

### Used the algorithms as Step1 "muFast step" ###
### Load data from Muon detectors ###
#import MuonRecExample.MuonRecStandaloneOnlySetup
from MuonCombinedRecExample.MuonCombinedRecFlags import muonCombinedRecFlags
muonRecFlags.doTrackPerformance    = True
muonRecFlags.TrackPerfSummaryLevel = 2
muonRecFlags.TrackPerfDebugLevel   = 5
muonRecFlags.doNSWNewThirdChain    = False
muonCombinedRecFlags.doCaloTrkMuId = False
muonCombinedRecFlags.printSummary = False
from RecExConfig.RecFlags import rec
from AthenaCommon.AlgSequence import AthSequencer
from ViewAlgs.ViewAlgsConf import EventViewCreatorAlgorithm

ServiceMgr.ToolSvc.TrigDataAccess.ApplyOffsetCorrection = False

<<<<<<< HEAD
### Output data name ###
muFastInfo = "MuonL2SAInfo"
muCombInfo = "MuonL2CBInfo"
muEFSAInfo = "Muons"
muEFCBInfo = "CBMuons"
muL2ISInfo = "MuonL2ISInfo"
# get Track container name
TrackParticlesName = ""
from TrigUpgradeTest.InDetSetup import makeInDetAlgs
(nameAlgs, evAlgs) = makeInDetAlgs()
for nameAlg in nameAlgs:
    if nameAlg.name() == "InDetTrigTrackParticleCreatorAlg":
        TrackParticlesName = nameAlg.TrackParticlesName
 
=======
>>>>>>> 1734929e

### ************* Step1  ************* ###

def muFastStep():

    ### set the EVCreator ###
    l2MuViewsMaker = EventViewCreatorAlgorithm("l2MuViewsMaker", OutputLevel=DEBUG)
    l2MuViewsMaker.ViewFallThrough = True
    l2MuViewsMaker.RoIsLink = "initialRoI" # -||-
    l2MuViewsMaker.InViewRoIs = "MURoIs" # contract with the consumer
    l2MuViewsMaker.Views = "MUViewRoIs"

    ### get muFast reco sequence ###    
    from TrigUpgradeTest.MuonSetup import muFastRecoSequence
    muFastRecoSequence, sequenceOut = muFastRecoSequence( l2MuViewsMaker.InViewRoIs, OutputLevel=DEBUG )
    
    l2MuViewsMaker.ViewNodeName = muFastRecoSequence.name() 
    
    ### set up MuFastHypo ###
    from TrigMuonHypo.TrigMuonHypoConf import TrigMufastHypoAlg
    trigMufastHypo = TrigMufastHypoAlg("TrigL2MufastHypoAlg")
    trigMufastHypo.OutputLevel = DEBUG
    trigMufastHypo.MuonL2SAInfoFromMuFastAlg = sequenceOut
    
    
    l2muFastSequence = seqAND("l2muFastSequence", [ l2MuViewsMaker, muFastRecoSequence ])
    
    
    from TrigMuonHypo.testTrigMuonHypoConfig import TrigMufastHypoToolFromName
  
    return MenuSequence( Sequence    = l2muFastSequence,
                         Maker       = l2MuViewsMaker,
                         Hypo        = trigMufastHypo,
                         HypoToolGen = TrigMufastHypoToolFromName )


### ************* Step2  ************* ###

def muCombStep():

    ### set the EVCreator ###
    l2muCombViewsMaker = EventViewCreatorAlgorithm("l2muCombViewsMaker", OutputLevel=DEBUG)
    l2muCombViewsMaker.ViewFallThrough = True
    l2muCombViewsMaker.RoIsLink = "roi" # -||-
    l2muCombViewsMaker.InViewRoIs = "EMIDRoIs" # contract with the consumer
    l2muCombViewsMaker.Views = "EMCombViewRoIs"
<<<<<<< HEAD
    l2muCombViewsMaker.ViewNodeName = l2muCombViewNode.name()
    
    ### Define input data of Inner Detector algorithms  ###
    ### and Define EventViewNodes to run the algorithms ###
    from TrigUpgradeTest.InDetSetup import makeInDetAlgs
    (viewAlgs, eventAlgs) = makeInDetAlgs()
    
    from TrigFastTrackFinder.TrigFastTrackFinder_Config import TrigFastTrackFinder_Muon
    theFTF_Muon = TrigFastTrackFinder_Muon()
    theFTF_Muon.OutputLevel = DEBUG
    theFTF_Muon.isRoI_Seeded = True
    viewAlgs.append(theFTF_Muon)
    
    ### A simple algorithm to confirm that data has been inherited from parent view ###
    ### Required to satisfy data dependencies                                       ###
    ViewVerify = CfgMgr.AthViews__ViewDataVerifier("muFastViewDataVerifier")
    ViewVerify.DataObjects = [('xAOD::L2StandAloneMuonContainer','StoreGateSvc+'+muFastInfo)]
    viewAlgs.append(ViewVerify)
    
    for viewAlg in viewAlgs:
        l2muCombViewNode += viewAlg
        if viewAlg.properties().has_key("RoIs"):
            viewAlg.RoIs = l2muCombViewsMaker.InViewRoIs
        if viewAlg.properties().has_key("roiCollectionName"):
            viewAlg.roiCollectionName = l2muCombViewsMaker.InViewRoIs
    
    ### please read out TrigmuCombMTConfig file ###
    ### and set up to run muCombMT algorithm    ###
    from TrigmuComb.TrigmuCombMTConfig import TrigmuCombMTConfig
    muCombAlg = TrigmuCombMTConfig("Muon", theFTF_Muon.getName())
    muCombAlg.OutputLevel = DEBUG
    muCombAlg.L2StandAloneMuonContainerName = muFastInfo
    muCombAlg.TrackParticlesContainerName = TrackParticlesName
    muCombAlg.L2CombinedMuonContainerName = muCombInfo
    
    l2muCombViewNode += muCombAlg

=======
    
    ### get muComb reco sequence ###    
    from TrigUpgradeTest.MuonSetup import muCombRecoSequence
    muCombRecoSequence, eventAlgs, sequenceOut, TrackParticlesName = muCombRecoSequence( l2muCombViewsMaker.InViewRoIs, OutputLevel=DEBUG )
 
    l2muCombViewsMaker.ViewNodeName = muCombRecoSequence.name()
   
>>>>>>> 1734929e
    ### set up muCombHypo algorithm ###
    from TrigMuonHypo.TrigMuonHypoConf import TrigmuCombHypoAlg
    #trigmuCombHypo = TrigmuCombHypoAlg("L2muCombHypoAlg") # avoid to have "Comb" string in the name due to HLTCFConfig.py. 
    trigmuCombHypo = TrigmuCombHypoAlg("TrigL2MuCBHypoAlg")
    trigmuCombHypo.OutputLevel = DEBUG
    trigmuCombHypo.MuonL2CBInfoFromMuCombAlg = sequenceOut
    
    l2muCombSequence = seqAND("l2muCombSequence", eventAlgs + [l2muCombViewsMaker, muCombRecoSequence] )
    
    from TrigMuonHypo.testTrigMuonHypoConfig import TrigmuCombHypoToolFromName
    
    return MenuSequence( Sequence    = l2muCombSequence,
                         Maker       = l2muCombViewsMaker,
                         Hypo        = trigmuCombHypo,
                         HypoToolGen = TrigmuCombHypoToolFromName )
  

### ************* Step3  ************* ###

###  EFMSonly step ###
def muEFMSStep():

    efmsViewsMaker = EventViewCreatorAlgorithm("efmsViewsMaker", OutputLevel=DEBUG)
    efmsViewsMaker.ViewFallThrough = True
    efmsViewsMaker.RoIsLink = "initialRoI" # -||-
    efmsViewsMaker.InViewRoIs = "MUEFMSRoIs" # contract with the consumer
    efmsViewsMaker.Views = "MUEFMSViewRoIs"

<<<<<<< HEAD

    # setup muEFMsonly algs
    from TrigUpgradeTest.MuonSetup import makeMuEFSAAlgs
    efAlgs = makeMuEFSAAlgs()    
    for efAlg in efAlgs:
        if efAlg.properties().has_key("RoIs"):
            efAlg.RoIs = efmsViewsMaker.InViewRoIs
        efmsViewNode += efAlg
=======
    ### get EF reco sequence ###    
    from TrigUpgradeTest.MuonSetup import muEFSARecoSequence
    muEFMSRecoSequence, sequenceOut = muEFSARecoSequence( efmsViewsMaker.InViewRoIs, OutputLevel=DEBUG )
 
    efmsViewsMaker.ViewNodeName = muEFMSRecoSequence.name()
>>>>>>> 1734929e
    
    # setup MS-only hypo
    from TrigMuonHypo.TrigMuonHypoConf import TrigMuonEFMSonlyHypoAlg
    trigMuonEFMSHypo = TrigMuonEFMSonlyHypoAlg( "TrigMuonEFMSHypoAlg" )
    trigMuonEFMSHypo.OutputLevel = DEBUG
    trigMuonEFMSHypo.MuonDecisions = sequenceOut
    
    muonEFMSonlySequence = seqAND( "muonEFMSonlySequence", [efmsViewsMaker, muEFMSRecoSequence] )
    
    from TrigMuonHypo.testTrigMuonHypoConfig import TrigMuonEFMSonlyHypoToolFromName
    
    return MenuSequence( Sequence    = muonEFMSonlySequence,
                         Maker       = efmsViewsMaker,
                         Hypo        = trigMuonEFMSHypo,
                         HypoToolGen = TrigMuonEFMSonlyHypoToolFromName )

###  EFSA step ###
def muEFSAStep():

    efsaViewsMaker = EventViewCreatorAlgorithm("efsaViewsMaker", OutputLevel=DEBUG)
    efsaViewsMaker.ViewFallThrough = True
    #efsaViewsMaker.RoIsLink = "initialRoI" # -||-
    efsaViewsMaker.RoIsLink = "roi" # -||-
    efsaViewsMaker.InViewRoIs = "MUEFSARoIs" # contract with the consumer
    efsaViewsMaker.Views = "MUEFSAViewRoIs"
<<<<<<< HEAD
    efsaViewsMaker.ViewNodeName = efsaViewNode.name()


=======
>>>>>>> 1734929e
   
    ### get EF reco sequence ###    
    from TrigUpgradeTest.MuonSetup import muEFSARecoSequence
    muEFSARecoSequence, sequenceOut = muEFSARecoSequence( efsaViewsMaker.InViewRoIs, OutputLevel=DEBUG )
 
    efsaViewsMaker.ViewNodeName = muEFSARecoSequence.name()
    
    # setup EFSA hypo
    from TrigMuonHypo.TrigMuonHypoConf import TrigMuonEFMSonlyHypoAlg
    trigMuonEFSAHypo = TrigMuonEFMSonlyHypoAlg( "TrigMuonEFSAHypoAlg" )
    trigMuonEFSAHypo.OutputLevel = DEBUG
    trigMuonEFSAHypo.MuonDecisions = sequenceOut
    
    muonEFSAonlySequence = seqAND( "muonEFSAonlySequence", [efsaViewsMaker, muEFSARecoSequence ] )
    
    from TrigMuonHypo.testTrigMuonHypoConfig import TrigMuonEFMSonlyHypoToolFromName
    
    return MenuSequence( Sequence    = muonEFSAonlySequence,
                         Maker       = efsaViewsMaker,
                         Hypo        = trigMuonEFSAHypo,
                         HypoToolGen = TrigMuonEFMSonlyHypoToolFromName )

def muEFCBStep():

    efcbViewNode = parOR("efcbViewNode")
    
    efcbViewsMaker = EventViewCreatorAlgorithm("efcbViewsMaker", OutputLevel=DEBUG)
    efcbViewsMaker.ViewFallThrough = True
    efcbViewsMaker.RoIsLink = "roi" # -||-
    efcbViewsMaker.InViewRoIs = "MUEFCBRoIs" # contract with the consumer
    efcbViewsMaker.Views = "MUEFCBViewRoIs"
    efcbViewsMaker.ViewNodeName = efcbViewNode.name()
   
    #Need ID tracking related objects and MS tracks from previous steps
    ViewVerifyTrk = CfgMgr.AthViews__ViewDataVerifier("muonCBViewDataVerifier")
    ViewVerifyTrk.DataObjects = [( 'xAOD::TrackParticleContainer' , 'StoreGateSvc+xAODTracks' ),( 'SCT_FlaggedCondData' , 'StoreGateSvc+SCT_FlaggedCondData' ), ( 'InDetBSErrContainer' , 'StoreGateSvc+SCT_ByteStreamErrs' ), ( 'xAOD::EventInfo' , 'StoreGateSvc+EventInfo' ),( 'xAOD::IParticleContainer' , 'StoreGateSvc+xAODTracks' ),( 'SCT_ByteStreamFractionContainer' , 'StoreGateSvc+SCT_ByteStreamFrac' ),( 'Muon::CscStripPrepDataContainer' , 'StoreGateSvc+CSC_Measurements' ),  ( 'Muon::MdtPrepDataContainer' , 'StoreGateSvc+MDT_DriftCircles' ),  ( 'xAOD::TrackParticleContainer' , 'StoreGateSvc+MuonSpectrometerTrackParticles' ) ]
    efcbViewNode += ViewVerifyTrk

    # setup muEFCombined algs
    from TrigUpgradeTest.MuonSetup import makeMuEFCBAlgs
    efcbAlgs = makeMuEFCBAlgs()    
    for efcbAlg in efcbAlgs:
        efcbViewNode += efcbAlg
    
    # setup EFCB hypo
    from TrigMuonHypo.TrigMuonHypoConfigMT import TrigMuonEFCombinerHypoConfig
    trigMuonEFCBHypo = TrigMuonEFCombinerHypoConfig( "TrigMuonEFCombinerHypoAlg" )
    trigMuonEFCBHypo.OutputLevel = DEBUG
    print "muEFCBInfo "
    print muEFCBInfo
    trigMuonEFCBHypo.MuonDecisions = muEFCBInfo
    print 
    
    muonEFCBSequence = seqAND( "muonEFCBSequence", [efcbViewsMaker, efcbViewNode] )
    

    return MenuSequence( Sequence    = muonEFCBSequence,
                         Maker       = efcbViewsMaker,
                         Hypo        = trigMuonEFCBHypo,
                         HypoToolGen = trigMuonEFCBHypo.TrigMuonEFCombinerHypoToolFromName )

### l2Muiso step ###
def muIsoStep():

    l2muIsoViewsMaker = EventViewCreatorAlgorithm("l2muIsoViewsMaker", OutputLevel=DEBUG)
    l2muIsoViewsMaker.ViewFallThrough = True
    l2muIsoViewsMaker.RoIsLink = "roi" # -||-
    l2muIsoViewsMaker.InViewRoIs = "MUIsoRoIs" # contract with the consumer
    l2muIsoViewsMaker.Views = "MUIsoViewRoIs"

    ### get EF reco sequence ###    
    from TrigUpgradeTest.MuonSetup import l2muisoRecoSequence
    l2muisoRecoSequence, sequenceOut = l2muisoRecoSequence( l2muIsoViewsMaker.InViewRoIs, OutputLevel=DEBUG )
 
    l2muIsoViewsMaker.ViewNodeName = l2muisoRecoSequence.name()
 
    # set up hypo    
    from TrigMuonHypo.TrigMuonHypoConf import TrigMuisoHypoAlg
    trigmuIsoHypo = TrigMuisoHypoAlg("L2MuisoHypoAlg")
    trigmuIsoHypo.OutputLevel = DEBUG
    trigmuIsoHypo.MuonL2ISInfoName = sequenceOut
    
    ### Define a Sequence to run for muIso ### 
    l2muIsoSequence = seqAND("l2muIsoSequence", [ l2muIsoViewsMaker, l2muisoRecoSequence ] )
    
    from TrigMuonHypo.testTrigMuonHypoConfig import TrigMuisoHypoToolFromName

    return MenuSequence( Sequence    = l2muIsoSequence,
                         Maker       = l2muIsoViewsMaker,
                         Hypo        = trigmuIsoHypo,
                         HypoToolGen = TrigMuisoHypoToolFromName )
  
  
def TMEF_TrkMaterialProviderTool(name='TMEF_TrkMaterialProviderTool',**kwargs):
    from TrkMaterialProvider.TrkMaterialProviderConf import Trk__TrkMaterialProviderTool
    kwargs.setdefault("UseCaloEnergyMeasurement", False)
    return Trk__TrkMaterialProviderTool(name,**kwargs)<|MERGE_RESOLUTION|>--- conflicted
+++ resolved
@@ -59,23 +59,6 @@
 
 ServiceMgr.ToolSvc.TrigDataAccess.ApplyOffsetCorrection = False
 
-<<<<<<< HEAD
-### Output data name ###
-muFastInfo = "MuonL2SAInfo"
-muCombInfo = "MuonL2CBInfo"
-muEFSAInfo = "Muons"
-muEFCBInfo = "CBMuons"
-muL2ISInfo = "MuonL2ISInfo"
-# get Track container name
-TrackParticlesName = ""
-from TrigUpgradeTest.InDetSetup import makeInDetAlgs
-(nameAlgs, evAlgs) = makeInDetAlgs()
-for nameAlg in nameAlgs:
-    if nameAlg.name() == "InDetTrigTrackParticleCreatorAlg":
-        TrackParticlesName = nameAlg.TrackParticlesName
- 
-=======
->>>>>>> 1734929e
 
 ### ************* Step1  ************* ###
 
@@ -122,45 +105,6 @@
     l2muCombViewsMaker.RoIsLink = "roi" # -||-
     l2muCombViewsMaker.InViewRoIs = "EMIDRoIs" # contract with the consumer
     l2muCombViewsMaker.Views = "EMCombViewRoIs"
-<<<<<<< HEAD
-    l2muCombViewsMaker.ViewNodeName = l2muCombViewNode.name()
-    
-    ### Define input data of Inner Detector algorithms  ###
-    ### and Define EventViewNodes to run the algorithms ###
-    from TrigUpgradeTest.InDetSetup import makeInDetAlgs
-    (viewAlgs, eventAlgs) = makeInDetAlgs()
-    
-    from TrigFastTrackFinder.TrigFastTrackFinder_Config import TrigFastTrackFinder_Muon
-    theFTF_Muon = TrigFastTrackFinder_Muon()
-    theFTF_Muon.OutputLevel = DEBUG
-    theFTF_Muon.isRoI_Seeded = True
-    viewAlgs.append(theFTF_Muon)
-    
-    ### A simple algorithm to confirm that data has been inherited from parent view ###
-    ### Required to satisfy data dependencies                                       ###
-    ViewVerify = CfgMgr.AthViews__ViewDataVerifier("muFastViewDataVerifier")
-    ViewVerify.DataObjects = [('xAOD::L2StandAloneMuonContainer','StoreGateSvc+'+muFastInfo)]
-    viewAlgs.append(ViewVerify)
-    
-    for viewAlg in viewAlgs:
-        l2muCombViewNode += viewAlg
-        if viewAlg.properties().has_key("RoIs"):
-            viewAlg.RoIs = l2muCombViewsMaker.InViewRoIs
-        if viewAlg.properties().has_key("roiCollectionName"):
-            viewAlg.roiCollectionName = l2muCombViewsMaker.InViewRoIs
-    
-    ### please read out TrigmuCombMTConfig file ###
-    ### and set up to run muCombMT algorithm    ###
-    from TrigmuComb.TrigmuCombMTConfig import TrigmuCombMTConfig
-    muCombAlg = TrigmuCombMTConfig("Muon", theFTF_Muon.getName())
-    muCombAlg.OutputLevel = DEBUG
-    muCombAlg.L2StandAloneMuonContainerName = muFastInfo
-    muCombAlg.TrackParticlesContainerName = TrackParticlesName
-    muCombAlg.L2CombinedMuonContainerName = muCombInfo
-    
-    l2muCombViewNode += muCombAlg
-
-=======
     
     ### get muComb reco sequence ###    
     from TrigUpgradeTest.MuonSetup import muCombRecoSequence
@@ -168,7 +112,6 @@
  
     l2muCombViewsMaker.ViewNodeName = muCombRecoSequence.name()
    
->>>>>>> 1734929e
     ### set up muCombHypo algorithm ###
     from TrigMuonHypo.TrigMuonHypoConf import TrigmuCombHypoAlg
     #trigmuCombHypo = TrigmuCombHypoAlg("L2muCombHypoAlg") # avoid to have "Comb" string in the name due to HLTCFConfig.py. 
@@ -197,22 +140,11 @@
     efmsViewsMaker.InViewRoIs = "MUEFMSRoIs" # contract with the consumer
     efmsViewsMaker.Views = "MUEFMSViewRoIs"
 
-<<<<<<< HEAD
-
-    # setup muEFMsonly algs
-    from TrigUpgradeTest.MuonSetup import makeMuEFSAAlgs
-    efAlgs = makeMuEFSAAlgs()    
-    for efAlg in efAlgs:
-        if efAlg.properties().has_key("RoIs"):
-            efAlg.RoIs = efmsViewsMaker.InViewRoIs
-        efmsViewNode += efAlg
-=======
     ### get EF reco sequence ###    
     from TrigUpgradeTest.MuonSetup import muEFSARecoSequence
     muEFMSRecoSequence, sequenceOut = muEFSARecoSequence( efmsViewsMaker.InViewRoIs, OutputLevel=DEBUG )
  
     efmsViewsMaker.ViewNodeName = muEFMSRecoSequence.name()
->>>>>>> 1734929e
     
     # setup MS-only hypo
     from TrigMuonHypo.TrigMuonHypoConf import TrigMuonEFMSonlyHypoAlg
@@ -234,16 +166,9 @@
 
     efsaViewsMaker = EventViewCreatorAlgorithm("efsaViewsMaker", OutputLevel=DEBUG)
     efsaViewsMaker.ViewFallThrough = True
-    #efsaViewsMaker.RoIsLink = "initialRoI" # -||-
     efsaViewsMaker.RoIsLink = "roi" # -||-
     efsaViewsMaker.InViewRoIs = "MUEFSARoIs" # contract with the consumer
     efsaViewsMaker.Views = "MUEFSAViewRoIs"
-<<<<<<< HEAD
-    efsaViewsMaker.ViewNodeName = efsaViewNode.name()
-
-
-=======
->>>>>>> 1734929e
    
     ### get EF reco sequence ###    
     from TrigUpgradeTest.MuonSetup import muEFSARecoSequence
@@ -277,16 +202,13 @@
     efcbViewsMaker.Views = "MUEFCBViewRoIs"
     efcbViewsMaker.ViewNodeName = efcbViewNode.name()
    
-    #Need ID tracking related objects and MS tracks from previous steps
-    ViewVerifyTrk = CfgMgr.AthViews__ViewDataVerifier("muonCBViewDataVerifier")
-    ViewVerifyTrk.DataObjects = [( 'xAOD::TrackParticleContainer' , 'StoreGateSvc+xAODTracks' ),( 'SCT_FlaggedCondData' , 'StoreGateSvc+SCT_FlaggedCondData' ), ( 'InDetBSErrContainer' , 'StoreGateSvc+SCT_ByteStreamErrs' ), ( 'xAOD::EventInfo' , 'StoreGateSvc+EventInfo' ),( 'xAOD::IParticleContainer' , 'StoreGateSvc+xAODTracks' ),( 'SCT_ByteStreamFractionContainer' , 'StoreGateSvc+SCT_ByteStreamFrac' ),( 'Muon::CscStripPrepDataContainer' , 'StoreGateSvc+CSC_Measurements' ),  ( 'Muon::MdtPrepDataContainer' , 'StoreGateSvc+MDT_DriftCircles' ),  ( 'xAOD::TrackParticleContainer' , 'StoreGateSvc+MuonSpectrometerTrackParticles' ) ]
-    efcbViewNode += ViewVerifyTrk
-
-    # setup muEFCombined algs
-    from TrigUpgradeTest.MuonSetup import makeMuEFCBAlgs
-    efcbAlgs = makeMuEFCBAlgs()    
-    for efcbAlg in efcbAlgs:
-        efcbViewNode += efcbAlg
+
+    ### get EF reco sequence ###    
+    from TrigUpgradeTest.MuonSetup import muEFCBRecoSequence
+    muEFCBRecoSequence, sequenceOut = muEFCBRecoSequence( efcbViewsMaker.InViewRoIs, OutputLevel=DEBUG )
+ 
+    efsaViewsMaker.ViewNodeName = muEFSARecoSequence.name()
+    
     
     # setup EFCB hypo
     from TrigMuonHypo.TrigMuonHypoConfigMT import TrigMuonEFCombinerHypoConfig
