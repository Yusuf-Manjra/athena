#  Copyright (C) 2002-2018 CERN for the benefit of the ATLAS collaboration
#

from AthenaCommon.Constants import VERBOSE,DEBUG,INFO

# Set InDet Flags
from InDetRecExample.InDetJobProperties import InDetFlags
InDetFlags.doCaloSeededBrem = False
InDetFlags.InDet25nsec = True 
InDetFlags.doPrimaryVertex3DFinding = False 
InDetFlags.doPrintConfigurables = False
InDetFlags.doResolveBackTracks = True 
InDetFlags.doSiSPSeededTrackFinder = True
InDetFlags.doTRTPhaseCalculation = True
InDetFlags.doTRTSeededTrackFinder = True
InDetFlags.doTruth = False
InDetFlags.init()

from AthenaCommon.Include import include
include("InDetRecExample/InDetRecConditionsAccess.py")

# ====================================================================================================  
#    Get MenuSequences
# ==================================================================================================== 

def getBJetSequence( step ):
    if step == "j":
        return bJetStep1Sequence()
    if step == "gsc":
        return bJetStep2Sequence()
    if step == "bTag":
        return bJetStep1Sequence()
    return None

# ==================================================================================================== 
#    step 1: jet reco and cut on 'j' threshold 
# ==================================================================================================== 

def bJetStep1Sequence():
    # menu components
    from AthenaCommon.CFElements import parOR, seqAND, seqOR, stepSeq
    from TriggerMenuMT.HLTMenuConfig.Menu.MenuComponents import MenuSequence

    # input maker
    from TrigUpgradeTest.TrigUpgradeTestConf import HLTTest__TestInputMaker
    InputMakerAlg = HLTTest__TestInputMaker("BJetInputMaker_step1")
#    InputMakerAlg.OutputLevel = DEBUG
    InputMakerAlg.LinkName = "initialRoI"
    InputMakerAlg.Output = "FSJETRoIs"

    # Construct jets
    from TrigUpgradeTest.jetDefs import jetRecoSequence
    (recoSequence, sequenceOut) = jetRecoSequence( InputMakerAlg.Output )

    # Start with b-jet-specific algo sequence
    # Construct RoI. Needed input for Fast Tracking
    # WILL BE REMOVED IN THE FUTURE 
    from TrigBjetHypo.TrigBjetHypoConf import TrigRoiBuilderMT
    RoIBuilder = TrigRoiBuilderMT("RoIBuilder")
#    RoIBuilder.OutputLevel = DEBUG
    RoIBuilder.JetInputKey = sequenceOut
    RoIBuilder.RoIOutputKey = "EMViewRoIs" # Default for Fast Tracking Algs

    # Fast Tracking 
    from TrigUpgradeTest.InDetSetup import makeInDetAlgs
    (viewAlgs, eventAlgs) = makeInDetAlgs()

    from TrigFastTrackFinder.TrigFastTrackFinder_Config import TrigFastTrackFinder_Jet    
    theFTF_Jet = TrigFastTrackFinder_Jet()
#    theFTF_Jet.OutputLevel = DEBUG
    theFTF_Jet.isRoI_Seeded = True
    theFTF_Jet.RoIs = RoIBuilder.RoIOutputKey
    viewAlgs.append( theFTF_Jet )

    # Getting output track particle container name
    TrackParticlesName = ""
    for viewAlg in viewAlgs:
        if viewAlg.name() == "InDetTrigTrackParticleCreatorAlg":
            TrackParticlesName = viewAlg.TrackParticlesName

    fastTrackingSequence = parOR("fastTrackingSequence",viewAlgs)
    bJetEtSequence = seqAND("bJetEtSequence",[ RoIBuilder,fastTrackingSequence] )

    # hypo
    from TrigBjetHypo.TrigBjetHypoConf import TrigBjetEtHypoAlgMT
    from TrigBjetHypo.TrigBjetEtHypoTool import TrigBjetEtHypoToolFromName
<<<<<<< HEAD
    hypo = TrigBjetEtHypoAlg("TrigBjetEtHypoAlg_step1")
=======
    hypo = TrigBjetEtHypoAlgMT("TrigBjetEtHypoAlgMT")
>>>>>>> 1f2da663
    hypo.OutputLevel = DEBUG
    hypo.Jets = sequenceOut
    hypo.OutputJets = "SplitJets"
    # These two are only for temporary debug. Will be removed 
    hypo.TrackParticleContainerKey = TrackParticlesName
    hypo.RoiKey = RoIBuilder.RoIOutputKey

    # Sequence     
    BjetAthSequence = seqAND("BjetAthSequence_step1",eventAlgs + [InputMakerAlg,recoSequence,bJetEtSequence])

    return MenuSequence( Sequence    = BjetAthSequence,
                         Maker       = InputMakerAlg,
                         Hypo        = hypo,
                         HypoToolGen = TrigBjetEtHypoToolFromName )


# ==================================================================================================== 
#    step 2: precision tracking, gsc calibration and cut on gsc-corrected threshold
# ==================================================================================================== 

def bJetStep2Sequence():
    # menu components
    from AthenaCommon.CFElements import parOR, seqAND, seqOR, stepSeq
    from TriggerMenuMT.HLTMenuConfig.Menu.MenuComponents import MenuSequence

    # Event View Creator Algorithm
#    from ViewAlgs.ViewAlgsConf import EventViewCreatorAlgorithm
#    InputMakerAlg = EventViewCreatorAlgorithm("l2ElectronViewsMaker")
#    InputMakerAlg.OutputLevel = DEBUG
#    InputMakerAlg.ViewFallThrough = True
#    InputMakerAlg.RoIsLink = "roi"
#    InputMakerAlg.InViewRoIs = "BJetStep2RoI"
#    InputMakerAlg.Views = "BJetViews"

    # input maker
    from TrigUpgradeTest.TrigUpgradeTestConf import HLTTest__TestInputMaker
    InputMakerAlg = HLTTest__TestInputMaker("BJetInputMaker_step2")
    InputMakerAlg.OutputLevel = DEBUG
    InputMakerAlg.LinkName = "initialRoI"
    InputMakerAlg.Output = "SplitJet"

    # gsc correction
    from TrigBjetHypo.TrigGSCFexMTConfig import getGSCFexSplitInstance
    theGSC = getGSCFexSplitInstance("EF","2012","EFID")
    theGSC.OutputLevel = DEBUG
    theGSC.JetKey = "SplitJet"
    theGSC.JetOutputKey = "GSCJet"

    # hypo
    from TrigBjetHypo.TrigBjetHypoConf import TrigBjetEtHypoAlg
    from TrigBjetHypo.TrigBjetEtHypoTool import TrigBjetEtHypoToolFromName
    hypo = TrigBjetEtHypoAlg("TrigBjetEtHypoAlg_step2")
    hypo.OutputLevel = DEBUG
    hypo.Jets = theGSC.JetOutputKey
    hypo.RoiKey = theGSC.JetOutputKey

    # Sequence
    BjetAthSequence = seqAND("BjetAthSequence_step2",[InputMakerAlg,theGSC])

    return MenuSequence( Sequence    = BjetAthSequence,
                         Maker       = InputMakerAlg,
                         Hypo        = hypo,
                         HypoToolGen = TrigBjetEtHypoToolFromName )

# ==================================================================================================== 
#    step 3: secondary vertex and b-tagging
# ==================================================================================================== 
<|MERGE_RESOLUTION|>--- conflicted
+++ resolved
@@ -84,11 +84,7 @@
     # hypo
     from TrigBjetHypo.TrigBjetHypoConf import TrigBjetEtHypoAlgMT
     from TrigBjetHypo.TrigBjetEtHypoTool import TrigBjetEtHypoToolFromName
-<<<<<<< HEAD
-    hypo = TrigBjetEtHypoAlg("TrigBjetEtHypoAlg_step1")
-=======
-    hypo = TrigBjetEtHypoAlgMT("TrigBjetEtHypoAlgMT")
->>>>>>> 1f2da663
+    hypo = TrigBjetEtHypoAlg("TrigBjetEtHypoAlgMT_step1")
     hypo.OutputLevel = DEBUG
     hypo.Jets = sequenceOut
     hypo.OutputJets = "SplitJets"
