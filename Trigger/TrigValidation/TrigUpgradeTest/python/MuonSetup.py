#
#  Copyright (C) 2002-2017 CERN for the benefit of the ATLAS collaboration
#

from AthenaCommon.Constants import VERBOSE,DEBUG, INFO

### ==================== Data prepartion needed for the EF and L2 SA ==================== ###
def makeMuonPrepDataAlgs():

  eventAlgs_MuonPRD = [] # These algs should be prepared for configuring RoIs same as muon RoIs used in viewAlg.
  viewAlgs_MuonPRD = []  # These algs should be executed to prepare muon PRDs for muFast and muEF steps.

  from MuonRecExample.MuonRecFlags import muonRecFlags
  from AthenaCommon.AppMgr import ToolSvc

  ### CSC RDO data ###
  from MuonCSC_CnvTools.MuonCSC_CnvToolsConf import Muon__CscROD_Decoder
  CSCRodDecoder = Muon__CscROD_Decoder(name		= "CscROD_Decoder",
                                       IsCosmics	= False,
                                       IsOldCosmics 	= False )
  ToolSvc += CSCRodDecoder

  from MuonCSC_CnvTools.MuonCSC_CnvToolsConf import Muon__CSC_RawDataProviderTool
  MuonCscRawDataProviderTool = Muon__CSC_RawDataProviderTool(name        = "CSC_RawDataProviderTool",
                                                             Decoder     = CSCRodDecoder )
  ToolSvc += MuonCscRawDataProviderTool

  from MuonCSC_CnvTools.MuonCSC_CnvToolsConf import Muon__CscRdoToCscPrepDataTool
  CscRdoToCscPrepDataTool = Muon__CscRdoToCscPrepDataTool(name                = "CscRdoToCscPrepDataTool",
                                                          RawDataProviderTool = MuonCscRawDataProviderTool,
                                                          useBStoRdoTool      = True)
  ToolSvc += CscRdoToCscPrepDataTool

  from MuonRdoToPrepData.MuonRdoToPrepDataConf import CscRdoToCscPrepData
  CscRdoToCscPrepData = CscRdoToCscPrepData(name                    = "CscRdoToCscPrepData",
                                            CscRdoToCscPrepDataTool = CscRdoToCscPrepDataTool,
                                            PrintPrepData           = False, 
                                            DoSeededDecoding        = True,
                                            RoIs                    = "MURoIs" )

 
  from MuonByteStream.MuonByteStreamConf import Muon__CscRawDataProvider
  CscRawDataProvider = Muon__CscRawDataProvider(name         = "CscRawDataProvider",
                                                ProviderTool = MuonCscRawDataProviderTool )

  from CscClusterization.CscClusterizationConf import CscThresholdClusterBuilderTool
  CscClusterBuilderTool = CscThresholdClusterBuilderTool(name        = "CscThesholdClusterBuilderTool" )
  ToolSvc += CscClusterBuilderTool

  #CSC cluster building
  from CscClusterization.CscClusterizationConf import CscThresholdClusterBuilder
  CscClusterBuilder = CscThresholdClusterBuilder(name            = "CscThesholdClusterBuilder",
                                                 cluster_builder = CscClusterBuilderTool)    
  
  eventAlgs_MuonPRD.append( CscRdoToCscPrepData )  
  viewAlgs_MuonPRD.append( CscRdoToCscPrepData )  
  viewAlgs_MuonPRD.append( CscClusterBuilder ) 

 
  ### MDT RDO data ###
  from MuonMDT_CnvTools.MuonMDT_CnvToolsConf import MdtROD_Decoder
  MDTRodDecoder = MdtROD_Decoder(name	   = "MdtROD_Decoder" )
  ToolSvc += MDTRodDecoder

  from MuonMDT_CnvTools.MuonMDT_CnvToolsConf import Muon__MDT_RawDataProviderTool
  MuonMdtRawDataProviderTool = Muon__MDT_RawDataProviderTool(name        = "MDT_RawDataProviderTool",
                                                             Decoder     = MDTRodDecoder )
  ToolSvc += MuonMdtRawDataProviderTool

  from MuonMDT_CnvTools.MuonMDT_CnvToolsConf import Muon__MdtRdoToPrepDataTool
<<<<<<< HEAD
  MdtRdoToMdtPrepDataTool = Muon__MdtRdoToPrepDataTool(name                = "MdtRdoToPrepDataTool",
                                                       RawDataProviderTool = MuonMdtRawDataProviderTool,
                                                       useBStoRdoTool      = True)
=======
  MdtRdoToMdtPrepDataTool = Muon__MdtRdoToPrepDataTool(name                = "MdtRdoToPrepDataTool")
                                                       #OutputLevel         = INFO )
>>>>>>> 48c73f12
  ToolSvc += MdtRdoToMdtPrepDataTool

  from MuonRdoToPrepData.MuonRdoToPrepDataConf import MdtRdoToMdtPrepData
  MdtRdoToMdtPrepData = MdtRdoToMdtPrepData(name             = "MdtRdoToMdtPrepData",
                                            DecodingTool     = MdtRdoToMdtPrepDataTool,
                                            PrintPrepData    = False,
                                            DoSeededDecoding = True,
                                            RoIs             = "MURoIs")
  
  
  from MuonByteStream.MuonByteStreamConf import Muon__MdtRawDataProvider
  MdtRawDataProvider = Muon__MdtRawDataProvider(name         = "MdtRawDataProvider",
                                                ProviderTool = MuonMdtRawDataProviderTool )
<<<<<<< HEAD

  eventAlgs_MuonPRD.append( MdtRdoToMdtPrepData )
  viewAlgs_MuonPRD.append( MdtRdoToMdtPrepData )

=======
                                                #OutputLevel  = INFO)
  if doEFSA == True:
    viewAlgs_MuEFSA.append( MdtRawDataProvider )
    viewAlgs_MuEFSA.append( MdtRdoToMdtPrepData )
  if doL2SA == True:
    viewAlgs_MuL2SA.append( MdtRdoToMdtPrepDataTool )
    viewAlgs_MuL2SA.append( MuonMdtRawDataProviderTool )
>>>>>>> 48c73f12

  ### RPC RDO data ###
  from MuonRPC_CnvTools.MuonRPC_CnvToolsConf import Muon__RpcROD_Decoder
  RPCRodDecoder = Muon__RpcROD_Decoder(name	     = "RpcROD_Decoder" )
  ToolSvc += RPCRodDecoder

  from MuonRPC_CnvTools.MuonRPC_CnvToolsConf import Muon__RPC_RawDataProviderTool
  MuonRpcRawDataProviderTool = Muon__RPC_RawDataProviderTool(name    = "RPC_RawDataProviderTool",
                                                             Decoder = RPCRodDecoder )
  ToolSvc += MuonRpcRawDataProviderTool

  from MuonRPC_CnvTools.MuonRPC_CnvToolsConf import Muon__RpcRdoToPrepDataTool
  RpcRdoToRpcPrepDataTool = Muon__RpcRdoToPrepDataTool(name                = "RpcRdoToPrepDataTool")
                                                       #RawDataProviderTool = MuonRpcRawDataProviderTool,
                                                       #useBStoRdoTool      = True)
  ToolSvc += RpcRdoToRpcPrepDataTool

  from MuonRdoToPrepData.MuonRdoToPrepDataConf import RpcRdoToRpcPrepData
  RpcRdoToRpcPrepData = RpcRdoToRpcPrepData(name             = "RpcRdoToRpcPrepData",
                                            DecodingTool     = RpcRdoToRpcPrepDataTool,
                                            PrintPrepData    = False,
                                            DoSeededDecoding = True,
                                            RoIs             = "MURoIs")

  from MuonByteStream.MuonByteStreamConf import Muon__RpcRawDataProvider
  RpcRawDataProvider = Muon__RpcRawDataProvider(name         = "RpcRawDataProvider",
                                                ProviderTool = MuonRpcRawDataProviderTool,
                                                DoSeededDecoding = True,
                                                RoIs = "MURoIs")

  eventAlgs_MuonPRD.append( RpcRawDataProvider )
  eventAlgs_MuonPRD.append( RpcRdoToRpcPrepData )
  viewAlgs_MuonPRD.append( RpcRawDataProvider )
  viewAlgs_MuonPRD.append( RpcRdoToRpcPrepData )


  ### TGC RDO data ###
  from MuonTGC_CnvTools.MuonTGC_CnvToolsConf import Muon__TGC_RodDecoderReadout
  TGCRodDecoder = Muon__TGC_RodDecoderReadout(name	    = "TGC_RodDecoderReadout" )
  ToolSvc += TGCRodDecoder

  from MuonTGC_CnvTools.MuonTGC_CnvToolsConf import Muon__TGC_RawDataProviderTool
  MuonTgcRawDataProviderTool = Muon__TGC_RawDataProviderTool(name    = "TGC_RawDataProviderTool",
                                                             Decoder = TGCRodDecoder )
  ToolSvc += MuonTgcRawDataProviderTool
    
  from MuonTGC_CnvTools.MuonTGC_CnvToolsConf import Muon__TgcRdoToPrepDataTool
  TgcRdoToTgcPrepDataTool = Muon__TgcRdoToPrepDataTool(name                = "TgcRdoToPrepDataTool",
                                                       RawDataProviderTool = MuonTgcRawDataProviderTool,
                                                       useBStoRdoTool      = True)
  ToolSvc += TgcRdoToTgcPrepDataTool

  from MuonRdoToPrepData.MuonRdoToPrepDataConf import TgcRdoToTgcPrepData
  TgcRdoToTgcPrepData = TgcRdoToTgcPrepData(name             = "TgcRdoToTgcPrepData",
                                            DecodingTool     = TgcRdoToTgcPrepDataTool,
                                            PrintPrepData    = False,
                                            DoSeededDecoding = True,
                                            RoIs             = "MURoIs")

  from MuonByteStream.MuonByteStreamConf import Muon__TgcRawDataProvider
  TgcRawDataProvider = Muon__TgcRawDataProvider(name         = "TgcRawDataProvider",
                                                ProviderTool = MuonTgcRawDataProviderTool )

  eventAlgs_MuonPRD.append( TgcRdoToTgcPrepData )
  viewAlgs_MuonPRD.append( TgcRdoToTgcPrepData )


  if muonRecFlags.doCreateClusters():  
    #Run clustering
    from MuonClusterization.MuonClusterizationConf import MuonClusterizationTool
    MuonClusterTool = MuonClusterizationTool(name        = "MuonClusterizationTool" )
    ToolSvc += MuonClusterTool
    
    from MuonClusterization.MuonClusterizationConf import MuonClusterizationAlg
    MuonClusterAlg = MuonClusterizationAlg(name                 = "MuonClusterizationAlg",
                                           ClusterTool          = MuonClusterTool,
                                           TgcPrepDataContainer = "TGC_MeasurementsAllBCs")
    
    viewAlgs_MuonPRD.append( MuonClusterAlg )


  return ( eventAlgs_MuonPRD, viewAlgs_MuonPRD )


# This def should be removed in the future. 
# We have not yet integrated muon decoding tool, so this def is used now.
def makeMuFastAlgs():
   

  from MuonRecExample.MuonRecFlags import muonRecFlags
  from AthenaCommon.AppMgr import ToolSvc
  from AthenaCommon.DetFlags import DetFlags

  ### CSC RDO data ###
  from MuonCSC_CnvTools.MuonCSC_CnvToolsConf import Muon__CscROD_Decoder
  CSCRodDecoder = Muon__CscROD_Decoder(name		= "CscROD_Decoder_L2SA",
                                       IsCosmics	= False,
                                       IsOldCosmics 	= False )
  ToolSvc += CSCRodDecoder


  from MuonCSC_CnvTools.MuonCSC_CnvToolsConf import Muon__CSC_RawDataProviderTool
  MuonCscRawDataProviderTool = Muon__CSC_RawDataProviderTool(name        = "CSC_RawDataProviderTool_L2SA",
                                                             RdoLocation = "CSCRDO_L2SA",
                                                             Decoder     = CSCRodDecoder )
  ToolSvc += MuonCscRawDataProviderTool

  from MuonCSC_CnvTools.MuonCSC_CnvToolsConf import Muon__CscRdoToCscPrepDataTool
  CscRdoToCscPrepDataTool = Muon__CscRdoToCscPrepDataTool(name                = "CscRdoToCscPrepDataTool_L2SA",
                                                          RawDataProviderTool = MuonCscRawDataProviderTool,
                                                          RDOContainer        = MuonCscRawDataProviderTool.RdoLocation,
                                                          OutputCollection    = "CSC_Measurements_L2SA",
                                                          useBStoRdoTool      = True)
  ToolSvc += CscRdoToCscPrepDataTool


  from CscClusterization.CscClusterizationConf import CscThresholdClusterBuilderTool
  CscClusterBuilderTool = CscThresholdClusterBuilderTool(name        = "CscThesholdClusterBuilderTool_L2SA",
                                                         digit_key   = CscRdoToCscPrepDataTool.OutputCollection,
                                                         cluster_key = "CSC_Clusters_L2SA" )

  ToolSvc += CscClusterBuilderTool

  from TrigL2MuonSA.TrigL2MuonSAConf import TrigL2MuonSA__CscDataPreparator
  L2CscDataPreparator = TrigL2MuonSA__CscDataPreparator(#OutputLevel = DEBUG,
                                                        CscPrepDataProvider  = CscRdoToCscPrepDataTool,
                                                        CscClusterProvider   = CscClusterBuilderTool,
                                                        CSCPrepDataContainer = CscClusterBuilderTool.cluster_key)
  ToolSvc += L2CscDataPreparator

 
  ### MDT RDO data ###
  from MuonMDT_CnvTools.MuonMDT_CnvToolsConf import MdtROD_Decoder
  MDTRodDecoder = MdtROD_Decoder(name	   = "MdtROD_Decoder_L2SA" )

  ToolSvc += MDTRodDecoder

  from MuonMDT_CnvTools.MuonMDT_CnvToolsConf import Muon__MDT_RawDataProviderTool
  MuonMdtRawDataProviderTool = Muon__MDT_RawDataProviderTool(name        = "MDT_RawDataProviderTool_L2SA",
                                                             RdoLocation = "MDTCSM_L2SA",
                                                             Decoder     = MDTRodDecoder )
  ToolSvc += MuonMdtRawDataProviderTool

  from MuonMDT_CnvTools.MuonMDT_CnvToolsConf import Muon__MdtRdoToPrepDataTool
  MdtRdoToMdtPrepDataTool = Muon__MdtRdoToPrepDataTool(name                = "MdtRdoToPrepDataTool_L2SA",
                                                       RawDataProviderTool = MuonMdtRawDataProviderTool,
                                                       RDOContainer        = MuonMdtRawDataProviderTool.RdoLocation,
                                                       OutputCollection    = "MDT_DriftCircles_L2SA",
                                                       useBStoRdoTool      = True)
  ToolSvc += MdtRdoToMdtPrepDataTool

 
  from TrigL2MuonSA.TrigL2MuonSAConf import TrigL2MuonSA__MdtDataPreparator
  L2MdtDataPreparator = TrigL2MuonSA__MdtDataPreparator(#OutputLevel = DEBUG,
                                                        MdtPrepDataProvider  = MdtRdoToMdtPrepDataTool,
                                                        MDTPrepDataContainer = MdtRdoToMdtPrepDataTool.OutputCollection,
                                                        MDT_RawDataProvider  = MuonMdtRawDataProviderTool,
                                                        MDTCSMContainer      = MuonMdtRawDataProviderTool.RdoLocation )
  ToolSvc += L2MdtDataPreparator
  

  ### RPC RDO data ###
  from MuonRPC_CnvTools.MuonRPC_CnvToolsConf import Muon__RpcROD_Decoder
  RPCRodDecoder = Muon__RpcROD_Decoder(name  = "RpcROD_Decoder_L2SA" )

  ToolSvc += RPCRodDecoder

  from MuonRPC_CnvTools.MuonRPC_CnvToolsConf import Muon__RPC_RawDataProviderTool
  MuonRpcRawDataProviderTool = Muon__RPC_RawDataProviderTool(name        = "RPC_RawDataProviderTool_L2SA",
                                                             RdoLocation = "RPCPAD_L2SA",
                                                             RPCSec      = "RPC_SECTORLOGIC_L2SA",
                                                             Decoder     = RPCRodDecoder )
  ToolSvc += MuonRpcRawDataProviderTool

  from MuonRPC_CnvTools.MuonRPC_CnvToolsConf import Muon__RpcRdoToPrepDataTool
  RpcRdoToRpcPrepDataTool = Muon__RpcRdoToPrepDataTool(name                    = "RpcRdoToPrepDataTool_L2SA",
                                                       OutputCollection        = MuonRpcRawDataProviderTool.RdoLocation,
                                                       TriggerOutputCollection = "RPC_Measurements_L2SA",
                                                       InputCollection         = "RPC_triggerHits_L2SA")
  ToolSvc += RpcRdoToRpcPrepDataTool

  from TrigL2MuonSA.TrigL2MuonSAConf import TrigL2MuonSA__RpcDataPreparator
  L2RpcDataPreparator = TrigL2MuonSA__RpcDataPreparator(#OutputLevel = DEBUG,
                                                        RpcPrepDataProvider  = RpcRdoToRpcPrepDataTool,
                                                        RpcPrepDataContainer = RpcRdoToRpcPrepDataTool.TriggerOutputCollection,
                                                        RpcRawDataProvider   = MuonRpcRawDataProviderTool,
                                                        DecodeBS = DetFlags.readRDOBS.RPC_on() )
  ToolSvc += L2RpcDataPreparator


  ### TGC RDO data ###
  from MuonTGC_CnvTools.MuonTGC_CnvToolsConf import Muon__TGC_RodDecoderReadout
  TGCRodDecoder = Muon__TGC_RodDecoderReadout(name	    = "TGC_RodDecoderReadout_L2SA" )

  ToolSvc += TGCRodDecoder

  from MuonTGC_CnvTools.MuonTGC_CnvToolsConf import Muon__TGC_RawDataProviderTool
  MuonTgcRawDataProviderTool = Muon__TGC_RawDataProviderTool(name        = "TGC_RawDataProviderTool_L2SA",
                                                             RdoLocation = "TGCRDO_L2SA",
                                                             Decoder     = TGCRodDecoder )
  ToolSvc += MuonTgcRawDataProviderTool
    
  from MuonTGC_CnvTools.MuonTGC_CnvToolsConf import Muon__TgcRdoToPrepDataTool
  TgcRdoToTgcPrepDataTool = Muon__TgcRdoToPrepDataTool(name                 = "TgcRdoToPrepDataTool_L2SA",
                                                       RawDataProviderTool  = MuonTgcRawDataProviderTool,
                                                       RDOContainer         = MuonTgcRawDataProviderTool.RdoLocation,
                                                       OutputCollection     = "TGC_Measurements_L2SA",
                                                       OutputCoinCollection = "TrigT1CoinDataCollection_L2SA",
                                                       useBStoRdoTool       = True)

  ToolSvc += TgcRdoToTgcPrepDataTool

  from TrigL2MuonSA.TrigL2MuonSAConf import TrigL2MuonSA__TgcDataPreparator
  L2TgcDataPreparator = TrigL2MuonSA__TgcDataPreparator(#OutputLevel          = DEBUG,
                                                        TgcPrepDataProvider  = TgcRdoToTgcPrepDataTool,
                                                        TGCPrepDataContainer = TgcRdoToTgcPrepDataTool.OutputCollection )
  ToolSvc += L2TgcDataPreparator


  ### set up MuFastSteering ###
  from TrigL2MuonSA.TrigL2MuonSAConfig import TrigL2MuonSAMTConfig
  muFastAlg = TrigL2MuonSAMTConfig("Muon")
  
  from TrigL2MuonSA.TrigL2MuonSAConf import TrigL2MuonSA__MuFastDataPreparator
  MuFastDataPreparator = TrigL2MuonSA__MuFastDataPreparator()
  MuFastDataPreparator.CSCDataPreparator = L2CscDataPreparator  
  MuFastDataPreparator.MDTDataPreparator = L2MdtDataPreparator
  MuFastDataPreparator.RPCDataPreparator = L2RpcDataPreparator
  MuFastDataPreparator.TGCDataPreparator = L2TgcDataPreparator

  muFastAlg.DataPreparator = MuFastDataPreparator

  return muFastAlg


def makeMuEFSAAlgs():

  from MuonRecExample.MuonRecFlags import muonRecFlags
  from AthenaCommon.DetFlags import DetFlags
  from AthenaCommon.AppMgr import ToolSvc
  from AthenaCommon.AppMgr import ServiceMgr
  import AthenaCommon.CfgMgr as CfgMgr
  import AthenaCommon.CfgGetter as CfgGetter

  from AthenaCommon.CfgGetter import getPublicTool, getPublicToolClone
  from AthenaCommon import CfgMgr
  
  efAlgs = [] 
  
  ### Provide Muon_PrepDataAlgorithms ###
  from TrigUpgradeTest.MuonSetup import makeMuonPrepDataAlgs
  ( eventAlgs_MuonPRD, viewAlgs_MuonPRD ) = makeMuonPrepDataAlgs()

  # setup RDO preparator algorithms 
  for viewAlg_MuonPRD in viewAlgs_MuonPRD:
    efAlgs.append( viewAlg_MuonPRD )
   
  from TrkDetDescrSvc.TrkDetDescrSvcConf import Trk__TrackingVolumesSvc
  ServiceMgr += Trk__TrackingVolumesSvc("TrackingVolumesSvc",BuildVolumesFromTagInfo = False)
  
  theSegmentFinder = CfgGetter.getPublicToolClone("MuonSegmentFinder","MooSegmentFinder")
  theSegmentFinder.DoSummary=True
  CfgGetter.getPublicTool("MuonLayerHoughTool").DoTruth=False
  theSegmentFinderAlg=CfgMgr.MooSegmentFinderAlg( "MuonSegmentMaker",
                                                  SegmentFinder=theSegmentFinder,
                                                  MuonSegmentOutputLocation = "MooreSegments",
                                                  UseCSC = muonRecFlags.doCSCs(),
                                                  UseMDT = muonRecFlags.doMDTs(),
                                                  UseRPC = muonRecFlags.doRPCs(),
                                                  UseTGC = muonRecFlags.doTGCs(),
                                                  doClusterTruth=False,
                                                  UseTGCPriorBC = False,
                                                  UseTGCNextBC  = False,
                                                  doTGCClust = muonRecFlags.doTGCClusterSegmentFinding(),
                                                  doRPCClust = muonRecFlags.doRPCClusterSegmentFinding(), OutputLevel=DEBUG )
  
  
  
  theNCBSegmentFinderAlg=CfgMgr.MooSegmentFinderAlg( "MuonSegmentMaker_NCB",
                                                     SegmentFinder = getPublicToolClone("MooSegmentFinder_NCB","MuonSegmentFinder",
                                                                                        DoSummary=False,
                                                                                        Csc2dSegmentMaker = getPublicToolClone("Csc2dSegmentMaker_NCB","Csc2dSegmentMaker",
                                                                                                                               segmentTool = getPublicToolClone("CscSegmentUtilTool_NCB",
                                                                                                                                                                "CscSegmentUtilTool",
                                                                                                                                                                TightenChi2 = False, 
                                                                                                                                                                IPconstraint=False)),
                                                                                        Csc4dSegmentMaker = getPublicToolClone("Csc4dSegmentMaker_NCB","Csc4dSegmentMaker",
                                                                                                                               segmentTool = getPublicTool("CscSegmentUtilTool_NCB")),
                                                                                        DoMdtSegments=False,DoSegmentCombinations=False,DoSegmentCombinationCleaning=False),
                                                     MuonPatternCombinationLocation = "NCB_MuonHoughPatternCombinations", 
                                                     MuonSegmentOutputLocation = "NCB_MuonSegments", 
                                                     MuonSegmentCombinationOutputLocation = "NCB_MooreSegmentCombinations",
                                                     UseCSC = muonRecFlags.doCSCs(),
                                                     UseMDT = False,
                                                     UseRPC = False,
                                                     UseTGC = False,
                                                     UseTGCPriorBC = False,
                                                     UseTGCNextBC  = False,
                                                     doTGCClust = False,
                                                     doRPCClust = False)
  
  from MuonRecExample.MuonStandalone import MuonTrackSteering
  MuonTrackSteering.DoSummary=True
  MuonTrackSteering.DoSummary=DEBUG
  TrackBuilder = CfgMgr.MuPatTrackBuilder("MuPatTrackBuilder" )
  TrackBuilder.TrackSteering=CfgGetter.getPublicToolClone("MuonTrackSteering", "MuonTrackSteering")
  
  from AthenaCommon.Include import include
  include("InDetBeamSpotService/BeamCondSvc.py" )        
  from xAODTrackingCnv.xAODTrackingCnvConf import xAODMaker__TrackParticleCnvAlg, xAODMaker__TrackCollectionCnvTool, xAODMaker__RecTrackParticleContainerCnvTool
  
  muonParticleCreatorTool = getPublicTool("MuonParticleCreatorTool")
  
  muonTrackCollectionCnvTool = xAODMaker__TrackCollectionCnvTool( name = "MuonTrackCollectionCnvTool", TrackParticleCreator = muonParticleCreatorTool )
  
  muonRecTrackParticleContainerCnvTool = xAODMaker__RecTrackParticleContainerCnvTool(name = "MuonRecTrackParticleContainerCnvTool", TrackParticleCreator = muonParticleCreatorTool )
  
  xAODTrackParticleCnvAlg = xAODMaker__TrackParticleCnvAlg( name = "MuonStandaloneTrackParticleCnvAlg", 
                                                            TrackParticleCreator = muonParticleCreatorTool,
                                                            TrackCollectionCnvTool=muonTrackCollectionCnvTool,
                                                            RecTrackParticleContainerCnvTool = muonRecTrackParticleContainerCnvTool,
                                                            TrackContainerName = "MuonSpectrometerTracks",
                                                            xAODTrackParticlesFromTracksContainerName = "MuonSpectrometerTrackParticles",
                                                            ConvertTrackParticles = False,
                                                            ConvertTracks = True)
  
  
  theCandidateTool = getPublicToolClone("MuonCandidateTool_SA", "MuonCandidateTool", TrackBuilder="",ExtrapolationStrategy=1)

  theMuonCandidateAlg=CfgMgr.MuonCombinedMuonCandidateAlg("MuonCandidateAlg",MuonCandidateTool=theCandidateTool)
  
  
  muonparticlecreator = getPublicToolClone("MuonParticleCreator", "TrackParticleCreatorTool", UseTrackSummaryTool=False, UseMuonSummaryTool=True, KeepAllPerigee=True)
  thecreatortool= getPublicToolClone("MuonCreatorTool_SA", "MuonCreatorTool", ScatteringAngleTool="", MuonSelectionTool="", FillTimingInformation=False, UseCaloCells=False, MakeSAMuons=True, MomentumBalanceTool="",  TrackParticleCreator=muonparticlecreator, OutputLevel=DEBUG)
  
  themuoncreatoralg = CfgMgr.MuonCreatorAlg("MuonCreatorAlg", MuonCreatorTool=thecreatortool, CreateSAmuons=True, MakeClusters=False, TagMaps=[])
  
  #Algorithms to views
  efAlgs.append( theSegmentFinderAlg )
  #efAlgs.append( theNCBSegmentFinderAlg ) #The configuration still needs some sorting out for this so disabled for now.
  efAlgs.append( TrackBuilder )
  efAlgs.append( xAODTrackParticleCnvAlg )
  efAlgs.append( theMuonCandidateAlg )
  efAlgs.append( themuoncreatoralg )
  
  return efAlgs
<|MERGE_RESOLUTION|>--- conflicted
+++ resolved
@@ -68,14 +68,8 @@
   ToolSvc += MuonMdtRawDataProviderTool
 
   from MuonMDT_CnvTools.MuonMDT_CnvToolsConf import Muon__MdtRdoToPrepDataTool
-<<<<<<< HEAD
-  MdtRdoToMdtPrepDataTool = Muon__MdtRdoToPrepDataTool(name                = "MdtRdoToPrepDataTool",
-                                                       RawDataProviderTool = MuonMdtRawDataProviderTool,
-                                                       useBStoRdoTool      = True)
-=======
   MdtRdoToMdtPrepDataTool = Muon__MdtRdoToPrepDataTool(name                = "MdtRdoToPrepDataTool")
                                                        #OutputLevel         = INFO )
->>>>>>> 48c73f12
   ToolSvc += MdtRdoToMdtPrepDataTool
 
   from MuonRdoToPrepData.MuonRdoToPrepDataConf import MdtRdoToMdtPrepData
@@ -89,20 +83,11 @@
   from MuonByteStream.MuonByteStreamConf import Muon__MdtRawDataProvider
   MdtRawDataProvider = Muon__MdtRawDataProvider(name         = "MdtRawDataProvider",
                                                 ProviderTool = MuonMdtRawDataProviderTool )
-<<<<<<< HEAD
 
   eventAlgs_MuonPRD.append( MdtRdoToMdtPrepData )
+  viewAlgs_MuonPRD.append( MdtRawDataProvider )
   viewAlgs_MuonPRD.append( MdtRdoToMdtPrepData )
 
-=======
-                                                #OutputLevel  = INFO)
-  if doEFSA == True:
-    viewAlgs_MuEFSA.append( MdtRawDataProvider )
-    viewAlgs_MuEFSA.append( MdtRdoToMdtPrepData )
-  if doL2SA == True:
-    viewAlgs_MuL2SA.append( MdtRdoToMdtPrepDataTool )
-    viewAlgs_MuL2SA.append( MuonMdtRawDataProviderTool )
->>>>>>> 48c73f12
 
   ### RPC RDO data ###
   from MuonRPC_CnvTools.MuonRPC_CnvToolsConf import Muon__RpcROD_Decoder
@@ -248,15 +233,16 @@
 
   from MuonMDT_CnvTools.MuonMDT_CnvToolsConf import Muon__MdtRdoToPrepDataTool
   MdtRdoToMdtPrepDataTool = Muon__MdtRdoToPrepDataTool(name                = "MdtRdoToPrepDataTool_L2SA",
-                                                       RawDataProviderTool = MuonMdtRawDataProviderTool,
+                                                       #RawDataProviderTool = MuonMdtRawDataProviderTool,
+                                                       #useBStoRdoTool      = True,
                                                        RDOContainer        = MuonMdtRawDataProviderTool.RdoLocation,
-                                                       OutputCollection    = "MDT_DriftCircles_L2SA",
-                                                       useBStoRdoTool      = True)
+                                                       OutputCollection    = "MDT_DriftCircles_L2SA")
   ToolSvc += MdtRdoToMdtPrepDataTool
 
  
   from TrigL2MuonSA.TrigL2MuonSAConf import TrigL2MuonSA__MdtDataPreparator
   L2MdtDataPreparator = TrigL2MuonSA__MdtDataPreparator(#OutputLevel = DEBUG,
+                                                        DecodeBS = DetFlags.readRDOBS.MDT_on(),
                                                         MdtPrepDataProvider  = MdtRdoToMdtPrepDataTool,
                                                         MDTPrepDataContainer = MdtRdoToMdtPrepDataTool.OutputCollection,
                                                         MDT_RawDataProvider  = MuonMdtRawDataProviderTool,
