--- conflicted
+++ resolved
@@ -324,19 +324,11 @@
 TrigSignatureMoniMT                                INFO HLT_e3_etcut1step_mu6fast_L1EM8I_MU1020        20        10        0         0         0         0         1         
 TrigSignatureMoniMT                                INFO HLT_e3_etcut1step_mu6fast_L1EM8I_MU10 decisions                    17        0         0         0         0         
 TrigSignatureMoniMT                                INFO HLT_e3_etcut_L1EM3            20        20        18        17        17        0         0         17        
-<<<<<<< HEAD
-TrigSignatureMoniMT                                INFO HLT_e3_etcut_L1EM3 decisions                      54        124       79        0         0         
-TrigSignatureMoniMT                                INFO HLT_e5_etcut_L1EM3            20        20        17        15        15        0         0         15        
-TrigSignatureMoniMT                                INFO HLT_e5_etcut_L1EM3 decisions                      50        121       45        0         0         
-TrigSignatureMoniMT                                INFO HLT_e7_etcut_L1EM3            20        20        15        13        11        0         0         11        
-TrigSignatureMoniMT                                INFO HLT_e7_etcut_L1EM3 decisions                      36        98        23        0         0         
-=======
 TrigSignatureMoniMT                                INFO HLT_e3_etcut_L1EM3 decisions                      54        290       81        0         0         
 TrigSignatureMoniMT                                INFO HLT_e5_etcut_L1EM3            20        20        17        16        16        0         0         16        
 TrigSignatureMoniMT                                INFO HLT_e5_etcut_L1EM3 decisions                      50        277       47        0         0         
 TrigSignatureMoniMT                                INFO HLT_e7_etcut_L1EM3            20        20        15        14        12        0         0         12        
 TrigSignatureMoniMT                                INFO HLT_e7_etcut_L1EM3 decisions                      36        224       25        0         0         
->>>>>>> bbbdc19e
 TrigSignatureMoniMT                                INFO HLT_g5_etcut_L1EM3            20        20        17        17        17        0         0         17        
 TrigSignatureMoniMT                                INFO HLT_g5_etcut_L1EM3 decisions                      50        50        58        0         0         
 TrigSignatureMoniMT                                INFO HLT_j0_vbenfSEP30etSEP34mass35SEP50fbet_L1J2020        20        0         0         0         0         0         0         
