TriggerSummaryStep1                     0   0     DEBUG  +++ HLT_e5_etcut_L1EM3 ID#324908483
TriggerSummaryStep1                     0   0     DEBUG  +++ HLT_g5_etcut_L1EM3 ID#471243435
TriggerSummaryStep1                     0   0     DEBUG  +++ HLT_e3_etcut_L1EM3 ID#683953566
TriggerSummaryStep1                     0   0     DEBUG  +++ HLT_e3_etcut1step_L1EM3 ID#999988353
TriggerSummaryStep1                     0   0     DEBUG  +++ HLT_j45_L1J20 ID#1247336154
TriggerSummaryStep1                     0   0     DEBUG  +++ HLT_xe30_tcpufit_L1XE10 ID#1583719916
TriggerSummaryStep1                     0   0     DEBUG  +++ HLT_xe30_cell_L1XE10 ID#1649696554
TriggerSummaryStep1                     0   0     DEBUG  +++ HLT_e7_etcut_L1EM3 ID#1959043579
TriggerSummaryStep1                     0   0     DEBUG  +++ HLT_j35_gsc45_boffperf_split_L1J20 ID#2603162203
TriggerSummaryStep1                     0   0     DEBUG  +++ HLT_xe30_cell_xe30_tcpufit_L1XE10 ID#3768353779
TriggerSummaryStep1                     0   0     DEBUG  +++ HLT_j35_gsc45_bmv2c1070_split_L1J20 ID#3815360851
TriggerSummaryStep2                     0   0     DEBUG  +++ HLT_e5_etcut_L1EM3 ID#324908483
TriggerSummaryStep2                     0   0     DEBUG  +++ HLT_g5_etcut_L1EM3 ID#471243435
TriggerSummaryStep2                     0   0     DEBUG  +++ HLT_e3_etcut_L1EM3 ID#683953566
TriggerSummaryStep2                     0   0     DEBUG  +++ HLT_e7_etcut_L1EM3 ID#1959043579
TriggerSummaryStep2                     0   0     DEBUG  +++ HLT_j35_gsc45_boffperf_split_L1J20 ID#2603162203
TriggerSummaryStep2                     0   0     DEBUG  +++ HLT_j35_gsc45_bmv2c1070_split_L1J20 ID#3815360851
TriggerSummaryStep3                     0   0     DEBUG  +++ HLT_e5_etcut_L1EM3 ID#324908483
TriggerSummaryStep3                     0   0     DEBUG  +++ HLT_g5_etcut_L1EM3 ID#471243435
TriggerSummaryStep3                     0   0     DEBUG  +++ HLT_e3_etcut_L1EM3 ID#683953566
TriggerSummaryStep3                     0   0     DEBUG  +++ HLT_e7_etcut_L1EM3 ID#1959043579
TriggerSummaryStep1                     1   0     DEBUG  +++ HLT_e5_etcut_L1EM3 ID#324908483
TriggerSummaryStep1                     1   0     DEBUG  +++ HLT_g5_etcut_L1EM3 ID#471243435
TriggerSummaryStep1                     1   0     DEBUG  +++ HLT_e3_etcut_L1EM3 ID#683953566
TriggerSummaryStep1                     1   0     DEBUG  +++ HLT_e3_etcut1step_L1EM3 ID#999988353
TriggerSummaryStep1                     1   0     DEBUG  +++ HLT_j45_L1J20 ID#1247336154
TriggerSummaryStep1                     1   0     DEBUG  +++ HLT_xe30_tcpufit_L1XE10 ID#1583719916
TriggerSummaryStep1                     1   0     DEBUG  +++ HLT_xe30_cell_L1XE10 ID#1649696554
TriggerSummaryStep1                     1   0     DEBUG  +++ HLT_e7_etcut_L1EM3 ID#1959043579
TriggerSummaryStep1                     1   0     DEBUG  +++ HLT_j35_gsc45_boffperf_split_L1J20 ID#2603162203
TriggerSummaryStep1                     1   0     DEBUG  +++ HLT_xe30_cell_xe30_tcpufit_L1XE10 ID#3768353779
TriggerSummaryStep1                     1   0     DEBUG  +++ HLT_j35_gsc45_bmv2c1070_split_L1J20 ID#3815360851
TriggerSummaryStep2                     1   0     DEBUG  +++ HLT_e5_etcut_L1EM3 ID#324908483
TriggerSummaryStep2                     1   0     DEBUG  +++ HLT_g5_etcut_L1EM3 ID#471243435
TriggerSummaryStep2                     1   0     DEBUG  +++ HLT_e3_etcut_L1EM3 ID#683953566
TriggerSummaryStep2                     1   0     DEBUG  +++ HLT_e7_etcut_L1EM3 ID#1959043579
TriggerSummaryStep2                     1   0     DEBUG  +++ HLT_j35_gsc45_boffperf_split_L1J20 ID#2603162203
TriggerSummaryStep2                     1   0     DEBUG  +++ HLT_j35_gsc45_bmv2c1070_split_L1J20 ID#3815360851
TriggerSummaryStep3                     1   0     DEBUG  +++ HLT_e5_etcut_L1EM3 ID#324908483
TriggerSummaryStep3                     1   0     DEBUG  +++ HLT_g5_etcut_L1EM3 ID#471243435
TriggerSummaryStep3                     1   0     DEBUG  +++ HLT_e3_etcut_L1EM3 ID#683953566
TriggerSummaryStep3                     1   0     DEBUG  +++ HLT_e7_etcut_L1EM3 ID#1959043579
TriggerSummaryStep1                     2   0     DEBUG  +++ HLT_e5_etcut_L1EM3 ID#324908483
TriggerSummaryStep1                     2   0     DEBUG  +++ HLT_g5_etcut_L1EM3 ID#471243435
TriggerSummaryStep1                     2   0     DEBUG  +++ HLT_e3_etcut_L1EM3 ID#683953566
TriggerSummaryStep1                     2   0     DEBUG  +++ HLT_e3_etcut1step_L1EM3 ID#999988353
TriggerSummaryStep1                     2   0     DEBUG  +++ HLT_e7_etcut_L1EM3 ID#1959043579
TriggerSummaryStep2                     2   0     DEBUG  +++ HLT_e5_etcut_L1EM3 ID#324908483
TriggerSummaryStep2                     2   0     DEBUG  +++ HLT_g5_etcut_L1EM3 ID#471243435
TriggerSummaryStep2                     2   0     DEBUG  +++ HLT_e3_etcut_L1EM3 ID#683953566
TriggerSummaryStep2                     2   0     DEBUG  +++ HLT_e7_etcut_L1EM3 ID#1959043579
TriggerSummaryStep3                     2   0     DEBUG  +++ HLT_e5_etcut_L1EM3 ID#324908483
TriggerSummaryStep3                     2   0     DEBUG  +++ HLT_g5_etcut_L1EM3 ID#471243435
TriggerSummaryStep3                     2   0     DEBUG  +++ HLT_e3_etcut_L1EM3 ID#683953566
TriggerSummaryStep3                     2   0     DEBUG  +++ HLT_e7_etcut_L1EM3 ID#1959043579
TriggerSummaryStep1                     3   0     DEBUG  +++ HLT_e5_etcut_L1EM3 ID#324908483
TriggerSummaryStep1                     3   0     DEBUG  +++ HLT_g5_etcut_L1EM3 ID#471243435
TriggerSummaryStep1                     3   0     DEBUG  +++ HLT_e3_etcut_L1EM3 ID#683953566
TriggerSummaryStep1                     3   0     DEBUG  +++ HLT_e3_etcut1step_L1EM3 ID#999988353
TriggerSummaryStep1                     3   0     DEBUG  +++ HLT_j45_L1J20 ID#1247336154
TriggerSummaryStep1                     3   0     DEBUG  +++ HLT_xe30_tcpufit_L1XE10 ID#1583719916
TriggerSummaryStep1                     3   0     DEBUG  +++ HLT_xe30_cell_L1XE10 ID#1649696554
TriggerSummaryStep1                     3   0     DEBUG  +++ HLT_e7_etcut_L1EM3 ID#1959043579
TriggerSummaryStep1                     3   0     DEBUG  +++ HLT_j35_gsc45_boffperf_split_L1J20 ID#2603162203
TriggerSummaryStep1                     3   0     DEBUG  +++ HLT_xe30_cell_xe30_tcpufit_L1XE10 ID#3768353779
TriggerSummaryStep1                     3   0     DEBUG  +++ HLT_j35_gsc45_bmv2c1070_split_L1J20 ID#3815360851
TriggerSummaryStep2                     3   0     DEBUG  +++ HLT_e5_etcut_L1EM3 ID#324908483
TriggerSummaryStep2                     3   0     DEBUG  +++ HLT_g5_etcut_L1EM3 ID#471243435
TriggerSummaryStep2                     3   0     DEBUG  +++ HLT_e3_etcut_L1EM3 ID#683953566
TriggerSummaryStep2                     3   0     DEBUG  +++ HLT_e7_etcut_L1EM3 ID#1959043579
TriggerSummaryStep2                     3   0     DEBUG  +++ HLT_j35_gsc45_boffperf_split_L1J20 ID#2603162203
TriggerSummaryStep2                     3   0     DEBUG  +++ HLT_j35_gsc45_bmv2c1070_split_L1J20 ID#3815360851
TriggerSummaryStep3                     3   0     DEBUG  +++ HLT_e5_etcut_L1EM3 ID#324908483
TriggerSummaryStep3                     3   0     DEBUG  +++ HLT_g5_etcut_L1EM3 ID#471243435
TriggerSummaryStep3                     3   0     DEBUG  +++ HLT_e3_etcut_L1EM3 ID#683953566
TriggerSummaryStep3                     3   0     DEBUG  +++ HLT_e7_etcut_L1EM3 ID#1959043579
TriggerSummaryStep1                     4   0     DEBUG  +++ HLT_e5_etcut_L1EM3 ID#324908483
TriggerSummaryStep1                     4   0     DEBUG  +++ HLT_g5_etcut_L1EM3 ID#471243435
TriggerSummaryStep1                     4   0     DEBUG  +++ HLT_e3_etcut_L1EM3 ID#683953566
TriggerSummaryStep1                     4   0     DEBUG  +++ HLT_e3_etcut1step_L1EM3 ID#999988353
TriggerSummaryStep1                     4   0     DEBUG  +++ HLT_mu6noL1_L1MU6 ID#1631468602
TriggerSummaryStep1                     4   0     DEBUG  +++ HLT_e7_etcut_L1EM3 ID#1959043579
TriggerSummaryStep2                     4   0     DEBUG  +++ HLT_e5_etcut_L1EM3 ID#324908483
TriggerSummaryStep2                     4   0     DEBUG  +++ HLT_g5_etcut_L1EM3 ID#471243435
TriggerSummaryStep2                     4   0     DEBUG  +++ HLT_e3_etcut_L1EM3 ID#683953566
TriggerSummaryStep2                     4   0     DEBUG  +++ HLT_e7_etcut_L1EM3 ID#1959043579
TriggerSummaryStep3                     4   0     DEBUG  +++ HLT_e5_etcut_L1EM3 ID#324908483
TriggerSummaryStep3                     4   0     DEBUG  +++ HLT_g5_etcut_L1EM3 ID#471243435
TriggerSummaryStep3                     4   0     DEBUG  +++ HLT_e3_etcut_L1EM3 ID#683953566
TriggerSummaryStep1                     5   0     DEBUG  +++ HLT_e5_etcut_L1EM3 ID#324908483
TriggerSummaryStep1                     5   0     DEBUG  +++ HLT_g5_etcut_L1EM3 ID#471243435
TriggerSummaryStep1                     5   0     DEBUG  +++ HLT_e3_etcut_L1EM3 ID#683953566
TriggerSummaryStep1                     5   0     DEBUG  +++ HLT_mu6Comb_L1MU6 ID#996392590
TriggerSummaryStep1                     5   0     DEBUG  +++ HLT_e3_etcut1step_L1EM3 ID#999988353
TriggerSummaryStep1                     5   0     DEBUG  +++ HLT_mu6_ivarmedium_L1MU6 ID#1012713062
TriggerSummaryStep1                     5   0     DEBUG  +++ HLT_xe30_cell_L1XE10 ID#1649696554
TriggerSummaryStep1                     5   0     DEBUG  +++ HLT_e7_etcut_L1EM3 ID#1959043579
TriggerSummaryStep1                     5   0     DEBUG  +++ HLT_mu20_ivar_L1MU6 ID#2083734526
TriggerSummaryStep1                     5   0     DEBUG  +++ HLT_e3_etcut1step_mu6fast_L1EM8I_MU10 ID#2086577378
TriggerSummaryStep1                     5   0     DEBUG  +++ HLT_mu6_L1MU6 ID#2560542253
TriggerSummaryStep1                     5   0     DEBUG  +++ HLT_mu6fast_L1MU6 ID#3518031697
TriggerSummaryStep1                     5   0     DEBUG  +++ HLT_mu6_msonly_L1MU6 ID#3895421032
TriggerSummaryStep2                     5   0     DEBUG  +++ HLT_e5_etcut_L1EM3 ID#324908483
TriggerSummaryStep2                     5   0     DEBUG  +++ HLT_g5_etcut_L1EM3 ID#471243435
TriggerSummaryStep2                     5   0     DEBUG  +++ HLT_e3_etcut_L1EM3 ID#683953566
TriggerSummaryStep2                     5   0     DEBUG  +++ HLT_mu6Comb_L1MU6 ID#996392590
TriggerSummaryStep2                     5   0     DEBUG  +++ HLT_mu6_ivarmedium_L1MU6 ID#1012713062
TriggerSummaryStep2                     5   0     DEBUG  +++ HLT_e7_etcut_L1EM3 ID#1959043579
TriggerSummaryStep2                     5   0     DEBUG  +++ HLT_mu6_L1MU6 ID#2560542253
TriggerSummaryStep2                     5   0     DEBUG  +++ HLT_mu6_msonly_L1MU6 ID#3895421032
TriggerSummaryStep3                     5   0     DEBUG  +++ HLT_e5_etcut_L1EM3 ID#324908483
TriggerSummaryStep3                     5   0     DEBUG  +++ HLT_g5_etcut_L1EM3 ID#471243435
TriggerSummaryStep3                     5   0     DEBUG  +++ HLT_e3_etcut_L1EM3 ID#683953566
TriggerSummaryStep3                     5   0     DEBUG  +++ HLT_e7_etcut_L1EM3 ID#1959043579
TriggerSummaryStep1                     6   0     DEBUG  +++ HLT_e5_etcut_L1EM3 ID#324908483
TriggerSummaryStep1                     6   0     DEBUG  +++ HLT_g5_etcut_L1EM3 ID#471243435
TriggerSummaryStep1                     6   0     DEBUG  +++ HLT_e3_etcut_L1EM3 ID#683953566
TriggerSummaryStep1                     6   0     DEBUG  +++ HLT_mu6Comb_L1MU6 ID#996392590
TriggerSummaryStep1                     6   0     DEBUG  +++ HLT_e3_etcut1step_L1EM3 ID#999988353
TriggerSummaryStep1                     6   0     DEBUG  +++ HLT_mu6_ivarmedium_L1MU6 ID#1012713062
TriggerSummaryStep1                     6   0     DEBUG  +++ HLT_mu6noL1_L1MU6 ID#1631468602
TriggerSummaryStep1                     6   0     DEBUG  +++ HLT_mu60_0eta105_msonly_L1MU20 ID#1642591450
TriggerSummaryStep1                     6   0     DEBUG  +++ HLT_xe30_cell_L1XE10 ID#1649696554
TriggerSummaryStep1                     6   0     DEBUG  +++ HLT_e7_etcut_L1EM3 ID#1959043579
TriggerSummaryStep1                     6   0     DEBUG  +++ HLT_mu20_ivar_L1MU6 ID#2083734526
TriggerSummaryStep1                     6   0     DEBUG  +++ HLT_mu6_L1MU6 ID#2560542253
TriggerSummaryStep1                     6   0     DEBUG  +++ HLT_mu26_ivarmedium_L1MU20 ID#3411723090
TriggerSummaryStep1                     6   0     DEBUG  +++ HLT_mu6fast_L1MU6 ID#3518031697
TriggerSummaryStep1                     6   0     DEBUG  +++ HLT_mu50_L1MU20 ID#3657158931
TriggerSummaryStep1                     6   0     DEBUG  +++ HLT_mu6_msonly_L1MU6 ID#3895421032
TriggerSummaryStep2                     6   0     DEBUG  +++ HLT_e5_etcut_L1EM3 ID#324908483
TriggerSummaryStep2                     6   0     DEBUG  +++ HLT_g5_etcut_L1EM3 ID#471243435
TriggerSummaryStep2                     6   0     DEBUG  +++ HLT_e3_etcut_L1EM3 ID#683953566
TriggerSummaryStep2                     6   0     DEBUG  +++ HLT_mu6Comb_L1MU6 ID#996392590
TriggerSummaryStep2                     6   0     DEBUG  +++ HLT_mu6_ivarmedium_L1MU6 ID#1012713062
TriggerSummaryStep2                     6   0     DEBUG  +++ HLT_mu6noL1_L1MU6 ID#1631468602
TriggerSummaryStep2                     6   0     DEBUG  +++ HLT_mu60_0eta105_msonly_L1MU20 ID#1642591450
TriggerSummaryStep2                     6   0     DEBUG  +++ HLT_e7_etcut_L1EM3 ID#1959043579
TriggerSummaryStep2                     6   0     DEBUG  +++ HLT_mu20_ivar_L1MU6 ID#2083734526
TriggerSummaryStep2                     6   0     DEBUG  +++ HLT_mu6_L1MU6 ID#2560542253
TriggerSummaryStep2                     6   0     DEBUG  +++ HLT_mu26_ivarmedium_L1MU20 ID#3411723090
TriggerSummaryStep2                     6   0     DEBUG  +++ HLT_mu6_msonly_L1MU6 ID#3895421032
TriggerSummaryStep3                     6   0     DEBUG  +++ HLT_e5_etcut_L1EM3 ID#324908483
TriggerSummaryStep3                     6   0     DEBUG  +++ HLT_g5_etcut_L1EM3 ID#471243435
TriggerSummaryStep3                     6   0     DEBUG  +++ HLT_e3_etcut_L1EM3 ID#683953566
TriggerSummaryStep3                     6   0     DEBUG  +++ HLT_mu6_ivarmedium_L1MU6 ID#1012713062
TriggerSummaryStep3                     6   0     DEBUG  +++ HLT_mu20_ivar_L1MU6 ID#2083734526
TriggerSummaryStep3                     6   0     DEBUG  +++ HLT_mu6_L1MU6 ID#2560542253
TriggerSummaryStep3                     6   0     DEBUG  +++ HLT_mu6_msonly_L1MU6 ID#3895421032
TriggerSummaryStep4                     6   0     DEBUG  +++ HLT_mu6_ivarmedium_L1MU6 ID#1012713062
TriggerSummaryStep4                     6   0     DEBUG  +++ HLT_mu6_L1MU6 ID#2560542253
TriggerSummaryStep1                     7   0     DEBUG  +++ HLT_e5_etcut_L1EM3 ID#324908483
TriggerSummaryStep1                     7   0     DEBUG  +++ HLT_g5_etcut_L1EM3 ID#471243435
TriggerSummaryStep1                     7   0     DEBUG  +++ HLT_e3_etcut_L1EM3 ID#683953566
TriggerSummaryStep1                     7   0     DEBUG  +++ HLT_e3_etcut1step_L1EM3 ID#999988353
TriggerSummaryStep1                     7   0     DEBUG  +++ HLT_e7_etcut_L1EM3 ID#1959043579
TriggerSummaryStep2                     7   0     DEBUG  +++ HLT_e5_etcut_L1EM3 ID#324908483
TriggerSummaryStep2                     7   0     DEBUG  +++ HLT_g5_etcut_L1EM3 ID#471243435
TriggerSummaryStep2                     7   0     DEBUG  +++ HLT_e3_etcut_L1EM3 ID#683953566
TriggerSummaryStep2                     7   0     DEBUG  +++ HLT_e7_etcut_L1EM3 ID#1959043579
TriggerSummaryStep3                     7   0     DEBUG  +++ HLT_e5_etcut_L1EM3 ID#324908483
TriggerSummaryStep3                     7   0     DEBUG  +++ HLT_g5_etcut_L1EM3 ID#471243435
TriggerSummaryStep3                     7   0     DEBUG  +++ HLT_e3_etcut_L1EM3 ID#683953566
TriggerSummaryStep3                     7   0     DEBUG  +++ HLT_e7_etcut_L1EM3 ID#1959043579
TriggerSummaryStep1                     8   0     DEBUG  +++ HLT_e5_etcut_L1EM3 ID#324908483
TriggerSummaryStep1                     8   0     DEBUG  +++ HLT_g5_etcut_L1EM3 ID#471243435
TriggerSummaryStep1                     8   0     DEBUG  +++ HLT_e3_etcut_L1EM3 ID#683953566
TriggerSummaryStep1                     8   0     DEBUG  +++ HLT_e3_etcut1step_L1EM3 ID#999988353
TriggerSummaryStep1                     8   0     DEBUG  +++ HLT_xe30_cell_L1XE10 ID#1649696554
TriggerSummaryStep1                     8   0     DEBUG  +++ HLT_e7_etcut_L1EM3 ID#1959043579
TriggerSummaryStep2                     8   0     DEBUG  +++ HLT_e5_etcut_L1EM3 ID#324908483
TriggerSummaryStep2                     8   0     DEBUG  +++ HLT_g5_etcut_L1EM3 ID#471243435
TriggerSummaryStep2                     8   0     DEBUG  +++ HLT_e3_etcut_L1EM3 ID#683953566
TriggerSummaryStep2                     8   0     DEBUG  +++ HLT_e7_etcut_L1EM3 ID#1959043579
TriggerSummaryStep3                     8   0     DEBUG  +++ HLT_e5_etcut_L1EM3 ID#324908483
TriggerSummaryStep3                     8   0     DEBUG  +++ HLT_g5_etcut_L1EM3 ID#471243435
TriggerSummaryStep3                     8   0     DEBUG  +++ HLT_e3_etcut_L1EM3 ID#683953566
TriggerSummaryStep3                     8   0     DEBUG  +++ HLT_e7_etcut_L1EM3 ID#1959043579
TriggerSummaryStep1                     9   0     DEBUG  +++ HLT_xe30_cell_L1XE10 ID#1649696554
TriggerSummaryStep1                     10  0     DEBUG  +++ HLT_e5_etcut_L1EM3 ID#324908483
TriggerSummaryStep1                     10  0     DEBUG  +++ HLT_g5_etcut_L1EM3 ID#471243435
TriggerSummaryStep1                     10  0     DEBUG  +++ HLT_e3_etcut_L1EM3 ID#683953566
TriggerSummaryStep1                     10  0     DEBUG  +++ HLT_e3_etcut1step_L1EM3 ID#999988353
TriggerSummaryStep1                     10  0     DEBUG  +++ HLT_j45_L1J20 ID#1247336154
TriggerSummaryStep1                     10  0     DEBUG  +++ HLT_e7_etcut_L1EM3 ID#1959043579
TriggerSummaryStep1                     10  0     DEBUG  +++ HLT_j35_gsc45_boffperf_split_L1J20 ID#2603162203
TriggerSummaryStep1                     10  0     DEBUG  +++ HLT_j35_gsc45_bmv2c1070_split_L1J20 ID#3815360851
TriggerSummaryStep2                     10  0     DEBUG  +++ HLT_e5_etcut_L1EM3 ID#324908483
TriggerSummaryStep2                     10  0     DEBUG  +++ HLT_g5_etcut_L1EM3 ID#471243435
TriggerSummaryStep2                     10  0     DEBUG  +++ HLT_e3_etcut_L1EM3 ID#683953566
TriggerSummaryStep2                     10  0     DEBUG  +++ HLT_e7_etcut_L1EM3 ID#1959043579
TriggerSummaryStep2                     10  0     DEBUG  +++ HLT_j35_gsc45_boffperf_split_L1J20 ID#2603162203
TriggerSummaryStep2                     10  0     DEBUG  +++ HLT_j35_gsc45_bmv2c1070_split_L1J20 ID#3815360851
TriggerSummaryStep3                     10  0     DEBUG  +++ HLT_e5_etcut_L1EM3 ID#324908483
TriggerSummaryStep3                     10  0     DEBUG  +++ HLT_g5_etcut_L1EM3 ID#471243435
TriggerSummaryStep3                     10  0     DEBUG  +++ HLT_e3_etcut_L1EM3 ID#683953566
TriggerSummaryStep3                     10  0     DEBUG  +++ HLT_e7_etcut_L1EM3 ID#1959043579
TriggerSummaryStep1                     11  0     DEBUG  +++ HLT_e5_etcut_L1EM3 ID#324908483
TriggerSummaryStep1                     11  0     DEBUG  +++ HLT_g5_etcut_L1EM3 ID#471243435
TriggerSummaryStep1                     11  0     DEBUG  +++ HLT_e3_etcut_L1EM3 ID#683953566
TriggerSummaryStep1                     11  0     DEBUG  +++ HLT_e3_etcut1step_L1EM3 ID#999988353
TriggerSummaryStep2                     11  0     DEBUG  +++ HLT_e5_etcut_L1EM3 ID#324908483
TriggerSummaryStep2                     11  0     DEBUG  +++ HLT_g5_etcut_L1EM3 ID#471243435
TriggerSummaryStep2                     11  0     DEBUG  +++ HLT_e3_etcut_L1EM3 ID#683953566
TriggerSummaryStep3                     11  0     DEBUG  +++ HLT_e5_etcut_L1EM3 ID#324908483
TriggerSummaryStep3                     11  0     DEBUG  +++ HLT_g5_etcut_L1EM3 ID#471243435
TriggerSummaryStep3                     11  0     DEBUG  +++ HLT_e3_etcut_L1EM3 ID#683953566
TriggerSummaryStep1                     12  0     DEBUG  +++ HLT_e5_etcut_L1EM3 ID#324908483
TriggerSummaryStep1                     12  0     DEBUG  +++ HLT_g5_etcut_L1EM3 ID#471243435
TriggerSummaryStep1                     12  0     DEBUG  +++ HLT_xe65_cell_L1XE50 ID#531141817
TriggerSummaryStep1                     12  0     DEBUG  +++ HLT_e3_etcut_L1EM3 ID#683953566
TriggerSummaryStep1                     12  0     DEBUG  +++ HLT_e3_etcut1step_L1EM3 ID#999988353
TriggerSummaryStep1                     12  0     DEBUG  +++ HLT_xe30_cell_L1XE10 ID#1649696554
TriggerSummaryStep1                     12  0     DEBUG  +++ HLT_e7_etcut_L1EM3 ID#1959043579
TriggerSummaryStep2                     12  0     DEBUG  +++ HLT_e5_etcut_L1EM3 ID#324908483
TriggerSummaryStep2                     12  0     DEBUG  +++ HLT_g5_etcut_L1EM3 ID#471243435
TriggerSummaryStep2                     12  0     DEBUG  +++ HLT_e3_etcut_L1EM3 ID#683953566
TriggerSummaryStep2                     12  0     DEBUG  +++ HLT_e7_etcut_L1EM3 ID#1959043579
TriggerSummaryStep3                     12  0     DEBUG  +++ HLT_e5_etcut_L1EM3 ID#324908483
TriggerSummaryStep3                     12  0     DEBUG  +++ HLT_g5_etcut_L1EM3 ID#471243435
TriggerSummaryStep3                     12  0     DEBUG  +++ HLT_e3_etcut_L1EM3 ID#683953566
TriggerSummaryStep3                     12  0     DEBUG  +++ HLT_e7_etcut_L1EM3 ID#1959043579
TriggerSummaryStep1                     13  0     DEBUG  +++ HLT_e5_etcut_L1EM3 ID#324908483
TriggerSummaryStep1                     13  0     DEBUG  +++ HLT_g5_etcut_L1EM3 ID#471243435
TriggerSummaryStep1                     13  0     DEBUG  +++ HLT_e3_etcut_L1EM3 ID#683953566
TriggerSummaryStep1                     13  0     DEBUG  +++ HLT_e3_etcut1step_L1EM3 ID#999988353
TriggerSummaryStep1                     13  0     DEBUG  +++ HLT_e7_etcut_L1EM3 ID#1959043579
TriggerSummaryStep1                     13  0     DEBUG  +++ HLT_j35_gsc45_boffperf_split_L1J20 ID#2603162203
TriggerSummaryStep1                     13  0     DEBUG  +++ HLT_j35_gsc45_bmv2c1070_split_L1J20 ID#3815360851
TriggerSummaryStep2                     13  0     DEBUG  +++ HLT_e5_etcut_L1EM3 ID#324908483
TriggerSummaryStep2                     13  0     DEBUG  +++ HLT_g5_etcut_L1EM3 ID#471243435
TriggerSummaryStep2                     13  0     DEBUG  +++ HLT_e3_etcut_L1EM3 ID#683953566
TriggerSummaryStep2                     13  0     DEBUG  +++ HLT_e7_etcut_L1EM3 ID#1959043579
TriggerSummaryStep3                     13  0     DEBUG  +++ HLT_e5_etcut_L1EM3 ID#324908483
TriggerSummaryStep3                     13  0     DEBUG  +++ HLT_g5_etcut_L1EM3 ID#471243435
TriggerSummaryStep3                     13  0     DEBUG  +++ HLT_e3_etcut_L1EM3 ID#683953566
TriggerSummaryStep3                     13  0     DEBUG  +++ HLT_e7_etcut_L1EM3 ID#1959043579
TriggerSummaryStep1                     14  0     DEBUG  +++ HLT_e5_etcut_L1EM3 ID#324908483
TriggerSummaryStep1                     14  0     DEBUG  +++ HLT_g5_etcut_L1EM3 ID#471243435
TriggerSummaryStep1                     14  0     DEBUG  +++ HLT_xe65_cell_L1XE50 ID#531141817
TriggerSummaryStep1                     14  0     DEBUG  +++ HLT_e3_etcut_L1EM3 ID#683953566
TriggerSummaryStep1                     14  0     DEBUG  +++ HLT_e3_etcut1step_L1EM3 ID#999988353
TriggerSummaryStep1                     14  0     DEBUG  +++ HLT_xe30_cell_L1XE10 ID#1649696554
TriggerSummaryStep2                     14  0     DEBUG  +++ HLT_e5_etcut_L1EM3 ID#324908483
TriggerSummaryStep2                     14  0     DEBUG  +++ HLT_g5_etcut_L1EM3 ID#471243435
TriggerSummaryStep2                     14  0     DEBUG  +++ HLT_e3_etcut_L1EM3 ID#683953566
TriggerSummaryStep3                     14  0     DEBUG  +++ HLT_e5_etcut_L1EM3 ID#324908483
TriggerSummaryStep3                     14  0     DEBUG  +++ HLT_g5_etcut_L1EM3 ID#471243435
TriggerSummaryStep3                     14  0     DEBUG  +++ HLT_e3_etcut_L1EM3 ID#683953566
TriggerSummaryStep1                     15  0     DEBUG  +++ HLT_mu6Comb_L1MU6 ID#996392590
TriggerSummaryStep1                     15  0     DEBUG  +++ HLT_mu6_ivarmedium_L1MU6 ID#1012713062
TriggerSummaryStep1                     15  0     DEBUG  +++ HLT_mu6noL1_L1MU6 ID#1631468602
TriggerSummaryStep1                     15  0     DEBUG  +++ HLT_mu20_ivar_L1MU6 ID#2083734526
TriggerSummaryStep1                     15  0     DEBUG  +++ HLT_mu6_L1MU6 ID#2560542253
TriggerSummaryStep1                     15  0     DEBUG  +++ HLT_mu26_ivarmedium_L1MU20 ID#3411723090
TriggerSummaryStep1                     15  0     DEBUG  +++ HLT_mu6fast_L1MU6 ID#3518031697
TriggerSummaryStep1                     15  0     DEBUG  +++ HLT_mu6_msonly_L1MU6 ID#3895421032
TriggerSummaryStep2                     15  0     DEBUG  +++ HLT_mu6_msonly_L1MU6 ID#3895421032
TriggerSummaryStep3                     15  0     DEBUG  +++ HLT_mu6_msonly_L1MU6 ID#3895421032
TriggerSummaryStep1                     16  0     DEBUG  +++ HLT_e3_etcut_L1EM3 ID#683953566
TriggerSummaryStep1                     16  0     DEBUG  +++ HLT_e3_etcut1step_L1EM3 ID#999988353
TriggerSummaryStep1                     16  0     DEBUG  +++ HLT_xe30_cell_L1XE10 ID#1649696554
TriggerSummaryStep2                     16  0     DEBUG  +++ HLT_e3_etcut_L1EM3 ID#683953566
TriggerSummaryStep3                     16  0     DEBUG  +++ HLT_e3_etcut_L1EM3 ID#683953566
TriggerSummaryStep1                     17  0     DEBUG  +++ HLT_e5_etcut_L1EM3 ID#324908483
TriggerSummaryStep1                     17  0     DEBUG  +++ HLT_g5_etcut_L1EM3 ID#471243435
TriggerSummaryStep1                     17  0     DEBUG  +++ HLT_xe65_cell_L1XE50 ID#531141817
TriggerSummaryStep1                     17  0     DEBUG  +++ HLT_e3_etcut_L1EM3 ID#683953566
TriggerSummaryStep1                     17  0     DEBUG  +++ HLT_e3_etcut1step_L1EM3 ID#999988353
TriggerSummaryStep1                     17  0     DEBUG  +++ HLT_xe30_cell_L1XE10 ID#1649696554
TriggerSummaryStep1                     17  0     DEBUG  +++ HLT_e7_etcut_L1EM3 ID#1959043579
TriggerSummaryStep2                     17  0     DEBUG  +++ HLT_e5_etcut_L1EM3 ID#324908483
TriggerSummaryStep2                     17  0     DEBUG  +++ HLT_g5_etcut_L1EM3 ID#471243435
TriggerSummaryStep2                     17  0     DEBUG  +++ HLT_e3_etcut_L1EM3 ID#683953566
TriggerSummaryStep2                     17  0     DEBUG  +++ HLT_e7_etcut_L1EM3 ID#1959043579
TriggerSummaryStep3                     17  0     DEBUG  +++ HLT_e5_etcut_L1EM3 ID#324908483
TriggerSummaryStep3                     17  0     DEBUG  +++ HLT_g5_etcut_L1EM3 ID#471243435
TriggerSummaryStep3                     17  0     DEBUG  +++ HLT_e3_etcut_L1EM3 ID#683953566
TriggerSummaryStep3                     17  0     DEBUG  +++ HLT_e7_etcut_L1EM3 ID#1959043579
TriggerSummaryStep1                     18  0     DEBUG  +++ HLT_e5_etcut_L1EM3 ID#324908483
TriggerSummaryStep1                     18  0     DEBUG  +++ HLT_g5_etcut_L1EM3 ID#471243435
TriggerSummaryStep1                     18  0     DEBUG  +++ HLT_e3_etcut_L1EM3 ID#683953566
TriggerSummaryStep1                     18  0     DEBUG  +++ HLT_e3_etcut1step_L1EM3 ID#999988353
TriggerSummaryStep1                     18  0     DEBUG  +++ HLT_e7_etcut_L1EM3 ID#1959043579
TriggerSummaryStep2                     18  0     DEBUG  +++ HLT_g5_etcut_L1EM3 ID#471243435
TriggerSummaryStep3                     18  0     DEBUG  +++ HLT_g5_etcut_L1EM3 ID#471243435
TriggerSummaryStep1                     19  0     DEBUG  +++ HLT_e5_etcut_L1EM3 ID#324908483
TriggerSummaryStep1                     19  0     DEBUG  +++ HLT_g5_etcut_L1EM3 ID#471243435
TriggerSummaryStep1                     19  0     DEBUG  +++ HLT_j85_L1J20 ID#510475538
TriggerSummaryStep1                     19  0     DEBUG  +++ HLT_e3_etcut_L1EM3 ID#683953566
TriggerSummaryStep1                     19  0     DEBUG  +++ HLT_e3_etcut1step_L1EM3 ID#999988353
TriggerSummaryStep1                     19  0     DEBUG  +++ HLT_j45_L1J20 ID#1247336154
TriggerSummaryStep1                     19  0     DEBUG  +++ HLT_xe30_cell_L1XE10 ID#1649696554
TriggerSummaryStep1                     19  0     DEBUG  +++ HLT_e7_etcut_L1EM3 ID#1959043579
TriggerSummaryStep1                     19  0     DEBUG  +++ HLT_j35_gsc45_boffperf_split_L1J20 ID#2603162203
TriggerSummaryStep1                     19  0     DEBUG  +++ HLT_j35_gsc45_bmv2c1070_split_L1J20 ID#3815360851
TriggerSummaryStep1                     19  0     DEBUG  +++ HLT_j0_vbenfSEP30etSEP34mass35SEP50fbet_L1J20 ID#4034799151
TriggerSummaryStep2                     19  0     DEBUG  +++ HLT_e5_etcut_L1EM3 ID#324908483
TriggerSummaryStep2                     19  0     DEBUG  +++ HLT_g5_etcut_L1EM3 ID#471243435
TriggerSummaryStep2                     19  0     DEBUG  +++ HLT_e3_etcut_L1EM3 ID#683953566
TriggerSummaryStep2                     19  0     DEBUG  +++ HLT_e7_etcut_L1EM3 ID#1959043579
TriggerSummaryStep2                     19  0     DEBUG  +++ HLT_j35_gsc45_boffperf_split_L1J20 ID#2603162203
TriggerSummaryStep2                     19  0     DEBUG  +++ HLT_j35_gsc45_bmv2c1070_split_L1J20 ID#3815360851
TriggerSummaryStep3                     19  0     DEBUG  +++ HLT_e5_etcut_L1EM3 ID#324908483
TriggerSummaryStep3                     19  0     DEBUG  +++ HLT_g5_etcut_L1EM3 ID#471243435
TriggerSummaryStep3                     19  0     DEBUG  +++ HLT_e3_etcut_L1EM3 ID#683953566
TriggerSummaryStep3                     19  0     DEBUG  +++ HLT_e7_etcut_L1EM3 ID#1959043579
TrigSignatureMoniMT                                INFO HLT_2j330_a10t_lcw_jes_30smcINF_L1J2020        20        0         0         0         0         0         0         
TrigSignatureMoniMT                                INFO HLT_2j330_a10t_lcw_jes_30smcINF_L1J20 decisions                    0         0         0         0         0         
TrigSignatureMoniMT                                INFO HLT_2mu10_bJpsimumu_L12MU10   20        20        0         0         0         0         0         0         
TrigSignatureMoniMT                                INFO HLT_2mu10_bJpsimumu_L12MU10 decisions                    0         0         0         0         0         
TrigSignatureMoniMT                                INFO HLT_2mu10_bUpsimumu_L12MU10   20        20        0         0         0         0         0         0         
TrigSignatureMoniMT                                INFO HLT_2mu10_bUpsimumu_L12MU10 decisions                    0         0         0         0         0         
TrigSignatureMoniMT                                INFO HLT_2mu14_L12MU10             20        20        0         0         0         0         0         0         
TrigSignatureMoniMT                                INFO HLT_2mu14_L12MU10 decisions                       0         0         0         0         0         
TrigSignatureMoniMT                                INFO HLT_2mu6Comb_L12MU6           20        20        0         0         0         0         0         0         
TrigSignatureMoniMT                                INFO HLT_2mu6Comb_L12MU6 decisions                     0         0         0         0         0         
TrigSignatureMoniMT                                INFO HLT_2mu6_L12MU6               20        20        0         0         0         0         0         0         
TrigSignatureMoniMT                                INFO HLT_2mu6_L12MU6 decisions                         0         0         0         0         0         
TrigSignatureMoniMT                                INFO HLT_3j200_L1J100              20        20        0         0         0         0         0         0         
TrigSignatureMoniMT                                INFO HLT_3j200_L1J100 decisions                        0         0         0         0         0         
TrigSignatureMoniMT                                INFO HLT_3j200_L1J20               20        20        0         0         0         0         0         0         
TrigSignatureMoniMT                                INFO HLT_3j200_L1J20 decisions                         0         0         0         0         0         
TrigSignatureMoniMT                                INFO HLT_3mu6_L13MU6               20        20        0         0         0         0         0         0         
TrigSignatureMoniMT                                INFO HLT_3mu6_L13MU6 decisions                         0         0         0         0         0         
TrigSignatureMoniMT                                INFO HLT_3mu6_msonly_L13MU6        20        20        0         0         0         0         0         0         
TrigSignatureMoniMT                                INFO HLT_3mu6_msonly_L13MU6 decisions                    0         0         0         0         0         
TrigSignatureMoniMT                                INFO HLT_4mu4_L14MU4               20        20        0         0         0         0         0         0         
TrigSignatureMoniMT                                INFO HLT_4mu4_L14MU4 decisions                         0         0         0         0         0         
TrigSignatureMoniMT                                INFO HLT_5j70_0eta240_L1J20        20        20        0         0         0         0         0         0         
TrigSignatureMoniMT                                INFO HLT_5j70_0eta240_L1J20 decisions                    0         0         0         0         0         
TrigSignatureMoniMT                                INFO HLT_e3_etcut1step_L1EM3       20        20        18        0         0         0         0         18        
TrigSignatureMoniMT                                INFO HLT_e3_etcut1step_L1EM3 decisions                    54        0         0         0         0         
TrigSignatureMoniMT                                INFO HLT_e3_etcut1step_mu6fast_L1EM8I_MU1020        20        10        0         0         0         0         1         
TrigSignatureMoniMT                                INFO HLT_e3_etcut1step_mu6fast_L1EM8I_MU10 decisions                    17        0         0         0         0         
TrigSignatureMoniMT                                INFO HLT_e3_etcut_L1EM3            20        20        18        17        17        0         0         17        
TrigSignatureMoniMT                                INFO HLT_e3_etcut_L1EM3 decisions                      54        290       83        0         0         
TrigSignatureMoniMT                                INFO HLT_e5_etcut_L1EM3            20        20        17        16        16        0         0         16        
TrigSignatureMoniMT                                INFO HLT_e5_etcut_L1EM3 decisions                      50        277       46        0         0         
TrigSignatureMoniMT                                INFO HLT_e7_etcut_L1EM3            20        20        15        14        12        0         0         12        
TrigSignatureMoniMT                                INFO HLT_e7_etcut_L1EM3 decisions                      36        224       25        0         0         
TrigSignatureMoniMT                                INFO HLT_g5_etcut_L1EM3            20        20        17        17        17        0         0         17        
TrigSignatureMoniMT                                INFO HLT_g5_etcut_L1EM3 decisions                      50        50        58        0         0         
<<<<<<< HEAD
TrigSignatureMoniMT                                INFO HLT_j0_vbenfSEP30etSEP34mass35SEP50fbet_L1J2020        20        1         0         0         0         0         1         
TrigSignatureMoniMT                                INFO HLT_j0_vbenfSEP30etSEP34mass35SEP50fbet_L1J20 decisions                    2         0         0         0         0         
=======
TrigSignatureMoniMT                                INFO HLT_j0_vbenfSEP30etSEP34mass35SEP50fbet_L1J2020        20        0         0         0         0         0         0         
TrigSignatureMoniMT                                INFO HLT_j0_vbenfSEP30etSEP34mass35SEP50fbet_L1J20 decisions                    0         0         0         0         0         
TrigSignatureMoniMT                                INFO HLT_j175_gsc225_bmv2c1040_split_L1J10020        20        0         0         0         0         0         0         
TrigSignatureMoniMT                                INFO HLT_j175_gsc225_bmv2c1040_split_L1J100 decisions                    0         0         0         0         0         
TrigSignatureMoniMT                                INFO HLT_j225_gsc275_bmv2c1060_split_L1J10020        20        0         0         0         0         0         0         
TrigSignatureMoniMT                                INFO HLT_j225_gsc275_bmv2c1060_split_L1J100 decisions                    0         0         0         0         0         
TrigSignatureMoniMT                                INFO HLT_j225_gsc300_bmv2c1070_split_L1J10020        20        0         0         0         0         0         0         
TrigSignatureMoniMT                                INFO HLT_j225_gsc300_bmv2c1070_split_L1J100 decisions                    0         0         0         0         0         
TrigSignatureMoniMT                                INFO HLT_j225_gsc360_bmv2c1077_split_L1J10020        20        0         0         0         0         0         0         
TrigSignatureMoniMT                                INFO HLT_j225_gsc360_bmv2c1077_split_L1J100 decisions                    0         0         0         0         0         
>>>>>>> 13cb0907
TrigSignatureMoniMT                                INFO HLT_j260_320eta490_L1J20      20        20        0         0         0         0         0         0         
TrigSignatureMoniMT                                INFO HLT_j260_320eta490_L1J20 decisions                    0         0         0         0         0         
TrigSignatureMoniMT                                INFO HLT_j260_320eta490_L1J75_31ETA4920        20        0         0         0         0         0         0         
TrigSignatureMoniMT                                INFO HLT_j260_320eta490_L1J75_31ETA49 decisions                    0         0         0         0         0         
TrigSignatureMoniMT                                INFO HLT_j35_gsc45_bmv2c1070_split_L1J2020        20        6         5         0         0         0         5         
TrigSignatureMoniMT                                INFO HLT_j35_gsc45_bmv2c1070_split_L1J20 decisions                    9         5         0         0         0         
TrigSignatureMoniMT                                INFO HLT_j35_gsc45_boffperf_split_L1J2020        20        6         5         0         0         0         5         
TrigSignatureMoniMT                                INFO HLT_j35_gsc45_boffperf_split_L1J20 decisions                    9         5         0         0         0         
TrigSignatureMoniMT                                INFO HLT_j420_L1J100               20        20        0         0         0         0         0         0         
TrigSignatureMoniMT                                INFO HLT_j420_L1J100 decisions                         0         0         0         0         0         
TrigSignatureMoniMT                                INFO HLT_j420_L1J20                20        20        0         0         0         0         0         0         
TrigSignatureMoniMT                                INFO HLT_j420_L1J20 decisions                          0         0         0         0         0         
TrigSignatureMoniMT                                INFO HLT_j420_a10t_lcw_jes_30smcINF_L1J2020        20        0         0         0         0         0         0         
TrigSignatureMoniMT                                INFO HLT_j420_a10t_lcw_jes_30smcINF_L1J20 decisions                    0         0         0         0         0         
TrigSignatureMoniMT                                INFO HLT_j45_L1J20                 20        20        5         0         0         0         0         5         
TrigSignatureMoniMT                                INFO HLT_j45_L1J20 decisions                           5         0         0         0         0         
TrigSignatureMoniMT                                INFO HLT_j460_a10_lcw_subjes_L1J10020        20        0         0         0         0         0         0         
TrigSignatureMoniMT                                INFO HLT_j460_a10_lcw_subjes_L1J100 decisions                    0         0         0         0         0         
TrigSignatureMoniMT                                INFO HLT_j460_a10_lcw_subjes_L1J20 20        20        0         0         0         0         0         0         
TrigSignatureMoniMT                                INFO HLT_j460_a10_lcw_subjes_L1J20 decisions                    0         0         0         0         0         
TrigSignatureMoniMT                                INFO HLT_j460_a10r_L1J100          20        20        0         0         0         0         0         0         
TrigSignatureMoniMT                                INFO HLT_j460_a10r_L1J100 decisions                    0         0         0         0         0         
TrigSignatureMoniMT                                INFO HLT_j460_a10r_L1J20           20        20        0         0         0         0         0         0         
TrigSignatureMoniMT                                INFO HLT_j460_a10r_L1J20 decisions                     0         0         0         0         0         
TrigSignatureMoniMT                                INFO HLT_j460_a10t_lcw_jes_L1J100  20        20        0         0         0         0         0         0         
TrigSignatureMoniMT                                INFO HLT_j460_a10t_lcw_jes_L1J100 decisions                    0         0         0         0         0         
TrigSignatureMoniMT                                INFO HLT_j85_L1J20                 20        20        1         0         0         0         0         1         
TrigSignatureMoniMT                                INFO HLT_j85_L1J20 decisions                           1         0         0         0         0         
TrigSignatureMoniMT                                INFO HLT_mu20_ivar_L1MU6           20        20        3         1         1         0         0         1         
TrigSignatureMoniMT                                INFO HLT_mu20_ivar_L1MU6 decisions                     3         1         1         0         0         
TrigSignatureMoniMT                                INFO HLT_mu26_ivarmedium_L1MU20    20        20        2         1         0         0         0         0         
TrigSignatureMoniMT                                INFO HLT_mu26_ivarmedium_L1MU20 decisions                    2         1         0         0         0         
TrigSignatureMoniMT                                INFO HLT_mu50_L1MU20               20        20        1         0         0         0         0         0         
TrigSignatureMoniMT                                INFO HLT_mu50_L1MU20 decisions                         1         0         0         0         0         
TrigSignatureMoniMT                                INFO HLT_mu60_0eta105_msonly_L1MU2020        20        1         0         0         0         0         0         
TrigSignatureMoniMT                                INFO HLT_mu60_0eta105_msonly_L1MU20 decisions                    1         0         0         0         0         
TrigSignatureMoniMT                                INFO HLT_mu6Comb_L1MU6             20        20        3         2         0         0         0         2         
TrigSignatureMoniMT                                INFO HLT_mu6Comb_L1MU6 decisions                       3         2         0         0         0         
TrigSignatureMoniMT                                INFO HLT_mu6_L1MU6                 20        20        3         2         1         1         0         1         
TrigSignatureMoniMT                                INFO HLT_mu6_L1MU6 decisions                           3         2         1         1         0         
TrigSignatureMoniMT                                INFO HLT_mu6_ivarmedium_L1MU6      20        20        3         2         1         1         0         0         
TrigSignatureMoniMT                                INFO HLT_mu6_ivarmedium_L1MU6 decisions                    3         2         1         1         0         
TrigSignatureMoniMT                                INFO HLT_mu6_msonly_L1MU6          20        20        3         0         2         0         0         2         
TrigSignatureMoniMT                                INFO HLT_mu6_msonly_L1MU6 decisions                    3         0         2         0         0         
TrigSignatureMoniMT                                INFO HLT_mu6_mu4_L12MU4            20        20        4         0         0         0         0         0         
TrigSignatureMoniMT                                INFO HLT_mu6_mu4_L12MU4 decisions                      7         0         0         0         0         
TrigSignatureMoniMT                                INFO HLT_mu6fast_L1MU6             20        20        3         0         0         0         0         3         
TrigSignatureMoniMT                                INFO HLT_mu6fast_L1MU6 decisions                       3         0         0         0         0         
TrigSignatureMoniMT                                INFO HLT_mu6noL1_L1MU6             20        20        3         1         0         0         0         1         
TrigSignatureMoniMT                                INFO HLT_mu6noL1_L1MU6 decisions                       3         1         0         0         0         
TrigSignatureMoniMT                                INFO HLT_xe30_cell_L1XE10          20        20        12        0         0         0         0         12        
TrigSignatureMoniMT                                INFO HLT_xe30_cell_L1XE10 decisions                    12        0         0         0         0         
TrigSignatureMoniMT                                INFO HLT_xe30_cell_xe30_tcpufit_L1XE1020        20        12        0         0         0         0         3         
TrigSignatureMoniMT                                INFO HLT_xe30_cell_xe30_tcpufit_L1XE10 decisions                    18        0         0         0         0         
TrigSignatureMoniMT                                INFO HLT_xe30_tcpufit_L1XE10       20        20        3         0         0         0         0         3         
TrigSignatureMoniMT                                INFO HLT_xe30_tcpufit_L1XE10 decisions                    3         0         0         0         0         
TrigSignatureMoniMT                                INFO HLT_xe65_cell_L1XE50          20        20        3         0         0         0         0         3         
TrigSignatureMoniMT                                INFO HLT_xe65_cell_L1XE50 decisions                    3         0         0         0         0         <|MERGE_RESOLUTION|>--- conflicted
+++ resolved
@@ -341,12 +341,8 @@
 TrigSignatureMoniMT                                INFO HLT_e7_etcut_L1EM3 decisions                      36        224       25        0         0         
 TrigSignatureMoniMT                                INFO HLT_g5_etcut_L1EM3            20        20        17        17        17        0         0         17        
 TrigSignatureMoniMT                                INFO HLT_g5_etcut_L1EM3 decisions                      50        50        58        0         0         
-<<<<<<< HEAD
 TrigSignatureMoniMT                                INFO HLT_j0_vbenfSEP30etSEP34mass35SEP50fbet_L1J2020        20        1         0         0         0         0         1         
 TrigSignatureMoniMT                                INFO HLT_j0_vbenfSEP30etSEP34mass35SEP50fbet_L1J20 decisions                    2         0         0         0         0         
-=======
-TrigSignatureMoniMT                                INFO HLT_j0_vbenfSEP30etSEP34mass35SEP50fbet_L1J2020        20        0         0         0         0         0         0         
-TrigSignatureMoniMT                                INFO HLT_j0_vbenfSEP30etSEP34mass35SEP50fbet_L1J20 decisions                    0         0         0         0         0         
 TrigSignatureMoniMT                                INFO HLT_j175_gsc225_bmv2c1040_split_L1J10020        20        0         0         0         0         0         0         
 TrigSignatureMoniMT                                INFO HLT_j175_gsc225_bmv2c1040_split_L1J100 decisions                    0         0         0         0         0         
 TrigSignatureMoniMT                                INFO HLT_j225_gsc275_bmv2c1060_split_L1J10020        20        0         0         0         0         0         0         
@@ -355,7 +351,6 @@
 TrigSignatureMoniMT                                INFO HLT_j225_gsc300_bmv2c1070_split_L1J100 decisions                    0         0         0         0         0         
 TrigSignatureMoniMT                                INFO HLT_j225_gsc360_bmv2c1077_split_L1J10020        20        0         0         0         0         0         0         
 TrigSignatureMoniMT                                INFO HLT_j225_gsc360_bmv2c1077_split_L1J100 decisions                    0         0         0         0         0         
->>>>>>> 13cb0907
 TrigSignatureMoniMT                                INFO HLT_j260_320eta490_L1J20      20        20        0         0         0         0         0         0         
 TrigSignatureMoniMT                                INFO HLT_j260_320eta490_L1J20 decisions                    0         0         0         0         0         
 TrigSignatureMoniMT                                INFO HLT_j260_320eta490_L1J75_31ETA4920        20        0         0         0         0         0         0         
