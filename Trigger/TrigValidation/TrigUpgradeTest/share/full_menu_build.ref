TriggerSummaryStep1                     0   0     DEBUG  +++ HLT_e5_etcut_L1EM3 ID#324908483
TriggerSummaryStep1                     0   0     DEBUG  +++ HLT_g5_etcut_L1EM3 ID#471243435
TriggerSummaryStep1                     0   0     DEBUG  +++ HLT_e3_etcut_L1EM3 ID#683953566
TriggerSummaryStep1                     0   0     DEBUG  +++ HLT_e3_etcut1step_L1EM3 ID#999988353
TriggerSummaryStep1                     0   0     DEBUG  +++ HLT_j45_L1J20 ID#1247336154
TriggerSummaryStep1                     0   0     DEBUG  +++ HLT_xe30_tcpufit_L1XE10 ID#1583719916
TriggerSummaryStep1                     0   0     DEBUG  +++ HLT_xe30_cell_L1XE10 ID#1649696554
TriggerSummaryStep1                     0   0     DEBUG  +++ HLT_e7_etcut_L1EM3 ID#1959043579
TriggerSummaryStep2                     0   0     DEBUG  +++ HLT_e5_etcut_L1EM3 ID#324908483
TriggerSummaryStep2                     0   0     DEBUG  +++ HLT_g5_etcut_L1EM3 ID#471243435
TriggerSummaryStep2                     0   0     DEBUG  +++ HLT_e3_etcut_L1EM3 ID#683953566
TriggerSummaryStep2                     0   0     DEBUG  +++ HLT_e7_etcut_L1EM3 ID#1959043579
TriggerSummaryStep3                     0   0     DEBUG  +++ HLT_e5_etcut_L1EM3 ID#324908483
TriggerSummaryStep3                     0   0     DEBUG  +++ HLT_g5_etcut_L1EM3 ID#471243435
TriggerSummaryStep3                     0   0     DEBUG  +++ HLT_e3_etcut_L1EM3 ID#683953566
TriggerSummaryStep3                     0   0     DEBUG  +++ HLT_e7_etcut_L1EM3 ID#1959043579
TriggerSummaryStep1                     1   0     DEBUG  +++ HLT_e5_etcut_L1EM3 ID#324908483
TriggerSummaryStep1                     1   0     DEBUG  +++ HLT_g5_etcut_L1EM3 ID#471243435
TriggerSummaryStep1                     1   0     DEBUG  +++ HLT_e3_etcut_L1EM3 ID#683953566
TriggerSummaryStep1                     1   0     DEBUG  +++ HLT_e3_etcut1step_L1EM3 ID#999988353
TriggerSummaryStep1                     1   0     DEBUG  +++ HLT_j45_L1J20 ID#1247336154
TriggerSummaryStep1                     1   0     DEBUG  +++ HLT_xe30_tcpufit_L1XE10 ID#1583719916
TriggerSummaryStep1                     1   0     DEBUG  +++ HLT_xe30_cell_L1XE10 ID#1649696554
TriggerSummaryStep1                     1   0     DEBUG  +++ HLT_e7_etcut_L1EM3 ID#1959043579
TriggerSummaryStep2                     1   0     DEBUG  +++ HLT_g5_etcut_L1EM3 ID#471243435
TriggerSummaryStep2                     1   0     DEBUG  +++ HLT_e3_etcut_L1EM3 ID#683953566
TriggerSummaryStep3                     1   0     DEBUG  +++ HLT_g5_etcut_L1EM3 ID#471243435
TriggerSummaryStep3                     1   0     DEBUG  +++ HLT_e3_etcut_L1EM3 ID#683953566
TriggerSummaryStep1                     2   0     DEBUG  +++ HLT_e5_etcut_L1EM3 ID#324908483
TriggerSummaryStep1                     2   0     DEBUG  +++ HLT_g5_etcut_L1EM3 ID#471243435
TriggerSummaryStep1                     2   0     DEBUG  +++ HLT_e3_etcut_L1EM3 ID#683953566
TriggerSummaryStep1                     2   0     DEBUG  +++ HLT_e3_etcut1step_L1EM3 ID#999988353
TriggerSummaryStep1                     2   0     DEBUG  +++ HLT_e7_etcut_L1EM3 ID#1959043579
TriggerSummaryStep2                     2   0     DEBUG  +++ HLT_e5_etcut_L1EM3 ID#324908483
TriggerSummaryStep2                     2   0     DEBUG  +++ HLT_g5_etcut_L1EM3 ID#471243435
TriggerSummaryStep2                     2   0     DEBUG  +++ HLT_e3_etcut_L1EM3 ID#683953566
TriggerSummaryStep2                     2   0     DEBUG  +++ HLT_e7_etcut_L1EM3 ID#1959043579
TriggerSummaryStep3                     2   0     DEBUG  +++ HLT_e5_etcut_L1EM3 ID#324908483
TriggerSummaryStep3                     2   0     DEBUG  +++ HLT_g5_etcut_L1EM3 ID#471243435
TriggerSummaryStep3                     2   0     DEBUG  +++ HLT_e3_etcut_L1EM3 ID#683953566
TriggerSummaryStep3                     2   0     DEBUG  +++ HLT_e7_etcut_L1EM3 ID#1959043579
TriggerSummaryStep1                     3   0     DEBUG  +++ HLT_e5_etcut_L1EM3 ID#324908483
TriggerSummaryStep1                     3   0     DEBUG  +++ HLT_g5_etcut_L1EM3 ID#471243435
TriggerSummaryStep1                     3   0     DEBUG  +++ HLT_e3_etcut_L1EM3 ID#683953566
TriggerSummaryStep1                     3   0     DEBUG  +++ HLT_e3_etcut1step_L1EM3 ID#999988353
TriggerSummaryStep1                     3   0     DEBUG  +++ HLT_j45_L1J20 ID#1247336154
TriggerSummaryStep1                     3   0     DEBUG  +++ HLT_xe30_tcpufit_L1XE10 ID#1583719916
TriggerSummaryStep1                     3   0     DEBUG  +++ HLT_xe30_cell_L1XE10 ID#1649696554
TriggerSummaryStep1                     3   0     DEBUG  +++ HLT_e7_etcut_L1EM3 ID#1959043579
TriggerSummaryStep2                     3   0     DEBUG  +++ HLT_e5_etcut_L1EM3 ID#324908483
TriggerSummaryStep2                     3   0     DEBUG  +++ HLT_g5_etcut_L1EM3 ID#471243435
TriggerSummaryStep2                     3   0     DEBUG  +++ HLT_e3_etcut_L1EM3 ID#683953566
TriggerSummaryStep2                     3   0     DEBUG  +++ HLT_e7_etcut_L1EM3 ID#1959043579
TriggerSummaryStep3                     3   0     DEBUG  +++ HLT_e5_etcut_L1EM3 ID#324908483
TriggerSummaryStep3                     3   0     DEBUG  +++ HLT_g5_etcut_L1EM3 ID#471243435
TriggerSummaryStep3                     3   0     DEBUG  +++ HLT_e3_etcut_L1EM3 ID#683953566
TriggerSummaryStep3                     3   0     DEBUG  +++ HLT_e7_etcut_L1EM3 ID#1959043579
TriggerSummaryStep1                     4   0     DEBUG  +++ HLT_e5_etcut_L1EM3 ID#324908483
TriggerSummaryStep1                     4   0     DEBUG  +++ HLT_g5_etcut_L1EM3 ID#471243435
TriggerSummaryStep1                     4   0     DEBUG  +++ HLT_e3_etcut_L1EM3 ID#683953566
TriggerSummaryStep1                     4   0     DEBUG  +++ HLT_e3_etcut1step_L1EM3 ID#999988353
TriggerSummaryStep1                     4   0     DEBUG  +++ HLT_mu6noL1_L1MU6 ID#1631468602
TriggerSummaryStep1                     4   0     DEBUG  +++ HLT_e7_etcut_L1EM3 ID#1959043579
TriggerSummaryStep2                     4   0     DEBUG  +++ HLT_e5_etcut_L1EM3 ID#324908483
TriggerSummaryStep2                     4   0     DEBUG  +++ HLT_g5_etcut_L1EM3 ID#471243435
TriggerSummaryStep2                     4   0     DEBUG  +++ HLT_e3_etcut_L1EM3 ID#683953566
TriggerSummaryStep2                     4   0     DEBUG  +++ HLT_e7_etcut_L1EM3 ID#1959043579
TriggerSummaryStep3                     4   0     DEBUG  +++ HLT_e5_etcut_L1EM3 ID#324908483
TriggerSummaryStep3                     4   0     DEBUG  +++ HLT_g5_etcut_L1EM3 ID#471243435
TriggerSummaryStep3                     4   0     DEBUG  +++ HLT_e3_etcut_L1EM3 ID#683953566
TriggerSummaryStep1                     5   0     DEBUG  +++ HLT_e5_etcut_L1EM3 ID#324908483
TriggerSummaryStep1                     5   0     DEBUG  +++ HLT_g5_etcut_L1EM3 ID#471243435
TriggerSummaryStep1                     5   0     DEBUG  +++ HLT_e3_etcut_L1EM3 ID#683953566
TriggerSummaryStep1                     5   0     DEBUG  +++ HLT_mu6Comb_L1MU6 ID#996392590
TriggerSummaryStep1                     5   0     DEBUG  +++ HLT_e3_etcut1step_L1EM3 ID#999988353
TriggerSummaryStep1                     5   0     DEBUG  +++ HLT_mu6_ivarmedium_L1MU6 ID#1012713062
TriggerSummaryStep1                     5   0     DEBUG  +++ HLT_xe30_cell_L1XE10 ID#1649696554
TriggerSummaryStep1                     5   0     DEBUG  +++ HLT_mu6_mu4_L12MU4 ID#1713982776
TriggerSummaryStep1                     5   0     DEBUG  +++ HLT_e7_etcut_L1EM3 ID#1959043579
TriggerSummaryStep1                     5   0     DEBUG  +++ HLT_mu20_ivar_L1MU6 ID#2083734526
TriggerSummaryStep1                     5   0     DEBUG  +++ HLT_e3_etcut1step_mu6fast_L1EM8I_MU10 ID#2086577378
TriggerSummaryStep1                     5   0     DEBUG  +++ HLT_mu6_L1MU6 ID#2560542253
TriggerSummaryStep1                     5   0     DEBUG  +++ HLT_mu6fast_L1MU6 ID#3518031697
TriggerSummaryStep1                     5   0     DEBUG  +++ HLT_mu6_msonly_L1MU6 ID#3895421032
TriggerSummaryStep2                     5   0     DEBUG  +++ HLT_e5_etcut_L1EM3 ID#324908483
TriggerSummaryStep2                     5   0     DEBUG  +++ HLT_g5_etcut_L1EM3 ID#471243435
TriggerSummaryStep2                     5   0     DEBUG  +++ HLT_e3_etcut_L1EM3 ID#683953566
TriggerSummaryStep2                     5   0     DEBUG  +++ HLT_mu6Comb_L1MU6 ID#996392590
TriggerSummaryStep2                     5   0     DEBUG  +++ HLT_mu6_ivarmedium_L1MU6 ID#1012713062
TriggerSummaryStep2                     5   0     DEBUG  +++ HLT_mu6_mu4_L12MU4 ID#1713982776
TriggerSummaryStep2                     5   0     DEBUG  +++ HLT_e7_etcut_L1EM3 ID#1959043579
TriggerSummaryStep2                     5   0     DEBUG  +++ HLT_mu20_ivar_L1MU6 ID#2083734526
TriggerSummaryStep2                     5   0     DEBUG  +++ HLT_mu6_L1MU6 ID#2560542253
TriggerSummaryStep2                     5   0     DEBUG  +++ HLT_mu6_msonly_L1MU6 ID#3895421032
TriggerSummaryStep3                     5   0     DEBUG  +++ HLT_e5_etcut_L1EM3 ID#324908483
TriggerSummaryStep3                     5   0     DEBUG  +++ HLT_g5_etcut_L1EM3 ID#471243435
TriggerSummaryStep3                     5   0     DEBUG  +++ HLT_e3_etcut_L1EM3 ID#683953566
TriggerSummaryStep3                     5   0     DEBUG  +++ HLT_e7_etcut_L1EM3 ID#1959043579
TriggerSummaryStep3                     5   0     DEBUG  +++ HLT_mu20_ivar_L1MU6 ID#2083734526
TriggerSummaryStep1                     6   0     DEBUG  +++ HLT_e5_etcut_L1EM3 ID#324908483
TriggerSummaryStep1                     6   0     DEBUG  +++ HLT_g5_etcut_L1EM3 ID#471243435
TriggerSummaryStep1                     6   0     DEBUG  +++ HLT_e3_etcut_L1EM3 ID#683953566
TriggerSummaryStep1                     6   0     DEBUG  +++ HLT_mu6Comb_L1MU6 ID#996392590
TriggerSummaryStep1                     6   0     DEBUG  +++ HLT_e3_etcut1step_L1EM3 ID#999988353
TriggerSummaryStep1                     6   0     DEBUG  +++ HLT_mu6_ivarmedium_L1MU6 ID#1012713062
TriggerSummaryStep1                     6   0     DEBUG  +++ HLT_mu6noL1_L1MU6 ID#1631468602
TriggerSummaryStep1                     6   0     DEBUG  +++ HLT_xe30_cell_L1XE10 ID#1649696554
TriggerSummaryStep1                     6   0     DEBUG  +++ HLT_mu6_mu4_L12MU4 ID#1713982776
TriggerSummaryStep1                     6   0     DEBUG  +++ HLT_e7_etcut_L1EM3 ID#1959043579
TriggerSummaryStep1                     6   0     DEBUG  +++ HLT_mu20_ivar_L1MU6 ID#2083734526
TriggerSummaryStep1                     6   0     DEBUG  +++ HLT_mu6_L1MU6 ID#2560542253
TriggerSummaryStep1                     6   0     DEBUG  +++ HLT_mu6fast_L1MU6 ID#3518031697
TriggerSummaryStep1                     6   0     DEBUG  +++ HLT_mu6_msonly_L1MU6 ID#3895421032
TriggerSummaryStep2                     6   0     DEBUG  +++ HLT_e5_etcut_L1EM3 ID#324908483
TriggerSummaryStep2                     6   0     DEBUG  +++ HLT_g5_etcut_L1EM3 ID#471243435
TriggerSummaryStep2                     6   0     DEBUG  +++ HLT_e3_etcut_L1EM3 ID#683953566
TriggerSummaryStep2                     6   0     DEBUG  +++ HLT_mu6Comb_L1MU6 ID#996392590
TriggerSummaryStep2                     6   0     DEBUG  +++ HLT_mu6_ivarmedium_L1MU6 ID#1012713062
TriggerSummaryStep2                     6   0     DEBUG  +++ HLT_mu6_mu4_L12MU4 ID#1713982776
TriggerSummaryStep2                     6   0     DEBUG  +++ HLT_e7_etcut_L1EM3 ID#1959043579
TriggerSummaryStep2                     6   0     DEBUG  +++ HLT_mu20_ivar_L1MU6 ID#2083734526
TriggerSummaryStep2                     6   0     DEBUG  +++ HLT_mu6_L1MU6 ID#2560542253
TriggerSummaryStep2                     6   0     DEBUG  +++ HLT_mu6_msonly_L1MU6 ID#3895421032
TriggerSummaryStep3                     6   0     DEBUG  +++ HLT_e5_etcut_L1EM3 ID#324908483
TriggerSummaryStep3                     6   0     DEBUG  +++ HLT_g5_etcut_L1EM3 ID#471243435
TriggerSummaryStep3                     6   0     DEBUG  +++ HLT_e3_etcut_L1EM3 ID#683953566
TriggerSummaryStep3                     6   0     DEBUG  +++ HLT_mu6_ivarmedium_L1MU6 ID#1012713062
TriggerSummaryStep3                     6   0     DEBUG  +++ HLT_mu6_mu4_L12MU4 ID#1713982776
TriggerSummaryStep3                     6   0     DEBUG  +++ HLT_mu20_ivar_L1MU6 ID#2083734526
TriggerSummaryStep3                     6   0     DEBUG  +++ HLT_mu6_L1MU6 ID#2560542253
TriggerSummaryStep3                     6   0     DEBUG  +++ HLT_mu6_msonly_L1MU6 ID#3895421032
TriggerSummaryStep4                     6   0     DEBUG  +++ HLT_mu6_ivarmedium_L1MU6 ID#1012713062
TriggerSummaryStep4                     6   0     DEBUG  +++ HLT_mu6_mu4_L12MU4 ID#1713982776
TriggerSummaryStep4                     6   0     DEBUG  +++ HLT_mu6_L1MU6 ID#2560542253
TriggerSummaryStep1                     7   0     DEBUG  +++ HLT_e5_etcut_L1EM3 ID#324908483
TriggerSummaryStep1                     7   0     DEBUG  +++ HLT_g5_etcut_L1EM3 ID#471243435
TriggerSummaryStep1                     7   0     DEBUG  +++ HLT_e3_etcut_L1EM3 ID#683953566
TriggerSummaryStep1                     7   0     DEBUG  +++ HLT_e3_etcut1step_L1EM3 ID#999988353
TriggerSummaryStep1                     7   0     DEBUG  +++ HLT_mu6noL1_L1MU6 ID#1631468602
TriggerSummaryStep1                     7   0     DEBUG  +++ HLT_e7_etcut_L1EM3 ID#1959043579
TriggerSummaryStep2                     7   0     DEBUG  +++ HLT_e5_etcut_L1EM3 ID#324908483
TriggerSummaryStep2                     7   0     DEBUG  +++ HLT_g5_etcut_L1EM3 ID#471243435
TriggerSummaryStep2                     7   0     DEBUG  +++ HLT_e3_etcut_L1EM3 ID#683953566
TriggerSummaryStep2                     7   0     DEBUG  +++ HLT_e7_etcut_L1EM3 ID#1959043579
TriggerSummaryStep3                     7   0     DEBUG  +++ HLT_e5_etcut_L1EM3 ID#324908483
TriggerSummaryStep3                     7   0     DEBUG  +++ HLT_g5_etcut_L1EM3 ID#471243435
TriggerSummaryStep3                     7   0     DEBUG  +++ HLT_e3_etcut_L1EM3 ID#683953566
TriggerSummaryStep3                     7   0     DEBUG  +++ HLT_e7_etcut_L1EM3 ID#1959043579
TriggerSummaryStep1                     8   0     DEBUG  +++ HLT_e5_etcut_L1EM3 ID#324908483
TriggerSummaryStep1                     8   0     DEBUG  +++ HLT_g5_etcut_L1EM3 ID#471243435
TriggerSummaryStep1                     8   0     DEBUG  +++ HLT_e3_etcut_L1EM3 ID#683953566
TriggerSummaryStep1                     8   0     DEBUG  +++ HLT_e3_etcut1step_L1EM3 ID#999988353
TriggerSummaryStep1                     8   0     DEBUG  +++ HLT_xe30_cell_L1XE10 ID#1649696554
TriggerSummaryStep1                     8   0     DEBUG  +++ HLT_e7_etcut_L1EM3 ID#1959043579
TriggerSummaryStep2                     8   0     DEBUG  +++ HLT_e5_etcut_L1EM3 ID#324908483
TriggerSummaryStep2                     8   0     DEBUG  +++ HLT_g5_etcut_L1EM3 ID#471243435
TriggerSummaryStep2                     8   0     DEBUG  +++ HLT_e3_etcut_L1EM3 ID#683953566
TriggerSummaryStep2                     8   0     DEBUG  +++ HLT_e7_etcut_L1EM3 ID#1959043579
TriggerSummaryStep3                     8   0     DEBUG  +++ HLT_e5_etcut_L1EM3 ID#324908483
TriggerSummaryStep3                     8   0     DEBUG  +++ HLT_g5_etcut_L1EM3 ID#471243435
TriggerSummaryStep3                     8   0     DEBUG  +++ HLT_e3_etcut_L1EM3 ID#683953566
TriggerSummaryStep3                     8   0     DEBUG  +++ HLT_e7_etcut_L1EM3 ID#1959043579
TriggerSummaryStep1                     9   0     DEBUG  +++ HLT_xe30_cell_L1XE10 ID#1649696554
TriggerSummaryStep1                     10  0     DEBUG  +++ HLT_e5_etcut_L1EM3 ID#324908483
TriggerSummaryStep1                     10  0     DEBUG  +++ HLT_g5_etcut_L1EM3 ID#471243435
TriggerSummaryStep1                     10  0     DEBUG  +++ HLT_e3_etcut_L1EM3 ID#683953566
TriggerSummaryStep1                     10  0     DEBUG  +++ HLT_e3_etcut1step_L1EM3 ID#999988353
TriggerSummaryStep1                     10  0     DEBUG  +++ HLT_j45_L1J20 ID#1247336154
TriggerSummaryStep1                     10  0     DEBUG  +++ HLT_e7_etcut_L1EM3 ID#1959043579
TriggerSummaryStep2                     10  0     DEBUG  +++ HLT_e5_etcut_L1EM3 ID#324908483
TriggerSummaryStep2                     10  0     DEBUG  +++ HLT_g5_etcut_L1EM3 ID#471243435
TriggerSummaryStep2                     10  0     DEBUG  +++ HLT_e3_etcut_L1EM3 ID#683953566
TriggerSummaryStep2                     10  0     DEBUG  +++ HLT_e7_etcut_L1EM3 ID#1959043579
TriggerSummaryStep3                     10  0     DEBUG  +++ HLT_e5_etcut_L1EM3 ID#324908483
TriggerSummaryStep3                     10  0     DEBUG  +++ HLT_g5_etcut_L1EM3 ID#471243435
TriggerSummaryStep3                     10  0     DEBUG  +++ HLT_e3_etcut_L1EM3 ID#683953566
TriggerSummaryStep3                     10  0     DEBUG  +++ HLT_e7_etcut_L1EM3 ID#1959043579
TriggerSummaryStep1                     11  0     DEBUG  +++ HLT_e5_etcut_L1EM3 ID#324908483
TriggerSummaryStep1                     11  0     DEBUG  +++ HLT_g5_etcut_L1EM3 ID#471243435
TriggerSummaryStep1                     11  0     DEBUG  +++ HLT_e3_etcut_L1EM3 ID#683953566
TriggerSummaryStep1                     11  0     DEBUG  +++ HLT_e3_etcut1step_L1EM3 ID#999988353
TriggerSummaryStep2                     11  0     DEBUG  +++ HLT_e5_etcut_L1EM3 ID#324908483
TriggerSummaryStep2                     11  0     DEBUG  +++ HLT_g5_etcut_L1EM3 ID#471243435
TriggerSummaryStep2                     11  0     DEBUG  +++ HLT_e3_etcut_L1EM3 ID#683953566
TriggerSummaryStep3                     11  0     DEBUG  +++ HLT_e5_etcut_L1EM3 ID#324908483
TriggerSummaryStep3                     11  0     DEBUG  +++ HLT_g5_etcut_L1EM3 ID#471243435
TriggerSummaryStep3                     11  0     DEBUG  +++ HLT_e3_etcut_L1EM3 ID#683953566
TriggerSummaryStep1                     12  0     DEBUG  +++ HLT_e5_etcut_L1EM3 ID#324908483
TriggerSummaryStep1                     12  0     DEBUG  +++ HLT_g5_etcut_L1EM3 ID#471243435
TriggerSummaryStep1                     12  0     DEBUG  +++ HLT_xe65_cell_L1XE50 ID#531141817
TriggerSummaryStep1                     12  0     DEBUG  +++ HLT_e3_etcut_L1EM3 ID#683953566
TriggerSummaryStep1                     12  0     DEBUG  +++ HLT_e3_etcut1step_L1EM3 ID#999988353
TriggerSummaryStep1                     12  0     DEBUG  +++ HLT_xe30_cell_L1XE10 ID#1649696554
TriggerSummaryStep1                     12  0     DEBUG  +++ HLT_e7_etcut_L1EM3 ID#1959043579
TriggerSummaryStep2                     12  0     DEBUG  +++ HLT_e5_etcut_L1EM3 ID#324908483
TriggerSummaryStep2                     12  0     DEBUG  +++ HLT_g5_etcut_L1EM3 ID#471243435
TriggerSummaryStep2                     12  0     DEBUG  +++ HLT_e3_etcut_L1EM3 ID#683953566
TriggerSummaryStep2                     12  0     DEBUG  +++ HLT_e7_etcut_L1EM3 ID#1959043579
TriggerSummaryStep3                     12  0     DEBUG  +++ HLT_e5_etcut_L1EM3 ID#324908483
TriggerSummaryStep3                     12  0     DEBUG  +++ HLT_g5_etcut_L1EM3 ID#471243435
TriggerSummaryStep3                     12  0     DEBUG  +++ HLT_e3_etcut_L1EM3 ID#683953566
TriggerSummaryStep3                     12  0     DEBUG  +++ HLT_e7_etcut_L1EM3 ID#1959043579
TriggerSummaryStep1                     13  0     DEBUG  +++ HLT_e5_etcut_L1EM3 ID#324908483
TriggerSummaryStep1                     13  0     DEBUG  +++ HLT_g5_etcut_L1EM3 ID#471243435
TriggerSummaryStep1                     13  0     DEBUG  +++ HLT_e3_etcut_L1EM3 ID#683953566
TriggerSummaryStep1                     13  0     DEBUG  +++ HLT_e3_etcut1step_L1EM3 ID#999988353
TriggerSummaryStep1                     13  0     DEBUG  +++ HLT_e7_etcut_L1EM3 ID#1959043579
TriggerSummaryStep2                     13  0     DEBUG  +++ HLT_e5_etcut_L1EM3 ID#324908483
TriggerSummaryStep2                     13  0     DEBUG  +++ HLT_g5_etcut_L1EM3 ID#471243435
TriggerSummaryStep2                     13  0     DEBUG  +++ HLT_e3_etcut_L1EM3 ID#683953566
TriggerSummaryStep2                     13  0     DEBUG  +++ HLT_e7_etcut_L1EM3 ID#1959043579
TriggerSummaryStep3                     13  0     DEBUG  +++ HLT_e5_etcut_L1EM3 ID#324908483
TriggerSummaryStep3                     13  0     DEBUG  +++ HLT_g5_etcut_L1EM3 ID#471243435
TriggerSummaryStep3                     13  0     DEBUG  +++ HLT_e3_etcut_L1EM3 ID#683953566
TriggerSummaryStep3                     13  0     DEBUG  +++ HLT_e7_etcut_L1EM3 ID#1959043579
TriggerSummaryStep1                     14  0     DEBUG  +++ HLT_e5_etcut_L1EM3 ID#324908483
TriggerSummaryStep1                     14  0     DEBUG  +++ HLT_g5_etcut_L1EM3 ID#471243435
TriggerSummaryStep1                     14  0     DEBUG  +++ HLT_xe65_cell_L1XE50 ID#531141817
TriggerSummaryStep1                     14  0     DEBUG  +++ HLT_e3_etcut_L1EM3 ID#683953566
TriggerSummaryStep1                     14  0     DEBUG  +++ HLT_e3_etcut1step_L1EM3 ID#999988353
TriggerSummaryStep1                     14  0     DEBUG  +++ HLT_xe30_cell_L1XE10 ID#1649696554
TriggerSummaryStep2                     14  0     DEBUG  +++ HLT_e5_etcut_L1EM3 ID#324908483
TriggerSummaryStep2                     14  0     DEBUG  +++ HLT_g5_etcut_L1EM3 ID#471243435
TriggerSummaryStep2                     14  0     DEBUG  +++ HLT_e3_etcut_L1EM3 ID#683953566
TriggerSummaryStep3                     14  0     DEBUG  +++ HLT_e5_etcut_L1EM3 ID#324908483
TriggerSummaryStep3                     14  0     DEBUG  +++ HLT_g5_etcut_L1EM3 ID#471243435
TriggerSummaryStep3                     14  0     DEBUG  +++ HLT_e3_etcut_L1EM3 ID#683953566
TriggerSummaryStep1                     15  0     DEBUG  +++ HLT_mu6Comb_L1MU6 ID#996392590
TriggerSummaryStep1                     15  0     DEBUG  +++ HLT_mu6_ivarmedium_L1MU6 ID#1012713062
TriggerSummaryStep1                     15  0     DEBUG  +++ HLT_mu6noL1_L1MU6 ID#1631468602
TriggerSummaryStep1                     15  0     DEBUG  +++ HLT_mu6_mu4_L12MU4 ID#1713982776
TriggerSummaryStep1                     15  0     DEBUG  +++ HLT_mu20_ivar_L1MU6 ID#2083734526
TriggerSummaryStep1                     15  0     DEBUG  +++ HLT_mu6_L1MU6 ID#2560542253
TriggerSummaryStep1                     15  0     DEBUG  +++ HLT_mu6fast_L1MU6 ID#3518031697
TriggerSummaryStep1                     15  0     DEBUG  +++ HLT_mu6_msonly_L1MU6 ID#3895421032
TriggerSummaryStep2                     15  0     DEBUG  +++ HLT_mu6_msonly_L1MU6 ID#3895421032
TriggerSummaryStep3                     15  0     DEBUG  +++ HLT_mu6_msonly_L1MU6 ID#3895421032
TriggerSummaryStep1                     16  0     DEBUG  +++ HLT_e3_etcut_L1EM3 ID#683953566
TriggerSummaryStep1                     16  0     DEBUG  +++ HLT_e3_etcut1step_L1EM3 ID#999988353
TriggerSummaryStep1                     16  0     DEBUG  +++ HLT_xe30_cell_L1XE10 ID#1649696554
TriggerSummaryStep2                     16  0     DEBUG  +++ HLT_e3_etcut_L1EM3 ID#683953566
TriggerSummaryStep3                     16  0     DEBUG  +++ HLT_e3_etcut_L1EM3 ID#683953566
TriggerSummaryStep1                     17  0     DEBUG  +++ HLT_e5_etcut_L1EM3 ID#324908483
TriggerSummaryStep1                     17  0     DEBUG  +++ HLT_g5_etcut_L1EM3 ID#471243435
TriggerSummaryStep1                     17  0     DEBUG  +++ HLT_xe65_cell_L1XE50 ID#531141817
TriggerSummaryStep1                     17  0     DEBUG  +++ HLT_e3_etcut_L1EM3 ID#683953566
TriggerSummaryStep1                     17  0     DEBUG  +++ HLT_e3_etcut1step_L1EM3 ID#999988353
TriggerSummaryStep1                     17  0     DEBUG  +++ HLT_xe30_cell_L1XE10 ID#1649696554
TriggerSummaryStep1                     17  0     DEBUG  +++ HLT_e7_etcut_L1EM3 ID#1959043579
TriggerSummaryStep2                     17  0     DEBUG  +++ HLT_e5_etcut_L1EM3 ID#324908483
TriggerSummaryStep2                     17  0     DEBUG  +++ HLT_g5_etcut_L1EM3 ID#471243435
TriggerSummaryStep2                     17  0     DEBUG  +++ HLT_e3_etcut_L1EM3 ID#683953566
TriggerSummaryStep2                     17  0     DEBUG  +++ HLT_e7_etcut_L1EM3 ID#1959043579
TriggerSummaryStep3                     17  0     DEBUG  +++ HLT_e5_etcut_L1EM3 ID#324908483
TriggerSummaryStep3                     17  0     DEBUG  +++ HLT_g5_etcut_L1EM3 ID#471243435
TriggerSummaryStep3                     17  0     DEBUG  +++ HLT_e3_etcut_L1EM3 ID#683953566
TriggerSummaryStep3                     17  0     DEBUG  +++ HLT_e7_etcut_L1EM3 ID#1959043579
TriggerSummaryStep1                     18  0     DEBUG  +++ HLT_e5_etcut_L1EM3 ID#324908483
TriggerSummaryStep1                     18  0     DEBUG  +++ HLT_g5_etcut_L1EM3 ID#471243435
TriggerSummaryStep1                     18  0     DEBUG  +++ HLT_e3_etcut_L1EM3 ID#683953566
TriggerSummaryStep1                     18  0     DEBUG  +++ HLT_e3_etcut1step_L1EM3 ID#999988353
TriggerSummaryStep1                     18  0     DEBUG  +++ HLT_e7_etcut_L1EM3 ID#1959043579
TriggerSummaryStep2                     18  0     DEBUG  +++ HLT_g5_etcut_L1EM3 ID#471243435
TriggerSummaryStep3                     18  0     DEBUG  +++ HLT_g5_etcut_L1EM3 ID#471243435
TriggerSummaryStep1                     19  0     DEBUG  +++ HLT_e5_etcut_L1EM3 ID#324908483
TriggerSummaryStep1                     19  0     DEBUG  +++ HLT_g5_etcut_L1EM3 ID#471243435
TriggerSummaryStep1                     19  0     DEBUG  +++ HLT_j85_L1J20 ID#510475538
TriggerSummaryStep1                     19  0     DEBUG  +++ HLT_e3_etcut_L1EM3 ID#683953566
TriggerSummaryStep1                     19  0     DEBUG  +++ HLT_e3_etcut1step_L1EM3 ID#999988353
TriggerSummaryStep1                     19  0     DEBUG  +++ HLT_j45_L1J20 ID#1247336154
TriggerSummaryStep1                     19  0     DEBUG  +++ HLT_xe30_cell_L1XE10 ID#1649696554
TriggerSummaryStep1                     19  0     DEBUG  +++ HLT_e7_etcut_L1EM3 ID#1959043579
<<<<<<< HEAD
TriggerSummaryStep1                     19  0     DEBUG  +++ HLT_e3_etcut1step_mu6fast_L1EM8I_MU10 ID#2086577378
TriggerSummaryStep1                     19  0     DEBUG  +++ HLT_j80_0eta240_2j60_320eta490_j0_dijetSEP80j1etSEP0j1eta240SEP80j2etSEP0j2eta240SEP700djmass_L1J20 ID#3634067472
=======
>>>>>>> dc577328
TriggerSummaryStep2                     19  0     DEBUG  +++ HLT_e5_etcut_L1EM3 ID#324908483
TriggerSummaryStep2                     19  0     DEBUG  +++ HLT_g5_etcut_L1EM3 ID#471243435
TriggerSummaryStep2                     19  0     DEBUG  +++ HLT_e3_etcut_L1EM3 ID#683953566
TriggerSummaryStep2                     19  0     DEBUG  +++ HLT_e7_etcut_L1EM3 ID#1959043579
TriggerSummaryStep3                     19  0     DEBUG  +++ HLT_e5_etcut_L1EM3 ID#324908483
TriggerSummaryStep3                     19  0     DEBUG  +++ HLT_g5_etcut_L1EM3 ID#471243435
TriggerSummaryStep3                     19  0     DEBUG  +++ HLT_e3_etcut_L1EM3 ID#683953566
TriggerSummaryStep3                     19  0     DEBUG  +++ HLT_e7_etcut_L1EM3 ID#1959043579
TrigSignatureMoniMT                                INFO HLT_2j330_a10t_lcw_jes_30smcINF_L1J2020        20        0         0         0         0         0         0         
TrigSignatureMoniMT                                INFO HLT_2j330_a10t_lcw_jes_30smcINF_L1J20 decisions                    0         0         0         0         0         
TrigSignatureMoniMT                                INFO HLT_2mu4_bBmumu_L12MU4        20        20        0         0         0         0         0         0         
TrigSignatureMoniMT                                INFO HLT_2mu4_bBmumu_L12MU4 decisions                    0         0         0         0         0         
TrigSignatureMoniMT                                INFO HLT_2mu4_bDimu_L12MU4         20        20        0         0         0         0         0         0         
TrigSignatureMoniMT                                INFO HLT_2mu4_bDimu_L12MU4 decisions                    0         0         0         0         0         
TrigSignatureMoniMT                                INFO HLT_2mu4_bJpsimumu_L12MU4     20        20        0         0         0         0         0         0         
TrigSignatureMoniMT                                INFO HLT_2mu4_bJpsimumu_L12MU4 decisions                    0         0         0         0         0         
TrigSignatureMoniMT                                INFO HLT_2mu4_bUpsimumu_L12MU4     20        20        0         0         0         0         0         0         
TrigSignatureMoniMT                                INFO HLT_2mu4_bUpsimumu_L12MU4 decisions                    0         0         0         0         0         
TrigSignatureMoniMT                                INFO HLT_2mu6Comb_L12MU6           20        20        0         0         0         0         0         0         
TrigSignatureMoniMT                                INFO HLT_2mu6Comb_L12MU6 decisions                     0         0         0         0         0         
TrigSignatureMoniMT                                INFO HLT_2mu6_L12MU6               20        20        0         0         0         0         0         0         
TrigSignatureMoniMT                                INFO HLT_2mu6_L12MU6 decisions                         0         0         0         0         0         
TrigSignatureMoniMT                                INFO HLT_2mu6_bJpsimumu_L12MU6     20        20        0         0         0         0         0         0         
TrigSignatureMoniMT                                INFO HLT_2mu6_bJpsimumu_L12MU6 decisions                    0         0         0         0         0         
TrigSignatureMoniMT                                INFO HLT_3j200_L1J20               20        20        0         0         0         0         0         0         
TrigSignatureMoniMT                                INFO HLT_3j200_L1J20 decisions                         0         0         0         0         0         
TrigSignatureMoniMT                                INFO HLT_5j70_0eta240_L1J20        20        20        0         0         0         0         0         0         
TrigSignatureMoniMT                                INFO HLT_5j70_0eta240_L1J20 decisions                    0         0         0         0         0         
TrigSignatureMoniMT                                INFO HLT_e3_etcut1step_L1EM3       20        20        18        0         0         0         0         18        
TrigSignatureMoniMT                                INFO HLT_e3_etcut1step_L1EM3 decisions                    54        0         0         0         0         
TrigSignatureMoniMT                                INFO HLT_e3_etcut1step_mu6fast_L1EM8I_MU1020        20        10        0         0         0         0         1         
TrigSignatureMoniMT                                INFO HLT_e3_etcut1step_mu6fast_L1EM8I_MU10 decisions                    17        0         0         0         0         
TrigSignatureMoniMT                                INFO HLT_e3_etcut_L1EM3            20        20        18        17        17        0         0         17        
TrigSignatureMoniMT                                INFO HLT_e3_etcut_L1EM3 decisions                      54        169       80        0         0         
TrigSignatureMoniMT                                INFO HLT_e5_etcut_L1EM3            20        20        17        15        15        0         0         15        
TrigSignatureMoniMT                                INFO HLT_e5_etcut_L1EM3 decisions                      50        164       46        0         0         
TrigSignatureMoniMT                                INFO HLT_e7_etcut_L1EM3            20        20        15        13        11        0         0         11        
TrigSignatureMoniMT                                INFO HLT_e7_etcut_L1EM3 decisions                      36        128       24        0         0         
TrigSignatureMoniMT                                INFO HLT_g5_etcut_L1EM3            20        20        17        17        17        0         0         17        
TrigSignatureMoniMT                                INFO HLT_g5_etcut_L1EM3 decisions                      50        50        58        0         0         
TrigSignatureMoniMT                                INFO HLT_j0_vbenfSEP30etSEP34mass35SEP50fbet_L1J2020        20        0         0         0         0         0         0         
TrigSignatureMoniMT                                INFO HLT_j0_vbenfSEP30etSEP34mass35SEP50fbet_L1J20 decisions                    0         0         0         0         0         
TrigSignatureMoniMT                                INFO HLT_j260_320eta490_L1J20      20        20        0         0         0         0         0         0         
TrigSignatureMoniMT                                INFO HLT_j260_320eta490_L1J20 decisions                    0         0         0         0         0         
TrigSignatureMoniMT                                INFO HLT_j420_L1J20                20        20        0         0         0         0         0         0         
TrigSignatureMoniMT                                INFO HLT_j420_L1J20 decisions                          0         0         0         0         0         
TrigSignatureMoniMT                                INFO HLT_j420_a10t_lcw_jes_30smcINF_L1J2020        20        0         0         0         0         0         0         
TrigSignatureMoniMT                                INFO HLT_j420_a10t_lcw_jes_30smcINF_L1J20 decisions                    0         0         0         0         0         
TrigSignatureMoniMT                                INFO HLT_j45_L1J20                 20        20        5         0         0         0         0         5         
TrigSignatureMoniMT                                INFO HLT_j45_L1J20 decisions                           5         0         0         0         0         
TrigSignatureMoniMT                                INFO HLT_j460_a10_lcw_subjes_L1J20 20        20        0         0         0         0         0         0         
TrigSignatureMoniMT                                INFO HLT_j460_a10_lcw_subjes_L1J20 decisions                    0         0         0         0         0         
TrigSignatureMoniMT                                INFO HLT_j460_a10r_L1J20           20        20        0         0         0         0         0         0         
TrigSignatureMoniMT                                INFO HLT_j460_a10r_L1J20 decisions                     0         0         0         0         0         
TrigSignatureMoniMT                                INFO HLT_j80_0eta240_2j60_320eta490_j0_dijetSEP80j1etSEP0j1eta240SEP80j2etSEP0j2eta240SEP700djmass_L1J2020        20        1         0         0         0         0         1         
TrigSignatureMoniMT                                INFO HLT_j80_0eta240_2j60_320eta490_j0_dijetSEP80j1etSEP0j1eta240SEP80j2etSEP0j2eta240SEP700djmass_L1J20 decisions                    1         0         0         0         0         
TrigSignatureMoniMT                                INFO HLT_j85_L1J20                 20        20        1         0         0         0         0         1         
TrigSignatureMoniMT                                INFO HLT_j85_L1J20 decisions                           1         0         0         0         0         
TrigSignatureMoniMT                                INFO HLT_mu20_ivar_L1MU6           20        20        3         2         2         0         0         2         
TrigSignatureMoniMT                                INFO HLT_mu20_ivar_L1MU6 decisions                     3         2         2         0         0         
TrigSignatureMoniMT                                INFO HLT_mu6Comb_L1MU6             20        20        3         2         0         0         0         2         
TrigSignatureMoniMT                                INFO HLT_mu6Comb_L1MU6 decisions                       3         2         0         0         0         
TrigSignatureMoniMT                                INFO HLT_mu6_L1MU6                 20        20        3         2         1         1         0         1         
TrigSignatureMoniMT                                INFO HLT_mu6_L1MU6 decisions                           3         2         1         1         0         
TrigSignatureMoniMT                                INFO HLT_mu6_ivarmedium_L1MU6      20        20        3         2         1         1         0         0         
TrigSignatureMoniMT                                INFO HLT_mu6_ivarmedium_L1MU6 decisions                    3         2         1         1         0         
TrigSignatureMoniMT                                INFO HLT_mu6_msonly_L1MU6          20        20        3         0         2         0         0         2         
TrigSignatureMoniMT                                INFO HLT_mu6_msonly_L1MU6 decisions                    3         0         2         0         0         
TrigSignatureMoniMT                                INFO HLT_mu6_mu4_L12MU4            20        20        4         2         2         1         0         1         
TrigSignatureMoniMT                                INFO HLT_mu6_mu4_L12MU4 decisions                      10        6         4         3         0         
TrigSignatureMoniMT                                INFO HLT_mu6fast_L1MU6             20        20        3         0         0         0         0         3         
TrigSignatureMoniMT                                INFO HLT_mu6fast_L1MU6 decisions                       3         0         0         0         0         
TrigSignatureMoniMT                                INFO HLT_mu6noL1_L1MU6             20        20        4         0         0         0         0         0         
TrigSignatureMoniMT                                INFO HLT_mu6noL1_L1MU6 decisions                       5         0         0         0         0         
TrigSignatureMoniMT                                INFO HLT_xe30_cell_L1XE10          20        20        12        0         0         0         0         12        
TrigSignatureMoniMT                                INFO HLT_xe30_cell_L1XE10 decisions                    12        0         0         0         0         
TrigSignatureMoniMT                                INFO HLT_xe30_tcpufit_L1XE10       20        20        3         0         0         0         0         3         
TrigSignatureMoniMT                                INFO HLT_xe30_tcpufit_L1XE10 decisions                    3         0         0         0         0         
TrigSignatureMoniMT                                INFO HLT_xe65_cell_L1XE50          20        20        3         0         0         0         0         3         
TrigSignatureMoniMT                                INFO HLT_xe65_cell_L1XE50 decisions                    3         0         0         0         0         <|MERGE_RESOLUTION|>--- conflicted
+++ resolved
@@ -270,11 +270,6 @@
 TriggerSummaryStep1                     19  0     DEBUG  +++ HLT_j45_L1J20 ID#1247336154
 TriggerSummaryStep1                     19  0     DEBUG  +++ HLT_xe30_cell_L1XE10 ID#1649696554
 TriggerSummaryStep1                     19  0     DEBUG  +++ HLT_e7_etcut_L1EM3 ID#1959043579
-<<<<<<< HEAD
-TriggerSummaryStep1                     19  0     DEBUG  +++ HLT_e3_etcut1step_mu6fast_L1EM8I_MU10 ID#2086577378
-TriggerSummaryStep1                     19  0     DEBUG  +++ HLT_j80_0eta240_2j60_320eta490_j0_dijetSEP80j1etSEP0j1eta240SEP80j2etSEP0j2eta240SEP700djmass_L1J20 ID#3634067472
-=======
->>>>>>> dc577328
 TriggerSummaryStep2                     19  0     DEBUG  +++ HLT_e5_etcut_L1EM3 ID#324908483
 TriggerSummaryStep2                     19  0     DEBUG  +++ HLT_g5_etcut_L1EM3 ID#471243435
 TriggerSummaryStep2                     19  0     DEBUG  +++ HLT_e3_etcut_L1EM3 ID#683953566
