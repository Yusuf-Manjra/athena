TriggerSummaryStep1                     0   0     DEBUG  +++ HLT_xe30_L1XE10 ID#347649004
TriggerSummaryStep1                     0   0     DEBUG  +++ HLT_e5_etcut ID#607406625
TriggerSummaryStep1                     0   0     DEBUG  +++ HLT_g5_etcut ID#1407390618
TriggerSummaryStep1                     0   0     DEBUG  +++ HLT_e3_etcut1step ID#1509456583
TriggerSummaryStep1                     0   0     DEBUG  +++ HLT_e7_etcut ID#2430733989
TriggerSummaryStep1                     0   0     DEBUG  +++ HLT_e3_etcut ID#2711808158
TriggerSummaryStep2                     0   0     DEBUG  +++ HLT_e5_etcut ID#607406625
TriggerSummaryStep2                     0   0     DEBUG  +++ HLT_g5_etcut ID#1407390618
TriggerSummaryStep2                     0   0     DEBUG  +++ HLT_e7_etcut ID#2430733989
TriggerSummaryStep2                     0   0     DEBUG  +++ HLT_e3_etcut ID#2711808158
TriggerSummaryStep1                     1   0     DEBUG  +++ HLT_xe30_L1XE10 ID#347649004
TriggerSummaryStep1                     1   0     DEBUG  +++ HLT_e5_etcut ID#607406625
TriggerSummaryStep1                     1   0     DEBUG  +++ HLT_g5_etcut ID#1407390618
TriggerSummaryStep1                     1   0     DEBUG  +++ HLT_e3_etcut1step ID#1509456583
TriggerSummaryStep1                     1   0     DEBUG  +++ HLT_e7_etcut ID#2430733989
TriggerSummaryStep1                     1   0     DEBUG  +++ HLT_e3_etcut ID#2711808158
TriggerSummaryStep1                     1   0     DEBUG  +++ HLT_j45 ID#3664574289
TriggerSummaryStep2                     1   0     DEBUG  +++ HLT_e5_etcut ID#607406625
TriggerSummaryStep2                     1   0     DEBUG  +++ HLT_g5_etcut ID#1407390618
TriggerSummaryStep2                     1   0     DEBUG  +++ HLT_e7_etcut ID#2430733989
TriggerSummaryStep2                     1   0     DEBUG  +++ HLT_e3_etcut ID#2711808158
TriggerSummaryStep1                     2   0     DEBUG  +++ HLT_e5_etcut ID#607406625
TriggerSummaryStep1                     2   0     DEBUG  +++ HLT_g5_etcut ID#1407390618
TriggerSummaryStep1                     2   0     DEBUG  +++ HLT_e3_etcut1step ID#1509456583
TriggerSummaryStep1                     2   0     DEBUG  +++ HLT_e7_etcut ID#2430733989
TriggerSummaryStep1                     2   0     DEBUG  +++ HLT_e3_etcut ID#2711808158
TriggerSummaryStep2                     2   0     DEBUG  +++ HLT_e5_etcut ID#607406625
TriggerSummaryStep2                     2   0     DEBUG  +++ HLT_g5_etcut ID#1407390618
TriggerSummaryStep2                     2   0     DEBUG  +++ HLT_e7_etcut ID#2430733989
TriggerSummaryStep2                     2   0     DEBUG  +++ HLT_e3_etcut ID#2711808158
TriggerSummaryStep1                     3   0     DEBUG  +++ HLT_xe30_L1XE10 ID#347649004
TriggerSummaryStep1                     3   0     DEBUG  +++ HLT_e5_etcut ID#607406625
TriggerSummaryStep1                     3   0     DEBUG  +++ HLT_g5_etcut ID#1407390618
TriggerSummaryStep1                     3   0     DEBUG  +++ HLT_e3_etcut1step ID#1509456583
TriggerSummaryStep1                     3   0     DEBUG  +++ HLT_e7_etcut ID#2430733989
TriggerSummaryStep1                     3   0     DEBUG  +++ HLT_e3_etcut ID#2711808158
TriggerSummaryStep1                     3   0     DEBUG  +++ HLT_j45 ID#3664574289
TriggerSummaryStep2                     3   0     DEBUG  +++ HLT_e5_etcut ID#607406625
TriggerSummaryStep2                     3   0     DEBUG  +++ HLT_g5_etcut ID#1407390618
TriggerSummaryStep2                     3   0     DEBUG  +++ HLT_e7_etcut ID#2430733989
TriggerSummaryStep2                     3   0     DEBUG  +++ HLT_e3_etcut ID#2711808158
TriggerSummaryStep1                     4   0     DEBUG  +++ HLT_e5_etcut ID#607406625
TriggerSummaryStep1                     4   0     DEBUG  +++ HLT_mu6nol1 ID#1250234908
TriggerSummaryStep1                     4   0     DEBUG  +++ HLT_g5_etcut ID#1407390618
TriggerSummaryStep1                     4   0     DEBUG  +++ HLT_e3_etcut1step ID#1509456583
TriggerSummaryStep1                     4   0     DEBUG  +++ HLT_e7_etcut ID#2430733989
TriggerSummaryStep1                     4   0     DEBUG  +++ HLT_e3_etcut ID#2711808158
TriggerSummaryStep2                     4   0     DEBUG  +++ HLT_e5_etcut ID#607406625
TriggerSummaryStep2                     4   0     DEBUG  +++ HLT_g5_etcut ID#1407390618
TriggerSummaryStep2                     4   0     DEBUG  +++ HLT_e7_etcut ID#2430733989
TriggerSummaryStep2                     4   0     DEBUG  +++ HLT_e3_etcut ID#2711808158
TriggerSummaryStep1                     5   0     DEBUG  +++ HLT_mu20_ivar ID#267444585
TriggerSummaryStep1                     5   0     DEBUG  +++ HLT_xe30_L1XE10 ID#347649004
TriggerSummaryStep1                     5   0     DEBUG  +++ HLT_mu6Comb ID#393364983
TriggerSummaryStep1                     5   0     DEBUG  +++ HLT_e5_etcut ID#607406625
TriggerSummaryStep1                     5   0     DEBUG  +++ HLT_g5_etcut ID#1407390618
TriggerSummaryStep1                     5   0     DEBUG  +++ HLT_e3_etcut1step ID#1509456583
TriggerSummaryStep1                     5   0     DEBUG  +++ HLT_mu6 ID#1672162766
TriggerSummaryStep1                     5   0     DEBUG  +++ HLT_mu6fast ID#2393852230
TriggerSummaryStep1                     5   0     DEBUG  +++ HLT_e7_etcut ID#2430733989
TriggerSummaryStep1                     5   0     DEBUG  +++ HLT_e3_etcut ID#2711808158
TriggerSummaryStep1                     5   0     DEBUG  +++ HLT_e3_etcut_mu6 ID#3189262314
TriggerSummaryStep2                     5   0     DEBUG  +++ HLT_mu20_ivar ID#267444585
TriggerSummaryStep2                     5   0     DEBUG  +++ HLT_mu6Comb ID#393364983
TriggerSummaryStep2                     5   0     DEBUG  +++ HLT_e5_etcut ID#607406625
TriggerSummaryStep2                     5   0     DEBUG  +++ HLT_g5_etcut ID#1407390618
TriggerSummaryStep2                     5   0     DEBUG  +++ HLT_mu6 ID#1672162766
TriggerSummaryStep2                     5   0     DEBUG  +++ HLT_e7_etcut ID#2430733989
TriggerSummaryStep2                     5   0     DEBUG  +++ HLT_e3_etcut ID#2711808158
TriggerSummaryStep3                     5   0     DEBUG  +++ HLT_mu20_ivar ID#267444585
TriggerSummaryStep1                     6   0     DEBUG  +++ HLT_mu20_ivar ID#267444585
TriggerSummaryStep1                     6   0     DEBUG  +++ HLT_xe30_L1XE10 ID#347649004
TriggerSummaryStep1                     6   0     DEBUG  +++ HLT_mu6Comb ID#393364983
TriggerSummaryStep1                     6   0     DEBUG  +++ HLT_e5_etcut ID#607406625
TriggerSummaryStep1                     6   0     DEBUG  +++ HLT_mu6nol1 ID#1250234908
TriggerSummaryStep1                     6   0     DEBUG  +++ HLT_g5_etcut ID#1407390618
TriggerSummaryStep1                     6   0     DEBUG  +++ HLT_e3_etcut1step ID#1509456583
TriggerSummaryStep1                     6   0     DEBUG  +++ HLT_mu6 ID#1672162766
TriggerSummaryStep1                     6   0     DEBUG  +++ HLT_mu6fast ID#2393852230
TriggerSummaryStep1                     6   0     DEBUG  +++ HLT_e7_etcut ID#2430733989
TriggerSummaryStep1                     6   0     DEBUG  +++ HLT_e3_etcut ID#2711808158
TriggerSummaryStep2                     6   0     DEBUG  +++ HLT_mu20_ivar ID#267444585
TriggerSummaryStep2                     6   0     DEBUG  +++ HLT_mu6Comb ID#393364983
TriggerSummaryStep2                     6   0     DEBUG  +++ HLT_e5_etcut ID#607406625
TriggerSummaryStep2                     6   0     DEBUG  +++ HLT_g5_etcut ID#1407390618
TriggerSummaryStep2                     6   0     DEBUG  +++ HLT_mu6 ID#1672162766
TriggerSummaryStep2                     6   0     DEBUG  +++ HLT_e7_etcut ID#2430733989
TriggerSummaryStep2                     6   0     DEBUG  +++ HLT_e3_etcut ID#2711808158
TriggerSummaryStep3                     6   0     DEBUG  +++ HLT_mu20_ivar ID#267444585
TriggerSummaryStep3                     6   0     DEBUG  +++ HLT_mu6 ID#1672162766
TriggerSummaryStep4                     6   0     DEBUG  +++ HLT_mu6 ID#1672162766
TriggerSummaryStep1                     7   0     DEBUG  +++ HLT_e5_etcut ID#607406625
TriggerSummaryStep1                     7   0     DEBUG  +++ HLT_mu6nol1 ID#1250234908
TriggerSummaryStep1                     7   0     DEBUG  +++ HLT_g5_etcut ID#1407390618
TriggerSummaryStep1                     7   0     DEBUG  +++ HLT_e3_etcut1step ID#1509456583
TriggerSummaryStep1                     7   0     DEBUG  +++ HLT_e7_etcut ID#2430733989
TriggerSummaryStep1                     7   0     DEBUG  +++ HLT_e3_etcut ID#2711808158
TriggerSummaryStep2                     7   0     DEBUG  +++ HLT_e5_etcut ID#607406625
TriggerSummaryStep2                     7   0     DEBUG  +++ HLT_g5_etcut ID#1407390618
TriggerSummaryStep2                     7   0     DEBUG  +++ HLT_e7_etcut ID#2430733989
TriggerSummaryStep2                     7   0     DEBUG  +++ HLT_e3_etcut ID#2711808158
TriggerSummaryStep1                     8   0     DEBUG  +++ HLT_xe30_L1XE10 ID#347649004
TriggerSummaryStep1                     8   0     DEBUG  +++ HLT_e5_etcut ID#607406625
TriggerSummaryStep1                     8   0     DEBUG  +++ HLT_g5_etcut ID#1407390618
TriggerSummaryStep1                     8   0     DEBUG  +++ HLT_e3_etcut1step ID#1509456583
TriggerSummaryStep1                     8   0     DEBUG  +++ HLT_e7_etcut ID#2430733989
TriggerSummaryStep1                     8   0     DEBUG  +++ HLT_e3_etcut ID#2711808158
TriggerSummaryStep2                     8   0     DEBUG  +++ HLT_e5_etcut ID#607406625
TriggerSummaryStep2                     8   0     DEBUG  +++ HLT_g5_etcut ID#1407390618
TriggerSummaryStep2                     8   0     DEBUG  +++ HLT_e7_etcut ID#2430733989
TriggerSummaryStep2                     8   0     DEBUG  +++ HLT_e3_etcut ID#2711808158
TriggerSummaryStep1                     9   0     DEBUG  +++ HLT_xe30_L1XE10 ID#347649004
TriggerSummaryStep1                     10  0     DEBUG  +++ HLT_e5_etcut ID#607406625
TriggerSummaryStep1                     10  0     DEBUG  +++ HLT_g5_etcut ID#1407390618
TriggerSummaryStep1                     10  0     DEBUG  +++ HLT_e3_etcut1step ID#1509456583
TriggerSummaryStep1                     10  0     DEBUG  +++ HLT_e7_etcut ID#2430733989
TriggerSummaryStep1                     10  0     DEBUG  +++ HLT_e3_etcut ID#2711808158
TriggerSummaryStep1                     10  0     DEBUG  +++ HLT_j45 ID#3664574289
TriggerSummaryStep2                     10  0     DEBUG  +++ HLT_e5_etcut ID#607406625
TriggerSummaryStep2                     10  0     DEBUG  +++ HLT_g5_etcut ID#1407390618
TriggerSummaryStep2                     10  0     DEBUG  +++ HLT_e7_etcut ID#2430733989
TriggerSummaryStep2                     10  0     DEBUG  +++ HLT_e3_etcut ID#2711808158
TriggerSummaryStep1                     11  0     DEBUG  +++ HLT_e5_etcut ID#607406625
TriggerSummaryStep1                     11  0     DEBUG  +++ HLT_g5_etcut ID#1407390618
TriggerSummaryStep1                     11  0     DEBUG  +++ HLT_e3_etcut1step ID#1509456583
TriggerSummaryStep1                     11  0     DEBUG  +++ HLT_e3_etcut ID#2711808158
TriggerSummaryStep2                     11  0     DEBUG  +++ HLT_e5_etcut ID#607406625
TriggerSummaryStep2                     11  0     DEBUG  +++ HLT_g5_etcut ID#1407390618
TriggerSummaryStep2                     11  0     DEBUG  +++ HLT_e3_etcut ID#2711808158
TriggerSummaryStep1                     12  0     DEBUG  +++ HLT_xe30_L1XE10 ID#347649004
TriggerSummaryStep1                     12  0     DEBUG  +++ HLT_e5_etcut ID#607406625
TriggerSummaryStep1                     12  0     DEBUG  +++ HLT_xe65_L1XE50 ID#1283272884
TriggerSummaryStep1                     12  0     DEBUG  +++ HLT_g5_etcut ID#1407390618
TriggerSummaryStep1                     12  0     DEBUG  +++ HLT_e3_etcut1step ID#1509456583
TriggerSummaryStep1                     12  0     DEBUG  +++ HLT_e7_etcut ID#2430733989
TriggerSummaryStep1                     12  0     DEBUG  +++ HLT_e3_etcut ID#2711808158
TriggerSummaryStep2                     12  0     DEBUG  +++ HLT_e5_etcut ID#607406625
TriggerSummaryStep2                     12  0     DEBUG  +++ HLT_g5_etcut ID#1407390618
TriggerSummaryStep2                     12  0     DEBUG  +++ HLT_e7_etcut ID#2430733989
TriggerSummaryStep2                     12  0     DEBUG  +++ HLT_e3_etcut ID#2711808158
TriggerSummaryStep1                     13  0     DEBUG  +++ HLT_e5_etcut ID#607406625
TriggerSummaryStep1                     13  0     DEBUG  +++ HLT_g5_etcut ID#1407390618
TriggerSummaryStep1                     13  0     DEBUG  +++ HLT_e3_etcut1step ID#1509456583
TriggerSummaryStep1                     13  0     DEBUG  +++ HLT_e7_etcut ID#2430733989
TriggerSummaryStep1                     13  0     DEBUG  +++ HLT_e3_etcut ID#2711808158
TriggerSummaryStep2                     13  0     DEBUG  +++ HLT_e5_etcut ID#607406625
TriggerSummaryStep2                     13  0     DEBUG  +++ HLT_g5_etcut ID#1407390618
TriggerSummaryStep2                     13  0     DEBUG  +++ HLT_e7_etcut ID#2430733989
TriggerSummaryStep2                     13  0     DEBUG  +++ HLT_e3_etcut ID#2711808158
TriggerSummaryStep1                     14  0     DEBUG  +++ HLT_xe30_L1XE10 ID#347649004
TriggerSummaryStep1                     14  0     DEBUG  +++ HLT_e5_etcut ID#607406625
TriggerSummaryStep1                     14  0     DEBUG  +++ HLT_xe65_L1XE50 ID#1283272884
TriggerSummaryStep1                     14  0     DEBUG  +++ HLT_g5_etcut ID#1407390618
TriggerSummaryStep1                     14  0     DEBUG  +++ HLT_e3_etcut1step ID#1509456583
TriggerSummaryStep1                     14  0     DEBUG  +++ HLT_e3_etcut ID#2711808158
TriggerSummaryStep2                     14  0     DEBUG  +++ HLT_e5_etcut ID#607406625
TriggerSummaryStep2                     14  0     DEBUG  +++ HLT_g5_etcut ID#1407390618
TriggerSummaryStep2                     14  0     DEBUG  +++ HLT_e3_etcut ID#2711808158
TriggerSummaryStep1                     15  0     DEBUG  +++ HLT_mu20_ivar ID#267444585
TriggerSummaryStep1                     15  0     DEBUG  +++ HLT_mu6Comb ID#393364983
TriggerSummaryStep1                     15  0     DEBUG  +++ HLT_mu6nol1 ID#1250234908
TriggerSummaryStep1                     15  0     DEBUG  +++ HLT_mu6 ID#1672162766
TriggerSummaryStep1                     15  0     DEBUG  +++ HLT_mu6fast ID#2393852230
TriggerSummaryStep1                     16  0     DEBUG  +++ HLT_xe30_L1XE10 ID#347649004
TriggerSummaryStep1                     16  0     DEBUG  +++ HLT_e3_etcut1step ID#1509456583
TriggerSummaryStep1                     16  0     DEBUG  +++ HLT_e3_etcut ID#2711808158
TriggerSummaryStep2                     16  0     DEBUG  +++ HLT_e3_etcut ID#2711808158
TriggerSummaryStep1                     17  0     DEBUG  +++ HLT_xe30_L1XE10 ID#347649004
TriggerSummaryStep1                     17  0     DEBUG  +++ HLT_e5_etcut ID#607406625
TriggerSummaryStep1                     17  0     DEBUG  +++ HLT_xe65_L1XE50 ID#1283272884
TriggerSummaryStep1                     17  0     DEBUG  +++ HLT_g5_etcut ID#1407390618
TriggerSummaryStep1                     17  0     DEBUG  +++ HLT_e3_etcut1step ID#1509456583
TriggerSummaryStep1                     17  0     DEBUG  +++ HLT_e7_etcut ID#2430733989
TriggerSummaryStep1                     17  0     DEBUG  +++ HLT_e3_etcut ID#2711808158
TriggerSummaryStep2                     17  0     DEBUG  +++ HLT_e5_etcut ID#607406625
TriggerSummaryStep2                     17  0     DEBUG  +++ HLT_g5_etcut ID#1407390618
TriggerSummaryStep2                     17  0     DEBUG  +++ HLT_e7_etcut ID#2430733989
TriggerSummaryStep2                     17  0     DEBUG  +++ HLT_e3_etcut ID#2711808158
TriggerSummaryStep1                     18  0     DEBUG  +++ HLT_e5_etcut ID#607406625
TriggerSummaryStep1                     18  0     DEBUG  +++ HLT_g5_etcut ID#1407390618
TriggerSummaryStep1                     18  0     DEBUG  +++ HLT_e3_etcut1step ID#1509456583
TriggerSummaryStep1                     18  0     DEBUG  +++ HLT_e7_etcut ID#2430733989
TriggerSummaryStep1                     18  0     DEBUG  +++ HLT_e3_etcut ID#2711808158
TriggerSummaryStep2                     18  0     DEBUG  +++ HLT_g5_etcut ID#1407390618
TriggerSummaryStep1                     19  0     DEBUG  +++ HLT_xe30_L1XE10 ID#347649004
TriggerSummaryStep1                     19  0     DEBUG  +++ HLT_e5_etcut ID#607406625
TriggerSummaryStep1                     19  0     DEBUG  +++ HLT_g5_etcut ID#1407390618
TriggerSummaryStep1                     19  0     DEBUG  +++ HLT_e3_etcut1step ID#1509456583
TriggerSummaryStep1                     19  0     DEBUG  +++ HLT_e7_etcut ID#2430733989
TriggerSummaryStep1                     19  0     DEBUG  +++ HLT_e3_etcut ID#2711808158
TriggerSummaryStep1                     19  0     DEBUG  +++ HLT_j45 ID#3664574289
TriggerSummaryStep2                     19  0     DEBUG  +++ HLT_e5_etcut ID#607406625
TriggerSummaryStep2                     19  0     DEBUG  +++ HLT_g5_etcut ID#1407390618
TriggerSummaryStep2                     19  0     DEBUG  +++ HLT_e7_etcut ID#2430733989
TriggerSummaryStep2                     19  0     DEBUG  +++ HLT_e3_etcut ID#2711808158
TrigSignatureMoniMT                                INFO HLT_2mu6                      20        20        0         0         0         0         0         
TrigSignatureMoniMT                                INFO HLT_2mu6 decisions                                0         0         0         0         
TrigSignatureMoniMT                                INFO HLT_2mu6Comb                  20        20        0         0         0         0         0         
TrigSignatureMoniMT                                INFO HLT_2mu6Comb decisions                            0         0         0         0         
TrigSignatureMoniMT                                INFO HLT_3j200                     20        20        0         0         0         0         0         
TrigSignatureMoniMT                                INFO HLT_3j200 decisions                               0         0         0         0         
TrigSignatureMoniMT                                INFO HLT_5j70_0eta240_L14J15       20        20        0         0         0         0         0         
TrigSignatureMoniMT                                INFO HLT_5j70_0eta240_L14J15 decisions                    0         0         0         0         
TrigSignatureMoniMT                                INFO HLT_e3_etcut                  20        20        18        17        0         0         17        
TrigSignatureMoniMT                                INFO HLT_e3_etcut decisions                            54        343       0         0         
TrigSignatureMoniMT                                INFO HLT_e3_etcut1step             20        20        18        0         0         0         18        
TrigSignatureMoniMT                                INFO HLT_e3_etcut1step decisions                       54        0         0         0         
TrigSignatureMoniMT                                INFO HLT_e3_etcut_mu6              20        20        10        0         0         0         1         
TrigSignatureMoniMT                                INFO HLT_e3_etcut_mu6 decisions                        17        0         0         0         
TrigSignatureMoniMT                                INFO HLT_e5_etcut                  20        20        17        16        0         0         16        
TrigSignatureMoniMT                                INFO HLT_e5_etcut decisions                            50        330       0         0         
TrigSignatureMoniMT                                INFO HLT_e7_etcut                  20        20        15        14        0         0         14        
TrigSignatureMoniMT                                INFO HLT_e7_etcut decisions                            36        265       0         0         
TrigSignatureMoniMT                                INFO HLT_g5_etcut                  20        20        17        17        0         0         17        
TrigSignatureMoniMT                                INFO HLT_g5_etcut decisions                            50        50        0         0         
TrigSignatureMoniMT                                INFO HLT_j0_vbenfSEP30etSEP34mass35SEP50fbet20        20        0         0         0         0         0         
TrigSignatureMoniMT                                INFO HLT_j0_vbenfSEP30etSEP34mass35SEP50fbet decisions                    0         0         0         0         
TrigSignatureMoniMT                                INFO HLT_j225_gsc420_boffperf_split20        20        0         0         0         0         0         
TrigSignatureMoniMT                                INFO HLT_j225_gsc420_boffperf_split decisions                    0         0         0         0         
TrigSignatureMoniMT                                INFO HLT_j260_320eta490            20        20        0         0         0         0         0         
TrigSignatureMoniMT                                INFO HLT_j260_320eta490 decisions                      0         0         0         0         
TrigSignatureMoniMT                                INFO HLT_j420                      20        20        0         0         0         0         0         
TrigSignatureMoniMT                                INFO HLT_j420 decisions                                0         0         0         0         
TrigSignatureMoniMT                                INFO HLT_j45                       20        20        4         0         0         0         4         
TrigSignatureMoniMT                                INFO HLT_j45 decisions                                 4         0         0         0         
TrigSignatureMoniMT                                INFO HLT_j85                       20        20        0         0         0         0         0         
TrigSignatureMoniMT                                INFO HLT_j85 decisions                                 0         0         0         0         
TrigSignatureMoniMT                                INFO HLT_mu20_ivar                 20        20        3         2         2         0         2         
TrigSignatureMoniMT                                INFO HLT_mu20_ivar decisions                           3         2         2         0         
<<<<<<< HEAD
TrigSignatureMoniMT                                INFO HLT_mu6                       20        20        3         2         1         0         0         
TrigSignatureMoniMT                                INFO HLT_mu6 decisions                                 3         2         1         0         
=======
TrigSignatureMoniMT                                INFO HLT_mu6                       20        20        3         2         1         1         1         
TrigSignatureMoniMT                                INFO HLT_mu6 decisions                                 3         2         2         1         
>>>>>>> 573537f4
TrigSignatureMoniMT                                INFO HLT_mu6Comb                   20        20        3         2         0         0         2         
TrigSignatureMoniMT                                INFO HLT_mu6Comb decisions                             3         2         0         0         
TrigSignatureMoniMT                                INFO HLT_mu6fast                   20        20        3         0         0         0         3         
TrigSignatureMoniMT                                INFO HLT_mu6fast decisions                             3         0         0         0         
TrigSignatureMoniMT                                INFO HLT_mu6nol1                   20        20        4         0         0         0         0         
TrigSignatureMoniMT                                INFO HLT_mu6nol1 decisions                             6         0         0         0         
TrigSignatureMoniMT                                INFO HLT_xe30_L1XE10               20        20        12        0         0         0         12        
TrigSignatureMoniMT                                INFO HLT_xe30_L1XE10 decisions                         12        0         0         0         
TrigSignatureMoniMT                                INFO HLT_xe65_L1XE50               20        20        3         0         0         0         3         
TrigSignatureMoniMT                                INFO HLT_xe65_L1XE50 decisions                         3         0         0         0         <|MERGE_RESOLUTION|>--- conflicted
+++ resolved
@@ -227,13 +227,8 @@
 TrigSignatureMoniMT                                INFO HLT_j85 decisions                                 0         0         0         0         
 TrigSignatureMoniMT                                INFO HLT_mu20_ivar                 20        20        3         2         2         0         2         
 TrigSignatureMoniMT                                INFO HLT_mu20_ivar decisions                           3         2         2         0         
-<<<<<<< HEAD
-TrigSignatureMoniMT                                INFO HLT_mu6                       20        20        3         2         1         0         0         
-TrigSignatureMoniMT                                INFO HLT_mu6 decisions                                 3         2         1         0         
-=======
 TrigSignatureMoniMT                                INFO HLT_mu6                       20        20        3         2         1         1         1         
-TrigSignatureMoniMT                                INFO HLT_mu6 decisions                                 3         2         2         1         
->>>>>>> 573537f4
+TrigSignatureMoniMT                                INFO HLT_mu6 decisions                                 3         2         1         1         
 TrigSignatureMoniMT                                INFO HLT_mu6Comb                   20        20        3         2         0         0         2         
 TrigSignatureMoniMT                                INFO HLT_mu6Comb decisions                             3         2         0         0         
 TrigSignatureMoniMT                                INFO HLT_mu6fast                   20        20        3         0         0         0         3         
