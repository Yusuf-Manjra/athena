#
#  Copyright (C) 2002-2019 CERN for the benefit of the ATLAS collaboration
#

from AthenaCommon.Logging import logging
__log = logging.getLogger('full_menu')

# import flags
from RecExConfig.RecFlags  import rec
rec.doESD=True
rec.doWriteESD=True

include("TrigUpgradeTest/testHLT_MT.py")


include("TrigUpgradeTest/testHLT_MT.py")

##########################################
# menu
###########################################
# note : L1 Seeds must be declared in CTP file: for example
# nightly/Athena/22.0.1/InstallArea/x86_64-slc6-gcc62-opt/XML/TriggerMenuXML/LVL1config_Physics_pp_v7.xml
##########################################


from TriggerMenuMT.HLTMenuConfig.Menu.MenuComponents import Chain, ChainStep, RecoFragmentsPool

testChains = []


from TrigUpgradeTest.InDetSetup import inDetSetup
inDetSetup()


##################################################################
# egamma chains
##################################################################
if opt.doElectronSlice == True:
    from TriggerMenuMT.HLTMenuConfig.Egamma.ElectronDef import fastCaloSequenceCfg, fastElectronSequenceCfg, precisionCaloSequenceCfg
    fastCaloSeq = RecoFragmentsPool.retrieve( fastCaloSequenceCfg, None )
    electronSeq = RecoFragmentsPool.retrieve( fastElectronSequenceCfg, None )
    precisionCaloSeq = RecoFragmentsPool.retrieve( precisionCaloSequenceCfg, None )

    FastCaloStep = ChainStep("ElectronFastCaloStep", [fastCaloSeq])
    FastElectronStep = ChainStep("ElectronFastTrackStep", [electronSeq])
    PrecisionCaloStep = ChainStep("ElectronPrecisionCaloStep", [precisionCaloSeq])

    egammaChains  = [
        Chain(name='HLT_e3_etcut1step', Seed="L1_EM3",  ChainSteps=[FastCaloStep]  ),
        Chain(name='HLT_e3_etcut',      Seed="L1_EM3",  ChainSteps=[FastCaloStep, FastElectronStep, PrecisionCaloStep]  ),
        Chain(name='HLT_e5_etcut',      Seed="L1_EM3",  ChainSteps=[FastCaloStep, FastElectronStep, PrecisionCaloStep]  ),
        Chain(name='HLT_e7_etcut',      Seed="L1_EM3",  ChainSteps=[FastCaloStep, FastElectronStep, PrecisionCaloStep]  )
        ]

#    DiEleStep1=ChainStep("DiEleStep1",[fastCaloSeq, fastCaloSeq], multiplicity=2) #same step
#    DiEleStep2=ChainStep("DiEleStep2",[electronSeq, electronSeq], multiplicity=2) #need to be: one leg with only one step, one with 3 steps!
    
#    egammaChains += [Chain(name='HLT_e5_etcut1step_e8_etcut', Seed="L1_EM3_EM3",  ChainSteps=[DiEleStep1, DiEleStep2 ]  )]
    testChains += egammaChains

##################################################################
# photon chains
##################################################################
if opt.doPhotonSlice == True:

    from TriggerMenuMT.HLTMenuConfig.Egamma.PhotonDef import fastPhotonCaloSequenceCfg, fastPhotonSequenceCfg, precisionCaloSequenceCfg

    fastCaloSeq = RecoFragmentsPool.retrieve( fastPhotonCaloSequenceCfg, None )
    fastPhotonSeq = RecoFragmentsPool.retrieve( fastPhotonSequenceCfg, None )
    precisionCaloPhotonSeq = RecoFragmentsPool.retrieve( precisionCaloSequenceCfg, None)

    FastCaloStep = ChainStep("PhotonFastCaloStep", [fastCaloSeq])
    fastPhotonStep = ChainStep("PhotonStep2", [fastPhotonSeq])
    precisionCaloPhotonStep = ChainStep("precisionCaloPhotonStep", [precisionCaloPhotonSeq])

    photonChains = [
        Chain(name='HLT_g5_etcut', Seed="L1_EM3",  ChainSteps=[ FastCaloStep,  fastPhotonStep, precisionCaloPhotonStep]  )
        ]

    testChains += photonChains

##################################################################
# muon chains
##################################################################
if opt.doMuonSlice == True:
    from TriggerMenuMT.HLTMenuConfig.Muon.MuonSequenceSetup import muFastSequence, muCombSequence, muEFSASequence, muIsoSequence, muEFCBSequence, muEFSAFSSequence, muEFCBFSSequence

    MuonChains  = []

    # step1
    step1mufast=ChainStep("Step1_muFast", [ muFastSequence() ])
    # step2
    step2muComb=ChainStep("Step2_muComb", [ muCombSequence() ])

    # step3
    step3muEFSA=ChainStep("Step3_muEFSA", [ muEFSASequence() ])
    step3muIso =ChainStep("Step3_muIso",  [ muIsoSequence() ])
    # step4
    step4muEFCB=ChainStep("Step4_muEFCB", [ muEFCBSequence() ])
    # Full scan MS tracking step
    stepFSmuEFSA=ChainStep("Step_FSmuEFSA", [muEFSAFSSequence()])
    stepFSmuEFCB=ChainStep("Step_FSmuEFCB", [muEFCBFSSequence()])

    emptyStep=ChainStep("Step2_empty")

    ## single muon trigger  
    MuonChains += [Chain(name='HLT_mu6fast',   Seed="L1_MU6",  ChainSteps=[ step1mufast ])]
    MuonChains += [Chain(name='HLT_mu6Comb',   Seed="L1_MU6",  ChainSteps=[ step1mufast, step2muComb ])]
    MuonChains += [Chain(name='HLT_mu6',       Seed="L1_MU6",  ChainSteps=[ step1mufast, step2muComb, step3muEFSA, step4muEFCB ])]
    MuonChains += [Chain(name='HLT_mu6msonly', Seed="L1_MU6",  ChainSteps=[ step1mufast, emptyStep,   step3muEFSA ])] # removed due to muEFSA isuue(?)
    MuonChains += [Chain(name='HLT_mu20_ivar', Seed="L1_MU6",  ChainSteps=[ step1mufast, step2muComb, step3muIso ])]

    # multi muon trigger
    # 2muons
    step1_2mufast_sym= ChainStep("Step1_2muFast_sym", [ muFastSequence()], multiplicity=2)
    step2_2muComb_sym= ChainStep("Step1_2muComb_sym", [ muCombSequence()], multiplicity=2)
    
    step3_2muEFSA_sym= ChainStep("Step3_2muEFSA_sym", [ muEFSASequence()], multiplicity=2)
    step4_2muEFCB_sym= ChainStep("Step4_2muEFCB_sym", [ muEFCBSequence()], multiplicity=2)
 
    MuonChains += [Chain(name='HLT_2mu6Comb', Seed="L1_MU6", ChainSteps=[ step1_2mufast_sym, step2_2muComb_sym ])]
    MuonChains += [Chain(name='HLT_2mu6',     Seed="L1_MU6", ChainSteps=[ step1_2mufast_sym, step2_2muComb_sym, step3_2muEFSA_sym, step4_2muEFCB_sym ])]        


    #FS Muon trigger
    MuonChains += [Chain(name='HLT_mu6nol1', Seed="L1_MU6", ChainSteps=[stepFSmuEFSA, stepFSmuEFCB])] 



##################################################################
# jet chains
##################################################################
if opt.doJetSlice == True:
    from TrigUpgradeTest.jetMenuDefs import jetMenuSequenceFromString

    # small-R jets, different calibrations
    jetSeq_a4_tc_em = jetMenuSequenceFromString("a4_tc_em_subjesIS")
    step_a4_tc_em =ChainStep("Step_jet_a4_tc_em", [jetSeq_a4_tc_em])

    jetSeq_a4_tc_em_subjes = jetMenuSequenceFromString("a4_tc_em_subjes")
    step_a4_tc_em_subjes = ChainStep("Step_jet_a4_subjes_tc_em", [jetSeq_a4_tc_em_subjes])

    jetSeq_a4_tc_em_nocalib = jetMenuSequenceFromString("a4_tc_em_nojcalib")
    step_a4_tc_em_nocalib=ChainStep("Step_jet_a4_nojcalib_tc_em", [jetSeq_a4_tc_em_nocalib])

    jetSeq_a4_tc_lcw = jetMenuSequenceFromString("a4_tc_lcw_subjesIS")
    step_a4_tc_lcw=ChainStep("Step_jet_a4_tc_lcw", [jetSeq_a4_tc_lcw])

    # large-R jets
    jetSeq_a10_tc_lcw_subjes = jetMenuSequenceFromString("a10_tc_lcw_subjes")
    step_a10_tc_lcw_subjes=ChainStep("Step_jet_a10_subjes_tc_lcw", [jetSeq_a10_tc_lcw_subjes])

    jetSeq_a10r = jetMenuSequenceFromString("a10r_tc_em_subjesIS")
    step_a10r=ChainStep("Step_jet_a10r", [jetSeq_a10r])
    
    jetChains  = [
        Chain(name='HLT_j45', Seed="L1_J20",  ChainSteps=[step_a4_tc_em]  ),
        Chain(name='HLT_j85', Seed="L1_J20",  ChainSteps=[step_a4_tc_em]  ),
        Chain(name='HLT_j420', Seed="L1_J20",  ChainSteps=[step_a4_tc_em]  ),
        Chain(name='HLT_j260_320eta490', Seed="L1_J20",  ChainSteps=[step_a4_tc_em]  ),
        Chain(name='HLT_j225_gsc420_boffperf_split', Seed="L1_J20",  ChainSteps=[step_a4_tc_em]  ),
        Chain(name='HLT_j0_vbenfSEP30etSEP34mass35SEP50fbet', Seed="L1_J20",  ChainSteps=[step_a4_tc_em]  ),
        Chain(name='HLT_j460_a10_lcw_subjes', Seed="L1_J20",  ChainSteps=[step_a10_tc_lcw_subjes]  ),
        Chain(name='HLT_j460_a10r', Seed="L1_J20",  ChainSteps=[step_a10r]  ),
        Chain(name='HLT_3j200', Seed="L1_J20",  ChainSteps=[step_a4_tc_em]  ),
        Chain(name='HLT_5j70_0eta240', Seed="L1_J20",  ChainSteps=[step_a4_tc_em]  ), # 5j70_0eta240_L14J15 (J20 until multi-object L1 seeds supported)
        ]

    testChains += jetChains


##################################################################
# bjet chains
##################################################################
if opt.doBjetSlice == True:
    from TriggerMenuMT.HLTMenuConfig.Bjet.BjetSequenceSetup import getBJetSequence

    step1 = ChainStep("Step1_bjet", [getBJetSequence('j')])
    step2 = ChainStep("Step2_bjet", [getBJetSequence('gsc')])

    bjetChains  = [                                                                                                                                                                         
          Chain(name='HLT_j35_gsc45_boffperf_split' , Seed="L1_J20",  ChainSteps=[step1,step2] ),
          Chain(name='HLT_j35_gsc45_bmv2c1070_split', Seed="L1_J20",  ChainSteps=[step1,step2] ),
          Chain(name='HLT_j35_gsc45_bmv2c1070'      , Seed="L1_J20",  ChainSteps=[step1,step2] )
        ]
    testChains += bjetChains
    
##################################################################
# tau chains
##################################################################
if opt.doTauSlice == True:
  from TriggerMenuMT.HLTMenuConfig.Tau.TauMenuSequences import getTauSequence
  step1=ChainStep("Step1_tau", [getTauSequence('calo')])
  #This runs the tau-preselection(TP) step
  step2TP=ChainStep("Step2TP_tau", [getTauSequence('track_core')])
  #This runs the EFTauMV hypo on top of fast tracks 
  step2PT=ChainStep("Step2PT_tau", [getTauSequence('precision')])
  
  
  tauChains  = [
      Chain(name='HLT_tau0_perf_ptonly_L1TAU12',  Seed="L1_TAU12",  ChainSteps=[step1, step2] ),
      Chain(name='HLT_tau25_medium1_tracktwo', Seed="L1_TAU12IM",  ChainSteps=[step1, step2TP] ),
      Chain(name='HLT_tau35_mediumRNN_tracktwoMVA', Seed="L1_TAU20IM",  ChainSteps=[step1, step2PT]),
      ]
  testChains += tauChains

##################################################################
# MET chains
##################################################################
if opt.doMETSlice == True:
    from TriggerMenuMT.HLTMenuConfig.MET.METMenuSequences import metCellMenuSequence

    metCellSeq = metCellMenuSequence()
    metCellStep = ChainStep("Step1_met_cell", [metCellSeq])
    metChains = [
        Chain(name="HLT_xe65_L1XE50", Seed="L1_XE50", ChainSteps=[metCellStep]),
        Chain(name="HLT_xe30_L1XE10", Seed="L1_XE10", ChainSteps=[metCellStep])
        ]

    testChains += metChains

##################################################################
# B-physics and light states chains
##################################################################
if opt.doBphysicsSlice == True:
    from TriggerMenuMT.HLTMenuConfig.Muon.MuonSequenceSetup import muFastSequence, muEFSASequence, muEFCBSequence
    from TriggerMenuMT.HLTMenuConfig.Bphysics.BphysicsSequenceSetup import dimuL2Sequence, dimuEFSequence
	
    BphysChains  = []

    step1mufast=ChainStep("Step1_muFast",  [muFastSequence()])
    step2L2Dimu=ChainStep("Step2_L2Dimu",  [dimuL2Sequence()])
    
    #still to come
    step3muEFSA=ChainStep("Step3_muEFSA",   [ muEFSASequence() ])
    step4muEFCB=ChainStep("Step4_muEFCB",   [ muEFCBSequence() ])
    step5EFDimu=ChainStep("Step5_EFDimu",   [ dimuEFSequence() ])

    BphysChains += [Chain(name='HLT_2mu4_bDimu_L12MU4',     Seed="L1_MU4", ChainSteps=[ step1mufast, step2L2Dimu, step3muEFSA, step4muEFCB, step5EFDimu])]
    BphysChains += [Chain(name='HLT_2mu6_bJpsimumu_L12MU6', Seed="L1_MU6", ChainSteps=[ step1mufast, step2L2Dimu])]
    BphysChains += [Chain(name='HLT_2mu4_bBmumu_L12MU4',    Seed="L1_MU4", ChainSteps=[ step1mufast, step2L2Dimu])]
    BphysChains += [Chain(name='HLT_2mu4_bUpsimumu_L12MU4', Seed="L1_MU4", ChainSteps=[ step1mufast, step2L2Dimu])]
    BphysChains += [Chain(name='HLT_2mu4_bJpsimumu_L12MU4', Seed="L1_MU4", ChainSteps=[ step1mufast, step2L2Dimu])]

    #BphysChains += [Chain(name='HLT_mu6_mu4_bJpsimumu_L1MU6_2MU4', Seed="L1_MU4", ChainSteps=[ step1mufast, step2L2Dimu])]
                                        #to come: step3muEFSA, step4muEFCB, step5EFJpsi])]
    testChains += BphysChains  




##################################################################
# combined chains
##################################################################
if opt.doCombinedSlice == True:
    # combo chains
<<<<<<< HEAD
    from TriggerMenuMT.HLTMenuConfig.Egamma.ElectronDef import fastElectronSequenceCfg

    fastCaloSeq = RecoFragmentsPool.retrieve( fastElectronSequenceCfg, None )
=======
    from TriggerMenuMT.HLTMenuConfig.Egamma.ElectronDef import fastCaloSequenceCfg

    fastCaloSeq = RecoFragmentsPool.retrieve( fastCaloSequenceCfg, None )
>>>>>>> 994575e4

    comboStep_et_mufast           = ChainStep("Step1_et_mufast", [fastCaloSeq, muFastSequence()], multiplicity=2)
    comboStep_mufast_etcut1_step1 = ChainStep("Step1_mufast_etcut1", [muFastSequence(), fastCaloSeq], multiplicity=2)


    comboChains =  [Chain(name='HLT_e3_etcut_mu6', Seed="L1_EM8I_MU10",  ChainSteps=[comboStep_et_mufast ])]
 #   comboChains += [Chain(name='HLT_mu8fast_e8_etcut1step', Seed="L1_MU6_EM7",  ChainSteps=[ comboStep_mufast_etcut1_step1 ])]
    testChains += comboChains



##########################################
# CF construction
##########################################

##### Make all HLT #######
from TriggerMenuMT.HLTMenuConfig.Menu.HLTCFConfig import makeHLTTree
makeHLTTree(testChains)


##########################################
# Some debug
##########################################
from AthenaCommon.AlgSequence import dumpSequence, AthSequencer
dumpSequence(topSequence)


import DecisionHandling
for a in AthSequencer("HLTAllSteps").getChildren():
    if isinstance(a, DecisionHandling.DecisionHandlingConf.TriggerSummaryAlg):
        a.OutputLevel = DEBUG


# this part uses parts from the NewJO configuration, it is very hacky for the moment

from TriggerJobOpts.TriggerConfig import collectHypos, collectFilters, collectDecisionObjects, triggerOutputStreamCfg
hypos = collectHypos(AthSequencer("HLTAllSteps"))
filters = collectFilters(AthSequencer("HLTAllSteps"))

# try to find L1Decoder
from AthenaCommon.CFElements import findAlgorithm,findSubSequence
l1decoder = findAlgorithm(topSequence,'L1Decoder')
if not l1decoder:
    l1decoder = findAlgorithm(topSequence,'L1EmulationTest')

if l1decoder:
    decObj = collectDecisionObjects( hypos, filters, l1decoder )
    __log.debug("Decision Objects to export to ESD [hack method - should be replaced with triggerRunCfg()]")
    __log.debug(decObj)

    from TrigEDMConfig.TriggerEDMRun3 import TriggerHLTList
    ItemList  = [ 'xAOD::TrigCompositeContainer#{}'.format(d) for d in decObj ]
    ItemList += [ 'xAOD::TrigCompositeAuxContainer#{}Aux.'.format(d) for d in decObj ]
    ItemList += [ k[0] for k in TriggerHLTList if 'ESD' in k[1] and "TrigComposite" not in k[0] ]
    ItemList += [ k[0] for k in TriggerHLTList if 'ESD' in k[1] and "TrigComposite" in k[0] ]
    ItemList += [ 'xAOD::TrigCompositeAuxContainer#{}Aux.'.format(k[0].split("#")[1]) for k in TriggerHLTList if 'ESD' in k[1] and "TrigComposite" in k[0] ]
    ItemList += [ "xAOD::EventInfo#EventInfo" ]

    ItemList = list(set(ItemList))

else:
    ItemList = []


import AthenaPoolCnvSvc.WriteAthenaPool
from OutputStreamAthenaPool.OutputStreamAthenaPool import  createOutputStream
StreamESD=createOutputStream("StreamESD","myESD.pool.root",True)
StreamESD.ItemList = ItemList


HLTTop = findSubSequence(topSequence, "HLTTop")<|MERGE_RESOLUTION|>--- conflicted
+++ resolved
@@ -28,16 +28,18 @@
 testChains = []
 
 
-from TrigUpgradeTest.InDetSetup import inDetSetup
-inDetSetup()
+ 
+
+#from TrigUpgradeTest.InDetSetup import inDetSetup
+#inDetSetup()
 
 
 ##################################################################
 # egamma chains
 ##################################################################
 if opt.doElectronSlice == True:
-    from TriggerMenuMT.HLTMenuConfig.Egamma.ElectronDef import fastCaloSequenceCfg, fastElectronSequenceCfg, precisionCaloSequenceCfg
-    fastCaloSeq = RecoFragmentsPool.retrieve( fastCaloSequenceCfg, None )
+    from TriggerMenuMT.HLTMenuConfig.Egamma.ElectronDef import electronFastCaloCfg, fastElectronSequenceCfg, precisionCaloSequenceCfg
+    fastCaloSeq = RecoFragmentsPool.retrieve( electronFastCaloCfg, None )
     electronSeq = RecoFragmentsPool.retrieve( fastElectronSequenceCfg, None )
     precisionCaloSeq = RecoFragmentsPool.retrieve( precisionCaloSequenceCfg, None )
 
@@ -125,6 +127,7 @@
     #FS Muon trigger
     MuonChains += [Chain(name='HLT_mu6nol1', Seed="L1_MU6", ChainSteps=[stepFSmuEFSA, stepFSmuEFCB])] 
 
+    testChains += MuonChains
 
 
 ##################################################################
@@ -158,7 +161,7 @@
         Chain(name='HLT_j85', Seed="L1_J20",  ChainSteps=[step_a4_tc_em]  ),
         Chain(name='HLT_j420', Seed="L1_J20",  ChainSteps=[step_a4_tc_em]  ),
         Chain(name='HLT_j260_320eta490', Seed="L1_J20",  ChainSteps=[step_a4_tc_em]  ),
-        Chain(name='HLT_j225_gsc420_boffperf_split', Seed="L1_J20",  ChainSteps=[step_a4_tc_em]  ),
+      #  Chain(name='HLT_j225_gsc420_boffperf_split', Seed="L1_J20",  ChainSteps=[step_a4_tc_em]  ),
         Chain(name='HLT_j0_vbenfSEP30etSEP34mass35SEP50fbet', Seed="L1_J20",  ChainSteps=[step_a4_tc_em]  ),
         Chain(name='HLT_j460_a10_lcw_subjes', Seed="L1_J20",  ChainSteps=[step_a10_tc_lcw_subjes]  ),
         Chain(name='HLT_j460_a10r', Seed="L1_J20",  ChainSteps=[step_a10r]  ),
@@ -199,8 +202,8 @@
   
   tauChains  = [
       Chain(name='HLT_tau0_perf_ptonly_L1TAU12',  Seed="L1_TAU12",  ChainSteps=[step1, step2] ),
-      Chain(name='HLT_tau25_medium1_tracktwo', Seed="L1_TAU12IM",  ChainSteps=[step1, step2TP] ),
-      Chain(name='HLT_tau35_mediumRNN_tracktwoMVA', Seed="L1_TAU20IM",  ChainSteps=[step1, step2PT]),
+      Chain(name='HLT_tau25_medium1_tracktwo_L1TAU12IM', Seed="L1_TAU12IM",  ChainSteps=[step1, step2TP] ),
+      Chain(name='HLT_tau35_mediumRNN_tracktwoMVA_L1TAU12IM', Seed="L1_TAU20IM",  ChainSteps=[step1, step2PT]),
       ]
   testChains += tauChains
 
@@ -254,15 +257,10 @@
 ##################################################################
 if opt.doCombinedSlice == True:
     # combo chains
-<<<<<<< HEAD
-    from TriggerMenuMT.HLTMenuConfig.Egamma.ElectronDef import fastElectronSequenceCfg
-
-    fastCaloSeq = RecoFragmentsPool.retrieve( fastElectronSequenceCfg, None )
-=======
-    from TriggerMenuMT.HLTMenuConfig.Egamma.ElectronDef import fastCaloSequenceCfg
-
-    fastCaloSeq = RecoFragmentsPool.retrieve( fastCaloSequenceCfg, None )
->>>>>>> 994575e4
+
+    from TriggerMenuMT.HLTMenuConfig.Egamma.ElectronDef import electronFastCaloCfg
+    fastCaloSeq = RecoFragmentsPool.retrieve( electronFastCaloCfg, None )
+
 
     comboStep_et_mufast           = ChainStep("Step1_et_mufast", [fastCaloSeq, muFastSequence()], multiplicity=2)
     comboStep_mufast_etcut1_step1 = ChainStep("Step1_mufast_etcut1", [muFastSequence(), fastCaloSeq], multiplicity=2)
