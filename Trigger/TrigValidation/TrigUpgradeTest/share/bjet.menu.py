#
#  Copyright (C) 2002-2017 CERN for the benefit of the ATLAS collaboration
#

# import flags
include("TrigUpgradeTest/testHLT_MT.py")

##########################################
# menu
##########################################
from TriggerMenuMT.HLTMenuConfig.Menu.MenuComponents import Chain, ChainStep

# We should retrieve all the steps here
from TrigUpgradeTest.bjetMenuDefs import getBJetSequence
step1ALLTE = ChainStep("Step1ALLTE_bjet", [getBJetSequence('jALLTE')])
step2ALLTE = ChainStep("Step2ALLTE_bjet", [getBJetSequence('gscALLTE')])

step1 = ChainStep("Step1_bjet", [getBJetSequence('j')])
<<<<<<< HEAD
step2 = ChainStep("Step2_bjet", [getBJetSequence('gsc')])
=======
>>>>>>> aff02d9b

testChains  = [                                                                                                                                                                         
    Chain(name='HLT_j35_gsc45_boffperf_split' , Seed="L1_J20",  ChainSteps=[step1,step2] ),
    Chain(name='HLT_j35_gsc45_bmv2c1070_split', Seed="L1_J20",  ChainSteps=[step1,step2] ),
    Chain(name='HLT_j35_gsc45_bmv2c1070'      , Seed="L1_J20",  ChainSteps=[step1,step2] )
    ]                                                                                                                                                                                   

#################################
# Configure L1Decoder
#################################

# provide a minimal menu information
if globalflags.InputFormat.is_bytestream():
   topSequence.L1DecoderTest.ctpUnpacker.OutputLevel=DEBUG
   topSequence.L1DecoderTest.roiUnpackers[0].OutputLevel=DEBUG
   
# map L1 decisions for menu
for unpack in topSequence.L1DecoderTest.roiUnpackers:
   if unpack.name() is "JRoIsUnpackingTool":
#      unpack.Decisions="L1J"
#      unpack.FSDecisions="L1J"
      jetUnpacker=unpack
      
# this is a temporary hack to include new test chains
EnabledChainNamesToCTP = dict([ (c.name, c.seed)  for c in testChains])
topSequence.L1DecoderTest.ChainToCTPMapping = EnabledChainNamesToCTP

#################################

topSequence.L1DecoderTest.prescaler.Prescales = ["HLT_j35_gsc45_boffperf_split:1",
                                                 "HLT_j35_gsc45_bmv2c1070_split:1",
                                                 "HLT_j35_gsc45_bmv2c1070:1"]


##### Make all HLT #######
from TriggerMenuMT.HLTMenuConfig.Menu.HLTCFConfig import makeHLTTree
makeHLTTree(testChains)

##########################################  
# Some debug
##########################################  
from AthenaCommon.AlgSequence import dumpSequence
dumpSequence(topSequence)


<|MERGE_RESOLUTION|>--- conflicted
+++ resolved
@@ -16,10 +16,7 @@
 step2ALLTE = ChainStep("Step2ALLTE_bjet", [getBJetSequence('gscALLTE')])
 
 step1 = ChainStep("Step1_bjet", [getBJetSequence('j')])
-<<<<<<< HEAD
 step2 = ChainStep("Step2_bjet", [getBJetSequence('gsc')])
-=======
->>>>>>> aff02d9b
 
 testChains  = [                                                                                                                                                                         
     Chain(name='HLT_j35_gsc45_boffperf_split' , Seed="L1_J20",  ChainSteps=[step1,step2] ),
