#
#  Copyright (C) 2002-2017 CERN for the benefit of the ATLAS collaboration 
# 
#  OutputLevel: INFO < DEBUG < VERBOSE 
# 

include("TrigUpgradeTest/testHLT_MT.py") 

from AthenaCommon.DetFlags import DetFlags

TriggerFlags.doID   = False;
TriggerFlags.doMuon = True;

### Set muon sequence ###
if not 'doL2SA' in dir():
  doL2SA = True
if not 'doL2CB' in dir():
  doL2CB = True
  TriggerFlags.doID = True
if not 'doL2ISO' in dir():
  doL2ISO = True 
if not 'doEFSA' in dir():
  doEFSA = True
if not 'doEFISO' in dir():
  doEFISO=True

### workaround to prevent online trigger folders to be enabled ###
if doL2CB or doL2ISO:
  from InDetRecExample.InDetJobProperties import InDetFlags
  InDetFlags.doCaloSeededBrem = False
  InDetFlags.InDet25nsec = True 
  InDetFlags.doPrimaryVertex3DFinding = False 
  InDetFlags.doPrintConfigurables = False
  InDetFlags.doResolveBackTracks = True 
  InDetFlags.doSiSPSeededTrackFinder = True
  InDetFlags.doTRTPhaseCalculation = True
  InDetFlags.doTRTSeededTrackFinder = True
  InDetFlags.doTruth = False
  InDetFlags.init()
  
  ### PixelLorentzAngleSvc and SCTLorentzAngleSvc ###
  include("InDetRecExample/InDetRecConditionsAccess.py")

  from InDetRecExample.InDetKeys import InDetKeys

from AthenaCommon.AlgSequence import AlgSequence
topSequence = AlgSequence()

### If inputFile is BS(ByteStream), the bool is true. ###
isData = False 
if globalflags.InputFormat.is_bytestream():
  isData = True

### provide a minimal menu information ###
if isData:
  topSequence.L1DecoderTest.ctpUnpacker.OutputLevel=DEBUG
  topSequence.L1DecoderTest.roiUnpackers[0].OutputLevel=DEBUG
  topSequence.L1DecoderTest.roiUnpackers[1].OutputLevel=DEBUG
else:
  pass
 
### for Desplaying StoreGate Dump ###
from AthenaCommon.AppMgr import ServiceMgr
ServiceMgr.StoreGateSvc=Service("StoreGateSvc") 
ServiceMgr.StoreGateSvc.Dump=True 
 
### for Control Flow ###
from AthenaCommon.CFElements import parOR, seqAND, seqOR, stepSeq
from DecisionHandling.DecisionHandlingConf import RoRSeqFilter, DumpDecisions

 
from AthenaCommon.AlgScheduler import AlgScheduler
AlgScheduler.CheckDependencies( True )
AlgScheduler.OutputLevel( DEBUG )
AlgScheduler.ShowDataDependencies( True )
AlgScheduler.setDataLoaderAlg( 'SGInputLoader' )


from AthenaCommon.CfgGetter import getPublicTool, getPublicToolClone
from AthenaCommon import CfgMgr

### muon thresholds ###
CTPToChainMapping = { "HLT_mu6" :  "L1_MU6",
                      "HLT_2mu6":  "L1_2MU4" }

# this is a temporary hack to include only new test chains
testChains =[x for x, y in CTPToChainMapping.items()]
topSequence.L1DecoderTest.ChainToCTPMapping = CTPToChainMapping

def __mon(finalCollName, stepColls=[]):
    from TrigOutputHandling.TrigOutputHandlingConf import DecisionSummaryMakerAlg
    summMaker = DecisionSummaryMakerAlg()
    summMaker.FinalDecisionKeys = [ finalCollName ]
    summMaker.FinalStepDecisions = dict.fromkeys( testChains, finalCollName )  
    
    ### final monitor algorithm  
    from TrigSteerMonitor.TrigSteerMonitorConf import TrigSignatureMoniMT, DecisionCollectorTool
    mon = TrigSignatureMoniMT()
    from TrigUpgradeTest.TestUtils import MenuTest
    mon.ChainsList = list( set( MenuTest.CTPToChainMapping.keys() ) )
    mon.OutputLevel = DEBUG

<<<<<<< HEAD
=======
    if len(stepColls) == 0:
      stepColls=[ finalCollName ]
    
    for n, coll in  enumerate(stepColls):
      stepCollector = DecisionCollectorTool("Step%dCollector" % n )
      stepCollector.Decisions = [ coll ]
      mon.CollectorTools += [ stepCollector ]

    
    return [ summMaker, mon ]


>>>>>>> c4465e4d
# ===============================================================================================
#               Setup the standard muon chain 
# ===============================================================================================

## Used the algorithms as Step2 "muComb step" ###
viewAlgs = []
if doL2CB:
  # Only do setup of ID stuff if we run combined muon finding
  from TrigUpgradeTest.InDetSetup import makeInDetAlgs
  (viewAlgs, eventAlgs) = makeInDetAlgs()

  from TrigFastTrackFinder.TrigFastTrackFinder_Config import TrigFastTrackFinder_Muon
  theFTF = TrigFastTrackFinder_Muon()
  theFTF.OutputLevel = DEBUG
  theFTF.TracksName = "TrigFastTrackFinder_MuTracks"
  theFTF.isRoI_Seeded = True
  viewAlgs.append(theFTF)

  ### A simple algorithm to confirm that data has been inherited from parent view ###
  ### Required to satisfy data dependencies                                       ###
  ViewVerify = CfgMgr.AthViews__ViewDataVerifier("muFastViewDataVerifier")
  ViewVerify.DataObjects = [('xAOD::L2StandAloneMuonContainer','StoreGateSvc+MuonL2SAInfo')]
  viewAlgs.append(ViewVerify)


### Load data from Muon detectors ###
import MuonRecExample.MuonRecStandaloneOnlySetup
from MuonCombinedRecExample.MuonCombinedRecFlags import muonCombinedRecFlags
muonRecFlags.doTrackPerformance    = True
muonRecFlags.TrackPerfSummaryLevel = 2
muonRecFlags.TrackPerfDebugLevel   = 5
muonRecFlags.doNSWNewThirdChain    = False
muonCombinedRecFlags.doCaloTrkMuId = False
muonCombinedRecFlags.printSummary = False
from RecExConfig.RecFlags import rec
from AthenaCommon.AlgSequence import AthSequencer
from ViewAlgs.ViewAlgsConf import EventViewCreatorAlgorithm


### ************* Step1  ************* ###
if TriggerFlags.doMuon:

  svcMgr.ToolSvc.TrigDataAccess.ApplyOffsetCorrection = False

  ### set up L1RoIsFilter ###
  filterL1RoIsAlg = RoRSeqFilter("filterL1RoIsAlg")
  filterL1RoIsAlg.Input = ["MURoIDecisions"]
  filterL1RoIsAlg.Output = ["FilteredMURoIDecisions"]
  filterL1RoIsAlg.Chains = testChains
  filterL1RoIsAlg.OutputLevel = DEBUG

  if doL2SA:
    ### set the EVCreator ###
    l2MuViewNode = parOR("l2MuViewNode")

    l2MuViewsMaker = EventViewCreatorAlgorithm("l2MuViewsMaker", OutputLevel=DEBUG)
    l2MuViewsMaker.ViewFallThrough = True
    l2MuViewsMaker.InputMakerInputDecisions = filterL1RoIsAlg.Output 
    l2MuViewsMaker.InputMakerOutputDecisions = ["MURoIDecisionsOutput"]
    l2MuViewsMaker.RoIsLink = "initialRoI" # -||-
    l2MuViewsMaker.InViewRoIs = "MURoIs" # contract with the consumer
    l2MuViewsMaker.Views = "MUViewRoIs"
    l2MuViewsMaker.ViewNodeName = l2MuViewNode.name()

    ### set up MuFastSteering ###
    from TrigUpgradeTest.MuonSetup import makeMuFastAlgs
    muFastAlg = makeMuFastAlgs()
    muFastAlg.OutputLevel = DEBUG
    muFastAlg.RecMuonRoI = "RecMURoIs"
    muFastAlg.MuRoIs = l2MuViewsMaker.InViewRoIs 
    muFastAlg.MuonL2SAInfo = "MuonL2SAInfo"
    muFastAlg.MuonCalibrationStream = "MuonCalibrationStream"
    muFastAlg.forID = "forID"
    muFastAlg.forMS = "forMS"

    l2MuViewNode += muFastAlg
 
    ### set up MuFastHypo ###
    from TrigMuonHypo.TrigMuonHypoConfigMT import TrigMufastHypoConfig
    trigMufastHypo = TrigMufastHypoConfig("TrigL2MufastHypoAlg")
    trigMufastHypo.OutputLevel = DEBUG
    trigMufastHypo.MuonL2SAInfoFromMuFastAlg = muFastAlg.MuonL2SAInfo
    trigMufastHypo.HypoOutputDecisions = "L2MuonFastDecisions"
    trigMufastHypo.HypoInputDecisions = l2MuViewsMaker.InputMakerOutputDecisions[0]
    trigMufastHypo.HypoTools = [ trigMufastHypo.TrigMufastHypoToolFromName( "TrigL2MufastHypoTool", c ) for c in testChains ] 

    ### set the dumper ###
    muFastDecisionsDumper = DumpDecisions("muFastDecisionsDumper", OutputLevel=DEBUG, Decisions = trigMufastHypo.HypoOutputDecisions )

    ### make sequences ###
    l2muFastSequence = seqAND("l2muFastSequence", [ l2MuViewsMaker, l2MuViewNode, trigMufastHypo ])

    muFastStep = stepSeq("muFastStep", filterL1RoIsAlg, [ l2muFastSequence,  muFastDecisionsDumper ] )


### ************* Step2  ************* ###

  if doL2CB:
    ### RoRSeqFilter step2 ###
    filterL2SAAlg = RoRSeqFilter("filterL2SAAlg")
    filterL2SAAlg.Input = [trigMufastHypo.HypoOutputDecisions]
    filterL2SAAlg.Output = ["Filtered"+trigMufastHypo.HypoOutputDecisions]
    filterL2SAAlg.Chains = testChains
    filterL2SAAlg.OutputLevel = DEBUG

    ### set the EVCreator ###
    l2muCombViewNode = parOR("l2muCombViewNode")

    l2muCombViewsMaker = EventViewCreatorAlgorithm("l2muCombViewsMaker", OutputLevel=DEBUG)
    l2muCombViewsMaker.ViewFallThrough = True
 
    l2muCombViewsMaker.InputMakerInputDecisions = [ filterL2SAAlg.Output[0] ] # Output of TrigMufastHypo
    l2muCombViewsMaker.InputMakerOutputDecisions = [ "MUL2SADecisionsOutput" ] 
    l2muCombViewsMaker.RoIsLink = "roi" # -||-
    l2muCombViewsMaker.InViewRoIs = "MUTrkRoIs" # contract with the consumer
    l2muCombViewsMaker.Views = "MUTrkViewRoIs"
    l2muCombViewsMaker.ViewNodeName = l2muCombViewNode.name()

    ### Define input data of Inner Detector algorithms  ###
    ### and Define EventViewNodes to run the algprithms ###
    TrackParticlesName = ""
    for viewAlg in viewAlgs:
      l2muCombViewNode += viewAlg
      if viewAlg.properties().has_key("RoIs"):
        viewAlg.RoIs = l2muCombViewsMaker.InViewRoIs
      if viewAlg.properties().has_key("roiCollectionName"):
        viewAlg.roiCollectionName = l2muCombViewsMaker.InViewRoIs
      if viewAlg.name() == "InDetTrigTrackParticleCreatorAlg":
        TrackParticlesName = viewAlg.TrackParticlesName
        viewAlg.TrackName = theFTF.TracksName

    ### please read out TrigmuCombMTConfig file ###
    ### and set up to run muCombMT algorithm    ###
    from TrigmuComb.TrigmuCombMTConfig import TrigmuCombMTConfig
    muCombAlg = TrigmuCombMTConfig("Muon", theFTF.getName())
    muCombAlg.OutputLevel = DEBUG
    muCombAlg.L2StandAloneMuonContainerName = muFastAlg.MuonL2SAInfo
    muCombAlg.TrackParticlesContainerName = TrackParticlesName
    muCombAlg.L2CombinedMuonContainerName = "MuonL2CBInfo"

    l2muCombViewNode += muCombAlg

    ### set up muCombHypo algorithm ###
    from TrigMuonHypo.TrigMuonHypoConfigMT import TrigmuCombHypoConfig
    trigmuCombHypo = TrigmuCombHypoConfig("TrigL2muCombHypoAlg")
    trigmuCombHypo.OutputLevel = DEBUG 
    trigmuCombHypo.HypoOutputDecisions = "MuonL2CBDecisions"
    trigmuCombHypo.HypoInputDecisions = l2muCombViewsMaker.InputMakerOutputDecisions[0]
    trigmuCombHypo.MuonL2CBInfoFromMuCombAlg = muCombAlg.L2CombinedMuonContainerName 
    trigmuCombHypo.HypoTools = [ trigmuCombHypo.TrigmuCombHypoToolFromName( "TrigL2muCombHypoTool", c ) for c in testChains ] 
  
    ### set the dumper ###
    muCombDecisionsDumper = DumpDecisions("muCombDecisionsDumper", OutputLevel=DEBUG, Decisions = trigmuCombHypo.HypoOutputDecisions )
 
    ### Define a Sequence to run for muComb ### 
    l2muCombSequence = seqAND("l2muCombSequence", eventAlgs + [l2muCombViewsMaker, l2muCombViewNode, trigmuCombHypo ] )

    muCombStep = stepSeq("muCombStep", filterL2SAAlg, [ l2muCombSequence,  muCombDecisionsDumper ] )


### ************* Step3  ************* ###

  if doEFSA:

    ### RoRSeqFilter step2 ###
    filterEFSAAlg = RoRSeqFilter("filterEFSAAlg")
    if doL2CB and doL2SA:
      filterEFSAAlg.Input = [trigmuCombHypo.HypoOutputDecisions]
      filterEFSAAlg.Output = ["Filtered"+trigmuCombHypo.HypoOutputDecisions]
    else :
      # for now just use the L1 input when L2 is not running
      filterEFSAAlg.Input = ["MURoIDecisions"]
      filterEFSAAlg.Output = ["FilteredMURoIDecisionsForEF"]
    filterEFSAAlg.Chains = testChains
    filterEFSAAlg.OutputLevel = DEBUG

    ### set the EVCreator ###
    efMuViewNode = parOR("efMuViewNode")

    efMuViewsMaker = EventViewCreatorAlgorithm("efMuViewsMaker", OutputLevel=DEBUG)
    efMuViewsMaker.ViewFallThrough = True
    # probably wrong input to the EVMaker
    efMuViewsMaker.InputMakerInputDecisions = filterL1RoIsAlg.Output
    efMuViewsMaker.InputMakerOutputDecisions = ["MURoIDecisionsOutputEF"]
    efMuViewsMaker.RoIsLink = "initialRoI" # -||-
    efMuViewsMaker.InViewRoIs = "MURoIs" # contract with the consumer
    efMuViewsMaker.Views = "EFMUViewRoIs"
    efMuViewsMaker.ViewNodeName = efMuViewNode.name()

    # setup muEFMsonly algs
    from TrigUpgradeTest.MuonSetup import makeMuEFSAAlgs
    efAlgs = makeMuEFSAAlgs()
    muEFSAInfo = ""
    for efAlg in efAlgs:
      if efAlg.properties().has_key("RoIs"):
        efAlg.RoIs = efMuViewsMaker.InViewRoIs
      if efAlg.properties().has_key("MuonContainerLocation"):
        muEFSAInfo = "Muons"
        efAlg.MuonContainerLocation = muEFSAInfo
      efMuViewNode += efAlg

    #Setup MS-only hypo
    from TrigMuonHypo.TrigMuonHypoConfigMT import TrigMuonEFMSonlyHypoConfig
    trigMuonEFSAHypo = TrigMuonEFMSonlyHypoConfig("TrigMuonEFSAHypoAlg")
    trigMuonEFSAHypo.OutputLevel = DEBUG
    trigMuonEFSAHypo.MuonDecisions = muEFSAInfo
    trigMuonEFSAHypo.HypoOutputDecisions = "EFMuonSADecisions"
    trigMuonEFSAHypo.HypoInputDecisions = efMuViewsMaker.InputMakerOutputDecisions[0]

    trigMuonEFSAHypo.HypoTools = [ trigMuonEFSAHypo.TrigMuonEFMSonlyHypoToolFromName( "TrigMuonEFMSonlyHypoTool", c ) for c in testChains ] 

    muonEFSADecisionsDumper = DumpDecisions("muonEFSADecisionsDumper", OutputLevel=DEBUG, Decisions = trigMuonEFSAHypo.HypoOutputDecisions )
    muEFSASequence = seqAND("muEFSASequence", [efMuViewsMaker, efMuViewNode, trigMuonEFSAHypo])
    muonEFSAStep = stepSeq("muonEFSAStep", filterEFSAAlg, [muEFSASequence, muonEFSADecisionsDumper])


  if doL2CB and doL2ISO:
    ### RoRSeqFilter step2 for muIso ###
    filterL2MuisoAlg = RoRSeqFilter("filterL2MuisoAlg")
    filterL2MuisoAlg.Input = [trigmuCombHypo.HypoOutputDecisions]
    filterL2MuisoAlg.Output = ["Filtered"+trigmuCombHypo.HypoOutputDecisions+"_Isolation"]
    filterL2MuisoAlg.Chains = testChains
    filterL2MuisoAlg.OutputLevel = DEBUG
    
    ### set the EVCreator ###    
    l2muIsoViewNode = parOR("l2muIsoViewNode")

    l2muIsoViewsMaker = EventViewCreatorAlgorithm("l2muIsoViewsMaker", OutputLevel=DEBUG)
    l2muIsoViewsMaker.ViewFallThrough = True 
    l2muIsoViewsMaker.InputMakerInputDecisions = [ filterL2MuisoAlg.Output[0] ] # Output of TrigMufastHypo
    l2muIsoViewsMaker.InputMakerOutputDecisions = [ "MUL2MuisoDecisionsOutput" ] 
    l2muIsoViewsMaker.RoIsLink = "roi" # -||-
    l2muIsoViewsMaker.InViewRoIs = "MUIsoRoIs" # contract with the consumer
    l2muIsoViewsMaker.Views = "MUIsoViewRoIs"
    l2muIsoViewsMaker.ViewNodeName = l2muIsoViewNode.name()

    from TrigmuIso.TrigmuIsoConfig import TrigmuIsoMTConfig
    trigL2muIso = TrigmuIsoMTConfig("L2muIso")
    trigL2muIso.OutputLevel = DEBUG
    trigL2muIso.MuonL2CBInfoName = muCombAlg.L2CombinedMuonContainerName
    trigL2muIso.TrackParticlesName = TrackParticlesName
    trigL2muIso.MuonL2ISInfoName = "MuonL2ISInfo"

    l2muIsoViewNode += trigL2muIso

    from TrigMuonHypo.TrigMuonHypoConfigMT import TrigMuisoHypoConfig
    trigmuIsoHypo = TrigMuisoHypoConfig("TrigL2MuisoHypoAlg")
    trigmuIsoHypo.OutputLevel = DEBUG
    trigmuIsoHypo.MuonL2ISInfoName = trigL2muIso.MuonL2ISInfoName
    trigmuIsoHypo.HypoOutputDecisions = "MuonL2IsoDecisions"
    trigmuIsoHypo.HypoInputDecisions = l2muIsoViewsMaker.InputMakerOutputDecisions[0]
    trigmuIsoHypo.HypoTools = [ trigmuIsoHypo.TrigMuisoHypoToolFromName( "TrigL2MuisoHypoTool", c ) for c in testChains ] 

    ### set the dumper ###
    muIsoDecisionsDumper = DumpDecisions("muIsoDecisionsDumper", OutputLevel=DEBUG, Decisions = trigmuIsoHypo.HypoOutputDecisions )
    
    ### Define a Sequence to run for muIso ### 
    muIsoStep = seqAND("muIsoStep", [ filterL2MuisoAlg, l2muIsoViewsMaker, l2muIsoViewNode, trigmuIsoHypo, muIsoDecisionsDumper ] )


# ===============================================================================================
#               Setup CF(Control Flow)
# ===============================================================================================

### CF construction ###
def summarySteps ( name, decisions ):
  from DecisionHandling.DecisionHandlingConf import TriggerSummaryAlg
  summarySteps = TriggerSummaryAlg( "TriggerSummary"+name )
  summarySteps.InputDecision = "HLTChains"
  summarySteps.HLTSummary = "MonitoringSummary"+name
  summarySteps.OutputLevel = DEBUG
  summarySteps.FinalDecisions = decisions
  return summarySteps


def muonViewsMergers( name ):
  from TrigOutputHandling.TrigOutputHandlingConf import HLTEDMCreator
  muonViewsMerger = HLTEDMCreator("muonViewsMerger_" + name )
  muonViewsMerger.TrigCompositeContainer = [ "MURoIDecisions", "HLTChainsResult", "MonitoringSummaryStep1", "MonitoringSummaryStep2", "MonitoringSummaryStep3"]
  muonViewsMerger.OutputLevel = VERBOSE

  if doL2SA==True:
    muonViewsMerger.TrigCompositeContainer += [ filterL1RoIsAlg.Output[0], trigMufastHypo.HypoOutputDecisions ]
    muonViewsMerger.L2StandAloneMuonContainerViews = [ l2MuViewsMaker.Views ]
    muonViewsMerger.L2StandAloneMuonContainerInViews = [ muFastAlg.MuonL2SAInfo ]
    muonViewsMerger.L2StandAloneMuonContainer = [ muFastAlg.MuonL2SAInfo ]

  if doL2CB==True:
    muonViewsMerger.TrigCompositeContainer += [ filterL2SAAlg.Output[0], trigmuCombHypo.HypoOutputDecisions ]
    muonViewsMerger.TrackParticleContainerViews = [ l2muCombViewsMaker.Views ]
    muonViewsMerger.TrackParticleContainerInViews = [ TrackParticlesName ]
    muonViewsMerger.TrackParticleContainer = [ TrackParticlesName ]

    muonViewsMerger.L2CombinedMuonContainerViews = [ l2muCombViewsMaker.Views ]
    muonViewsMerger.L2CombinedMuonContainerInViews = [ muCombAlg.L2CombinedMuonContainerName ]
    muonViewsMerger.L2CombinedMuonContainer = [ muCombAlg.L2CombinedMuonContainerName ]

  if doEFSA==True:
    muonViewsMerger.TrigCompositeContainer += [ filterEFSAAlg.Output[0], trigMuonEFSAHypo.HypoOutputDecisions ]
    muonViewsMerger.MuonContainerViews = [ efMuViewsMaker.Views ]
    muonViewsMerger.MuonContainerInViews = [ muEFSAInfo ]
    muonViewsMerger.MuonContainer = [ muEFSAInfo ]

  if doL2CB==True and doL2ISO==True: # L2CB should be also executed with L2ISO
    muonViewsMerger.TrigCompositeContainer += [ filterL2MuisoAlg.Output[0], trigmuIsoHypo.HypoOutputDecisions ]
    muonViewsMerger.L2IsoMuonContainerViews = [ l2muIsoViewsMaker.Views ]
    muonViewsMerger.L2IsoMuonContainerInViews = [ trigL2muIso.MuonL2ISInfoName ]
    muonViewsMerger.L2IsoMuonContainer = [ trigL2muIso.MuonL2ISInfoName ]


  return muonViewsMerger


def muonStreamESD( muonViewsMerger ):
  import AthenaPoolCnvSvc.WriteAthenaPool
  from OutputStreamAthenaPool.OutputStreamAthenaPool import  createOutputStream
  StreamESD=createOutputStream("StreamESD","myMuonESD.pool.root",True)
  topSequence.remove( StreamESD )

  def addTC(name):
     StreamESD.ItemList += [ "xAOD::TrigCompositeContainer#"+name, "xAOD::TrigCompositeAuxContainer#"+name+"Aux." ]

  for tc in muonViewsMerger.TrigCompositeContainer:
     addTC( tc + "_remap" )

  addTC("HLTSummary")

  StreamESD.ItemList += [ "EventInfo#ByteStreamEventInfo" ]

  StreamESD.ItemList += [ "TrigRoiDescriptorCollection#EMRoIs" ]
  StreamESD.ItemList += [ "TrigRoiDescriptorCollection#JRoIs" ]
  StreamESD.ItemList += [ "TrigRoiDescriptorCollection#METRoI" ]
  StreamESD.ItemList += [ "TrigRoiDescriptorCollection#MURoIs" ]
  StreamESD.ItemList += [ "TrigRoiDescriptorCollection#TAURoIs" ]

  StreamESD.ItemList += [ "ROIB::RoIBResult#*" ]

  if doL2SA==True:
    StreamESD.ItemList += [ "xAOD::L2StandAloneMuonContainer#"+muFastAlg.MuonL2SAInfo ]
    StreamESD.ItemList += [ "xAOD::L2StandAloneMuonAuxContainer#"+muFastAlg.MuonL2SAInfo+"Aux." ]

  if doL2CB==True:
    StreamESD.ItemList += [ "xAOD::TrackParticleContainer#"+TrackParticlesName,
                            "xAOD::L2CombinedMuonContainer#"+muCombAlg.L2CombinedMuonContainerName ]
    StreamESD.ItemList += [ "xAOD::TrackParticleAuxContainer#"+TrackParticlesName+"Aux.",
                            "xAOD::L2CombinedMuonAuxContainer#"+muCombAlg.L2CombinedMuonContainerName+"Aux." ]

  if doEFSA==True:
    StreamESD.ItemList += [ "xAOD::MuonContainer#"+muEFSAInfo ]
    StreamESD.ItemList += [ "xAOD::MuonAuxContainer#"+muEFSAInfo+"Aux." ]

  if doL2CB==True and doL2ISO==True:
    StreamESD.ItemList += [ "xAOD::L2IsoMuonContainer#"+trigL2muIso.MuonL2ISInfoName ]
    StreamESD.ItemList += [ "xAOD::L2IsoMuonAuxContainer#"+trigL2muIso.MuonL2ISInfoName+"Aux." ]

  print "ESD file content "
  num = 0;
  for Item in StreamESD.ItemList:
    print " Contents["+str(num)+"] : "+Item
    num+=1

  return StreamESD



### NO Trackinhg ###
if TriggerFlags.doMuon==True and TriggerFlags.doID==False:    
  from DecisionHandling.DecisionHandlingConf import TriggerSummaryAlg 
  if doL2SA==True and doL2CB==False and doEFSA==False and doL2ISO==False:
    summary0 = summarySteps("Step1", ["L2MuonFastDecisions"] )
    step0 = parOR("step0", [ muFastStep, summary0 ] )
    step0filter = parOR("step0filter", [ filterL1RoIsAlg ] )
    HLTsteps = seqAND("HLTsteps", [ step0filter, step0 ]  )

    muonViewsMerger = muonViewsMergers("onlyL2SA")

    ### final summary
    summary = summarySteps("FinalAlg", ["L2MuonFastDecisions"] )
    summary.OutputTools = [ muonViewsMerger ]

    StreamESD = muonStreamESD(muonViewsMerger)

    hltTop = seqOR( "hltTop", [ HLTsteps]+ __mon("L2MuonFastDecisions")+ [ summary, StreamESD ] )
    topSequence += hltTop   


  if doL2SA==False and doL2CB==False and doEFSA==True and doL2ISO==False:
    summary0 = summarySteps("Step1", ["EFMuonSADecisions"] )
    step0 = parOR("step0", [ muonEFSAStep, summary0 ] )
    step0filter = parOR("step0filter", [ filterEFSAAlg ] )
    HLTsteps = seqAND("HLTsteps", [ step0filter, step0 ]  )

    muonViewsMerger = muonViewsMergers("onlyEFSA")

    ### final summary
    summary = summarySteps("FinalAlg", ["EFMuonSADecisions"] )
    summary.OutputTools = [ muonViewsMerger ]

  
    StreamESD = muonStreamESD(muonViewsMerger)

    hltTop = seqOR( "hltTop", [ HLTsteps] + __mon("EFMuonSADecisions") + [ summary, StreamESD ] )
    topSequence += hltTop   


  if doL2SA==True and doEFSA==True and doL2CB==False and doL2ISO==False:
    summary0 = summarySteps("Step1", ["L2MuonFastDecisions"] )
    step0 = parOR("step0", [ muFastStep, summary0 ] )
    summary1 = summarySteps("Step2", ["EFMuonSADecisions"] )
    step1 = parOR("step1", [ muonEFSAStep, summary1 ] )
    step0filter = parOR("step0filter", [ filterL1RoIsAlg ] )
    step1filter = parOR("step1filter", [ filterEFSAAlg ] )
    HLTsteps = seqAND("HLTsteps", [ step0filter, step0, step1filter, step1 ]  )

    muonViewsMerger = muonViewsMergers("MSonly")

    ### final summary
    summary = summarySteps("FinalAlg", ["EFMuonSADecisions"] )
    summary.OutputTools = [ muonViewsMerger ]

    StreamESD = muonStreamESD(muonViewsMerger)

    hltTop = seqOR( "hltTop", [ HLTsteps] + __mon("EFMuonSADecisions", ["L2MuonFastDecisions", "EFMuonSADecisions"]) + [summary, StreamESD ] )
    topSequence += hltTop   


### Use Tracking ###
if TriggerFlags.doMuon==True and TriggerFlags.doID==True:    
  if doL2SA==True and doL2CB==True and doEFSA==False and doL2ISO==False:
    summary0 = summarySteps("Step1", ["L2MuonFastDecisions"] )
    step0 = parOR("step0", [ muFastStep, summary0 ] )
    summary1 = summarySteps("Step2", ["MuonL2CBDecisions"] )
    step1 = parOR("step1", [ muCombStep, summary1 ] )
    step0filter = parOR("step0filter", [ filterL1RoIsAlg ] )
    step1filter = parOR("step1filter", [ filterL2SAAlg ] )
    HLTsteps = seqAND("HLTsteps", [ step0filter, step0, step1filter, step1 ]  )

    muonViewsMerger = muonViewsMergers("L2SAandL2CB")

    ### final summary
    summary = summarySteps("FinalAlg", ["MuonL2CBDecisions"] )
    summary.OutputTools = [ muonViewsMerger ]

    StreamESD = muonStreamESD(muonViewsMerger)

    hltTop = seqOR( "hltTop", [ HLTsteps]+ __mon("MuonL2CBDecisions",["L2MuonFastDecisions", "MuonL2CBDecisions"] ) +[summary, StreamESD ] )
    topSequence += hltTop   


  if doL2SA==True and doL2CB==True and doEFSA==True and doL2ISO==False:
    summary0 = summarySteps("Step1", ["L2MuonFastDecisions"] )
    step0 = parOR("step0", [ muFastStep, summary0 ] )
    summary1 = summarySteps("Step2", ["MuonL2CBDecisions"] )
    step1 = parOR("step1", [ muCombStep, summary1 ] )
    summary2 = summarySteps("Step3", ["EFMuonSADecisions"] )
    step2 = parOR("step2", [ muonEFSAStep, summary2 ] )
    step0filter = parOR("step0filter", [ filterL1RoIsAlg ] )
    step1filter = parOR("step1filter", [ filterL2SAAlg ] )
    step2filter = parOR("step2filter", [ filterEFSAAlg] )
    HLTsteps = seqAND("HLTsteps", [ step0filter, step0, step1filter, step1, step2filter, step2 ]  )

    muonViewsMerger = muonViewsMergers("L2SAandL2CBandEFSA")

    ### final summary
    summary = summarySteps("FinalAlg", ["EFMuonSADecisions"] )
    summary.OutputTools = [ muonViewsMerger ]


    StreamESD = muonStreamESD(muonViewsMerger)

    hltTop = seqOR( "hltTop", [ HLTsteps ] + __mon( "EFMuonSADecisions", [ "L2MuonFastDecisions",  "MuonL2CBDecisions", "EFMuonSADecisions"]) + [summary, StreamESD ] )
    topSequence += hltTop   


  if doL2SA==True and doL2CB==True and doEFSA==False and doL2ISO==True:
    summary0 = summarySteps("Step1", ["L2MuonFastDecisions"] )
    step0 = parOR("step0", [ muFastStep, summary0 ] )
    summary1 = summarySteps("Step2", ["MuonL2CBDecisions"] )
    step1 = parOR("step1", [ muCombStep, summary1 ] )
    summary2 = summarySteps("Step3", ["MuonL2IsoDecisions"] )
    step2 = parOR("step2", [ muIsoStep, summary2 ] )
    step0filter = parOR("step0filter", [ filterL1RoIsAlg ] )
    step1filter = parOR("step1filter", [ filterL2SAAlg ] )
    step2filter = parOR("step2filter", [ filterL2MuisoAlg] )
    HLTsteps = seqAND("HLTsteps", [ step0filter, step0, step1filter, step1, step2filter, step2 ]  )

    muonViewsMerger = muonViewsMergers("L2SAandL2CBandL2Iso")

    ### final summary
    summary = summarySteps("FinalAlg", ["MuonL2IsoDecisions"] )
    summary.OutputTools = [ muonViewsMerger ]

    StreamESD = muonStreamESD(muonViewsMerger)

    hltTop = seqOR( "hltTop", [ HLTsteps ]+ __mon( "MuonL2IsoDecisions", [ "L2MuonFastDecisions", "MuonL2CBDecisions", "MuonL2IsoDecisions"]) +[ summary, StreamESD ] )
    topSequence += hltTop   

 
  if doL2SA==True and doL2CB==True and doEFSA==True and doL2ISO==True:
    summary0 = summarySteps("Step1", ["L2MuonFastDecisions"] )
    step0 = parOR("step0", [ muFastStep, summary0 ] )
    summary1 = summarySteps("Step2", ["MuonL2CBDecisions"] )
    step1 = parOR("step1", [ muCombStep, summary1 ] )
    summary2 = summarySteps("Step3", ["EFMuonSADecisions", "MuonL2IsoDecisions"] )
    step2 = parOR("step2", [ muonEFSAStep, muIsoStep, summary2 ] )
    step0filter = parOR("step0filter", [ filterL1RoIsAlg ] )
    step1filter = parOR("step1filter", [ filterL2SAAlg ] )
    step2filter = parOR("step2filter", [ filterEFSAAlg, filterL2MuisoAlg] )
    HLTsteps = seqAND("HLTsteps", [ step0filter, step0, step1filter, step1, step2filter, step2 ]  )

    muonViewsMerger = muonViewsMergers("all")

    ### final summary
    summary = summarySteps("FinalAlg", ["EFMuonSADecisions", "MuonL2IsoDecisions"] )
    summary.OutputTools = [ muonViewsMerger ]

    StreamESD = muonStreamESD(muonViewsMerger)

    hltTop = seqOR( "hltTop", [ HLTsteps ] + __mon("EFMuonSADecisions", ["L2MuonFastDecisions", "MuonL2CBDecisions", "EFMuonSADecisions"]) +[ summary, StreamESD ] )
    topSequence += hltTop   

   
def TMEF_TrkMaterialProviderTool(name='TMEF_TrkMaterialProviderTool',**kwargs):
    from TrkMaterialProvider.TrkMaterialProviderConf import Trk__TrkMaterialProviderTool
    kwargs.setdefault("UseCaloEnergyMeasurement", False)
    return Trk__TrkMaterialProviderTool(name,**kwargs)

<|MERGE_RESOLUTION|>--- conflicted
+++ resolved
@@ -100,8 +100,6 @@
     mon.ChainsList = list( set( MenuTest.CTPToChainMapping.keys() ) )
     mon.OutputLevel = DEBUG
 
-<<<<<<< HEAD
-=======
     if len(stepColls) == 0:
       stepColls=[ finalCollName ]
     
@@ -113,8 +111,6 @@
     
     return [ summMaker, mon ]
 
-
->>>>>>> c4465e4d
 # ===============================================================================================
 #               Setup the standard muon chain 
 # ===============================================================================================
