TriggerSummaryStep1                     4   0     DEBUG  +++ HLT_mu20_ivar ID#267444585
TriggerSummaryStep1                     4   0     DEBUG  +++ HLT_mu6Comb ID#393364983
TriggerSummaryStep1                     4   0     DEBUG  +++ HLT_mu6nol1 ID#1250234908
TriggerSummaryStep1                     4   0     DEBUG  +++ HLT_mu6 ID#1672162766
TriggerSummaryStep1                     4   0     DEBUG  +++ HLT_mu6fast ID#2393852230
TriggerSummaryStep2                     4   0     DEBUG  +++ HLT_mu20_ivar ID#267444585
TriggerSummaryStep2                     4   0     DEBUG  +++ HLT_mu6Comb ID#393364983
TriggerSummaryStep2                     4   0     DEBUG  +++ HLT_mu6 ID#1672162766
TriggerSummaryStep3                     4   0     DEBUG  +++ HLT_mu20_ivar ID#267444585
TriggerSummaryStep1                     6   0     DEBUG  +++ HLT_mu6Comb ID#393364983
TriggerSummaryStep1                     6   0     DEBUG  +++ HLT_mu6nol1 ID#1250234908
TriggerSummaryStep1                     6   0     DEBUG  +++ HLT_mu6 ID#1672162766
TriggerSummaryStep1                     6   0     DEBUG  +++ HLT_mu6fast ID#2393852230
TriggerSummaryStep1                     6   0     DEBUG  +++ HLT_2mu6Comb ID#2762422737
TriggerSummaryStep1                     6   0     DEBUG  +++ HLT_2mu6 ID#3347104206
TriggerSummaryStep2                     6   0     DEBUG  +++ HLT_mu6Comb ID#393364983
TriggerSummaryStep2                     6   0     DEBUG  +++ HLT_mu6 ID#1672162766
TriggerSummaryStep2                     6   0     DEBUG  +++ HLT_2mu6Comb ID#2762422737
TriggerSummaryStep2                     6   0     DEBUG  +++ HLT_2mu6 ID#3347104206
TriggerSummaryStep3                     6   0     DEBUG  +++ HLT_mu6 ID#1672162766
<<<<<<< HEAD
TriggerSummaryStep3                     6   0     DEBUG  +++ HLT_2mu6 ID#3347104206
TrigSignatureMoniMT                                INFO HLT_2mu6                      10        10        1         1         1         0         0         
TrigSignatureMoniMT                                INFO HLT_2mu6 decisions                                2         2         2         0         
=======
TriggerSummaryStep4                     6   0     DEBUG  +++ HLT_mu6 ID#1672162766
TrigSignatureMoniMT                                INFO HLT_2mu6                      10        10        1         1         0         0         0         
TrigSignatureMoniMT                                INFO HLT_2mu6 decisions                                2         2         0         0         
>>>>>>> 573537f4
TrigSignatureMoniMT                                INFO HLT_2mu6Comb                  10        10        1         1         0         0         1         
TrigSignatureMoniMT                                INFO HLT_2mu6Comb decisions                            2         2         0         0         
TrigSignatureMoniMT                                INFO HLT_mu20_ivar                 10        10        1         1         1         0         1         
TrigSignatureMoniMT                                INFO HLT_mu20_ivar decisions                           1         1         1         0         
<<<<<<< HEAD
TrigSignatureMoniMT                                INFO HLT_mu6                       10        10        2         2         1         0         0         
TrigSignatureMoniMT                                INFO HLT_mu6 decisions                                 3         3         2         0         
=======
TrigSignatureMoniMT                                INFO HLT_mu6                       10        10        2         2         1         1         1         
TrigSignatureMoniMT                                INFO HLT_mu6 decisions                                 3         3         4         1         
>>>>>>> 573537f4
TrigSignatureMoniMT                                INFO HLT_mu6Comb                   10        10        2         2         0         0         2         
TrigSignatureMoniMT                                INFO HLT_mu6Comb decisions                             3         3         0         0         
TrigSignatureMoniMT                                INFO HLT_mu6fast                   10        10        2         0         0         0         2         
TrigSignatureMoniMT                                INFO HLT_mu6fast decisions                             3         0         0         0         
TrigSignatureMoniMT                                INFO HLT_mu6nol1                   10        10        2         0         0         0         0         
TrigSignatureMoniMT                                INFO HLT_mu6nol1 decisions                             5         0         0         0         <|MERGE_RESOLUTION|>--- conflicted
+++ resolved
@@ -18,26 +18,16 @@
 TriggerSummaryStep2                     6   0     DEBUG  +++ HLT_2mu6Comb ID#2762422737
 TriggerSummaryStep2                     6   0     DEBUG  +++ HLT_2mu6 ID#3347104206
 TriggerSummaryStep3                     6   0     DEBUG  +++ HLT_mu6 ID#1672162766
-<<<<<<< HEAD
 TriggerSummaryStep3                     6   0     DEBUG  +++ HLT_2mu6 ID#3347104206
+TriggerSummaryStep4                     6   0     DEBUG  +++ HLT_mu6 ID#1672162766
 TrigSignatureMoniMT                                INFO HLT_2mu6                      10        10        1         1         1         0         0         
 TrigSignatureMoniMT                                INFO HLT_2mu6 decisions                                2         2         2         0         
-=======
-TriggerSummaryStep4                     6   0     DEBUG  +++ HLT_mu6 ID#1672162766
-TrigSignatureMoniMT                                INFO HLT_2mu6                      10        10        1         1         0         0         0         
-TrigSignatureMoniMT                                INFO HLT_2mu6 decisions                                2         2         0         0         
->>>>>>> 573537f4
 TrigSignatureMoniMT                                INFO HLT_2mu6Comb                  10        10        1         1         0         0         1         
 TrigSignatureMoniMT                                INFO HLT_2mu6Comb decisions                            2         2         0         0         
 TrigSignatureMoniMT                                INFO HLT_mu20_ivar                 10        10        1         1         1         0         1         
 TrigSignatureMoniMT                                INFO HLT_mu20_ivar decisions                           1         1         1         0         
-<<<<<<< HEAD
-TrigSignatureMoniMT                                INFO HLT_mu6                       10        10        2         2         1         0         0         
-TrigSignatureMoniMT                                INFO HLT_mu6 decisions                                 3         3         2         0         
-=======
 TrigSignatureMoniMT                                INFO HLT_mu6                       10        10        2         2         1         1         1         
-TrigSignatureMoniMT                                INFO HLT_mu6 decisions                                 3         3         4         1         
->>>>>>> 573537f4
+TrigSignatureMoniMT                                INFO HLT_mu6 decisions                                 3         3         2         1         
 TrigSignatureMoniMT                                INFO HLT_mu6Comb                   10        10        2         2         0         0         2         
 TrigSignatureMoniMT                                INFO HLT_mu6Comb decisions                             3         3         0         0         
 TrigSignatureMoniMT                                INFO HLT_mu6fast                   10        10        2         0         0         0         2         
