--- conflicted
+++ resolved
@@ -2,8 +2,6 @@
 Py:Athena            INFO now loading newJOtest.pkl  ...
 TrigSignatureMo...   INFO Chains passing step (1st row events & 2nd row decision counts):
 TrigSignatureMo...   INFO Chain name                   L1,      AfterPS,  step1     step2     Output
-<<<<<<< HEAD
-<<<<<<< HEAD
 TrigSignatureMo...   INFO All                           20        20        0         0         0
 TrigSignatureMo...   INFO HLT_2j35_L1J20                20        20        0         0         0
 TrigSignatureMo...   INFO HLT_2j35_L1J20 decisions                          0         0
@@ -26,35 +24,4 @@
 TrigSignatureMo...   INFO HLT_mu20_L1MU20               20        20        0         0         0
 TrigSignatureMo...   INFO HLT_mu20_L1MU20 decisions                         0         0
 TrigSignatureMo...   INFO HLT_mu8_L1MU6                 20        20        0         0         0
-TrigSignatureMo...   INFO HLT_mu8_L1MU6 decisions                           0         0
-=======
-=======
->>>>>>> e21e397a
-TrigSignatureMo...   INFO All                           20        20        0         0         0         
-TrigSignatureMo...   INFO HLT_2j35_L1J20                20        20        0         0         0         
-TrigSignatureMo...   INFO HLT_2j35_L1J20 decisions                          0         0         
-TrigSignatureMo...   INFO HLT_e3_etcut_L1EM3            20        20        0         0         0         
-TrigSignatureMo...   INFO HLT_e3_etcut_L1EM3 decisions                      0         0         
-TrigSignatureMo...   INFO HLT_e5_etcut_L1EM3            20        20        0         0         0         
-TrigSignatureMo...   INFO HLT_e5_etcut_L1EM3 decisions                      0         0         
-TrigSignatureMo...   INFO HLT_e7_etcut_L1EM7            20        20        0         0         0         
-TrigSignatureMo...   INFO HLT_e7_etcut_L1EM7 decisions                      0         0         
-TrigSignatureMo...   INFO HLT_g10_etcut_L1EM7           20        20        0         0         0         
-TrigSignatureMo...   INFO HLT_g10_etcut_L1EM7 decisions                     0         0         
-TrigSignatureMo...   INFO HLT_g15_etcut_L1EM12          20        20        0         0         0         
-TrigSignatureMo...   INFO HLT_g15_etcut_L1EM12 decisions                    0         0         
-TrigSignatureMo...   INFO HLT_j45_L1J20                 20        20        0         0         0         
-TrigSignatureMo...   INFO HLT_j45_L1J20 decisions                           0         0         
-TrigSignatureMo...   INFO HLT_j85_L1J20                 20        20        0         0         0         
-TrigSignatureMo...   INFO HLT_j85_L1J20 decisions                           0         0         
-TrigSignatureMo...   INFO HLT_mu10_L1MU10               20        20        0         0         0         
-TrigSignatureMo...   INFO HLT_mu10_L1MU10 decisions                         0         0         
-TrigSignatureMo...   INFO HLT_mu20_L1MU20               20        20        0         0         0         
-TrigSignatureMo...   INFO HLT_mu20_L1MU20 decisions                         0         0         
-TrigSignatureMo...   INFO HLT_mu8_L1MU6                 20        20        0         0         0         
-<<<<<<< HEAD
-TrigSignatureMo...   INFO HLT_mu8_L1MU6 decisions                           0         0         
->>>>>>> upstream/master
-=======
-TrigSignatureMo...   INFO HLT_mu8_L1MU6 decisions                           0         0         
->>>>>>> e21e397a
+TrigSignatureMo...   INFO HLT_mu8_L1MU6 decisions                           0         0