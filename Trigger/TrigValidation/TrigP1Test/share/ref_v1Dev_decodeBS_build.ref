--- conflicted
+++ resolved
@@ -2094,7 +2094,6 @@
     2: 5
     3: 4
 HLT_g20_loose_L1eEM18L:
-<<<<<<< HEAD
   eventCount: 1
   stepCounts:
     0: 1
@@ -2107,8 +2106,6 @@
     2: 1
     3: 1
 HLT_g20_loose_LArPEBHLT_L1EM15:
-=======
->>>>>>> 3ab964d3
   eventCount: 0
 HLT_g20_loose_ringer_L1EM15VHI:
   eventCount: 4
