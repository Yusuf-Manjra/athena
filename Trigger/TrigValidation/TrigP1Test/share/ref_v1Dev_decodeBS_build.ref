--- conflicted
+++ resolved
@@ -4023,35 +4023,33 @@
   eventCount: 0
 HLT_noalg_L1jTAU12M:
   eventCount: 0
-<<<<<<< HEAD
+HLT_noalg_L1jTE100:
+  eventCount: 0
+HLT_noalg_L1jTEC100:
+  eventCount: 0
+HLT_noalg_L1jTEFWD100:
+  eventCount: 0
+HLT_noalg_L1jTEFWDA100:
+  eventCount: 0
+HLT_noalg_L1jTEFWDC100:
+  eventCount: 0
+HLT_noalg_L1jXE30:
+  eventCount: 0
+HLT_noalg_L1jXE300:
+  eventCount: 0
+HLT_noalg_L1jXE35:
+  eventCount: 0
+HLT_noalg_L1jXE40:
+  eventCount: 0
+HLT_noalg_L1jXE50:
+  eventCount: 0
+HLT_noalg_L1jXE55:
+  eventCount: 0
+HLT_noalg_L1jXEC50:
+  eventCount: 0
+HLT_noalg_L1jXEPerf50:
+  eventCount: 0
 HLT_noalg_LArPEBCalib_L1J400_LAR:
-=======
-HLT_noalg_L1jTE100:
-  eventCount: 0
-HLT_noalg_L1jTEC100:
-  eventCount: 0
-HLT_noalg_L1jTEFWD100:
-  eventCount: 0
-HLT_noalg_L1jTEFWDA100:
-  eventCount: 0
-HLT_noalg_L1jTEFWDC100:
-  eventCount: 0
-HLT_noalg_L1jXE30:
-  eventCount: 0
-HLT_noalg_L1jXE300:
-  eventCount: 0
-HLT_noalg_L1jXE35:
-  eventCount: 0
-HLT_noalg_L1jXE40:
-  eventCount: 0
-HLT_noalg_L1jXE50:
-  eventCount: 0
-HLT_noalg_L1jXE55:
-  eventCount: 0
-HLT_noalg_L1jXEC50:
-  eventCount: 0
-HLT_noalg_L1jXEPerf50:
->>>>>>> b0f92485
   eventCount: 0
 HLT_noalg_LArPEBCalib_L1LAR-ZEE:
   eventCount: 0
