--- conflicted
+++ resolved
@@ -22,13 +22,13 @@
   eventCount: 0
 HLT_2e17_idperf_loose_nogsf_L12eEM18M:
   eventCount: 0
-HLT_2e17_lhvloose_nogsf_L12EM15VHI:
-  eventCount: 0
-HLT_2e17_lhvloose_nogsf_L12eEM18M:
-  eventCount: 0
-HLT_2e24_lhvloose_nogsf_L12EM20VH:
-  eventCount: 0
-HLT_2e24_lhvloose_nogsf_L12eEM24L:
+HLT_2e17_lhvloose_L12EM15VHI:
+  eventCount: 0
+HLT_2e17_lhvloose_L12eEM18M:
+  eventCount: 0
+HLT_2e24_lhvloose_L12EM20VH:
+  eventCount: 0
+HLT_2e24_lhvloose_L12eEM24L:
   eventCount: 0
 HLT_2e5_lhmedium_j70_j50a_j0_DJMASS900j50_L1MJJ-500-NFF:
   eventCount: 0
@@ -87,13 +87,8 @@
     1: 1
   stepFeatures:
     0: 13
-<<<<<<< HEAD
-    1: 23
+    1: 24
 HLT_2e5_lhvloose_nogsf_bBeeM6000_L1BPH-0M9-EM7-EM5_MU5VF:
-=======
-    1: 24
-HLT_2e5_lhvloose_bBeeM6000_L1BPH-0M9-EM7-EM5_MU5VF:
->>>>>>> a4b3033e
   eventCount: 0
 HLT_2e5_lhvloose_nogsf_bBeeM6000_L1EM22VHI:
   eventCount: 0
@@ -1041,9 +1036,9 @@
   eventCount: 0
 HLT_e140_dnnloose_nogsf_L1EM22VHI:
   eventCount: 0
+HLT_e140_lhloose_L1EM22VHI:
+  eventCount: 0
 HLT_e140_lhloose_L1eEM26M:
-  eventCount: 0
-HLT_e140_lhloose_nogsf_L1EM22VHI:
   eventCount: 0
 HLT_e140_lhloose_noringer_L1EM22VHI:
   eventCount: 0
@@ -1277,7 +1272,9 @@
   eventCount: 0
 HLT_e26_idperf_loose_L1eEM26M:
   eventCount: 0
-HLT_e26_idperf_loose_lrtloose_nogsf_L1eEM26M:
+HLT_e26_idperf_loose_lrtloose_L1EM22VHI:
+  eventCount: 0
+HLT_e26_idperf_loose_lrtloose_L1eEM26M:
   eventCount: 0
 HLT_e26_idperf_tight_L1EM22VHI:
   eventCount: 0
@@ -1288,8 +1285,6 @@
 HLT_e26_lhloose_nopix_lrttight_L1EM22VHI:
   eventCount: 0
 HLT_e26_lhmedium_mu8noL1_L1EM22VHI:
-  eventCount: 0
-HLT_e26_lhtight_L1EM22VHI:
   eventCount: 0
 HLT_e26_lhtight_L1eEM26:
   eventCount: 0
@@ -1499,13 +1494,11 @@
   eventCount: 0
 HLT_e26_lhtight_ivarloose_tau80_mediumRNN_tracktwoMVA_03dRAB_probe_L1eEM26M:
   eventCount: 0
+HLT_e26_lhtight_ivarmedium_L1EM22VHI:
+  eventCount: 0
+HLT_e26_lhtight_ivartight_L1EM22VHI:
+  eventCount: 0
 HLT_e26_lhtight_nogsf_L1EM22VHI:
-  eventCount: 0
-HLT_e26_lhtight_nogsf_ivarloose_L1EM22VHI:
-  eventCount: 0
-HLT_e26_lhtight_nogsf_ivarmedium_L1EM22VHI:
-  eventCount: 0
-HLT_e26_lhtight_nogsf_ivartight_L1EM22VHI:
   eventCount: 0
 HLT_e28_lhmedium_mu8noL1_L1EM24VHI:
   eventCount: 0
@@ -1609,41 +1602,8 @@
     2: 45
   stepFeatures:
     0: 693
-<<<<<<< HEAD
-    1: 656
-    2: 398
-=======
     1: 677
     2: 405
-HLT_e5_idperf_gsf_tight_L1EM3:
-  eventCount: 13
-  stepCounts:
-    0: 25
-    1: 19
-    2: 13
-    3: 13
-    4: 13
-  stepFeatures:
-    0: 42
-    1: 30
-    2: 18
-    3: 18
-    4: 18
-HLT_e5_idperf_gsf_tight_L1eEM5:
-  eventCount: 23
-  stepCounts:
-    0: 46
-    1: 44
-    2: 23
-    3: 23
-    4: 23
-  stepFeatures:
-    0: 309
-    1: 194
-    2: 41
-    3: 41
-    4: 41
->>>>>>> a4b3033e
 HLT_e5_idperf_loose_lrtloose_L1EM3:
   eventCount: 17
   stepCounts:
@@ -1696,7 +1656,7 @@
     4: 23
   stepFeatures:
     0: 309
-    1: 193
+    1: 194
     2: 41
     3: 41
     4: 41
@@ -1733,27 +1693,16 @@
   stepCounts:
     0: 28
     1: 18
-<<<<<<< HEAD
-    2: 10
-    3: 10
-    4: 10
-  stepFeatures:
-    0: 46
-    1: 48
-    2: 13
-    3: 13
-    4: 13
-HLT_e5_lhloose_nopix_lrtloose_nogsf_L1EM3:
-=======
     2: 11
     3: 11
+    4: 11
   stepFeatures:
     0: 46
     1: 50
     2: 14
     3: 14
-HLT_e5_lhloose_nopix_lrtloose_gsf_L1EM3:
->>>>>>> a4b3033e
+    4: 14
+HLT_e5_lhloose_nopix_lrtloose_nogsf_L1EM3:
   eventCount: 0
   stepCounts:
     0: 28
@@ -1763,11 +1712,10 @@
     4: 11
   stepFeatures:
     0: 46
-<<<<<<< HEAD
-    1: 48
-    2: 13
-    3: 13
-    4: 13
+    1: 50
+    2: 14
+    3: 14
+    4: 14
 HLT_e5_lhtight_L1EM3:
   eventCount: 0
   stepCounts:
@@ -1778,7 +1726,7 @@
     4: 10
   stepFeatures:
     0: 42
-    1: 53
+    1: 56
     2: 14
     3: 14
     4: 14
@@ -1792,16 +1740,10 @@
     4: 20
   stepFeatures:
     0: 309
-    1: 239
+    1: 249
     2: 33
     3: 33
     4: 33
-=======
-    1: 50
-    2: 14
-    3: 14
-    4: 14
->>>>>>> a4b3033e
 HLT_e5_lhtight_e14_etcut_1invmAB5_L1JPSI-1M5-EM12:
   eventCount: 0
   stepCounts:
@@ -1872,34 +1814,11 @@
     0: 1
     1: 1
   stepFeatures:
-<<<<<<< HEAD
     0: 1
     1: 1
 HLT_e5_lhvloose_j70_j50a_j0_DJMASS1000j50_xe50_tcpufit_L1jMJJ-500-NFF:
   eventCount: 0
 HLT_e5_lhvloose_nogsf_bBeeM6000_2mu4_l2io_L1BPH-0DR3-EM7J15_2MU3V:
-=======
-    0: 42
-    1: 56
-    2: 14
-    3: 14
-    4: 14
-HLT_e5_lhtight_gsf_L1eEM5:
-  eventCount: 0
-  stepCounts:
-    0: 46
-    1: 40
-    2: 20
-    3: 20
-    4: 20
-  stepFeatures:
-    0: 309
-    1: 249
-    2: 33
-    3: 33
-    4: 33
-HLT_e5_lhvloose_bBeeM6000_2mu4_l2io_L1BPH-0DR3-EM7J15_2MU3V:
->>>>>>> a4b3033e
   eventCount: 0
 HLT_e5_lhvloose_nogsf_bBeeM6000_L14J15:
   eventCount: 0
@@ -1938,13 +1857,8 @@
     1: 1
   stepFeatures:
     0: 13
-<<<<<<< HEAD
-    1: 24
+    1: 25
 HLT_e5_lhvloose_nogsf_bBeeM6000_L1BPH-0DR3-EM7J15:
-=======
-    1: 25
-HLT_e5_lhvloose_bBeeM6000_L1BPH-0DR3-EM7J15:
->>>>>>> a4b3033e
   eventCount: 0
   stepCounts:
     0: 5
@@ -1972,23 +1886,8 @@
     0: 3
   stepFeatures:
     0: 10
-<<<<<<< HEAD
-    1: 15
+    1: 16
 HLT_e5_lhvloose_nogsf_bBeeM6000_mu6_l2io_L1BPH-0DR3-EM7J15_MU5VF:
-=======
-    1: 16
-HLT_e5_lhvloose_bBeeM6000_mu6_l2io_L1BPH-0DR3-EM7J15_MU5VF:
-  eventCount: 0
-HLT_e5_lhvloose_j70_j50a_j0_DJMASS1000j50_xe50_tcpufit_L1MJJ-500-NFF:
-  eventCount: 0
-  stepCounts:
-    0: 1
-    1: 1
-  stepFeatures:
-    0: 1
-    1: 1
-HLT_e5_lhvloose_j70_j50a_j0_DJMASS1000j50_xe50_tcpufit_L1jMJJ-500-NFF:
->>>>>>> a4b3033e
   eventCount: 0
 HLT_e5_lhvloose_nopix_lrtloose_idperf_probe_g25_medium_L1EM20VH:
   eventCount: 0
@@ -2023,8 +1922,6 @@
 HLT_e60_lhmedium_L1EM22VHI:
   eventCount: 0
 HLT_e60_lhmedium_L1eEM26M:
-  eventCount: 0
-HLT_e60_lhmedium_nogsf_L1EM22VHI:
   eventCount: 0
 HLT_e60_lhmedium_noringer_L1EM22VHI:
   eventCount: 0
