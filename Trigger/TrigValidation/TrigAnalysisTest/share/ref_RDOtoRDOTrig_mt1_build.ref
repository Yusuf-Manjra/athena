--- conflicted
+++ resolved
@@ -1,5 +1,3 @@
-<<<<<<< HEAD
-=======
 TrigSignatureMoniMT                                 INFO HLT_2e17_etcut_L12EM15VH #3136730292
 TrigSignatureMoniMT                                 INFO -- #3136730292 Events         2          2          2          2          2          -          -          -          -          -          -          -          -          -          2
 TrigSignatureMoniMT                                 INFO -- #3136730292 Features                             12         296        14         -          -          -          -          -          -          -          -          -
@@ -788,5 +786,4 @@
 TrigSignatureMoniMT                                 INFO -- #531141817 Features                              0          0          0          0          0          0          0          0          0          0          7          -
 TrigSignatureMoniMT                                 INFO HLT_xe65_cell_xe110_tcpufit_L1XE50 #115518400
 TrigSignatureMoniMT                                 INFO -- #115518400 Events          10         10         0          0          0          0          0          0          0          0          0          0          5          -          5
-TrigSignatureMoniMT                                 INFO -- #115518400 Features                              0          0          0          0          0          0          0          0          0          0          5          -
->>>>>>> 1a1ea240
+TrigSignatureMoniMT                                 INFO -- #115518400 Features                              0          0          0          0          0          0          0          0          0          0          5          -