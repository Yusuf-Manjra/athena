--- conflicted
+++ resolved
@@ -1,5 +1,5 @@
-TrigSignatureMoniMT                            0    INFO The L1 seed to multi-item-seeded chain HLT_noalg_L1Standby could not be completely resolved. This is currently OK. Exception from menu access: L1Item L1_2EM13VH does not exist in the menu
-TrigSignatureMoniMT                            0    INFO The L1 seed to multi-item-seeded chain HLT_noalg_L1Calo could not be completely resolved. This is currently OK. Exception from menu access: L1Item L1_2EM13VH does not exist in the menu
+TrigSignatureMoniMT                            0    INFO The L1 seed to multi-item-seeded chain HLT_noalg_L1Standby could not be completely resolved. This is currently OK. Exception from menu access: L1Item L1_2EM15VHI does not exist in the menu
+TrigSignatureMoniMT                            0    INFO The L1 seed to multi-item-seeded chain HLT_noalg_L1Calo could not be completely resolved. This is currently OK. Exception from menu access: L1Item L1_2EM15VHI does not exist in the menu
 TrigSignatureMoniMT                                 INFO HLT_2e17_etcut_L12EM15VH #3136730292
 TrigSignatureMoniMT                                 INFO -- #3136730292 Events         2          2          2          2          2          -          -          -          -          -          -          -          -          -          2
 TrigSignatureMoniMT                                 INFO -- #3136730292 Features                             12         296        14         -          -          -          -          -          -          -          -          -
@@ -427,13 +427,8 @@
 TrigSignatureMoniMT                                 INFO -- #1713982776 Events         4          4          0          0          0          0          4          4          4          4          -          -          -          -          4
 TrigSignatureMoniMT                                 INFO -- #1713982776 Features                             0          0          0          0          8          8          12         10         -          -          -          -
 TrigSignatureMoniMT                                 INFO HLT_mu6_mu6noL1_L1MU6 #451489897
-<<<<<<< HEAD
 TrigSignatureMoniMT                                 INFO -- #451489897 Events          10         10         0          0          0          0          10         10         10         10         5          4          -          -          5
-TrigSignatureMoniMT                                 INFO -- #451489897 Features                              0          0          0          0          14         13         16         21         8          7          -          -
-=======
-TrigSignatureMoniMT                                 INFO -- #451489897 Events          10         10         0          0          0          0          10         10         10         10         6          4          -          -          6
-TrigSignatureMoniMT                                 INFO -- #451489897 Features                              0          0          0          0          14         13         16         15         9          7          -          -
->>>>>>> a30a8384
+TrigSignatureMoniMT                                 INFO -- #451489897 Features                              0          0          0          0          14         13         16         15         8          7          -          -
 TrigSignatureMoniMT                                 INFO HLT_mu6fast_L1MU6 #3518031697
 TrigSignatureMoniMT                                 INFO -- #3518031697 Events         10         10         0          0          0          0          10         -          -          -          -          -          -          -          10
 TrigSignatureMoniMT                                 INFO -- #3518031697 Features                             0          0          0          0          14         -          -          -          -          -          -          -
