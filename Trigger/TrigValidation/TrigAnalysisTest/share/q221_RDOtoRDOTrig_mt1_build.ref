TrigSignatureMoniMT                                INFO HLT_2e17_etcut_L12EM15VH      7         7         5         5         5         0         0         5
TrigSignatureMoniMT                                INFO HLT_2e17_etcut_L12EM15VH decisions                    17        1661      20        0         0
TrigSignatureMoniMT                                INFO HLT_2e3_etcut_L12EM3          20        20        20        20        20        0         0         20
TrigSignatureMoniMT                                INFO HLT_2e3_etcut_L12EM3 decisions                    174       9232      443       0         0
TrigSignatureMoniMT                                INFO HLT_2g35_etcut_L12EM20VH      6         6         2         2         1         0         0         1
TrigSignatureMoniMT                                INFO HLT_2g35_etcut_L12EM20VH decisions                    5         5         2         0         0
TrigSignatureMoniMT                                INFO HLT_2j330_a10t_lcw_jes_35smcINF_L1J1004         4         0         0         0         0         0         0
TrigSignatureMoniMT                                INFO HLT_2j330_a10t_lcw_jes_35smcINF_L1J100 decisions                    0         0         0         0         0
TrigSignatureMoniMT                                INFO HLT_2mu10_bJpsimumu_L12MU10   3         3         3         0         0         0         0         0
TrigSignatureMoniMT                                INFO HLT_2mu10_bJpsimumu_L12MU10 decisions                    18        0         0         0         0
TrigSignatureMoniMT                                INFO HLT_2mu10_bUpsimumu_L12MU10   3         3         3         0         0         0         0         0
TrigSignatureMoniMT                                INFO HLT_2mu10_bUpsimumu_L12MU10 decisions                    18        0         0         0         0
TrigSignatureMoniMT                                INFO HLT_2mu14_L12MU10             3         3         3         1         1         1         0         1
TrigSignatureMoniMT                                INFO HLT_2mu14_L12MU10 decisions                       18        6         4         4         0
TrigSignatureMoniMT                                INFO HLT_2mu6Comb_L12MU6           4         4         4         1         0         0         0         1
TrigSignatureMoniMT                                INFO HLT_2mu6Comb_L12MU6 decisions                     24        6         0         0         0
TrigSignatureMoniMT                                INFO HLT_2mu6_10invm70_L1MU6       10        10        4         1         1         1         1         1
TrigSignatureMoniMT                                INFO HLT_2mu6_10invm70_L1MU6 decisions                    24        6         4         4         1
TrigSignatureMoniMT                                INFO HLT_2mu6_L12MU6               4         4         4         1         1         1         0         1
TrigSignatureMoniMT                                INFO HLT_2mu6_L12MU6 decisions                         24        6         4         4         0
TrigSignatureMoniMT                                INFO HLT_3j200_L1J100              4         4         0         0         0         0         0         0
TrigSignatureMoniMT                                INFO HLT_3j200_L1J100 decisions                        0         0         0         0         0
TrigSignatureMoniMT                                INFO HLT_3j200_L1J20               19        19        0         0         0         0         0         0
TrigSignatureMoniMT                                INFO HLT_3j200_L1J20 decisions                         0         0         0         0         0
TrigSignatureMoniMT                                INFO HLT_3mu6_L13MU6               0         0         0         0         0         0         0         0
TrigSignatureMoniMT                                INFO HLT_3mu6_L13MU6 decisions                         0         0         0         0         0
TrigSignatureMoniMT                                INFO HLT_3mu6_msonly_L13MU6        0         0         0         0         0         0         0         0
TrigSignatureMoniMT                                INFO HLT_3mu6_msonly_L13MU6 decisions                    0         0         0         0         0
TrigSignatureMoniMT                                INFO HLT_4mu4_L14MU4               0         0         0         0         0         0         0         0
TrigSignatureMoniMT                                INFO HLT_4mu4_L14MU4 decisions                         0         0         0         0         0
TrigSignatureMoniMT                                INFO HLT_5j70_0eta240_L14J20       8         8         1         0         0         0         0         1
TrigSignatureMoniMT                                INFO HLT_5j70_0eta240_L14J20 decisions                    5         0         0         0         0
TrigSignatureMoniMT                                INFO HLT_e26_etcut_L1EM22VHI       11        11        9         9         9         0         0         9
TrigSignatureMoniMT                                INFO HLT_e26_etcut_L1EM22VHI decisions                    16        1716      14        0         0
TrigSignatureMoniMT                                INFO HLT_e3_etcut1step_mu6fast_L1EM8I_MU109         9         9         0         0         0         0         9
TrigSignatureMoniMT                                INFO HLT_e3_etcut1step_mu6fast_L1EM8I_MU10 decisions                    44        0         0         0         0
TrigSignatureMoniMT                                INFO HLT_e3_etcut_L1EM3            20        20        20        20        20        0         0         20
TrigSignatureMoniMT                                INFO HLT_e3_etcut_L1EM3 decisions                      174       9232      443       0         0
TrigSignatureMoniMT                                INFO HLT_e5_etcut_L1EM3            20        20        20        20        20        0         0         20
TrigSignatureMoniMT                                INFO HLT_e5_etcut_L1EM3 decisions                      154       8558      223       0         0
TrigSignatureMoniMT                                INFO HLT_e7_etcut_L1EM3            20        20        20        20        20        0         0         20
TrigSignatureMoniMT                                INFO HLT_e7_etcut_L1EM3 decisions                      104       6354      121       0         0
TrigSignatureMoniMT                                INFO HLT_g140_etcut_L1EM24VHI      11        11        0         0         0         0         0         0
TrigSignatureMoniMT                                INFO HLT_g140_etcut_L1EM24VHI decisions                    0         0         0         0         0
TrigSignatureMoniMT                                INFO HLT_g20_etcut_LArPEB_L1EM15   15        15        14        14        11        11        0         11
TrigSignatureMoniMT                                INFO HLT_g20_etcut_LArPEB_L1EM15 decisions                    24        24        21        21        0
TrigSignatureMoniMT                                INFO HLT_g5_etcut_L1EM3            20        20        20        20        20        0         0         20
TrigSignatureMoniMT                                INFO HLT_g5_etcut_L1EM3 decisions                      154       154       223       0         0
<<<<<<< HEAD
=======
TrigSignatureMoniMT                                INFO HLT_g5_etcut_LArPEB_L1EM3     20        20        20        20        20        20        0         20
TrigSignatureMoniMT                                INFO HLT_g5_etcut_LArPEB_L1EM3 decisions                    154       154       223       223       0
>>>>>>> ae9376da
TrigSignatureMoniMT                                INFO HLT_j0_vbenfSEP30etSEP34mass35SEP50fbet_L1J2019        19        17        0         0         0         0         17
TrigSignatureMoniMT                                INFO HLT_j0_vbenfSEP30etSEP34mass35SEP50fbet_L1J20 decisions                    50        0         0         0         0
TrigSignatureMoniMT                                INFO HLT_j175_gsc225_bmv2c1040_split_L1J1004         4         1         0         0         0         0         0
TrigSignatureMoniMT                                INFO HLT_j175_gsc225_bmv2c1040_split_L1J100 decisions                    1         0         0         0         0
TrigSignatureMoniMT                                INFO HLT_j225_gsc275_bmv2c1060_split_L1J1004         4         0         0         0         0         0         0
TrigSignatureMoniMT                                INFO HLT_j225_gsc275_bmv2c1060_split_L1J100 decisions                    0         0         0         0         0
TrigSignatureMoniMT                                INFO HLT_j225_gsc300_bmv2c1070_split_L1J1004         4         0         0         0         0         0         0
TrigSignatureMoniMT                                INFO HLT_j225_gsc300_bmv2c1070_split_L1J100 decisions                    0         0         0         0         0
TrigSignatureMoniMT                                INFO HLT_j225_gsc360_bmv2c1077_split_L1J1004         4         0         0         0         0         0         0
TrigSignatureMoniMT                                INFO HLT_j225_gsc360_bmv2c1077_split_L1J100 decisions                    0         0         0         0         0
TrigSignatureMoniMT                                INFO HLT_j260_320eta490_L1J20      19        19        0         0         0         0         0         0
TrigSignatureMoniMT                                INFO HLT_j260_320eta490_L1J20 decisions                    0         0         0         0         0
TrigSignatureMoniMT                                INFO HLT_j260_320eta490_L1J75_31ETA493         3         0         0         0         0         0         0
TrigSignatureMoniMT                                INFO HLT_j260_320eta490_L1J75_31ETA49 decisions                    0         0         0         0         0
TrigSignatureMoniMT                                INFO HLT_j35_gsc45_bmv2c1070_split_L1J2019        19        19        18        18        0         0         18
TrigSignatureMoniMT                                INFO HLT_j35_gsc45_bmv2c1070_split_L1J20 decisions                    132       86        86        0         0
TrigSignatureMoniMT                                INFO HLT_j35_gsc45_boffperf_split_L1J2019        19        19        18        18        0         0         18
TrigSignatureMoniMT                                INFO HLT_j35_gsc45_boffperf_split_L1J20 decisions                    132       86        86        0         0
TrigSignatureMoniMT                                INFO HLT_j420_L1J100               4         4         0         0         0         0         0         0
TrigSignatureMoniMT                                INFO HLT_j420_L1J100 decisions                         0         0         0         0         0
TrigSignatureMoniMT                                INFO HLT_j420_L1J20                19        19        0         0         0         0         0         0
TrigSignatureMoniMT                                INFO HLT_j420_L1J20 decisions                          0         0         0         0         0
TrigSignatureMoniMT                                INFO HLT_j45_L1J15                 20        20        18        0         0         0         0         18
TrigSignatureMoniMT                                INFO HLT_j45_L1J15 decisions                           18        0         0         0         0
TrigSignatureMoniMT                                INFO HLT_j460_a10_lcw_subjes_L1J1004         4         0         0         0         0         0         0
TrigSignatureMoniMT                                INFO HLT_j460_a10_lcw_subjes_L1J100 decisions                    0         0         0         0         0
TrigSignatureMoniMT                                INFO HLT_j460_a10_lcw_subjes_L1J20 19        19        0         0         0         0         0         0
TrigSignatureMoniMT                                INFO HLT_j460_a10_lcw_subjes_L1J20 decisions                    0         0         0         0         0
TrigSignatureMoniMT                                INFO HLT_j460_a10r_L1J100          4         4         0         0         0         0         0         0
TrigSignatureMoniMT                                INFO HLT_j460_a10r_L1J100 decisions                    0         0         0         0         0
TrigSignatureMoniMT                                INFO HLT_j460_a10r_L1J20           19        19        0         0         0         0         0         0
TrigSignatureMoniMT                                INFO HLT_j460_a10r_L1J20 decisions                     0         0         0         0         0
TrigSignatureMoniMT                                INFO HLT_j460_a10t_lcw_jes_30smcINF_L1J1004         4         0         0         0         0         0         0
TrigSignatureMoniMT                                INFO HLT_j460_a10t_lcw_jes_30smcINF_L1J100 decisions                    0         0         0         0         0
TrigSignatureMoniMT                                INFO HLT_j460_a10t_lcw_jes_L1J100  4         4         0         0         0         0         0         0
TrigSignatureMoniMT                                INFO HLT_j460_a10t_lcw_jes_L1J100 decisions                    0         0         0         0         0
TrigSignatureMoniMT                                INFO HLT_j85_L1J20                 19        19        13        0         0         0         0         13
TrigSignatureMoniMT                                INFO HLT_j85_L1J20 decisions                           13        0         0         0         0
TrigSignatureMoniMT                                INFO HLT_mu20_ivar_L1MU6           10        10        10        5         3         0         0         3
TrigSignatureMoniMT                                INFO HLT_mu20_ivar_L1MU6 decisions                     14        6         3         0         0
TrigSignatureMoniMT                                INFO HLT_mu26_ivarmedium_L1MU20    8         8         8         5         4         3         2         2
TrigSignatureMoniMT                                INFO HLT_mu26_ivarmedium_L1MU20 decisions                    10        6         5         4         2
TrigSignatureMoniMT                                INFO HLT_mu50_L1MU20               8         8         8         5         1         1         0         1
TrigSignatureMoniMT                                INFO HLT_mu50_L1MU20 decisions                         10        6         1         1         0
TrigSignatureMoniMT                                INFO HLT_mu50_RPCPEBSecondaryReadout_L1MU208         8         8         5         1         1         1         1
TrigSignatureMoniMT                                INFO HLT_mu50_RPCPEBSecondaryReadout_L1MU20 decisions                    10        6         1         1         1
TrigSignatureMoniMT                                INFO HLT_mu60_0eta105_msonly_L1MU208         8         1         0         0         0         0         0
TrigSignatureMoniMT                                INFO HLT_mu60_0eta105_msonly_L1MU20 decisions                    2         0         0         0         0
TrigSignatureMoniMT                                INFO HLT_mu6Comb_L1MU6             10        10        10        5         0         0         0         5
TrigSignatureMoniMT                                INFO HLT_mu6Comb_L1MU6 decisions                       14        6         0         0         0
TrigSignatureMoniMT                                INFO HLT_mu6_L1MU6                 10        10        10        5         5         5         0         5
TrigSignatureMoniMT                                INFO HLT_mu6_L1MU6 decisions                           14        6         6         6         0
TrigSignatureMoniMT                                INFO HLT_mu6_ivarmedium_L1MU6      10        10        10        5         5         5         3         3
TrigSignatureMoniMT                                INFO HLT_mu6_ivarmedium_L1MU6 decisions                    14        6         6         6         3
TrigSignatureMoniMT                                INFO HLT_mu6_msonly_L1MU6          10        10        10        0         10        0         0         10
TrigSignatureMoniMT                                INFO HLT_mu6_msonly_L1MU6 decisions                    14        0         17        0         0
TrigSignatureMoniMT                                INFO HLT_mu6_mu4_L12MU4            4         4         4         3         1         1         0         1
TrigSignatureMoniMT                                INFO HLT_mu6_mu4_L12MU4 decisions                      40        18        6         6         0
TrigSignatureMoniMT                                INFO HLT_mu6fast_L1MU6             10        10        10        0         0         0         0         10
TrigSignatureMoniMT                                INFO HLT_mu6fast_L1MU6 decisions                       14        0         0         0         0
TrigSignatureMoniMT                                INFO HLT_mu6noL1_L1MU6             10        10        10        10        0         0         0         10
TrigSignatureMoniMT                                INFO HLT_mu6noL1_L1MU6 decisions                       18        14        0         0         0
TrigSignatureMoniMT                                INFO HLT_mu80_msonly_3layersEC_L1MU208         8         8         0         0         0         0         0
TrigSignatureMoniMT                                INFO HLT_mu80_msonly_3layersEC_L1MU20 decisions                    10        0         0         0         0
TrigSignatureMoniMT                                INFO HLT_tau0_perf_ptonly_L1TAU12  18        18        18        18        0         0         0         18
TrigSignatureMoniMT                                INFO HLT_tau0_perf_ptonly_L1TAU12 decisions                    39        29        0         0         0
TrigSignatureMoniMT                                INFO HLT_tau160_mediumRNN_tracktwoMVA_L1TAU1002         2         0         0         0         0         0         0
TrigSignatureMoniMT                                INFO HLT_tau160_mediumRNN_tracktwoMVA_L1TAU100 decisions                    0         0         0         0         0
TrigSignatureMoniMT                                INFO HLT_tau25_medium1_tracktwo_L1TAU12IM18        18        17        16        0         0         0         16
TrigSignatureMoniMT                                INFO HLT_tau25_medium1_tracktwo_L1TAU12IM decisions                    37        27        0         0         0
TrigSignatureMoniMT                                INFO HLT_tau35_mediumRNN_tracktwoMVA_L1TAU12IM18        18        15        10        0         0         0         10
TrigSignatureMoniMT                                INFO HLT_tau35_mediumRNN_tracktwoMVA_L1TAU12IM decisions                    34        12        0         0         0
TrigSignatureMoniMT                                INFO HLT_xe30_cell_L1XE10          0         0         0         0         0         0         0         0
TrigSignatureMoniMT                                INFO HLT_xe30_cell_L1XE10 decisions                    0         0         0         0         0
TrigSignatureMoniMT                                INFO HLT_xe30_cell_xe30_tcpufit_L1XE100         0         0         0         0         0         0         0
TrigSignatureMoniMT                                INFO HLT_xe30_cell_xe30_tcpufit_L1XE10 decisions                    0         0         0         0         0
TrigSignatureMoniMT                                INFO HLT_xe30_mht_L1XE10           0         0         0         0         0         0         0         0
TrigSignatureMoniMT                                INFO HLT_xe30_mht_L1XE10 decisions                     0         0         0         0         0
TrigSignatureMoniMT                                INFO HLT_xe30_tcpufit_L1XE10       0         0         0         0         0         0         0         0
TrigSignatureMoniMT                                INFO HLT_xe30_tcpufit_L1XE10 decisions                    0         0         0         0         0
TrigSignatureMoniMT                                INFO HLT_xe65_cell_L1XE50          0         0         0         0         0         0         0         0
TrigSignatureMoniMT                                INFO HLT_xe65_cell_L1XE50 decisions                    0         0         0         0         0<|MERGE_RESOLUTION|>--- conflicted
+++ resolved
@@ -46,11 +46,8 @@
 TrigSignatureMoniMT                                INFO HLT_g20_etcut_LArPEB_L1EM15 decisions                    24        24        21        21        0
 TrigSignatureMoniMT                                INFO HLT_g5_etcut_L1EM3            20        20        20        20        20        0         0         20
 TrigSignatureMoniMT                                INFO HLT_g5_etcut_L1EM3 decisions                      154       154       223       0         0
-<<<<<<< HEAD
-=======
 TrigSignatureMoniMT                                INFO HLT_g5_etcut_LArPEB_L1EM3     20        20        20        20        20        20        0         20
 TrigSignatureMoniMT                                INFO HLT_g5_etcut_LArPEB_L1EM3 decisions                    154       154       223       223       0
->>>>>>> ae9376da
 TrigSignatureMoniMT                                INFO HLT_j0_vbenfSEP30etSEP34mass35SEP50fbet_L1J2019        19        17        0         0         0         0         17
 TrigSignatureMoniMT                                INFO HLT_j0_vbenfSEP30etSEP34mass35SEP50fbet_L1J20 decisions                    50        0         0         0         0
 TrigSignatureMoniMT                                INFO HLT_j175_gsc225_bmv2c1040_split_L1J1004         4         1         0         0         0         0         0
