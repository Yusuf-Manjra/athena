--- conflicted
+++ resolved
@@ -1,10 +1,5 @@
 TrigSignatureMoniMT                                INFO HLT_2e17_etcut_L12EM15VH      7         7         5         5         5         0         0         0         5
 TrigSignatureMoniMT                                INFO HLT_2e17_etcut_L12EM15VH decisions                    16        1635      18        0         0         0
-<<<<<<< HEAD
-=======
-TrigSignatureMoniMT                                INFO HLT_2e3_etcut_L12EM3          20        20        20        20        20        0         0         0         20
-TrigSignatureMoniMT                                INFO HLT_2e3_etcut_L12EM3 decisions                    172       8889      387       0         0         0
->>>>>>> dc58efce
 TrigSignatureMoniMT                                INFO HLT_2g35_etcut_L12EM20VH      6         6         2         2         1         0         0         0         1
 TrigSignatureMoniMT                                INFO HLT_2g35_etcut_L12EM20VH decisions                    5         5         2         0         0         0
 TrigSignatureMoniMT                                INFO HLT_2mu10_bJpsimumu_L12MU10   3         3         3         0         0         0         0         0         0
@@ -65,11 +60,6 @@
 TrigSignatureMoniMT                                INFO HLT_j260_320eta490_L1J75_31ETA49 decisions                    0         0         0         0         0         0
 TrigSignatureMoniMT                                INFO HLT_j35_gsc45_bmv2c1070_split_L1J2019        19        19        18        18        0         0         0         18
 TrigSignatureMoniMT                                INFO HLT_j35_gsc45_bmv2c1070_split_L1J20 decisions                    69        48        48        0         0         0
-<<<<<<< HEAD
-=======
-TrigSignatureMoniMT                                INFO HLT_j35_gsc45_boffperf_split_L1J2019        19        19        18        18        0         0         0         18
-TrigSignatureMoniMT                                INFO HLT_j35_gsc45_boffperf_split_L1J20 decisions                    69        48        48        0         0         0
->>>>>>> dc58efce
 TrigSignatureMoniMT                                INFO HLT_j420_L1J100               4         4         0         0         0         0         0         0         0
 TrigSignatureMoniMT                                INFO HLT_j420_L1J100 decisions                         0         0         0         0         0         0
 TrigSignatureMoniMT                                INFO HLT_j420_L1J20                19        19        0         0         0         0         0         0         0
@@ -92,11 +82,8 @@
 TrigSignatureMoniMT                                INFO HLT_j80_j60_L1J15 decisions                       13        0         0         0         0         0
 TrigSignatureMoniMT                                INFO HLT_j85_L1J20                 19        19        13        0         0         0         0         0         13
 TrigSignatureMoniMT                                INFO HLT_j85_L1J20 decisions                           13        0         0         0         0         0
-<<<<<<< HEAD
-=======
 TrigSignatureMoniMT                                INFO HLT_mu10_lateMu_L1MU10        10        10        0         0         0         0         0         0         0
 TrigSignatureMoniMT                                INFO HLT_mu10_lateMu_L1MU10 decisions                    0         0         0         0         0         0
->>>>>>> dc58efce
 TrigSignatureMoniMT                                INFO HLT_mu20_ivar_L1MU6           10        10        10        5         3         0         0         0         3
 TrigSignatureMoniMT                                INFO HLT_mu20_ivar_L1MU6 decisions                     14        6         3         0         0         0
 TrigSignatureMoniMT                                INFO HLT_mu24_idperf_L1MU20        8         8         6         6         6         6         0         0         6
@@ -129,13 +116,6 @@
 TrigSignatureMoniMT                                INFO HLT_mu80_msonly_3layersEC_L1MU20 decisions                    10        0         0         0         0         0
 TrigSignatureMoniMT                                INFO HLT_tau160_mediumRNN_tracktwoMVA_L1TAU1002         2         0         0         0         0         0         0         0
 TrigSignatureMoniMT                                INFO HLT_tau160_mediumRNN_tracktwoMVA_L1TAU100 decisions                    0         0         0         0         0         0
-<<<<<<< HEAD
-=======
-TrigSignatureMoniMT                                INFO HLT_tau25_idperf_tracktwoMVA_L1TAU12IM18        18        18        0         0         0         0         0         18
-TrigSignatureMoniMT                                INFO HLT_tau25_idperf_tracktwoMVA_L1TAU12IM decisions                    42        0         0         0         0         0
-TrigSignatureMoniMT                                INFO HLT_tau25_idperf_tracktwo_L1TAU12IM18        18        18        18        13        0         0         0         13
-TrigSignatureMoniMT                                INFO HLT_tau25_idperf_tracktwo_L1TAU12IM decisions                    42        32        16        0         0         0
->>>>>>> dc58efce
 TrigSignatureMoniMT                                INFO HLT_tau25_medium1_tracktwo_L1TAU12IM18        18        16        15        10        0         0         0         10
 TrigSignatureMoniMT                                INFO HLT_tau25_medium1_tracktwo_L1TAU12IM decisions                    36        26        12        0         0         0
 TrigSignatureMoniMT                                INFO HLT_tau35_mediumRNN_tracktwoMVA_L1TAU12IM18        18        15        0         0         0         0         0         15
