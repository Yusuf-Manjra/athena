--- conflicted
+++ resolved
@@ -30,12 +30,8 @@
 TrigSignatureMoniMT                                INFO HLT_e7_etcut_L1EM3 decisions                      104       8340      121       0         0
 TrigSignatureMoniMT                                INFO HLT_g5_etcut_L1EM3            20        20        20        20        20        0         0         20
 TrigSignatureMoniMT                                INFO HLT_g5_etcut_L1EM3 decisions                      154       154       223       0         0
-<<<<<<< HEAD
 TrigSignatureMoniMT                                INFO HLT_j0_vbenfSEP30etSEP34mass35SEP50fbet_L1J2019        19        17        0         0         0         0         17
 TrigSignatureMoniMT                                INFO HLT_j0_vbenfSEP30etSEP34mass35SEP50fbet_L1J20 decisions                    50        0         0         0         0
-TrigSignatureMoniMT                                INFO HLT_j260_320eta490_L1J20      19        19        0         0         0         0         0         0
-TrigSignatureMoniMT                                INFO HLT_j260_320eta490_L1J20 decisions                    0         0         0         0         0
-=======
 TrigSignatureMoniMT                                INFO HLT_j0_vbenfSEP30etSEP34mass35SEP50fbet_L1J2019        19        0         0         0         0         0         0
 TrigSignatureMoniMT                                INFO HLT_j0_vbenfSEP30etSEP34mass35SEP50fbet_L1J20 decisions                    0         0         0         0         0
 TrigSignatureMoniMT                                INFO HLT_j175_gsc225_bmv2c1040_split_L1J1004         4         1         0         0         0         0         0
@@ -50,16 +46,10 @@
 TrigSignatureMoniMT                                INFO HLT_j260_320eta490_L1J20 decisions                    0         0         0         0         0
 TrigSignatureMoniMT                                INFO HLT_j260_320eta490_L1J75_31ETA493         3         0         0         0         0         0         0
 TrigSignatureMoniMT                                INFO HLT_j260_320eta490_L1J75_31ETA49 decisions                    0         0         0         0         0
->>>>>>> 13cb0907
 TrigSignatureMoniMT                                INFO HLT_j35_gsc45_bmv2c1070_split_L1J2019        19        19        18        0         0         0         18
 TrigSignatureMoniMT                                INFO HLT_j35_gsc45_bmv2c1070_split_L1J20 decisions                    132       86        0         0         0
 TrigSignatureMoniMT                                INFO HLT_j35_gsc45_boffperf_split_L1J2019        19        19        18        0         0         0         18
 TrigSignatureMoniMT                                INFO HLT_j35_gsc45_boffperf_split_L1J20 decisions                    132       86        0         0         0
-<<<<<<< HEAD
-=======
-TrigSignatureMoniMT                                INFO HLT_j420_L1J100               4         4         0         0         0         0         0         0
-TrigSignatureMoniMT                                INFO HLT_j420_L1J100 decisions                         0         0         0         0         0
->>>>>>> 13cb0907
 TrigSignatureMoniMT                                INFO HLT_j420_L1J20                19        19        0         0         0         0         0         0
 TrigSignatureMoniMT                                INFO HLT_j420_L1J20 decisions                          0         0         0         0         0
 TrigSignatureMoniMT                                INFO HLT_j420_a10t_lcw_jes_30smcINF_L1J2019        19        0         0         0         0         0         0
