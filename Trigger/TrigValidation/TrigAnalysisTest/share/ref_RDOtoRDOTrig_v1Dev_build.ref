--- conflicted
+++ resolved
@@ -5202,7 +5202,6 @@
     1: 6
     2: 6
     3: 2
-<<<<<<< HEAD
     4: 2
     5: 2
 HLT_g35_loose_mu15_mu2noL1_L1EM22VHI:
@@ -5225,8 +5224,6 @@
     5: 2
     6: 2
     7: 1
-=======
->>>>>>> da3c13b0
 HLT_g35_loose_mu15_mu2noL1_L1EM24VHI:
   eventCount: 0
   stepCounts:
