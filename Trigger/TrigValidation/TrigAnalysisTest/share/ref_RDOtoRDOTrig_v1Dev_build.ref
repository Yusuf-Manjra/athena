HLT_10j40_L14J15:
  eventCount: 0
HLT_10j40_ftf_presel7j30_L14J15:
  eventCount: 0
  stepCounts:
    0: 5
  stepFeatures:
    0: 5
HLT_10j40_pf_ftf_L14J15:
  eventCount: 0
  stepCounts:
    0: 13
  stepFeatures:
    0: 13
HLT_10j40_pf_ftf_presel7j30_L14J15:
  eventCount: 0
  stepCounts:
    0: 5
  stepFeatures:
    0: 5
HLT_2e12_lhloose_mu10_L12EM8VH_MU8F:
  eventCount: 0
  stepCounts:
    0: 1
    1: 1
  stepFeatures:
    0: 6
    1: 7
    2: 1
HLT_2e17_idperf_gsf_loose_L12EM15VHI:
  eventCount: 0
  stepFeatures:
    0: 3
HLT_2e17_idperf_loose_L12EM15VHI:
  eventCount: 0
  stepFeatures:
    0: 3
HLT_2e17_lhvloose_L12EM15VHI:
  eventCount: 0
  stepFeatures:
    0: 3
HLT_2e17_lhvloose_L12eEM15M:
  eventCount: 0
HLT_2e17_lhvloose_gsf_L12EM15VHI:
  eventCount: 0
  stepFeatures:
    0: 3
HLT_2e24_lhvloose_L12EM20VH:
  eventCount: 0
  stepFeatures:
    0: 2
HLT_2e24_lhvloose_L12eEM20L:
  eventCount: 0
HLT_2e5_lhmedium_j70_0eta320_j50_0eta490_j0_DJMASS900j50_L1MJJ-500-NFF:
  eventCount: 0
  stepCounts:
    0: 2
    1: 2
    2: 1
    3: 1
  stepFeatures:
    0: 8
    1: 19
    2: 5
    3: 4
    4: 1
HLT_2e5_lhvloose_bBeeM6000_L12EM3:
  eventCount: 0
  stepCounts:
    0: 15
    1: 6
    2: 5
    3: 5
  stepFeatures:
    0: 51
    1: 109
    2: 17
    3: 23
    4: 3
HLT_2e5_lhvloose_bBeeM6000_L14J15:
  eventCount: 0
  stepCounts:
    0: 10
    1: 4
    2: 4
    3: 4
  stepFeatures:
    0: 35
    1: 62
    2: 14
    3: 19
    4: 3
HLT_2e5_lhvloose_bBeeM6000_L1All:
  eventCount: 0
  stepCounts:
    0: 15
    1: 6
    2: 5
    3: 5
  stepFeatures:
    0: 51
    1: 109
    2: 17
    3: 23
    4: 3
HLT_2e5_lhvloose_bBeeM6000_L1BKeePrescaled:
  eventCount: 0
  stepCounts:
    0: 15
    1: 13
    2: 9
    3: 9
  stepFeatures:
    0: 51
    1: 109
    2: 29
    3: 35
    4: 8
HLT_2e5_lhvloose_bBeeM6000_L1BKeePrimary:
  eventCount: 0
  stepCounts:
    0: 14
    1: 5
    2: 5
    3: 5
  stepFeatures:
    0: 49
    1: 96
    2: 16
    3: 23
    4: 3
HLT_2e5_lhvloose_bBeeM6000_L1BPH-0M9-EM7-EM5_MU5VF:
  eventCount: 0
  stepCounts:
    0: 3
  stepFeatures:
    0: 8
    1: 17
HLT_2e5_lhvloose_bBeeM6000_L1EM22VHI:
  eventCount: 0
  stepCounts:
    0: 6
    1: 3
    2: 3
    3: 3
  stepFeatures:
    0: 26
    1: 33
    2: 10
    3: 12
    4: 3
HLT_2g10_loose_mu20_L1MU14FCH:
  eventCount: 0
  stepCounts:
    0: 5
    1: 3
    2: 2
    3: 1
    4: 1
  stepFeatures:
    0: 23
    1: 7
    2: 7
    3: 2
    4: 1
HLT_2g15_loose_25dphiAA_invmAA80_L1DPHI-M70-2eEM12M:
  eventCount: 0
HLT_2g15_tight_25dphiAA_L1DPHI-M70-2eEM12M:
  eventCount: 0
HLT_2g15_tight_25dphiAA_invmAA80_L1DPHI-M70-2eEM12M:
  eventCount: 0
HLT_2g15_tight_L1DPHI-M70-2eEM12M:
  eventCount: 0
HLT_2g20_loose_L12EM15VH:
  eventCount: 1
  stepCounts:
    0: 4
    1: 3
    2: 3
    3: 1
  stepFeatures:
    0: 14
    1: 9
    2: 8
    3: 3
HLT_2g20_tight_icaloloose_L12EM15VHI:
  eventCount: 0
  stepCounts:
    0: 4
    1: 2
    2: 2
  stepFeatures:
    0: 11
    1: 7
    2: 5
    3: 1
HLT_2g20_tight_icaloloose_L12eEM15M:
  eventCount: 0
HLT_2g22_tight_L12EM15VHI:
  eventCount: 0
  stepCounts:
    0: 4
    1: 2
    2: 2
  stepFeatures:
    0: 11
    1: 7
    2: 5
    3: 1
HLT_2g22_tight_L12eEM15M:
  eventCount: 0
HLT_2g22_tight_L1EM7_EMPTY:
  eventCount: 0
HLT_2g22_tight_L1EM7_UNPAIRED_ISO:
  eventCount: 0
HLT_2g25_loose_g15_loose_L12EM20VH:
  eventCount: 0
  stepCounts:
    0: 3
    1: 2
    2: 2
  stepFeatures:
    0: 25
    1: 17
    2: 11
    3: 2
HLT_2g25_loose_g15_loose_L12eEM20L:
  eventCount: 0
HLT_2g50_loose_L12EM20VH:
  eventCount: 0
  stepCounts:
    0: 3
    1: 2
    2: 2
  stepFeatures:
    0: 8
    1: 6
    2: 5
    3: 1
HLT_2g50_loose_L12eEM20L:
  eventCount: 0
HLT_2g50_tight_L1EM7_EMPTY:
  eventCount: 0
HLT_2g50_tight_L1EM7_UNPAIRED_ISO:
  eventCount: 0
HLT_2j100_L1CEP-CjJ50:
  eventCount: 1
  stepCounts:
    0: 1
  stepFeatures:
    0: 2
HLT_2j100_L1CEP-CjJ60:
  eventCount: 0
HLT_2j110_a10sd_pf_nojcalib_ftf_0eta200_ExoticPTF0p0dR1p2_L1J50:
  eventCount: 0
  stepCounts:
    0: 14
    1: 7
  stepFeatures:
    0: 14
    1: 18
HLT_2j110_a10sd_pf_nojcalib_ftf_0eta200_ExoticPTF0p1dR1p2_L1J50:
  eventCount: 0
  stepCounts:
    0: 14
    1: 7
  stepFeatures:
    0: 14
    1: 18
    2: 1
HLT_2j110_a10sd_pf_nojcalib_ftf_0eta200_ExoticPTF0p2dR1p2_L1J50:
  eventCount: 0
  stepCounts:
    0: 14
    1: 7
  stepFeatures:
    0: 14
    1: 18
    2: 3
HLT_2j110_a10sd_pf_nojcalib_ftf_0eta200_TracklessdR1p2_L1J50:
  eventCount: 0
  stepCounts:
    0: 14
    1: 7
  stepFeatures:
    0: 14
    1: 18
HLT_2j120_mb_afprec_afpdijet_L1CEP-CjJ50:
  eventCount: 0
HLT_2j135_mb_afprec_afpdijet_L1CEP-CjJ60:
  eventCount: 0
HLT_2j175_a10sd_pf_nojcalib_ftf_0eta200_ExoticPTF0p0dR1p2_L1J100:
  eventCount: 0
  stepCounts:
    0: 5
    1: 2
  stepFeatures:
    0: 5
    1: 4
HLT_2j175_a10sd_pf_nojcalib_ftf_0eta200_ExoticPTF0p1dR1p2_L1J100:
  eventCount: 0
  stepCounts:
    0: 5
    1: 2
  stepFeatures:
    0: 5
    1: 4
    2: 1
HLT_2j175_a10sd_pf_nojcalib_ftf_0eta200_ExoticPTF0p2dR1p2_L1J100:
  eventCount: 0
  stepCounts:
    0: 5
    1: 2
  stepFeatures:
    0: 5
    1: 4
    2: 1
HLT_2j175_a10sd_pf_nojcalib_ftf_0eta200_TracklessdR1p2_L1J100:
  eventCount: 0
  stepCounts:
    0: 5
    1: 2
  stepFeatures:
    0: 5
    1: 4
HLT_2j20_mb_afprec_afpdijet_L1RD0_FILLED:
  eventCount: 0
HLT_2j250_ftf_0eta240_j120_ftf_0eta240_presel2j180XXj80_L1J100:
  eventCount: 1
  stepCounts:
    0: 2
    1: 1
  stepFeatures:
    0: 4
    1: 7
HLT_2j250_pf_ftf_0eta240_j120_pf_ftf_0eta240_L1J100:
  eventCount: 1
  stepCounts:
    0: 5
    1: 1
  stepFeatures:
    0: 10
    1: 7
HLT_2j250_pf_ftf_0eta240_j120_pf_ftf_0eta240_presel2j180XXj80_L1J100:
  eventCount: 1
  stepCounts:
    0: 2
    1: 1
  stepFeatures:
    0: 4
    1: 7
HLT_2j330_a10sd_cssk_pf_jes_ftf_35smcINF_L1J100:
  eventCount: 0
  stepCounts:
    0: 5
  stepFeatures:
    0: 5
HLT_2j330_a10sd_cssk_pf_jes_ftf_35smcINF_L1SC111-CJ15:
  eventCount: 0
  stepCounts:
    0: 5
  stepFeatures:
    0: 5
HLT_2j330_a10sd_cssk_pf_jes_ftf_35smcINF_presel2j140_L1J100:
  eventCount: 0
  stepCounts:
    0: 5
  stepFeatures:
    0: 5
HLT_2j330_a10sd_cssk_pf_jes_ftf_35smcINF_presel2j180_L1SC111-CJ15:
  eventCount: 0
  stepCounts:
    0: 4
  stepFeatures:
    0: 4
HLT_2j330_a10sd_cssk_pf_jes_ftf_35smcINF_presel2j225_L1J100:
  eventCount: 0
  stepCounts:
    0: 3
  stepFeatures:
    0: 3
HLT_2j330_a10sd_cssk_pf_jes_ftf_35smcINF_presel2j225_L1SC111-CJ15:
  eventCount: 0
  stepCounts:
    0: 3
  stepFeatures:
    0: 3
HLT_2j330_a10sd_cssk_pf_nojcalib_ftf_35smcINF_L1J100:
  eventCount: 1
  stepCounts:
    0: 5
    1: 1
  stepFeatures:
    0: 5
    1: 2
HLT_2j330_a10t_lcw_jes_35smcINF_L1J100:
  eventCount: 1
  stepCounts:
    0: 1
  stepFeatures:
    0: 2
HLT_2j330_a10t_lcw_jes_35smcINF_L1SC111-CJ15:
  eventCount: 1
  stepCounts:
    0: 1
  stepFeatures:
    0: 2
HLT_2j330_a10t_lcw_nojcalib_35smcINF_L1J100:
  eventCount: 1
  stepCounts:
    0: 1
  stepFeatures:
    0: 2
HLT_2j35_0eta240_020jvt_pf_ftf_2j35_0eta240_020jvt_pf_ftf_L14J15p0ETA25:
  eventCount: 8
  stepCounts:
    0: 9
    1: 8
  stepFeatures:
    0: 18
    1: 80
HLT_2j35_0eta240_020jvt_pf_ftf_bdl1r60_2j35_0eta240_020jvt_pf_ftf_L14J15p0ETA25:
  eventCount: 1
  stepCounts:
    0: 9
    1: 8
    2: 1
  stepFeatures:
    0: 18
    1: 80
    2: 5
HLT_2j35_0eta240_020jvt_pf_ftf_bdl1r60_2j35_0eta240_020jvt_pf_ftf_presel4j25_L14J15p0ETA25:
  eventCount: 1
  stepCounts:
    0: 9
    1: 8
    2: 1
  stepFeatures:
    0: 18
    1: 80
    2: 5
HLT_2j35_0eta240_2j35_0eta240_L14J15p0ETA25:
  eventCount: 8
  stepCounts:
    0: 8
  stepFeatures:
    0: 82
HLT_2j35_0eta290_020jvt_pf_ftf_bdl1r60_3j35_pf_ftf_0eta320_L15J15p0ETA25:
  eventCount: 0
  stepCounts:
    0: 3
    1: 3
  stepFeatures:
    0: 6
    1: 35
    2: 1
HLT_2j35_0eta290_020jvt_pf_ftf_bdl1r60_3j35_pf_ftf_0eta320_presel5j25_L15J15p0ETA25:
  eventCount: 0
  stepCounts:
    0: 3
    1: 3
  stepFeatures:
    0: 6
    1: 35
    2: 1
HLT_2j35_0eta290_020jvt_pf_ftf_bdl1r70_2j35_0eta290_020jvt_pf_ftf_bdl1r85_L14J15p0ETA25:
  eventCount: 0
  stepCounts:
    0: 9
    1: 8
  stepFeatures:
    0: 18
    1: 86
    2: 15
HLT_2j35_0eta290_020jvt_pf_ftf_bdl1r70_2j35_0eta290_020jvt_pf_ftf_bdl1r85_presel4j25_L14J15p0ETA25:
  eventCount: 0
  stepCounts:
    0: 9
    1: 8
  stepFeatures:
    0: 18
    1: 86
    2: 15
HLT_2j45_0eta290_020jvt_pf_ftf_bdl1r60_2j45_pf_ftf_L14J15p0ETA25:
  eventCount: 1
  stepCounts:
    0: 9
    1: 5
    2: 1
  stepFeatures:
    0: 18
    1: 48
    2: 4
HLT_2j45_0eta290_020jvt_pf_ftf_bdl1r60_2j45_pf_ftf_presel4j25_L14J15p0ETA25:
  eventCount: 1
  stepCounts:
    0: 9
    1: 5
    2: 1
  stepFeatures:
    0: 18
    1: 48
    2: 4
HLT_2j45_0eta290_020jvt_pf_ftf_bdl1r60_3j45_pf_ftf_0eta320_L15J15p0ETA25:
  eventCount: 0
  stepCounts:
    0: 3
    1: 2
  stepFeatures:
    0: 6
    1: 22
HLT_2j45_0eta290_020jvt_pf_ftf_bdl1r60_3j45_pf_ftf_0eta320_presel5j25_L15J15p0ETA25:
  eventCount: 0
  stepCounts:
    0: 3
    1: 2
  stepFeatures:
    0: 6
    1: 22
HLT_2j45_pf_ftf_bdl1r60_xe50_cell_xe85_pfopufit_L12J15_XE55:
  eventCount: 1
  stepCounts:
    0: 6
    1: 5
    2: 1
  stepFeatures:
    0: 20
    1: 23
    2: 4
HLT_2j45_pf_ftf_bdl1r60_xe50_cell_xe85_tcpufit_L12J15_XE55:
  eventCount: 1
  stepCounts:
    0: 3
    1: 3
    2: 1
  stepFeatures:
    0: 16
    1: 11
    2: 3
HLT_2j45_pf_ftf_bdl1r70_j0_pf_ftf_HT300_j0_pf_ftf_DJMASS700j35_L1HT150-J20s5pETA31_MJJ-400-CF:
  eventCount: 1
  stepCounts:
    0: 1
    1: 1
    2: 1
  stepFeatures:
    0: 3
    1: 12
    2: 2
HLT_2j55_0eta290_020jvt_pf_ftf_bdl1r60_2j55_pf_ftf_0eta320_L14J15p0ETA25:
  eventCount: 0
  stepCounts:
    0: 9
    1: 4
  stepFeatures:
    0: 18
    1: 33
    2: 2
HLT_2j55_0eta290_020jvt_pf_ftf_bdl1r60_2j55_pf_ftf_0eta320_presel4j25_L14J15p0ETA25:
  eventCount: 0
  stepCounts:
    0: 9
    1: 4
  stepFeatures:
    0: 18
    1: 33
    2: 2
HLT_2mu10_bJpsimumu_L12MU8F:
  eventCount: 0
  stepCounts:
    0: 2
    1: 1
    2: 1
    3: 1
  stepFeatures:
    0: 4
    1: 3
    2: 2
    3: 2
    4: 2
HLT_2mu10_bUpsimumu_L12MU8F:
  eventCount: 0
  stepCounts:
    0: 2
    1: 1
    2: 1
    3: 1
  stepFeatures:
    0: 4
    1: 3
    2: 2
    3: 2
    4: 2
HLT_2mu10_l2mt_L1MU10BO:
  eventCount: 0
HLT_2mu10_l2mt_L1MU10BOM:
  eventCount: 0
HLT_2mu10_l2mt_L1MU12BOM:
  eventCount: 0
HLT_2mu14_L12MU8F:
  eventCount: 1
  stepCounts:
    0: 2
    1: 1
    2: 1
    3: 1
  stepFeatures:
    0: 4
    1: 2
    2: 2
    3: 2
HLT_2mu14_l2io_L12MU8F:
  eventCount: 1
  stepCounts:
    0: 2
    1: 1
    2: 1
    3: 1
  stepFeatures:
    0: 4
    1: 2
    2: 2
    3: 2
HLT_2mu15_L12MU8F:
  eventCount: 1
  stepCounts:
    0: 2
    1: 1
    2: 1
    3: 1
  stepFeatures:
    0: 4
    1: 2
    2: 2
    3: 2
HLT_2mu4_L12MU3V:
  eventCount: 2
  stepCounts:
    0: 4
    1: 3
    2: 3
    3: 2
  stepFeatures:
    0: 8
    1: 6
    2: 10
    3: 6
HLT_2mu4_L1BPH-0M16-15DR99-2MU3V:
  eventCount: 0
HLT_2mu4_L1BPH-0M16-20DR99-2MU3V:
  eventCount: 0
HLT_2mu4_L1BPH-8M15-15DR99-2MU3V:
  eventCount: 0
HLT_2mu4_L1BPH-8M15-20DR99-2MU3V:
  eventCount: 0
HLT_2mu4_L1BPH-8M15-20DR99-C-2MU3V:
  eventCount: 0
HLT_2mu4_b0dRAB12vtx20_L1BPH-0DR12C-2MU3V:
  eventCount: 1
  stepCounts:
    0: 2
    1: 1
    2: 1
    3: 1
    4: 1
  stepFeatures:
    0: 5
    1: 3
    2: 6
    3: 4
    4: 4
HLT_2mu4_bBmumu_L1BPH-2M9-0DR15-2MU3V:
  eventCount: 0
HLT_2mu4_bBmumu_Lxy0_L1BPH-2M9-0DR15-2MU3V:
  eventCount: 0
HLT_2mu4_bBmumux_BcmumuDploose_L12MU3V:
  eventCount: 0
  stepCounts:
    0: 4
    1: 3
    2: 3
    3: 1
  stepFeatures:
    0: 9
    1: 9
    2: 10
    3: 6
    4: 4
HLT_2mu4_bBmumux_BcmumuDsloose_L12MU3V:
  eventCount: 0
  stepCounts:
    0: 4
    1: 3
    2: 3
    3: 1
  stepFeatures:
    0: 9
    1: 9
    2: 10
    3: 6
    4: 4
HLT_2mu4_bBmumux_BcmumuPi_L12MU3V:
  eventCount: 0
  stepCounts:
    0: 4
    1: 3
    2: 3
    3: 1
  stepFeatures:
    0: 9
    1: 9
    2: 10
    3: 6
    4: 4
HLT_2mu4_bBmumux_BdmumuKst_L12MU3V:
  eventCount: 1
  stepCounts:
    0: 4
    1: 3
    2: 3
    3: 1
    4: 1
  stepFeatures:
    0: 9
    1: 9
    2: 10
    3: 6
    4: 4
HLT_2mu4_bBmumux_BpmumuKp_L12MU3V:
  eventCount: 1
  stepCounts:
    0: 4
    1: 3
    2: 3
    3: 1
    4: 1
  stepFeatures:
    0: 9
    1: 9
    2: 10
    3: 6
    4: 4
HLT_2mu4_bBmumux_BpmumuKp_L1BPH-2M9-0DR15-2MU3V:
  eventCount: 0
HLT_2mu4_bBmumux_BsmumuPhi_L12MU3V:
  eventCount: 0
  stepCounts:
    0: 4
    1: 3
    2: 3
    3: 1
  stepFeatures:
    0: 9
    1: 9
    2: 10
    3: 6
    4: 4
HLT_2mu4_bBmumux_BsmumuPhi_L1BPH-2M9-0DR15-2MU3V:
  eventCount: 0
HLT_2mu4_bBmumux_LbPqKm_L12MU3V:
  eventCount: 0
  stepCounts:
    0: 4
    1: 3
    2: 3
    3: 1
  stepFeatures:
    0: 9
    1: 9
    2: 10
    3: 6
    4: 4
HLT_2mu4_bBmumux_LbPqKm_L1BPH-2M9-0DR15-2MU3V:
  eventCount: 0
HLT_2mu4_bDimu_L12MU3V:
  eventCount: 1
  stepCounts:
    0: 4
    1: 3
    2: 3
    3: 2
    4: 1
  stepFeatures:
    0: 9
    1: 9
    2: 10
    3: 6
    4: 6
HLT_2mu4_bJpsimumu_L12MU3V:
  eventCount: 1
  stepCounts:
    0: 4
    1: 3
    2: 3
    3: 2
    4: 1
  stepFeatures:
    0: 9
    1: 9
    2: 10
    3: 6
    4: 6
HLT_2mu4_bJpsimumu_Lxy0_L1BPH-2M9-0DR15-2MU3V:
  eventCount: 0
HLT_2mu4_bUpsimumu_L12MU3V:
  eventCount: 0
  stepCounts:
    0: 4
    1: 3
    2: 3
    3: 2
  stepFeatures:
    0: 9
    1: 9
    2: 10
    3: 6
    4: 6
HLT_2mu4_l2io_invmDimu_L12MU3V:
  eventCount: 1
  stepCounts:
    0: 4
    1: 3
    2: 3
    3: 1
  stepFeatures:
    0: 9
    1: 9
    2: 10
    3: 6
HLT_2mu4_l2mt_L1MU4BOM:
  eventCount: 0
HLT_2mu4_muonqual_L12MU3V:
  eventCount: 2
  stepCounts:
    0: 4
    1: 3
    2: 3
    3: 2
  stepFeatures:
    0: 8
    1: 6
    2: 10
    3: 6
HLT_2mu4_noL2Comb_bBmumux_BpmumuKp_L12MU3V:
  eventCount: 1
  stepCounts:
    0: 4
    1: 3
    2: 3
    3: 1
    4: 1
  stepFeatures:
    0: 9
    1: 9
    2: 10
    3: 6
    4: 4
HLT_2mu4_noL2Comb_bBmumux_BsmumuPhi_L12MU3V:
  eventCount: 0
  stepCounts:
    0: 4
    1: 3
    2: 3
    3: 1
  stepFeatures:
    0: 9
    1: 9
    2: 10
    3: 6
    4: 4
HLT_2mu4_noL2Comb_bBmumux_LbPqKm_L12MU3V:
  eventCount: 0
  stepCounts:
    0: 4
    1: 3
    2: 3
    3: 1
  stepFeatures:
    0: 9
    1: 9
    2: 10
    3: 6
    4: 4
HLT_2mu4_noL2Comb_bJpsimumu_L12MU3V:
  eventCount: 1
  stepCounts:
    0: 4
    1: 3
    2: 3
    3: 2
    4: 1
  stepFeatures:
    0: 9
    1: 9
    2: 10
    3: 6
    4: 6
HLT_2mu50_msonly_L1MU14FCH:
  eventCount: 0
  stepCounts:
    0: 1
  stepFeatures:
    0: 2
HLT_2mu6_10invmAA70_L1MU5VF:
  eventCount: 1
  stepCounts:
    0: 3
    1: 3
    2: 3
    3: 1
  stepFeatures:
    0: 6
    1: 6
    2: 8
    3: 5
HLT_2mu6_2j50_0eta490_j0_DJMASS900j50_L1MJJ-500-NFF:
  eventCount: 0
HLT_2mu6_L12MU5VF:
  eventCount: 2
  stepCounts:
    0: 3
    1: 3
    2: 3
    3: 2
  stepFeatures:
    0: 6
    1: 6
    2: 8
    3: 5
HLT_2mu6_bBmumu_L1BPH-2M9-2DR15-2MU5VF:
  eventCount: 0
HLT_2mu6_bBmumu_Lxy0_L1BPH-2M9-2DR15-2MU5VF:
  eventCount: 0
HLT_2mu6_bBmumux_BpmumuKp_L1BPH-2M9-2DR15-2MU5VF:
  eventCount: 0
HLT_2mu6_bBmumux_BpmumuKp_L1LFV-MU5VF:
  eventCount: 1
  stepCounts:
    0: 1
    1: 1
    2: 1
    3: 1
    4: 1
  stepFeatures:
    0: 2
    1: 2
    2: 4
    3: 3
    4: 3
HLT_2mu6_bBmumux_BsmumuPhi_L1BPH-2M9-2DR15-2MU5VF:
  eventCount: 0
HLT_2mu6_bBmumux_BsmumuPhi_L1LFV-MU5VF:
  eventCount: 0
  stepCounts:
    0: 1
    1: 1
    2: 1
    3: 1
  stepFeatures:
    0: 2
    1: 2
    2: 4
    3: 3
    4: 3
HLT_2mu6_bBmumux_LbPqKm_L1BPH-2M9-2DR15-2MU5VF:
  eventCount: 0
HLT_2mu6_bBmumux_LbPqKm_L1LFV-MU5VF:
  eventCount: 0
  stepCounts:
    0: 1
    1: 1
    2: 1
    3: 1
  stepFeatures:
    0: 2
    1: 2
    2: 4
    3: 3
    4: 3
HLT_2mu6_bDimu_L12MU5VF:
  eventCount: 1
  stepCounts:
    0: 3
    1: 3
    2: 3
    3: 2
    4: 1
  stepFeatures:
    0: 6
    1: 8
    2: 8
    3: 5
    4: 5
HLT_2mu6_bDimu_L1BPH-2M9-2DR15-2MU5VF:
  eventCount: 0
HLT_2mu6_bDimu_L1LFV-MU5VF:
  eventCount: 1
  stepCounts:
    0: 1
    1: 1
    2: 1
    3: 1
    4: 1
  stepFeatures:
    0: 2
    1: 2
    2: 4
    3: 3
    4: 3
HLT_2mu6_bJpsimumu_L1BPH-2M9-2DR15-2MU5VF:
  eventCount: 0
HLT_2mu6_bJpsimumu_Lxy0_L1BPH-2M9-2DR15-2MU5VF:
  eventCount: 0
HLT_2mu6_bPhi_L1LFV-MU5VF:
  eventCount: 0
  stepCounts:
    0: 1
    1: 1
    2: 1
    3: 1
  stepFeatures:
    0: 2
    1: 2
    2: 4
    3: 3
    4: 3
HLT_2mu6_bUpsimumu_L1BPH-8M15-0DR22-2MU5VF:
  eventCount: 0
HLT_2mu6_l2io_L12MU5VF:
  eventCount: 2
  stepCounts:
    0: 3
    1: 3
    2: 3
    3: 2
  stepFeatures:
    0: 6
    1: 8
    2: 8
    3: 5
HLT_2mu6_l2io_invmDimu_L1BPH-2M9-2DR15-2MU5VF:
  eventCount: 0
HLT_2mu6_l2io_invmDimu_L1LFV-MU5VF:
  eventCount: 1
  stepCounts:
    0: 1
    1: 1
    2: 1
    3: 1
  stepFeatures:
    0: 2
    1: 2
    2: 4
    3: 3
HLT_2mu6_mu4_bTau_L12MU5VF_3MU3V:
  eventCount: 0
HLT_2mu6_mu4_bUpsi_L12MU5VF_3MU3V:
  eventCount: 0
HLT_2mu6_muonqual_L12MU5VF:
  eventCount: 2
  stepCounts:
    0: 3
    1: 3
    2: 3
    3: 2
  stepFeatures:
    0: 6
    1: 6
    2: 8
    3: 5
HLT_3j200_L1J100:
  eventCount: 1
  stepCounts:
    0: 1
  stepFeatures:
    0: 3
HLT_3j200_ftf_presel3j150_L1J100:
  eventCount: 1
  stepCounts:
    0: 1
    1: 1
  stepFeatures:
    0: 1
    1: 3
HLT_3j200_pf_ftf_L1J100:
  eventCount: 1
  stepCounts:
    0: 5
    1: 1
  stepFeatures:
    0: 5
    1: 3
HLT_3j200_pf_ftf_presel3j150_L1J100:
  eventCount: 1
  stepCounts:
    0: 1
    1: 1
  stepFeatures:
    0: 1
    1: 3
HLT_3j20_pf_ftf_020jvt_j20_0eta290_pf_ftf_boffperf_L1HT190-J15s5pETA21:
  eventCount: 5
  stepCounts:
    0: 5
    1: 5
    2: 5
  stepFeatures:
    0: 10
    1: 80
    2: 43
HLT_3j35_0eta290_020jvt_pf_ftf_bdl1r70_j35_pf_ftf_0eta320_L14J15p0ETA25:
  eventCount: 0
  stepCounts:
    0: 9
    1: 8
  stepFeatures:
    0: 18
    1: 90
    2: 6
HLT_3j35_0eta290_020jvt_pf_ftf_bdl1r70_j35_pf_ftf_0eta320_presel4j25_L14J15p0ETA25:
  eventCount: 0
  stepCounts:
    0: 9
    1: 8
  stepFeatures:
    0: 18
    1: 90
    2: 6
HLT_3j35_pf_ftf_bdl1r60_xe50_cell_xe70_pfopufit_L13J15p0ETA25_XE40:
  eventCount: 0
  stepCounts:
    0: 7
    1: 4
  stepFeatures:
    0: 25
    1: 37
    2: 2
HLT_3j35_pf_ftf_bdl1r60_xe50_cell_xe70_tcpufit_L13J15p0ETA25_XE40:
  eventCount: 0
  stepCounts:
    0: 4
    1: 4
  stepFeatures:
    0: 20
    1: 19
    2: 3
HLT_3j65_0eta290_020jvt_pf_ftf_bdl1r60_L1J45p0ETA21_3J15p0ETA25:
  eventCount: 0
  stepCounts:
    0: 12
    1: 6
  stepFeatures:
    0: 12
    1: 20
    2: 4
HLT_3j65_0eta290_020jvt_pf_ftf_bdl1r70_L1J45p0ETA21_3J15p0ETA25:
  eventCount: 0
  stepCounts:
    0: 12
    1: 6
  stepFeatures:
    0: 12
    1: 20
    2: 5
HLT_3j65_0eta290_020jvt_pf_ftf_bdl1r77_L13J35p0ETA23:
  eventCount: 0
  stepCounts:
    0: 5
    1: 5
  stepFeatures:
    0: 5
    1: 17
    2: 5
HLT_3j65_0eta290_020jvt_pf_ftf_bdl1r77_L1J45p0ETA21_3J15p0ETA25:
  eventCount: 0
  stepCounts:
    0: 12
    1: 6
  stepFeatures:
    0: 12
    1: 20
    2: 6
HLT_3j65_0eta290_020jvt_pf_ftf_bdl1r77_presel3j45_L13J35p0ETA23:
  eventCount: 0
  stepCounts:
    0: 5
    1: 5
  stepFeatures:
    0: 5
    1: 17
    2: 5
HLT_3j65_0eta290_020jvt_pf_ftf_bdl1r85_L1J45p0ETA21_3J15p0ETA25:
  eventCount: 0
  stepCounts:
    0: 12
    1: 6
  stepFeatures:
    0: 12
    1: 20
    2: 7
HLT_3mu4_b3mu_L1BPH-0M10C-3MU3V:
  eventCount: 0
  stepCounts:
    0: 1
  stepFeatures:
    0: 3
HLT_3mu4_b3mu_noos_L1BPH-0M10-3MU3V:
  eventCount: 0
  stepCounts:
    0: 1
  stepFeatures:
    0: 3
HLT_3mu4_bDimu2700_L13MU3V:
  eventCount: 0
  stepCounts:
    0: 1
  stepFeatures:
    0: 3
HLT_3mu4_bJpsi_L13MU3V:
  eventCount: 0
  stepCounts:
    0: 1
  stepFeatures:
    0: 3
HLT_3mu4_bPhi_L13MU3V:
  eventCount: 0
  stepCounts:
    0: 1
  stepFeatures:
    0: 3
HLT_3mu4_bTau_L13MU3V:
  eventCount: 0
  stepCounts:
    0: 1
  stepFeatures:
    0: 3
HLT_3mu4_bUpsi_L13MU3V:
  eventCount: 0
  stepCounts:
    0: 1
  stepFeatures:
    0: 3
HLT_3mu6_L13MU5VF:
  eventCount: 0
HLT_3mu6_bDimu_L13MU5VF:
  eventCount: 0
HLT_3mu6_bJpsi_L13MU5VF:
  eventCount: 0
HLT_3mu6_bTau_L13MU5VF:
  eventCount: 0
HLT_3mu6_bUpsi_L13MU5VF:
  eventCount: 0
HLT_3mu6_msonly_L13MU5VF:
  eventCount: 0
HLT_3mu6_msonly_L1MU3V_UNPAIRED_ISO:
  eventCount: 0
HLT_3mu6_msonly_L1MU5VF_EMPTY:
  eventCount: 0
HLT_3mu8_msonly_L13MU5VF:
  eventCount: 0
HLT_4j115_ftf_presel4j85_L13J50:
  eventCount: 1
  stepCounts:
    0: 1
    1: 1
  stepFeatures:
    0: 1
    1: 4
HLT_4j115_pf_ftf_L13J50:
  eventCount: 1
  stepCounts:
    0: 3
    1: 1
  stepFeatures:
    0: 3
    1: 4
HLT_4j115_pf_ftf_presel4j85_L13J50:
  eventCount: 1
  stepCounts:
    0: 1
    1: 1
  stepFeatures:
    0: 1
    1: 4
HLT_4j120_L13J50:
  eventCount: 1
  stepCounts:
    0: 1
  stepFeatures:
    0: 4
HLT_4j20_0eta290_pf_ftf_boffperf_L1HT190-J15s5pETA21:
  eventCount: 5
  stepCounts:
    0: 5
    1: 5
    2: 5
  stepFeatures:
    0: 5
    1: 43
    2: 43
HLT_4j20_pf_ftf_020jvt_boffperf_L1HT190-J15s5pETA21:
  eventCount: 5
  stepCounts:
    0: 5
    1: 5
    2: 5
  stepFeatures:
    0: 5
    1: 34
    2: 34
HLT_4j20_pf_ftf_020jvt_boffperf_L1J45p0ETA21_3J15p0ETA25:
  eventCount: 11
  stepCounts:
    0: 12
    1: 11
    2: 11
  stepFeatures:
    0: 12
    1: 77
    2: 77
HLT_4j35_0eta290_020jvt_pf_ftf_bdl1r60_L1J45p0ETA21_3J15p0ETA25:
  eventCount: 0
  stepCounts:
    0: 12
    1: 9
  stepFeatures:
    0: 12
    1: 45
    2: 8
HLT_4j35_0eta290_020jvt_pf_ftf_bdl1r70_L1J45p0ETA21_3J15p0ETA25:
  eventCount: 0
  stepCounts:
    0: 12
    1: 9
  stepFeatures:
    0: 12
    1: 45
    2: 9
HLT_4j35_0eta290_020jvt_pf_ftf_bdl1r77_L14J15p0ETA25:
  eventCount: 0
  stepCounts:
    0: 9
    1: 8
  stepFeatures:
    0: 9
    1: 43
    2: 6
HLT_4j35_0eta290_020jvt_pf_ftf_bdl1r77_L1J45p0ETA21_3J15p0ETA25:
  eventCount: 0
  stepCounts:
    0: 12
    1: 9
  stepFeatures:
    0: 12
    1: 45
    2: 10
HLT_4j35_0eta290_020jvt_pf_ftf_bdl1r77_presel4j25_L14J15p0ETA25:
  eventCount: 0
  stepCounts:
    0: 9
    1: 8
  stepFeatures:
    0: 9
    1: 43
    2: 6
HLT_4j35_0eta290_020jvt_pf_ftf_bdl1r85_L1J45p0ETA21_3J15p0ETA25:
  eventCount: 0
  stepCounts:
    0: 12
    1: 9
  stepFeatures:
    0: 12
    1: 45
    2: 13
HLT_4mu4_L14MU3V:
  eventCount: 0
HLT_4mu4_bDimu6000_L14MU3V:
  eventCount: 0
HLT_5j25_pf_ftf_0eta240_020jvt_j25_pf_ftf_0eta240_020jvt_bdl1r60_L14J15:
  eventCount: 2
  stepCounts:
    0: 13
    1: 5
    2: 2
  stepFeatures:
    0: 26
    1: 66
    2: 2
HLT_5j25_pf_ftf_0eta240_j25_pf_ftf_0eta240_boffperf_L14J15:
  eventCount: 9
  stepCounts:
    0: 13
    1: 9
    2: 9
  stepFeatures:
    0: 26
    1: 124
    2: 62
HLT_5j35_pf_ftf_0eta240_020jvt_j25_pf_ftf_0eta240_020jvt_bdl1r60_L14J15:
  eventCount: 2
  stepCounts:
    0: 13
    1: 5
    2: 2
  stepFeatures:
    0: 26
    1: 59
    2: 2
HLT_5j35_pf_ftf_0eta240_020jvt_j25_pf_ftf_0eta240_020jvt_bdl1r60_presel6c25_L14J15:
  eventCount: 2
  stepCounts:
    0: 12
    1: 5
    2: 2
  stepFeatures:
    0: 24
    1: 59
    2: 2
HLT_5j45_pf_ftf_0eta240_020jvt_j25_pf_ftf_0eta240_020jvt_bdl1r60_L14J15:
  eventCount: 0
  stepCounts:
    0: 13
    1: 1
  stepFeatures:
    0: 26
    1: 11
HLT_5j45_pf_ftf_0eta240_020jvt_j25_pf_ftf_0eta240_020jvt_bdl1r60_presel6c25_L14J15:
  eventCount: 0
  stepCounts:
    0: 12
    1: 1
  stepFeatures:
    0: 24
    1: 11
HLT_5j70_0eta240_L14J15:
  eventCount: 0
HLT_5j70_ftf_0eta240_presel5j50_L14J15:
  eventCount: 0
  stepCounts:
    0: 2
  stepFeatures:
    0: 2
HLT_5j70_pf_ftf_0eta240_L14J15:
  eventCount: 0
  stepCounts:
    0: 13
  stepFeatures:
    0: 13
HLT_5j70_pf_ftf_0eta240_presel5j50_L14J15:
  eventCount: 0
  stepCounts:
    0: 2
  stepFeatures:
    0: 2
HLT_5j85_L14J15:
  eventCount: 0
HLT_5j85_ftf_presel5j50_L14J15:
  eventCount: 0
  stepCounts:
    0: 2
  stepFeatures:
    0: 2
HLT_5j85_pf_ftf_L14J15:
  eventCount: 0
  stepCounts:
    0: 13
  stepFeatures:
    0: 13
HLT_5j85_pf_ftf_presel5j50_L14J15:
  eventCount: 0
  stepCounts:
    0: 2
  stepFeatures:
    0: 2
HLT_6j25_0eta240_L14J15:
  eventCount: 12
  stepCounts:
    0: 12
  stepFeatures:
    0: 93
HLT_6j25_ftf_0eta240_010jvt_L14J15:
  eventCount: 3
  stepCounts:
    0: 13
    1: 3
  stepFeatures:
    0: 13
    1: 22
HLT_6j25_ftf_0eta240_020jvt_L14J15:
  eventCount: 3
  stepCounts:
    0: 13
    1: 3
  stepFeatures:
    0: 13
    1: 20
HLT_6j25_ftf_0eta240_050jvt_L14J15:
  eventCount: 3
  stepCounts:
    0: 13
    1: 3
  stepFeatures:
    0: 13
    1: 19
HLT_6j25_ftf_0eta240_L14J15:
  eventCount: 11
  stepCounts:
    0: 13
    1: 11
  stepFeatures:
    0: 13
    1: 92
HLT_6j25_pf_ftf_0eta240_010jvt_L14J15:
  eventCount: 6
  stepCounts:
    0: 13
    1: 6
  stepFeatures:
    0: 13
    1: 39
HLT_6j25_pf_ftf_0eta240_020jvt_L14J15:
  eventCount: 5
  stepCounts:
    0: 13
    1: 5
  stepFeatures:
    0: 13
    1: 33
HLT_6j25_pf_ftf_0eta240_050jvt_L14J15:
  eventCount: 3
  stepCounts:
    0: 13
    1: 3
  stepFeatures:
    0: 13
    1: 21
HLT_6j25_pf_ftf_0eta240_L14J15:
  eventCount: 9
  stepCounts:
    0: 13
    1: 9
  stepFeatures:
    0: 13
    1: 62
HLT_6j35_0eta240_L14J15:
  eventCount: 3
  stepCounts:
    0: 3
  stepFeatures:
    0: 19
HLT_6j35_ftf_0eta240_010jvt_L14J15:
  eventCount: 1
  stepCounts:
    0: 13
    1: 1
  stepFeatures:
    0: 13
    1: 6
HLT_6j35_ftf_0eta240_020jvt_L14J15:
  eventCount: 0
  stepCounts:
    0: 13
  stepFeatures:
    0: 13
HLT_6j35_ftf_0eta240_050jvt_L14J15:
  eventCount: 0
  stepCounts:
    0: 13
  stepFeatures:
    0: 13
HLT_6j35_ftf_0eta240_L14J15:
  eventCount: 3
  stepCounts:
    0: 13
    1: 3
  stepFeatures:
    0: 13
    1: 20
HLT_6j35_pf_ftf_0eta240_010jvt_L14J15:
  eventCount: 1
  stepCounts:
    0: 13
    1: 1
  stepFeatures:
    0: 13
    1: 6
HLT_6j35_pf_ftf_0eta240_020jvt_presel6c25_L14J15:
  eventCount: 1
  stepCounts:
    0: 12
    1: 1
  stepFeatures:
    0: 12
    1: 6
HLT_6j35_pf_ftf_0eta240_050jvt_L14J15:
  eventCount: 1
  stepCounts:
    0: 13
    1: 1
  stepFeatures:
    0: 13
    1: 6
HLT_6j35_pf_ftf_0eta240_L14J15:
  eventCount: 4
  stepCounts:
    0: 13
    1: 4
  stepFeatures:
    0: 13
    1: 24
HLT_6j45_0eta240_L14J15:
  eventCount: 0
HLT_6j45_ftf_0eta240_010jvt_L14J15:
  eventCount: 0
  stepCounts:
    0: 13
  stepFeatures:
    0: 13
HLT_6j45_ftf_0eta240_020jvt_L14J15:
  eventCount: 0
  stepCounts:
    0: 13
  stepFeatures:
    0: 13
HLT_6j45_ftf_0eta240_050jvt_L14J15:
  eventCount: 0
  stepCounts:
    0: 13
  stepFeatures:
    0: 13
HLT_6j45_ftf_0eta240_L14J15:
  eventCount: 0
  stepCounts:
    0: 13
  stepFeatures:
    0: 13
HLT_6j45_pf_ftf_0eta240_010jvt_L14J15:
  eventCount: 0
  stepCounts:
    0: 13
  stepFeatures:
    0: 13
HLT_6j45_pf_ftf_0eta240_020jvt_L14J15:
  eventCount: 0
  stepCounts:
    0: 13
  stepFeatures:
    0: 13
HLT_6j45_pf_ftf_0eta240_020jvt_presel6c25_L14J15:
  eventCount: 0
  stepCounts:
    0: 12
  stepFeatures:
    0: 12
HLT_6j45_pf_ftf_0eta240_050jvt_L14J15:
  eventCount: 0
  stepCounts:
    0: 13
  stepFeatures:
    0: 13
HLT_6j45_pf_ftf_0eta240_L14J15:
  eventCount: 0
  stepCounts:
    0: 13
  stepFeatures:
    0: 13
HLT_6j55_0eta240_L14J15:
  eventCount: 0
HLT_6j55_ftf_0eta240_presel6j40_L14J15:
  eventCount: 0
  stepCounts:
    0: 2
  stepFeatures:
    0: 2
HLT_6j55_pf_ftf_0eta240_L14J15:
  eventCount: 0
  stepCounts:
    0: 13
  stepFeatures:
    0: 13
HLT_6j55_pf_ftf_0eta240_presel6j40_L14J15:
  eventCount: 0
  stepCounts:
    0: 2
  stepFeatures:
    0: 2
HLT_6j70_L14J15:
  eventCount: 0
HLT_6j70_ftf_presel6j40_L14J15:
  eventCount: 0
  stepCounts:
    0: 2
  stepFeatures:
    0: 2
HLT_6j70_pf_ftf_L14J15:
  eventCount: 0
  stepCounts:
    0: 13
  stepFeatures:
    0: 13
HLT_6j70_pf_ftf_presel6j40_L14J15:
  eventCount: 0
  stepCounts:
    0: 2
  stepFeatures:
    0: 2
HLT_7j45_L14J15:
  eventCount: 1
  stepCounts:
    0: 1
  stepFeatures:
    0: 7
HLT_7j45_ftf_presel7j30_L14J15:
  eventCount: 1
  stepCounts:
    0: 5
    1: 1
  stepFeatures:
    0: 5
    1: 7
HLT_7j45_pf_ftf_L14J15:
  eventCount: 1
  stepCounts:
    0: 13
    1: 1
  stepFeatures:
    0: 13
    1: 7
HLT_7j45_pf_ftf_presel7j30_L14J15:
  eventCount: 1
  stepCounts:
    0: 5
    1: 1
  stepFeatures:
    0: 5
    1: 7
HLT_beamspot_allTE_trkfast_BeamSpotPEB_L1J15:
  eventCount: 0
HLT_beamspot_trkFS_trkfast_BeamSpotPEB_L1J15:
  eventCount: 0
HLT_e100_lhvloose_L1EM22VHI:
  eventCount: 1
  stepCounts:
    0: 1
    1: 1
    2: 1
    3: 1
    4: 1
  stepFeatures:
    0: 1
    1: 1
    2: 1
    3: 1
    4: 1
HLT_e10_lhmedium_ivarloose_j70_0eta320_j50_0eta490_j0_DJMASS900j50_L1MJJ-500-NFF:
  eventCount: 0
  stepCounts:
    0: 1
    1: 1
    2: 1
    3: 1
    4: 1
  stepFeatures:
    0: 2
    1: 7
    2: 2
    3: 2
    4: 1
HLT_e10_lhvloose_L1EM7:
  eventCount: 7
  stepCounts:
    0: 11
    1: 11
    2: 8
    3: 8
    4: 7
  stepFeatures:
    0: 16
    1: 50
    2: 11
    3: 14
    4: 8
HLT_e120_etcut_L1EM22VHI:
  eventCount: 2
  stepCounts:
    0: 2
    1: 2
    2: 2
    3: 2
  stepFeatures:
    0: 5
    1: 39
    2: 5
    3: 7
HLT_e120_lhvloose_L1EM22VHI:
  eventCount: 1
  stepCounts:
    0: 1
    1: 1
    2: 1
    3: 1
    4: 1
  stepFeatures:
    0: 1
    1: 1
    2: 1
    3: 1
    4: 1
HLT_e12_lhloose_2mu10_L12MU8F:
  eventCount: 0
HLT_e12_lhtight_mu11_dRAB15_invmAB10_L1LFV-eEM8L-MU8VF:
  eventCount: 0
HLT_e140_dnnloose_L1EM22VHI:
  eventCount: 0
HLT_e140_dnnloose_gsf_L1EM22VHI:
  eventCount: 0
HLT_e140_lhloose_L1EM22VHI:
  eventCount: 0
HLT_e140_lhloose_L1eEM22M:
  eventCount: 0
HLT_e140_lhloose_noringer_L1EM22VHI:
  eventCount: 0
  stepCounts:
    0: 2
    1: 2
    2: 2
    3: 2
  stepFeatures:
    0: 3
    1: 31
    2: 3
    3: 5
HLT_e14_lhtight_e4_etcut_1invmAB5_L1JPSI-1M5-EM12:
  eventCount: 0
HLT_e14_lhtight_e4_etcut_probe_1invmAB5_L1JPSI-1M5-EM12:
  eventCount: 0
HLT_e14_lhtight_mu6_dRAB15_invmAB10_L1LFV-eEM12L-MU5VF:
  eventCount: 0
HLT_e14_lhtight_noringer_e4_etcut_1invmAB5_L1JPSI-1M5-EM12:
  eventCount: 0
HLT_e14_lhtight_noringer_e4_etcut_probe_1invmAB5_L1JPSI-1M5-EM12:
  eventCount: 0
HLT_e15_lhvloose_L1EM10VH:
  eventCount: 7
  stepCounts:
    0: 9
    1: 9
    2: 7
    3: 7
    4: 7
  stepFeatures:
    0: 11
    1: 19
    2: 8
    3: 9
    4: 8
HLT_e17_lhloose_mu14_L1EM15VH_MU8F:
  eventCount: 2
  stepCounts:
    0: 5
    1: 5
    2: 5
    3: 5
    4: 5
    5: 5
    6: 2
    7: 2
    8: 2
  stepFeatures:
    0: 5
    1: 9
    2: 5
    3: 5
    4: 5
    5: 5
    6: 2
    7: 2
    8: 2
HLT_e17_lhmedium_ivarloose_tau25_medium1_tracktwo_03dRAB_L1EM15VHI_2TAU12IM_4J12:
  eventCount: 0
  stepCounts:
    0: 4
    1: 4
    2: 4
    3: 4
    4: 4
    5: 4
    6: 4
    7: 4
    8: 4
    9: 4
  stepFeatures:
    0: 4
    1: 6
    2: 4
    3: 4
    4: 4
    5: 13
    6: 13
    7: 13
    8: 9
    9: 9
    10: 3
HLT_e17_lhmedium_ivarloose_tau25_mediumRNN_tracktwoMVABDT_03dRAB_L1EM15VHI_2TAU12IM_4J12:
  eventCount: 1
  stepCounts:
    0: 4
    1: 4
    2: 4
    3: 4
    4: 4
    5: 4
    6: 4
    7: 4
    8: 4
    9: 1
  stepFeatures:
    0: 4
    1: 6
    2: 4
    3: 4
    4: 4
    5: 13
    6: 13
    7: 13
    8: 13
    9: 4
HLT_e17_lhmedium_ivarloose_tau25_mediumRNN_tracktwoMVA_03dRAB_L1EM15VHI_2TAU12IM_4J12:
  eventCount: 1
  stepCounts:
    0: 4
    1: 4
    2: 4
    3: 4
    4: 4
    5: 4
    6: 4
    7: 4
    8: 4
    9: 1
  stepFeatures:
    0: 4
    1: 6
    2: 4
    3: 4
    4: 4
    5: 13
    6: 13
    7: 13
    8: 13
    9: 4
HLT_e17_lhmedium_tau25_mediumRNN_tracktwoMVABDT_xe50_cell_03dRAB_L1EM15VHI_2TAU12IM_XE35:
  eventCount: 0
  stepCounts:
    0: 2
    1: 2
    2: 2
    3: 2
    4: 2
    5: 2
    6: 2
    7: 2
    8: 2
    9: 1
  stepFeatures:
    0: 2
    1: 2
    2: 2
    3: 2
    4: 2
    5: 7
    6: 7
    7: 7
    8: 7
    9: 1
    10: 1
HLT_e17_lhmedium_tau25_mediumRNN_tracktwoMVA_xe50_cell_03dRAB_L1EM15VHI_2TAU12IM_XE35:
  eventCount: 0
  stepCounts:
    0: 2
    1: 2
    2: 2
    3: 2
    4: 2
    5: 2
    6: 2
    7: 2
    8: 2
    9: 1
  stepFeatures:
    0: 2
    1: 2
    2: 2
    3: 2
    4: 2
    5: 7
    6: 7
    7: 7
    8: 7
    9: 1
    10: 1
HLT_e20_lhloose_L1EM7:
  eventCount: 0
HLT_e20_lhloose_L1EM7_AFP_A_AND_C:
  eventCount: 0
HLT_e20_lhloose_L1EM7_AFP_A_OR_C:
  eventCount: 0
HLT_e20_lhtight_ivarloose_L1ZAFB-25DPHI-eEM15M:
  eventCount: 0
HLT_e20_lhvloose_L1EM15VH:
  eventCount: 6
  stepCounts:
    0: 7
    1: 7
    2: 6
    3: 6
    4: 6
  stepFeatures:
    0: 7
    1: 11
    2: 6
    3: 6
    4: 6
HLT_e24_lhmedium_g12_loose_g12_loose_02dRAB_02dRAC_L1EM20VH_3EM10VH:
  eventCount: 2
  stepCounts:
    0: 3
    1: 3
    2: 3
    3: 2
    4: 2
  stepFeatures:
    0: 31
    1: 21
    2: 21
    3: 13
    4: 2
HLT_e24_lhmedium_g12_loose_g12_loose_02dRAB_02dRAC_L1eEM20L_3eEM10L:
  eventCount: 0
HLT_e24_lhmedium_g25_medium_02dRAB_L12EM20VH:
  eventCount: 1
  stepCounts:
    0: 2
    1: 2
    2: 2
    3: 2
    4: 1
  stepFeatures:
    0: 14
    1: 7
    2: 6
    3: 5
    4: 2
HLT_e24_lhmedium_g25_medium_02dRAB_L12eEM20L:
  eventCount: 0
HLT_e24_lhmedium_ivarloose_tau20_medium1_tracktwo_03dRAB_L1EM22VHI:
  eventCount: 1
  stepCounts:
    0: 6
    1: 6
    2: 5
    3: 5
    4: 5
    5: 5
    6: 5
    7: 5
    8: 5
    9: 5
    10: 1
  stepFeatures:
    0: 6
    1: 10
    2: 5
    3: 5
    4: 5
    5: 21
    6: 21
    7: 21
    8: 16
    9: 16
    10: 4
HLT_e24_lhmedium_ivarloose_tau20_mediumRNN_tracktwoMVABDT_03dRAB_L1EM22VHI:
  eventCount: 2
  stepCounts:
    0: 6
    1: 6
    2: 5
    3: 5
    4: 5
    5: 5
    6: 5
    7: 5
    8: 5
    9: 2
  stepFeatures:
    0: 6
    1: 10
    2: 5
    3: 5
    4: 5
    5: 22
    6: 22
    7: 22
    8: 22
    9: 5
HLT_e24_lhmedium_ivarloose_tau20_mediumRNN_tracktwoMVA_03dRAB_L1EM22VHI:
  eventCount: 2
  stepCounts:
    0: 6
    1: 6
    2: 5
    3: 5
    4: 5
    5: 5
    6: 5
    7: 5
    8: 5
    9: 2
  stepFeatures:
    0: 6
    1: 10
    2: 5
    3: 5
    4: 5
    5: 22
    6: 22
    7: 22
    8: 22
    9: 5
HLT_e24_lhmedium_mu8noL1_L1EM22VHI:
  eventCount: 3
  stepCounts:
    0: 6
    1: 6
    2: 5
    3: 5
    4: 5
    5: 3
    6: 3
  stepFeatures:
    0: 6
    1: 10
    2: 5
    3: 5
    4: 5
    5: 3
    6: 3
HLT_e24_lhtight_ivarloose_L1EM22VHI:
  eventCount: 5
  stepCounts:
    0: 6
    1: 6
    2: 5
    3: 5
    4: 5
  stepFeatures:
    0: 6
    1: 10
    2: 5
    3: 5
    4: 5
HLT_e24_lhvloose_2e12_lhvloose_L1EM20VH_3EM10VH:
  eventCount: 0
  stepCounts:
    0: 1
    1: 1
    2: 1
    3: 1
  stepFeatures:
    0: 8
    1: 4
    2: 4
    3: 5
    4: 3
HLT_e24_lhvloose_2e12_lhvloose_L1eEM20L_3eEM10L:
  eventCount: 0
HLT_e250_etcut_L1EM22VHI:
  eventCount: 1
  stepCounts:
    0: 1
    1: 1
    2: 1
    3: 1
  stepFeatures:
    0: 2
    1: 27
    2: 2
    3: 4
HLT_e25_mergedtight_g35_medium_90invmAB_02dRAB_L12EM20VH:
  eventCount: 0
  stepCounts:
    0: 4
    1: 4
    2: 4
    3: 3
  stepFeatures:
    0: 22
    1: 70
    2: 19
    3: 23
    4: 3
HLT_e25_mergedtight_g35_medium_Heg_02dRAB_L12eEM20L:
  eventCount: 0
HLT_e25_mergedtight_g35_medium_Heg_L12EM20VH:
  eventCount: 0
  stepCounts:
    0: 4
    1: 4
    2: 4
    3: 3
  stepFeatures:
    0: 22
    1: 70
    2: 19
    3: 23
    4: 3
HLT_e26_dnnloose_L1EM22VHI:
  eventCount: 5
  stepCounts:
    0: 6
    1: 6
    2: 5
    3: 5
    4: 5
  stepFeatures:
    0: 6
    1: 10
    2: 5
    3: 5
    4: 5
HLT_e26_dnnmedium_L1EM22VHI:
  eventCount: 4
  stepCounts:
    0: 6
    1: 6
    2: 5
    3: 5
    4: 4
  stepFeatures:
    0: 6
    1: 10
    2: 5
    3: 5
    4: 4
HLT_e26_dnntight_L1EM22VHI:
  eventCount: 4
  stepCounts:
    0: 6
    1: 6
    2: 5
    3: 5
    4: 4
  stepFeatures:
    0: 6
    1: 10
    2: 5
    3: 5
    4: 4
HLT_e26_dnntight_gsf_ivarloose_L1EM22VHI:
  eventCount: 4
  stepCounts:
    0: 6
    1: 6
    2: 5
    3: 5
    4: 4
  stepFeatures:
    0: 6
    1: 10
    2: 5
    3: 5
    4: 4
HLT_e26_idperf_gsf_tight_L1EM22VHI:
  eventCount: 5
  stepCounts:
    0: 6
    1: 6
    2: 5
    3: 5
    4: 5
  stepFeatures:
    0: 6
    1: 6
    2: 5
    3: 5
    4: 5
HLT_e26_idperf_loose_L1EM24VHI:
  eventCount: 5
  stepCounts:
    0: 6
    1: 6
    2: 5
    3: 5
    4: 5
  stepFeatures:
    0: 6
    1: 6
    2: 5
    3: 5
    4: 5
HLT_e26_idperf_loose_lrtloose_L1EM22VHI:
  eventCount: 5
  stepCounts:
    0: 6
    1: 6
    2: 5
    3: 5
    4: 5
  stepFeatures:
    0: 6
    1: 6
    2: 5
    3: 12
    4: 5
HLT_e26_idperf_tight_L1EM22VHI:
  eventCount: 5
  stepCounts:
    0: 6
    1: 6
    2: 5
    3: 5
    4: 5
  stepFeatures:
    0: 6
    1: 6
    2: 5
    3: 5
    4: 5
HLT_e26_lhloose_nopix_lrttight_L1EM22VHI:
  eventCount: 0
  stepCounts:
    0: 6
    1: 2
    2: 2
    3: 2
  stepFeatures:
    0: 6
    1: 2
    2: 2
    3: 3
HLT_e26_lhloose_nopix_lrttight_L1eEM22M:
  eventCount: 0
HLT_e26_lhloose_nopix_lrttight_probe_g25_medium_L1EM20VH:
  eventCount: 0
  stepCounts:
    0: 9
    1: 7
    2: 7
    3: 6
    4: 1
    5: 1
    6: 1
    7: 1
  stepFeatures:
    0: 18
    1: 12
    2: 11
    3: 7
    4: 5
    5: 1
    6: 1
    7: 1
HLT_e26_lhmedium_mu8noL1_L1EM22VHI:
  eventCount: 3
  stepCounts:
    0: 6
    1: 6
    2: 5
    3: 5
    4: 5
    5: 3
    6: 3
  stepFeatures:
    0: 6
    1: 10
    2: 5
    3: 5
    4: 5
    5: 3
    6: 3
HLT_e26_lhmedium_nopix_lrttight_L1EM22VHI:
  eventCount: 0
  stepCounts:
    0: 6
    1: 2
    2: 2
    3: 2
  stepFeatures:
    0: 6
    1: 2
    2: 2
    3: 3
HLT_e26_lhmedium_nopix_lrttight_L1eEM22M:
  eventCount: 0
HLT_e26_lhtight_L1EM22VHI:
  eventCount: 5
  stepCounts:
    0: 6
    1: 6
    2: 5
    3: 5
    4: 5
  stepFeatures:
    0: 6
    1: 10
    2: 5
    3: 5
    4: 5
HLT_e26_lhtight_e14_etcut_50invmAB130_L1EM22VHI:
  eventCount: 4
  stepCounts:
    0: 5
    1: 5
    2: 4
    3: 4
    4: 4
  stepFeatures:
    0: 34
    1: 87
    2: 22
    3: 31
    4: 4
HLT_e26_lhtight_e14_etcut_probe_50invmAB130_L1EM22VHI:
  eventCount: 4
  stepCounts:
    0: 6
    1: 6
    2: 5
    3: 5
    4: 5
    5: 4
    6: 4
    7: 4
    8: 4
  stepFeatures:
    0: 6
    1: 10
    2: 5
    3: 5
    4: 5
    5: 18
    6: 74
    7: 16
    8: 27
HLT_e26_lhtight_e15_etcut_50invmAB130_L1EM22VHI:
  eventCount: 4
  stepCounts:
    0: 5
    1: 5
    2: 4
    3: 4
    4: 4
  stepFeatures:
    0: 34
    1: 87
    2: 22
    3: 31
    4: 4
HLT_e26_lhtight_e15_etcut_50invmAB130_L1eEM22M:
  eventCount: 0
  stepFeatures:
    0: 6
HLT_e26_lhtight_e15_etcut_L1EM22VHI:
  eventCount: 4
  stepCounts:
    0: 5
    1: 5
    2: 4
    3: 4
    4: 4
  stepFeatures:
    0: 34
    1: 87
    2: 22
    3: 31
    4: 4
HLT_e26_lhtight_e15_etcut_idperf_50invmAB130_L1eEM22M:
  eventCount: 0
  stepFeatures:
    0: 6
HLT_e26_lhtight_e15_etcut_idperf_probe_50invmAB130_L1eEM22M:
  eventCount: 0
HLT_e26_lhtight_e15_etcut_probe_50invmAB130_L1EM22VHI:
  eventCount: 4
  stepCounts:
    0: 6
    1: 6
    2: 5
    3: 5
    4: 5
    5: 4
    6: 4
    7: 4
    8: 4
  stepFeatures:
    0: 6
    1: 10
    2: 5
    3: 5
    4: 5
    5: 18
    6: 74
    7: 16
    8: 27
HLT_e26_lhtight_e15_etcut_probe_50invmAB130_L1eEM22M:
  eventCount: 0
HLT_e26_lhtight_gsf_L1EM22VHI:
  eventCount: 5
  stepCounts:
    0: 6
    1: 6
    2: 5
    3: 5
    4: 5
  stepFeatures:
    0: 6
    1: 10
    2: 5
    3: 5
    4: 5
HLT_e26_lhtight_gsf_ivarloose_L1EM22VHI:
  eventCount: 5
  stepCounts:
    0: 6
    1: 6
    2: 5
    3: 5
    4: 5
  stepFeatures:
    0: 6
    1: 10
    2: 5
    3: 5
    4: 5
HLT_e26_lhtight_ivarloose_2j20_0eta290_020jvt_pf_ftf_boffperf_L1EM22VHI:
  eventCount: 5
  stepCounts:
    0: 6
    1: 6
    2: 5
    3: 5
    4: 5
    5: 5
    6: 5
    7: 5
  stepFeatures:
    0: 6
    1: 10
    2: 5
    3: 5
    4: 5
    5: 5
    6: 32
    7: 32
HLT_e26_lhtight_ivarloose_L1EM22VHI:
  eventCount: 5
  stepCounts:
    0: 6
    1: 6
    2: 5
    3: 5
    4: 5
  stepFeatures:
    0: 6
    1: 10
    2: 5
    3: 5
    4: 5
HLT_e26_lhtight_ivarloose_L1eEM22M:
  eventCount: 0
HLT_e26_lhtight_ivarloose_L1eEM22T:
  eventCount: 0
HLT_e26_lhtight_ivarloose_e12_lhvloose_probe_L1EM22VHI:
  eventCount: 1
  stepCounts:
    0: 6
    1: 6
    2: 5
    3: 5
    4: 5
    5: 1
    6: 1
    7: 1
    8: 1
    9: 1
  stepFeatures:
    0: 6
    1: 10
    2: 5
    3: 5
    4: 5
    5: 7
    6: 3
    7: 3
    8: 4
    9: 2
HLT_e26_lhtight_ivarloose_e14_etcut_probe_L1EM22VHI:
  eventCount: 4
  stepCounts:
    0: 6
    1: 6
    2: 5
    3: 5
    4: 5
    5: 4
    6: 4
    7: 4
    8: 4
  stepFeatures:
    0: 6
    1: 10
    2: 5
    3: 5
    4: 5
    5: 18
    6: 74
    7: 16
    8: 27
HLT_e26_lhtight_ivarloose_e14_lhtight_noringer_probe_L1EM22VHI:
  eventCount: 1
  stepCounts:
    0: 6
    1: 6
    2: 5
    3: 5
    4: 5
    5: 3
    6: 3
    7: 3
    8: 3
    9: 1
  stepFeatures:
    0: 6
    1: 10
    2: 5
    3: 5
    4: 5
    5: 11
    6: 19
    7: 8
    8: 10
    9: 4
HLT_e26_lhtight_ivarloose_e14_lhtight_probe_L1EM22VHI:
  eventCount: 1
  stepCounts:
    0: 6
    1: 6
    2: 5
    3: 5
    4: 5
    5: 1
    6: 1
    7: 1
    8: 1
    9: 1
  stepFeatures:
    0: 6
    1: 10
    2: 5
    3: 5
    4: 5
    5: 7
    6: 3
    7: 3
    8: 4
    9: 2
HLT_e26_lhtight_ivarloose_e15_etcut_idperf_probe_L1EM22VHI:
  eventCount: 4
  stepCounts:
    0: 6
    1: 6
    2: 5
    3: 5
    4: 5
    5: 4
    6: 4
    7: 4
    8: 4
  stepFeatures:
    0: 6
    1: 10
    2: 5
    3: 5
    4: 5
    5: 18
    6: 17
    7: 16
    8: 27
HLT_e26_lhtight_ivarloose_e17_lhvloose_probe_L1EM22VHI:
  eventCount: 0
  stepCounts:
    0: 6
    1: 6
    2: 5
    3: 5
    4: 5
  stepFeatures:
    0: 6
    1: 10
    2: 5
    3: 5
    4: 5
    5: 5
HLT_e26_lhtight_ivarloose_e20_lhtight_ivarloose_probe_L1EM22VHI:
  eventCount: 0
  stepCounts:
    0: 6
    1: 6
    2: 5
    3: 5
    4: 5
  stepFeatures:
    0: 6
    1: 10
    2: 5
    3: 5
    4: 5
    5: 5
HLT_e26_lhtight_ivarloose_e24_lhvloose_probe_L1EM22VHI:
  eventCount: 0
  stepCounts:
    0: 6
    1: 6
    2: 5
    3: 5
    4: 5
  stepFeatures:
    0: 6
    1: 10
    2: 5
    3: 5
    4: 5
    5: 5
HLT_e26_lhtight_ivarloose_e26_lhloose_nopix_lrttight_probe_L1EM22VHI:
  eventCount: 0
  stepCounts:
    0: 6
    1: 6
    2: 5
    3: 5
    4: 5
  stepFeatures:
    0: 6
    1: 10
    2: 5
    3: 5
    4: 5
    5: 5
HLT_e26_lhtight_ivarloose_e26_lhtight_probe_L1EM22VHI:
  eventCount: 0
  stepCounts:
    0: 6
    1: 6
    2: 5
    3: 5
    4: 5
  stepFeatures:
    0: 6
    1: 10
    2: 5
    3: 5
    4: 5
    5: 5
HLT_e26_lhtight_ivarloose_e4_etcut_probe_L1EM22VHI:
  eventCount: 5
  stepCounts:
    0: 6
    1: 6
    2: 5
    3: 5
    4: 5
    5: 5
    6: 5
    7: 5
    8: 5
  stepFeatures:
    0: 6
    1: 10
    2: 5
    3: 5
    4: 5
    5: 49
    6: 151
    7: 64
    8: 64
HLT_e26_lhtight_ivarloose_e5_lhtight_noringer_probe_L1EM22VHI:
  eventCount: 1
  stepCounts:
    0: 6
    1: 6
    2: 5
    3: 5
    4: 5
    5: 5
    6: 5
    7: 5
    8: 5
    9: 1
  stepFeatures:
    0: 6
    1: 10
    2: 5
    3: 5
    4: 5
    5: 23
    6: 69
    7: 23
    8: 28
    9: 6
HLT_e26_lhtight_ivarloose_e5_lhtight_probe_L1EM22VHI:
  eventCount: 1
  stepCounts:
    0: 6
    1: 6
    2: 5
    3: 5
    4: 5
    5: 5
    6: 4
    7: 4
    8: 4
    9: 1
  stepFeatures:
    0: 6
    1: 10
    2: 5
    3: 5
    4: 5
    5: 18
    6: 26
    7: 11
    8: 12
    9: 5
HLT_e26_lhtight_ivarloose_e5_lhvloose_idperf_probe_L1EM22VHI:
  eventCount: 5
  stepCounts:
    0: 6
    1: 6
    2: 5
    3: 5
    4: 5
    5: 5
    6: 5
    7: 5
    8: 5
    9: 5
  stepFeatures:
    0: 6
    1: 10
    2: 5
    3: 5
    4: 5
    5: 19
    6: 16
    7: 14
    8: 16
    9: 13
HLT_e26_lhtight_ivarloose_e5_lhvloose_nopix_lrtloose_idperf_probe_L1EM22VHI:
  eventCount: 5
  stepCounts:
    0: 6
    1: 6
    2: 5
    3: 5
    4: 5
    5: 5
    6: 5
    7: 5
    8: 5
    9: 5
  stepFeatures:
    0: 6
    1: 10
    2: 5
    3: 5
    4: 5
    5: 19
    6: 19
    7: 16
    8: 39
    9: 15
HLT_e26_lhtight_ivarloose_e9_etcut_probe_L1EM22VHI:
  eventCount: 5
  stepCounts:
    0: 6
    1: 6
    2: 5
    3: 5
    4: 5
    5: 5
    6: 5
    7: 5
    8: 5
  stepFeatures:
    0: 6
    1: 10
    2: 5
    3: 5
    4: 5
    5: 22
    6: 96
    7: 29
    8: 37
HLT_e26_lhtight_ivarloose_e9_lhtight_noringer_probe_L1EM22VHI:
  eventCount: 1
  stepCounts:
    0: 6
    1: 6
    2: 5
    3: 5
    4: 5
    5: 5
    6: 5
    7: 5
    8: 5
    9: 1
  stepFeatures:
    0: 6
    1: 10
    2: 5
    3: 5
    4: 5
    5: 16
    6: 57
    7: 16
    8: 26
    9: 6
HLT_e26_lhtight_ivarloose_e9_lhtight_probe_L1EM22VHI:
  eventCount: 1
  stepCounts:
    0: 6
    1: 6
    2: 5
    3: 5
    4: 5
    5: 2
    6: 2
    7: 2
    8: 2
    9: 1
  stepFeatures:
    0: 6
    1: 10
    2: 5
    3: 5
    4: 5
    5: 8
    6: 10
    7: 5
    8: 6
    9: 3
HLT_e26_lhtight_ivarloose_noringer_L1EM22VHI:
  eventCount: 5
  stepCounts:
    0: 6
    1: 6
    2: 6
    3: 6
    4: 5
  stepFeatures:
    0: 7
    1: 15
    2: 7
    3: 8
    4: 5
HLT_e26_lhtight_ivarloose_tau100_mediumRNN_tracktwoLLP_03dRAB_L1EM22VHI:
  eventCount: 0
  stepCounts:
    0: 2
    1: 2
    2: 2
    3: 2
    4: 2
    5: 2
    6: 2
    7: 2
    8: 2
  stepFeatures:
    0: 6
    1: 4
    2: 2
    3: 2
    4: 2
    5: 3
    6: 3
    7: 3
    8: 3
HLT_e26_lhtight_ivarloose_tau160_mediumRNN_tracktwoMVABDT_03dRAB_L1EM22VHI:
  eventCount: 0
  stepCounts:
    0: 1
    1: 1
    2: 1
    3: 1
    4: 1
    5: 1
    6: 1
    7: 1
    8: 1
  stepFeatures:
    0: 6
    1: 1
    2: 1
    3: 1
    4: 1
    5: 1
    6: 1
    7: 1
    8: 1
HLT_e26_lhtight_ivarloose_tau160_mediumRNN_tracktwoMVA_03dRAB_L1EM22VHI:
  eventCount: 0
  stepCounts:
    0: 1
    1: 1
    2: 1
    3: 1
    4: 1
    5: 1
    6: 1
    7: 1
    8: 1
  stepFeatures:
    0: 6
    1: 1
    2: 1
    3: 1
    4: 1
    5: 1
    6: 1
    7: 1
    8: 1
HLT_e26_lhtight_ivarloose_tau180_mediumRNN_tracktwoLLP_03dRAB_L1EM22VHI:
  eventCount: 0
  stepCounts:
    0: 1
    1: 1
    2: 1
    3: 1
    4: 1
    5: 1
    6: 1
    7: 1
    8: 1
  stepFeatures:
    0: 6
    1: 1
    2: 1
    3: 1
    4: 1
    5: 1
    6: 1
    7: 1
    8: 1
HLT_e26_lhtight_ivarloose_tau20_mediumRNN_tracktwoMVABDT_03dRAB_L1EM22VHI:
  eventCount: 2
  stepCounts:
    0: 6
    1: 6
    2: 5
    3: 5
    4: 5
    5: 5
    6: 5
    7: 5
    8: 5
    9: 2
  stepFeatures:
    0: 6
    1: 10
    2: 5
    3: 5
    4: 5
    5: 22
    6: 22
    7: 22
    8: 22
    9: 5
HLT_e26_lhtight_ivarloose_tau20_mediumRNN_tracktwoMVA_03dRAB_L1EM22VHI:
  eventCount: 2
  stepCounts:
    0: 6
    1: 6
    2: 5
    3: 5
    4: 5
    5: 5
    6: 5
    7: 5
    8: 5
    9: 2
  stepFeatures:
    0: 6
    1: 10
    2: 5
    3: 5
    4: 5
    5: 22
    6: 22
    7: 22
    8: 22
    9: 5
HLT_e26_lhtight_ivarloose_tau25_mediumRNN_tracktwoMVABDT_03dRAB_L1EM22VHI:
  eventCount: 1
  stepCounts:
    0: 6
    1: 6
    2: 5
    3: 5
    4: 5
    5: 5
    6: 5
    7: 5
    8: 5
    9: 1
  stepFeatures:
    0: 6
    1: 10
    2: 5
    3: 5
    4: 5
    5: 14
    6: 14
    7: 14
    8: 14
    9: 4
HLT_e26_lhtight_ivarloose_tau25_mediumRNN_tracktwoMVA_03dRAB_L1EM22VHI:
  eventCount: 1
  stepCounts:
    0: 6
    1: 6
    2: 5
    3: 5
    4: 5
    5: 5
    6: 5
    7: 5
    8: 5
    9: 1
  stepFeatures:
    0: 6
    1: 10
    2: 5
    3: 5
    4: 5
    5: 14
    6: 14
    7: 14
    8: 14
    9: 4
HLT_e26_lhtight_ivarloose_tau35_mediumRNN_tracktwoMVABDT_03dRAB_L1EM22VHI:
  eventCount: 1
  stepCounts:
    0: 6
    1: 6
    2: 5
    3: 5
    4: 5
    5: 5
    6: 5
    7: 5
    8: 5
    9: 1
  stepFeatures:
    0: 6
    1: 10
    2: 5
    3: 5
    4: 5
    5: 11
    6: 11
    7: 11
    8: 11
    9: 4
HLT_e26_lhtight_ivarloose_tau35_mediumRNN_tracktwoMVA_03dRAB_L1EM22VHI:
  eventCount: 1
  stepCounts:
    0: 6
    1: 6
    2: 5
    3: 5
    4: 5
    5: 5
    6: 5
    7: 5
    8: 5
    9: 1
  stepFeatures:
    0: 6
    1: 10
    2: 5
    3: 5
    4: 5
    5: 11
    6: 11
    7: 11
    8: 11
    9: 4
HLT_e26_lhtight_ivarloose_tau40_mediumRNN_tracktwoMVABDT_03dRAB_L1EM22VHI:
  eventCount: 1
  stepCounts:
    0: 6
    1: 6
    2: 5
    3: 5
    4: 5
    5: 5
    6: 5
    7: 5
    8: 5
    9: 1
  stepFeatures:
    0: 6
    1: 10
    2: 5
    3: 5
    4: 5
    5: 11
    6: 11
    7: 11
    8: 11
    9: 4
HLT_e26_lhtight_ivarloose_tau40_mediumRNN_tracktwoMVA_03dRAB_L1EM22VHI:
  eventCount: 1
  stepCounts:
    0: 6
    1: 6
    2: 5
    3: 5
    4: 5
    5: 5
    6: 5
    7: 5
    8: 5
    9: 1
  stepFeatures:
    0: 6
    1: 10
    2: 5
    3: 5
    4: 5
    5: 11
    6: 11
    7: 11
    8: 11
    9: 4
HLT_e26_lhtight_ivarloose_tau60_mediumRNN_tracktwoLLP_03dRAB_L1EM22VHI:
  eventCount: 0
  stepCounts:
    0: 6
    1: 6
    2: 5
    3: 5
    4: 5
    5: 5
    6: 5
    7: 5
    8: 5
  stepFeatures:
    0: 6
    1: 10
    2: 5
    3: 5
    4: 5
    5: 8
    6: 8
    7: 8
    8: 8
    9: 2
HLT_e26_lhtight_ivarloose_tau60_mediumRNN_tracktwoMVABDT_03dRAB_L1EM22VHI:
  eventCount: 1
  stepCounts:
    0: 6
    1: 6
    2: 5
    3: 5
    4: 5
    5: 5
    6: 5
    7: 5
    8: 5
    9: 1
  stepFeatures:
    0: 6
    1: 10
    2: 5
    3: 5
    4: 5
    5: 8
    6: 8
    7: 8
    8: 8
    9: 3
HLT_e26_lhtight_ivarloose_tau60_mediumRNN_tracktwoMVA_03dRAB_L1EM22VHI:
  eventCount: 1
  stepCounts:
    0: 6
    1: 6
    2: 5
    3: 5
    4: 5
    5: 5
    6: 5
    7: 5
    8: 5
    9: 1
  stepFeatures:
    0: 6
    1: 10
    2: 5
    3: 5
    4: 5
    5: 8
    6: 8
    7: 8
    8: 8
    9: 3
HLT_e26_lhtight_ivarloose_tau80_mediumRNN_tracktwoLLP_03dRAB_L1EM22VHI:
  eventCount: 0
  stepCounts:
    0: 2
    1: 2
    2: 2
    3: 2
    4: 2
    5: 2
    6: 2
    7: 2
    8: 2
  stepFeatures:
    0: 6
    1: 4
    2: 2
    3: 2
    4: 2
    5: 3
    6: 3
    7: 3
    8: 3
HLT_e26_lhtight_ivarloose_tau80_mediumRNN_tracktwoMVABDT_03dRAB_L1EM22VHI:
  eventCount: 0
  stepCounts:
    0: 2
    1: 2
    2: 2
    3: 2
    4: 2
    5: 2
    6: 2
    7: 2
    8: 2
  stepFeatures:
    0: 6
    1: 4
    2: 2
    3: 2
    4: 2
    5: 3
    6: 3
    7: 3
    8: 3
    9: 1
HLT_e26_lhtight_ivarloose_tau80_mediumRNN_tracktwoMVA_03dRAB_L1EM22VHI:
  eventCount: 0
  stepCounts:
    0: 2
    1: 2
    2: 2
    3: 2
    4: 2
    5: 2
    6: 2
    7: 2
    8: 2
  stepFeatures:
    0: 6
    1: 4
    2: 2
    3: 2
    4: 2
    5: 3
    6: 3
    7: 3
    8: 3
    9: 1
HLT_e26_lhtight_ivarmedium_L1EM22VHI:
  eventCount: 5
  stepCounts:
    0: 6
    1: 6
    2: 5
    3: 5
    4: 5
  stepFeatures:
    0: 6
    1: 10
    2: 5
    3: 5
    4: 5
HLT_e26_lhtight_ivartight_L1EM22VHI:
  eventCount: 5
  stepCounts:
    0: 6
    1: 6
    2: 5
    3: 5
    4: 5
  stepFeatures:
    0: 6
    1: 10
    2: 5
    3: 5
    4: 5
HLT_e28_idperf_loose_L1EM24VHI:
  eventCount: 5
  stepCounts:
    0: 6
    1: 6
    2: 5
    3: 5
    4: 5
  stepFeatures:
    0: 6
    1: 6
    2: 5
    3: 5
    4: 5
HLT_e28_lhmedium_mu8noL1_L1EM24VHI:
  eventCount: 3
  stepCounts:
    0: 6
    1: 6
    2: 5
    3: 5
    4: 5
    5: 3
    6: 3
  stepFeatures:
    0: 6
    1: 10
    2: 5
    3: 5
    4: 5
    5: 3
    6: 3
HLT_e300_etcut_L1EM22VHI:
  eventCount: 1
  stepCounts:
    0: 1
    1: 1
    2: 1
    3: 1
  stepFeatures:
    0: 1
    1: 13
    2: 1
    3: 2
HLT_e300_etcut_L1eEM22M:
  eventCount: 1
  stepCounts:
    0: 1
    1: 1
    2: 1
    3: 1
  stepFeatures:
    0: 1
    1: 13
    2: 1
    3: 2
HLT_e30_lhvloose_L1EM22VHI:
  eventCount: 5
  stepCounts:
    0: 6
    1: 6
    2: 5
    3: 5
    4: 5
  stepFeatures:
    0: 6
    1: 10
    2: 5
    3: 5
    4: 5
HLT_e40_lhvloose_L1EM22VHI:
  eventCount: 5
  stepCounts:
    0: 6
    1: 6
    2: 5
    3: 5
    4: 5
  stepFeatures:
    0: 6
    1: 10
    2: 5
    3: 5
    4: 5
HLT_e50_etcut_L1EM22VHI:
  eventCount: 7
  stepCounts:
    0: 7
    1: 7
    2: 7
    3: 7
  stepFeatures:
    0: 12
    1: 79
    2: 12
    3: 24
HLT_e5_dnnloose_L1EM3:
  eventCount: 7
  stepCounts:
    0: 19
    1: 16
    2: 14
    3: 14
    4: 7
  stepFeatures:
    0: 49
    1: 97
    2: 29
    3: 41
    4: 9
HLT_e5_dnnmedium_L1EM3:
  eventCount: 6
  stepCounts:
    0: 19
    1: 16
    2: 14
    3: 14
    4: 6
  stepFeatures:
    0: 48
    1: 89
    2: 28
    3: 40
    4: 8
HLT_e5_dnntight_L1EM3:
  eventCount: 6
  stepCounts:
    0: 19
    1: 16
    2: 14
    3: 14
    4: 6
  stepFeatures:
    0: 47
    1: 85
    2: 27
    3: 38
    4: 7
HLT_e5_etcut_L1eEM3:
  eventCount: 19
  stepCounts:
    0: 20
    1: 19
    2: 19
    3: 19
  stepFeatures:
    0: 251
    1: 663
    2: 306
    3: 312
HLT_e5_idperf_gsf_tight_L1EM3:
  eventCount: 14
  stepCounts:
    0: 19
    1: 18
    2: 14
    3: 14
    4: 14
  stepFeatures:
    0: 47
    1: 42
    2: 28
    3: 39
    4: 24
HLT_e5_idperf_loose_L1EM3:
  eventCount: 14
  stepCounts:
    0: 19
    1: 18
    2: 14
    3: 14
    4: 14
  stepFeatures:
    0: 49
    1: 44
    2: 30
    3: 42
    4: 26
HLT_e5_idperf_loose_lrtloose_L1EM3:
  eventCount: 16
  stepCounts:
    0: 19
    1: 19
    2: 16
    3: 16
    4: 16
  stepFeatures:
    0: 49
    1: 49
    2: 32
    3: 86
    4: 30
HLT_e5_idperf_medium_L1EM3:
  eventCount: 14
  stepCounts:
    0: 19
    1: 18
    2: 14
    3: 14
    4: 14
  stepFeatures:
    0: 48
    1: 43
    2: 29
    3: 41
    4: 25
HLT_e5_idperf_tight_L1EM3:
  eventCount: 14
  stepCounts:
    0: 19
    1: 18
    2: 14
    3: 14
    4: 14
  stepFeatures:
    0: 47
    1: 42
    2: 28
    3: 39
    4: 24
HLT_e5_lhtight_e14_etcut_1invmAB5_L1JPSI-1M5-EM12:
  eventCount: 0
HLT_e5_lhtight_e14_etcut_probe_1invmAB5_L1JPSI-1M5-EM12:
  eventCount: 0
HLT_e5_lhtight_e9_etcut_1invmAB5_L1JPSI-1M5-EM7:
  eventCount: 0
HLT_e5_lhtight_e9_etcut_probe_1invmAB5_L1JPSI-1M5-EM7:
  eventCount: 0
HLT_e5_lhtight_noringer_e14_etcut_1invmAB5_L1JPSI-1M5-EM12:
  eventCount: 0
HLT_e5_lhtight_noringer_e14_etcut_probe_1invmAB5_L1JPSI-1M5-EM12:
  eventCount: 0
HLT_e5_lhtight_noringer_e9_etcut_1invmAB5_L1JPSI-1M5-EM7:
  eventCount: 0
HLT_e5_lhtight_noringer_e9_etcut_probe_1invmAB5_L1JPSI-1M5-EM7:
  eventCount: 0
HLT_e5_lhvloose_bBeeM6000_L14J15:
  eventCount: 0
  stepCounts:
    0: 13
    1: 4
    2: 4
    3: 4
  stepFeatures:
    0: 35
    1: 64
    2: 14
    3: 19
    4: 3
HLT_e5_lhvloose_bBeeM6000_L1All:
  eventCount: 0
  stepCounts:
    0: 19
    1: 6
    2: 6
    3: 6
  stepFeatures:
    0: 51
    1: 111
    2: 17
    3: 26
    4: 4
HLT_e5_lhvloose_bBeeM6000_L1BKeePrescaled:
  eventCount: 0
  stepCounts:
    0: 19
    1: 16
    2: 14
    3: 14
  stepFeatures:
    0: 51
    1: 111
    2: 31
    3: 45
    4: 11
HLT_e5_lhvloose_bBeeM6000_L1BKeePrimary:
  eventCount: 0
  stepCounts:
    0: 18
    1: 5
    2: 5
    3: 5
  stepFeatures:
    0: 49
    1: 98
    2: 16
    3: 23
    4: 3
HLT_e5_lhvloose_bBeeM6000_L1BPH-0DR3-EM7J15:
  eventCount: 0
  stepCounts:
    0: 11
    1: 11
    2: 11
    3: 11
  stepFeatures:
    0: 16
    1: 50
<<<<<<< HEAD
    2: 19
    3: 26
=======
    2: 18
    3: 25
>>>>>>> f1699ec6
    4: 9
HLT_e5_lhvloose_bBeeM6000_L1BPH-0DR3-EM7J15_MU5VF:
  eventCount: 0
  stepCounts:
    0: 11
    1: 10
<<<<<<< HEAD
    2: 8
    3: 8
  stepFeatures:
    0: 29
    1: 64
    2: 16
    3: 22
=======
    2: 9
    3: 9
  stepFeatures:
    0: 29
    1: 64
    2: 18
    3: 23
>>>>>>> f1699ec6
    4: 9
HLT_e5_lhvloose_bBeeM6000_L1EM22VHI:
  eventCount: 0
  stepCounts:
    0: 10
    1: 3
    2: 3
    3: 3
  stepFeatures:
    0: 26
    1: 35
    2: 10
    3: 12
    4: 3
HLT_e5_lhvloose_j70_0eta320_j50_0eta490_j0_DJMASS1000j50_xe50_tcpufit_L1MJJ-500-NFF:
  eventCount: 0
  stepCounts:
    0: 3
    1: 2
    2: 2
    3: 2
    4: 1
  stepFeatures:
    0: 10
    1: 27
    2: 6
    3: 8
    4: 2
HLT_e5_lhvloose_nopix_lrtloose_idperf_probe_g25_medium_L1EM20VH:
  eventCount: 6
  stepCounts:
    0: 10
    1: 7
    2: 7
    3: 6
    4: 6
    5: 6
    6: 6
    7: 6
    8: 6
  stepFeatures:
    0: 18
    1: 12
    2: 11
    3: 7
    4: 20
    5: 20
    6: 17
    7: 43
    8: 16
HLT_e60_dnnmedium_L1EM22VHI:
  eventCount: 1
  stepCounts:
    0: 2
    1: 2
    2: 2
    3: 2
    4: 1
  stepFeatures:
    0: 2
    1: 4
    2: 2
    3: 2
    4: 1
HLT_e60_dnnmedium_gsf_L1EM22VHI:
  eventCount: 1
  stepCounts:
    0: 2
    1: 2
    2: 2
    3: 2
    4: 1
  stepFeatures:
    0: 2
    1: 4
    2: 2
    3: 2
    4: 1
HLT_e60_idperf_gsf_medium_L1EM22VHI:
  eventCount: 2
  stepCounts:
    0: 2
    1: 2
    2: 2
    3: 2
    4: 2
  stepFeatures:
    0: 2
    1: 2
    2: 2
    3: 2
    4: 2
HLT_e60_idperf_medium_L1EM22VHI:
  eventCount: 2
  stepCounts:
    0: 2
    1: 2
    2: 2
    3: 2
    4: 2
  stepFeatures:
    0: 2
    1: 2
    2: 2
    3: 2
    4: 2
HLT_e60_lhmedium_L1EM22VHI:
  eventCount: 2
  stepCounts:
    0: 2
    1: 2
    2: 2
    3: 2
    4: 2
  stepFeatures:
    0: 2
    1: 4
    2: 2
    3: 2
    4: 2
HLT_e60_lhmedium_L1eEM22M:
  eventCount: 0
HLT_e60_lhmedium_gsf_L1EM22VHI:
  eventCount: 2
  stepCounts:
    0: 2
    1: 2
    2: 2
    3: 2
    4: 2
  stepFeatures:
    0: 2
    1: 4
    2: 2
    3: 2
    4: 2
HLT_e60_lhmedium_noringer_L1EM22VHI:
  eventCount: 2
  stepCounts:
    0: 3
    1: 3
    2: 3
    3: 3
    4: 2
  stepFeatures:
    0: 4
    1: 10
    2: 4
    3: 5
    4: 2
HLT_e60_lhvloose_L1EM22VHI:
  eventCount: 2
  stepCounts:
    0: 2
    1: 2
    2: 2
    3: 2
    4: 2
  stepFeatures:
    0: 2
    1: 4
    2: 2
    3: 2
    4: 2
HLT_e70_lhloose_xe70_cell_L1EM22VHI:
  eventCount: 1
  stepCounts:
    0: 1
    1: 1
    2: 1
    3: 1
    4: 1
    5: 1
  stepFeatures:
    0: 1
    1: 1
    2: 1
    3: 1
    4: 1
    5: 1
HLT_e7_lhmedium_mu24_L1MU14FCH:
  eventCount: 1
  stepCounts:
    0: 5
    1: 5
    2: 4
    3: 4
    4: 3
    5: 3
    6: 1
    7: 1
    8: 1
  stepFeatures:
    0: 9
    1: 17
    2: 5
    3: 9
    4: 3
    5: 3
    6: 1
    7: 1
    8: 1
HLT_e80_lhvloose_L1EM22VHI:
  eventCount: 1
  stepCounts:
    0: 1
    1: 1
    2: 1
    3: 1
    4: 1
  stepFeatures:
    0: 1
    1: 1
    2: 1
    3: 1
    4: 1
HLT_e9_lhtight_e4_etcut_1invmAB5_L1JPSI-1M5-EM7:
  eventCount: 0
HLT_e9_lhtight_e4_etcut_L1JPSI-1M5-EM7:
  eventCount: 0
HLT_e9_lhtight_e4_etcut_probe_1invmAB5_L1JPSI-1M5-EM7:
  eventCount: 0
HLT_e9_lhtight_noringer_e4_etcut_1invmAB5_L1JPSI-1M5-EM7:
  eventCount: 0
HLT_e9_lhtight_noringer_e4_etcut_probe_1invmAB5_L1JPSI-1M5-EM7:
  eventCount: 0
HLT_e9_lhvloose_bBeeM6000_L1BPH-0DR3-EM7J15:
  eventCount: 0
  stepCounts:
    0: 11
    1: 11
    2: 8
    3: 8
  stepFeatures:
    0: 16
    1: 50
    2: 11
    3: 14
    4: 8
HLT_e9_lhvloose_e5_lhvloose_bBeeM6000_L1BPH-0M9-EM7-EM5:
  eventCount: 0
  stepCounts:
    0: 3
  stepFeatures:
    0: 22
    1: 52
    2: 4
HLT_e9_lhvloose_mu20_mu8noL1_L1MU14FCH:
  eventCount: 0
  stepCounts:
    0: 4
    1: 4
    2: 3
    3: 3
    4: 3
    5: 3
    6: 1
    7: 1
    8: 1
  stepFeatures:
    0: 5
    1: 14
    2: 3
    3: 4
    4: 3
    5: 3
    6: 1
    7: 1
    8: 1
HLT_eb_low_L1RD2_FILLED:
  eventCount: 19
  stepCounts:
    0: 19
  stepFeatures:
    0: 19
HLT_eb_medium_L1RD2_FILLED:
  eventCount: 19
  stepCounts:
    0: 19
  stepFeatures:
    0: 19
HLT_g0_hiptrt_L1EM22VHI:
  eventCount: 0
  stepCounts:
    0: 10
  stepFeatures:
    0: 16
HLT_g100_loose_L1EM22VHI:
  eventCount: 1
  stepCounts:
    0: 3
    1: 2
    2: 2
    3: 1
  stepFeatures:
    0: 6
    1: 5
    2: 5
    3: 1
HLT_g10_loose_L1EM7:
  eventCount: 8
  stepCounts:
    0: 19
    1: 11
    2: 11
    3: 8
  stepFeatures:
    0: 55
    1: 22
    2: 22
    3: 10
HLT_g120_loose_L1EM22VHI:
  eventCount: 1
  stepCounts:
    0: 2
    1: 2
    2: 2
    3: 1
  stepFeatures:
    0: 5
    1: 5
    2: 5
    3: 1
HLT_g12_loose_LArPEBHLT_L1EM10VH:
  eventCount: 0
HLT_g140_loose_L1EM22VHI:
  eventCount: 0
  stepCounts:
    0: 2
    1: 2
    2: 2
  stepFeatures:
    0: 3
    1: 3
    2: 3
HLT_g140_loose_L1eEM22M:
  eventCount: 0
  stepCounts:
    0: 1
    1: 1
    2: 1
  stepFeatures:
    0: 1
    1: 1
    2: 1
HLT_g15_loose_2mu10_msonly_L12MU8F:
  eventCount: 0
  stepCounts:
    0: 2
    1: 1
    2: 1
  stepFeatures:
    0: 2
    1: 1
    2: 1
HLT_g15_loose_2mu10_msonly_L1MU3V_EMPTY:
  eventCount: 0
HLT_g15_loose_2mu10_msonly_L1MU3V_UNPAIRED_ISO:
  eventCount: 0
HLT_g15_loose_2mu10_msonly_L1MU5VF_EMPTY:
  eventCount: 0
HLT_g15_loose_L1EM10VH:
  eventCount: 8
  stepCounts:
    0: 15
    1: 11
    2: 11
    3: 8
  stepFeatures:
    0: 26
    1: 19
    2: 16
    3: 9
HLT_g15_tight_L1EM10VH:
  eventCount: 7
  stepCounts:
    0: 15
    1: 11
    2: 11
    3: 7
  stepFeatures:
    0: 26
    1: 19
    2: 16
    3: 8
HLT_g20_loose_L1EM15VH:
  eventCount: 7
  stepCounts:
    0: 13
    1: 10
    2: 10
    3: 7
  stepFeatures:
    0: 22
    1: 15
    2: 15
    3: 8
HLT_g20_loose_LArPEBHLT_L1EM15:
  eventCount: 0
HLT_g20_tight_L1EM15VHI:
  eventCount: 6
  stepCounts:
    0: 11
    1: 9
    2: 9
    3: 6
  stepFeatures:
    0: 17
    1: 12
    2: 12
    3: 6
HLT_g20_tight_icaloloose_L1EM15VHI:
  eventCount: 6
  stepCounts:
    0: 11
    1: 9
    2: 9
    3: 6
  stepFeatures:
    0: 17
    1: 12
    2: 12
    3: 6
HLT_g20_tight_icaloloose_j35_pf_ftf_bdl1r77_3j35_pf_ftf_0eta490_j0_pf_ftf_DJMASS500j35_L1EM18VHI_MJJ-300:
  eventCount: 2
  stepCounts:
    0: 6
    1: 6
    2: 6
    3: 4
    4: 4
    5: 2
    6: 2
  stepFeatures:
    0: 11
    1: 9
    2: 9
    3: 4
    4: 12
    5: 31
    6: 3
HLT_g22_tight_L1EM15VHI:
  eventCount: 6
  stepCounts:
    0: 10
    1: 8
    2: 8
    3: 6
  stepFeatures:
    0: 16
    1: 11
    2: 11
    3: 6
HLT_g250_etcut_L1EM22VHI:
  eventCount: 1
  stepCounts:
    0: 1
    1: 1
    2: 1
  stepFeatures:
    0: 2
    1: 2
    2: 2
HLT_g25_loose_L1EM20VH:
  eventCount: 6
  stepCounts:
    0: 10
    1: 7
    2: 7
    3: 6
  stepFeatures:
    0: 18
    1: 12
    2: 11
    3: 7
HLT_g25_medium_2j35_pf_ftf_0eta490_bdl1r77_2j35_pf_ftf_0eta490_L1EM22VHI:
  eventCount: 1
  stepCounts:
    0: 9
    1: 7
    2: 7
    3: 6
    4: 6
    5: 4
    6: 1
  stepFeatures:
    0: 15
    1: 10
    2: 10
    3: 6
    4: 12
    5: 44
    6: 4
HLT_g25_medium_4j35_0eta490_j0_DJMASS1000j35_L1EM22VHI:
  eventCount: 0
  stepCounts:
    0: 9
    1: 7
    2: 7
    3: 6
  stepFeatures:
    0: 15
    1: 10
    2: 10
    3: 6
HLT_g25_medium_L1EM20VH:
  eventCount: 6
  stepCounts:
    0: 10
    1: 7
    2: 7
    3: 6
  stepFeatures:
    0: 18
    1: 12
    2: 11
    3: 7
HLT_g25_medium_j35_pf_ftf_0eta490_bdl1r77_3j35_pf_ftf_0eta490_j0_pf_ftf_DJMASS700j35_L1EM22VHI:
  eventCount: 1
  stepCounts:
    0: 9
    1: 7
    2: 7
    3: 6
    4: 6
    5: 1
    6: 1
  stepFeatures:
    0: 15
    1: 10
    2: 10
    3: 6
    4: 18
    5: 16
    6: 2
HLT_g25_medium_mu24_L1MU14FCH:
  eventCount: 0
  stepCounts:
    0: 4
    1: 3
    2: 3
    3: 2
    4: 2
  stepFeatures:
    0: 9
    1: 6
    2: 6
    3: 3
    4: 2
HLT_g25_medium_mu24_ivarmedium_L1MU14FCH:
  eventCount: 0
  stepCounts:
    0: 3
    1: 3
    2: 3
    3: 2
    4: 2
  stepFeatures:
    0: 7
    1: 5
    2: 5
    3: 2
    4: 2
HLT_g25_medium_tau25_dikaonmass_tracktwoMVA_50invmAB_L1EM22VHI:
  eventCount: 0
  stepCounts:
    0: 9
    1: 7
    2: 7
    3: 6
    4: 6
    5: 6
    6: 6
    7: 6
  stepFeatures:
    0: 15
    1: 10
    2: 10
    3: 6
    4: 24
    5: 24
    6: 24
    7: 24
HLT_g25_medium_tau25_dipion1_tracktwoMVA_50invmAB_L1EM22VHI:
  eventCount: 0
  stepCounts:
    0: 9
    1: 7
    2: 7
    3: 6
    4: 6
    5: 6
    6: 6
    7: 6
  stepFeatures:
    0: 15
    1: 10
    2: 10
    3: 6
    4: 24
    5: 24
    6: 24
    7: 24
HLT_g25_medium_tau25_dipion2_tracktwoMVA_50invmAB_L1EM22VHI:
  eventCount: 0
  stepCounts:
    0: 9
    1: 7
    2: 7
    3: 6
    4: 6
    5: 6
    6: 6
    7: 6
  stepFeatures:
    0: 15
    1: 10
    2: 10
    3: 6
    4: 24
    5: 24
    6: 24
    7: 24
HLT_g25_medium_tau25_dipion4_tracktwoMVA_50invmAB_L1EM22VHI:
  eventCount: 0
  stepCounts:
    0: 9
    1: 7
    2: 7
    3: 6
    4: 6
    5: 6
    6: 6
    7: 6
  stepFeatures:
    0: 15
    1: 10
    2: 10
    3: 6
    4: 24
    5: 24
    6: 24
    7: 24
HLT_g25_medium_tau25_kaonpi1_tracktwoMVA_50invmAB_L1EM22VHI:
  eventCount: 0
  stepCounts:
    0: 9
    1: 7
    2: 7
    3: 6
    4: 6
    5: 6
    6: 6
    7: 6
  stepFeatures:
    0: 15
    1: 10
    2: 10
    3: 6
    4: 24
    5: 24
    6: 24
    7: 24
HLT_g25_medium_tau25_kaonpi2_tracktwoMVA_50invmAB_L1EM22VHI:
  eventCount: 0
  stepCounts:
    0: 9
    1: 7
    2: 7
    3: 6
    4: 6
    5: 6
    6: 6
    7: 6
  stepFeatures:
    0: 15
    1: 10
    2: 10
    3: 6
    4: 24
    5: 24
    6: 24
    7: 24
HLT_g25_medium_tau25_singlepion_tracktwoMVA_50invmAB_L1EM22VHI:
  eventCount: 0
  stepCounts:
    0: 9
    1: 7
    2: 7
    3: 6
    4: 6
    5: 6
    6: 6
    7: 6
  stepFeatures:
    0: 15
    1: 10
    2: 10
    3: 6
    4: 24
    5: 24
    6: 24
    7: 24
HLT_g25_tight_icalotight_xe40_cell_xe40_tcpufit_xe40_pfopufit_18dphiAB_18dphiAC_80mTAC_L1EM22VHI:
  eventCount: 0
  stepCounts:
    0: 9
    1: 7
    2: 7
    3: 4
    4: 2
  stepFeatures:
    0: 15
    1: 10
    2: 10
    3: 4
    4: 10
    5: 2
HLT_g25_tight_icalotight_xe40_cell_xe50_tcpufit_18dphiAB_18dphiAC_80mTAC_L1EM22VHI:
  eventCount: 0
  stepCounts:
    0: 9
    1: 7
    2: 7
    3: 4
  stepFeatures:
    0: 15
    1: 10
    2: 10
    3: 4
    4: 6
HLT_g300_etcut_L1EM22VHI:
  eventCount: 1
  stepCounts:
    0: 1
    1: 1
    2: 1
  stepFeatures:
    0: 1
    1: 1
    2: 1
HLT_g300_etcut_L1eEM22M:
  eventCount: 1
  stepCounts:
    0: 1
    1: 1
    2: 1
  stepFeatures:
    0: 1
    1: 1
    2: 1
HLT_g30_loose_L1EM20VH:
  eventCount: 6
  stepCounts:
    0: 10
    1: 7
    2: 7
    3: 6
  stepFeatures:
    0: 17
    1: 11
    2: 11
    3: 7
HLT_g35_loose_3j25_pf_ftf_L1EM22VHI:
  eventCount: 6
  stepCounts:
    0: 9
    1: 7
    2: 7
    3: 6
    4: 6
    5: 6
  stepFeatures:
    0: 15
    1: 10
    2: 10
    3: 6
    4: 6
    5: 45
HLT_g35_loose_L1EM22VHI:
  eventCount: 6
  stepCounts:
    0: 9
    1: 7
    2: 7
    3: 6
  stepFeatures:
    0: 15
    1: 10
    2: 10
    3: 6
HLT_g35_loose_PhysicsTLA_L1EM22VHI:
  eventCount: 6
  stepCounts:
    0: 9
    1: 7
    2: 7
    3: 6
    4: 6
    5: 6
  stepFeatures:
    0: 15
    1: 10
    2: 10
    3: 6
    4: 6
    5: 6
HLT_g35_loose_PhysicsTLA_L1eEM22M:
  eventCount: 0
  stepCounts:
    0: 1
    1: 1
    2: 1
  stepFeatures:
    0: 1
    1: 1
    2: 1
HLT_g35_loose_mu15_mu2noL1_L1EM22VHI:
  eventCount: 0
  stepCounts:
    0: 5
    1: 5
    2: 5
    3: 4
    4: 4
    5: 2
    6: 2
    7: 1
  stepFeatures:
    0: 15
    1: 8
    2: 8
    3: 4
    4: 5
    5: 2
    6: 2
    7: 1
HLT_g35_loose_mu15_mu2noL1_L1EM24VHI:
  eventCount: 0
  stepCounts:
    0: 5
    1: 5
    2: 5
    3: 4
    4: 4
    5: 2
    6: 2
    7: 1
  stepFeatures:
    0: 15
    1: 8
    2: 8
    3: 4
    4: 5
    5: 2
    6: 2
    7: 1
HLT_g35_loose_mu18_L1EM22VHI:
  eventCount: 1
  stepCounts:
    0: 5
    1: 5
    2: 5
    3: 4
    4: 4
    5: 1
    6: 1
    7: 1
  stepFeatures:
    0: 15
    1: 8
    2: 8
    3: 4
    4: 4
    5: 1
    6: 1
    7: 1
HLT_g35_loose_mu18_L1EM24VHI:
  eventCount: 1
  stepCounts:
    0: 5
    1: 5
    2: 5
    3: 4
    4: 4
    5: 1
    6: 1
    7: 1
  stepFeatures:
    0: 15
    1: 8
    2: 8
    3: 4
    4: 4
    5: 1
    6: 1
    7: 1
HLT_g35_medium_3j25_pf_ftf_L1EM22VHI:
  eventCount: 6
  stepCounts:
    0: 9
    1: 7
    2: 7
    3: 6
    4: 6
    5: 6
  stepFeatures:
    0: 15
    1: 10
    2: 10
    3: 6
    4: 6
    5: 45
HLT_g35_medium_L1EM20VH:
  eventCount: 6
  stepCounts:
    0: 10
    1: 7
    2: 7
    3: 6
  stepFeatures:
    0: 17
    1: 11
    2: 11
    3: 7
HLT_g35_medium_L1EM22VHI:
  eventCount: 6
  stepCounts:
    0: 9
    1: 7
    2: 7
    3: 6
  stepFeatures:
    0: 15
    1: 10
    2: 10
    3: 6
HLT_g35_medium_g25_medium_L12EM20VH:
  eventCount: 1
  stepCounts:
    0: 4
    1: 3
    2: 3
    3: 1
  stepFeatures:
    0: 23
    1: 17
    2: 14
    3: 6
HLT_g35_medium_g25_medium_L12eEM20L:
  eventCount: 0
HLT_g35_medium_g25_medium_L1EM7_EMPTY:
  eventCount: 0
HLT_g35_medium_g25_medium_L1EM7_UNPAIRED_ISO:
  eventCount: 0
HLT_g35_medium_tau25_dipion3_tracktwoMVA_60invmAB_L1EM22VHI:
  eventCount: 0
  stepCounts:
    0: 9
    1: 7
    2: 7
    3: 6
    4: 6
    5: 6
    6: 6
    7: 6
  stepFeatures:
    0: 15
    1: 10
    2: 10
    3: 6
    4: 24
    5: 24
    6: 24
    7: 24
HLT_g35_tight_3j25_0eta290_pf_ftf_boffperf_L1EM22VHI:
  eventCount: 5
  stepCounts:
    0: 9
    1: 7
    2: 7
    3: 5
    4: 5
    5: 5
    6: 5
  stepFeatures:
    0: 15
    1: 10
    2: 10
    3: 5
    4: 5
    5: 34
    6: 34
HLT_g35_tight_3j25_pf_ftf_L1EM22VHI:
  eventCount: 5
  stepCounts:
    0: 9
    1: 7
    2: 7
    3: 5
    4: 5
    5: 5
  stepFeatures:
    0: 15
    1: 10
    2: 10
    3: 5
    4: 5
    5: 37
HLT_g35_tight_L1EM22VHI:
  eventCount: 5
  stepCounts:
    0: 9
    1: 7
    2: 7
    3: 5
  stepFeatures:
    0: 15
    1: 10
    2: 10
    3: 5
HLT_g35_tight_icaloloose_L1EM22VHI:
  eventCount: 5
  stepCounts:
    0: 9
    1: 7
    2: 7
    3: 5
  stepFeatures:
    0: 15
    1: 10
    2: 10
    3: 5
HLT_g35_tight_icalotight_mu15noL1_mu2noL1_L1EM22VHI:
  eventCount: 0
  stepCounts:
    0: 9
    1: 7
    2: 7
    3: 4
  stepFeatures:
    0: 15
    1: 10
    2: 10
    3: 4
HLT_g35_tight_icalotight_mu15noL1_mu2noL1_L1EM24VHI:
  eventCount: 0
  stepCounts:
    0: 9
    1: 7
    2: 7
    3: 4
  stepFeatures:
    0: 15
    1: 10
    2: 10
    3: 4
HLT_g35_tight_icalotight_mu18noL1_L1EM22VHI:
  eventCount: 1
  stepCounts:
    0: 9
    1: 7
    2: 7
    3: 4
    4: 1
    5: 1
  stepFeatures:
    0: 15
    1: 10
    2: 10
    3: 4
    4: 1
    5: 1
HLT_g35_tight_icalotight_mu18noL1_L1EM24VHI:
  eventCount: 1
  stepCounts:
    0: 9
    1: 7
    2: 7
    3: 4
    4: 1
    5: 1
  stepFeatures:
    0: 15
    1: 10
    2: 10
    3: 4
    4: 1
    5: 1
HLT_g3_loose_LArPEBHLT_L1EM3:
  eventCount: 0
HLT_g40_loose_L1EM20VH:
  eventCount: 6
  stepCounts:
    0: 10
    1: 7
    2: 7
    3: 6
  stepFeatures:
    0: 15
    1: 10
    2: 10
    3: 6
HLT_g40_loose_LArPEBHLT_L1EM22VHI:
  eventCount: 0
HLT_g40_loose_mu40_msonly_L1MU14FCH:
  eventCount: 0
  stepCounts:
    0: 4
    1: 3
    2: 3
    3: 2
    4: 2
  stepFeatures:
    0: 7
    1: 5
    2: 5
    3: 2
    4: 2
HLT_g45_loose_6j45_L14J15p0ETA25:
  eventCount: 0
  stepCounts:
    0: 7
    1: 5
    2: 5
    3: 4
  stepFeatures:
    0: 11
    1: 8
    2: 8
    3: 4
HLT_g45_tight_icaloloose_2j55_pf_ftf_0eta200_ExoticPTF0p0dR0p4_L1EM22VHI:
  eventCount: 0
  stepCounts:
    0: 9
    1: 7
    2: 7
    3: 5
    4: 5
    5: 4
  stepFeatures:
    0: 14
    1: 10
    2: 10
    3: 5
    4: 5
    5: 13
    6: 1
HLT_g45_tight_icaloloose_2j55_pf_ftf_0eta200_ExoticPTF0p1dR0p4_L1EM22VHI:
  eventCount: 0
  stepCounts:
    0: 9
    1: 7
    2: 7
    3: 5
    4: 5
    5: 4
  stepFeatures:
    0: 14
    1: 10
    2: 10
    3: 5
    4: 5
    5: 13
    6: 2
HLT_g45_tight_icaloloose_2j55_pf_ftf_0eta200_ExoticPTF0p2dR0p4_L1EM22VHI:
  eventCount: 2
  stepCounts:
    0: 9
    1: 7
    2: 7
    3: 5
    4: 5
    5: 4
    6: 2
  stepFeatures:
    0: 14
    1: 10
    2: 10
    3: 5
    4: 5
    5: 13
    6: 5
HLT_g45_tight_icaloloose_2j85_pf_ftf_0eta200_ExoticPTF0p0dR0p4_L1EM22VHI:
  eventCount: 0
  stepCounts:
    0: 9
    1: 7
    2: 7
    3: 5
    4: 5
    5: 3
  stepFeatures:
    0: 14
    1: 10
    2: 10
    3: 5
    4: 5
    5: 8
    6: 1
HLT_g45_tight_icaloloose_2j85_pf_ftf_0eta200_ExoticPTF0p1dR0p4_L1EM22VHI:
  eventCount: 0
  stepCounts:
    0: 9
    1: 7
    2: 7
    3: 5
    4: 5
    5: 3
  stepFeatures:
    0: 14
    1: 10
    2: 10
    3: 5
    4: 5
    5: 8
    6: 2
HLT_g45_tight_icaloloose_2j85_pf_ftf_0eta200_ExoticPTF0p2dR0p4_L1EM22VHI:
  eventCount: 2
  stepCounts:
    0: 9
    1: 7
    2: 7
    3: 5
    4: 5
    5: 3
    6: 2
  stepFeatures:
    0: 14
    1: 10
    2: 10
    3: 5
    4: 5
    5: 8
    6: 5
HLT_g45_tight_icaloloose_3j35_pf_ftf_0eta240_2j55_pf_ftf_0eta200_ExoticPTF0p0dR0p4_L1EM22VHI:
  eventCount: 0
  stepCounts:
    0: 9
    1: 7
    2: 7
    3: 5
    4: 5
    5: 3
  stepFeatures:
    0: 14
    1: 10
    2: 10
    3: 5
    4: 10
    5: 27
    6: 2
HLT_g45_tight_icaloloose_3j35_pf_ftf_0eta240_2j55_pf_ftf_0eta200_ExoticPTF0p1dR0p4_L1EM22VHI:
  eventCount: 0
  stepCounts:
    0: 9
    1: 7
    2: 7
    3: 5
    4: 5
    5: 3
  stepFeatures:
    0: 14
    1: 10
    2: 10
    3: 5
    4: 10
    5: 27
    6: 4
HLT_g45_tight_icaloloose_3j35_pf_ftf_0eta240_2j55_pf_ftf_0eta200_ExoticPTF0p2dR0p4_L1EM22VHI:
  eventCount: 0
  stepCounts:
    0: 9
    1: 7
    2: 7
    3: 5
    4: 5
    5: 3
  stepFeatures:
    0: 14
    1: 10
    2: 10
    3: 5
    4: 10
    5: 27
    6: 10
HLT_g50_loose_L1EM20VH:
  eventCount: 4
  stepCounts:
    0: 7
    1: 5
    2: 5
    3: 4
  stepFeatures:
    0: 12
    1: 8
    2: 8
    3: 4
HLT_g60_loose_L1EM22VHI:
  eventCount: 3
  stepCounts:
    0: 4
    1: 4
    2: 4
    3: 3
  stepFeatures:
    0: 9
    1: 7
    2: 7
    3: 3
HLT_g60_loose_LArPEBHLT_L1EM22VHI:
  eventCount: 0
HLT_g60_tight_icaloloose_2j55_pf_ftf_0eta200_ExoticPTF0p0dR0p4_L1EM22VHI:
  eventCount: 0
  stepCounts:
    0: 4
    1: 4
    2: 4
    3: 2
    4: 2
    5: 2
  stepFeatures:
    0: 9
    1: 7
    2: 7
    3: 2
    4: 2
    5: 7
    6: 1
HLT_g60_tight_icaloloose_2j55_pf_ftf_0eta200_ExoticPTF0p1dR0p4_L1EM22VHI:
  eventCount: 0
  stepCounts:
    0: 4
    1: 4
    2: 4
    3: 2
    4: 2
    5: 2
  stepFeatures:
    0: 9
    1: 7
    2: 7
    3: 2
    4: 2
    5: 7
    6: 1
HLT_g60_tight_icaloloose_2j55_pf_ftf_0eta200_ExoticPTF0p2dR0p4_L1EM22VHI:
  eventCount: 1
  stepCounts:
    0: 4
    1: 4
    2: 4
    3: 2
    4: 2
    5: 2
    6: 1
  stepFeatures:
    0: 9
    1: 7
    2: 7
    3: 2
    4: 2
    5: 7
    6: 3
HLT_g60_tight_icaloloose_2j85_pf_ftf_0eta200_ExoticPTF0p0dR0p4_L1EM22VHI:
  eventCount: 0
  stepCounts:
    0: 4
    1: 4
    2: 4
    3: 2
    4: 2
    5: 2
  stepFeatures:
    0: 9
    1: 7
    2: 7
    3: 2
    4: 2
    5: 5
    6: 1
HLT_g60_tight_icaloloose_2j85_pf_ftf_0eta200_ExoticPTF0p1dR0p4_L1EM22VHI:
  eventCount: 0
  stepCounts:
    0: 4
    1: 4
    2: 4
    3: 2
    4: 2
    5: 2
  stepFeatures:
    0: 9
    1: 7
    2: 7
    3: 2
    4: 2
    5: 5
    6: 1
HLT_g60_tight_icaloloose_2j85_pf_ftf_0eta200_ExoticPTF0p2dR0p4_L1EM22VHI:
  eventCount: 1
  stepCounts:
    0: 4
    1: 4
    2: 4
    3: 2
    4: 2
    5: 2
    6: 1
  stepFeatures:
    0: 9
    1: 7
    2: 7
    3: 2
    4: 2
    5: 5
    6: 3
HLT_g80_loose_L1EM22VHI:
  eventCount: 2
  stepCounts:
    0: 3
    1: 3
    2: 3
    3: 2
  stepFeatures:
    0: 7
    1: 6
    2: 6
    3: 2
HLT_g80_loose_LArPEBHLT_L1EM22VHI:
  eventCount: 0
HLT_g85_tight_3j50_L1EM22VHI:
  eventCount: 1
  stepCounts:
    0: 3
    1: 3
    2: 3
    3: 1
    4: 1
  stepFeatures:
    0: 7
    1: 6
    2: 6
    3: 1
    4: 5
HLT_g85_tight_icaloloose_2j85_pf_ftf_0eta200_ExoticPTF0p0dR0p4_L1EM22VHI:
  eventCount: 0
  stepCounts:
    0: 3
    1: 3
    2: 3
    3: 1
    4: 1
    5: 1
  stepFeatures:
    0: 7
    1: 6
    2: 6
    3: 1
    4: 1
    5: 2
HLT_g85_tight_icaloloose_2j85_pf_ftf_0eta200_ExoticPTF0p1dR0p4_L1EM22VHI:
  eventCount: 0
  stepCounts:
    0: 3
    1: 3
    2: 3
    3: 1
    4: 1
    5: 1
  stepFeatures:
    0: 7
    1: 6
    2: 6
    3: 1
    4: 1
    5: 2
HLT_g85_tight_icaloloose_2j85_pf_ftf_0eta200_ExoticPTF0p2dR0p4_L1EM22VHI:
  eventCount: 0
  stepCounts:
    0: 3
    1: 3
    2: 3
    3: 1
    4: 1
    5: 1
  stepFeatures:
    0: 7
    1: 6
    2: 6
    3: 1
    4: 1
    5: 2
    6: 1
HLT_g90_loose_xe90_cell_L1EM22VHI:
  eventCount: 0
  stepCounts:
    0: 3
    1: 2
    2: 2
    3: 1
  stepFeatures:
    0: 6
    1: 5
    2: 5
    3: 1
HLT_j0_DIJET20j12etXX110djmass_L1J20:
  eventCount: 20
  stepCounts:
    0: 20
  stepFeatures:
    0: 202
HLT_j0_DIJET20j12etXX110djmass_PTRANGE2r3_L1J20:
  eventCount: 11
  stepCounts:
    0: 11
  stepFeatures:
    0: 22
HLT_j0_DIJET20j12ptXX110djmass_L1J20:
  eventCount: 20
  stepCounts:
    0: 20
  stepFeatures:
    0: 198
HLT_j0_DIJET20j12ptXX110djmass_PTRANGE2r3_L1J20:
  eventCount: 11
  stepCounts:
    0: 11
  stepFeatures:
    0: 22
HLT_j0_DIJET70j12etXX1000djmassXXdjdphi200XX400djdeta_L1J20:
  eventCount: 0
HLT_j0_DIJET70j12ptXX1000djmassXXdjdphi200XX400djdeta_L1J20:
  eventCount: 0
HLT_j0_DIJET80j12etXX0j12eta240XX700djmass_L1J20:
  eventCount: 1
  stepCounts:
    0: 1
  stepFeatures:
    0: 3
HLT_j0_DIJET80j12etXX700djmassXXdjdphi260_L1J20:
  eventCount: 0
HLT_j0_DIJET80j12ptXX0j12eta240XX700djmass_L1J20:
  eventCount: 1
  stepCounts:
    0: 1
  stepFeatures:
    0: 3
HLT_j0_DIJET80j12ptXX700djmassXXdjdphi260_L1J20:
  eventCount: 0
HLT_j0_FBDJNOSHARED10etXX20etXX34massXX50fbet_L1J20:
  eventCount: 8
  stepCounts:
    0: 8
  stepFeatures:
    0: 152
HLT_j0_FBDJSHARED_L1J20:
  eventCount: 8
  stepCounts:
    0: 8
  stepFeatures:
    0: 160
HLT_j0_HT1000XX30et_L1J20:
  eventCount: 1
  stepCounts:
    0: 1
  stepFeatures:
    0: 5
HLT_j0_HT1000_L1HT190-J15s5pETA21:
  eventCount: 1
  stepCounts:
    0: 1
  stepFeatures:
    0: 5
HLT_j0_HT1000_L1J100:
  eventCount: 1
  stepCounts:
    0: 1
  stepFeatures:
    0: 5
HLT_j0_HT1000_L1J20:
  eventCount: 1
  stepCounts:
    0: 1
  stepFeatures:
    0: 5
HLT_j0_HT1000_j0_DIJET80j12ptXX0j12eta240XX700djmass_L1J20:
  eventCount: 1
  stepCounts:
    0: 1
  stepFeatures:
    0: 8
HLT_j0_HT1000_pf_ftf_L1HT190-J15s5pETA21:
  eventCount: 1
  stepCounts:
    0: 5
    1: 1
  stepFeatures:
    0: 5
    1: 5
HLT_j0_HT1000_pf_ftf_L1J100:
  eventCount: 1
  stepCounts:
    0: 5
    1: 1
  stepFeatures:
    0: 5
    1: 5
HLT_j0_HT1000_pf_ftf_preselj180_L1HT190-J15s5pETA21:
  eventCount: 1
  stepCounts:
    0: 4
    1: 1
  stepFeatures:
    0: 4
    1: 5
HLT_j0_HT1000_pf_ftf_preselj180_L1J100:
  eventCount: 1
  stepCounts:
    0: 5
    1: 1
  stepFeatures:
    0: 5
    1: 5
HLT_j0_HT500XX30et_L1J20:
  eventCount: 5
  stepCounts:
    0: 5
  stepFeatures:
    0: 39
HLT_j0_HT500_L1J20:
  eventCount: 4
  stepCounts:
    0: 4
  stepFeatures:
    0: 28
HLT_j0_perf_L1J12_EMPTY:
  eventCount: 0
HLT_j0_perf_L1RD0_FILLED:
  eventCount: 0
HLT_j0_perf_pf_ftf_L1RD0_FILLED:
  eventCount: 0
HLT_j0_pf_ftf_HT50XX010jvt_L1J20:
  eventCount: 20
  stepCounts:
    0: 20
    1: 20
  stepFeatures:
    0: 20
    1: 96
HLT_j0_pf_ftf_HT50XX30etXX010jvt_L1J20:
  eventCount: 20
  stepCounts:
    0: 20
    1: 20
  stepFeatures:
    0: 20
    1: 96
HLT_j0_pf_ftf_HT50XX30et_L1J20:
  eventCount: 20
  stepCounts:
    0: 20
    1: 20
  stepFeatures:
    0: 20
    1: 106
HLT_j0_pf_ftf_HT50_L1J20:
  eventCount: 20
  stepCounts:
    0: 20
    1: 20
  stepFeatures:
    0: 20
    1: 106
HLT_j100_0eta290_020jvt_pf_ftf_boffperf_preselj80_L1J50:
  eventCount: 10
  stepCounts:
    0: 11
    1: 10
    2: 10
  stepFeatures:
    0: 11
    1: 18
    2: 18
HLT_j100_pf_ftf_0eta320_j20_0eta290_pf_ftf_boffperf_L1HT190-J15s5pETA21:
  eventCount: 5
  stepCounts:
    0: 5
    1: 5
    2: 5
  stepFeatures:
    0: 10
    1: 55
    2: 43
HLT_j100_pf_ftf_bdl1r60_xe50_cell_xe85_pfopufit_L1XE55:
  eventCount: 3
  stepCounts:
    0: 7
    1: 4
    2: 3
  stepFeatures:
    0: 23
    1: 15
    2: 3
HLT_j100_pf_ftf_bdl1r60_xe50_cell_xe85_tcpufit_L1XE55:
  eventCount: 2
  stepCounts:
    0: 4
    1: 3
    2: 2
  stepFeatures:
    0: 19
    1: 7
    2: 2
HLT_j110_320eta490_L1J30p31ETA49:
  eventCount: 0
HLT_j110_a10r_subjesIS_ftf_0eta200_ExoticPTF0p0dR1p2_L1J100:
  eventCount: 0
  stepCounts:
    0: 5
    1: 5
  stepFeatures:
    0: 5
    1: 9
HLT_j110_a10r_subjesIS_ftf_0eta200_ExoticPTF0p0dR1p2_L1SC111-CJ15:
  eventCount: 0
  stepCounts:
    0: 5
    1: 5
  stepFeatures:
    0: 5
    1: 9
HLT_j110_a10r_subjesIS_ftf_0eta200_ExoticPTF0p1dR1p2_L1J100:
  eventCount: 1
  stepCounts:
    0: 5
    1: 5
    2: 1
  stepFeatures:
    0: 5
    1: 9
    2: 1
HLT_j110_a10r_subjesIS_ftf_0eta200_ExoticPTF0p1dR1p2_L1SC111-CJ15:
  eventCount: 1
  stepCounts:
    0: 5
    1: 5
    2: 1
  stepFeatures:
    0: 5
    1: 9
    2: 1
HLT_j110_a10r_subjesIS_ftf_0eta200_ExoticPTF0p2dR1p2_L1J100:
  eventCount: 2
  stepCounts:
    0: 5
    1: 5
    2: 2
  stepFeatures:
    0: 5
    1: 9
    2: 2
HLT_j110_a10r_subjesIS_ftf_0eta200_ExoticPTF0p2dR1p2_L1SC111-CJ15:
  eventCount: 2
  stepCounts:
    0: 5
    1: 5
    2: 2
  stepFeatures:
    0: 5
    1: 9
    2: 2
HLT_j110_a10r_subjesIS_ftf_0eta200_TracklessdR1p2_L1J100:
  eventCount: 0
  stepCounts:
    0: 5
    1: 5
  stepFeatures:
    0: 5
    1: 9
HLT_j110_a10r_subjesIS_ftf_0eta200_TracklessdR1p2_L1SC111-CJ15:
  eventCount: 0
  stepCounts:
    0: 5
    1: 5
  stepFeatures:
    0: 5
    1: 9
HLT_j110_a10sd_cssk_pf_jes_ftf_preselj80_L1J30:
  eventCount: 13
  stepCounts:
    0: 16
    1: 13
  stepFeatures:
    0: 16
    1: 21
HLT_j110_a10sd_pf_nojcalib_ftf_0eta200_ExoticPTF0p0dR1p2_L1J50:
  eventCount: 0
  stepCounts:
    0: 14
    1: 14
  stepFeatures:
    0: 14
    1: 25
HLT_j110_a10sd_pf_nojcalib_ftf_0eta200_ExoticPTF0p1dR1p2_L1J50:
  eventCount: 1
  stepCounts:
    0: 14
    1: 14
    2: 1
  stepFeatures:
    0: 14
    1: 25
    2: 1
HLT_j110_a10sd_pf_nojcalib_ftf_0eta200_ExoticPTF0p2dR1p2_L1J50:
  eventCount: 5
  stepCounts:
    0: 14
    1: 14
    2: 5
  stepFeatures:
    0: 14
    1: 25
    2: 5
HLT_j110_a10sd_pf_nojcalib_ftf_0eta200_TracklessdR1p2_L1J50:
  eventCount: 0
  stepCounts:
    0: 14
    1: 14
  stepFeatures:
    0: 14
    1: 25
HLT_j110_a10t_lcw_jes_L1J30:
  eventCount: 16
  stepCounts:
    0: 16
  stepFeatures:
    0: 56
HLT_j110_pf_ftf_preselj80_L1J30:
  eventCount: 10
  stepCounts:
    0: 12
    1: 10
  stepFeatures:
    0: 12
    1: 17
HLT_j110_subjesgscIS_ftf_bdl1r60_j45_subjesgscIS_ftf_bdl1r70_L1J50:
  eventCount: 1
  stepCounts:
    0: 14
    1: 8
    2: 1
  stepFeatures:
    0: 28
    1: 45
    2: 10
HLT_j120_mb_afprec_afpdijet_L1AFP_A_AND_C_TOF_J50:
  eventCount: 0
HLT_j140_320eta490_LArPEBHLT_L1J75p31ETA49:
  eventCount: 0
HLT_j140_a10_tc_em_nojcalib_L1J100:
  eventCount: 5
  stepCounts:
    0: 5
  stepFeatures:
    0: 10
HLT_j140_a10_tc_em_nojcalib_L1SC111-CJ15:
  eventCount: 5
  stepCounts:
    0: 5
  stepFeatures:
    0: 10
HLT_j150_0eta290_020jvt_pf_ftf_boffperf_preselj120_L1J100:
  eventCount: 5
  stepCounts:
    0: 5
    1: 5
    2: 5
  stepFeatures:
    0: 5
    1: 9
    2: 9
HLT_j150_0eta320_pf_ftf_2j55_0eta290_020jvt_pf_ftf_bdl1r70_L1J85_3J30:
  eventCount: 1
  stepCounts:
    0: 5
    1: 5
    2: 1
  stepFeatures:
    0: 10
    1: 27
    2: 4
HLT_j150_0eta320_pf_ftf_2j55_0eta290_020jvt_pf_ftf_bdl1r70_preselj80XX2j45_L1J85_3J30:
  eventCount: 1
  stepCounts:
    0: 5
    1: 5
    2: 1
  stepFeatures:
    0: 10
    1: 27
    2: 4
HLT_j15_320eta490_L1RD0_FILLED:
  eventCount: 6
  stepCounts:
    0: 6
  stepFeatures:
    0: 7
HLT_j15_pf_ftf_L1RD0_FILLED:
  eventCount: 20
  stepCounts:
    0: 20
    1: 20
  stepFeatures:
    0: 20
    1: 310
HLT_j165_LArPEBHLT_L1J100:
  eventCount: 0
HLT_j175_0eta290_020jvt_pf_ftf_bdl1r60_j60_0eta290_020jvt_pf_ftf_bdl1r60_L1J100:
  eventCount: 0
  stepCounts:
    0: 5
    1: 4
  stepFeatures:
    0: 10
    1: 20
    2: 5
HLT_j175_0eta290_020jvt_pf_ftf_bdl1r60_j60_0eta290_020jvt_pf_ftf_bdl1r60_preselj140XXj45_L1J100:
  eventCount: 0
  stepCounts:
    0: 5
    1: 4
  stepFeatures:
    0: 10
    1: 20
    2: 5
HLT_j175_320eta490_L1J50p31ETA49:
  eventCount: 0
HLT_j175_a10r_subjesIS_ftf_0eta200_ExoticPTF0p0dR1p2_L1J100:
  eventCount: 0
  stepCounts:
    0: 5
    1: 4
  stepFeatures:
    0: 5
    1: 6
HLT_j175_a10r_subjesIS_ftf_0eta200_ExoticPTF0p0dR1p2_L1SC111-CJ15:
  eventCount: 0
  stepCounts:
    0: 5
    1: 4
  stepFeatures:
    0: 5
    1: 6
HLT_j175_a10r_subjesIS_ftf_0eta200_ExoticPTF0p1dR1p2_L1J100:
  eventCount: 1
  stepCounts:
    0: 5
    1: 4
    2: 1
  stepFeatures:
    0: 5
    1: 6
    2: 1
HLT_j175_a10r_subjesIS_ftf_0eta200_ExoticPTF0p1dR1p2_L1SC111-CJ15:
  eventCount: 1
  stepCounts:
    0: 5
    1: 4
    2: 1
  stepFeatures:
    0: 5
    1: 6
    2: 1
HLT_j175_a10r_subjesIS_ftf_0eta200_ExoticPTF0p2dR1p2_L1J100:
  eventCount: 2
  stepCounts:
    0: 5
    1: 4
    2: 2
  stepFeatures:
    0: 5
    1: 6
    2: 2
HLT_j175_a10r_subjesIS_ftf_0eta200_ExoticPTF0p2dR1p2_L1SC111-CJ15:
  eventCount: 2
  stepCounts:
    0: 5
    1: 4
    2: 2
  stepFeatures:
    0: 5
    1: 6
    2: 2
HLT_j175_a10r_subjesIS_ftf_0eta200_TracklessdR1p2_L1J100:
  eventCount: 0
  stepCounts:
    0: 5
    1: 4
  stepFeatures:
    0: 5
    1: 6
HLT_j175_a10r_subjesIS_ftf_0eta200_TracklessdR1p2_L1SC111-CJ15:
  eventCount: 0
  stepCounts:
    0: 5
    1: 4
  stepFeatures:
    0: 5
    1: 6
HLT_j175_a10sd_cssk_pf_jes_ftf_preselj140_L1J50:
  eventCount: 7
  stepCounts:
    0: 12
    1: 7
  stepFeatures:
    0: 12
    1: 10
HLT_j175_a10sd_pf_nojcalib_ftf_0eta200_ExoticPTF0p0dR1p2_L1J100:
  eventCount: 0
  stepCounts:
    0: 5
    1: 5
  stepFeatures:
    0: 5
    1: 7
HLT_j175_a10sd_pf_nojcalib_ftf_0eta200_ExoticPTF0p1dR1p2_L1J100:
  eventCount: 1
  stepCounts:
    0: 5
    1: 5
    2: 1
  stepFeatures:
    0: 5
    1: 7
    2: 1
HLT_j175_a10sd_pf_nojcalib_ftf_0eta200_ExoticPTF0p2dR1p2_L1J100:
  eventCount: 2
  stepCounts:
    0: 5
    1: 5
    2: 2
  stepFeatures:
    0: 5
    1: 7
    2: 2
HLT_j175_a10sd_pf_nojcalib_ftf_0eta200_TracklessdR1p2_L1J100:
  eventCount: 0
  stepCounts:
    0: 5
    1: 5
  stepFeatures:
    0: 5
    1: 7
HLT_j175_a10t_lcw_jes_L1J50:
  eventCount: 9
  stepCounts:
    0: 9
  stepFeatures:
    0: 14
HLT_j175_mb_afprec_afpdijet_L1AFP_A_AND_C_TOF_J75:
  eventCount: 0
HLT_j175_pf_ftf_preselj140_L1J50:
  eventCount: 4
  stepCounts:
    0: 6
    1: 4
  stepFeatures:
    0: 6
    1: 7
HLT_j180_a10_tc_em_nojcalib_L1J100:
  eventCount: 5
  stepCounts:
    0: 5
  stepFeatures:
    0: 9
HLT_j180_a10_tc_em_nojcalib_L1SC111-CJ15:
  eventCount: 5
  stepCounts:
    0: 5
  stepFeatures:
    0: 9
HLT_j200_0eta290_020jvt_pf_ftf_boffperf_preselj140_L1J100:
  eventCount: 4
  stepCounts:
    0: 5
    1: 4
    2: 4
  stepFeatures:
    0: 5
    1: 6
    2: 6
HLT_j20_0eta290_020jvt_pf_ftf_boffperf_L1J15:
  eventCount: 20
  stepCounts:
    0: 20
    1: 20
    2: 20
  stepFeatures:
    0: 20
    1: 131
    2: 131
HLT_j20_0eta290_pf_ftf_boffperf_L1HT190-J15s5pETA21:
  eventCount: 5
  stepCounts:
    0: 5
    1: 5
    2: 5
  stepFeatures:
    0: 5
    1: 43
    2: 43
HLT_j20_PhysicsTLA_L1HT190-J15s5pETA21:
  eventCount: 5
  stepCounts:
    0: 5
    1: 5
    2: 5
  stepFeatures:
    0: 57
    1: 57
    2: 5
HLT_j20_PhysicsTLA_L1J100:
  eventCount: 5
  stepCounts:
    0: 5
    1: 5
    2: 5
  stepFeatures:
    0: 57
    1: 57
    2: 5
HLT_j20_PhysicsTLA_L1J50_DETA20-J50J:
  eventCount: 10
  stepCounts:
    0: 10
    1: 10
    2: 10
  stepFeatures:
    0: 111
    1: 111
    2: 10
HLT_j225_0eta290_020jvt_pf_ftf_bmv2c1040_L1J100:
  eventCount: 1
  stepCounts:
    0: 5
    1: 3
    2: 1
  stepFeatures:
    0: 5
    1: 5
    2: 1
HLT_j225_0eta290_020jvt_pf_ftf_bmv2c1040_preselj180_L1J100:
  eventCount: 1
  stepCounts:
    0: 5
    1: 3
    2: 1
  stepFeatures:
    0: 5
    1: 5
    2: 1
HLT_j225_0eta290_pf_ftf_bdl1r60_L1J100:
  eventCount: 1
  stepCounts:
    0: 5
    1: 3
    2: 1
  stepFeatures:
    0: 5
    1: 5
    2: 1
HLT_j225_0eta290_pf_ftf_bdl1r70_L1J100:
  eventCount: 1
  stepCounts:
    0: 5
    1: 3
    2: 1
  stepFeatures:
    0: 5
    1: 5
    2: 2
HLT_j225_0eta290_pf_ftf_bdl1r70_preselj180_L1J100:
  eventCount: 1
  stepCounts:
    0: 5
    1: 3
    2: 1
  stepFeatures:
    0: 5
    1: 5
    2: 2
HLT_j225_0eta290_pf_ftf_bdl1r77_L1J100:
  eventCount: 1
  stepCounts:
    0: 5
    1: 3
    2: 1
  stepFeatures:
    0: 5
    1: 5
    2: 2
HLT_j225_0eta290_pf_ftf_bdl1r77_preselj180_L1J100:
  eventCount: 1
  stepCounts:
    0: 5
    1: 3
    2: 1
  stepFeatures:
    0: 5
    1: 5
    2: 2
HLT_j225_0eta290_pf_ftf_bdl1r85_L1J100:
  eventCount: 1
  stepCounts:
    0: 5
    1: 3
    2: 1
  stepFeatures:
    0: 5
    1: 5
    2: 2
HLT_j225_a10_tc_em_nojcalib_L1J100:
  eventCount: 5
  stepCounts:
    0: 5
  stepFeatures:
    0: 8
HLT_j225_a10_tc_em_nojcalib_L1SC111-CJ15:
  eventCount: 5
  stepCounts:
    0: 5
  stepFeatures:
    0: 8
HLT_j25_320eta490_L1RD0_FILLED:
  eventCount: 2
  stepCounts:
    0: 2
  stepFeatures:
    0: 2
HLT_j25_320eta490_LArPEBHLT_L1J15p31ETA49:
  eventCount: 0
HLT_j25_LArPEBHLT_L1J15:
  eventCount: 0
HLT_j25_pf_ftf_L1RD0_FILLED:
  eventCount: 20
  stepCounts:
    0: 20
    1: 20
  stepFeatures:
    0: 20
    1: 142
HLT_j260_320eta490_L1J20:
  eventCount: 0
HLT_j260_320eta490_L1J75p31ETA49:
  eventCount: 0
HLT_j260_a10r_subjesIS_ftf_0eta200_ExoticPTF0p0dR1p2_L1J100:
  eventCount: 0
  stepCounts:
    0: 5
    1: 3
  stepFeatures:
    0: 5
    1: 4
HLT_j260_a10r_subjesIS_ftf_0eta200_ExoticPTF0p0dR1p2_L1SC111-CJ15:
  eventCount: 0
  stepCounts:
    0: 5
    1: 3
  stepFeatures:
    0: 5
    1: 4
HLT_j260_a10r_subjesIS_ftf_0eta200_ExoticPTF0p1dR1p2_L1J100:
  eventCount: 0
  stepCounts:
    0: 5
    1: 3
  stepFeatures:
    0: 5
    1: 4
HLT_j260_a10r_subjesIS_ftf_0eta200_ExoticPTF0p1dR1p2_L1SC111-CJ15:
  eventCount: 0
  stepCounts:
    0: 5
    1: 3
  stepFeatures:
    0: 5
    1: 4
HLT_j260_a10r_subjesIS_ftf_0eta200_ExoticPTF0p2dR1p2_L1J100:
  eventCount: 0
  stepCounts:
    0: 5
    1: 3
  stepFeatures:
    0: 5
    1: 4
HLT_j260_a10r_subjesIS_ftf_0eta200_ExoticPTF0p2dR1p2_L1SC111-CJ15:
  eventCount: 0
  stepCounts:
    0: 5
    1: 3
  stepFeatures:
    0: 5
    1: 4
HLT_j260_a10r_subjesIS_ftf_0eta200_TracklessdR1p2_L1J100:
  eventCount: 0
  stepCounts:
    0: 5
    1: 3
  stepFeatures:
    0: 5
    1: 4
HLT_j260_a10r_subjesIS_ftf_0eta200_TracklessdR1p2_L1SC111-CJ15:
  eventCount: 0
  stepCounts:
    0: 5
    1: 3
  stepFeatures:
    0: 5
    1: 4
HLT_j260_a10sd_cssk_pf_jes_ftf_preselj200_L1J75:
  eventCount: 3
  stepCounts:
    0: 6
    1: 3
  stepFeatures:
    0: 6
    1: 4
HLT_j260_a10t_lcw_jes_L1J75:
  eventCount: 4
  stepCounts:
    0: 4
  stepFeatures:
    0: 5
HLT_j260_pf_ftf_preselj200_L1J75:
  eventCount: 1
  stepCounts:
    0: 4
    1: 1
  stepFeatures:
    0: 4
    1: 3
HLT_j275_0eta290_020jvt_pf_ftf_bdl1r60_L1J100:
  eventCount: 1
  stepCounts:
    0: 5
    1: 1
    2: 1
  stepFeatures:
    0: 5
    1: 3
    2: 1
HLT_j275_0eta290_020jvt_pf_ftf_bdl1r60_preselj225_L1J100:
  eventCount: 1
  stepCounts:
    0: 1
    1: 1
    2: 1
  stepFeatures:
    0: 1
    1: 3
    2: 1
HLT_j275_0eta290_pf_ftf_bdl1r70_L1J100:
  eventCount: 1
  stepCounts:
    0: 5
    1: 1
    2: 1
  stepFeatures:
    0: 5
    1: 3
    2: 2
HLT_j275_0eta290_pf_ftf_bdl1r77_L1J100:
  eventCount: 1
  stepCounts:
    0: 5
    1: 1
    2: 1
  stepFeatures:
    0: 5
    1: 3
    2: 2
HLT_j275_0eta290_pf_ftf_bdl1r85_L1J100:
  eventCount: 1
  stepCounts:
    0: 5
    1: 1
    2: 1
  stepFeatures:
    0: 5
    1: 3
    2: 2
HLT_j275_0eta290_pf_ftf_bdl1r85_preselj225_L1J100:
  eventCount: 1
  stepCounts:
    0: 1
    1: 1
    2: 1
  stepFeatures:
    0: 1
    1: 3
    2: 2
HLT_j275_subjesgscIS_ftf_bdl1r60_L1J100:
  eventCount: 1
  stepCounts:
    0: 5
    1: 1
    2: 1
  stepFeatures:
    0: 5
    1: 3
    2: 1
HLT_j280_320eta490_L1J75p31ETA49:
  eventCount: 0
HLT_j300_0eta290_020jvt_pf_ftf_bdl1r70_L1J100:
  eventCount: 1
  stepCounts:
    0: 5
    1: 1
    2: 1
  stepFeatures:
    0: 5
    1: 2
    2: 1
HLT_j300_0eta290_020jvt_pf_ftf_bdl1r70_preselj225_L1J100:
  eventCount: 1
  stepCounts:
    0: 1
    1: 1
    2: 1
  stepFeatures:
    0: 1
    1: 2
    2: 1
HLT_j300_0eta290_020jvt_pf_ftf_boffperf_preselj225_L1J100:
  eventCount: 1
  stepCounts:
    0: 1
    1: 1
    2: 1
  stepFeatures:
    0: 1
    1: 2
    2: 2
HLT_j300_0eta290_pf_ftf_bdl1r60_L1J100:
  eventCount: 0
  stepCounts:
    0: 5
    1: 1
  stepFeatures:
    0: 5
    1: 2
HLT_j300_0eta290_pf_ftf_bdl1r77_L1J100:
  eventCount: 1
  stepCounts:
    0: 5
    1: 1
    2: 1
  stepFeatures:
    0: 5
    1: 2
    2: 1
HLT_j300_0eta290_pf_ftf_bdl1r85_L1J100:
  eventCount: 1
  stepCounts:
    0: 5
    1: 1
    2: 1
  stepFeatures:
    0: 5
    1: 2
    2: 1
HLT_j300_0eta290_pf_ftf_bdl1r85_preselj225_L1J100:
  eventCount: 1
  stepCounts:
    0: 1
    1: 1
    2: 1
  stepFeatures:
    0: 1
    1: 2
    2: 1
HLT_j300_320eta490_L1J75p31ETA49:
  eventCount: 0
HLT_j300_subjesgscIS_ftf_bdl1r70_L1J100:
  eventCount: 1
  stepCounts:
    0: 5
    1: 1
    2: 1
  stepFeatures:
    0: 5
    1: 2
    2: 1
HLT_j30_0eta290_020jvt_pf_ftf_boffperf_L1J20:
  eventCount: 20
  stepCounts:
    0: 20
    1: 20
    2: 20
  stepFeatures:
    0: 20
    1: 88
    2: 88
HLT_j35_320eta490_L1RD0_FILLED:
  eventCount: 1
  stepCounts:
    0: 1
  stepFeatures:
    0: 1
HLT_j35_pf_ftf_L1RD0_FILLED:
  eventCount: 20
  stepCounts:
    0: 20
    1: 20
  stepFeatures:
    0: 20
    1: 89
HLT_j360_0eta290_020jvt_pf_ftf_bdl1r77_L1J100:
  eventCount: 1
  stepCounts:
    0: 5
    1: 1
    2: 1
  stepFeatures:
    0: 5
    1: 2
    2: 1
HLT_j360_0eta290_020jvt_pf_ftf_bdl1r77_preselj225_L1J100:
  eventCount: 1
  stepCounts:
    0: 1
    1: 1
    2: 1
  stepFeatures:
    0: 1
    1: 2
    2: 1
HLT_j360_0eta290_pf_ftf_bdl1r60_L1J100:
  eventCount: 0
  stepCounts:
    0: 5
    1: 1
  stepFeatures:
    0: 5
    1: 2
HLT_j360_0eta290_pf_ftf_bdl1r70_L1J100:
  eventCount: 1
  stepCounts:
    0: 5
    1: 1
    2: 1
  stepFeatures:
    0: 5
    1: 2
    2: 1
HLT_j360_0eta290_pf_ftf_bdl1r85_L1J100:
  eventCount: 1
  stepCounts:
    0: 5
    1: 1
    2: 1
  stepFeatures:
    0: 5
    1: 2
    2: 1
HLT_j360_a10sd_cssk_pf_jes_ftf_60smcINF_j360_a10sd_cssk_pf_jes_ftf_L1SC111-CJ15:
  eventCount: 1
  stepCounts:
    0: 5
    1: 1
  stepFeatures:
    0: 10
    1: 3
HLT_j360_a10sd_cssk_pf_jes_ftf_60smcINF_j360_a10sd_cssk_pf_jes_ftf_presel2j225_L1SC111-CJ15:
  eventCount: 1
  stepCounts:
    0: 3
    1: 1
  stepFeatures:
    0: 6
    1: 3
HLT_j360_a10sd_cssk_pf_jes_ftf_preselj225_L1J100:
  eventCount: 1
  stepCounts:
    0: 5
    1: 1
  stepFeatures:
    0: 5
    1: 2
HLT_j360_a10sd_cssk_pf_jes_ftf_preselj225_L1SC111-CJ15:
  eventCount: 1
  stepCounts:
    0: 5
    1: 1
  stepFeatures:
    0: 5
    1: 2
HLT_j360_a10t_lcw_jes_60smcINF_j360_a10t_lcw_jes_L1SC111-CJ15:
  eventCount: 1
  stepCounts:
    0: 1
  stepFeatures:
    0: 3
HLT_j360_a10t_lcw_jes_L1SC111-CJ15:
  eventCount: 1
  stepCounts:
    0: 1
  stepFeatures:
    0: 2
HLT_j360_a10t_lcw_jes_preselj225_L1J100:
  eventCount: 1
  stepCounts:
    0: 1
  stepFeatures:
    0: 2
HLT_j360_pf_ftf_preselj225_L1J100:
  eventCount: 1
  stepCounts:
    0: 1
    1: 1
  stepFeatures:
    0: 1
    1: 2
HLT_j360_subjesgscIS_ftf_bdl1r77_L1J100:
  eventCount: 1
  stepCounts:
    0: 5
    1: 1
    2: 1
  stepFeatures:
    0: 5
    1: 2
    2: 1
HLT_j370_a10sd_cssk_pf_jes_ftf_35smcINF_j370_a10sd_cssk_pf_jes_ftf_L1SC111-CJ15:
  eventCount: 1
  stepCounts:
    0: 5
    1: 1
  stepFeatures:
    0: 10
    1: 3
HLT_j370_a10sd_cssk_pf_jes_ftf_35smcINF_j370_a10sd_cssk_pf_jes_ftf_presel2j225_L1SC111-CJ15:
  eventCount: 1
  stepCounts:
    0: 3
    1: 1
  stepFeatures:
    0: 6
    1: 3
HLT_j370_a10t_lcw_jes_35smcINF_j370_a10t_lcw_jes_L1SC111-CJ15:
  eventCount: 1
  stepCounts:
    0: 1
  stepFeatures:
    0: 4
HLT_j380_pf_ftf_preselj225_L1J100:
  eventCount: 1
  stepCounts:
    0: 1
    1: 1
  stepFeatures:
    0: 1
    1: 2
HLT_j400_a10sd_cssk_pf_jes_ftf_preselj225_L1J100:
  eventCount: 1
  stepCounts:
    0: 5
    1: 1
  stepFeatures:
    0: 5
    1: 2
HLT_j400_a10sd_cssk_pf_jes_ftf_preselj225_L1SC111-CJ15:
  eventCount: 1
  stepCounts:
    0: 5
    1: 1
  stepFeatures:
    0: 5
    1: 2
HLT_j400_a10t_lcw_jes_L1SC111-CJ15:
  eventCount: 1
  stepCounts:
    0: 1
  stepFeatures:
    0: 2
HLT_j400_a10t_lcw_jes_preselj225_L1J100:
  eventCount: 1
  stepCounts:
    0: 1
  stepFeatures:
    0: 2
HLT_j400_pf_ftf_preselj225_L1J100:
  eventCount: 1
  stepCounts:
    0: 1
    1: 1
  stepFeatures:
    0: 1
    1: 2
HLT_j40_LArPEBHLT_L1J20:
  eventCount: 0
HLT_j40_j0_HT50XX10etXX0eta320_L1J20:
  eventCount: 19
  stepCounts:
    0: 19
  stepFeatures:
    0: 477
HLT_j40_j0_HT50XX10ptXX0eta320_L1J20:
  eventCount: 19
  stepCounts:
    0: 19
  stepFeatures:
    0: 477
HLT_j420_L1J100:
  eventCount: 1
  stepCounts:
    0: 1
  stepFeatures:
    0: 2
HLT_j420_a10sd_cssk_pf_jes_ftf_35smcINF_L1J100:
  eventCount: 1
  stepCounts:
    0: 5
    1: 1
  stepFeatures:
    0: 5
    1: 1
HLT_j420_a10sd_cssk_pf_jes_ftf_35smcINF_L1SC111-CJ15:
  eventCount: 1
  stepCounts:
    0: 5
    1: 1
  stepFeatures:
    0: 5
    1: 1
HLT_j420_a10sd_cssk_pf_jes_ftf_35smcINF_preselj140_L1J100:
  eventCount: 1
  stepCounts:
    0: 5
    1: 1
  stepFeatures:
    0: 5
    1: 1
HLT_j420_a10sd_cssk_pf_jes_ftf_35smcINF_preselj180_L1SC111-CJ15:
  eventCount: 1
  stepCounts:
    0: 5
    1: 1
  stepFeatures:
    0: 5
    1: 1
HLT_j420_a10sd_cssk_pf_jes_ftf_35smcINF_preselj225_L1J100:
  eventCount: 1
  stepCounts:
    0: 5
    1: 1
  stepFeatures:
    0: 5
    1: 1
HLT_j420_a10sd_cssk_pf_jes_ftf_35smcINF_preselj225_L1SC111-CJ15:
  eventCount: 1
  stepCounts:
    0: 5
    1: 1
  stepFeatures:
    0: 5
    1: 1
HLT_j420_a10sd_cssk_pf_jes_ftf_preselj225_L1J100:
  eventCount: 1
  stepCounts:
    0: 5
    1: 1
  stepFeatures:
    0: 5
    1: 2
HLT_j420_a10sd_cssk_pf_jes_ftf_preselj225_L1SC111-CJ15:
  eventCount: 1
  stepCounts:
    0: 5
    1: 1
  stepFeatures:
    0: 5
    1: 2
HLT_j420_a10t_lcw_jes_35smcINF_L1J100:
  eventCount: 1
  stepCounts:
    0: 1
  stepFeatures:
    0: 2
HLT_j420_a10t_lcw_jes_35smcINF_L1SC111-CJ15:
  eventCount: 1
  stepCounts:
    0: 1
  stepFeatures:
    0: 2
HLT_j420_a10t_lcw_jes_L1J100:
  eventCount: 1
  stepCounts:
    0: 1
  stepFeatures:
    0: 2
HLT_j420_a10t_lcw_jes_L1SC111-CJ15:
  eventCount: 1
  stepCounts:
    0: 1
  stepFeatures:
    0: 2
HLT_j420_ftf_preselj225_L1J100:
  eventCount: 1
  stepCounts:
    0: 1
    1: 1
  stepFeatures:
    0: 1
    1: 2
HLT_j420_pf_ftf_L1J100:
  eventCount: 1
  stepCounts:
    0: 5
    1: 1
  stepFeatures:
    0: 5
    1: 2
HLT_j420_pf_ftf_preselj225_L1J100:
  eventCount: 1
  stepCounts:
    0: 1
    1: 1
  stepFeatures:
    0: 1
    1: 2
HLT_j440_pf_ftf_preselj225_L1J100:
  eventCount: 1
  stepCounts:
    0: 1
    1: 1
  stepFeatures:
    0: 1
    1: 2
HLT_j450_pf_ftf_preselj225_L1J100:
  eventCount: 1
  stepCounts:
    0: 1
    1: 1
  stepFeatures:
    0: 1
    1: 2
HLT_j45_0eta290_020jvt_020jvt_pf_ftf_bdl1r70_L1J20:
  eventCount: 11
  stepCounts:
    0: 20
    1: 19
    2: 11
  stepFeatures:
    0: 20
    1: 62
    2: 15
HLT_j45_0eta290_020jvt_pf_ftf_boffperf_L1J20:
  eventCount: 19
  stepCounts:
    0: 20
    1: 19
    2: 19
  stepFeatures:
    0: 20
    1: 62
    2: 62
HLT_j45_0eta290_020jvt_pf_ftf_boffperf_split_L1J20:
  eventCount: 19
  stepCounts:
    0: 20
    1: 19
    2: 19
  stepFeatures:
    0: 20
    1: 62
    2: 62
HLT_j45_320eta490_L1J15p31ETA49:
  eventCount: 0
HLT_j45_L1J15:
  eventCount: 0
HLT_j45_cssk_nojcalib_L1J15:
  eventCount: 16
  stepCounts:
    0: 16
  stepFeatures:
    0: 31
HLT_j45_cssk_pf_nojcalib_ftf_L1J15:
  eventCount: 19
  stepCounts:
    0: 20
    1: 19
  stepFeatures:
    0: 20
    1: 50
HLT_j45_ftf_L1J15:
  eventCount: 19
  stepCounts:
    0: 20
    1: 19
  stepFeatures:
    0: 20
    1: 65
HLT_j45_nojcalib_L1J15:
  eventCount: 19
  stepCounts:
    0: 19
  stepFeatures:
    0: 49
HLT_j45_pf_ftf_010jvt_L1J15:
  eventCount: 19
  stepCounts:
    0: 20
    1: 19
  stepFeatures:
    0: 20
    1: 62
HLT_j45_pf_ftf_020jvt_L1J15:
  eventCount: 19
  stepCounts:
    0: 20
    1: 19
  stepFeatures:
    0: 20
    1: 62
HLT_j45_pf_ftf_050jvt_L1J15:
  eventCount: 19
  stepCounts:
    0: 20
    1: 19
  stepFeatures:
    0: 20
    1: 62
HLT_j45_pf_ftf_L1J15:
  eventCount: 19
  stepCounts:
    0: 20
    1: 19
  stepFeatures:
    0: 20
    1: 65
HLT_j45_pf_ftf_preselj20_L1J15:
  eventCount: 19
  stepCounts:
    0: 20
    1: 19
  stepFeatures:
    0: 20
    1: 65
HLT_j45_pf_ftf_preselj20_L1RD0_FILLED:
  eventCount: 19
  stepCounts:
    0: 20
    1: 19
  stepFeatures:
    0: 20
    1: 65
HLT_j45_pf_nojcalib_ftf_L1J15:
  eventCount: 19
  stepCounts:
    0: 20
    1: 19
  stepFeatures:
    0: 20
    1: 61
HLT_j45_pf_subjesgscIS_ftf_L1J15:
  eventCount: 19
  stepCounts:
    0: 20
    1: 19
  stepFeatures:
    0: 20
    1: 62
HLT_j45_pf_subjesgsc_ftf_L1J15:
  eventCount: 19
  stepCounts:
    0: 20
    1: 19
  stepFeatures:
    0: 20
    1: 62
HLT_j45_pf_subresjesgsc_ftf_L1J15:
  eventCount: 19
  stepCounts:
    0: 20
    1: 19
  stepFeatures:
    0: 20
    1: 65
HLT_j45_sk_nojcalib_L1J15:
  eventCount: 17
  stepCounts:
    0: 17
  stepFeatures:
    0: 32
HLT_j45_subjesgscIS_ftf_011jvt_L1J15:
  eventCount: 19
  stepCounts:
    0: 20
    1: 19
  stepFeatures:
    0: 20
    1: 57
HLT_j45_subjesgscIS_ftf_015jvt_L1J15:
  eventCount: 19
  stepCounts:
    0: 20
    1: 19
  stepFeatures:
    0: 20
    1: 57
HLT_j45_subjesgscIS_ftf_059jvt_L1J15:
  eventCount: 19
  stepCounts:
    0: 20
    1: 19
  stepFeatures:
    0: 20
    1: 57
HLT_j45_subjesgscIS_ftf_L1J15:
  eventCount: 19
  stepCounts:
    0: 20
    1: 19
  stepFeatures:
    0: 20
    1: 63
HLT_j45_subjesgscIS_ftf_bdl1r70_L1J20:
  eventCount: 12
  stepCounts:
    0: 20
    1: 19
    2: 12
  stepFeatures:
    0: 20
    1: 63
    2: 15
HLT_j45_subjesgsc_ftf_L1J15:
  eventCount: 19
  stepCounts:
    0: 20
    1: 19
  stepFeatures:
    0: 20
    1: 63
HLT_j45_subresjesgsc_ftf_L1J15:
  eventCount: 19
  stepCounts:
    0: 20
    1: 19
  stepFeatures:
    0: 20
    1: 65
HLT_j460_a10_lcw_subjes_L1J100:
  eventCount: 1
  stepCounts:
    0: 1
  stepFeatures:
    0: 2
HLT_j460_a10_lcw_subjes_L1J20:
  eventCount: 0
HLT_j460_a10_lcw_subjes_L1SC111-CJ15:
  eventCount: 1
  stepCounts:
    0: 1
  stepFeatures:
    0: 2
HLT_j460_a10r_L1J100:
  eventCount: 1
  stepCounts:
    0: 1
  stepFeatures:
    0: 2
HLT_j460_a10r_L1J20:
  eventCount: 0
HLT_j460_a10r_L1SC111-CJ15:
  eventCount: 1
  stepCounts:
    0: 1
  stepFeatures:
    0: 2
HLT_j460_a10sd_cssk_pf_jes_ftf_preselj140_L1J100:
  eventCount: 1
  stepCounts:
    0: 5
    1: 1
  stepFeatures:
    0: 5
    1: 2
HLT_j460_a10sd_cssk_pf_jes_ftf_preselj140_L1SC111-CJ15:
  eventCount: 1
  stepCounts:
    0: 5
    1: 1
  stepFeatures:
    0: 5
    1: 2
HLT_j460_a10sd_cssk_pf_jes_ftf_preselj180_L1J100:
  eventCount: 1
  stepCounts:
    0: 5
    1: 1
  stepFeatures:
    0: 5
    1: 2
HLT_j460_a10sd_cssk_pf_jes_ftf_preselj180_L1SC111-CJ15:
  eventCount: 1
  stepCounts:
    0: 5
    1: 1
  stepFeatures:
    0: 5
    1: 2
HLT_j460_a10sd_cssk_pf_jes_ftf_preselj225_L1J100:
  eventCount: 1
  stepCounts:
    0: 5
    1: 1
  stepFeatures:
    0: 5
    1: 2
HLT_j460_a10sd_cssk_pf_jes_ftf_preselj225_L1SC111-CJ15:
  eventCount: 1
  stepCounts:
    0: 5
    1: 1
  stepFeatures:
    0: 5
    1: 2
HLT_j460_a10sd_cssk_pf_nojcalib_ftf_35smcINF_L1J100:
  eventCount: 1
  stepCounts:
    0: 5
    1: 1
  stepFeatures:
    0: 5
    1: 2
HLT_j460_a10sd_cssk_pf_nojcalib_ftf_L1J100:
  eventCount: 1
  stepCounts:
    0: 5
    1: 1
  stepFeatures:
    0: 5
    1: 2
HLT_j460_a10sd_lcw_nojcalib_L1J100:
  eventCount: 1
  stepCounts:
    0: 1
  stepFeatures:
    0: 2
HLT_j460_a10sd_pf_nojcalib_ftf_L1J100:
  eventCount: 1
  stepCounts:
    0: 5
    1: 1
  stepFeatures:
    0: 5
    1: 2
HLT_j460_a10t_lcw_jes_L1J100:
  eventCount: 1
  stepCounts:
    0: 1
  stepFeatures:
    0: 2
HLT_j460_a10t_lcw_jes_L1SC111-CJ15:
  eventCount: 1
  stepCounts:
    0: 1
  stepFeatures:
    0: 2
HLT_j460_a10t_lcw_nojcalib_35smcINF_L1J100:
  eventCount: 1
  stepCounts:
    0: 1
  stepFeatures:
    0: 2
HLT_j460_a10t_lcw_nojcalib_L1J100:
  eventCount: 1
  stepCounts:
    0: 1
  stepFeatures:
    0: 2
HLT_j460_pf_ftf_preselj225_L1J100:
  eventCount: 1
  stepCounts:
    0: 1
    1: 1
  stepFeatures:
    0: 1
    1: 2
HLT_j480_a10sd_cssk_pf_jes_ftf_preselj225_L1J100:
  eventCount: 1
  stepCounts:
    0: 5
    1: 1
  stepFeatures:
    0: 5
    1: 2
HLT_j480_a10sd_cssk_pf_jes_ftf_preselj225_L1SC111-CJ15:
  eventCount: 1
  stepCounts:
    0: 5
    1: 1
  stepFeatures:
    0: 5
    1: 2
HLT_j480_a10t_lcw_jes_L1J100:
  eventCount: 1
  stepCounts:
    0: 1
  stepFeatures:
    0: 2
HLT_j480_a10t_lcw_jes_L1SC111-CJ15:
  eventCount: 1
  stepCounts:
    0: 1
  stepFeatures:
    0: 2
HLT_j480_pf_ftf_preselj225_L1J100:
  eventCount: 1
  stepCounts:
    0: 1
    1: 1
  stepFeatures:
    0: 1
    1: 2
HLT_j500_pf_ftf_preselj225_L1J100:
  eventCount: 1
  stepCounts:
    0: 1
    1: 1
  stepFeatures:
    0: 1
    1: 2
HLT_j520_pf_ftf_preselj225_L1J100:
  eventCount: 1
  stepCounts:
    0: 1
    1: 1
  stepFeatures:
    0: 1
    1: 2
HLT_j55_0eta240_xe50_cell_L1J30_EMPTY:
  eventCount: 0
HLT_j55_0eta240_xe50_cell_L1J30_FIRSTEMPTY:
  eventCount: 0
HLT_j55_pf_ftf_0eta320_bdl1r70_2j45_pf_ftf_320eta490_L1J25p0ETA23_2J15p31ETA49:
  eventCount: 0
  stepCounts:
    0: 4
  stepFeatures:
    0: 8
HLT_j55_pf_ftf_0eta320_bdl1r70_2j45_pf_ftf_320eta490_preselj45XX2f40_L1J25p0ETA23_2J15p31ETA49:
  eventCount: 0
HLT_j60_0eta290_020jvt_pf_ftf_boffperf_L1J50:
  eventCount: 14
  stepCounts:
    0: 14
    1: 14
    2: 14
  stepFeatures:
    0: 14
    1: 35
    2: 35
HLT_j60_320eta490_L1J20p31ETA49:
  eventCount: 0
HLT_j60_j0_FBDJSHARED_L1J20:
  eventCount: 8
  stepCounts:
    0: 8
  stepFeatures:
    0: 176
HLT_j60_j45_2j20_PhysicsTLA_L1J45p0ETA21_3J15p0ETA25:
  eventCount: 12
  stepCounts:
    0: 12
    1: 12
    2: 12
  stepFeatures:
    0: 197
    1: 197
    2: 36
HLT_j60_pf_ftf_preselj50_L1J20:
  eventCount: 19
  stepCounts:
    0: 19
    1: 19
  stepFeatures:
    0: 19
    1: 48
HLT_j70_0eta320_j50_0eta490_j0_DJMASS1000j50dphi200x400deta_L1MJJ-500-NFF:
  eventCount: 0
HLT_j70_0eta320_j50_0eta490_j0_DJMASS1000j50dphi240_xe90_tcpufit_xe50_cell_L1MJJ-500-NFF:
  eventCount: 0
  stepFeatures:
    0: 3
? HLT_j70_pf_ftf_0eta490_j50_pf_ftf_0eta490_2j35_pf_ftf_0eta490_SHARED_2j35_pf_ftf_0eta290_bdl1r70_j0_pf_ftf_DJMASS1000j50_L1MJJ-500-NFF
: eventCount: 1
  stepCounts:
    0: 3
    1: 1
    2: 1
  stepFeatures:
    0: 15
    1: 21
    2: 2
? HLT_j70_pf_ftf_0eta490_j50_pf_ftf_0eta490_2j35_pf_ftf_0eta490_SHARED_2j35_pf_ftf_0eta290_bdl1r70_j0_pf_ftf_presela60XXa40XX2a25_DJMASS1000j50_L1MJJ-500-NFF
: eventCount: 1
  stepCounts:
    0: 3
    1: 1
    2: 1
  stepFeatures:
    0: 15
    1: 21
    2: 2
HLT_j75_0eta290_020jvt_pf_ftf_bdl1r60_3j75_pf_ftf_L14J20:
  eventCount: 1
  stepCounts:
    0: 7
    1: 1
    2: 1
  stepFeatures:
    0: 14
    1: 8
    2: 1
HLT_j75_0eta290_020jvt_pf_ftf_bdl1r60_3j75_pf_ftf_presel4j50_L14J20:
  eventCount: 1
  stepCounts:
    0: 4
    1: 1
    2: 1
  stepFeatures:
    0: 8
    1: 8
    2: 1
HLT_j75_320eta490_LArPEBHLT_L1J30p31ETA49:
  eventCount: 0
? HLT_j75_pf_ftf_0eta240_020jvt_j50_pf_ftf_0eta240_020jvt_j35_pf_ftf_0eta240_020jvt_j25_pf_ftf_0eta240_020jvt_L1J45p0ETA21_3J15p0ETA25
: eventCount: 8
  stepCounts:
    0: 12
    1: 8
  stepFeatures:
    0: 48
    1: 128
? HLT_j75_pf_ftf_0eta240_020jvt_j50_pf_ftf_0eta240_020jvt_j35_pf_ftf_0eta240_020jvt_j25_pf_ftf_0eta240_020jvt_SHARED_2j25_pf_ftf_0eta240_020jvt_bdl1r60_L1J45p0ETA21_3J15p0ETA25
: eventCount: 1
  stepCounts:
    0: 12
    1: 8
    2: 1
  stepFeatures:
    0: 60
    1: 171
    2: 6
? HLT_j75_pf_ftf_0eta240_020jvt_j50_pf_ftf_0eta240_020jvt_j35_pf_ftf_0eta240_020jvt_j25_pf_ftf_0eta240_020jvt_SHARED_2j25_pf_ftf_0eta240_020jvt_bdl1r70_L1J45p0ETA21_3J15p0ETA25
: eventCount: 2
  stepCounts:
    0: 12
    1: 8
    2: 2
  stepFeatures:
    0: 60
    1: 171
    2: 7
? HLT_j75_pf_ftf_0eta240_020jvt_j50_pf_ftf_0eta240_020jvt_j35_pf_ftf_0eta240_020jvt_j25_pf_ftf_0eta240_020jvt_SHARED_2j25_pf_ftf_0eta240_020jvt_bdl1r77_L1J45p0ETA21_3J15p0ETA25
: eventCount: 2
  stepCounts:
    0: 12
    1: 8
    2: 2
  stepFeatures:
    0: 60
    1: 171
    2: 8
? HLT_j75_pf_ftf_0eta240_020jvt_j50_pf_ftf_0eta240_020jvt_j35_pf_ftf_0eta240_020jvt_j25_pf_ftf_0eta240_020jvt_SHARED_2j25_pf_ftf_0eta240_020jvt_bdl1r77_preselc60XXc45XXc25XXc20_L1J45p0ETA21_3J15p0ETA25
: eventCount: 2
  stepCounts:
    0: 12
    1: 8
    2: 2
  stepFeatures:
    0: 60
    1: 171
    2: 8
? HLT_j75_pf_ftf_0eta240_020jvt_j50_pf_ftf_0eta240_020jvt_j35_pf_ftf_0eta240_020jvt_j25_pf_ftf_0eta240_020jvt_SHARED_2j25_pf_ftf_0eta240_020jvt_bdl1r85_L1J45p0ETA21_3J15p0ETA25
: eventCount: 4
  stepCounts:
    0: 12
    1: 8
    2: 4
  stepFeatures:
    0: 60
    1: 171
    2: 11
? HLT_j75_pf_ftf_0eta240_020jvt_j50_pf_ftf_0eta240_020jvt_j35_pf_ftf_0eta240_020jvt_j25_pf_ftf_0eta240_020jvt_SHARED_3j25_pf_ftf_0eta240_020jvt_bdl1r70_L1J45p0ETA21_3J15p0ETA25
: eventCount: 0
  stepCounts:
    0: 12
    1: 8
  stepFeatures:
    0: 60
    1: 171
    2: 7
? HLT_j75_pf_ftf_0eta240_020jvt_j50_pf_ftf_0eta240_020jvt_j35_pf_ftf_0eta240_020jvt_j25_pf_ftf_0eta240_020jvt_SHARED_3j25_pf_ftf_0eta240_020jvt_bdl1r77_L1J45p0ETA21_3J15p0ETA25
: eventCount: 0
  stepCounts:
    0: 12
    1: 8
  stepFeatures:
    0: 60
    1: 171
    2: 8
? HLT_j75_pf_ftf_0eta240_020jvt_j50_pf_ftf_0eta240_020jvt_j35_pf_ftf_0eta240_020jvt_j25_pf_ftf_0eta240_020jvt_SHARED_3j25_pf_ftf_0eta240_020jvt_bdl1r85_L1J45p0ETA21_3J15p0ETA25
: eventCount: 0
  stepCounts:
    0: 12
    1: 8
  stepFeatures:
    0: 60
    1: 171
    2: 11
? HLT_j75_pf_ftf_0eta240_020jvt_j50_pf_ftf_0eta240_020jvt_j35_pf_ftf_0eta240_020jvt_j25_pf_ftf_0eta240_020jvt_SHARED_3j25_pf_ftf_0eta240_020jvt_bdl1r85_preselc60XXc45XXc25XXc20_L1J45p0ETA21_3J15p0ETA25
: eventCount: 0
  stepCounts:
    0: 12
    1: 8
  stepFeatures:
    0: 60
    1: 171
    2: 11
? HLT_j75_pf_ftf_0eta240_020jvt_j50_pf_ftf_0eta240_020jvt_j35_pf_ftf_0eta240_020jvt_j25_pf_ftf_0eta240_020jvt_SHARED_j35_pf_ftf_0eta240_020jvt_bdl1r60_j25_pf_ftf_0eta240_020jvt_bdl1r60_L1J45p0ETA21_3J15p0ETA25
: eventCount: 1
  stepCounts:
    0: 12
    1: 8
    2: 1
  stepFeatures:
    0: 72
    1: 209
    2: 12
? HLT_j75_pf_ftf_0eta240_020jvt_j50_pf_ftf_0eta240_020jvt_j35_pf_ftf_0eta240_020jvt_j25_pf_ftf_0eta240_020jvt_SHARED_j35_pf_ftf_0eta240_020jvt_bdl1r60_j25_pf_ftf_0eta240_020jvt_bdl1r60_preselc60XXc45XXc25XXc20_L1J45p0ETA21_3J15p0ETA25
: eventCount: 1
  stepCounts:
    0: 12
    1: 8
    2: 1
  stepFeatures:
    0: 72
    1: 209
    2: 12
? HLT_j75_pf_ftf_0eta240_020jvt_j50_pf_ftf_0eta240_020jvt_j35_pf_ftf_0eta240_020jvt_j25_pf_ftf_0eta240_020jvt_SHARED_j35_pf_ftf_0eta240_020jvt_bdl1r70_j25_pf_ftf_0eta240_020jvt_bdl1r70_L1J45p0ETA21_3J15p0ETA25
: eventCount: 2
  stepCounts:
    0: 12
    1: 8
    2: 2
  stepFeatures:
    0: 72
    1: 209
    2: 14
? HLT_j75_pf_ftf_0eta240_020jvt_j50_pf_ftf_0eta240_020jvt_j35_pf_ftf_0eta240_020jvt_j25_pf_ftf_0eta240_020jvt_SHARED_j35_pf_ftf_0eta240_020jvt_bdl1r77_j25_pf_ftf_0eta240_020jvt_bdl1r77_L1J45p0ETA21_3J15p0ETA25
: eventCount: 2
  stepCounts:
    0: 12
    1: 8
    2: 2
  stepFeatures:
    0: 72
    1: 209
    2: 16
? HLT_j75_pf_ftf_0eta240_020jvt_j50_pf_ftf_0eta240_020jvt_j35_pf_ftf_0eta240_020jvt_j25_pf_ftf_0eta240_020jvt_SHARED_j35_pf_ftf_0eta240_020jvt_bdl1r85_j25_pf_ftf_0eta240_020jvt_bdl1r85_L1J45p0ETA21_3J15p0ETA25
: eventCount: 4
  stepCounts:
    0: 12
    1: 8
    2: 4
  stepFeatures:
    0: 72
    1: 209
    2: 22
? HLT_j75_pf_ftf_0eta240_020jvt_j50_pf_ftf_0eta240_020jvt_j35_pf_ftf_0eta240_020jvt_j25_pf_ftf_0eta240_020jvt_SHARED_j50_pf_ftf_0eta240_020jvt_bdl1r70_j35_pf_ftf_0eta240_020jvt_bdl1r70_j25_pf_ftf_0eta240_020jvt_bdl1r70_L1J45p0ETA21_3J15p0ETA25
: eventCount: 0
  stepCounts:
    0: 12
    1: 8
  stepFeatures:
    0: 84
    1: 238
    2: 20
? HLT_j75_pf_ftf_0eta240_020jvt_j50_pf_ftf_0eta240_020jvt_j35_pf_ftf_0eta240_020jvt_j25_pf_ftf_0eta240_020jvt_SHARED_j50_pf_ftf_0eta240_020jvt_bdl1r77_j35_pf_ftf_0eta240_020jvt_bdl1r77_j25_pf_ftf_0eta240_020jvt_bdl1r77_L1J45p0ETA21_3J15p0ETA25
: eventCount: 0
  stepCounts:
    0: 12
    1: 8
  stepFeatures:
    0: 84
    1: 238
    2: 23
? HLT_j75_pf_ftf_0eta240_020jvt_j50_pf_ftf_0eta240_020jvt_j35_pf_ftf_0eta240_020jvt_j25_pf_ftf_0eta240_020jvt_SHARED_j50_pf_ftf_0eta240_020jvt_bdl1r85_j35_pf_ftf_0eta240_020jvt_bdl1r85_j25_pf_ftf_0eta240_020jvt_bdl1r85_L1J45p0ETA21_3J15p0ETA25
: eventCount: 0
  stepCounts:
    0: 12
    1: 8
  stepFeatures:
    0: 84
    1: 238
    2: 31
HLT_j80_0eta240_2j60_320eta490_j0_DJMASS700j80x0eta240_L1J20:
  eventCount: 0
HLT_j80_0eta290_020jvt_pf_ftf_boffperf_L1J50:
  eventCount: 13
  stepCounts:
    0: 14
    1: 13
    2: 13
  stepFeatures:
    0: 14
    1: 25
    2: 25
HLT_j80_j60_SHARED_j40__L1J15:
  eventCount: 9
  stepCounts:
    0: 9
  stepFeatures:
    0: 88
? HLT_j80_pf_ftf_0eta240_020jvt_j55_pf_ftf_0eta240_020jvt_j28_pf_ftf_0eta240_020jvt_j20_pf_ftf_0eta240_020jvt_L1J45p0ETA21_3J15p0ETA25
: eventCount: 8
  stepCounts:
    0: 12
    1: 8
  stepFeatures:
    0: 48
    1: 137
HLT_j80_pf_ftf_0eta240_020jvt_j55_pf_ftf_0eta240_020jvt_j28_pf_ftf_0eta240_020jvt_j20_pf_ftf_0eta240_020jvt_L1MU14FCH:
  eventCount: 4
  stepCounts:
    0: 6
    1: 4
  stepFeatures:
    0: 24
    1: 71
? HLT_j80_pf_ftf_0eta240_020jvt_j55_pf_ftf_0eta240_020jvt_j28_pf_ftf_0eta240_020jvt_j20_pf_ftf_0eta240_020jvt_L1MU8F_2J15_J20
: eventCount: 5
  stepCounts:
    0: 10
    1: 5
  stepFeatures:
    0: 40
    1: 92
? HLT_j80_pf_ftf_0eta240_020jvt_j55_pf_ftf_0eta240_020jvt_j28_pf_ftf_0eta240_020jvt_j20_pf_ftf_0eta240_020jvt_SHARED_2j20_pf_ftf_0eta240_020jvt_bdl1r60_L1J45p0ETA21_3J15p0ETA25
: eventCount: 2
  stepCounts:
    0: 12
    1: 8
    2: 2
  stepFeatures:
    0: 60
    1: 189
    2: 7
? HLT_j80_pf_ftf_0eta240_020jvt_j55_pf_ftf_0eta240_020jvt_j28_pf_ftf_0eta240_020jvt_j20_pf_ftf_0eta240_020jvt_SHARED_2j20_pf_ftf_0eta240_020jvt_bdl1r70_L1J45p0ETA21_3J15p0ETA25
: eventCount: 3
  stepCounts:
    0: 12
    1: 8
    2: 3
  stepFeatures:
    0: 60
    1: 189
    2: 9
? HLT_j80_pf_ftf_0eta240_020jvt_j55_pf_ftf_0eta240_020jvt_j28_pf_ftf_0eta240_020jvt_j20_pf_ftf_0eta240_020jvt_SHARED_2j20_pf_ftf_0eta240_020jvt_bdl1r77_L1J45p0ETA21_3J15p0ETA25
: eventCount: 3
  stepCounts:
    0: 12
    1: 8
    2: 3
  stepFeatures:
    0: 60
    1: 189
    2: 10
? HLT_j80_pf_ftf_0eta240_020jvt_j55_pf_ftf_0eta240_020jvt_j28_pf_ftf_0eta240_020jvt_j20_pf_ftf_0eta240_020jvt_SHARED_2j20_pf_ftf_0eta240_020jvt_bdl1r77_preselc60XXc45XXc25XXc20_L1J45p0ETA21_3J15p0ETA25
: eventCount: 3
  stepCounts:
    0: 12
    1: 8
    2: 3
  stepFeatures:
    0: 60
    1: 189
    2: 10
? HLT_j80_pf_ftf_0eta240_020jvt_j55_pf_ftf_0eta240_020jvt_j28_pf_ftf_0eta240_020jvt_j20_pf_ftf_0eta240_020jvt_SHARED_2j20_pf_ftf_0eta240_020jvt_bdl1r85_L1J45p0ETA21_3J15p0ETA25
: eventCount: 4
  stepCounts:
    0: 12
    1: 8
    2: 4
  stepFeatures:
    0: 60
    1: 189
    2: 13
? HLT_j80_pf_ftf_0eta240_020jvt_j55_pf_ftf_0eta240_020jvt_j28_pf_ftf_0eta240_020jvt_j20_pf_ftf_0eta240_020jvt_SHARED_3j20_pf_ftf_0eta240_020jvt_bdl1r70_L1J45p0ETA21_3J15p0ETA25
: eventCount: 0
  stepCounts:
    0: 12
    1: 8
  stepFeatures:
    0: 60
    1: 189
    2: 9
? HLT_j80_pf_ftf_0eta240_020jvt_j55_pf_ftf_0eta240_020jvt_j28_pf_ftf_0eta240_020jvt_j20_pf_ftf_0eta240_020jvt_SHARED_3j20_pf_ftf_0eta240_020jvt_bdl1r77_L1J45p0ETA21_3J15p0ETA25
: eventCount: 0
  stepCounts:
    0: 12
    1: 8
  stepFeatures:
    0: 60
    1: 189
    2: 10
? HLT_j80_pf_ftf_0eta240_020jvt_j55_pf_ftf_0eta240_020jvt_j28_pf_ftf_0eta240_020jvt_j20_pf_ftf_0eta240_020jvt_SHARED_3j20_pf_ftf_0eta240_020jvt_bdl1r85_L1J45p0ETA21_3J15p0ETA25
: eventCount: 1
  stepCounts:
    0: 12
    1: 8
    2: 1
  stepFeatures:
    0: 60
    1: 189
    2: 13
? HLT_j80_pf_ftf_0eta240_020jvt_j55_pf_ftf_0eta240_020jvt_j28_pf_ftf_0eta240_020jvt_j20_pf_ftf_0eta240_020jvt_SHARED_3j20_pf_ftf_0eta240_020jvt_bdl1r85_preselc60XXc45XXc25XXc20_L1J45p0ETA21_3J15p0ETA25
: eventCount: 1
  stepCounts:
    0: 12
    1: 8
    2: 1
  stepFeatures:
    0: 60
    1: 189
    2: 13
? HLT_j80_pf_ftf_0eta240_020jvt_j55_pf_ftf_0eta240_020jvt_j28_pf_ftf_0eta240_020jvt_j20_pf_ftf_0eta240_020jvt_SHARED_j28_pf_ftf_0eta240_020jvt_bdl1r60_j20_pf_ftf_0eta240_020jvt_bdl1r60_L1J45p0ETA21_3J15p0ETA25
: eventCount: 2
  stepCounts:
    0: 12
    1: 8
    2: 2
  stepFeatures:
    0: 72
    1: 230
    2: 13
? HLT_j80_pf_ftf_0eta240_020jvt_j55_pf_ftf_0eta240_020jvt_j28_pf_ftf_0eta240_020jvt_j20_pf_ftf_0eta240_020jvt_SHARED_j28_pf_ftf_0eta240_020jvt_bdl1r60_j20_pf_ftf_0eta240_020jvt_bdl1r60_preselc60XXc45XXc25XXc20_L1J45p0ETA21_3J15p0ETA25
: eventCount: 2
  stepCounts:
    0: 12
    1: 8
    2: 2
  stepFeatures:
    0: 72
    1: 230
    2: 13
? HLT_j80_pf_ftf_0eta240_020jvt_j55_pf_ftf_0eta240_020jvt_j28_pf_ftf_0eta240_020jvt_j20_pf_ftf_0eta240_020jvt_SHARED_j28_pf_ftf_0eta240_020jvt_bdl1r70_j20_pf_ftf_0eta240_020jvt_bdl1r70_L1J45p0ETA21_3J15p0ETA25
: eventCount: 3
  stepCounts:
    0: 12
    1: 8
    2: 3
  stepFeatures:
    0: 72
    1: 230
    2: 16
? HLT_j80_pf_ftf_0eta240_020jvt_j55_pf_ftf_0eta240_020jvt_j28_pf_ftf_0eta240_020jvt_j20_pf_ftf_0eta240_020jvt_SHARED_j28_pf_ftf_0eta240_020jvt_bdl1r70_j20_pf_ftf_0eta240_020jvt_bdl1r70_L1MU8F_2J15_J20
: eventCount: 3
  stepCounts:
    0: 10
    1: 5
    2: 3
  stepFeatures:
    0: 60
    1: 153
    2: 12
? HLT_j80_pf_ftf_0eta240_020jvt_j55_pf_ftf_0eta240_020jvt_j28_pf_ftf_0eta240_020jvt_j20_pf_ftf_0eta240_020jvt_SHARED_j28_pf_ftf_0eta240_020jvt_bdl1r77_j20_pf_ftf_0eta240_020jvt_bdl1r77_L1J45p0ETA21_3J15p0ETA25
: eventCount: 3
  stepCounts:
    0: 12
    1: 8
    2: 3
  stepFeatures:
    0: 72
    1: 230
    2: 18
? HLT_j80_pf_ftf_0eta240_020jvt_j55_pf_ftf_0eta240_020jvt_j28_pf_ftf_0eta240_020jvt_j20_pf_ftf_0eta240_020jvt_SHARED_j28_pf_ftf_0eta240_020jvt_bdl1r85_j20_pf_ftf_0eta240_020jvt_bdl1r85_L1J45p0ETA21_3J15p0ETA25
: eventCount: 4
  stepCounts:
    0: 12
    1: 8
    2: 4
  stepFeatures:
    0: 72
    1: 230
    2: 24
? HLT_j80_pf_ftf_0eta240_020jvt_j55_pf_ftf_0eta240_020jvt_j28_pf_ftf_0eta240_020jvt_j20_pf_ftf_0eta240_020jvt_SHARED_j55_pf_ftf_0eta240_020jvt_bdl1r70_j28_pf_ftf_0eta240_020jvt_bdl1r70_j20_pf_ftf_0eta240_020jvt_bdl1r70_L1J45p0ETA21_3J15p0ETA25
: eventCount: 0
  stepCounts:
    0: 12
    1: 8
  stepFeatures:
    0: 84
    1: 256
    2: 22
? HLT_j80_pf_ftf_0eta240_020jvt_j55_pf_ftf_0eta240_020jvt_j28_pf_ftf_0eta240_020jvt_j20_pf_ftf_0eta240_020jvt_SHARED_j55_pf_ftf_0eta240_020jvt_bdl1r77_j28_pf_ftf_0eta240_020jvt_bdl1r77_j20_pf_ftf_0eta240_020jvt_bdl1r77_L1J45p0ETA21_3J15p0ETA25
: eventCount: 0
  stepCounts:
    0: 12
    1: 8
  stepFeatures:
    0: 84
    1: 256
    2: 25
? HLT_j80_pf_ftf_0eta240_020jvt_j55_pf_ftf_0eta240_020jvt_j28_pf_ftf_0eta240_020jvt_j20_pf_ftf_0eta240_020jvt_SHARED_j55_pf_ftf_0eta240_020jvt_bdl1r85_j28_pf_ftf_0eta240_020jvt_bdl1r85_j20_pf_ftf_0eta240_020jvt_bdl1r85_L1J45p0ETA21_3J15p0ETA25
: eventCount: 1
  stepCounts:
    0: 12
    1: 8
    2: 1
  stepFeatures:
    0: 84
    1: 256
    2: 33
? HLT_j80_pf_ftf_0eta240_020jvt_j55_pf_ftf_0eta240_020jvt_j28_pf_ftf_0eta240_020jvt_j20_pf_ftf_0eta240_020jvt_bdl1r70_L1MU8F_2J15_J20
: eventCount: 4
  stepCounts:
    0: 10
    1: 5
    2: 4
  stepFeatures:
    0: 40
    1: 92
    2: 7
HLT_j80_pf_ftf_0eta240_j55_pf_ftf_0eta240_j28_pf_ftf_0eta240_j20_pf_ftf_0eta240_L1J45p0ETA21_3J15p0ETA25:
  eventCount: 10
  stepCounts:
    0: 12
    1: 10
  stepFeatures:
    0: 48
    1: 188
HLT_j80_pf_ftf_0eta240_j55_pf_ftf_0eta240_j28_pf_ftf_0eta240_j20_pf_ftf_0eta240_L1MU14FCH:
  eventCount: 5
  stepCounts:
    0: 6
    1: 5
  stepFeatures:
    0: 24
    1: 92
HLT_j80_pf_ftf_0eta240_j55_pf_ftf_0eta240_j28_pf_ftf_0eta240_j20_pf_ftf_0eta240_L1MU8F_2J15_J20:
  eventCount: 6
  stepCounts:
    0: 10
    1: 6
  stepFeatures:
    0: 40
    1: 115
? HLT_j80_pf_ftf_0eta240_j60_pf_ftf_0eta320_j45_pf_ftf_320eta490_SHARED_2j45_pf_ftf_0eta290_bdl1r60_L1J40p0ETA25_2J25_J20p31ETA49
: eventCount: 1
  stepCounts:
    0: 5
    1: 1
    2: 1
  stepFeatures:
    0: 20
    1: 12
    2: 2
? HLT_j80_pf_ftf_0eta240_j60_pf_ftf_0eta320_j45_pf_ftf_320eta490_SHARED_2j45_pf_ftf_0eta290_bdl1r60_preselc60XXj45XXf40_L1J40p0ETA25_2J25_J20p31ETA49
: eventCount: 1
  stepCounts:
    0: 1
    1: 1
    2: 1
  stepFeatures:
    0: 4
    1: 12
    2: 2
HLT_j80_pf_ftf_0eta320_bdl1r70_j60_pf_ftf_0eta320_bdl1r85_j45_pf_ftf_320eta490_L1J40p0ETA25_2J25_J20p31ETA49:
  eventCount: 0
  stepCounts:
    0: 5
    1: 1
  stepFeatures:
    0: 15
    1: 7
    2: 2
? HLT_j80_pf_ftf_0eta320_bdl1r70_j60_pf_ftf_0eta320_bdl1r85_j45_pf_ftf_320eta490_preselj60XXj45XXf40_L1J40p0ETA25_2J25_J20p31ETA49
: eventCount: 0
  stepCounts:
    0: 1
    1: 1
  stepFeatures:
    0: 3
    1: 7
    2: 2
HLT_j80_pf_ftf_bdl1r60_xe60_cell_L12J50_XE40:
  eventCount: 2
  stepCounts:
    0: 3
    1: 3
    2: 2
  stepFeatures:
    0: 6
    1: 9
    2: 2
HLT_j80_pf_ftf_j55_pf_ftf_j28_pf_ftf_j20_0eta290_pf_ftf_boffperf_L1J45p0ETA21_3J15p0ETA25:
  eventCount: 10
  stepCounts:
    0: 12
    1: 10
    2: 10
  stepFeatures:
    0: 48
    1: 215
    2: 95
HLT_j85_050momemfrac100XXmomhecfrac010_L1J20:
  eventCount: 9
  stepCounts:
    0: 9
  stepFeatures:
    0: 16
HLT_j85_050momemfrac100_L1J20:
  eventCount: 10
  stepCounts:
    0: 10
  stepFeatures:
    0: 20
HLT_j85_320eta490_L1J20p31ETA49:
  eventCount: 0
HLT_j85_CLEANlb_L1J20:
  eventCount: 11
  stepCounts:
    0: 11
  stepFeatures:
    0: 22
HLT_j85_CLEANllp_L1J20:
  eventCount: 11
  stepCounts:
    0: 11
  stepFeatures:
    0: 22
HLT_j85_L1J20:
  eventCount: 11
  stepCounts:
    0: 11
  stepFeatures:
    0: 22
HLT_j85_a10sd_cssk_pf_jes_ftf_preselj50_L1J20:
  eventCount: 20
  stepCounts:
    0: 20
    1: 20
  stepFeatures:
    0: 20
    1: 44
HLT_j85_a10sd_cssk_pf_nojcalib_ftf_preselj50_L1J20:
  eventCount: 16
  stepCounts:
    0: 20
    1: 16
  stepFeatures:
    0: 20
    1: 25
HLT_j85_a10t_lcw_jes_L1J20:
  eventCount: 20
  stepCounts:
    0: 20
  stepFeatures:
    0: 137
HLT_j85_a10t_lcw_nojcalib_L1J20:
  eventCount: 20
  stepCounts:
    0: 20
  stepFeatures:
    0: 124
HLT_j85_ftf_L1J20:
  eventCount: 11
  stepCounts:
    0: 20
    1: 11
  stepFeatures:
    0: 20
    1: 21
HLT_j85_ftf_MASK300ceta210XX300nphi10_L1J20:
  eventCount: 9
  stepCounts:
    0: 20
    1: 9
  stepFeatures:
    0: 20
    1: 11
HLT_j85_momhecfrac010_L1J20:
  eventCount: 10
  stepCounts:
    0: 10
  stepFeatures:
    0: 18
HLT_j85_pf_ftf_L1J20:
  eventCount: 11
  stepCounts:
    0: 20
    1: 11
  stepFeatures:
    0: 20
    1: 23
HLT_j85_pf_ftf_preselj50_L1J20:
  eventCount: 11
  stepCounts:
    0: 19
    1: 11
  stepFeatures:
    0: 19
    1: 23
HLT_l1topodebug_legacy_L1All:
  eventCount: 0
HLT_larnoiseburst_L1All:
  eventCount: 0
HLT_larnoiseburst_L1J100:
  eventCount: 0
HLT_larnoiseburst_L1J40_XE50:
  eventCount: 0
HLT_larnoiseburst_L1J40_XE60:
  eventCount: 0
HLT_larnoiseburst_L1J75:
  eventCount: 0
HLT_larnoiseburst_L1XE60:
  eventCount: 0
HLT_larpsall_L1J12_EMPTY:
  eventCount: 0
HLT_larpsall_L1J12_FIRSTEMPTY:
  eventCount: 0
HLT_larpsall_L1J15:
  eventCount: 13
  stepCounts:
    0: 13
  stepFeatures:
    0: 13
HLT_larpsall_L1J30_EMPTY:
  eventCount: 0
HLT_larpsall_L1J30_FIRSTEMPTY:
  eventCount: 0
HLT_larpsall_L1J30p31ETA49_EMPTY:
  eventCount: 0
HLT_larpsall_L1TAU8_EMPTY:
  eventCount: 0
HLT_larpsallem_L1EM3:
  eventCount: 20
  stepCounts:
    0: 20
  stepFeatures:
    0: 139
HLT_larpsallem_L1EM3_EMPTY:
  eventCount: 0
HLT_larpsallem_L1EM7_EMPTY:
  eventCount: 0
HLT_larpsallem_L1EM7_FIRSTEMPTY:
  eventCount: 0
HLT_mb_afprec_L1AFP_A_AND_C_TOF_J20:
  eventCount: 0
HLT_mb_afprec_L1AFP_A_AND_C_TOF_J30:
  eventCount: 0
HLT_mb_afprec_L1AFP_A_AND_C_TOF_J50:
  eventCount: 0
HLT_mb_afprec_L1AFP_A_AND_C_TOF_J75:
  eventCount: 0
HLT_mb_afprec_L1AFP_A_AND_C_TOF_T0T1_J20:
  eventCount: 0
HLT_mb_afprec_L1AFP_A_AND_C_TOF_T0T1_J30:
  eventCount: 0
HLT_mb_afprec_L1AFP_A_AND_C_TOF_T0T1_J50:
  eventCount: 0
HLT_mb_afprec_L1AFP_A_AND_C_TOF_T0T1_J75:
  eventCount: 0
HLT_mb_afprec_L1CEP-CjJ50:
  eventCount: 0
HLT_mb_afprec_L1CEP-CjJ60:
  eventCount: 0
HLT_mb_afprec_L1RD0_FILLED:
  eventCount: 0
HLT_mb_alfaperf_L1RD0_EMPTY:
  eventCount: 0
HLT_mb_alfaperf_L1RD0_FILLED:
  eventCount: 0
HLT_mb_mbts_L1MBTS_1:
  eventCount: 0
HLT_mb_mbts_L1MBTS_1_1:
  eventCount: 0
HLT_mb_mbts_L1MBTS_1_EMPTY:
  eventCount: 0
HLT_mb_mbts_L1MBTS_2:
  eventCount: 0
HLT_mb_mbts_L1RD0_EMPTY:
  eventCount: 0
HLT_mb_mbts_L1RD0_FILLED:
  eventCount: 0
HLT_mb_sp1000_pusup450_trk70_hmt_L1RD0_FILLED:
  eventCount: 0
HLT_mb_sp1000_trk70_hmt_L1RD0_FILLED:
  eventCount: 0
HLT_mb_sp1100_pusup450_trk70_hmt_L1RD0_FILLED:
  eventCount: 0
HLT_mb_sp1200_pusup500_trk80_hmt_L1RD0_FILLED:
  eventCount: 0
HLT_mb_sp1200_trk75_hmt_L1RD0_FILLED:
  eventCount: 0
HLT_mb_sp1400_pusup550_trk90_hmt_L1RD0_FILLED:
  eventCount: 0
HLT_mb_sp1400_trk80_hmt_L1RD0_FILLED:
  eventCount: 0
HLT_mb_sp1400_trk90_hmt_L1RD0_FILLED:
  eventCount: 0
HLT_mb_sp15_pusup0_trk5_hmt_L1RD0_FILLED:
  eventCount: 0
HLT_mb_sp1600_pusup600_trk100_hmt_L1RD0_FILLED:
  eventCount: 0
HLT_mb_sp1600_trk100_hmt_L1RD0_FILLED:
  eventCount: 0
HLT_mb_sp1800_pusup600_trk110_hmt_L1RD0_FILLED:
  eventCount: 0
HLT_mb_sp1800_trk110_hmt_L1RD0_FILLED:
  eventCount: 0
HLT_mb_sp2100_pusup700_trk120_hmt_L1RD0_FILLED:
  eventCount: 0
HLT_mb_sp2300_pusup1000_trk130_hmt_L1RD0_FILLED:
  eventCount: 0
HLT_mb_sp400_trk40_hmt_L1RD0_FILLED:
  eventCount: 0
HLT_mb_sp600_pusup300_trk40_hmt_L1RD0_FILLED:
  eventCount: 0
HLT_mb_sp600_trk45_hmt_L1RD0_FILLED:
  eventCount: 0
HLT_mb_sp700_trk55_hmt_L1RD0_FILLED:
  eventCount: 0
HLT_mb_sp900_pusup350_trk50_hmt_L1RD0_FILLED:
  eventCount: 0
HLT_mb_sp900_pusup400_trk60_hmt_L1RD0_FILLED:
  eventCount: 0
HLT_mb_sp900_trk60_hmt_L1RD0_FILLED:
  eventCount: 0
HLT_mb_sp900_trk65_hmt_L1RD0_FILLED:
  eventCount: 0
HLT_mb_sp_L1RD0_FILLED:
  eventCount: 0
HLT_mb_sptrk_L1MBTS_1:
  eventCount: 0
HLT_mb_sptrk_L1RD0_FILLED:
  eventCount: 0
HLT_mb_sptrk_pt2_L1AFP_A_AND_C:
  eventCount: 0
HLT_mb_sptrk_pt2_L1AFP_A_OR_C:
  eventCount: 0
HLT_mb_sptrk_pt2_L1MBTS_2:
  eventCount: 0
HLT_mb_sptrk_pt2_L1RD0_FILLED:
  eventCount: 0
HLT_mb_sptrk_pt4_L1AFP_A_AND_C:
  eventCount: 0
HLT_mb_sptrk_pt4_L1AFP_A_OR_C:
  eventCount: 0
HLT_mb_sptrk_pt4_L1MBTS_2:
  eventCount: 0
HLT_mb_sptrk_pt4_L1RD0_FILLED:
  eventCount: 0
HLT_mb_sptrk_pt6_L1AFP_A_AND_C:
  eventCount: 0
HLT_mb_sptrk_pt6_L1AFP_A_OR_C:
  eventCount: 0
HLT_mb_sptrk_pt6_L1MBTS_2:
  eventCount: 0
HLT_mb_sptrk_pt6_L1RD0_FILLED:
  eventCount: 0
HLT_mb_sptrk_pt8_L1AFP_A_AND_C:
  eventCount: 0
HLT_mb_sptrk_pt8_L1AFP_A_OR_C:
  eventCount: 0
HLT_mb_sptrk_pt8_L1MBTS_2:
  eventCount: 0
HLT_mb_sptrk_pt8_L1RD0_FILLED:
  eventCount: 0
HLT_mb_sptrk_vetombts2in_L1RD0_FILLED:
  eventCount: 0
HLT_mu0_muoncalib_L1MU14FCH:
  eventCount: 0
HLT_mu0_muoncalib_L1MU3V_EMPTY:
  eventCount: 0
HLT_mu10_L1MU8F:
  eventCount: 8
  stepCounts:
    0: 10
    1: 8
    2: 8
    3: 8
  stepFeatures:
    0: 12
    1: 9
    2: 10
    3: 9
HLT_mu10_bJpsimutrk_MuonTrkPEB_L1MU8F:
  eventCount: 0
HLT_mu10_ivarmedium_j70_0eta320_j50_0eta490_j0_DJMASS900j50_L1MJJ-500-NFF:
  eventCount: 1
  stepCounts:
    0: 2
    1: 2
    2: 2
    3: 2
    4: 1
    5: 1
  stepFeatures:
    0: 2
    1: 2
    2: 2
    3: 2
    4: 1
    5: 11
HLT_mu10_ivarmedium_mu10_10invmAB70_L12MU8F:
  eventCount: 1
  stepCounts:
    0: 2
    1: 1
    2: 1
    3: 1
    4: 1
  stepFeatures:
    0: 8
    1: 6
    2: 4
    3: 4
    4: 1
HLT_mu10_l2mt_mu4_l2mt_bJpsimumu_L1MU10BOM:
  eventCount: 0
  stepFeatures:
    0: 2
HLT_mu10_l2mt_mu4_l2mt_bJpsimumu_L1MU12BOM:
  eventCount: 0
  stepFeatures:
    0: 2
HLT_mu10_lateMu_L1LATE-MU8F_J50:
  eventCount: 0
HLT_mu10_lateMu_L1LATE-MU8F_XE30:
  eventCount: 0
HLT_mu11_l2io_mu6_l2io_invmDimu_L1LFV-MU8VF:
  eventCount: 0
  stepCounts:
    0: 1
  stepFeatures:
    0: 4
    1: 3
HLT_mu11_l2io_mu6_l2io_invmDimu_L1MU8VF_2MU5VF:
  eventCount: 0
  stepCounts:
    0: 3
    1: 1
    2: 1
  stepFeatures:
    0: 11
    1: 11
    2: 4
    3: 4
HLT_mu11_mu6_bBmumu_L1LFV-MU8VF:
  eventCount: 0
  stepCounts:
    0: 1
  stepFeatures:
    0: 4
    1: 3
    2: 4
HLT_mu11_mu6_bBmumu_L1MU8VF_2MU5VF:
  eventCount: 0
  stepCounts:
    0: 3
    1: 1
    2: 1
  stepFeatures:
    0: 11
    1: 11
    2: 10
    3: 4
    4: 4
HLT_mu11_mu6_bBmumux_BcmumuPi_L1MU8VF_2MU5VF:
  eventCount: 0
  stepCounts:
    0: 3
    1: 1
  stepFeatures:
    0: 11
    1: 11
    2: 10
    3: 4
HLT_mu11_mu6_bBmumux_BdmumuKst_L1MU8VF_2MU5VF:
  eventCount: 0
  stepCounts:
    0: 3
    1: 1
  stepFeatures:
    0: 11
    1: 11
    2: 10
    3: 4
HLT_mu11_mu6_bBmumux_BpmumuKp_L1LFV-MU8VF:
  eventCount: 0
  stepCounts:
    0: 1
  stepFeatures:
    0: 4
    1: 3
    2: 4
HLT_mu11_mu6_bBmumux_BpmumuKp_L1MU8VF_2MU5VF:
  eventCount: 0
  stepCounts:
    0: 3
    1: 1
  stepFeatures:
    0: 11
    1: 11
    2: 10
    3: 4
HLT_mu11_mu6_bBmumux_BsmumuPhi_L1MU8VF_2MU5VF:
  eventCount: 0
  stepCounts:
    0: 3
    1: 1
  stepFeatures:
    0: 11
    1: 11
    2: 10
    3: 4
HLT_mu11_mu6_bBmumux_LbPqKm_L1MU8VF_2MU5VF:
  eventCount: 0
  stepCounts:
    0: 3
    1: 1
  stepFeatures:
    0: 11
    1: 11
    2: 10
    3: 4
HLT_mu11_mu6_bDimu2700_L1LFV-MU8VF:
  eventCount: 0
  stepCounts:
    0: 1
  stepFeatures:
    0: 4
    1: 3
    2: 4
HLT_mu11_mu6_bDimu2700_L1MU8VF_2MU5VF:
  eventCount: 0
  stepCounts:
    0: 3
    1: 1
    2: 1
  stepFeatures:
    0: 11
    1: 11
    2: 10
    3: 4
    4: 4
HLT_mu11_mu6_bDimu2700_Lxy0_L1MU8VF_2MU5VF:
  eventCount: 0
  stepCounts:
    0: 3
    1: 1
    2: 1
  stepFeatures:
    0: 11
    1: 11
    2: 10
    3: 4
    4: 4
HLT_mu11_mu6_bDimu_L1LFV-MU8VF:
  eventCount: 0
  stepCounts:
    0: 1
  stepFeatures:
    0: 4
    1: 3
    2: 4
HLT_mu11_mu6_bDimu_L1MU8VF_2MU5VF:
  eventCount: 0
  stepCounts:
    0: 3
    1: 1
    2: 1
  stepFeatures:
    0: 11
    1: 11
    2: 10
    3: 4
    4: 4
HLT_mu11_mu6_bDimu_Lxy0_L1MU8VF_2MU5VF:
  eventCount: 0
  stepCounts:
    0: 3
    1: 1
    2: 1
  stepFeatures:
    0: 11
    1: 11
    2: 10
    3: 4
    4: 4
HLT_mu11_mu6_bJpsimumu_L1LFV-MU8VF:
  eventCount: 0
  stepCounts:
    0: 1
  stepFeatures:
    0: 4
    1: 3
    2: 4
HLT_mu11_mu6_bJpsimumu_L1MU8VF_2MU5VF:
  eventCount: 0
  stepCounts:
    0: 3
    1: 1
    2: 1
  stepFeatures:
    0: 11
    1: 11
    2: 10
    3: 4
    4: 4
HLT_mu11_mu6_bJpsimumu_Lxy0_L1MU8VF_2MU5VF:
  eventCount: 0
  stepCounts:
    0: 3
    1: 1
    2: 1
  stepFeatures:
    0: 11
    1: 11
    2: 10
    3: 4
    4: 4
HLT_mu11_mu6_bPhi_L1LFV-MU8VF:
  eventCount: 0
  stepCounts:
    0: 1
  stepFeatures:
    0: 4
    1: 3
    2: 4
HLT_mu11_mu6_bPhi_L1MU8VF_2MU5VF:
  eventCount: 0
  stepCounts:
    0: 3
    1: 1
    2: 1
  stepFeatures:
    0: 11
    1: 11
    2: 10
    3: 4
    4: 4
HLT_mu11_mu6_bTau_L1LFV-MU8VF:
  eventCount: 0
  stepCounts:
    0: 1
  stepFeatures:
    0: 4
    1: 3
    2: 4
HLT_mu11_mu6_bTau_L1MU8VF_2MU5VF:
  eventCount: 0
  stepCounts:
    0: 3
    1: 1
    2: 1
  stepFeatures:
    0: 11
    1: 11
    2: 10
    3: 4
    4: 4
HLT_mu11_mu6_bUpsimumu_L1LFV-MU8VF:
  eventCount: 0
  stepCounts:
    0: 1
  stepFeatures:
    0: 4
    1: 3
    2: 4
HLT_mu11_mu6_bUpsimumu_L1MU8VF_2MU5VF:
  eventCount: 0
  stepCounts:
    0: 3
    1: 1
    2: 1
  stepFeatures:
    0: 11
    1: 11
    2: 10
    3: 4
    4: 4
HLT_mu14_L1MU8F:
  eventCount: 6
  stepCounts:
    0: 10
    1: 6
    2: 6
    3: 6
  stepFeatures:
    0: 12
    1: 7
    2: 7
    3: 7
HLT_mu14_L1MU8VFC:
  eventCount: 6
  stepCounts:
    0: 10
    1: 6
    2: 6
    3: 6
  stepFeatures:
    0: 12
    1: 7
    2: 7
    3: 7
HLT_mu14_ivarloose_tau25_medium1_tracktwo_03dRAB_L1MU8F_TAU12IM_3J12:
  eventCount: 4
  stepCounts:
    0: 10
    1: 6
    2: 6
    3: 6
    4: 5
    5: 4
    6: 4
    7: 4
    8: 4
    9: 4
    10: 4
  stepFeatures:
    0: 12
    1: 7
    2: 7
    3: 7
    4: 5
    5: 9
    6: 8
    7: 8
    8: 6
    9: 6
    10: 5
HLT_mu14_ivarloose_tau25_mediumRNN_tracktwoMVABDT_03dRAB_L1MU8F_TAU12IM_3J12:
  eventCount: 3
  stepCounts:
    0: 10
    1: 6
    2: 6
    3: 6
    4: 5
    5: 5
    6: 5
    7: 5
    8: 5
    9: 3
  stepFeatures:
    0: 12
    1: 7
    2: 7
    3: 7
    4: 5
    5: 10
    6: 9
    7: 9
    8: 9
    9: 4
HLT_mu14_ivarloose_tau25_mediumRNN_tracktwoMVA_03dRAB_L1MU8F_TAU12IM_3J12:
  eventCount: 3
  stepCounts:
    0: 10
    1: 6
    2: 6
    3: 6
    4: 5
    5: 5
    6: 5
    7: 5
    8: 5
    9: 3
  stepFeatures:
    0: 12
    1: 7
    2: 7
    3: 7
    4: 5
    5: 10
    6: 9
    7: 9
    8: 9
    9: 4
HLT_mu14_ivarloose_tau35_medium1_tracktwo_03dRAB_L1MU8F_TAU20IM:
  eventCount: 2
  stepCounts:
    0: 7
    1: 3
    2: 3
    3: 3
    4: 2
    5: 2
    6: 2
    7: 2
    8: 2
    9: 2
    10: 2
  stepFeatures:
    0: 8
    1: 3
    2: 3
    3: 3
    4: 2
    5: 5
    6: 5
    7: 5
    8: 3
    9: 3
    10: 3
HLT_mu14_ivarloose_tau35_mediumRNN_tracktwoMVABDT_03dRAB_L1MU8F_TAU20IM:
  eventCount: 2
  stepCounts:
    0: 7
    1: 3
    2: 3
    3: 3
    4: 2
    5: 2
    6: 2
    7: 2
    8: 2
    9: 2
  stepFeatures:
    0: 8
    1: 3
    2: 3
    3: 3
    4: 2
    5: 5
    6: 5
    7: 5
    8: 5
    9: 3
HLT_mu14_ivarloose_tau35_mediumRNN_tracktwoMVA_03dRAB_L1MU8F_TAU20IM:
  eventCount: 2
  stepCounts:
    0: 7
    1: 3
    2: 3
    3: 3
    4: 2
    5: 2
    6: 2
    7: 2
    8: 2
    9: 2
  stepFeatures:
    0: 8
    1: 3
    2: 3
    3: 3
    4: 2
    5: 5
    6: 5
    7: 5
    8: 5
    9: 3
HLT_mu14_tau25_mediumRNN_tracktwoMVABDT_xe50_cell_03dRAB_L1MU8F_TAU12IM_XE35:
  eventCount: 1
  stepCounts:
    0: 7
    1: 3
    2: 3
    3: 3
    4: 3
    5: 3
    6: 3
    7: 3
    8: 1
    9: 1
  stepFeatures:
    0: 8
    1: 3
    2: 3
    3: 3
    4: 6
    5: 5
    6: 5
    7: 5
    8: 2
    9: 1
HLT_mu14_tau25_mediumRNN_tracktwoMVA_xe50_cell_03dRAB_L1MU8F_TAU12IM_XE35:
  eventCount: 1
  stepCounts:
    0: 7
    1: 3
    2: 3
    3: 3
    4: 3
    5: 3
    6: 3
    7: 3
    8: 1
    9: 1
  stepFeatures:
    0: 8
    1: 3
    2: 3
    3: 3
    4: 6
    5: 5
    6: 5
    7: 5
    8: 2
    9: 1
HLT_mu20_2mu4noL1_L1MU14FCH:
  eventCount: 0
  stepCounts:
    0: 6
    1: 4
    2: 4
    3: 4
  stepFeatures:
    0: 7
    1: 4
    2: 4
    3: 4
HLT_mu20_L1MU5VF:
  eventCount: 0
HLT_mu20_L1MU5VF_AFP_A_AND_C:
  eventCount: 0
HLT_mu20_L1MU5VF_AFP_A_OR_C:
  eventCount: 0
HLT_mu20_bJpsimutrk_MuonTrkPEB_L1MU14FCH:
  eventCount: 0
HLT_mu20_ivarloose_tau20_medium1_tracktwo_03dRAB_L1MU14FCH:
  eventCount: 3
  stepCounts:
    0: 6
    1: 4
    2: 4
    3: 4
    4: 4
    5: 4
    6: 4
    7: 4
    8: 4
    9: 4
    10: 3
  stepFeatures:
    0: 7
    1: 4
    2: 4
    3: 4
    4: 4
    5: 14
    6: 13
    7: 13
    8: 6
    9: 6
    10: 4
HLT_mu20_ivarloose_tau20_mediumRNN_tracktwoMVABDT_03dRAB_L1MU14FCH:
  eventCount: 2
  stepCounts:
    0: 6
    1: 4
    2: 4
    3: 4
    4: 4
    5: 4
    6: 4
    7: 4
    8: 4
    9: 2
  stepFeatures:
    0: 7
    1: 4
    2: 4
    3: 4
    4: 4
    5: 15
    6: 14
    7: 14
    8: 14
    9: 3
HLT_mu20_ivarloose_tau20_mediumRNN_tracktwoMVA_03dRAB_L1MU14FCH:
  eventCount: 2
  stepCounts:
    0: 6
    1: 4
    2: 4
    3: 4
    4: 4
    5: 4
    6: 4
    7: 4
    8: 4
    9: 2
  stepFeatures:
    0: 7
    1: 4
    2: 4
    3: 4
    4: 4
    5: 15
    6: 14
    7: 14
    8: 14
    9: 3
HLT_mu20_ivarmedium_mu4noL1_10invmAB70_L1MU14FCH:
  eventCount: 2
  stepCounts:
    0: 6
    1: 4
    2: 4
    3: 4
    4: 4
    5: 3
    6: 2
  stepFeatures:
    0: 7
    1: 4
    2: 4
    3: 4
    4: 4
    5: 6
    6: 4
HLT_mu20_ivarmedium_mu8noL1_L1MU14FCH:
  eventCount: 2
  stepCounts:
    0: 6
    1: 4
    2: 4
    3: 4
    4: 4
    5: 2
    6: 2
  stepFeatures:
    0: 7
    1: 4
    2: 4
    3: 4
    4: 4
    5: 4
    6: 4
HLT_mu20_msonly_L1MU14FCH:
  eventCount: 5
  stepCounts:
    0: 6
    1: 5
  stepFeatures:
    0: 7
    1: 6
HLT_mu20_msonly_iloosems_mu6noL1_msonly_nscan_L110DR-MU14FCH-MU5VF:
  eventCount: 1
  stepCounts:
    0: 2
    1: 1
    2: 1
    3: 1
  stepFeatures:
    0: 3
    1: 2
    2: 1
    3: 2
HLT_mu20_msonly_iloosems_mu6noL1_msonly_nscan_L1MU14FCH:
  eventCount: 2
  stepCounts:
    0: 6
    1: 5
    2: 3
    3: 2
  stepFeatures:
    0: 7
    1: 6
    2: 3
    3: 4
HLT_mu20_msonly_iloosems_mu6noL1_msonly_nscan_L1MU14FCH_J40:
  eventCount: 2
  stepCounts:
    0: 6
    1: 5
    2: 3
    3: 2
  stepFeatures:
    0: 7
    1: 6
    2: 3
    3: 4
HLT_mu20_msonly_iloosems_mu6noL1_msonly_nscan_L1MU14FCH_XE30:
  eventCount: 1
  stepCounts:
    0: 4
    1: 3
    2: 1
    3: 1
  stepFeatures:
    0: 4
    1: 3
    2: 1
    3: 2
HLT_mu20_mu2noL1_invmJPsi_os_L1MU14FCH:
  eventCount: 0
  stepCounts:
    0: 6
    1: 4
    2: 4
    3: 4
    4: 3
  stepFeatures:
    0: 7
    1: 4
    2: 4
    3: 4
    4: 6
    5: 4
HLT_mu22_2mu4noL1_L1MU14FCH:
  eventCount: 0
  stepCounts:
    0: 6
    1: 4
    2: 4
    3: 4
  stepFeatures:
    0: 7
    1: 4
    2: 4
    3: 4
HLT_mu22_mu10noL1_L1MU14FCH:
  eventCount: 2
  stepCounts:
    0: 6
    1: 4
    2: 4
    3: 4
    4: 2
    5: 2
  stepFeatures:
    0: 7
    1: 4
    2: 4
    3: 4
    4: 4
    5: 4
HLT_mu22_mu8noL1_L1MU14FCH:
  eventCount: 2
  stepCounts:
    0: 6
    1: 4
    2: 4
    3: 4
    4: 2
    5: 2
  stepFeatures:
    0: 7
    1: 4
    2: 4
    3: 4
    4: 4
    5: 4
HLT_mu24_L1MU14FCH:
  eventCount: 4
  stepCounts:
    0: 6
    1: 4
    2: 4
    3: 4
  stepFeatures:
    0: 7
    1: 4
    2: 4
    3: 4
HLT_mu24_LRT_d0loose_L1MU14FCH:
  eventCount: 0
  stepCounts:
    0: 6
  stepFeatures:
    0: 7
HLT_mu24_LRT_d0medium_L1MU14FCH:
  eventCount: 0
  stepCounts:
    0: 6
  stepFeatures:
    0: 7
HLT_mu24_LRT_d0tight_L1MU14FCH:
  eventCount: 0
  stepCounts:
    0: 6
  stepFeatures:
    0: 7
HLT_mu24_LRT_idperf_L1MU14FCH:
  eventCount: 4
  stepCounts:
    0: 4
    1: 4
    2: 4
    3: 4
  stepFeatures:
    0: 5
    1: 5
    2: 4
    3: 4
HLT_mu24_idperf_L1MU14FCH:
  eventCount: 4
  stepCounts:
    0: 4
    1: 4
    2: 4
    3: 4
  stepFeatures:
    0: 5
    1: 5
    2: 4
    3: 4
HLT_mu24_ivarmedium_L1MU14FCH:
  eventCount: 4
  stepCounts:
    0: 6
    1: 4
    2: 4
    3: 4
    4: 4
  stepFeatures:
    0: 7
    1: 4
    2: 4
    3: 4
    4: 4
HLT_mu24_ivarmedium_mu6_L1MU14FCH:
  eventCount: 2
  stepCounts:
    0: 3
    1: 2
    2: 2
    3: 2
    4: 2
  stepFeatures:
    0: 17
    1: 9
    2: 7
    3: 5
    4: 2
HLT_mu24_ivarmedium_mu6_ivarmedium_L1MU14FCH:
  eventCount: 1
  stepCounts:
    0: 3
    1: 2
    2: 2
    3: 2
    4: 1
  stepFeatures:
    0: 17
    1: 9
    2: 7
    3: 5
    4: 4
HLT_mu24_ivarmedium_mu6_ivarmedium_probe_L1MU14FCH:
  eventCount: 1
  stepCounts:
    0: 6
    1: 4
    2: 4
    3: 4
    4: 4
    5: 2
    6: 2
    7: 2
    8: 2
    9: 1
  stepFeatures:
    0: 7
    1: 4
    2: 4
    3: 4
    4: 4
    5: 7
    6: 5
    7: 5
    8: 3
    9: 2
HLT_mu24_ivarmedium_mu6_ivarperf_L1MU14FCH:
  eventCount: 2
  stepCounts:
    0: 3
    1: 2
    2: 2
    3: 2
    4: 2
  stepFeatures:
    0: 17
    1: 9
    2: 7
    3: 5
    4: 5
HLT_mu24_ivarmedium_mu6_ivarperf_probe_L1MU14FCH:
  eventCount: 2
  stepCounts:
    0: 6
    1: 4
    2: 4
    3: 4
    4: 4
    5: 2
    6: 2
    7: 2
    8: 2
    9: 2
  stepFeatures:
    0: 7
    1: 4
    2: 4
    3: 4
    4: 4
    5: 7
    6: 5
    7: 5
    8: 3
    9: 3
HLT_mu24_ivarmedium_mu6_probe_L1MU14FCH:
  eventCount: 2
  stepCounts:
    0: 6
    1: 4
    2: 4
    3: 4
    4: 4
    5: 2
    6: 2
    7: 2
    8: 2
  stepFeatures:
    0: 7
    1: 4
    2: 4
    3: 4
    4: 4
    5: 7
    6: 5
    7: 5
    8: 3
HLT_mu24_mu10noL1_L1MU14FCH:
  eventCount: 2
  stepCounts:
    0: 6
    1: 4
    2: 4
    3: 4
    4: 2
    5: 2
  stepFeatures:
    0: 7
    1: 4
    2: 4
    3: 4
    4: 4
    5: 4
HLT_mu24_mu6_L1MU14FCH:
  eventCount: 2
  stepCounts:
    0: 3
    1: 2
    2: 2
    3: 2
  stepFeatures:
    0: 17
    1: 9
    2: 7
    3: 5
HLT_mu24_mu6_probe_L1MU14FCH:
  eventCount: 2
  stepCounts:
    0: 6
    1: 4
    2: 4
    3: 4
    4: 2
    5: 2
    6: 2
    7: 2
  stepFeatures:
    0: 7
    1: 4
    2: 4
    3: 4
    4: 7
    5: 5
    6: 5
    7: 3
HLT_mu24_mu8noL1_L1MU14FCH:
  eventCount: 2
  stepCounts:
    0: 6
    1: 4
    2: 4
    3: 4
    4: 2
    5: 2
  stepFeatures:
    0: 7
    1: 4
    2: 4
    3: 4
    4: 4
    5: 4
HLT_mu26_L1MU14FCH:
  eventCount: 4
  stepCounts:
    0: 6
    1: 4
    2: 4
    3: 4
  stepFeatures:
    0: 7
    1: 4
    2: 4
    3: 4
HLT_mu26_ivarmedium_2j20_0eta290_020jvt_pf_ftf_boffperf_L1MU14FCH:
  eventCount: 4
  stepCounts:
    0: 6
    1: 4
    2: 4
    3: 4
    4: 4
    5: 4
    6: 4
    7: 4
  stepFeatures:
    0: 7
    1: 4
    2: 4
    3: 4
    4: 4
    5: 4
    6: 21
    7: 21
HLT_mu26_ivarmedium_L1MU14FCH:
  eventCount: 4
  stepCounts:
    0: 6
    1: 4
    2: 4
    3: 4
    4: 4
  stepFeatures:
    0: 7
    1: 4
    2: 4
    3: 4
    4: 4
HLT_mu26_ivarmedium_mu10_ivarmedium_probe_L1MU14FCH:
  eventCount: 0
  stepCounts:
    0: 6
    1: 4
    2: 4
    3: 4
    4: 4
    5: 1
    6: 1
    7: 1
    8: 1
  stepFeatures:
    0: 7
    1: 4
    2: 4
    3: 4
    4: 4
    5: 5
    6: 2
    7: 2
    8: 2
    9: 1
HLT_mu26_ivarmedium_mu14_ivarloose_probe_L1MU14FCH:
  eventCount: 0
  stepCounts:
    0: 6
    1: 4
    2: 4
    3: 4
    4: 4
    5: 1
    6: 1
    7: 1
    8: 1
  stepFeatures:
    0: 7
    1: 4
    2: 4
    3: 4
    4: 4
    5: 5
    6: 2
    7: 2
    8: 2
    9: 1
HLT_mu26_ivarmedium_mu14_probe_L1MU14FCH:
  eventCount: 1
  stepCounts:
    0: 6
    1: 4
    2: 4
    3: 4
    4: 4
    5: 1
    6: 1
    7: 1
    8: 1
  stepFeatures:
    0: 7
    1: 4
    2: 4
    3: 4
    4: 4
    5: 5
    6: 2
    7: 2
    8: 2
HLT_mu26_ivarmedium_mu20_ivarloose_probe_L1MU14FCH:
  eventCount: 0
  stepCounts:
    0: 6
    1: 4
    2: 4
    3: 4
    4: 4
    5: 1
  stepFeatures:
    0: 7
    1: 4
    2: 4
    3: 4
    4: 4
    5: 5
    6: 1
HLT_mu26_ivarmedium_mu20_ivarmedium_probe_L1MU14FCH:
  eventCount: 0
  stepCounts:
    0: 6
    1: 4
    2: 4
    3: 4
    4: 4
    5: 1
  stepFeatures:
    0: 7
    1: 4
    2: 4
    3: 4
    4: 4
    5: 5
    6: 1
HLT_mu26_ivarmedium_mu20_probe_L1MU14FCH:
  eventCount: 0
  stepCounts:
    0: 6
    1: 4
    2: 4
    3: 4
    4: 4
    5: 1
  stepFeatures:
    0: 7
    1: 4
    2: 4
    3: 4
    4: 4
    5: 5
    6: 1
HLT_mu26_ivarmedium_mu22_probe_L1MU14FCH:
  eventCount: 0
  stepCounts:
    0: 6
    1: 4
    2: 4
    3: 4
    4: 4
    5: 1
  stepFeatures:
    0: 7
    1: 4
    2: 4
    3: 4
    4: 4
    5: 5
    6: 1
HLT_mu26_ivarmedium_mu24_probe_L1MU14FCH:
  eventCount: 0
  stepCounts:
    0: 6
    1: 4
    2: 4
    3: 4
    4: 4
    5: 1
  stepFeatures:
    0: 7
    1: 4
    2: 4
    3: 4
    4: 4
    5: 5
    6: 1
HLT_mu26_ivarmedium_mu4_probe_L1MU14FCH:
  eventCount: 2
  stepCounts:
    0: 6
    1: 4
    2: 4
    3: 4
    4: 4
    5: 2
    6: 2
    7: 2
    8: 2
  stepFeatures:
    0: 7
    1: 4
    2: 4
    3: 4
    4: 4
    5: 7
    6: 5
    7: 5
    8: 3
HLT_mu26_ivarmedium_mu6_probe_L1MU14FCH:
  eventCount: 1
  stepCounts:
    0: 6
    1: 4
    2: 4
    3: 4
    4: 4
    5: 1
    6: 1
    7: 1
    8: 1
  stepFeatures:
    0: 7
    1: 4
    2: 4
    3: 4
    4: 4
    5: 5
    6: 2
    7: 2
    8: 2
HLT_mu26_ivarmedium_tau100_mediumRNN_tracktwoLLP_03dRAB_L1MU14FCH:
  eventCount: 1
  stepCounts:
    0: 2
    1: 1
    2: 1
    3: 1
    4: 1
    5: 1
    6: 1
    7: 1
    8: 1
    9: 1
  stepFeatures:
    0: 7
    1: 1
    2: 1
    3: 1
    4: 1
    5: 3
    6: 3
    7: 3
    8: 3
    9: 2
HLT_mu26_ivarmedium_tau160_mediumRNN_tracktwoMVABDT_03dRAB_L1MU14FCH:
  eventCount: 1
  stepCounts:
    0: 1
    1: 1
    2: 1
    3: 1
    4: 1
    5: 1
    6: 1
    7: 1
    8: 1
    9: 1
  stepFeatures:
    0: 7
    1: 1
    2: 1
    3: 1
    4: 1
    5: 3
    6: 3
    7: 3
    8: 3
    9: 2
HLT_mu26_ivarmedium_tau160_mediumRNN_tracktwoMVA_03dRAB_L1MU14FCH:
  eventCount: 1
  stepCounts:
    0: 1
    1: 1
    2: 1
    3: 1
    4: 1
    5: 1
    6: 1
    7: 1
    8: 1
    9: 1
  stepFeatures:
    0: 7
    1: 1
    2: 1
    3: 1
    4: 1
    5: 3
    6: 3
    7: 3
    8: 3
    9: 2
HLT_mu26_ivarmedium_tau180_mediumRNN_tracktwoLLP_03dRAB_L1MU14FCH:
  eventCount: 1
  stepCounts:
    0: 1
    1: 1
    2: 1
    3: 1
    4: 1
    5: 1
    6: 1
    7: 1
    8: 1
    9: 1
  stepFeatures:
    0: 7
    1: 1
    2: 1
    3: 1
    4: 1
    5: 3
    6: 3
    7: 3
    8: 3
    9: 2
HLT_mu26_ivarmedium_tau20_mediumRNN_tracktwoMVABDT_03dRAB_L1MU14FCH:
  eventCount: 2
  stepCounts:
    0: 6
    1: 4
    2: 4
    3: 4
    4: 4
    5: 4
    6: 4
    7: 4
    8: 4
    9: 2
  stepFeatures:
    0: 7
    1: 4
    2: 4
    3: 4
    4: 4
    5: 15
    6: 14
    7: 14
    8: 14
    9: 3
HLT_mu26_ivarmedium_tau20_mediumRNN_tracktwoMVA_03dRAB_L1MU14FCH:
  eventCount: 2
  stepCounts:
    0: 6
    1: 4
    2: 4
    3: 4
    4: 4
    5: 4
    6: 4
    7: 4
    8: 4
    9: 2
  stepFeatures:
    0: 7
    1: 4
    2: 4
    3: 4
    4: 4
    5: 15
    6: 14
    7: 14
    8: 14
    9: 3
HLT_mu26_ivarmedium_tau25_idperf_tracktwoMVABDT_03dRAB_L1MU14FCH:
  eventCount: 4
  stepCounts:
    0: 4
    1: 4
    2: 4
    3: 4
    4: 4
    5: 4
    6: 4
    7: 4
    8: 4
    9: 4
  stepFeatures:
    0: 5
    1: 4
    2: 4
    3: 4
    4: 4
    5: 7
    6: 6
    7: 6
    8: 6
    9: 6
HLT_mu26_ivarmedium_tau25_idperf_tracktwoMVA_03dRAB_L1MU14FCH:
  eventCount: 4
  stepCounts:
    0: 4
    1: 4
    2: 4
    3: 4
    4: 4
    5: 4
    6: 4
    7: 4
    8: 4
    9: 4
  stepFeatures:
    0: 5
    1: 4
    2: 4
    3: 4
    4: 4
    5: 7
    6: 6
    7: 6
    8: 6
    9: 6
HLT_mu26_ivarmedium_tau25_mediumRNN_tracktwoMVABDT_03dRAB_L1MU14FCH:
  eventCount: 2
  stepCounts:
    0: 6
    1: 4
    2: 4
    3: 4
    4: 4
    5: 4
    6: 4
    7: 4
    8: 4
    9: 2
  stepFeatures:
    0: 7
    1: 4
    2: 4
    3: 4
    4: 4
    5: 7
    6: 6
    7: 6
    8: 6
    9: 3
HLT_mu26_ivarmedium_tau25_mediumRNN_tracktwoMVA_03dRAB_L1MU14FCH:
  eventCount: 2
  stepCounts:
    0: 6
    1: 4
    2: 4
    3: 4
    4: 4
    5: 4
    6: 4
    7: 4
    8: 4
    9: 2
  stepFeatures:
    0: 7
    1: 4
    2: 4
    3: 4
    4: 4
    5: 7
    6: 6
    7: 6
    8: 6
    9: 3
HLT_mu26_ivarmedium_tau25_perf_tracktwoMVABDT_03dRAB_L1MU14FCH:
  eventCount: 4
  stepCounts:
    0: 6
    1: 4
    2: 4
    3: 4
    4: 4
    5: 4
    6: 4
    7: 4
    8: 4
    9: 4
  stepFeatures:
    0: 7
    1: 4
    2: 4
    3: 4
    4: 4
    5: 7
    6: 6
    7: 6
    8: 6
    9: 5
HLT_mu26_ivarmedium_tau25_perf_tracktwoMVA_03dRAB_L1MU14FCH:
  eventCount: 4
  stepCounts:
    0: 6
    1: 4
    2: 4
    3: 4
    4: 4
    5: 4
    6: 4
    7: 4
    8: 4
    9: 4
  stepFeatures:
    0: 7
    1: 4
    2: 4
    3: 4
    4: 4
    5: 7
    6: 6
    7: 6
    8: 6
    9: 5
HLT_mu26_ivarmedium_tau35_mediumRNN_tracktwoMVABDT_03dRAB_L1MU14FCH:
  eventCount: 1
  stepCounts:
    0: 3
    1: 1
    2: 1
    3: 1
    4: 1
    5: 1
    6: 1
    7: 1
    8: 1
    9: 1
  stepFeatures:
    0: 7
    1: 1
    2: 1
    3: 1
    4: 1
    5: 3
    6: 3
    7: 3
    8: 3
    9: 2
HLT_mu26_ivarmedium_tau35_mediumRNN_tracktwoMVA_03dRAB_L1MU14FCH:
  eventCount: 1
  stepCounts:
    0: 3
    1: 1
    2: 1
    3: 1
    4: 1
    5: 1
    6: 1
    7: 1
    8: 1
    9: 1
  stepFeatures:
    0: 7
    1: 1
    2: 1
    3: 1
    4: 1
    5: 3
    6: 3
    7: 3
    8: 3
    9: 2
HLT_mu26_ivarmedium_tau40_mediumRNN_tracktwoMVABDT_03dRAB_L1MU14FCH:
  eventCount: 1
  stepCounts:
    0: 3
    1: 1
    2: 1
    3: 1
    4: 1
    5: 1
    6: 1
    7: 1
    8: 1
    9: 1
  stepFeatures:
    0: 7
    1: 1
    2: 1
    3: 1
    4: 1
    5: 3
    6: 3
    7: 3
    8: 3
    9: 2
HLT_mu26_ivarmedium_tau40_mediumRNN_tracktwoMVA_03dRAB_L1MU14FCH:
  eventCount: 1
  stepCounts:
    0: 3
    1: 1
    2: 1
    3: 1
    4: 1
    5: 1
    6: 1
    7: 1
    8: 1
    9: 1
  stepFeatures:
    0: 7
    1: 1
    2: 1
    3: 1
    4: 1
    5: 3
    6: 3
    7: 3
    8: 3
    9: 2
HLT_mu26_ivarmedium_tau60_mediumRNN_tracktwoLLP_03dRAB_L1MU14FCH:
  eventCount: 1
  stepCounts:
    0: 6
    1: 4
    2: 4
    3: 4
    4: 4
    5: 4
    6: 4
    7: 4
    8: 4
    9: 1
  stepFeatures:
    0: 7
    1: 4
    2: 4
    3: 4
    4: 4
    5: 7
    6: 7
    7: 7
    8: 7
    9: 2
HLT_mu26_ivarmedium_tau60_mediumRNN_tracktwoMVABDT_03dRAB_L1MU14FCH:
  eventCount: 1
  stepCounts:
    0: 6
    1: 4
    2: 4
    3: 4
    4: 4
    5: 4
    6: 4
    7: 4
    8: 4
    9: 1
  stepFeatures:
    0: 7
    1: 4
    2: 4
    3: 4
    4: 4
    5: 7
    6: 7
    7: 7
    8: 7
    9: 2
HLT_mu26_ivarmedium_tau60_mediumRNN_tracktwoMVA_03dRAB_L1MU14FCH:
  eventCount: 1
  stepCounts:
    0: 6
    1: 4
    2: 4
    3: 4
    4: 4
    5: 4
    6: 4
    7: 4
    8: 4
    9: 1
  stepFeatures:
    0: 7
    1: 4
    2: 4
    3: 4
    4: 4
    5: 7
    6: 7
    7: 7
    8: 7
    9: 2
HLT_mu26_ivarmedium_tau80_mediumRNN_tracktwoLLP_03dRAB_L1MU14FCH:
  eventCount: 1
  stepCounts:
    0: 2
    1: 1
    2: 1
    3: 1
    4: 1
    5: 1
    6: 1
    7: 1
    8: 1
    9: 1
  stepFeatures:
    0: 7
    1: 1
    2: 1
    3: 1
    4: 1
    5: 3
    6: 3
    7: 3
    8: 3
    9: 2
HLT_mu26_ivarmedium_tau80_mediumRNN_tracktwoMVABDT_03dRAB_L1MU14FCH:
  eventCount: 1
  stepCounts:
    0: 2
    1: 1
    2: 1
    3: 1
    4: 1
    5: 1
    6: 1
    7: 1
    8: 1
    9: 1
  stepFeatures:
    0: 7
    1: 1
    2: 1
    3: 1
    4: 1
    5: 3
    6: 3
    7: 3
    8: 3
    9: 2
HLT_mu26_ivarmedium_tau80_mediumRNN_tracktwoMVA_03dRAB_L1MU14FCH:
  eventCount: 1
  stepCounts:
    0: 2
    1: 1
    2: 1
    3: 1
    4: 1
    5: 1
    6: 1
    7: 1
    8: 1
    9: 1
  stepFeatures:
    0: 7
    1: 1
    2: 1
    3: 1
    4: 1
    5: 3
    6: 3
    7: 3
    8: 3
    9: 2
HLT_mu26_ivarperf_L1MU14FCH:
  eventCount: 4
  stepCounts:
    0: 6
    1: 4
    2: 4
    3: 4
    4: 4
  stepFeatures:
    0: 7
    1: 4
    2: 4
    3: 4
    4: 4
HLT_mu28_ivarmedium_L1MU14FCH:
  eventCount: 4
  stepCounts:
    0: 6
    1: 4
    2: 4
    3: 4
    4: 4
  stepFeatures:
    0: 7
    1: 4
    2: 4
    3: 4
    4: 4
HLT_mu4_bJpsimutrk_MuonTrkPEB_L1MU3V:
  eventCount: 0
HLT_mu4_j20_0eta290_pf_ftf_boffperf_dRAB03_L1MU3V:
  eventCount: 7
  stepCounts:
    0: 12
    1: 12
    2: 12
    3: 12
    4: 12
    5: 12
    6: 7
  stepFeatures:
    0: 17
    1: 17
    2: 21
    3: 16
    4: 12
    5: 105
    6: 105
HLT_mu4_j20_0eta290_pf_ftf_boffperf_dRAB03_L1MU3V_J15:
  eventCount: 7
  stepCounts:
    0: 12
    1: 12
    2: 12
    3: 12
    4: 12
    5: 12
    6: 7
  stepFeatures:
    0: 17
    1: 17
    2: 21
    3: 16
    4: 12
    5: 105
    6: 105
HLT_mu4_j70_0eta320_j50_0eta490_j0_DJMASS1000j50_xe50_tcpufit_L1MJJ-500-NFF:
  eventCount: 1
  stepCounts:
    0: 2
    1: 2
    2: 2
    3: 2
    4: 1
  stepFeatures:
    0: 2
    1: 2
    2: 2
    3: 2
    4: 12
HLT_mu4_l2io_L1MU3V:
  eventCount: 12
  stepCounts:
    0: 12
    1: 12
    2: 12
    3: 12
  stepFeatures:
    0: 17
    1: 25
    2: 21
    3: 16
HLT_mu50_L1MU14FCH:
  eventCount: 3
  stepCounts:
    0: 6
    1: 4
    2: 3
    3: 3
  stepFeatures:
    0: 7
    1: 4
    2: 3
    3: 3
HLT_mu50_RPCPEBSecondaryReadout_L1MU14FCH:
  eventCount: 0
HLT_mu60_0eta105_msonly_L1MU14FCH:
  eventCount: 2
  stepCounts:
    0: 3
    1: 2
  stepFeatures:
    0: 3
    1: 2
HLT_mu60_L1MU14FCH:
  eventCount: 3
  stepCounts:
    0: 6
    1: 4
    2: 3
    3: 3
  stepFeatures:
    0: 7
    1: 4
    2: 3
    3: 3
HLT_mu6_2mu4_bDimu2700_L1MU5VF_3MU3V:
  eventCount: 0
  stepCounts:
    0: 1
  stepFeatures:
    0: 4
    1: 1
HLT_mu6_2mu4_bDimu6000_L1MU5VF_3MU3V:
  eventCount: 0
  stepCounts:
    0: 1
  stepFeatures:
    0: 4
    1: 1
HLT_mu6_2mu4_bJpsi_L1MU5VF_3MU3V:
  eventCount: 0
  stepCounts:
    0: 1
  stepFeatures:
    0: 4
    1: 1
HLT_mu6_2mu4_bTau_L1MU5VF_3MU3V:
  eventCount: 0
  stepCounts:
    0: 1
  stepFeatures:
    0: 4
    1: 1
HLT_mu6_2mu4_bUpsi_L1MU5VF_3MU3V:
  eventCount: 0
  stepCounts:
    0: 1
  stepFeatures:
    0: 4
    1: 1
HLT_mu6_L1MU5VF:
  eventCount: 11
  stepCounts:
    0: 11
    1: 11
    2: 11
    3: 11
  stepFeatures:
    0: 14
    1: 14
    2: 16
    3: 14
HLT_mu6_LRT_idperf_L1MU5VF:
  eventCount: 11
  stepCounts:
    0: 11
    1: 11
    2: 11
    3: 11
  stepFeatures:
    0: 14
    1: 14
    2: 16
    3: 16
HLT_mu6_bJpsimutrk_MuonTrkPEB_L1MU5VF:
  eventCount: 0
HLT_mu6_idperf_L1MU5VF:
  eventCount: 11
  stepCounts:
    0: 11
    1: 11
    2: 11
    3: 11
  stepFeatures:
    0: 14
    1: 14
    2: 16
    3: 16
HLT_mu6_ivarmedium_L1MU5VF:
  eventCount: 7
  stepCounts:
    0: 11
    1: 11
    2: 11
    3: 11
    4: 7
  stepFeatures:
    0: 14
    1: 14
    2: 16
    3: 14
    4: 7
HLT_mu6_j45_nojcalib_L1J20:
  eventCount: 10
  stepCounts:
    0: 11
    1: 11
    2: 11
    3: 11
    4: 10
  stepFeatures:
    0: 14
    1: 14
    2: 16
    3: 14
    4: 28
HLT_mu6_l2io_mu4_l2io_invmDimu_L1BPH-2M9-0DR15-MU5VFMU3V:
  eventCount: 0
HLT_mu6_msonly_L1MU5VF:
  eventCount: 11
  stepCounts:
    0: 11
    1: 11
  stepFeatures:
    0: 14
    1: 16
HLT_mu6_mu4_L12MU3V:
  eventCount: 2
  stepCounts:
    0: 4
    1: 4
    2: 4
    3: 2
  stepFeatures:
    0: 18
    1: 18
    2: 24
    3: 15
HLT_mu6_mu4_bBmumu_L1BPH-2M9-0DR15-C-MU5VFMU3V:
  eventCount: 0
HLT_mu6_mu4_bBmumu_L1BPH-2M9-0DR15-MU5VFMU3V:
  eventCount: 0
HLT_mu6_mu4_bBmumu_Lxy0_L1BPH-2M9-0DR15-C-MU5VFMU3V:
  eventCount: 0
HLT_mu6_mu4_bBmumu_Lxy0_L1BPH-2M9-0DR15-MU5VFMU3V:
  eventCount: 0
HLT_mu6_mu4_bBmumux_BpmumuKp_L1BPH-2M9-0DR15-C-MU5VFMU3V:
  eventCount: 0
HLT_mu6_mu4_bBmumux_BpmumuKp_L1BPH-2M9-0DR15-MU5VFMU3V:
  eventCount: 0
HLT_mu6_mu4_bBmumux_BsmumuPhi_L1BPH-2M9-0DR15-C-MU5VFMU3V:
  eventCount: 0
HLT_mu6_mu4_bBmumux_BsmumuPhi_L1BPH-2M9-0DR15-MU5VFMU3V:
  eventCount: 0
HLT_mu6_mu4_bBmumux_LbPqKm_L1BPH-2M9-0DR15-C-MU5VFMU3V:
  eventCount: 0
HLT_mu6_mu4_bBmumux_LbPqKm_L1BPH-2M9-0DR15-MU5VFMU3V:
  eventCount: 0
HLT_mu6_mu4_bDimu_L1BPH-2M9-0DR15-C-MU5VFMU3V:
  eventCount: 0
HLT_mu6_mu4_bDimu_L1BPH-2M9-0DR15-MU5VFMU3V:
  eventCount: 0
HLT_mu6_mu4_bDimu_L1MU5VF_2MU3V:
  eventCount: 1
  stepCounts:
    0: 4
    1: 3
    2: 2
    3: 1
  stepFeatures:
    0: 16
    1: 23
    2: 18
    3: 13
    4: 11
HLT_mu6_mu4_bJpsimumu_L1BPH-2M9-0DR15-C-MU5VFMU3V:
  eventCount: 0
HLT_mu6_mu4_bJpsimumu_L1BPH-2M9-0DR15-MU5VFMU3V:
  eventCount: 0
HLT_mu6_mu4_bJpsimumu_Lxy0_L1BPH-2M9-0DR15-C-MU5VFMU3V:
  eventCount: 0
HLT_mu6_mu4_bJpsimumu_Lxy0_L1BPH-2M9-0DR15-MU5VFMU3V:
  eventCount: 0
HLT_mu6_mu4_bUpsimumu_L1BPH-8M15-0DR22-MU5VFMU3V-BO:
  eventCount: 0
HLT_mu6_mu6noL1_L1MU5VF:
  eventCount: 3
  stepCounts:
    0: 11
    1: 11
    2: 11
    3: 11
    4: 4
    5: 3
  stepFeatures:
    0: 14
    1: 14
    2: 16
    3: 14
    4: 9
    5: 6
HLT_mu6_noL2Comb_mu4_noL2Comb_bJpsimumu_L1MU5VF_2MU3V:
  eventCount: 1
  stepCounts:
    0: 4
    1: 3
    2: 2
    3: 1
  stepFeatures:
    0: 16
    1: 16
    2: 18
    3: 13
    4: 11
HLT_mu6_xe30_mht_L1XE30:
  eventCount: 7
  stepCounts:
    0: 7
    1: 7
    2: 7
    3: 7
    4: 7
  stepFeatures:
    0: 9
    1: 9
    2: 11
    3: 9
    4: 7
HLT_mu80_L1MU14FCH:
  eventCount: 3
  stepCounts:
    0: 6
    1: 4
    2: 3
    3: 3
  stepFeatures:
    0: 7
    1: 4
    2: 3
    3: 3
HLT_mu80_msonly_3layersEC_L1MU14FCH:
  eventCount: 3
  stepCounts:
    0: 4
    1: 3
  stepFeatures:
    0: 4
    1: 3
HLT_mu8_L1MU5VF:
  eventCount: 9
  stepCounts:
    0: 11
    1: 10
    2: 9
    3: 9
  stepFeatures:
    0: 14
    1: 12
    2: 13
    3: 12
HLT_noalg_AlfaPEB_L1ALFA_ANY:
  eventCount: 0
HLT_noalg_CIS_TilePEB_L1CALREQ1:
  eventCount: 0
HLT_noalg_CSCPEB_L1All:
  eventCount: 20
  stepCounts:
    0: 20
  stepFeatures:
    0: 20
HLT_noalg_CSCPEB_L1EM3_EMPTY:
  eventCount: 0
HLT_noalg_CSCPEB_L1EM7_EMPTY:
  eventCount: 0
HLT_noalg_CSCPEB_L1EM7_FIRSTEMPTY:
  eventCount: 0
HLT_noalg_CSCPEB_L1J12_EMPTY:
  eventCount: 0
HLT_noalg_CSCPEB_L1J12_FIRSTEMPTY:
  eventCount: 0
HLT_noalg_CSCPEB_L1J30_FIRSTEMPTY:
  eventCount: 0
HLT_noalg_CSCPEB_L1J30p31ETA49_EMPTY:
  eventCount: 0
HLT_noalg_CSCPEB_L1TAU8_EMPTY:
  eventCount: 0
HLT_noalg_CostMonDS_L1All:
  eventCount: 20
  stepCounts:
    0: 20
  stepFeatures:
    0: 20
HLT_noalg_L1ABORTGAPNOTCALIB_noPS:
  eventCount: 0
HLT_noalg_L1AFP_A_AND_C_TOF_J50:
  eventCount: 0
HLT_noalg_L1AFP_A_AND_C_TOF_J75:
  eventCount: 0
HLT_noalg_L1AFP_A_AND_C_TOF_T0T1_J50:
  eventCount: 0
HLT_noalg_L1AFP_A_AND_C_TOF_T0T1_J75:
  eventCount: 0
HLT_noalg_L1AFP_FSA_BGRP0:
  eventCount: 0
HLT_noalg_L1AFP_FSA_TOF_T0_BGRP0:
  eventCount: 0
HLT_noalg_L1AFP_FSA_TOF_T1_BGRP0:
  eventCount: 0
HLT_noalg_L1AFP_FSA_TOF_T2_BGRP0:
  eventCount: 0
HLT_noalg_L1AFP_FSA_TOF_T3_BGRP0:
  eventCount: 0
HLT_noalg_L1AFP_FSC_BGRP0:
  eventCount: 0
HLT_noalg_L1AFP_FSC_TOF_T0_BGRP0:
  eventCount: 0
HLT_noalg_L1AFP_FSC_TOF_T1_BGRP0:
  eventCount: 0
HLT_noalg_L1AFP_FSC_TOF_T2_BGRP0:
  eventCount: 0
HLT_noalg_L1AFP_FSC_TOF_T3_BGRP0:
  eventCount: 0
HLT_noalg_L1AFP_NSA_BGRP0:
  eventCount: 0
HLT_noalg_L1AFP_NSC_BGRP0:
  eventCount: 0
HLT_noalg_L1All:
  eventCount: 20
HLT_noalg_L1Bkg:
  eventCount: 0
HLT_noalg_L1CEP-CjJ50:
  eventCount: 0
HLT_noalg_L1CEP-CjJ60:
  eventCount: 0
HLT_noalg_L1Calo:
  eventCount: 0
HLT_noalg_L1Calo_EMPTY:
  eventCount: 0
HLT_noalg_L1EM10VH:
  eventCount: 0
HLT_noalg_L1EM12:
  eventCount: 0
HLT_noalg_L1EM15:
  eventCount: 0
HLT_noalg_L1EM15VH:
  eventCount: 0
HLT_noalg_L1EM20VH:
  eventCount: 0
HLT_noalg_L1EM22VHI:
  eventCount: 0
HLT_noalg_L1EM3:
  eventCount: 0
HLT_noalg_L1EM3_EMPTY:
  eventCount: 0
HLT_noalg_L1EM7:
  eventCount: 0
HLT_noalg_L1EM7_AFP_A_AND_C:
  eventCount: 0
HLT_noalg_L1EM7_AFP_A_OR_C:
  eventCount: 0
HLT_noalg_L1EM7_EMPTY:
  eventCount: 0
HLT_noalg_L1EM8VH:
  eventCount: 0
HLT_noalg_L1EMPTY_noPS:
  eventCount: 0
HLT_noalg_L1FIRSTEMPTY_noPS:
  eventCount: 0
HLT_noalg_L1J100:
  eventCount: 0
HLT_noalg_L1J12_EMPTY:
  eventCount: 0
HLT_noalg_L1J12_FIRSTEMPTY:
  eventCount: 0
HLT_noalg_L1J15:
  eventCount: 0
HLT_noalg_L1J20:
  eventCount: 0
HLT_noalg_L1J25:
  eventCount: 0
HLT_noalg_L1J30:
  eventCount: 0
HLT_noalg_L1J30_EMPTY:
  eventCount: 0
HLT_noalg_L1J30_FIRSTEMPTY:
  eventCount: 0
HLT_noalg_L1J30p31ETA49_EMPTY:
  eventCount: 0
HLT_noalg_L1J40:
  eventCount: 0
HLT_noalg_L1J400:
  eventCount: 1
HLT_noalg_L1J400_LAR:
  eventCount: 0
HLT_noalg_L1J50:
  eventCount: 0
HLT_noalg_L1J75:
  eventCount: 0
HLT_noalg_L1J85:
  eventCount: 0
HLT_noalg_L1LAR-ZEE:
  eventCount: 0
HLT_noalg_L1LAR-ZEE-eEM:
  eventCount: 0
HLT_noalg_L1MBTSA0:
  eventCount: 0
HLT_noalg_L1MBTSA1:
  eventCount: 0
HLT_noalg_L1MBTSA10:
  eventCount: 0
HLT_noalg_L1MBTSA11:
  eventCount: 0
HLT_noalg_L1MBTSA12:
  eventCount: 0
HLT_noalg_L1MBTSA13:
  eventCount: 0
HLT_noalg_L1MBTSA14:
  eventCount: 0
HLT_noalg_L1MBTSA15:
  eventCount: 0
HLT_noalg_L1MBTSA2:
  eventCount: 0
HLT_noalg_L1MBTSA3:
  eventCount: 0
HLT_noalg_L1MBTSA4:
  eventCount: 0
HLT_noalg_L1MBTSA5:
  eventCount: 0
HLT_noalg_L1MBTSA6:
  eventCount: 0
HLT_noalg_L1MBTSA7:
  eventCount: 0
HLT_noalg_L1MBTSA8:
  eventCount: 0
HLT_noalg_L1MBTSA9:
  eventCount: 0
HLT_noalg_L1MBTSC0:
  eventCount: 0
HLT_noalg_L1MBTSC1:
  eventCount: 0
HLT_noalg_L1MBTSC10:
  eventCount: 0
HLT_noalg_L1MBTSC11:
  eventCount: 0
HLT_noalg_L1MBTSC12:
  eventCount: 0
HLT_noalg_L1MBTSC13:
  eventCount: 0
HLT_noalg_L1MBTSC14:
  eventCount: 0
HLT_noalg_L1MBTSC15:
  eventCount: 0
HLT_noalg_L1MBTSC2:
  eventCount: 0
HLT_noalg_L1MBTSC3:
  eventCount: 0
HLT_noalg_L1MBTSC4:
  eventCount: 0
HLT_noalg_L1MBTSC5:
  eventCount: 0
HLT_noalg_L1MBTSC6:
  eventCount: 0
HLT_noalg_L1MBTSC7:
  eventCount: 0
HLT_noalg_L1MBTSC8:
  eventCount: 0
HLT_noalg_L1MBTSC9:
  eventCount: 0
HLT_noalg_L1MBTS_1:
  eventCount: 0
HLT_noalg_L1MBTS_1_1:
  eventCount: 0
HLT_noalg_L1MBTS_1_1_EMPTY:
  eventCount: 0
HLT_noalg_L1MBTS_1_1_UNPAIRED_ISO:
  eventCount: 0
HLT_noalg_L1MBTS_1_EMPTY:
  eventCount: 0
HLT_noalg_L1MBTS_1_UNPAIRED_ISO:
  eventCount: 0
HLT_noalg_L1MBTS_2:
  eventCount: 0
HLT_noalg_L1MBTS_2_EMPTY:
  eventCount: 0
HLT_noalg_L1MBTS_2_UNPAIRED_ISO:
  eventCount: 0
HLT_noalg_L1MBTS_A:
  eventCount: 0
HLT_noalg_L1MBTS_C:
  eventCount: 0
HLT_noalg_L1MU3V:
  eventCount: 0
HLT_noalg_L1MU3V_UNPAIRED_ISO:
  eventCount: 0
HLT_noalg_L1MU5VF:
  eventCount: 0
HLT_noalg_L1MU5VF_AFP_A_AND_C:
  eventCount: 0
HLT_noalg_L1MU5VF_AFP_A_OR_C:
  eventCount: 0
HLT_noalg_L1MU8VF:
  eventCount: 0
HLT_noalg_L1PhysicsHigh_noPS:
  eventCount: 18
HLT_noalg_L1PhysicsVeryHigh_noPS:
  eventCount: 6
HLT_noalg_L1RD0_BGRP7:
  eventCount: 0
HLT_noalg_L1RD0_EMPTY:
  eventCount: 0
HLT_noalg_L1RD0_FILLED:
  eventCount: 0
HLT_noalg_L1RD0_FIRSTEMPTY:
  eventCount: 0
HLT_noalg_L1RD1_EMPTY:
  eventCount: 0
HLT_noalg_L1RD2_EMPTY:
  eventCount: 0
HLT_noalg_L1RD3_EMPTY:
  eventCount: 0
HLT_noalg_L1RD3_FILLED:
  eventCount: 20
HLT_noalg_L1Standby:
  eventCount: 0
HLT_noalg_L1TAU12IM:
  eventCount: 0
HLT_noalg_L1TAU20IM:
  eventCount: 0
HLT_noalg_L1TAU40:
  eventCount: 0
HLT_noalg_L1TAU60:
  eventCount: 0
HLT_noalg_L1TAU8:
  eventCount: 0
HLT_noalg_L1TAU8_EMPTY:
  eventCount: 0
HLT_noalg_L1TGC_BURST:
  eventCount: 0
HLT_noalg_L1UNPAIRED_ISO_noPS:
  eventCount: 0
HLT_noalg_L1UNPAIRED_NONISO_noPS:
  eventCount: 0
HLT_noalg_L1XE30:
  eventCount: 14
HLT_noalg_L1XE300:
  eventCount: 1
HLT_noalg_L1XE35:
  eventCount: 13
HLT_noalg_L1XE40:
  eventCount: 12
HLT_noalg_L1XE45:
  eventCount: 10
HLT_noalg_L1XE50:
  eventCount: 8
HLT_noalg_L1XE55:
  eventCount: 0
HLT_noalg_L1XE60:
  eventCount: 0
HLT_noalg_L1ZB:
  eventCount: 0
HLT_noalg_L1ZDC_A:
  eventCount: 0
HLT_noalg_L1ZDC_AND:
  eventCount: 0
HLT_noalg_L1ZDC_C:
  eventCount: 0
HLT_noalg_L1ZDC_A:
  eventCount: 0
HLT_noalg_L1ZDC_AND:
  eventCount: 0
HLT_noalg_L1ZDC_C:
  eventCount: 0
HLT_noalg_L1cTAU12M:
  eventCount: 0
HLT_noalg_L1cTAU20M:
  eventCount: 0
HLT_noalg_L1cTAU25M:
  eventCount: 0
HLT_noalg_L1eEM10L:
  eventCount: 7
HLT_noalg_L1eEM15:
  eventCount: 16
HLT_noalg_L1eEM15L:
  eventCount: 6
HLT_noalg_L1eEM15M:
  eventCount: 1
HLT_noalg_L1eEM20:
  eventCount: 14
HLT_noalg_L1eEM20L:
  eventCount: 6
HLT_noalg_L1eEM20M:
  eventCount: 1
HLT_noalg_L1eEM22:
  eventCount: 13
HLT_noalg_L1eEM22L:
  eventCount: 5
HLT_noalg_L1eEM22M:
  eventCount: 1
HLT_noalg_L1eEM22T:
  eventCount: 1
HLT_noalg_L1eEM3:
  eventCount: 20
HLT_noalg_L1eEM5:
  eventCount: 20
HLT_noalg_L1eEM8:
  eventCount: 18
HLT_noalg_L1eEM8L:
  eventCount: 7
HLT_noalg_L1eEM8M:
  eventCount: 1
HLT_noalg_L1eTAU100:
  eventCount: 0
HLT_noalg_L1eTAU12:
  eventCount: 0
HLT_noalg_L1eTAU12L:
  eventCount: 0
HLT_noalg_L1eTAU12M:
  eventCount: 0
HLT_noalg_L1eTAU20:
  eventCount: 0
HLT_noalg_L1eTAU25:
  eventCount: 0
HLT_noalg_L1eTAU30HM:
  eventCount: 0
HLT_noalg_L1eTAU40:
  eventCount: 0
HLT_noalg_L1eTAU60:
  eventCount: 0
HLT_noalg_L1eTAU8:
  eventCount: 0
HLT_noalg_L1gTE50:
  eventCount: 0
HLT_noalg_L1gXE30:
  eventCount: 0
HLT_noalg_L1gXE40:
  eventCount: 0
HLT_noalg_L1gXE50:
  eventCount: 0
HLT_noalg_L1gXEPUFIT30:
  eventCount: 0
HLT_noalg_L1gXEPUFIT50:
  eventCount: 0
HLT_noalg_L1gXERHO30:
  eventCount: 0
HLT_noalg_L1gXERHO50:
  eventCount: 0
HLT_noalg_L1jEM15:
  eventCount: 0
HLT_noalg_L1jEM15M:
  eventCount: 0
HLT_noalg_L1jEM18M:
  eventCount: 0
HLT_noalg_L1jJ100:
  eventCount: 0
HLT_noalg_L1jJ12:
  eventCount: 0
HLT_noalg_L1jJ120:
  eventCount: 0
HLT_noalg_L1jJ12p0ETA25:
  eventCount: 0
HLT_noalg_L1jJ15:
  eventCount: 0
HLT_noalg_L1jJ15p0ETA25:
  eventCount: 0
HLT_noalg_L1jJ15p31ETA49:
  eventCount: 0
HLT_noalg_L1jJ20:
  eventCount: 0
HLT_noalg_L1jJ20p31ETA49:
  eventCount: 0
HLT_noalg_L1jJ25:
  eventCount: 0
HLT_noalg_L1jJ25p0ETA23:
  eventCount: 0
HLT_noalg_L1jJ30:
  eventCount: 0
HLT_noalg_L1jJ30p31ETA49:
  eventCount: 0
HLT_noalg_L1jJ35p0ETA23:
  eventCount: 0
HLT_noalg_L1jJ40:
  eventCount: 0
HLT_noalg_L1jJ400:
  eventCount: 0
HLT_noalg_L1jJ40p0ETA25:
  eventCount: 0
HLT_noalg_L1jJ45p0ETA20:
  eventCount: 0
HLT_noalg_L1jJ50:
  eventCount: 0
HLT_noalg_L1jJ50p31ETA49:
  eventCount: 0
HLT_noalg_L1jJ75:
  eventCount: 0
HLT_noalg_L1jJ75p31ETA49:
  eventCount: 0
HLT_noalg_L1jJ85:
  eventCount: 0
HLT_noalg_L1jLJ100:
  eventCount: 0
HLT_noalg_L1jLJ140:
  eventCount: 0
HLT_noalg_L1jLJ160:
  eventCount: 0
HLT_noalg_L1jLJ80:
  eventCount: 0
HLT_noalg_L1jTAU12:
  eventCount: 0
HLT_noalg_L1jTAU12M:
  eventCount: 0
HLT_noalg_L1jTE100:
  eventCount: 0
HLT_noalg_L1jTEC100:
  eventCount: 0
HLT_noalg_L1jTEFWD100:
  eventCount: 0
HLT_noalg_L1jTEFWDA100:
  eventCount: 0
HLT_noalg_L1jTEFWDC100:
  eventCount: 0
HLT_noalg_L1jXE30:
  eventCount: 0
HLT_noalg_L1jXE300:
  eventCount: 0
HLT_noalg_L1jXE35:
  eventCount: 0
HLT_noalg_L1jXE40:
  eventCount: 0
HLT_noalg_L1jXE50:
  eventCount: 0
HLT_noalg_L1jXE55:
  eventCount: 0
HLT_noalg_L1jXEC50:
  eventCount: 0
HLT_noalg_L1jXEPerf50:
  eventCount: 0
HLT_noalg_LATOMEPEB_L1RD0_BGRP7:
  eventCount: 0
HLT_noalg_LATOMEPEB_L1RD0_EMPTY:
  eventCount: 0
HLT_noalg_LATOMEPEB_L1RD0_FILLED:
  eventCount: 0
HLT_noalg_LATOMEPEB_L1RD0_FIRSTEMPTY:
  eventCount: 0
HLT_noalg_LArPEBCalib_L1EM10VH:
  eventCount: 0
HLT_noalg_LArPEBCalib_L1EM15:
  eventCount: 0
HLT_noalg_LArPEBCalib_L1EM22VHI:
  eventCount: 0
HLT_noalg_LArPEBCalib_L1EM3:
  eventCount: 0
HLT_noalg_LArPEBCalib_L1J100:
  eventCount: 0
HLT_noalg_LArPEBCalib_L1J15:
  eventCount: 0
HLT_noalg_LArPEBCalib_L1J15p31ETA49:
  eventCount: 0
HLT_noalg_LArPEBCalib_L1J20:
  eventCount: 0
HLT_noalg_LArPEBCalib_L1J30p31ETA49:
  eventCount: 0
HLT_noalg_LArPEBCalib_L1J400_LAR:
  eventCount: 0
HLT_noalg_LArPEBCalib_L1J75p31ETA49:
  eventCount: 0
HLT_noalg_LArPEBCalib_L1LAR-ZEE:
  eventCount: 0
HLT_noalg_LArPEBCalib_L1LAR-ZEE-eEM:
  eventCount: 0
HLT_noalg_LArPEBCalib_L1RD0_BGRP11:
  eventCount: 0
HLT_noalg_LArPEBCalib_L1RD0_EMPTY:
  eventCount: 0
HLT_noalg_SCTPEB_L1RD0_EMPTY:
  eventCount: 0
HLT_noalg_ZDCPEB_L1ZDC_A:
  eventCount: 0
HLT_noalg_ZDCPEB_L1ZDC_AND:
  eventCount: 0
HLT_noalg_ZDCPEB_L1ZDC_C:
  eventCount: 0
HLT_noalg_idmon_L1RD0_EMPTY:
  eventCount: 0
HLT_noalg_idmon_L1RD0_FILLED:
  eventCount: 0
HLT_noalg_idmon_L1RD0_UNPAIRED_ISO:
  eventCount: 0
HLT_noalg_l1calo_L1J400:
  eventCount: 0
HLT_noalg_laser_TilePEB_L1CALREQ2:
  eventCount: 0
HLT_noalg_mb_L1RD0_EMPTY:
  eventCount: 0
HLT_noalg_mb_L1RD0_FILLED:
  eventCount: 0
HLT_tau0_ptonly_L1TAU60:
  eventCount: 7
  stepCounts:
    0: 7
  stepFeatures:
    0: 12
HLT_tau0_ptonly_L1TAU8:
  eventCount: 20
  stepCounts:
    0: 20
  stepFeatures:
    0: 70
HLT_tau100_mediumRNN_tracktwoLLP_tau80_mediumRNN_tracktwoLLP_03dRAB_L1TAU60_2TAU40:
  eventCount: 1
  stepCounts:
    0: 4
    1: 4
    2: 4
    3: 4
    4: 1
  stepFeatures:
    0: 18
    1: 18
    2: 18
    3: 18
    4: 4
HLT_tau160_idperf_tracktwoMVABDT_L1TAU100:
  eventCount: 3
  stepCounts:
    0: 3
    1: 3
    2: 3
    3: 3
    4: 3
  stepFeatures:
    0: 5
    1: 5
    2: 5
    3: 5
    4: 5
HLT_tau160_idperf_tracktwoMVAClus_L1TAU100:
  eventCount: 3
  stepCounts:
    0: 3
    1: 3
    2: 3
    3: 3
    4: 3
  stepFeatures:
    0: 5
    1: 5
    2: 5
    3: 5
    4: 5
HLT_tau160_idperf_tracktwoMVA_L1TAU100:
  eventCount: 3
  stepCounts:
    0: 3
    1: 3
    2: 3
    3: 3
    4: 3
  stepFeatures:
    0: 5
    1: 5
    2: 5
    3: 5
    4: 5
HLT_tau160_idperf_tracktwo_L1TAU100:
  eventCount: 3
  stepCounts:
    0: 3
    1: 3
    2: 3
    3: 3
    4: 3
    5: 3
  stepFeatures:
    0: 5
    1: 5
    2: 5
    3: 5
    4: 5
    5: 5
HLT_tau160_medium1_tracktwo_L1TAU100:
  eventCount: 1
  stepCounts:
    0: 3
    1: 3
    2: 3
    3: 2
    4: 2
    5: 1
  stepFeatures:
    0: 5
    1: 5
    2: 5
    3: 3
    4: 3
    5: 2
HLT_tau160_mediumRNN_tracktwoMVABDT_L1TAU100:
  eventCount: 1
  stepCounts:
    0: 3
    1: 3
    2: 3
    3: 3
    4: 1
  stepFeatures:
    0: 5
    1: 5
    2: 5
    3: 5
    4: 2
HLT_tau160_mediumRNN_tracktwoMVABDT_L1eTAU100:
  eventCount: 0
HLT_tau160_mediumRNN_tracktwoMVABDT_probe_xe110_pfsum_vssk_L1XE50:
  eventCount: 1
  stepCounts:
    0: 3
    1: 1
    2: 1
    3: 1
    4: 1
    5: 1
    6: 1
  stepFeatures:
    0: 8
    1: 1
    2: 3
    3: 3
    4: 3
    5: 3
    6: 2
HLT_tau160_mediumRNN_tracktwoMVAClus_L1TAU100:
  eventCount: 1
  stepCounts:
    0: 3
    1: 3
    2: 3
    3: 3
    4: 1
  stepFeatures:
    0: 5
    1: 5
    2: 5
    3: 5
    4: 2
HLT_tau160_mediumRNN_tracktwoMVATest_L1TAU100:
  eventCount: 0
  stepCounts:
    0: 3
    1: 3
    2: 3
    3: 3
  stepFeatures:
    0: 5
    1: 5
    2: 5
    3: 5
HLT_tau160_mediumRNN_tracktwoMVA_L1TAU100:
  eventCount: 1
  stepCounts:
    0: 3
    1: 3
    2: 3
    3: 3
    4: 1
  stepFeatures:
    0: 5
    1: 5
    2: 5
    3: 5
    4: 2
HLT_tau160_mediumRNN_tracktwoMVA_probe_xe110_pfsum_vssk_L1XE50:
  eventCount: 1
  stepCounts:
    0: 3
    1: 1
    2: 1
    3: 1
    4: 1
    5: 1
    6: 1
  stepFeatures:
    0: 8
    1: 1
    2: 3
    3: 3
    4: 3
    5: 3
    6: 2
HLT_tau160_perf_tracktwoMVABDT_L1TAU100:
  eventCount: 1
  stepCounts:
    0: 3
    1: 3
    2: 3
    3: 3
    4: 1
  stepFeatures:
    0: 5
    1: 5
    2: 5
    3: 5
    4: 2
HLT_tau160_perf_tracktwoMVAClus_L1TAU100:
  eventCount: 1
  stepCounts:
    0: 3
    1: 3
    2: 3
    3: 3
    4: 1
  stepFeatures:
    0: 5
    1: 5
    2: 5
    3: 5
    4: 2
HLT_tau160_perf_tracktwoMVATest_L1TAU100:
  eventCount: 1
  stepCounts:
    0: 3
    1: 3
    2: 3
    3: 3
    4: 1
  stepFeatures:
    0: 5
    1: 5
    2: 5
    3: 5
    4: 1
HLT_tau160_perf_tracktwoMVA_L1TAU100:
  eventCount: 1
  stepCounts:
    0: 3
    1: 3
    2: 3
    3: 3
    4: 1
  stepFeatures:
    0: 5
    1: 5
    2: 5
    3: 5
    4: 2
HLT_tau160_perf_tracktwo_L1TAU100:
  eventCount: 1
  stepCounts:
    0: 3
    1: 3
    2: 3
    3: 2
    4: 2
    5: 1
  stepFeatures:
    0: 5
    1: 5
    2: 5
    3: 3
    4: 3
    5: 2
HLT_tau160_ptonly_L1TAU100:
  eventCount: 3
  stepCounts:
    0: 3
  stepFeatures:
    0: 5
HLT_tau180_mediumRNN_tracktwoLLP_L1TAU100:
  eventCount: 1
  stepCounts:
    0: 3
    1: 3
    2: 3
    3: 3
    4: 1
  stepFeatures:
    0: 5
    1: 5
    2: 5
    3: 5
    4: 2
HLT_tau180_mediumRNN_tracktwoLLP_L1eTAU100:
  eventCount: 0
HLT_tau180_mediumRNN_tracktwoLLP_probe_xe110_pfsum_vssk_L1XE50:
  eventCount: 1
  stepCounts:
    0: 3
    1: 1
    2: 1
    3: 1
    4: 1
    5: 1
    6: 1
  stepFeatures:
    0: 8
    1: 1
    2: 3
    3: 3
    4: 3
    5: 3
    6: 2
HLT_tau180_tightRNN_tracktwoLLP_L1TAU100:
  eventCount: 1
  stepCounts:
    0: 3
    1: 3
    2: 3
    3: 3
    4: 1
  stepFeatures:
    0: 5
    1: 5
    2: 5
    3: 5
    4: 2
HLT_tau200_medium1_tracktwo_L1TAU100:
  eventCount: 1
  stepCounts:
    0: 1
    1: 1
    2: 1
    3: 1
    4: 1
    5: 1
  stepFeatures:
    0: 3
    1: 3
    2: 3
    3: 2
    4: 2
    5: 2
HLT_tau200_mediumRNN_tracktwoLLP_L1TAU100:
  eventCount: 1
  stepCounts:
    0: 1
    1: 1
    2: 1
    3: 1
    4: 1
  stepFeatures:
    0: 3
    1: 3
    2: 3
    3: 3
    4: 2
HLT_tau200_mediumRNN_tracktwoMVABDT_L1TAU100:
  eventCount: 1
  stepCounts:
    0: 1
    1: 1
    2: 1
    3: 1
    4: 1
  stepFeatures:
    0: 3
    1: 3
    2: 3
    3: 3
    4: 2
HLT_tau200_mediumRNN_tracktwoMVABDT_L1eTAU100:
  eventCount: 0
HLT_tau200_mediumRNN_tracktwoMVA_L1TAU100:
  eventCount: 1
  stepCounts:
    0: 1
    1: 1
    2: 1
    3: 1
    4: 1
  stepFeatures:
    0: 3
    1: 3
    2: 3
    3: 3
    4: 2
HLT_tau200_ptonly_L1TAU100:
  eventCount: 1
  stepCounts:
    0: 1
  stepFeatures:
    0: 3
HLT_tau200_tightRNN_tracktwoLLP_L1TAU100:
  eventCount: 1
  stepCounts:
    0: 1
    1: 1
    2: 1
    3: 1
    4: 1
  stepFeatures:
    0: 3
    1: 3
    2: 3
    3: 3
    4: 2
HLT_tau20_mediumRNN_tracktwoMVABDT_probe_xe110_pfsum_vssk_L1XE50:
  eventCount: 1
  stepCounts:
    0: 8
    1: 3
    2: 3
    3: 3
    4: 3
    5: 3
    6: 1
  stepFeatures:
    0: 8
    1: 3
    2: 10
    3: 9
    4: 9
    5: 9
    6: 2
HLT_tau20_mediumRNN_tracktwoMVA_probe_xe110_pfsum_vssk_L1XE50:
  eventCount: 1
  stepCounts:
    0: 8
    1: 3
    2: 3
    3: 3
    4: 3
    5: 3
    6: 1
  stepFeatures:
    0: 8
    1: 3
    2: 10
    3: 9
    4: 9
    5: 9
    6: 2
HLT_tau25_idperf_tracktwoMVABDT_L1TAU12IM:
  eventCount: 17
  stepCounts:
    0: 17
    1: 17
    2: 17
    3: 17
    4: 17
  stepFeatures:
    0: 32
    1: 31
    2: 31
    3: 31
    4: 31
HLT_tau25_idperf_tracktwoMVAClus_L1TAU12IM:
  eventCount: 14
  stepCounts:
    0: 15
    1: 14
    2: 14
    3: 14
    4: 14
  stepFeatures:
    0: 30
    1: 28
    2: 28
    3: 28
    4: 28
HLT_tau25_idperf_tracktwoMVA_L1TAU12IM:
  eventCount: 17
  stepCounts:
    0: 17
    1: 17
    2: 17
    3: 17
    4: 17
  stepFeatures:
    0: 32
    1: 31
    2: 31
    3: 31
    4: 31
HLT_tau25_idperf_tracktwo_L1TAU12IM:
  eventCount: 16
  stepCounts:
    0: 16
    1: 16
    2: 16
    3: 16
    4: 16
    5: 16
  stepFeatures:
    0: 31
    1: 30
    2: 30
    3: 30
    4: 30
    5: 30
HLT_tau25_looseRNN_tracktwoLLP_L1TAU12IM:
  eventCount: 9
  stepCounts:
    0: 17
    1: 17
    2: 17
    3: 17
    4: 9
  stepFeatures:
    0: 32
    1: 31
    2: 31
    3: 31
    4: 10
HLT_tau25_looseRNN_tracktwoMVABDT_L1TAU12IM:
  eventCount: 9
  stepCounts:
    0: 17
    1: 17
    2: 17
    3: 17
    4: 9
  stepFeatures:
    0: 32
    1: 31
    2: 31
    3: 31
    4: 11
HLT_tau25_looseRNN_tracktwoMVA_L1TAU12IM:
  eventCount: 8
  stepCounts:
    0: 17
    1: 17
    2: 17
    3: 17
    4: 8
  stepFeatures:
    0: 32
    1: 31
    2: 31
    3: 31
    4: 10
HLT_tau25_medium1_tracktwo_L1TAU12IM:
  eventCount: 8
  stepCounts:
    0: 16
    1: 16
    2: 16
    3: 13
    4: 13
    5: 8
  stepFeatures:
    0: 31
    1: 30
    2: 30
    3: 20
    4: 20
    5: 9
HLT_tau25_medium1_tracktwo_probe_xe110_pfsum_vssk_L1XE50:
  eventCount: 1
  stepCounts:
    0: 8
    1: 3
    2: 3
    3: 3
    4: 3
    5: 2
    6: 2
    7: 1
  stepFeatures:
    0: 8
    1: 3
    2: 7
    3: 6
    4: 6
    5: 3
    6: 3
    7: 2
HLT_tau25_mediumRNN_tracktwoLLP_L1TAU12IM:
  eventCount: 6
  stepCounts:
    0: 17
    1: 17
    2: 17
    3: 17
    4: 6
  stepFeatures:
    0: 32
    1: 31
    2: 31
    3: 31
    4: 7
HLT_tau25_mediumRNN_tracktwoMVABDT_L1TAU12IM:
  eventCount: 7
  stepCounts:
    0: 17
    1: 17
    2: 17
    3: 17
    4: 7
  stepFeatures:
    0: 32
    1: 31
    2: 31
    3: 31
    4: 9
HLT_tau25_mediumRNN_tracktwoMVABDT_L1eTAU12:
  eventCount: 0
HLT_tau25_mediumRNN_tracktwoMVABDT_L1eTAU12M:
  eventCount: 0
HLT_tau25_mediumRNN_tracktwoMVABDT_probe_xe110_pfsum_vssk_L1XE50:
  eventCount: 1
  stepCounts:
    0: 8
    1: 3
    2: 3
    3: 3
    4: 3
    5: 3
    6: 1
  stepFeatures:
    0: 8
    1: 3
    2: 7
    3: 6
    4: 6
    5: 6
    6: 2
? HLT_tau25_mediumRNN_tracktwoMVABDT_tau20_mediumRNN_tracktwoMVABDT_03dRAB_j70_0eta320_j50_0eta490_j0_DJMASS900j50_L1MJJ-500-NFF
: eventCount: 1
  stepCounts:
    0: 3
    1: 3
    2: 3
    3: 3
    4: 1
    5: 1
  stepFeatures:
    0: 21
    1: 19
    2: 19
    3: 19
    4: 6
    5: 11
HLT_tau25_mediumRNN_tracktwoMVAClus_L1TAU12IM:
  eventCount: 7
  stepCounts:
    0: 15
    1: 14
    2: 14
    3: 14
    4: 7
  stepFeatures:
    0: 30
    1: 28
    2: 28
    3: 28
    4: 9
HLT_tau25_mediumRNN_tracktwoMVA_L1TAU12IM:
  eventCount: 7
  stepCounts:
    0: 17
    1: 17
    2: 17
    3: 17
    4: 7
  stepFeatures:
    0: 32
    1: 31
    2: 31
    3: 31
    4: 9
HLT_tau25_mediumRNN_tracktwoMVA_probe_xe110_pfsum_vssk_L1XE50:
  eventCount: 1
  stepCounts:
    0: 8
    1: 3
    2: 3
    3: 3
    4: 3
    5: 3
    6: 1
  stepFeatures:
    0: 8
    1: 3
    2: 7
    3: 6
    4: 6
    5: 6
    6: 2
HLT_tau25_mediumRNN_tracktwoMVA_tau20_mediumRNN_tracktwoMVA_03dRAB_j70_0eta320_j50_0eta490_j0_DJMASS900j50_L1MJJ-500-NFF:
  eventCount: 1
  stepCounts:
    0: 3
    1: 3
    2: 3
    3: 3
    4: 1
    5: 1
  stepFeatures:
    0: 21
    1: 19
    2: 19
    3: 19
    4: 6
    5: 11
HLT_tau25_perf_tracktwoMVABDT_L1TAU12IM:
  eventCount: 12
  stepCounts:
    0: 17
    1: 17
    2: 17
    3: 17
    4: 12
  stepFeatures:
    0: 32
    1: 31
    2: 31
    3: 31
    4: 14
HLT_tau25_perf_tracktwoMVAClus_L1TAU12IM:
  eventCount: 9
  stepCounts:
    0: 15
    1: 14
    2: 14
    3: 14
    4: 9
  stepFeatures:
    0: 30
    1: 28
    2: 28
    3: 28
    4: 12
HLT_tau25_perf_tracktwoMVA_L1TAU12IM:
  eventCount: 12
  stepCounts:
    0: 17
    1: 17
    2: 17
    3: 17
    4: 12
  stepFeatures:
    0: 32
    1: 31
    2: 31
    3: 31
    4: 14
HLT_tau25_perf_tracktwo_L1TAU12IM:
  eventCount: 11
  stepCounts:
    0: 16
    1: 16
    2: 16
    3: 13
    4: 13
    5: 11
  stepFeatures:
    0: 31
    1: 30
    2: 30
    3: 20
    4: 20
    5: 13
HLT_tau25_ptonly_L1TAU12IM:
  eventCount: 16
  stepCounts:
    0: 16
  stepFeatures:
    0: 31
HLT_tau25_tightRNN_tracktwoLLP_L1TAU12IM:
  eventCount: 5
  stepCounts:
    0: 17
    1: 17
    2: 17
    3: 17
    4: 5
  stepFeatures:
    0: 32
    1: 31
    2: 31
    3: 31
    4: 6
HLT_tau25_tightRNN_tracktwoMVABDT_L1TAU12IM:
  eventCount: 7
  stepCounts:
    0: 17
    1: 17
    2: 17
    3: 17
    4: 7
  stepFeatures:
    0: 32
    1: 31
    2: 31
    3: 31
    4: 8
HLT_tau25_tightRNN_tracktwoMVA_L1TAU12IM:
  eventCount: 7
  stepCounts:
    0: 17
    1: 17
    2: 17
    3: 17
    4: 7
  stepFeatures:
    0: 32
    1: 31
    2: 31
    3: 31
    4: 8
HLT_tau35_idperf_tracktwoMVABDT_L1TAU20IM:
  eventCount: 13
  stepCounts:
    0: 13
    1: 13
    2: 13
    3: 13
    4: 13
  stepFeatures:
    0: 23
    1: 23
    2: 23
    3: 23
    4: 23
HLT_tau35_idperf_tracktwoMVA_L1TAU20IM:
  eventCount: 13
  stepCounts:
    0: 13
    1: 13
    2: 13
    3: 13
    4: 13
  stepFeatures:
    0: 23
    1: 23
    2: 23
    3: 23
    4: 23
HLT_tau35_idperf_tracktwo_L1TAU20IM:
  eventCount: 13
  stepCounts:
    0: 13
    1: 13
    2: 13
    3: 13
    4: 13
    5: 13
  stepFeatures:
    0: 23
    1: 23
    2: 23
    3: 23
    4: 23
    5: 23
HLT_tau35_looseRNN_tracktwoMVABDT_L1TAU20IM:
  eventCount: 6
  stepCounts:
    0: 13
    1: 13
    2: 13
    3: 13
    4: 6
  stepFeatures:
    0: 23
    1: 23
    2: 23
    3: 23
    4: 8
HLT_tau35_looseRNN_tracktwoMVA_L1TAU20IM:
  eventCount: 6
  stepCounts:
    0: 13
    1: 13
    2: 13
    3: 13
    4: 6
  stepFeatures:
    0: 23
    1: 23
    2: 23
    3: 23
    4: 8
HLT_tau35_medium1_tracktwo_tau25_medium1_tracktwo_03dRAB30_L1DR-TAU20ITAU12I-J25:
  eventCount: 0
  stepCounts:
    0: 7
    1: 7
    2: 7
    3: 5
    4: 5
  stepFeatures:
    0: 37
    1: 36
    2: 36
    3: 25
    4: 21
    5: 10
HLT_tau35_medium1_tracktwo_tau25_medium1_tracktwo_03dRAB_L1TAU20IM_2TAU12IM_4J12p0ETA25:
  eventCount: 1
  stepCounts:
    0: 7
    1: 7
    2: 7
    3: 5
    4: 5
    5: 1
  stepFeatures:
    0: 37
    1: 36
    2: 36
    3: 25
    4: 21
    5: 10
HLT_tau35_mediumRNN_tracktwoMVABDT_L1TAU20IM:
  eventCount: 5
  stepCounts:
    0: 13
    1: 13
    2: 13
    3: 13
    4: 5
  stepFeatures:
    0: 23
    1: 23
    2: 23
    3: 23
    4: 7
HLT_tau35_mediumRNN_tracktwoMVABDT_L1eTAU20:
  eventCount: 0
HLT_tau35_mediumRNN_tracktwoMVABDT_probe_xe110_pfsum_vssk_L1XE50:
  eventCount: 1
  stepCounts:
    0: 7
    1: 3
    2: 3
    3: 3
    4: 3
    5: 3
    6: 1
  stepFeatures:
    0: 8
    1: 3
    2: 5
    3: 5
    4: 5
    5: 5
    6: 2
HLT_tau35_mediumRNN_tracktwoMVABDT_tau25_mediumRNN_tracktwoMVABDT_03dRAB30_L1DR-TAU20ITAU12I-J25:
  eventCount: 0
  stepCounts:
    0: 7
    1: 7
    2: 7
    3: 7
  stepFeatures:
    0: 37
    1: 36
    2: 36
    3: 36
    4: 12
HLT_tau35_mediumRNN_tracktwoMVABDT_tau25_mediumRNN_tracktwoMVABDT_03dRAB_L1TAU20IM_2TAU12IM_4J12p0ETA25:
  eventCount: 2
  stepCounts:
    0: 7
    1: 7
    2: 7
    3: 7
    4: 2
  stepFeatures:
    0: 37
    1: 36
    2: 36
    3: 36
    4: 12
HLT_tau35_mediumRNN_tracktwoMVAClus_tau25_mediumRNN_tracktwoMVAClus_03dRAB30_L1DR-TAU20ITAU12I-J25:
  eventCount: 0
  stepCounts:
    0: 7
    1: 7
    2: 7
    3: 7
  stepFeatures:
    0: 37
    1: 36
    2: 36
    3: 36
    4: 12
HLT_tau35_mediumRNN_tracktwoMVA_L1TAU20IM:
  eventCount: 5
  stepCounts:
    0: 13
    1: 13
    2: 13
    3: 13
    4: 5
  stepFeatures:
    0: 23
    1: 23
    2: 23
    3: 23
    4: 7
HLT_tau35_mediumRNN_tracktwoMVA_probe_xe110_pfsum_vssk_L1XE50:
  eventCount: 1
  stepCounts:
    0: 7
    1: 3
    2: 3
    3: 3
    4: 3
    5: 3
    6: 1
  stepFeatures:
    0: 8
    1: 3
    2: 5
    3: 5
    4: 5
    5: 5
    6: 2
HLT_tau35_mediumRNN_tracktwoMVA_tau25_mediumRNN_tracktwoMVA_03dRAB30_L1DR-TAU20ITAU12I-J25:
  eventCount: 0
  stepCounts:
    0: 7
    1: 7
    2: 7
    3: 7
  stepFeatures:
    0: 37
    1: 36
    2: 36
    3: 36
    4: 12
HLT_tau35_mediumRNN_tracktwoMVA_tau25_mediumRNN_tracktwoMVA_03dRAB_L1TAU20IM_2TAU12IM_4J12p0ETA25:
  eventCount: 2
  stepCounts:
    0: 7
    1: 7
    2: 7
    3: 7
    4: 2
  stepFeatures:
    0: 37
    1: 36
    2: 36
    3: 36
    4: 12
HLT_tau35_perf_tracktwoMVABDT_L1TAU20IM:
  eventCount: 8
  stepCounts:
    0: 13
    1: 13
    2: 13
    3: 13
    4: 8
  stepFeatures:
    0: 23
    1: 23
    2: 23
    3: 23
    4: 10
HLT_tau35_perf_tracktwoMVA_L1TAU20IM:
  eventCount: 8
  stepCounts:
    0: 13
    1: 13
    2: 13
    3: 13
    4: 8
  stepFeatures:
    0: 23
    1: 23
    2: 23
    3: 23
    4: 10
HLT_tau35_perf_tracktwo_L1TAU20IM:
  eventCount: 8
  stepCounts:
    0: 13
    1: 13
    2: 13
    3: 10
    4: 10
    5: 8
  stepFeatures:
    0: 23
    1: 23
    2: 23
    3: 14
    4: 14
    5: 10
HLT_tau35_ptonly_L1TAU20IM:
  eventCount: 13
  stepCounts:
    0: 13
  stepFeatures:
    0: 23
HLT_tau35_tightRNN_tracktwoMVABDT_L1TAU20IM:
  eventCount: 5
  stepCounts:
    0: 13
    1: 13
    2: 13
    3: 13
    4: 5
  stepFeatures:
    0: 23
    1: 23
    2: 23
    3: 23
    4: 6
HLT_tau35_tightRNN_tracktwoMVA_L1TAU20IM:
  eventCount: 5
  stepCounts:
    0: 13
    1: 13
    2: 13
    3: 13
    4: 5
  stepFeatures:
    0: 23
    1: 23
    2: 23
    3: 23
    4: 6
HLT_tau40_medium1_tracktwo_tau35_medium1_tracktwo_03dRAB_L1TAU25IM_2TAU20IM_2J25_3J20:
  eventCount: 1
  stepCounts:
    0: 7
    1: 7
    2: 7
    3: 4
    4: 4
    5: 1
  stepFeatures:
    0: 34
    1: 34
    2: 34
    3: 20
    4: 16
    5: 8
HLT_tau40_mediumRNN_tracktwoMVABDT_probe_xe110_pfsum_vssk_L1XE50:
  eventCount: 1
  stepCounts:
    0: 5
    1: 2
    2: 2
    3: 2
    4: 2
    5: 2
    6: 1
  stepFeatures:
    0: 8
    1: 2
    2: 4
    3: 4
    4: 4
    5: 4
    6: 2
HLT_tau40_mediumRNN_tracktwoMVABDT_tau35_mediumRNN_tracktwoMVABDT_03dRAB_L1TAU25IM_2TAU20IM_2J25_3J20:
  eventCount: 2
  stepCounts:
    0: 7
    1: 7
    2: 7
    3: 7
    4: 2
  stepFeatures:
    0: 34
    1: 34
    2: 34
    3: 34
    4: 12
HLT_tau40_mediumRNN_tracktwoMVA_probe_xe110_pfsum_vssk_L1XE50:
  eventCount: 1
  stepCounts:
    0: 5
    1: 2
    2: 2
    3: 2
    4: 2
    5: 2
    6: 1
  stepFeatures:
    0: 8
    1: 2
    2: 4
    3: 4
    4: 4
    5: 4
    6: 2
HLT_tau40_mediumRNN_tracktwoMVA_tau35_mediumRNN_tracktwoMVA_03dRAB_L1TAU25IM_2TAU20IM_2J25_3J20:
  eventCount: 2
  stepCounts:
    0: 7
    1: 7
    2: 7
    3: 7
    4: 2
  stepFeatures:
    0: 34
    1: 34
    2: 34
    3: 34
    4: 12
HLT_tau50_mediumRNN_tracktwoMVABDT_xe80_pfopufit_xe50_cell_L1XE50:
  eventCount: 2
  stepCounts:
    0: 5
    1: 5
    2: 5
    3: 5
    4: 3
    5: 2
    6: 2
  stepFeatures:
    0: 9
    1: 9
    2: 9
    3: 9
    4: 4
    5: 5
    6: 2
HLT_tau50_mediumRNN_tracktwoMVABDT_xe80_tcpufit_xe50_cell_L1XE50:
  eventCount: 2
  stepCounts:
    0: 5
    1: 5
    2: 5
    3: 5
    4: 3
    5: 2
  stepFeatures:
    0: 9
    1: 9
    2: 9
    3: 9
    4: 4
    5: 4
HLT_tau50_mediumRNN_tracktwoMVA_xe80_pfopufit_xe50_cell_L1XE50:
  eventCount: 2
  stepCounts:
    0: 5
    1: 5
    2: 5
    3: 5
    4: 3
    5: 2
    6: 2
  stepFeatures:
    0: 9
    1: 9
    2: 9
    3: 9
    4: 4
    5: 5
    6: 2
HLT_tau50_mediumRNN_tracktwoMVA_xe80_tcpufit_xe50_cell_L1XE50:
  eventCount: 2
  stepCounts:
    0: 5
    1: 5
    2: 5
    3: 5
    4: 3
    5: 2
  stepFeatures:
    0: 9
    1: 9
    2: 9
    3: 9
    4: 4
    5: 4
HLT_tau60_mediumRNN_tracktwoLLP_probe_xe110_pfsum_vssk_L1XE50:
  eventCount: 1
  stepCounts:
    0: 6
    1: 2
    2: 2
    3: 2
    4: 2
    5: 2
    6: 1
  stepFeatures:
    0: 8
    1: 2
    2: 5
    3: 5
    4: 5
    5: 5
    6: 2
HLT_tau60_mediumRNN_tracktwoMVABDT_probe_xe110_pfsum_vssk_L1XE50:
  eventCount: 1
  stepCounts:
    0: 6
    1: 2
    2: 2
    3: 2
    4: 2
    5: 2
    6: 1
  stepFeatures:
    0: 8
    1: 2
    2: 5
    3: 5
    4: 5
    5: 5
    6: 2
HLT_tau60_mediumRNN_tracktwoMVABDT_tau25_mediumRNN_tracktwoMVABDT_xe50_cell_03dRAB_L1TAU40_2TAU12IM_XE40:
  eventCount: 1
  stepCounts:
    0: 4
    1: 4
    2: 4
    3: 4
    4: 1
    5: 1
  stepFeatures:
    0: 22
    1: 21
    2: 21
    3: 21
    4: 6
    5: 1
HLT_tau60_mediumRNN_tracktwoMVA_probe_xe110_pfsum_vssk_L1XE50:
  eventCount: 1
  stepCounts:
    0: 6
    1: 2
    2: 2
    3: 2
    4: 2
    5: 2
    6: 1
  stepFeatures:
    0: 8
    1: 2
    2: 5
    3: 5
    4: 5
    5: 5
    6: 2
HLT_tau60_mediumRNN_tracktwoMVA_tau25_mediumRNN_tracktwoMVA_xe50_cell_03dRAB_L1TAU40_2TAU12IM_XE40:
  eventCount: 1
  stepCounts:
    0: 4
    1: 4
    2: 4
    3: 4
    4: 1
    5: 1
  stepFeatures:
    0: 22
    1: 21
    2: 21
    3: 21
    4: 6
    5: 1
HLT_tau80_medium1_tracktwo_tau35_medium1_tracktwo_03dRAB30_L1TAU60_DR-TAU20ITAU12I:
  eventCount: 0
  stepCounts:
    0: 4
    1: 4
    2: 4
    3: 3
    4: 3
  stepFeatures:
    0: 17
    1: 17
    2: 17
    3: 13
    4: 11
    5: 6
HLT_tau80_medium1_tracktwo_tau60_medium1_tracktwo_03dRAB_L1TAU60_2TAU40:
  eventCount: 1
  stepCounts:
    0: 4
    1: 4
    2: 4
    3: 2
    4: 2
    5: 1
  stepFeatures:
    0: 19
    1: 19
    2: 19
    3: 9
    4: 8
    5: 6
HLT_tau80_mediumRNN_tracktwoLLP_probe_xe110_pfsum_vssk_L1XE50:
  eventCount: 1
  stepCounts:
    0: 4
    1: 2
    2: 2
    3: 2
    4: 2
    5: 2
    6: 1
  stepFeatures:
    0: 8
    1: 2
    2: 4
    3: 4
    4: 4
    5: 4
    6: 2
HLT_tau80_mediumRNN_tracktwoLLP_tau60_mediumRNN_tracktwoLLP_03dRAB_L1TAU60_2TAU40:
  eventCount: 1
  stepCounts:
    0: 4
    1: 4
    2: 4
    3: 4
    4: 1
  stepFeatures:
    0: 19
    1: 19
    2: 19
    3: 19
    4: 5
HLT_tau80_mediumRNN_tracktwoLLP_tau60_mediumRNN_tracktwoLLP_03dRAB_L1eTAU60_2eTAU40:
  eventCount: 0
HLT_tau80_mediumRNN_tracktwoLLP_tau60_tightRNN_tracktwoLLP_03dRAB_L1TAU60_2TAU40:
  eventCount: 1
  stepCounts:
    0: 4
    1: 4
    2: 4
    3: 4
    4: 1
  stepFeatures:
    0: 19
    1: 19
    2: 19
    3: 19
    4: 5
HLT_tau80_mediumRNN_tracktwoMVABDT_probe_xe110_pfsum_vssk_L1XE50:
  eventCount: 1
  stepCounts:
    0: 4
    1: 2
    2: 2
    3: 2
    4: 2
    5: 2
    6: 1
  stepFeatures:
    0: 8
    1: 2
    2: 4
    3: 4
    4: 4
    5: 4
    6: 2
HLT_tau80_mediumRNN_tracktwoMVABDT_tau35_mediumRNN_tracktwoMVABDT_03dRAB30_L1TAU60_DR-TAU20ITAU12I:
  eventCount: 0
  stepCounts:
    0: 4
    1: 4
    2: 4
    3: 4
  stepFeatures:
    0: 16
    1: 16
    2: 16
    3: 16
    4: 7
HLT_tau80_mediumRNN_tracktwoMVABDT_tau60_mediumRNN_tracktwoMVABDT_03dRAB_L1TAU60_2TAU40:
  eventCount: 1
  stepCounts:
    0: 4
    1: 4
    2: 4
    3: 4
    4: 1
  stepFeatures:
    0: 19
    1: 19
    2: 19
    3: 19
    4: 7
HLT_tau80_mediumRNN_tracktwoMVABDT_tau60_mediumRNN_tracktwoMVABDT_03dRAB_L1eTAU60_2eTAU40:
  eventCount: 0
HLT_tau80_mediumRNN_tracktwoMVA_probe_xe110_pfsum_vssk_L1XE50:
  eventCount: 1
  stepCounts:
    0: 4
    1: 2
    2: 2
    3: 2
    4: 2
    5: 2
    6: 1
  stepFeatures:
    0: 8
    1: 2
    2: 4
    3: 4
    4: 4
    5: 4
    6: 2
HLT_tau80_mediumRNN_tracktwoMVA_tau35_mediumRNN_tracktwoMVA_03dRAB30_L1TAU60_DR-TAU20ITAU12I:
  eventCount: 0
  stepCounts:
    0: 4
    1: 4
    2: 4
    3: 4
  stepFeatures:
    0: 16
    1: 16
    2: 16
    3: 16
    4: 7
HLT_tau80_mediumRNN_tracktwoMVA_tau60_mediumRNN_tracktwoMVA_03dRAB_L1TAU60_2TAU40:
  eventCount: 1
  stepCounts:
    0: 4
    1: 4
    2: 4
    3: 4
    4: 1
  stepFeatures:
    0: 19
    1: 19
    2: 19
    3: 19
    4: 7
HLT_tau80_tightRNN_tracktwoLLP_tau60_tightRNN_tracktwoLLP_03dRAB_L1TAU60_2TAU40:
  eventCount: 1
  stepCounts:
    0: 4
    1: 4
    2: 4
    3: 4
    4: 1
  stepFeatures:
    0: 19
    1: 19
    2: 19
    3: 19
    4: 5
HLT_timeburner_L1All:
  eventCount: 0
HLT_unconvtrk0_fslrt_L14J15:
  eventCount: 13
  stepCounts:
    0: 13
  stepFeatures:
    0: 13
HLT_unconvtrk0_fslrt_L1J100:
  eventCount: 5
  stepCounts:
    0: 5
  stepFeatures:
    0: 5
HLT_unconvtrk0_fslrt_L1XE50:
  eventCount: 8
  stepCounts:
    0: 8
  stepFeatures:
    0: 8
HLT_unconvtrk20_distrk_medium_L1XE50:
  eventCount: 0
  stepCounts:
    0: 8
  stepFeatures:
    0: 8
HLT_unconvtrk20_distrk_tight_L1XE50:
  eventCount: 0
  stepCounts:
    0: 8
  stepFeatures:
    0: 8
HLT_unconvtrk260_hitdv_medium_L1J100:
  eventCount: 0
  stepCounts:
    0: 5
    1: 5
  stepFeatures:
    0: 5
    1: 5
HLT_unconvtrk260_hitdv_tight_L1J100:
  eventCount: 0
  stepCounts:
    0: 5
    1: 5
  stepFeatures:
    0: 5
    1: 5
HLT_unconvtrk50_isohpttrack_L1XE50:
  eventCount: 3
  stepCounts:
    0: 8
    1: 3
  stepFeatures:
    0: 8
    1: 5
HLT_xe110_mht_L1XE50:
  eventCount: 4
  stepCounts:
    0: 4
  stepFeatures:
    0: 4
HLT_xe110_pfsum_L1XE50:
  eventCount: 3
  stepCounts:
    0: 8
    1: 3
  stepFeatures:
    0: 8
    1: 3
HLT_xe110_pfsum_cssk_L1XE50:
  eventCount: 3
  stepCounts:
    0: 8
    1: 3
  stepFeatures:
    0: 8
    1: 3
HLT_xe110_pfsum_vssk_L1XE50:
  eventCount: 3
  stepCounts:
    0: 8
    1: 3
  stepFeatures:
    0: 8
    1: 3
HLT_xe110_tc_em_L1XE50:
  eventCount: 3
  stepCounts:
    0: 3
  stepFeatures:
    0: 3
HLT_xe110_tcpufit_L1XE50:
  eventCount: 2
  stepCounts:
    0: 2
  stepFeatures:
    0: 2
HLT_xe30_cell_L1XE30:
  eventCount: 14
  stepCounts:
    0: 14
  stepFeatures:
    0: 14
HLT_xe30_cell_xe30_tcpufit_L1XE30:
  eventCount: 10
  stepCounts:
    0: 10
  stepFeatures:
    0: 24
HLT_xe30_cvfpufit_L1XE30:
  eventCount: 10
  stepCounts:
    0: 14
    1: 10
  stepFeatures:
    0: 14
    1: 10
HLT_xe30_mht_L1XE30:
  eventCount: 13
  stepCounts:
    0: 13
  stepFeatures:
    0: 13
HLT_xe30_mhtpufit_em_subjesgscIS_L1XE30:
  eventCount: 13
  stepCounts:
    0: 14
    1: 13
  stepFeatures:
    0: 14
    1: 13
HLT_xe30_mhtpufit_pf_subjesgscIS_L1XE30:
  eventCount: 12
  stepCounts:
    0: 14
    1: 12
  stepFeatures:
    0: 14
    1: 12
HLT_xe30_pfopufit_L1XE30:
  eventCount: 12
  stepCounts:
    0: 14
    1: 12
  stepFeatures:
    0: 14
    1: 12
HLT_xe30_pfsum_L1XE30:
  eventCount: 11
  stepCounts:
    0: 14
    1: 11
  stepFeatures:
    0: 14
    1: 11
HLT_xe30_pfsum_cssk_L1XE30:
  eventCount: 10
  stepCounts:
    0: 14
    1: 10
  stepFeatures:
    0: 14
    1: 10
HLT_xe30_pfsum_vssk_L1XE30:
  eventCount: 10
  stepCounts:
    0: 14
    1: 10
  stepFeatures:
    0: 14
    1: 10
HLT_xe30_tcpufit_L1XE30:
  eventCount: 10
  stepCounts:
    0: 10
  stepFeatures:
    0: 10
HLT_xe30_trkmht_L1XE30:
  eventCount: 11
  stepCounts:
    0: 14
    1: 11
  stepFeatures:
    0: 14
    1: 11
HLT_xe55_cell_xe70_tcpufit_L1XE50:
  eventCount: 4
  stepCounts:
    0: 4
  stepFeatures:
    0: 11
HLT_xe55_cell_xe70_tcpufit_xe90_pfsum_vssk_L1XE50:
  eventCount: 4
  stepCounts:
    0: 4
    1: 4
  stepFeatures:
    0: 19
    1: 4
HLT_xe55_cell_xe70_tcpufit_xe95_pfsum_cssk_L1XE50:
  eventCount: 3
  stepCounts:
    0: 4
    1: 3
  stepFeatures:
    0: 19
    1: 3
HLT_xe60_cell_L1XE50:
  eventCount: 7
  stepCounts:
    0: 7
  stepFeatures:
    0: 7
HLT_xe60_cell_xe95_pfsum_cssk_L1XE50:
  eventCount: 4
  stepCounts:
    0: 7
    1: 4
  stepFeatures:
    0: 15
    1: 4
HLT_xe65_cell_xe100_mhtpufit_pf_subjesgscIS_L1XE50:
  eventCount: 4
  stepCounts:
    0: 4
    1: 4
  stepFeatures:
    0: 12
    1: 4
HLT_xe65_cell_xe105_mhtpufit_em_subjesgscIS_L1XE50:
  eventCount: 4
  stepCounts:
    0: 4
    1: 4
  stepFeatures:
    0: 12
    1: 4
HLT_xe65_cell_xe110_tcpufit_L1XE50:
  eventCount: 2
  stepCounts:
    0: 2
  stepFeatures:
    0: 6
HLT_xe65_cell_xe90_pfopufit_L1XE50:
  eventCount: 4
  stepCounts:
    0: 4
    1: 4
  stepFeatures:
    0: 12
    1: 4
HLT_xe65_cell_xe95_pfsum_vssk_L1XE50:
  eventCount: 3
  stepCounts:
    0: 4
    1: 3
  stepFeatures:
    0: 12
    1: 3
HLT_xe75_cell_xe65_tcpufit_xe90_trkmht_L1XE50:
  eventCount: 2
  stepCounts:
    0: 2
    1: 2
  stepFeatures:
    0: 15
    1: 2
HLT_xe80_cell_xe115_tcpufit_L1XE50:
  eventCount: 1
  stepCounts:
    0: 1
  stepFeatures:
    0: 4
HLT_xe80_tcpufit_unconvtrk100_isohpttrack_medium_iaggrmedium_L1XE50:
  eventCount: 3
  stepCounts:
    0: 4
    1: 4
    2: 3
  stepFeatures:
    0: 4
    1: 4
    2: 3
HLT_xe80_tcpufit_unconvtrk120_isohpttrack_medium_iaggrloose_L1XE50:
  eventCount: 1
  stepCounts:
    0: 4
    1: 4
    2: 1
  stepFeatures:
    0: 4
    1: 4
    2: 1
HLT_xe80_tcpufit_unconvtrk120_isohpttrack_medium_iaggrmedium_L1XE50:
  eventCount: 1
  stepCounts:
    0: 4
    1: 4
    2: 1
  stepFeatures:
    0: 4
    1: 4
    2: 1
HLT_xe80_tcpufit_unconvtrk140_isohpttrack_medium_iaggrmedium_L1XE50:
  eventCount: 0
  stepCounts:
    0: 4
    1: 4
  stepFeatures:
    0: 4
    1: 4
HLT_xe80_tcpufit_unconvtrk200_hitdv_medium_L1XE50:
  eventCount: 1
  stepCounts:
    0: 4
    1: 4
    2: 1
  stepFeatures:
    0: 12
    1: 4
    2: 1
HLT_xe80_tcpufit_unconvtrk200_hitdv_tight_L1XE50:
  eventCount: 1
  stepCounts:
    0: 4
    1: 4
    2: 1
  stepFeatures:
    0: 12
    1: 4
    2: 1
HLT_xe80_tcpufit_unconvtrk20_distrk_medium_L1XE50:
  eventCount: 0
  stepCounts:
    0: 4
    1: 4
  stepFeatures:
    0: 4
    1: 4
HLT_xe80_tcpufit_unconvtrk20_distrk_tight_L1XE50:
  eventCount: 0
  stepCounts:
    0: 4
    1: 4
  stepFeatures:
    0: 4
    1: 4
HLT_xe80_tcpufit_unconvtrk25_dedx_medium_L1XE50:
  eventCount: 1
  stepCounts:
    0: 4
    1: 4
    2: 1
  stepFeatures:
    0: 4
    1: 4
    2: 3
HLT_xe80_tcpufit_unconvtrk50_dedx_medium_L1XE50:
  eventCount: 1
  stepCounts:
    0: 4
    1: 4
    2: 1
  stepFeatures:
    0: 4
    1: 4
    2: 2<|MERGE_RESOLUTION|>--- conflicted
+++ resolved
@@ -3708,28 +3708,14 @@
   stepFeatures:
     0: 16
     1: 50
-<<<<<<< HEAD
-    2: 19
-    3: 26
-=======
     2: 18
     3: 25
->>>>>>> f1699ec6
     4: 9
 HLT_e5_lhvloose_bBeeM6000_L1BPH-0DR3-EM7J15_MU5VF:
   eventCount: 0
   stepCounts:
     0: 11
     1: 10
-<<<<<<< HEAD
-    2: 8
-    3: 8
-  stepFeatures:
-    0: 29
-    1: 64
-    2: 16
-    3: 22
-=======
     2: 9
     3: 9
   stepFeatures:
@@ -3737,7 +3723,6 @@
     1: 64
     2: 18
     3: 23
->>>>>>> f1699ec6
     4: 9
 HLT_e5_lhvloose_bBeeM6000_L1EM22VHI:
   eventCount: 0
