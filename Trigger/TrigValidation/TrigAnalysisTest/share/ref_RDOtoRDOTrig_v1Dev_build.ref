HLT_10j40_L14J15:
  eventCount: 0
HLT_10j40_ftf_L14J15:
  eventCount: 0
  stepCounts:
    0: 13
  stepFeatures:
    0: 13
HLT_10j40_pf_ftf_presel7j21_L14J15:
  eventCount: 0
  stepCounts:
    0: 12
  stepFeatures:
    0: 12
HLT_10j40_pf_ftf_presel7j28_L14J15:
  eventCount: 0
  stepCounts:
    0: 7
  stepFeatures:
    0: 7
HLT_10j40_pf_ftf_presel7j35_L14J15:
  eventCount: 0
  stepCounts:
    0: 3
  stepFeatures:
    0: 3
HLT_2e12_lhloose_mu10_L12EM8VH_MU8F:
  eventCount: 0
  stepCounts:
    0: 1
    1: 1
  stepFeatures:
    0: 6
    1: 7
    2: 1
HLT_2e17_gsf_lhvloose_L12EM15VHI:
  eventCount: 0
  stepFeatures:
    0: 3
HLT_2e17_idperf_gsf_loose_L12EM15VHI:
  eventCount: 0
  stepFeatures:
    0: 3
HLT_2e17_idperf_loose_L12EM15VHI:
  eventCount: 0
  stepFeatures:
    0: 3
HLT_2e17_lhvloose_L12EM15VHI:
  eventCount: 0
  stepFeatures:
    0: 3
HLT_2e24_lhvloose_L12EM20VH:
  eventCount: 0
  stepFeatures:
    0: 2
HLT_2e5_lhmedium_j70_0eta320_j50_0eta490_j0_DJMASS900j50_L1MJJ-500-NFF:
  eventCount: 0
  stepCounts:
    0: 2
    1: 2
    2: 1
    3: 1
  stepFeatures:
    0: 8
    1: 19
    2: 5
    3: 7
    4: 1
HLT_2e5_lhvloose_bBeeM6000_L12EM3:
  eventCount: 0
  stepCounts:
    0: 15
    1: 6
    2: 4
    3: 4
  stepFeatures:
    0: 50
    1: 104
    2: 14
    3: 25
    4: 3
HLT_2e5_lhvloose_bBeeM6000_L14J15:
  eventCount: 0
  stepCounts:
    0: 10
    1: 4
    2: 4
    3: 4
  stepFeatures:
    0: 35
    1: 62
    2: 12
    3: 25
    4: 3
HLT_2e5_lhvloose_bBeeM6000_L1BPH-0M9-EM7-EM5_MU5VF:
  eventCount: 0
  stepCounts:
    0: 3
  stepFeatures:
    0: 8
    1: 17
HLT_2e5_lhvloose_bBeeM6000_L1EM22VHI:
  eventCount: 0
  stepCounts:
    0: 6
    1: 3
    2: 3
    3: 3
  stepFeatures:
    0: 26
    1: 33
    2: 9
    3: 16
    4: 3
HLT_2g10_loose_mu20_L1MU14FCH:
  eventCount: 0
  stepCounts:
    0: 5
    1: 3
    2: 2
    3: 1
    4: 1
  stepFeatures:
    0: 23
    1: 7
    2: 8
    3: 2
    4: 1
HLT_2g15_loose_25dphiAA_invmAA80_L1DPHI-M70-2eEM12M:
  eventCount: 0
HLT_2g15_loose_dPhi25_m80_L1DPHI-M70-2eEM12M:
  eventCount: 0
HLT_2g15_tight_25dphiAA_L1DPHI-M70-2eEM12M:
  eventCount: 0
HLT_2g15_tight_25dphiAA_invmAA80_L1DPHI-M70-2eEM12M:
  eventCount: 0
HLT_2g15_tight_L1DPHI-M70-2eEM12M:
  eventCount: 0
HLT_2g15_tight_dPhi25_L1DPHI-M70-2eEM12M:
  eventCount: 0
HLT_2g15_tight_dPhi25_m80_L1DPHI-M70-2eEM12M:
  eventCount: 0
HLT_2g20_loose_L12EM15VH:
  eventCount: 1
  stepCounts:
    0: 4
    1: 3
    2: 3
    3: 1
  stepFeatures:
    0: 14
    1: 9
    2: 9
    3: 3
HLT_2g20_tight_icaloloose_L12EM15VHI:
  eventCount: 0
  stepCounts:
    0: 4
    1: 2
    2: 2
  stepFeatures:
    0: 11
    1: 7
    2: 6
    3: 1
HLT_2g22_tight_L12EM15VHI:
  eventCount: 0
  stepCounts:
    0: 4
    1: 2
    2: 2
  stepFeatures:
    0: 11
    1: 7
    2: 6
    3: 1
HLT_2g22_tight_L1EM7_EMPTY:
  eventCount: 0
HLT_2g22_tight_L1EM7_UNPAIRED_ISO:
  eventCount: 0
HLT_2g25_loose_g15_loose_L12EM20VH:
  eventCount: 0
  stepCounts:
    0: 3
    1: 2
    2: 2
  stepFeatures:
    0: 25
    1: 17
    2: 14
    3: 2
HLT_2g50_loose_L12EM20VH:
  eventCount: 0
  stepCounts:
    0: 3
    1: 2
    2: 2
  stepFeatures:
    0: 8
    1: 6
    2: 5
    3: 1
HLT_2g50_tight_L1EM7_EMPTY:
  eventCount: 0
HLT_2g50_tight_L1EM7_UNPAIRED_ISO:
  eventCount: 0
HLT_2j100_L1CEP-CjJ50:
  eventCount: 0
HLT_2j100_L1CEP-CjJ60:
  eventCount: 0
HLT_2j110_a10sd_pf_nojcalib_ftf_0eta200_ExoticPTF0p0dR1p2_L1J50:
  eventCount: 0
  stepCounts:
    0: 14
    1: 7
  stepFeatures:
    0: 14
    1: 18
HLT_2j110_a10sd_pf_nojcalib_ftf_0eta200_ExoticPTF0p1dR1p2_L1J50:
  eventCount: 0
  stepCounts:
    0: 14
    1: 7
  stepFeatures:
    0: 14
    1: 18
    2: 1
HLT_2j110_a10sd_pf_nojcalib_ftf_0eta200_ExoticPTF0p2dR1p2_L1J50:
  eventCount: 0
  stepCounts:
    0: 14
    1: 7
  stepFeatures:
    0: 14
    1: 18
    2: 3
HLT_2j110_a10sd_pf_nojcalib_ftf_0eta200_TracklessdR1p2_L1J50:
  eventCount: 0
  stepCounts:
    0: 14
    1: 7
  stepFeatures:
    0: 14
    1: 18
HLT_2j120_mb_afprec_afpdijet_L1CEP-CjJ50:
  eventCount: 0
HLT_2j135_mb_afprec_afpdijet_L1CEP-CjJ60:
  eventCount: 0
HLT_2j175_a10sd_pf_nojcalib_ftf_0eta200_ExoticPTF0p0dR1p2_L1J100:
  eventCount: 0
  stepCounts:
    0: 5
    1: 3
  stepFeatures:
    0: 5
    1: 6
HLT_2j175_a10sd_pf_nojcalib_ftf_0eta200_ExoticPTF0p1dR1p2_L1J100:
  eventCount: 0
  stepCounts:
    0: 5
    1: 3
  stepFeatures:
    0: 5
    1: 6
    2: 1
HLT_2j175_a10sd_pf_nojcalib_ftf_0eta200_ExoticPTF0p2dR1p2_L1J100:
  eventCount: 0
  stepCounts:
    0: 5
    1: 3
  stepFeatures:
    0: 5
    1: 6
    2: 1
HLT_2j175_a10sd_pf_nojcalib_ftf_0eta200_TracklessdR1p2_L1J100:
  eventCount: 0
  stepCounts:
    0: 5
    1: 3
  stepFeatures:
    0: 5
    1: 6
HLT_2j20_mb_afprec_afpdijet_L1RD0_FILLED:
  eventCount: 0
  stepCounts:
    0: 20
  stepFeatures:
    0: 213
    1: 20
HLT_2j250_ftf_0eta240_j120_ftf_0eta240_L1J100:
  eventCount: 1
  stepCounts:
    0: 5
    1: 1
  stepFeatures:
    0: 10
    1: 7
HLT_2j250_pf_ftf_0eta240_j120_pf_ftf_0eta240_L1J100:
  eventCount: 1
  stepCounts:
    0: 5
    1: 1
  stepFeatures:
    0: 10
    1: 7
HLT_2j250_pf_ftf_0eta240_j120_pf_ftf_0eta240_presel2j135XXj60_L1J100:
  eventCount: 1
  stepCounts:
    0: 2
    1: 1
  stepFeatures:
    0: 4
    1: 7
HLT_2j250_pf_ftf_0eta240_j120_pf_ftf_0eta240_presel2j180XXj80_L1J100:
  eventCount: 1
  stepCounts:
    0: 2
    1: 1
  stepFeatures:
    0: 4
    1: 7
HLT_2j250_pf_ftf_0eta240_j120_pf_ftf_0eta240_presel2j225XXj100_L1J100:
  eventCount: 1
  stepCounts:
    0: 1
    1: 1
  stepFeatures:
    0: 2
    1: 7
HLT_2j330_a10sd_cssk_pf_jes_ftf_35smcINF_L1J100:
  eventCount: 0
  stepCounts:
    0: 5
  stepFeatures:
    0: 5
HLT_2j330_a10sd_cssk_pf_jes_ftf_35smcINF_L1SC111-CJ15:
  eventCount: 0
  stepCounts:
    0: 5
  stepFeatures:
    0: 5
HLT_2j330_a10sd_cssk_pf_nojcalib_ftf_35smcINF_L1J100:
  eventCount: 1
  stepCounts:
    0: 5
    1: 1
  stepFeatures:
    0: 5
    1: 2
HLT_2j330_a10t_lcw_jes_35smcINF_L1J100:
  eventCount: 1
  stepCounts:
    0: 1
  stepFeatures:
    0: 2
HLT_2j330_a10t_lcw_jes_35smcINF_L1SC111-CJ15:
  eventCount: 1
  stepCounts:
    0: 1
  stepFeatures:
    0: 2
HLT_2j330_a10t_lcw_nojcalib_35smcINF_L1J100:
  eventCount: 1
  stepCounts:
    0: 1
  stepFeatures:
    0: 2
HLT_2j35_0eta240_020jvt_pf_ftf_2j35_0eta240_020jvt_pf_ftf_L14J15p0ETA25:
  eventCount: 8
  stepCounts:
    0: 9
    1: 8
  stepFeatures:
    0: 18
    1: 82
HLT_2j35_0eta240_020jvt_pf_ftf_bdl1r60_2j35_0eta240_020jvt_pf_ftf_L14J15p0ETA25:
  eventCount: 1
  stepCounts:
    0: 9
    1: 8
    2: 1
  stepFeatures:
    0: 18
    1: 82
    2: 5
HLT_2j35_0eta240_2j35_0eta240_L14J15p0ETA25:
  eventCount: 8
  stepCounts:
    0: 8
  stepFeatures:
    0: 82
HLT_2j35_0eta290_020jvt_pf_ftf_bdl1r60_3j35_pf_ftf_0eta320_L15J15p0ETA25:
  eventCount: 0
  stepCounts:
    0: 3
    1: 3
  stepFeatures:
    0: 6
    1: 35
    2: 1
HLT_2j35_0eta290_020jvt_pf_ftf_bdl1r70_2j35_0eta290_020jvt_pf_ftf_bdl1r85_L14J15p0ETA25:
  eventCount: 0
  stepCounts:
    0: 9
    1: 8
  stepFeatures:
    0: 18
    1: 86
    2: 15
? HLT_2j40_pf_ftf_0eta490_SHARED_2j45_pf_ftf_0eta290_bdl1r70_j0_pf_ftf_HT300_j0_pf_ftf_DJMASS700j35_L1HT150-J20s5pETA31_MJJ-400-CF
: eventCount: 1
  stepCounts:
    0: 1
    1: 1
    2: 1
  stepFeatures:
    0: 4
    1: 17
    2: 2
HLT_2j45_0eta290_020jvt_pf_ftf_bdl1r60_2j45_pf_ftf_L14J15p0ETA25:
  eventCount: 1
  stepCounts:
    0: 9
    1: 5
    2: 1
  stepFeatures:
    0: 18
    1: 48
    2: 4
HLT_2j45_0eta290_020jvt_pf_ftf_bdl1r60_3j45_pf_ftf_0eta320_L15J15p0ETA25:
  eventCount: 0
  stepCounts:
    0: 3
    1: 2
  stepFeatures:
    0: 6
    1: 22
HLT_2j45_pf_ftf_bdl1r60_xe50_cell_xe85_pfopufit_L12J15_XE55:
  eventCount: 1
  stepCounts:
    0: 6
    1: 5
    2: 1
  stepFeatures:
    0: 20
    1: 23
    2: 4
HLT_2j45_pf_ftf_bdl1r60_xe50_cell_xe85_tcpufit_L12J15_XE55:
  eventCount: 1
  stepCounts:
    0: 3
    1: 3
    2: 1
  stepFeatures:
    0: 16
    1: 11
    2: 3
HLT_2j45_pf_ftf_bdl1r70_j0_pf_ftf_HT300_j0_pf_ftf_DJMASS700j35_L1HT150-J20s5pETA31_MJJ-400-CF:
  eventCount: 1
  stepCounts:
    0: 1
    1: 1
    2: 1
  stepFeatures:
    0: 3
    1: 12
    2: 2
HLT_2j55_0eta290_020jvt_pf_ftf_bdl1r60_2j55_pf_ftf_0eta320_L14J15p0ETA25:
  eventCount: 0
  stepCounts:
    0: 9
    1: 4
  stepFeatures:
    0: 18
    1: 33
    2: 2
HLT_2mu10_bJpsimumu_L12MU8F:
  eventCount: 0
  stepCounts:
    0: 2
    1: 1
    2: 1
    3: 1
  stepFeatures:
    0: 4
    1: 3
    2: 2
    3: 2
    4: 2
HLT_2mu10_bUpsimumu_L12MU8F:
  eventCount: 0
  stepCounts:
    0: 2
    1: 1
    2: 1
    3: 1
  stepFeatures:
    0: 4
    1: 3
    2: 2
    3: 2
    4: 2
HLT_2mu10_l2mt_L1MU10BOM:
  eventCount: 0
HLT_2mu10_l2mt_L1MU8F:
  eventCount: 0
HLT_2mu14_L12MU8F:
  eventCount: 1
  stepCounts:
    0: 2
    1: 1
    2: 1
    3: 1
  stepFeatures:
    0: 4
    1: 2
    2: 2
    3: 2
HLT_2mu14_l2io_L12MU8F:
  eventCount: 1
  stepCounts:
    0: 2
    1: 1
    2: 1
    3: 1
  stepFeatures:
    0: 4
    1: 2
    2: 2
    3: 2
HLT_2mu15_L12MU8F:
  eventCount: 1
  stepCounts:
    0: 2
    1: 1
    2: 1
    3: 1
  stepFeatures:
    0: 4
    1: 2
    2: 2
    3: 2
HLT_2mu4_L12MU3V:
  eventCount: 2
  stepCounts:
    0: 4
    1: 3
    2: 3
    3: 2
  stepFeatures:
    0: 8
    1: 6
    2: 10
    3: 6
HLT_2mu4_L1BPH-0M16-15DR99-2MU3V:
  eventCount: 0
HLT_2mu4_L1BPH-0M16-20DR99-2MU3V:
  eventCount: 0
HLT_2mu4_L1BPH-8M15-15DR99-2MU3V:
  eventCount: 0
HLT_2mu4_L1BPH-8M15-20DR99-2MU3V:
  eventCount: 0
HLT_2mu4_L1BPH-8M15-20DR99-C-2MU3V:
  eventCount: 0
HLT_2mu4_bBmumu_L1BPH-2M9-0DR15-2MU3V:
  eventCount: 0
HLT_2mu4_bBmumu_Lxy0_L1BPH-2M9-0DR15-2MU3V:
  eventCount: 0
HLT_2mu4_bBmumux_BcmumuDploose_L12MU3V:
  eventCount: 0
  stepCounts:
    0: 4
    1: 3
    2: 3
    3: 1
  stepFeatures:
    0: 9
    1: 9
    2: 10
    3: 6
    4: 4
HLT_2mu4_bBmumux_BcmumuDsloose_L12MU3V:
  eventCount: 0
  stepCounts:
    0: 4
    1: 3
    2: 3
    3: 1
  stepFeatures:
    0: 9
    1: 9
    2: 10
    3: 6
    4: 4
HLT_2mu4_bBmumux_BcmumuPi_L12MU3V:
  eventCount: 0
  stepCounts:
    0: 4
    1: 3
    2: 3
    3: 1
  stepFeatures:
    0: 9
    1: 9
    2: 10
    3: 6
    4: 4
HLT_2mu4_bBmumux_BdmumuKst_L12MU3V:
  eventCount: 1
  stepCounts:
    0: 4
    1: 3
    2: 3
    3: 1
    4: 1
  stepFeatures:
    0: 9
    1: 9
    2: 10
    3: 6
    4: 4
HLT_2mu4_bBmumux_BpmumuKp_L12MU3V:
  eventCount: 1
  stepCounts:
    0: 4
    1: 3
    2: 3
    3: 1
    4: 1
  stepFeatures:
    0: 9
    1: 9
    2: 10
    3: 6
    4: 4
HLT_2mu4_bBmumux_BpmumuKp_L1BPH-2M9-0DR15-2MU3V:
  eventCount: 0
HLT_2mu4_bBmumux_BsmumuPhi_L12MU3V:
  eventCount: 0
  stepCounts:
    0: 4
    1: 3
    2: 3
    3: 1
  stepFeatures:
    0: 9
    1: 9
    2: 10
    3: 6
    4: 4
HLT_2mu4_bBmumux_BsmumuPhi_L1BPH-2M9-0DR15-2MU3V:
  eventCount: 0
HLT_2mu4_bBmumux_LbPqKm_L12MU3V:
  eventCount: 0
  stepCounts:
    0: 4
    1: 3
    2: 3
    3: 1
  stepFeatures:
    0: 9
    1: 9
    2: 10
    3: 6
    4: 4
HLT_2mu4_bDimu_L12MU3V:
  eventCount: 1
  stepCounts:
    0: 4
    1: 3
    2: 3
    3: 2
    4: 1
  stepFeatures:
    0: 9
    1: 9
    2: 10
    3: 6
    4: 6
HLT_2mu4_bJpsimumu_L12MU3V:
  eventCount: 1
  stepCounts:
    0: 4
    1: 3
    2: 3
    3: 2
    4: 1
  stepFeatures:
    0: 9
    1: 9
    2: 10
    3: 6
    4: 6
HLT_2mu4_bJpsimumu_Lxy0_L1BPH-2M9-0DR15-2MU3V:
  eventCount: 0
HLT_2mu4_bUpsimumu_L12MU3V:
  eventCount: 0
  stepCounts:
    0: 4
    1: 3
    2: 3
    3: 2
  stepFeatures:
    0: 9
    1: 9
    2: 10
    3: 6
    4: 6
HLT_2mu4_muonqual_L12MU3V:
  eventCount: 2
  stepCounts:
    0: 4
    1: 3
    2: 3
    3: 2
  stepFeatures:
    0: 8
    1: 6
    2: 10
    3: 6
HLT_2mu4_noL2Comb_bBmumux_BcmumuPi_L12MU3V:
  eventCount: 0
  stepCounts:
    0: 4
    1: 3
    2: 3
    3: 1
  stepFeatures:
    0: 9
    1: 9
    2: 10
    3: 6
    4: 4
HLT_2mu4_noL2Comb_bBmumux_BdmumuKst_L12MU3V:
  eventCount: 1
  stepCounts:
    0: 4
    1: 3
    2: 3
    3: 1
    4: 1
  stepFeatures:
    0: 9
    1: 9
    2: 10
    3: 6
    4: 4
HLT_2mu4_noL2Comb_bBmumux_BpmumuKp_L12MU3V:
  eventCount: 1
  stepCounts:
    0: 4
    1: 3
    2: 3
    3: 1
    4: 1
  stepFeatures:
    0: 9
    1: 9
    2: 10
    3: 6
    4: 4
HLT_2mu4_noL2Comb_bBmumux_BsmumuPhi_L12MU3V:
  eventCount: 0
  stepCounts:
    0: 4
    1: 3
    2: 3
    3: 1
  stepFeatures:
    0: 9
    1: 9
    2: 10
    3: 6
    4: 4
HLT_2mu4_noL2Comb_bBmumux_LbPqKm_L12MU3V:
  eventCount: 0
  stepCounts:
    0: 4
    1: 3
    2: 3
    3: 1
  stepFeatures:
    0: 9
    1: 9
    2: 10
    3: 6
    4: 4
HLT_2mu4_noL2Comb_bJpsimumu_L12MU3V:
  eventCount: 1
  stepCounts:
    0: 4
    1: 3
    2: 3
    3: 2
    4: 1
  stepFeatures:
    0: 9
    1: 9
    2: 10
    3: 6
    4: 6
HLT_2mu4_os_dRAA12_L1BPH-0DR12C-2MU3V:
  eventCount: 1
  stepCounts:
    0: 3
    1: 3
    2: 3
    3: 1
  stepFeatures:
    0: 6
    1: 6
    2: 10
    3: 6
HLT_2mu50_msonly_L1MU14FCH:
  eventCount: 0
  stepCounts:
    0: 1
  stepFeatures:
    0: 2
HLT_2mu6_10invmAA70_L1MU5VF:
  eventCount: 1
  stepCounts:
    0: 3
    1: 3
    2: 3
    3: 1
  stepFeatures:
    0: 6
    1: 6
    2: 8
    3: 5
HLT_2mu6_2j50_0eta490_j0_DJMASS900j50_L1MJJ-500-NFF:
  eventCount: 0
HLT_2mu6_L12MU5VF:
  eventCount: 2
  stepCounts:
    0: 3
    1: 3
    2: 3
    3: 2
  stepFeatures:
    0: 6
    1: 6
    2: 8
    3: 5
HLT_2mu6_bBmumu_L1BPH-2M9-2DR15-2MU5VF:
  eventCount: 0
HLT_2mu6_bBmumu_Lxy0_L1BPH-2M9-2DR15-2MU5VF:
  eventCount: 0
HLT_2mu6_bBmumux_BpmumuKp_L1BPH-2M9-2DR15-2MU5VF:
  eventCount: 0
HLT_2mu6_bBmumux_BpmumuKp_L1LFV-MU5VF:
  eventCount: 1
  stepCounts:
    0: 3
    1: 3
    2: 3
    3: 1
    4: 1
  stepFeatures:
    0: 6
    1: 8
    2: 8
    3: 5
    4: 3
HLT_2mu6_bBmumux_BsmumuPhi_L1BPH-2M9-2DR15-2MU5VF:
  eventCount: 0
HLT_2mu6_bBmumux_BsmumuPhi_L1LFV-MU5VF:
  eventCount: 0
  stepCounts:
    0: 3
    1: 3
    2: 3
    3: 1
  stepFeatures:
    0: 6
    1: 8
    2: 8
    3: 5
    4: 3
HLT_2mu6_bDimu_L12MU5VF:
  eventCount: 1
  stepCounts:
    0: 3
    1: 3
    2: 3
    3: 2
    4: 1
  stepFeatures:
    0: 6
    1: 8
    2: 8
    3: 5
    4: 5
HLT_2mu6_bDimu_L1BPH-2M9-2DR15-2MU5VF:
  eventCount: 0
HLT_2mu6_bDimu_L1LFV-MU5VF:
  eventCount: 1
  stepCounts:
    0: 3
    1: 3
    2: 3
    3: 2
    4: 1
  stepFeatures:
    0: 6
    1: 8
    2: 8
    3: 5
    4: 5
HLT_2mu6_bJpsimumu_L1BPH-2M9-2DR15-2MU5VF:
  eventCount: 0
HLT_2mu6_bJpsimumu_Lxy0_L1BPH-2M9-2DR15-2MU5VF:
  eventCount: 0
HLT_2mu6_bPhi_L1LFV-MU5VF:
  eventCount: 0
  stepCounts:
    0: 3
    1: 3
    2: 3
    3: 2
  stepFeatures:
    0: 6
    1: 8
    2: 8
    3: 5
    4: 5
HLT_2mu6_bUpsimumu_L1BPH-8M15-0DR22-2MU5VF:
  eventCount: 0
HLT_2mu6_l2io_L12MU5VF:
  eventCount: 2
  stepCounts:
    0: 3
    1: 3
    2: 3
    3: 2
  stepFeatures:
    0: 6
    1: 8
    2: 8
    3: 5
HLT_2mu6_mu4_bTau_L12MU5VF_3MU3V:
  eventCount: 0
HLT_2mu6_mu4_bUpsi_L12MU5VF_3MU3V:
  eventCount: 0
HLT_2mu6_muonqual_L12MU5VF:
  eventCount: 2
  stepCounts:
    0: 3
    1: 3
    2: 3
    3: 2
  stepFeatures:
    0: 6
    1: 6
    2: 8
    3: 5
HLT_2mu6_noL2Comb_bJpsimumu_L12MU5VF:
  eventCount: 1
  stepCounts:
    0: 3
    1: 3
    2: 3
    3: 2
    4: 1
  stepFeatures:
    0: 6
    1: 6
    2: 8
    3: 5
    4: 5
HLT_3j200_L1J100:
  eventCount: 1
  stepCounts:
    0: 1
  stepFeatures:
    0: 3
HLT_3j200_ftf_L1J100:
  eventCount: 1
  stepCounts:
    0: 5
    1: 1
  stepFeatures:
    0: 5
    1: 3
HLT_3j200_pf_ftf_L1J100:
  eventCount: 1
  stepCounts:
    0: 5
    1: 1
  stepFeatures:
    0: 5
    1: 3
HLT_3j20_pf_ftf_020jvt_j20_0eta290_pf_ftf_boffperf_L1HT190-J15s5pETA21:
  eventCount: 5
  stepCounts:
    0: 5
    1: 5
    2: 5
  stepFeatures:
    0: 10
    1: 79
    2: 43
HLT_3j35_0eta290_020jvt_pf_ftf_bdl1r70_j35_pf_ftf_0eta320_L14J15p0ETA25:
  eventCount: 0
  stepCounts:
    0: 9
    1: 8
  stepFeatures:
    0: 18
    1: 90
    2: 6
HLT_3j35_pf_ftf_bdl1r60_xe50_cell_xe70_pfopufit_L13J15p0ETA25_XE40:
  eventCount: 0
  stepCounts:
    0: 7
    1: 4
  stepFeatures:
    0: 25
    1: 37
    2: 2
HLT_3j35_pf_ftf_bdl1r60_xe50_cell_xe70_tcpufit_L13J15p0ETA25_XE40:
  eventCount: 0
  stepCounts:
    0: 4
    1: 4
  stepFeatures:
    0: 21
    1: 19
    2: 3
HLT_3j65_0eta290_020jvt_pf_ftf_bdl1r60_L1J45p0ETA21_3J15p0ETA25:
  eventCount: 0
  stepCounts:
    0: 12
    1: 6
  stepFeatures:
    0: 12
    1: 20
    2: 4
HLT_3j65_0eta290_020jvt_pf_ftf_bdl1r70_L1J45p0ETA21_3J15p0ETA25:
  eventCount: 0
  stepCounts:
    0: 12
    1: 6
  stepFeatures:
    0: 12
    1: 20
    2: 5
HLT_3j65_0eta290_020jvt_pf_ftf_bdl1r77_L13J35p0ETA23:
  eventCount: 0
  stepCounts:
    0: 5
    1: 5
  stepFeatures:
    0: 5
    1: 17
    2: 5
HLT_3j65_0eta290_020jvt_pf_ftf_bdl1r77_L1J45p0ETA21_3J15p0ETA25:
  eventCount: 0
  stepCounts:
    0: 12
    1: 6
  stepFeatures:
    0: 12
    1: 20
    2: 5
HLT_3j65_0eta290_020jvt_pf_ftf_bdl1r85_L1J45p0ETA21_3J15p0ETA25:
  eventCount: 0
  stepCounts:
    0: 12
    1: 6
  stepFeatures:
    0: 12
    1: 20
    2: 7
HLT_3mu4_L1BPH-0M10-3MU3V:
  eventCount: 0
HLT_3mu4_L1BPH-0M10C-3MU3V:
  eventCount: 0
HLT_3mu4_bDimu2700_L13MU3V:
  eventCount: 0
  stepCounts:
    0: 1
  stepFeatures:
    0: 3
HLT_3mu4_bJpsi_L13MU3V:
  eventCount: 0
  stepCounts:
    0: 1
  stepFeatures:
    0: 3
HLT_3mu4_bPhi_L13MU3V:
  eventCount: 0
  stepCounts:
    0: 1
  stepFeatures:
    0: 3
HLT_3mu4_bTau_L13MU3V:
  eventCount: 0
  stepCounts:
    0: 1
  stepFeatures:
    0: 3
HLT_3mu4_bUpsi_L13MU3V:
  eventCount: 0
  stepCounts:
    0: 1
  stepFeatures:
    0: 3
HLT_3mu6_L13MU5VF:
  eventCount: 0
HLT_3mu6_bDimu_L13MU5VF:
  eventCount: 0
HLT_3mu6_bJpsi_L13MU5VF:
  eventCount: 0
HLT_3mu6_bTau_L13MU5VF:
  eventCount: 0
HLT_3mu6_bUpsi_L13MU5VF:
  eventCount: 0
HLT_3mu6_msonly_L13MU5VF:
  eventCount: 0
HLT_3mu6_msonly_L1MU3V_UNPAIRED_ISO:
  eventCount: 0
HLT_3mu6_msonly_L1MU5VF_EMPTY:
  eventCount: 0
HLT_3mu8_msonly_L13MU5VF:
  eventCount: 0
HLT_4j115_ftf_L13J50:
  eventCount: 1
  stepCounts:
    0: 3
    1: 1
  stepFeatures:
    0: 3
    1: 4
HLT_4j115_pf_ftf_presel4j33_L13J50:
  eventCount: 1
  stepCounts:
    0: 3
    1: 1
  stepFeatures:
    0: 3
    1: 4
HLT_4j115_pf_ftf_presel4j55_L13J50:
  eventCount: 1
  stepCounts:
    0: 2
    1: 1
  stepFeatures:
    0: 2
    1: 4
HLT_4j115_pf_ftf_presel4j85_L13J50:
  eventCount: 1
  stepCounts:
    0: 1
    1: 1
  stepFeatures:
    0: 1
    1: 4
HLT_4j120_L13J50:
  eventCount: 1
  stepCounts:
    0: 1
  stepFeatures:
    0: 4
HLT_4j20_0eta290_pf_ftf_boffperf_L1HT190-J15s5pETA21:
  eventCount: 5
  stepCounts:
    0: 5
    1: 5
    2: 5
  stepFeatures:
    0: 5
    1: 43
    2: 43
HLT_4j20_pf_ftf_020jvt_boffperf_L1HT190-J15s5pETA21:
  eventCount: 5
  stepCounts:
    0: 5
    1: 5
    2: 5
  stepFeatures:
    0: 5
    1: 33
    2: 33
HLT_4j20_pf_ftf_020jvt_boffperf_L1J45p0ETA21_3J15p0ETA25:
  eventCount: 11
  stepCounts:
    0: 12
    1: 11
    2: 11
  stepFeatures:
    0: 12
    1: 75
    2: 75
HLT_4j33_L13J50:
  eventCount: 3
  stepCounts:
    0: 3
  stepFeatures:
    0: 18
HLT_4j35_0eta290_020jvt_pf_ftf_bdl1r60_L1J45p0ETA21_3J15p0ETA25:
  eventCount: 0
  stepCounts:
    0: 12
    1: 9
  stepFeatures:
    0: 12
    1: 45
    2: 8
HLT_4j35_0eta290_020jvt_pf_ftf_bdl1r70_L1J45p0ETA21_3J15p0ETA25:
  eventCount: 0
  stepCounts:
    0: 12
    1: 9
  stepFeatures:
    0: 12
    1: 45
    2: 9
HLT_4j35_0eta290_020jvt_pf_ftf_bdl1r77_L14J15p0ETA25:
  eventCount: 0
  stepCounts:
    0: 9
    1: 8
  stepFeatures:
    0: 9
    1: 43
    2: 6
HLT_4j35_0eta290_020jvt_pf_ftf_bdl1r77_L1J45p0ETA21_3J15p0ETA25:
  eventCount: 0
  stepCounts:
    0: 12
    1: 9
  stepFeatures:
    0: 12
    1: 45
    2: 9
HLT_4j35_0eta290_020jvt_pf_ftf_bdl1r85_L1J45p0ETA21_3J15p0ETA25:
  eventCount: 0
  stepCounts:
    0: 12
    1: 9
  stepFeatures:
    0: 12
    1: 45
    2: 13
HLT_4j55_L13J50:
  eventCount: 2
  stepCounts:
    0: 2
  stepFeatures:
    0: 8
HLT_4j85_L13J50:
  eventCount: 1
  stepCounts:
    0: 1
  stepFeatures:
    0: 4
HLT_4mu4_L14MU3V:
  eventCount: 0
HLT_4mu4_bDimu6000_L14MU3V:
  eventCount: 0
HLT_5j24_L14J15:
  eventCount: 13
  stepCounts:
    0: 13
  stepFeatures:
    0: 108
HLT_5j25_pf_ftf_0eta240_020jvt_j25_pf_ftf_0eta240_020jvt_bdl1r60_L14J15:
  eventCount: 2
  stepCounts:
    0: 13
    1: 5
    2: 2
  stepFeatures:
    0: 26
    1: 68
    2: 2
HLT_5j25_pf_ftf_0eta240_j25_pf_ftf_0eta240_boffperf_L14J15:
  eventCount: 9
  stepCounts:
    0: 13
    1: 9
    2: 9
  stepFeatures:
    0: 26
    1: 128
    2: 64
HLT_5j35_L14J15:
  eventCount: 8
  stepCounts:
    0: 8
  stepFeatures:
    0: 47
HLT_5j35_pf_ftf_0eta240_020jvt_j25_pf_ftf_0eta240_020jvt_bdl1r60_L14J15:
  eventCount: 2
  stepCounts:
    0: 13
    1: 5
    2: 2
  stepFeatures:
    0: 26
    1: 60
    2: 2
HLT_5j45_pf_ftf_0eta240_020jvt_j25_pf_ftf_0eta240_020jvt_bdl1r60_L14J15:
  eventCount: 0
  stepCounts:
    0: 13
    1: 1
  stepFeatures:
    0: 26
    1: 11
HLT_5j50_L14J15:
  eventCount: 2
  stepCounts:
    0: 2
  stepFeatures:
    0: 11
HLT_5j70_0eta240_L14J15:
  eventCount: 0
HLT_5j70_ftf_0eta240_L14J15:
  eventCount: 0
  stepCounts:
    0: 13
  stepFeatures:
    0: 13
HLT_5j70_pf_ftf_0eta240_presel5j24_L14J15:
  eventCount: 0
  stepCounts:
    0: 13
  stepFeatures:
    0: 13
HLT_5j70_pf_ftf_0eta240_presel5j35_L14J15:
  eventCount: 0
  stepCounts:
    0: 8
  stepFeatures:
    0: 8
HLT_5j70_pf_ftf_0eta240_presel5j50_L14J15:
  eventCount: 0
  stepCounts:
    0: 2
  stepFeatures:
    0: 2
HLT_5j85_L14J15:
  eventCount: 0
HLT_5j85_ftf_L14J15:
  eventCount: 0
  stepCounts:
    0: 13
  stepFeatures:
    0: 13
HLT_5j85_pf_ftf_presel5j24_L14J15:
  eventCount: 0
  stepCounts:
    0: 13
  stepFeatures:
    0: 13
HLT_5j85_pf_ftf_presel5j35_L14J15:
  eventCount: 0
  stepCounts:
    0: 8
  stepFeatures:
    0: 8
HLT_5j85_pf_ftf_presel5j50_L14J15:
  eventCount: 0
  stepCounts:
    0: 2
  stepFeatures:
    0: 2
HLT_6j25_0eta240_L14J15:
  eventCount: 12
  stepCounts:
    0: 12
  stepFeatures:
    0: 91
HLT_6j25_ftf_0eta240_010jvt_L14J15:
  eventCount: 4
  stepCounts:
    0: 13
    1: 4
  stepFeatures:
    0: 13
    1: 28
HLT_6j25_ftf_0eta240_020jvt_L14J15:
  eventCount: 3
  stepCounts:
    0: 13
    1: 3
  stepFeatures:
    0: 13
    1: 20
HLT_6j25_ftf_0eta240_050jvt_L14J15:
  eventCount: 3
  stepCounts:
    0: 13
    1: 3
  stepFeatures:
    0: 13
    1: 19
HLT_6j25_ftf_0eta240_L14J15:
  eventCount: 11
  stepCounts:
    0: 13
    1: 11
  stepFeatures:
    0: 13
    1: 92
HLT_6j25_pf_ftf_0eta240_010jvt_L14J15:
  eventCount: 6
  stepCounts:
    0: 13
    1: 6
  stepFeatures:
    0: 13
    1: 40
HLT_6j25_pf_ftf_0eta240_020jvt_L14J15:
  eventCount: 5
  stepCounts:
    0: 13
    1: 5
  stepFeatures:
    0: 13
    1: 34
HLT_6j25_pf_ftf_0eta240_050jvt_L14J15:
  eventCount: 3
  stepCounts:
    0: 13
    1: 3
  stepFeatures:
    0: 13
    1: 21
HLT_6j25_pf_ftf_0eta240_L14J15:
  eventCount: 9
  stepCounts:
    0: 13
    1: 9
  stepFeatures:
    0: 13
    1: 64
HLT_6j35_0eta240_L14J15:
  eventCount: 3
  stepCounts:
    0: 3
  stepFeatures:
    0: 19
HLT_6j35_ftf_0eta240_010jvt_L14J15:
  eventCount: 1
  stepCounts:
    0: 13
    1: 1
  stepFeatures:
    0: 13
    1: 6
HLT_6j35_ftf_0eta240_020jvt_L14J15:
  eventCount: 0
  stepCounts:
    0: 13
  stepFeatures:
    0: 13
HLT_6j35_ftf_0eta240_050jvt_L14J15:
  eventCount: 0
  stepCounts:
    0: 13
  stepFeatures:
    0: 13
HLT_6j35_ftf_0eta240_L14J15:
  eventCount: 3
  stepCounts:
    0: 13
    1: 3
  stepFeatures:
    0: 13
    1: 20
HLT_6j35_pf_ftf_0eta240_010jvt_L14J15:
  eventCount: 1
  stepCounts:
    0: 13
    1: 1
  stepFeatures:
    0: 13
    1: 6
HLT_6j35_pf_ftf_0eta240_020jvt_L14J15:
  eventCount: 1
  stepCounts:
    0: 13
    1: 1
  stepFeatures:
    0: 13
    1: 6
HLT_6j35_pf_ftf_0eta240_050jvt_L14J15:
  eventCount: 1
  stepCounts:
    0: 13
    1: 1
  stepFeatures:
    0: 13
    1: 6
HLT_6j35_pf_ftf_0eta240_L14J15:
  eventCount: 4
  stepCounts:
    0: 13
    1: 4
  stepFeatures:
    0: 13
    1: 25
HLT_6j36_L14J15:
  eventCount: 4
  stepCounts:
    0: 4
  stepFeatures:
    0: 27
HLT_6j40_L14J15:
  eventCount: 2
  stepCounts:
    0: 2
  stepFeatures:
    0: 14
HLT_6j45_0eta240_L14J15:
  eventCount: 0
HLT_6j45_L14J15:
  eventCount: 2
  stepCounts:
    0: 2
  stepFeatures:
    0: 13
HLT_6j45_ftf_0eta240_010jvt_L14J15:
  eventCount: 0
  stepCounts:
    0: 13
  stepFeatures:
    0: 13
HLT_6j45_ftf_0eta240_020jvt_L14J15:
  eventCount: 0
  stepCounts:
    0: 13
  stepFeatures:
    0: 13
HLT_6j45_ftf_0eta240_050jvt_L14J15:
  eventCount: 0
  stepCounts:
    0: 13
  stepFeatures:
    0: 13
HLT_6j45_ftf_0eta240_L14J15:
  eventCount: 0
  stepCounts:
    0: 13
  stepFeatures:
    0: 13
HLT_6j45_pf_ftf_0eta240_010jvt_L14J15:
  eventCount: 0
  stepCounts:
    0: 13
  stepFeatures:
    0: 13
HLT_6j45_pf_ftf_0eta240_020jvt_L14J15:
  eventCount: 0
  stepCounts:
    0: 13
  stepFeatures:
    0: 13
HLT_6j45_pf_ftf_0eta240_050jvt_L14J15:
  eventCount: 0
  stepCounts:
    0: 13
  stepFeatures:
    0: 13
HLT_6j45_pf_ftf_0eta240_L14J15:
  eventCount: 1
  stepCounts:
    0: 13
    1: 1
  stepFeatures:
    0: 13
    1: 6
HLT_6j55_0eta240_L14J15:
  eventCount: 0
HLT_6j55_ftf_0eta240_L14J15:
  eventCount: 0
  stepCounts:
    0: 13
  stepFeatures:
    0: 13
HLT_6j55_pf_ftf_0eta240_presel6j36_L14J15:
  eventCount: 0
  stepCounts:
    0: 4
  stepFeatures:
    0: 4
HLT_6j55_pf_ftf_0eta240_presel6j40_L14J15:
  eventCount: 0
  stepCounts:
    0: 2
  stepFeatures:
    0: 2
HLT_6j55_pf_ftf_0eta240_presel6j45_L14J15:
  eventCount: 0
  stepCounts:
    0: 2
  stepFeatures:
    0: 2
HLT_6j70_L14J15:
  eventCount: 0
HLT_6j70_ftf_L14J15:
  eventCount: 0
  stepCounts:
    0: 13
  stepFeatures:
    0: 13
HLT_6j70_pf_ftf_presel6j36_L14J15:
  eventCount: 0
  stepCounts:
    0: 4
  stepFeatures:
    0: 4
HLT_6j70_pf_ftf_presel6j40_L14J15:
  eventCount: 0
  stepCounts:
    0: 2
  stepFeatures:
    0: 2
HLT_6j70_pf_ftf_presel6j45_L14J15:
  eventCount: 0
  stepCounts:
    0: 2
  stepFeatures:
    0: 2
HLT_7j21_L14J15:
  eventCount: 12
  stepCounts:
    0: 12
  stepFeatures:
    0: 131
HLT_7j28_L14J15:
  eventCount: 7
  stepCounts:
    0: 7
  stepFeatures:
    0: 59
HLT_7j35_L14J15:
  eventCount: 3
  stepCounts:
    0: 3
  stepFeatures:
    0: 21
HLT_7j45_L14J15:
  eventCount: 1
  stepCounts:
    0: 1
  stepFeatures:
    0: 7
HLT_7j45_ftf_L14J15:
  eventCount: 1
  stepCounts:
    0: 13
    1: 1
  stepFeatures:
    0: 13
    1: 7
HLT_7j45_pf_ftf_presel7j21_L14J15:
  eventCount: 1
  stepCounts:
    0: 12
    1: 1
  stepFeatures:
    0: 12
    1: 7
HLT_7j45_pf_ftf_presel7j28_L14J15:
  eventCount: 1
  stepCounts:
    0: 7
    1: 1
  stepFeatures:
    0: 7
    1: 7
HLT_7j45_pf_ftf_presel7j35_L14J15:
  eventCount: 1
  stepCounts:
    0: 3
    1: 1
  stepFeatures:
    0: 3
    1: 7
HLT_beamspot_allTE_trkfast_BeamSpotPEB_L1J15:
  eventCount: 0
HLT_beamspot_trkFS_trkfast_BeamSpotPEB_L1J15:
  eventCount: 0
HLT_e100_lhvloose_L1EM22VHI:
  eventCount: 1
  stepCounts:
    0: 1
    1: 1
    2: 1
    3: 1
    4: 1
  stepFeatures:
    0: 1
    1: 1
    2: 1
    3: 1
    4: 1
HLT_e10_lhmedium_ivarloose_j70_0eta320_j50_0eta490_j0_DJMASS900j50_L1MJJ-500-NFF:
  eventCount: 0
  stepCounts:
    0: 1
    1: 1
    2: 1
    3: 1
    4: 1
  stepFeatures:
    0: 2
    1: 7
    2: 2
    3: 4
    4: 1
HLT_e10_lhvloose_L1EM7:
  eventCount: 7
  stepCounts:
    0: 11
    1: 11
    2: 8
    3: 8
    4: 7
  stepFeatures:
    0: 16
    1: 50
    2: 11
    3: 23
    4: 8
HLT_e120_etcut_L1EM22VHI:
  eventCount: 2
  stepCounts:
    0: 2
    1: 2
    2: 2
    3: 2
  stepFeatures:
    0: 5
    1: 39
    2: 5
    3: 8
HLT_e120_lhvloose_L1EM22VHI:
  eventCount: 1
  stepCounts:
    0: 1
    1: 1
    2: 1
    3: 1
    4: 1
  stepFeatures:
    0: 1
    1: 1
    2: 1
    3: 1
    4: 1
HLT_e12_lhloose_2mu10_L12MU8F:
  eventCount: 0
HLT_e12_lhtight_mu11_dRAB15_invmAB10_L1LFV-eEM8L-MU8VF:
  eventCount: 0
HLT_e140_dnnloose_L1EM22VHI:
  eventCount: 0
HLT_e140_gsf_dnnloose_L1EM22VHI:
  eventCount: 0
HLT_e140_lhloose_L1EM22VHI:
  eventCount: 0
HLT_e140_lhloose_L1eEM22M:
  eventCount: 0
HLT_e140_lhloose_noringer_L1EM22VHI:
  eventCount: 0
  stepCounts:
    0: 2
    1: 2
    2: 2
    3: 2
  stepFeatures:
    0: 3
    1: 31
    2: 3
    3: 6
HLT_e14_lhtight_e4_etcut_1invmAB5_L1JPSI-1M5-EM12:
  eventCount: 0
HLT_e14_lhtight_e4_etcut_Jpsiee_L1JPSI-1M5-EM12:
  eventCount: 0
HLT_e14_lhtight_e4_etcut_probe_1invmAB5_L1JPSI-1M5-EM12:
  eventCount: 0
HLT_e14_lhtight_mu6_dRAB15_invmAB10_L1LFV-eEM12L-MU5VF:
  eventCount: 0
HLT_e14_lhtight_noringer_e4_etcut_1invmAB5_L1JPSI-1M5-EM12:
  eventCount: 0
HLT_e14_lhtight_noringer_e4_etcut_Jpsiee_L1JPSI-1M5-EM12:
  eventCount: 0
HLT_e14_lhtight_noringer_e4_etcut_probe_1invmAB5_L1JPSI-1M5-EM12:
  eventCount: 0
HLT_e15_lhvloose_L1EM10VH:
  eventCount: 7
  stepCounts:
    0: 9
    1: 9
    2: 7
    3: 7
    4: 7
  stepFeatures:
    0: 11
    1: 19
    2: 7
    3: 16
    4: 7
HLT_e17_lhloose_mu14_L1EM15VH_MU8F:
  eventCount: 2
  stepCounts:
    0: 5
    1: 5
    2: 5
    3: 5
    4: 5
    5: 5
    6: 2
    7: 2
    8: 2
  stepFeatures:
    0: 5
    1: 9
    2: 5
    3: 7
    4: 5
    5: 5
    6: 2
    7: 2
    8: 2
HLT_e17_lhmedium_ivarloose_tau25_medium1_tracktwo_03dRAB_L1EM15VHI_2TAU12IM_4J12:
  eventCount: 1
  stepCounts:
    0: 4
    1: 4
    2: 4
    3: 4
    4: 4
    5: 4
    6: 4
    7: 4
    8: 4
    9: 4
    10: 1
  stepFeatures:
    0: 4
    1: 6
    2: 4
    3: 6
    4: 4
    5: 12
    6: 12
    7: 12
    8: 8
    9: 8
    10: 4
HLT_e17_lhmedium_ivarloose_tau25_mediumRNN_tracktwoMVABDT_03dRAB_L1EM15VHI_2TAU12IM_4J12:
  eventCount: 1
  stepCounts:
    0: 4
    1: 4
    2: 4
    3: 4
    4: 4
    5: 4
    6: 4
    7: 4
    8: 4
    9: 1
  stepFeatures:
    0: 4
    1: 6
    2: 4
    3: 6
    4: 4
    5: 12
    6: 12
    7: 12
    8: 12
    9: 4
HLT_e17_lhmedium_ivarloose_tau25_mediumRNN_tracktwoMVA_03dRAB_L1EM15VHI_2TAU12IM_4J12:
  eventCount: 1
  stepCounts:
    0: 4
    1: 4
    2: 4
    3: 4
    4: 4
    5: 4
    6: 4
    7: 4
    8: 4
    9: 1
  stepFeatures:
    0: 4
    1: 6
    2: 4
    3: 6
    4: 4
    5: 12
    6: 12
    7: 12
    8: 12
    9: 4
HLT_e17_lhmedium_tau25_mediumRNN_tracktwoMVABDT_xe50_cell_03dRAB_L1EM15VHI_2TAU12IM_XE35:
  eventCount: 0
  stepCounts:
    0: 2
    1: 2
    2: 2
    3: 2
    4: 2
    5: 2
    6: 2
    7: 2
    8: 2
    9: 1
  stepFeatures:
    0: 2
    1: 2
    2: 2
    3: 3
    4: 2
    5: 7
    6: 7
    7: 7
    8: 7
    9: 1
    10: 1
HLT_e17_lhmedium_tau25_mediumRNN_tracktwoMVA_xe50_cell_03dRAB_L1EM15VHI_2TAU12IM_XE35:
  eventCount: 0
  stepCounts:
    0: 2
    1: 2
    2: 2
    3: 2
    4: 2
    5: 2
    6: 2
    7: 2
    8: 2
    9: 1
  stepFeatures:
    0: 2
    1: 2
    2: 2
    3: 3
    4: 2
    5: 7
    6: 7
    7: 7
    8: 7
    9: 1
    10: 1
HLT_e20_lhloose_L1EM7:
  eventCount: 6
  stepCounts:
    0: 7
    1: 7
    2: 6
    3: 6
    4: 6
  stepFeatures:
    0: 7
    1: 11
    2: 6
    3: 9
    4: 6
HLT_e20_lhloose_L1EM7_AFP_A_AND_C:
  eventCount: 0
HLT_e20_lhloose_L1EM7_AFP_A_OR_C:
  eventCount: 0
HLT_e20_lhtight_ivarloose_L1ZAFB-25DPHI-eEM15M:
  eventCount: 0
HLT_e20_lhvloose_L1EM15VH:
  eventCount: 6
  stepCounts:
    0: 7
    1: 7
    2: 6
    3: 6
    4: 6
  stepFeatures:
    0: 7
    1: 11
    2: 6
    3: 9
    4: 6
HLT_e24_lhmedium_g12_loose_g12_loose_02dRAB_02dRAC_L1EM20VH_3EM10VH:
  eventCount: 0
  stepCounts:
    0: 3
    1: 3
    2: 2
  stepFeatures:
    0: 31
    1: 21
    2: 19
    3: 9
HLT_e24_lhmedium_g25_medium_02dRAB_L12EM20VH:
  eventCount: 1
  stepCounts:
    0: 2
    1: 2
    2: 2
    3: 1
    4: 1
  stepFeatures:
    0: 14
    1: 7
    2: 7
    3: 6
    4: 1
HLT_e24_lhmedium_ivarloose_tau20_medium1_tracktwo_03dRAB_L1EM22VHI:
  eventCount: 3
  stepCounts:
    0: 6
    1: 6
    2: 5
    3: 5
    4: 5
    5: 5
    6: 5
    7: 5
    8: 5
    9: 5
    10: 3
  stepFeatures:
    0: 6
    1: 10
    2: 5
    3: 8
    4: 5
    5: 20
    6: 20
    7: 20
    8: 14
    9: 14
    10: 7
HLT_e24_lhmedium_ivarloose_tau20_mediumRNN_tracktwoMVABDT_03dRAB_L1EM22VHI:
  eventCount: 2
  stepCounts:
    0: 6
    1: 6
    2: 5
    3: 5
    4: 5
    5: 5
    6: 5
    7: 5
    8: 5
    9: 2
  stepFeatures:
    0: 6
    1: 10
    2: 5
    3: 8
    4: 5
    5: 22
    6: 22
    7: 22
    8: 22
    9: 7
HLT_e24_lhmedium_ivarloose_tau20_mediumRNN_tracktwoMVA_03dRAB_L1EM22VHI:
  eventCount: 3
  stepCounts:
    0: 6
    1: 6
    2: 5
    3: 5
    4: 5
    5: 5
    6: 5
    7: 5
    8: 5
    9: 3
  stepFeatures:
    0: 6
    1: 10
    2: 5
    3: 8
    4: 5
    5: 22
    6: 22
    7: 22
    8: 22
    9: 8
HLT_e24_lhmedium_mu8noL1_L1EM22VHI:
  eventCount: 3
  stepCounts:
    0: 6
    1: 6
    2: 5
    3: 5
    4: 5
    5: 3
    6: 3
  stepFeatures:
    0: 6
    1: 10
    2: 5
    3: 8
    4: 5
    5: 3
    6: 3
HLT_e24_lhtight_ivarloose_L1EM22VHI:
  eventCount: 5
  stepCounts:
    0: 6
    1: 6
    2: 5
    3: 5
    4: 5
  stepFeatures:
    0: 6
    1: 10
    2: 5
    3: 8
    4: 5
HLT_e24_lhvloose_2e12_lhvloose_L1EM20VH_3EM10VH:
  eventCount: 0
  stepCounts:
    0: 1
    1: 1
    2: 1
    3: 1
  stepFeatures:
    0: 8
    1: 4
    2: 4
    3: 7
    4: 3
HLT_e250_etcut_L1EM22VHI:
  eventCount: 1
  stepCounts:
    0: 1
    1: 1
    2: 1
    3: 1
  stepFeatures:
    0: 2
    1: 27
    2: 2
    3: 5
HLT_e25_mergedtight_g35_medium_Heg_02dRAB_L12EM20VH:
  eventCount: 0
  stepCounts:
    0: 4
    1: 4
    2: 4
    3: 3
  stepFeatures:
    0: 22
    1: 70
    2: 22
    3: 31
    4: 3
HLT_e26_dnnloose_L1EM22VHI:
  eventCount: 5
  stepCounts:
    0: 6
    1: 6
    2: 5
    3: 5
    4: 5
  stepFeatures:
    0: 6
    1: 10
    2: 5
    3: 8
    4: 5
HLT_e26_dnnmedium_L1EM22VHI:
  eventCount: 4
  stepCounts:
    0: 6
    1: 6
    2: 5
    3: 5
    4: 4
  stepFeatures:
    0: 6
    1: 10
    2: 5
    3: 8
    4: 4
HLT_e26_dnntight_L1EM22VHI:
  eventCount: 4
  stepCounts:
    0: 6
    1: 6
    2: 5
    3: 5
    4: 4
  stepFeatures:
    0: 6
    1: 10
    2: 5
    3: 8
    4: 4
HLT_e26_gsf_dnntight_ivarloose_L1EM22VHI:
  eventCount: 4
  stepCounts:
    0: 6
    1: 6
    2: 5
    3: 5
    4: 4
  stepFeatures:
    0: 6
    1: 10
    2: 5
    3: 8
    4: 4
HLT_e26_gsf_lhtight_ivarloose_L1EM22VHI:
  eventCount: 5
  stepCounts:
    0: 6
    1: 6
    2: 5
    3: 5
    4: 5
  stepFeatures:
    0: 6
    1: 10
    2: 5
    3: 8
    4: 5
HLT_e26_idperf_gsf_tight_L1EM22VHI:
  eventCount: 5
  stepCounts:
    0: 6
    1: 6
    2: 5
    3: 5
    4: 5
  stepFeatures:
    0: 6
    1: 6
    2: 5
    3: 8
    4: 5
HLT_e26_idperf_loose_L1EM24VHI:
  eventCount: 5
  stepCounts:
    0: 6
    1: 6
    2: 5
    3: 5
    4: 5
  stepFeatures:
    0: 6
    1: 6
    2: 5
    3: 8
    4: 5
HLT_e26_idperf_loose_lrtloose_L1EM22VHI:
  eventCount: 5
  stepCounts:
    0: 6
    1: 6
    2: 5
    3: 5
    4: 5
  stepFeatures:
    0: 6
    1: 6
    2: 5
    3: 25
    4: 5
HLT_e26_idperf_tight_L1EM22VHI:
  eventCount: 5
  stepCounts:
    0: 6
    1: 6
    2: 5
    3: 5
    4: 5
  stepFeatures:
    0: 6
    1: 6
    2: 5
    3: 8
    4: 5
HLT_e26_lhloose_nopix_lrttight_L1EM22VHI:
  eventCount: 0
  stepCounts:
    0: 6
    1: 2
    2: 2
    3: 2
  stepFeatures:
    0: 6
    1: 2
    2: 2
    3: 9
HLT_e26_lhloose_nopix_lrttight_probe_g25_medium_L1EM20VH:
  eventCount: 0
HLT_e26_lhmedium_mu8noL1_L1EM22VHI:
  eventCount: 3
  stepCounts:
    0: 6
    1: 6
    2: 5
    3: 5
    4: 5
    5: 3
    6: 3
  stepFeatures:
    0: 6
    1: 10
    2: 5
    3: 8
    4: 5
    5: 3
    6: 3
HLT_e26_lhmedium_nopix_lrttight_L1EM22VHI:
  eventCount: 0
  stepCounts:
    0: 6
    1: 2
    2: 2
    3: 2
  stepFeatures:
    0: 6
    1: 2
    2: 2
    3: 9
HLT_e26_lhtight_L1EM22VHI:
  eventCount: 5
  stepCounts:
    0: 6
    1: 6
    2: 5
    3: 5
    4: 5
  stepFeatures:
    0: 6
    1: 10
    2: 5
    3: 8
    4: 5
HLT_e26_lhtight_e15_etcut_50invmAB130_L1EM22VHI:
  eventCount: 4
  stepCounts:
    0: 5
    1: 5
    2: 4
    3: 4
    4: 4
  stepFeatures:
    0: 34
    1: 87
    2: 23
    3: 42
    4: 4
HLT_e26_lhtight_e15_etcut_L1EM22VHI:
  eventCount: 4
  stepCounts:
    0: 5
    1: 5
    2: 4
    3: 4
    4: 4
  stepFeatures:
    0: 34
    1: 87
    2: 23
    3: 42
    4: 4
HLT_e26_lhtight_e15_etcut_Zee_L1EM22VHI:
  eventCount: 4
  stepCounts:
    0: 5
    1: 5
    2: 4
    3: 4
    4: 4
  stepFeatures:
    0: 34
    1: 87
    2: 23
    3: 42
    4: 4
HLT_e26_lhtight_e15_etcut_idperf_Zee_L1EM22VHI:
  eventCount: 4
  stepCounts:
    0: 5
    1: 5
    2: 4
    3: 4
    4: 4
  stepFeatures:
    0: 34
    1: 26
    2: 23
    3: 42
    4: 4
HLT_e26_lhtight_e15_etcut_probe_50invmAB130_L1EM22VHI:
  eventCount: 4
  stepCounts:
    0: 6
    1: 6
    2: 5
    3: 5
    4: 5
    5: 4
    6: 4
    7: 4
    8: 4
  stepFeatures:
    0: 6
    1: 10
    2: 5
    3: 8
    4: 5
    5: 18
    6: 74
    7: 17
    8: 36
HLT_e26_lhtight_ivarloose_2j20_0eta290_020jvt_pf_ftf_boffperf_L1EM22VHI:
  eventCount: 5
  stepCounts:
    0: 6
    1: 6
    2: 5
    3: 5
    4: 5
    5: 5
    6: 5
    7: 5
  stepFeatures:
    0: 6
    1: 10
    2: 5
    3: 8
    4: 5
    5: 5
    6: 31
    7: 31
HLT_e26_lhtight_ivarloose_L1EM22VHI:
  eventCount: 5
  stepCounts:
    0: 6
    1: 6
    2: 5
    3: 5
    4: 5
  stepFeatures:
    0: 6
    1: 10
    2: 5
    3: 8
    4: 5
HLT_e26_lhtight_ivarloose_L1eEM22M:
  eventCount: 0
HLT_e26_lhtight_ivarloose_L1eEM22T:
  eventCount: 0
HLT_e26_lhtight_ivarloose_e12_lhvloose_probe_L1EM22VHI:
  eventCount: 1
  stepCounts:
    0: 6
    1: 6
    2: 5
    3: 5
    4: 5
    5: 1
    6: 1
    7: 1
    8: 1
    9: 1
  stepFeatures:
    0: 6
    1: 10
    2: 5
    3: 8
    4: 5
    5: 7
    6: 3
    7: 3
    8: 5
    9: 2
HLT_e26_lhtight_ivarloose_e14_etcut_probe_L1EM22VHI:
  eventCount: 4
  stepCounts:
    0: 6
    1: 6
    2: 5
    3: 5
    4: 5
    5: 4
    6: 4
    7: 4
    8: 4
  stepFeatures:
    0: 6
    1: 10
    2: 5
    3: 8
    4: 5
    5: 18
    6: 74
    7: 20
    8: 41
HLT_e26_lhtight_ivarloose_e14_lhtight_noringer_probe_L1EM22VHI:
  eventCount: 0
  stepCounts:
    0: 6
    1: 6
    2: 5
    3: 5
    4: 5
    5: 3
    6: 3
    7: 3
    8: 3
  stepFeatures:
    0: 6
    1: 10
    2: 5
    3: 8
    4: 5
    5: 11
    6: 19
    7: 6
    8: 11
    9: 3
HLT_e26_lhtight_ivarloose_e14_lhtight_probe_L1EM22VHI:
  eventCount: 0
  stepCounts:
    0: 6
    1: 6
    2: 5
    3: 5
    4: 5
    5: 1
    6: 1
    7: 1
    8: 1
  stepFeatures:
    0: 6
    1: 10
    2: 5
    3: 8
    4: 5
    5: 7
    6: 3
    7: 1
    8: 2
    9: 1
HLT_e26_lhtight_ivarloose_e15_etcut_idperf_probe_L1EM22VHI:
  eventCount: 4
  stepCounts:
    0: 6
    1: 6
    2: 5
    3: 5
    4: 5
    5: 4
    6: 4
    7: 4
    8: 4
  stepFeatures:
    0: 6
    1: 10
    2: 5
    3: 8
    4: 5
    5: 18
    6: 17
    7: 17
    8: 36
HLT_e26_lhtight_ivarloose_e15_etcut_probe_L1EM22VHI:
  eventCount: 4
  stepCounts:
    0: 6
    1: 6
    2: 5
    3: 5
    4: 5
    5: 4
    6: 4
    7: 4
    8: 4
  stepFeatures:
    0: 6
    1: 10
    2: 5
    3: 8
    4: 5
    5: 18
    6: 74
    7: 17
    8: 36
HLT_e26_lhtight_ivarloose_e17_lhvloose_probe_L1EM22VHI:
  eventCount: 0
  stepCounts:
    0: 6
    1: 6
    2: 5
    3: 5
    4: 5
  stepFeatures:
    0: 6
    1: 10
    2: 5
    3: 8
    4: 5
    5: 5
HLT_e26_lhtight_ivarloose_e20_lhtight_ivarloose_probe_L1EM22VHI:
  eventCount: 0
  stepCounts:
    0: 6
    1: 6
    2: 5
    3: 5
    4: 5
  stepFeatures:
    0: 6
    1: 10
    2: 5
    3: 8
    4: 5
    5: 5
HLT_e26_lhtight_ivarloose_e24_lhvloose_probe_L1EM22VHI:
  eventCount: 0
  stepCounts:
    0: 6
    1: 6
    2: 5
    3: 5
    4: 5
  stepFeatures:
    0: 6
    1: 10
    2: 5
    3: 8
    4: 5
    5: 5
HLT_e26_lhtight_ivarloose_e26_lhloose_nopix_lrttight_probe_L1EM22VHI:
  eventCount: 0
  stepCounts:
    0: 6
    1: 6
    2: 5
    3: 5
    4: 5
  stepFeatures:
    0: 6
    1: 10
    2: 5
    3: 8
    4: 5
    5: 5
HLT_e26_lhtight_ivarloose_e26_lhtight_probe_L1EM22VHI:
  eventCount: 0
  stepCounts:
    0: 6
    1: 6
    2: 5
    3: 5
    4: 5
  stepFeatures:
    0: 6
    1: 10
    2: 5
    3: 8
    4: 5
    5: 5
HLT_e26_lhtight_ivarloose_e4_etcut_probe_L1EM22VHI:
  eventCount: 5
  stepCounts:
    0: 6
    1: 6
    2: 5
    3: 5
    4: 5
    5: 5
    6: 5
    7: 5
    8: 5
  stepFeatures:
    0: 6
    1: 10
    2: 5
    3: 8
    4: 5
    5: 49
    6: 151
    7: 80
    8: 118
HLT_e26_lhtight_ivarloose_e5_lhtight_noringer_probe_L1EM22VHI:
  eventCount: 1
  stepCounts:
    0: 6
    1: 6
    2: 5
    3: 5
    4: 5
    5: 5
    6: 5
    7: 5
    8: 5
    9: 1
  stepFeatures:
    0: 6
    1: 10
    2: 5
    3: 8
    4: 5
    5: 23
    6: 69
    7: 22
    8: 40
    9: 6
HLT_e26_lhtight_ivarloose_e5_lhtight_probe_L1EM22VHI:
  eventCount: 1
  stepCounts:
    0: 6
    1: 6
    2: 5
    3: 5
    4: 5
    5: 5
    6: 4
    7: 4
    8: 4
    9: 1
  stepFeatures:
    0: 6
    1: 10
    2: 5
    3: 8
    4: 5
    5: 18
    6: 26
    7: 10
    8: 18
    9: 5
HLT_e26_lhtight_ivarloose_e5_lhvloose_idperf_probe_L1EM22VHI:
  eventCount: 5
  stepCounts:
    0: 6
    1: 6
    2: 5
    3: 5
    4: 5
    5: 5
    6: 5
    7: 5
    8: 5
    9: 5
  stepFeatures:
    0: 6
    1: 10
    2: 5
    3: 8
    4: 5
    5: 19
    6: 16
    7: 12
    8: 23
    9: 12
HLT_e26_lhtight_ivarloose_e5_lhvloose_nopix_lrtloose_idperf_probe_L1EM22VHI:
  eventCount: 5
  stepCounts:
    0: 6
    1: 6
    2: 5
    3: 5
    4: 5
    5: 5
    6: 5
    7: 5
    8: 5
    9: 5
  stepFeatures:
    0: 6
    1: 10
    2: 5
    3: 8
    4: 5
    5: 19
    6: 19
    7: 11
    8: 59
    9: 11
HLT_e26_lhtight_ivarloose_e9_etcut_probe_L1EM22VHI:
  eventCount: 5
  stepCounts:
    0: 6
    1: 6
    2: 5
    3: 5
    4: 5
    5: 5
    6: 5
    7: 5
    8: 5
  stepFeatures:
    0: 6
    1: 10
    2: 5
    3: 8
    4: 5
    5: 22
    6: 96
    7: 31
    8: 57
HLT_e26_lhtight_ivarloose_e9_lhtight_noringer_probe_L1EM22VHI:
  eventCount: 1
  stepCounts:
    0: 6
    1: 6
    2: 5
    3: 5
    4: 5
    5: 5
    6: 5
    7: 5
    8: 5
    9: 1
  stepFeatures:
    0: 6
    1: 10
    2: 5
    3: 8
    4: 5
    5: 16
    6: 57
    7: 17
    8: 37
    9: 6
HLT_e26_lhtight_ivarloose_e9_lhtight_probe_L1EM22VHI:
  eventCount: 1
  stepCounts:
    0: 6
    1: 6
    2: 5
    3: 5
    4: 5
    5: 2
    6: 2
    7: 2
    8: 2
    9: 1
  stepFeatures:
    0: 6
    1: 10
    2: 5
    3: 8
    4: 5
    5: 8
    6: 10
    7: 5
    8: 9
    9: 3
HLT_e26_lhtight_ivarloose_noringer_L1EM22VHI:
  eventCount: 5
  stepCounts:
    0: 6
    1: 6
    2: 6
    3: 6
    4: 5
  stepFeatures:
    0: 7
    1: 15
    2: 7
    3: 13
    4: 5
HLT_e26_lhtight_ivarloose_tau100_mediumRNN_tracktwoLLP_03dRAB_L1EM22VHI:
  eventCount: 0
  stepCounts:
    0: 2
    1: 2
    2: 2
    3: 2
    4: 2
    5: 2
    6: 2
    7: 2
    8: 2
  stepFeatures:
    0: 6
    1: 4
    2: 2
    3: 2
    4: 2
    5: 3
    6: 3
    7: 3
    8: 3
    9: 1
HLT_e26_lhtight_ivarloose_tau160_mediumRNN_tracktwoMVABDT_03dRAB_L1EM22VHI:
  eventCount: 0
  stepCounts:
    0: 1
    1: 1
    2: 1
    3: 1
    4: 1
    5: 1
    6: 1
    7: 1
    8: 1
  stepFeatures:
    0: 6
    1: 1
    2: 1
    3: 1
    4: 1
    5: 1
    6: 1
    7: 1
    8: 1
HLT_e26_lhtight_ivarloose_tau160_mediumRNN_tracktwoMVA_03dRAB_L1EM22VHI:
  eventCount: 0
  stepCounts:
    0: 1
    1: 1
    2: 1
    3: 1
    4: 1
    5: 1
    6: 1
    7: 1
    8: 1
  stepFeatures:
    0: 6
    1: 1
    2: 1
    3: 1
    4: 1
    5: 1
    6: 1
    7: 1
    8: 1
HLT_e26_lhtight_ivarloose_tau180_mediumRNN_tracktwoLLP_03dRAB_L1EM22VHI:
  eventCount: 0
  stepCounts:
    0: 1
    1: 1
    2: 1
    3: 1
    4: 1
    5: 1
    6: 1
    7: 1
    8: 1
  stepFeatures:
    0: 6
    1: 1
    2: 1
    3: 1
    4: 1
    5: 1
    6: 1
    7: 1
    8: 1
HLT_e26_lhtight_ivarloose_tau20_mediumRNN_tracktwoMVABDT_03dRAB_L1EM22VHI:
  eventCount: 2
  stepCounts:
    0: 6
    1: 6
    2: 5
    3: 5
    4: 5
    5: 5
    6: 5
    7: 5
    8: 5
    9: 2
  stepFeatures:
    0: 6
    1: 10
    2: 5
    3: 8
    4: 5
    5: 22
    6: 22
    7: 22
    8: 22
    9: 7
HLT_e26_lhtight_ivarloose_tau20_mediumRNN_tracktwoMVA_03dRAB_L1EM22VHI:
  eventCount: 3
  stepCounts:
    0: 6
    1: 6
    2: 5
    3: 5
    4: 5
    5: 5
    6: 5
    7: 5
    8: 5
    9: 3
  stepFeatures:
    0: 6
    1: 10
    2: 5
    3: 8
    4: 5
    5: 22
    6: 22
    7: 22
    8: 22
    9: 8
HLT_e26_lhtight_ivarloose_tau25_mediumRNN_tracktwoMVABDT_03dRAB_L1EM22VHI:
  eventCount: 1
  stepCounts:
    0: 6
    1: 6
    2: 5
    3: 5
    4: 5
    5: 5
    6: 5
    7: 5
    8: 5
    9: 1
  stepFeatures:
    0: 6
    1: 10
    2: 5
    3: 8
    4: 5
    5: 13
    6: 13
    7: 13
    8: 13
    9: 5
HLT_e26_lhtight_ivarloose_tau25_mediumRNN_tracktwoMVA_03dRAB_L1EM22VHI:
  eventCount: 1
  stepCounts:
    0: 6
    1: 6
    2: 5
    3: 5
    4: 5
    5: 5
    6: 5
    7: 5
    8: 5
    9: 1
  stepFeatures:
    0: 6
    1: 10
    2: 5
    3: 8
    4: 5
    5: 13
    6: 13
    7: 13
    8: 13
    9: 5
HLT_e26_lhtight_ivarloose_tau35_mediumRNN_tracktwoMVABDT_03dRAB_L1EM22VHI:
  eventCount: 1
  stepCounts:
    0: 6
    1: 6
    2: 5
    3: 5
    4: 5
    5: 5
    6: 5
    7: 5
    8: 5
    9: 1
  stepFeatures:
    0: 6
    1: 10
    2: 5
    3: 8
    4: 5
    5: 11
    6: 11
    7: 11
    8: 11
    9: 5
HLT_e26_lhtight_ivarloose_tau35_mediumRNN_tracktwoMVA_03dRAB_L1EM22VHI:
  eventCount: 1
  stepCounts:
    0: 6
    1: 6
    2: 5
    3: 5
    4: 5
    5: 5
    6: 5
    7: 5
    8: 5
    9: 1
  stepFeatures:
    0: 6
    1: 10
    2: 5
    3: 8
    4: 5
    5: 11
    6: 11
    7: 11
    8: 11
    9: 5
HLT_e26_lhtight_ivarloose_tau40_mediumRNN_tracktwoMVABDT_03dRAB_L1EM22VHI:
  eventCount: 1
  stepCounts:
    0: 6
    1: 6
    2: 5
    3: 5
    4: 5
    5: 5
    6: 5
    7: 5
    8: 5
    9: 1
  stepFeatures:
    0: 6
    1: 10
    2: 5
    3: 8
    4: 5
    5: 11
    6: 11
    7: 11
    8: 11
    9: 5
HLT_e26_lhtight_ivarloose_tau40_mediumRNN_tracktwoMVA_03dRAB_L1EM22VHI:
  eventCount: 1
  stepCounts:
    0: 6
    1: 6
    2: 5
    3: 5
    4: 5
    5: 5
    6: 5
    7: 5
    8: 5
    9: 1
  stepFeatures:
    0: 6
    1: 10
    2: 5
    3: 8
    4: 5
    5: 11
    6: 11
    7: 11
    8: 11
    9: 5
HLT_e26_lhtight_ivarloose_tau60_mediumRNN_tracktwoLLP_03dRAB_L1EM22VHI:
  eventCount: 0
  stepCounts:
    0: 6
    1: 6
    2: 5
    3: 5
    4: 5
    5: 3
    6: 3
    7: 3
    8: 3
  stepFeatures:
    0: 6
    1: 10
    2: 5
    3: 8
    4: 5
    5: 6
    6: 6
    7: 6
    8: 6
    9: 2
HLT_e26_lhtight_ivarloose_tau60_mediumRNN_tracktwoMVABDT_03dRAB_L1EM22VHI:
  eventCount: 0
  stepCounts:
    0: 6
    1: 6
    2: 5
    3: 5
    4: 5
    5: 3
    6: 3
    7: 3
    8: 3
  stepFeatures:
    0: 6
    1: 10
    2: 5
    3: 8
    4: 5
    5: 6
    6: 6
    7: 6
    8: 6
    9: 2
HLT_e26_lhtight_ivarloose_tau60_mediumRNN_tracktwoMVA_03dRAB_L1EM22VHI:
  eventCount: 0
  stepCounts:
    0: 6
    1: 6
    2: 5
    3: 5
    4: 5
    5: 3
    6: 3
    7: 3
    8: 3
  stepFeatures:
    0: 6
    1: 10
    2: 5
    3: 8
    4: 5
    5: 6
    6: 6
    7: 6
    8: 6
    9: 2
HLT_e26_lhtight_ivarloose_tau80_mediumRNN_tracktwoLLP_03dRAB_L1EM22VHI:
  eventCount: 0
  stepCounts:
    0: 2
    1: 2
    2: 2
    3: 2
    4: 2
    5: 2
    6: 2
    7: 2
    8: 2
  stepFeatures:
    0: 6
    1: 4
    2: 2
    3: 2
    4: 2
    5: 3
    6: 3
    7: 3
    8: 3
    9: 1
HLT_e26_lhtight_ivarloose_tau80_mediumRNN_tracktwoMVABDT_03dRAB_L1EM22VHI:
  eventCount: 0
  stepCounts:
    0: 2
    1: 2
    2: 2
    3: 2
    4: 2
    5: 2
    6: 2
    7: 2
    8: 2
  stepFeatures:
    0: 6
    1: 4
    2: 2
    3: 2
    4: 2
    5: 3
    6: 3
    7: 3
    8: 3
    9: 1
HLT_e26_lhtight_ivarloose_tau80_mediumRNN_tracktwoMVA_03dRAB_L1EM22VHI:
  eventCount: 0
  stepCounts:
    0: 2
    1: 2
    2: 2
    3: 2
    4: 2
    5: 2
    6: 2
    7: 2
    8: 2
  stepFeatures:
    0: 6
    1: 4
    2: 2
    3: 2
    4: 2
    5: 3
    6: 3
    7: 3
    8: 3
    9: 1
HLT_e26_lhtight_ivarmedium_L1EM22VHI:
  eventCount: 5
  stepCounts:
    0: 6
    1: 6
    2: 5
    3: 5
    4: 5
  stepFeatures:
    0: 6
    1: 10
    2: 5
    3: 8
    4: 5
HLT_e26_lhtight_ivartight_L1EM22VHI:
  eventCount: 5
  stepCounts:
    0: 6
    1: 6
    2: 5
    3: 5
    4: 5
  stepFeatures:
    0: 6
    1: 10
    2: 5
    3: 8
    4: 5
HLT_e28_idperf_loose_L1EM24VHI:
  eventCount: 5
  stepCounts:
    0: 6
    1: 6
    2: 5
    3: 5
    4: 5
  stepFeatures:
    0: 6
    1: 6
    2: 5
    3: 8
    4: 5
HLT_e28_lhmedium_mu8noL1_L1EM24VHI:
  eventCount: 3
  stepCounts:
    0: 6
    1: 6
    2: 5
    3: 5
    4: 5
    5: 3
    6: 3
  stepFeatures:
    0: 6
    1: 10
    2: 5
    3: 8
    4: 5
    5: 3
    6: 3
HLT_e300_etcut_L1EM22VHI:
  eventCount: 1
  stepCounts:
    0: 1
    1: 1
    2: 1
    3: 1
  stepFeatures:
    0: 1
    1: 13
    2: 1
    3: 2
HLT_e300_etcut_L1eEM22M:
  eventCount: 1
  stepCounts:
    0: 1
    1: 1
    2: 1
    3: 1
  stepFeatures:
    0: 1
    1: 13
    2: 1
    3: 2
HLT_e30_lhvloose_L1EM22VHI:
  eventCount: 5
  stepCounts:
    0: 6
    1: 6
    2: 5
    3: 5
    4: 5
  stepFeatures:
    0: 6
    1: 10
    2: 5
    3: 8
    4: 5
HLT_e40_lhvloose_L1EM22VHI:
  eventCount: 5
  stepCounts:
    0: 6
    1: 6
    2: 5
    3: 5
    4: 5
  stepFeatures:
    0: 6
    1: 10
    2: 5
    3: 8
    4: 5
HLT_e50_etcut_L1EM22VHI:
  eventCount: 6
  stepCounts:
    0: 7
    1: 7
    2: 6
    3: 6
  stepFeatures:
    0: 12
    1: 79
    2: 11
    3: 28
HLT_e5_dnnloose_L1EM3:
  eventCount: 7
  stepCounts:
    0: 19
    1: 16
    2: 13
    3: 13
    4: 7
  stepFeatures:
    0: 48
    1: 92
    2: 25
    3: 54
    4: 7
HLT_e5_dnnmedium_L1EM3:
  eventCount: 6
  stepCounts:
    0: 19
    1: 16
    2: 13
    3: 13
    4: 6
  stepFeatures:
    0: 48
    1: 89
    2: 25
    3: 54
    4: 6
HLT_e5_dnntight_L1EM3:
  eventCount: 6
  stepCounts:
    0: 19
    1: 16
    2: 13
    3: 13
    4: 6
  stepFeatures:
    0: 47
    1: 85
    2: 24
    3: 51
    4: 6
HLT_e5_etcut_L1eEM3:
  eventCount: 18
  stepCounts:
    0: 20
    1: 19
    2: 18
    3: 18
  stepFeatures:
    0: 138
    1: 437
    2: 207
    3: 269
HLT_e5_idperf_gsf_tight_L1EM3:
  eventCount: 13
  stepCounts:
    0: 19
    1: 18
    2: 13
    3: 13
    4: 13
  stepFeatures:
    0: 47
    1: 42
    2: 24
    3: 51
    4: 22
HLT_e5_idperf_loose_L1EM3:
  eventCount: 13
  stepCounts:
    0: 19
    1: 18
    2: 13
    3: 13
    4: 13
  stepFeatures:
    0: 48
    1: 43
    2: 25
    3: 54
    4: 23
HLT_e5_idperf_loose_lrtloose_L1EM3:
  eventCount: 15
  stepCounts:
    0: 19
    1: 19
    2: 15
    3: 15
    4: 15
  stepFeatures:
    0: 48
    1: 48
    2: 25
    3: 150
    4: 24
HLT_e5_idperf_medium_L1EM3:
  eventCount: 13
  stepCounts:
    0: 19
    1: 18
    2: 13
    3: 13
    4: 13
  stepFeatures:
    0: 48
    1: 43
    2: 25
    3: 54
    4: 23
HLT_e5_idperf_tight_L1EM3:
  eventCount: 13
  stepCounts:
    0: 19
    1: 18
    2: 13
    3: 13
    4: 13
  stepFeatures:
    0: 47
    1: 42
    2: 24
    3: 51
    4: 22
HLT_e5_lhtight_e14_etcut_1invmAB5_L1JPSI-1M5-EM12:
  eventCount: 0
HLT_e5_lhtight_e14_etcut_Jpsiee_L1JPSI-1M5-EM12:
  eventCount: 0
HLT_e5_lhtight_e14_etcut_probe_1invmAB5_L1JPSI-1M5-EM12:
  eventCount: 0
HLT_e5_lhtight_e9_etcut_1invmAB5_L1JPSI-1M5-EM7:
  eventCount: 0
HLT_e5_lhtight_e9_etcut_Jpsiee_L1JPSI-1M5-EM7:
  eventCount: 0
HLT_e5_lhtight_e9_etcut_probe_1invmAB5_L1JPSI-1M5-EM7:
  eventCount: 0
HLT_e5_lhtight_noringer_e14_etcut_1invmAB5_L1JPSI-1M5-EM12:
  eventCount: 0
HLT_e5_lhtight_noringer_e14_etcut_Jpsiee_L1JPSI-1M5-EM12:
  eventCount: 0
HLT_e5_lhtight_noringer_e14_etcut_probe_1invmAB5_L1JPSI-1M5-EM12:
  eventCount: 0
HLT_e5_lhtight_noringer_e9_etcut_1invmAB5_L1JPSI-1M5-EM7:
  eventCount: 0
HLT_e5_lhtight_noringer_e9_etcut_Jpsiee_L1JPSI-1M5-EM7:
  eventCount: 0
HLT_e5_lhtight_noringer_e9_etcut_probe_1invmAB5_L1JPSI-1M5-EM7:
  eventCount: 0
HLT_e5_lhvloose_bBeeM6000_L14J15:
  eventCount: 0
  stepCounts:
    0: 13
    1: 4
    2: 4
    3: 4
  stepFeatures:
    0: 35
    1: 64
    2: 12
    3: 25
    4: 3
HLT_e5_lhvloose_bBeeM6000_L1BPH-0DR3-EM7J15:
  eventCount: 0
  stepCounts:
    0: 11
    1: 11
    2: 11
    3: 11
  stepFeatures:
    0: 16
    1: 50
    2: 18
    3: 41
    4: 9
HLT_e5_lhvloose_bBeeM6000_L1BPH-0DR3-EM7J15_MU5VF:
  eventCount: 0
  stepCounts:
    0: 11
    1: 10
    2: 9
    3: 9
  stepFeatures:
    0: 29
    1: 64
    2: 16
    3: 36
    4: 9
HLT_e5_lhvloose_bBeeM6000_L1EM22VHI:
  eventCount: 0
  stepCounts:
    0: 10
    1: 3
    2: 3
    3: 3
  stepFeatures:
    0: 26
    1: 35
    2: 9
    3: 16
    4: 3
HLT_e5_lhvloose_j70_0eta320_j50_0eta490_j0_DJMASS1000j50_xe50_tcpufit_L1MJJ-500-NFF:
  eventCount: 0
  stepCounts:
    0: 3
    1: 2
    2: 2
    3: 2
    4: 1
  stepFeatures:
    0: 9
    1: 22
    2: 5
    3: 10
    4: 2
HLT_e5_lhvloose_nopix_lrtloose_idperf_probe_g25_medium_L1EM20VH:
  eventCount: 0
HLT_e60_dnnmedium_L1EM22VHI:
  eventCount: 1
  stepCounts:
    0: 2
    1: 2
    2: 2
    3: 2
    4: 1
  stepFeatures:
    0: 2
    1: 4
    2: 2
    3: 2
    4: 1
HLT_e60_gsf_dnnmedium_L1EM22VHI:
  eventCount: 1
  stepCounts:
    0: 2
    1: 2
    2: 2
    3: 2
    4: 1
  stepFeatures:
    0: 2
    1: 4
    2: 2
    3: 2
    4: 1
HLT_e60_gsf_lhmedium_L1EM22VHI:
  eventCount: 2
  stepCounts:
    0: 2
    1: 2
    2: 2
    3: 2
    4: 2
  stepFeatures:
    0: 2
    1: 4
    2: 2
    3: 2
    4: 2
HLT_e60_idperf_gsf_medium_L1EM22VHI:
  eventCount: 2
  stepCounts:
    0: 2
    1: 2
    2: 2
    3: 2
    4: 2
  stepFeatures:
    0: 2
    1: 2
    2: 2
    3: 2
    4: 2
HLT_e60_idperf_medium_L1EM22VHI:
  eventCount: 2
  stepCounts:
    0: 2
    1: 2
    2: 2
    3: 2
    4: 2
  stepFeatures:
    0: 2
    1: 2
    2: 2
    3: 2
    4: 2
HLT_e60_lhmedium_L1EM22VHI:
  eventCount: 2
  stepCounts:
    0: 2
    1: 2
    2: 2
    3: 2
    4: 2
  stepFeatures:
    0: 2
    1: 4
    2: 2
    3: 2
    4: 2
HLT_e60_lhmedium_L1eEM22M:
  eventCount: 0
HLT_e60_lhmedium_noringer_L1EM22VHI:
  eventCount: 2
  stepCounts:
    0: 3
    1: 3
    2: 3
    3: 3
    4: 2
  stepFeatures:
    0: 4
    1: 10
    2: 4
    3: 7
    4: 2
HLT_e60_lhvloose_L1EM22VHI:
  eventCount: 2
  stepCounts:
    0: 2
    1: 2
    2: 2
    3: 2
    4: 2
  stepFeatures:
    0: 2
    1: 4
    2: 2
    3: 2
    4: 2
HLT_e70_lhloose_xe70_cell_L1EM22VHI:
  eventCount: 1
  stepCounts:
    0: 1
    1: 1
    2: 1
    3: 1
    4: 1
    5: 1
  stepFeatures:
    0: 1
    1: 1
    2: 1
    3: 1
    4: 1
    5: 1
HLT_e7_lhmedium_mu24_L1MU14FCH:
  eventCount: 1
  stepCounts:
    0: 5
    1: 5
    2: 4
    3: 4
    4: 3
    5: 3
    6: 1
    7: 1
    8: 1
  stepFeatures:
    0: 9
    1: 17
    2: 4
    3: 15
    4: 3
    5: 3
    6: 1
    7: 1
    8: 1
HLT_e80_lhvloose_L1EM22VHI:
  eventCount: 1
  stepCounts:
    0: 1
    1: 1
    2: 1
    3: 1
    4: 1
  stepFeatures:
    0: 1
    1: 1
    2: 1
    3: 1
    4: 1
HLT_e9_lhtight_e4_etcut_1invmAB5_L1JPSI-1M5-EM7:
  eventCount: 0
HLT_e9_lhtight_e4_etcut_Jpsiee_L1JPSI-1M5-EM7:
  eventCount: 0
HLT_e9_lhtight_e4_etcut_L1JPSI-1M5-EM7:
  eventCount: 0
HLT_e9_lhtight_e4_etcut_probe_1invmAB5_L1JPSI-1M5-EM7:
  eventCount: 0
HLT_e9_lhtight_noringer_e4_etcut_1invmAB5_L1JPSI-1M5-EM7:
  eventCount: 0
HLT_e9_lhtight_noringer_e4_etcut_Jpsiee_L1JPSI-1M5-EM7:
  eventCount: 0
HLT_e9_lhtight_noringer_e4_etcut_probe_1invmAB5_L1JPSI-1M5-EM7:
  eventCount: 0
HLT_e9_lhvloose_bBeeM6000_L1BPH-0DR3-EM7J15:
  eventCount: 0
  stepCounts:
    0: 11
    1: 11
    2: 8
    3: 8
  stepFeatures:
    0: 16
    1: 50
    2: 11
    3: 23
    4: 8
HLT_e9_lhvloose_e5_lhvloose_bBeeM6000_L1BPH-0M9-EM7-EM5:
  eventCount: 0
  stepCounts:
    0: 3
  stepFeatures:
    0: 21
    1: 52
    2: 3
HLT_e9_lhvloose_mu20_mu8noL1_L1MU14FCH:
  eventCount: 0
  stepCounts:
    0: 4
    1: 4
    2: 3
    3: 3
    4: 3
    5: 3
    6: 1
    7: 1
    8: 1
  stepFeatures:
    0: 5
    1: 14
    2: 3
    3: 10
    4: 3
    5: 3
    6: 1
    7: 1
    8: 1
HLT_eb_low_L1RD2_FILLED:
  eventCount: 19
  stepCounts:
    0: 19
  stepFeatures:
    0: 19
HLT_eb_medium_L1RD2_FILLED:
  eventCount: 19
  stepCounts:
    0: 19
  stepFeatures:
    0: 19
HLT_g0_hiptrt_L1EM22VHI:
  eventCount: 0
  stepCounts:
    0: 10
  stepFeatures:
    0: 16
HLT_g100_loose_L1EM22VHI:
  eventCount: 1
  stepCounts:
    0: 3
    1: 2
    2: 2
    3: 1
  stepFeatures:
    0: 6
    1: 5
    2: 5
    3: 1
HLT_g10_loose_L1EM7:
  eventCount: 8
  stepCounts:
    0: 19
    1: 11
    2: 11
    3: 8
  stepFeatures:
    0: 55
    1: 22
    2: 25
    3: 10
HLT_g120_loose_L1EM22VHI:
  eventCount: 1
  stepCounts:
    0: 2
    1: 2
    2: 2
    3: 1
  stepFeatures:
    0: 5
    1: 5
    2: 5
    3: 1
HLT_g12_loose_LArPEBHLT_L1EM10VH:
  eventCount: 0
HLT_g140_loose_L1EM22VHI:
  eventCount: 0
  stepCounts:
    0: 2
    1: 2
    2: 2
  stepFeatures:
    0: 3
    1: 3
    2: 3
HLT_g15_loose_2mu10_msonly_L12MU8F:
  eventCount: 0
  stepCounts:
    0: 2
    1: 1
    2: 1
  stepFeatures:
    0: 2
    1: 1
    2: 1
HLT_g15_loose_2mu10_msonly_L1MU3V_EMPTY:
  eventCount: 0
HLT_g15_loose_2mu10_msonly_L1MU3V_UNPAIRED_ISO:
  eventCount: 0
HLT_g15_loose_2mu10_msonly_L1MU5VF_EMPTY:
  eventCount: 0
HLT_g15_loose_L1EM10VH:
  eventCount: 8
  stepCounts:
    0: 15
    1: 11
    2: 11
    3: 8
  stepFeatures:
    0: 26
    1: 19
    2: 17
    3: 9
HLT_g15_tight_L1EM10VH:
  eventCount: 7
  stepCounts:
    0: 15
    1: 11
    2: 11
    3: 7
  stepFeatures:
    0: 26
    1: 19
    2: 17
    3: 8
HLT_g20_loose_L1EM15VH:
  eventCount: 7
  stepCounts:
    0: 13
    1: 10
    2: 10
    3: 7
  stepFeatures:
    0: 22
    1: 15
    2: 16
    3: 8
HLT_g20_loose_LArPEBHLT_L1EM15:
  eventCount: 0
HLT_g20_tight_L1EM15VHI:
  eventCount: 6
  stepCounts:
    0: 11
    1: 9
    2: 9
    3: 6
  stepFeatures:
    0: 17
    1: 12
    2: 13
    3: 6
HLT_g20_tight_icaloloose_L1EM15VHI:
  eventCount: 6
  stepCounts:
    0: 11
    1: 9
    2: 9
    3: 6
  stepFeatures:
    0: 17
    1: 12
    2: 13
    3: 6
HLT_g20_tight_icaloloose_j35_pf_ftf_bdl1r77_3j35_pf_ftf_0eta490_j0_pf_ftf_DJMASS500j35_L1EM18VHI_MJJ-300:
  eventCount: 2
  stepCounts:
    0: 6
    1: 6
    2: 6
    3: 4
    4: 4
    5: 2
    6: 2
  stepFeatures:
    0: 11
    1: 9
    2: 10
    3: 4
    4: 12
    5: 31
    6: 3
HLT_g22_tight_L1EM15VHI:
  eventCount: 5
  stepCounts:
    0: 10
    1: 8
    2: 7
    3: 5
  stepFeatures:
    0: 16
    1: 11
    2: 11
    3: 5
HLT_g250_etcut_L1EM22VHI:
  eventCount: 1
  stepCounts:
    0: 1
    1: 1
    2: 1
  stepFeatures:
    0: 2
    1: 2
    2: 2
HLT_g25_loose_L1EM20VH:
  eventCount: 6
  stepCounts:
    0: 10
    1: 7
    2: 7
    3: 6
  stepFeatures:
    0: 18
    1: 12
    2: 13
    3: 7
HLT_g25_medium_2j35_pf_ftf_0eta490_bdl1r77_2j35_pf_ftf_0eta490_L1EM22VHI:
  eventCount: 1
  stepCounts:
    0: 9
    1: 7
    2: 7
    3: 6
    4: 6
    5: 4
    6: 1
  stepFeatures:
    0: 15
    1: 10
    2: 11
    3: 6
    4: 12
    5: 44
    6: 4
HLT_g25_medium_4j35_0eta490_j0_DJMASS1000j35_L1EM22VHI:
  eventCount: 0
  stepCounts:
    0: 9
    1: 7
    2: 7
    3: 6
  stepFeatures:
    0: 15
    1: 10
    2: 11
    3: 6
HLT_g25_medium_L1EM20VH:
  eventCount: 6
  stepCounts:
    0: 10
    1: 7
    2: 7
    3: 6
  stepFeatures:
    0: 18
    1: 12
    2: 13
    3: 7
HLT_g25_medium_j35_pf_ftf_0eta490_bdl1r77_3j35_pf_ftf_0eta490_j0_pf_ftf_DJMASS700j35_L1EM22VHI:
  eventCount: 1
  stepCounts:
    0: 9
    1: 7
    2: 7
    3: 6
    4: 6
    5: 1
    6: 1
  stepFeatures:
    0: 15
    1: 10
    2: 11
    3: 6
    4: 18
    5: 16
    6: 2
HLT_g25_medium_mu24_L1MU14FCH:
  eventCount: 0
  stepCounts:
    0: 4
    1: 3
    2: 3
    3: 2
    4: 2
  stepFeatures:
    0: 9
    1: 6
    2: 7
    3: 3
    4: 2
HLT_g25_medium_mu24_ivarmedium_L1MU14FCH:
  eventCount: 0
  stepCounts:
    0: 3
    1: 3
    2: 3
    3: 2
    4: 2
  stepFeatures:
    0: 7
    1: 5
    2: 6
    3: 2
    4: 2
HLT_g25_medium_tau25_dikaonmass_tracktwoMVABDT_50invmAB_L1EM22VHI:
  eventCount: 0
  stepCounts:
    0: 9
    1: 7
    2: 7
    3: 6
    4: 6
    5: 6
    6: 6
    7: 6
  stepFeatures:
    0: 15
    1: 10
    2: 11
    3: 6
    4: 23
    5: 23
    6: 23
    7: 23
HLT_g25_medium_tau25_dikaonmass_tracktwoMVA_50invmAB_L1EM22VHI:
  eventCount: 0
  stepCounts:
    0: 9
    1: 7
    2: 7
    3: 6
    4: 6
    5: 6
    6: 6
    7: 6
  stepFeatures:
    0: 15
    1: 10
    2: 11
    3: 6
    4: 23
    5: 23
    6: 23
    7: 23
HLT_g25_medium_tau25_dipion1_tracktwoMVABDT_50invmAB_L1EM22VHI:
  eventCount: 0
  stepCounts:
    0: 9
    1: 7
    2: 7
    3: 6
    4: 6
    5: 6
    6: 6
    7: 6
  stepFeatures:
    0: 15
    1: 10
    2: 11
    3: 6
    4: 23
    5: 23
    6: 23
    7: 23
HLT_g25_medium_tau25_dipion1_tracktwoMVA_50invmAB_L1EM22VHI:
  eventCount: 0
  stepCounts:
    0: 9
    1: 7
    2: 7
    3: 6
    4: 6
    5: 6
    6: 6
    7: 6
  stepFeatures:
    0: 15
    1: 10
    2: 11
    3: 6
    4: 23
    5: 23
    6: 23
    7: 23
HLT_g25_medium_tau25_dipion2_tracktwoMVABDT_50invmAB_L1EM22VHI:
  eventCount: 0
  stepCounts:
    0: 9
    1: 7
    2: 7
    3: 6
    4: 6
    5: 6
    6: 6
    7: 6
  stepFeatures:
    0: 15
    1: 10
    2: 11
    3: 6
    4: 23
    5: 23
    6: 23
    7: 23
HLT_g25_medium_tau25_dipion2_tracktwoMVA_50invmAB_L1EM22VHI:
  eventCount: 0
  stepCounts:
    0: 9
    1: 7
    2: 7
    3: 6
    4: 6
    5: 6
    6: 6
    7: 6
  stepFeatures:
    0: 15
    1: 10
    2: 11
    3: 6
    4: 23
    5: 23
    6: 23
    7: 23
HLT_g25_medium_tau25_dipion4_tracktwoMVABDT_50invmAB_L1EM22VHI:
  eventCount: 0
  stepCounts:
    0: 9
    1: 7
    2: 7
    3: 6
    4: 6
    5: 6
    6: 6
    7: 6
  stepFeatures:
    0: 15
    1: 10
    2: 11
    3: 6
    4: 23
    5: 23
    6: 23
    7: 23
HLT_g25_medium_tau25_dipion4_tracktwoMVA_50invmAB_L1EM22VHI:
  eventCount: 0
  stepCounts:
    0: 9
    1: 7
    2: 7
    3: 6
    4: 6
    5: 6
    6: 6
    7: 6
  stepFeatures:
    0: 15
    1: 10
    2: 11
    3: 6
    4: 23
    5: 23
    6: 23
    7: 23
HLT_g25_medium_tau25_kaonpi1_tracktwoMVABDT_50invmAB_L1EM22VHI:
  eventCount: 0
  stepCounts:
    0: 9
    1: 7
    2: 7
    3: 6
    4: 6
    5: 6
    6: 6
    7: 6
  stepFeatures:
    0: 15
    1: 10
    2: 11
    3: 6
    4: 23
    5: 23
    6: 23
    7: 23
HLT_g25_medium_tau25_kaonpi1_tracktwoMVA_50invmAB_L1EM22VHI:
  eventCount: 0
  stepCounts:
    0: 9
    1: 7
    2: 7
    3: 6
    4: 6
    5: 6
    6: 6
    7: 6
  stepFeatures:
    0: 15
    1: 10
    2: 11
    3: 6
    4: 23
    5: 23
    6: 23
    7: 23
HLT_g25_medium_tau25_kaonpi2_tracktwoMVABDT_50invmAB_L1EM22VHI:
  eventCount: 0
  stepCounts:
    0: 9
    1: 7
    2: 7
    3: 6
    4: 6
    5: 6
    6: 6
    7: 6
  stepFeatures:
    0: 15
    1: 10
    2: 11
    3: 6
    4: 23
    5: 23
    6: 23
    7: 23
HLT_g25_medium_tau25_kaonpi2_tracktwoMVA_50invmAB_L1EM22VHI:
  eventCount: 0
  stepCounts:
    0: 9
    1: 7
    2: 7
    3: 6
    4: 6
    5: 6
    6: 6
    7: 6
  stepFeatures:
    0: 15
    1: 10
    2: 11
    3: 6
    4: 23
    5: 23
    6: 23
    7: 23
HLT_g25_medium_tau25_singlepion_tracktwoMVABDT_50invmAB_L1EM22VHI:
  eventCount: 0
  stepCounts:
    0: 9
    1: 7
    2: 7
    3: 6
    4: 6
    5: 6
    6: 6
    7: 6
  stepFeatures:
    0: 15
    1: 10
    2: 11
    3: 6
    4: 23
    5: 23
    6: 23
    7: 23
HLT_g25_medium_tau25_singlepion_tracktwoMVA_50invmAB_L1EM22VHI:
  eventCount: 1
  stepCounts:
    0: 9
    1: 7
    2: 7
    3: 6
    4: 6
    5: 6
    6: 6
    7: 6
    8: 1
  stepFeatures:
    0: 15
    1: 10
    2: 11
    3: 6
    4: 23
    5: 23
    6: 23
    7: 23
    8: 1
HLT_g25_tight_icalotight_xe40_cell_xe40_tcpufit_xe40_pfopufit_18dphiAB_18dphiAC_80mTAC_L1EM22VHI:
  eventCount: 0
  stepCounts:
    0: 9
    1: 7
    2: 7
    3: 4
    4: 2
  stepFeatures:
    0: 15
    1: 10
    2: 11
    3: 4
    4: 10
    5: 2
HLT_g25_tight_icalotight_xe40_cell_xe50_tcpufit_18dphiAB_18dphiAC_80mTAC_L1EM22VHI:
  eventCount: 0
  stepCounts:
    0: 9
    1: 7
    2: 7
    3: 4
  stepFeatures:
    0: 15
    1: 10
    2: 11
    3: 4
    4: 6
HLT_g300_etcut_L1EM22VHI:
  eventCount: 1
  stepCounts:
    0: 1
    1: 1
    2: 1
  stepFeatures:
    0: 1
    1: 1
    2: 1
HLT_g30_loose_L1EM20VH:
  eventCount: 6
  stepCounts:
    0: 10
    1: 7
    2: 7
    3: 6
  stepFeatures:
    0: 17
    1: 11
    2: 12
    3: 7
HLT_g35_loose_3j25_pf_ftf_L1EM22VHI:
  eventCount: 6
  stepCounts:
    0: 9
    1: 7
    2: 7
    3: 6
    4: 6
    5: 6
  stepFeatures:
    0: 15
    1: 10
    2: 11
    3: 6
    4: 6
    5: 45
HLT_g35_loose_L1EM22VHI:
  eventCount: 6
  stepCounts:
    0: 9
    1: 7
    2: 7
    3: 6
  stepFeatures:
    0: 15
    1: 10
    2: 11
    3: 6
HLT_g35_loose_PhotonDS_L1EM22VHI:
  eventCount: 6
  stepCounts:
    0: 9
    1: 7
    2: 7
    3: 6
    4: 6
    5: 6
  stepFeatures:
    0: 15
    1: 10
    2: 11
    3: 6
    4: 6
    5: 6
HLT_g35_loose_mu15_mu2noL1_L1EM22VHI:
  eventCount: 0
  stepCounts:
    0: 5
    1: 5
    2: 5
    3: 4
    4: 4
    5: 2
    6: 2
    7: 1
  stepFeatures:
    0: 15
    1: 8
    2: 9
    3: 4
    4: 5
    5: 2
    6: 2
    7: 1
HLT_g35_loose_mu15_mu2noL1_L1EM24VHI:
  eventCount: 0
  stepCounts:
    0: 5
    1: 5
    2: 5
    3: 4
    4: 4
    5: 2
    6: 2
    7: 1
  stepFeatures:
    0: 15
    1: 8
    2: 9
    3: 4
    4: 5
    5: 2
    6: 2
    7: 1
HLT_g35_loose_mu18_L1EM22VHI:
  eventCount: 1
  stepCounts:
    0: 5
    1: 5
    2: 5
    3: 4
    4: 4
    5: 1
    6: 1
    7: 1
  stepFeatures:
    0: 15
    1: 8
    2: 9
    3: 4
    4: 4
    5: 1
    6: 1
    7: 1
HLT_g35_loose_mu18_L1EM24VHI:
  eventCount: 1
  stepCounts:
    0: 5
    1: 5
    2: 5
    3: 4
    4: 4
    5: 1
    6: 1
    7: 1
  stepFeatures:
    0: 15
    1: 8
    2: 9
    3: 4
    4: 4
    5: 1
    6: 1
    7: 1
HLT_g35_medium_3j25_pf_ftf_L1EM22VHI:
  eventCount: 6
  stepCounts:
    0: 9
    1: 7
    2: 7
    3: 6
    4: 6
    5: 6
  stepFeatures:
    0: 15
    1: 10
    2: 11
    3: 6
    4: 6
    5: 45
HLT_g35_medium_L1EM20VH:
  eventCount: 6
  stepCounts:
    0: 10
    1: 7
    2: 7
    3: 6
  stepFeatures:
    0: 17
    1: 11
    2: 12
    3: 7
HLT_g35_medium_L1EM22VHI:
  eventCount: 6
  stepCounts:
    0: 9
    1: 7
    2: 7
    3: 6
  stepFeatures:
    0: 15
    1: 10
    2: 11
    3: 6
HLT_g35_medium_g25_medium_L12EM20VH:
  eventCount: 1
  stepCounts:
    0: 4
    1: 3
    2: 3
    3: 1
  stepFeatures:
    0: 23
    1: 17
    2: 17
    3: 6
HLT_g35_medium_g25_medium_L1EM7_EMPTY:
  eventCount: 0
HLT_g35_medium_g25_medium_L1EM7_UNPAIRED_ISO:
  eventCount: 0
HLT_g35_medium_tau25_dipion3_tracktwoMVABDT_60invmAB_L1EM22VHI:
  eventCount: 0
  stepCounts:
    0: 9
    1: 7
    2: 7
    3: 6
    4: 6
    5: 6
    6: 6
    7: 6
  stepFeatures:
    0: 15
    1: 10
    2: 11
    3: 6
    4: 23
    5: 23
    6: 23
    7: 23
HLT_g35_medium_tau25_dipion3_tracktwoMVA_60invmAB_L1EM22VHI:
  eventCount: 0
  stepCounts:
    0: 9
    1: 7
    2: 7
    3: 6
    4: 6
    5: 6
    6: 6
    7: 6
  stepFeatures:
    0: 15
    1: 10
    2: 11
    3: 6
    4: 23
    5: 23
    6: 23
    7: 23
HLT_g35_tight_3j25_0eta290_pf_ftf_boffperf_L1EM22VHI:
  eventCount: 5
  stepCounts:
    0: 9
    1: 7
    2: 7
    3: 5
    4: 5
    5: 5
    6: 5
  stepFeatures:
    0: 15
    1: 10
    2: 11
    3: 5
    4: 5
    5: 34
    6: 34
HLT_g35_tight_3j25_pf_ftf_L1EM22VHI:
  eventCount: 5
  stepCounts:
    0: 9
    1: 7
    2: 7
    3: 5
    4: 5
    5: 5
  stepFeatures:
    0: 15
    1: 10
    2: 11
    3: 5
    4: 5
    5: 37
HLT_g35_tight_L1EM22VHI:
  eventCount: 5
  stepCounts:
    0: 9
    1: 7
    2: 7
    3: 5
  stepFeatures:
    0: 15
    1: 10
    2: 11
    3: 5
HLT_g35_tight_icaloloose_L1EM22VHI:
  eventCount: 5
  stepCounts:
    0: 9
    1: 7
    2: 7
    3: 5
  stepFeatures:
    0: 15
    1: 10
    2: 11
    3: 5
HLT_g35_tight_icalotight_mu15noL1_mu2noL1_L1EM22VHI:
  eventCount: 0
  stepCounts:
    0: 9
    1: 7
    2: 7
    3: 4
  stepFeatures:
    0: 15
    1: 10
    2: 11
    3: 4
HLT_g35_tight_icalotight_mu15noL1_mu2noL1_L1EM24VHI:
  eventCount: 0
  stepCounts:
    0: 9
    1: 7
    2: 7
    3: 4
  stepFeatures:
    0: 15
    1: 10
    2: 11
    3: 4
HLT_g35_tight_icalotight_mu18noL1_L1EM22VHI:
  eventCount: 1
  stepCounts:
    0: 9
    1: 7
    2: 7
    3: 4
    4: 1
    5: 1
  stepFeatures:
    0: 15
    1: 10
    2: 11
    3: 4
    4: 1
    5: 1
HLT_g35_tight_icalotight_mu18noL1_L1EM24VHI:
  eventCount: 1
  stepCounts:
    0: 9
    1: 7
    2: 7
    3: 4
    4: 1
    5: 1
  stepFeatures:
    0: 15
    1: 10
    2: 11
    3: 4
    4: 1
    5: 1
HLT_g3_loose_LArPEBHLT_L1EM3:
  eventCount: 0
HLT_g40_loose_L1EM20VH:
  eventCount: 6
  stepCounts:
    0: 10
    1: 7
    2: 7
    3: 6
  stepFeatures:
    0: 15
    1: 10
    2: 10
    3: 6
HLT_g40_loose_LArPEBHLT_L1EM22VHI:
  eventCount: 0
HLT_g40_loose_mu40_msonly_L1MU14FCH:
  eventCount: 0
  stepCounts:
    0: 4
    1: 3
    2: 3
    3: 2
    4: 2
  stepFeatures:
    0: 7
    1: 5
    2: 5
    3: 2
    4: 2
HLT_g45_loose_6j45_L14J15p0ETA25:
  eventCount: 0
  stepCounts:
    0: 7
    1: 5
    2: 5
    3: 4
  stepFeatures:
    0: 11
    1: 8
    2: 8
    3: 4
HLT_g45_tight_icaloloose_2j55_pf_ftf_0eta200_ExoticPTF0p0dR1p2_L1EM22VHI:
  eventCount: 0
  stepCounts:
    0: 9
    1: 7
    2: 7
    3: 5
    4: 5
    5: 4
  stepFeatures:
    0: 14
    1: 10
    2: 10
    3: 5
    4: 5
    5: 13
HLT_g45_tight_icaloloose_2j55_pf_ftf_0eta200_ExoticPTF0p1dR1p2_L1EM22VHI:
  eventCount: 0
  stepCounts:
    0: 9
    1: 7
    2: 7
    3: 5
    4: 5
    5: 4
  stepFeatures:
    0: 14
    1: 10
    2: 10
    3: 5
    4: 5
    5: 13
HLT_g45_tight_icaloloose_2j55_pf_ftf_0eta200_ExoticPTF0p2dR1p2_L1EM22VHI:
  eventCount: 1
  stepCounts:
    0: 9
    1: 7
    2: 7
    3: 5
    4: 5
    5: 4
    6: 1
  stepFeatures:
    0: 14
    1: 10
    2: 10
    3: 5
    4: 5
    5: 13
    6: 2
HLT_g45_tight_icaloloose_2j85_pf_ftf_0eta200_ExoticPTF0p0dR1p2_L1EM22VHI:
  eventCount: 0
  stepCounts:
    0: 9
    1: 7
    2: 7
    3: 5
    4: 5
    5: 3
  stepFeatures:
    0: 14
    1: 10
    2: 10
    3: 5
    4: 5
    5: 8
HLT_g45_tight_icaloloose_2j85_pf_ftf_0eta200_ExoticPTF0p1dR1p2_L1EM22VHI:
  eventCount: 0
  stepCounts:
    0: 9
    1: 7
    2: 7
    3: 5
    4: 5
    5: 3
  stepFeatures:
    0: 14
    1: 10
    2: 10
    3: 5
    4: 5
    5: 8
HLT_g45_tight_icaloloose_2j85_pf_ftf_0eta200_ExoticPTF0p2dR1p2_L1EM22VHI:
  eventCount: 1
  stepCounts:
    0: 9
    1: 7
    2: 7
    3: 5
    4: 5
    5: 3
    6: 1
  stepFeatures:
    0: 14
    1: 10
    2: 10
    3: 5
    4: 5
    5: 8
    6: 2
HLT_g45_tight_icaloloose_3j35_pf_ftf_0eta240_2j55_pf_ftf_0eta200_ExoticPTF0p0dR1p2_L1EM22VHI:
  eventCount: 0
  stepCounts:
    0: 9
    1: 7
    2: 7
    3: 5
    4: 5
    5: 3
  stepFeatures:
    0: 14
    1: 10
    2: 10
    3: 5
    4: 10
    5: 27
HLT_g45_tight_icaloloose_3j35_pf_ftf_0eta240_2j55_pf_ftf_0eta200_ExoticPTF0p1dR1p2_L1EM22VHI:
  eventCount: 0
  stepCounts:
    0: 9
    1: 7
    2: 7
    3: 5
    4: 5
    5: 3
  stepFeatures:
    0: 14
    1: 10
    2: 10
    3: 5
    4: 10
    5: 27
HLT_g45_tight_icaloloose_3j35_pf_ftf_0eta240_2j55_pf_ftf_0eta200_ExoticPTF0p2dR1p2_L1EM22VHI:
  eventCount: 0
  stepCounts:
    0: 9
    1: 7
    2: 7
    3: 5
    4: 5
    5: 3
  stepFeatures:
    0: 14
    1: 10
    2: 10
    3: 5
    4: 10
    5: 27
    6: 4
HLT_g50_loose_L1EM20VH:
  eventCount: 4
  stepCounts:
    0: 7
    1: 5
    2: 5
    3: 4
  stepFeatures:
    0: 12
    1: 8
    2: 8
    3: 4
HLT_g60_loose_L1EM22VHI:
  eventCount: 3
  stepCounts:
    0: 4
    1: 4
    2: 4
    3: 3
  stepFeatures:
    0: 9
    1: 7
    2: 7
    3: 3
HLT_g60_loose_LArPEBHLT_L1EM22VHI:
  eventCount: 0
HLT_g60_tight_icaloloose_2j55_pf_ftf_0eta200_ExoticPTF0p0dR1p2_L1EM22VHI:
  eventCount: 0
  stepCounts:
    0: 4
    1: 4
    2: 4
    3: 2
    4: 2
    5: 2
  stepFeatures:
    0: 9
    1: 7
    2: 7
    3: 2
    4: 2
    5: 7
HLT_g60_tight_icaloloose_2j55_pf_ftf_0eta200_ExoticPTF0p1dR1p2_L1EM22VHI:
  eventCount: 0
  stepCounts:
    0: 4
    1: 4
    2: 4
    3: 2
    4: 2
    5: 2
  stepFeatures:
    0: 9
    1: 7
    2: 7
    3: 2
    4: 2
    5: 7
HLT_g60_tight_icaloloose_2j55_pf_ftf_0eta200_ExoticPTF0p2dR1p2_L1EM22VHI:
  eventCount: 1
  stepCounts:
    0: 4
    1: 4
    2: 4
    3: 2
    4: 2
    5: 2
    6: 1
  stepFeatures:
    0: 9
    1: 7
    2: 7
    3: 2
    4: 2
    5: 7
    6: 2
HLT_g60_tight_icaloloose_2j85_pf_ftf_0eta200_ExoticPTF0p0dR1p2_L1EM22VHI:
  eventCount: 0
  stepCounts:
    0: 4
    1: 4
    2: 4
    3: 2
    4: 2
    5: 2
  stepFeatures:
    0: 9
    1: 7
    2: 7
    3: 2
    4: 2
    5: 5
HLT_g60_tight_icaloloose_2j85_pf_ftf_0eta200_ExoticPTF0p1dR1p2_L1EM22VHI:
  eventCount: 0
  stepCounts:
    0: 4
    1: 4
    2: 4
    3: 2
    4: 2
    5: 2
  stepFeatures:
    0: 9
    1: 7
    2: 7
    3: 2
    4: 2
    5: 5
HLT_g60_tight_icaloloose_2j85_pf_ftf_0eta200_ExoticPTF0p2dR1p2_L1EM22VHI:
  eventCount: 1
  stepCounts:
    0: 4
    1: 4
    2: 4
    3: 2
    4: 2
    5: 2
    6: 1
  stepFeatures:
    0: 9
    1: 7
    2: 7
    3: 2
    4: 2
    5: 5
    6: 2
HLT_g80_loose_L1EM22VHI:
  eventCount: 2
  stepCounts:
    0: 3
    1: 3
    2: 3
    3: 2
  stepFeatures:
    0: 7
    1: 6
    2: 6
    3: 2
HLT_g80_loose_LArPEBHLT_L1EM22VHI:
  eventCount: 0
HLT_g85_tight_3j50_L1EM22VHI:
  eventCount: 1
  stepCounts:
    0: 3
    1: 3
    2: 3
    3: 1
    4: 1
  stepFeatures:
    0: 7
    1: 6
    2: 6
    3: 1
    4: 5
HLT_g85_tight_icaloloose_2j85_pf_ftf_0eta200_ExoticPTF0p0dR1p2_L1EM22VHI:
  eventCount: 0
  stepCounts:
    0: 3
    1: 3
    2: 3
    3: 1
    4: 1
    5: 1
  stepFeatures:
    0: 7
    1: 6
    2: 6
    3: 1
    4: 1
    5: 2
HLT_g85_tight_icaloloose_2j85_pf_ftf_0eta200_ExoticPTF0p1dR1p2_L1EM22VHI:
  eventCount: 0
  stepCounts:
    0: 3
    1: 3
    2: 3
    3: 1
    4: 1
    5: 1
  stepFeatures:
    0: 7
    1: 6
    2: 6
    3: 1
    4: 1
    5: 2
HLT_g85_tight_icaloloose_2j85_pf_ftf_0eta200_ExoticPTF0p2dR1p2_L1EM22VHI:
  eventCount: 0
  stepCounts:
    0: 3
    1: 3
    2: 3
    3: 1
    4: 1
    5: 1
  stepFeatures:
    0: 7
    1: 6
    2: 6
    3: 1
    4: 1
    5: 2
HLT_g90_loose_xe90_cell_L1EM22VHI:
  eventCount: 0
  stepCounts:
    0: 3
    1: 2
    2: 2
    3: 1
  stepFeatures:
    0: 6
    1: 5
    2: 5
    3: 1
HLT_j0_DIJET20j12etXX110djmass_L1J20:
  eventCount: 20
  stepCounts:
    0: 20
  stepFeatures:
    0: 204
HLT_j0_DIJET20j12etXX110djmass_PTRANGE2r3_L1J20:
  eventCount: 10
  stepCounts:
    0: 10
  stepFeatures:
    0: 20
HLT_j0_DIJET20j12ptXX110djmass_L1J20:
  eventCount: 20
  stepCounts:
    0: 20
  stepFeatures:
    0: 200
HLT_j0_DIJET20j12ptXX110djmass_PTRANGE2r3_L1J20:
  eventCount: 10
  stepCounts:
    0: 10
  stepFeatures:
    0: 20
HLT_j0_DIJET70j12etXX1000djmassXXdjdphi200XX400djdeta_L1J20:
  eventCount: 0
HLT_j0_DIJET70j12ptXX1000djmassXXdjdphi200XX400djdeta_L1J20:
  eventCount: 0
HLT_j0_DIJET80j12etXX0j12eta240XX700djmass_L1J20:
  eventCount: 1
  stepCounts:
    0: 1
  stepFeatures:
    0: 3
HLT_j0_DIJET80j12etXX700djmassXXdjdphi260_L1J20:
  eventCount: 0
HLT_j0_DIJET80j12ptXX0j12eta240XX700djmass_L1J20:
  eventCount: 1
  stepCounts:
    0: 1
  stepFeatures:
    0: 3
HLT_j0_DIJET80j12ptXX700djmassXXdjdphi260_L1J20:
  eventCount: 0
HLT_j0_FBDJNOSHARED10etXX20etXX34massXX50fbet_L1J20:
  eventCount: 8
  stepCounts:
    0: 8
  stepFeatures:
    0: 156
HLT_j0_FBDJSHARED_L1J20:
  eventCount: 8
  stepCounts:
    0: 8
  stepFeatures:
    0: 164
HLT_j0_HT1000XX30et_L1J20:
  eventCount: 1
  stepCounts:
    0: 1
  stepFeatures:
    0: 5
HLT_j0_HT1000_L1HT190-J15s5pETA21:
  eventCount: 1
  stepCounts:
    0: 1
  stepFeatures:
    0: 5
HLT_j0_HT1000_L1J100:
  eventCount: 1
  stepCounts:
    0: 1
  stepFeatures:
    0: 5
HLT_j0_HT1000_L1J20:
  eventCount: 1
  stepCounts:
    0: 1
  stepFeatures:
    0: 5
HLT_j0_HT1000_j0_DIJET80j12ptXX0j12eta240XX700djmass_L1J20:
  eventCount: 1
  stepCounts:
    0: 1
  stepFeatures:
    0: 8
HLT_j0_HT1000_pf_ftf_L1HT190-J15s5pETA21:
  eventCount: 1
  stepCounts:
    0: 5
    1: 1
  stepFeatures:
    0: 5
    1: 5
HLT_j0_HT1000_pf_ftf_L1J100:
  eventCount: 1
  stepCounts:
    0: 5
    1: 1
  stepFeatures:
    0: 5
    1: 5
HLT_j0_HT500XX30et_L1J20:
  eventCount: 4
  stepCounts:
    0: 4
  stepFeatures:
    0: 29
HLT_j0_HT500_L1J20:
  eventCount: 4
  stepCounts:
    0: 4
  stepFeatures:
    0: 27
HLT_j0_perf_L1J12_EMPTY:
  eventCount: 0
HLT_j0_perf_L1RD0_FILLED:
  eventCount: 0
HLT_j0_perf_pf_ftf_L1RD0_FILLED:
  eventCount: 0
HLT_j0_pf_ftf_HT50XX010jvt_L1J20:
  eventCount: 20
  stepCounts:
    0: 20
    1: 20
  stepFeatures:
    0: 20
    1: 96
HLT_j0_pf_ftf_HT50XX30etXX010jvt_L1J20:
  eventCount: 20
  stepCounts:
    0: 20
    1: 20
  stepFeatures:
    0: 20
    1: 96
HLT_j0_pf_ftf_HT50XX30et_L1J20:
  eventCount: 20
  stepCounts:
    0: 20
    1: 20
  stepFeatures:
    0: 20
    1: 105
HLT_j0_pf_ftf_HT50_L1J20:
  eventCount: 20
  stepCounts:
    0: 20
    1: 20
  stepFeatures:
    0: 20
    1: 105
HLT_j100_0eta290_020jvt_pf_ftf_boffperf_L1J50:
  eventCount: 10
  stepCounts:
    0: 14
    1: 10
    2: 10
  stepFeatures:
    0: 14
    1: 18
    2: 18
HLT_j100_pf_ftf_0eta320_j20_0eta290_pf_ftf_boffperf_L1HT190-J15s5pETA21:
  eventCount: 5
  stepCounts:
    0: 5
    1: 5
    2: 5
  stepFeatures:
    0: 10
    1: 55
    2: 43
HLT_j100_pf_ftf_bdl1r60_xe50_cell_xe85_pfopufit_L1XE55:
  eventCount: 3
  stepCounts:
    0: 7
    1: 4
    2: 3
  stepFeatures:
    0: 23
    1: 15
    2: 3
HLT_j100_pf_ftf_bdl1r60_xe50_cell_xe85_tcpufit_L1XE55:
  eventCount: 2
  stepCounts:
    0: 4
    1: 3
    2: 2
  stepFeatures:
    0: 19
    1: 7
    2: 2
HLT_j110_320eta490_L1J30p31ETA49:
  eventCount: 0
HLT_j110_a10r_subjesIS_ftf_0eta200_ExoticPTF0p0dR1p2_L1J100:
  eventCount: 0
  stepCounts:
    0: 5
    1: 5
  stepFeatures:
    0: 5
    1: 10
HLT_j110_a10r_subjesIS_ftf_0eta200_ExoticPTF0p0dR1p2_L1SC111-CJ15:
  eventCount: 0
  stepCounts:
    0: 5
    1: 5
  stepFeatures:
    0: 5
    1: 10
HLT_j110_a10r_subjesIS_ftf_0eta200_ExoticPTF0p1dR1p2_L1J100:
  eventCount: 1
  stepCounts:
    0: 5
    1: 5
    2: 1
  stepFeatures:
    0: 5
    1: 10
    2: 1
HLT_j110_a10r_subjesIS_ftf_0eta200_ExoticPTF0p1dR1p2_L1SC111-CJ15:
  eventCount: 1
  stepCounts:
    0: 5
    1: 5
    2: 1
  stepFeatures:
    0: 5
    1: 10
    2: 1
HLT_j110_a10r_subjesIS_ftf_0eta200_ExoticPTF0p2dR1p2_L1J100:
  eventCount: 2
  stepCounts:
    0: 5
    1: 5
    2: 2
  stepFeatures:
    0: 5
    1: 10
    2: 2
HLT_j110_a10r_subjesIS_ftf_0eta200_ExoticPTF0p2dR1p2_L1SC111-CJ15:
  eventCount: 2
  stepCounts:
    0: 5
    1: 5
    2: 2
  stepFeatures:
    0: 5
    1: 10
    2: 2
HLT_j110_a10r_subjesIS_ftf_0eta200_TracklessdR1p2_L1J100:
  eventCount: 0
  stepCounts:
    0: 5
    1: 5
  stepFeatures:
    0: 5
    1: 10
HLT_j110_a10r_subjesIS_ftf_0eta200_TracklessdR1p2_L1SC111-CJ15:
  eventCount: 0
  stepCounts:
    0: 5
    1: 5
  stepFeatures:
    0: 5
    1: 10
HLT_j110_a10sd_cssk_pf_jes_ftf_L1J30:
  eventCount: 13
  stepCounts:
    0: 17
    1: 13
  stepFeatures:
    0: 17
    1: 21
HLT_j110_a10sd_pf_nojcalib_ftf_0eta200_ExoticPTF0p0dR1p2_L1J50:
  eventCount: 0
  stepCounts:
    0: 14
    1: 14
  stepFeatures:
    0: 14
    1: 25
HLT_j110_a10sd_pf_nojcalib_ftf_0eta200_ExoticPTF0p1dR1p2_L1J50:
  eventCount: 1
  stepCounts:
    0: 14
    1: 14
    2: 1
  stepFeatures:
    0: 14
    1: 25
    2: 1
HLT_j110_a10sd_pf_nojcalib_ftf_0eta200_ExoticPTF0p2dR1p2_L1J50:
  eventCount: 5
  stepCounts:
    0: 14
    1: 14
    2: 5
  stepFeatures:
    0: 14
    1: 25
    2: 5
HLT_j110_a10sd_pf_nojcalib_ftf_0eta200_TracklessdR1p2_L1J50:
  eventCount: 0
  stepCounts:
    0: 14
    1: 14
  stepFeatures:
    0: 14
    1: 25
HLT_j110_a10t_lcw_jes_L1J30:
  eventCount: 16
  stepCounts:
    0: 16
  stepFeatures:
    0: 58
HLT_j110_pf_ftf_preselj20_L1J30:
  eventCount: 10
  stepCounts:
    0: 17
    1: 10
  stepFeatures:
    0: 17
    1: 17
HLT_j110_subjesgscIS_ftf_bdl1r60_j45_subjesgscIS_ftf_bdl1r70_L1J50:
  eventCount: 1
  stepCounts:
    0: 14
    1: 8
    2: 1
  stepFeatures:
    0: 28
    1: 46
    2: 10
HLT_j110_subjesgscIS_ftf_j45_subjesgscIS_ftf_L1J50:
  eventCount: 8
  stepCounts:
    0: 14
    1: 8
  stepFeatures:
    0: 28
    1: 46
HLT_j120_mb_afprec_afpdijet_L1AFP_A_AND_C_TOF_J50:
  eventCount: 0
HLT_j135_L1J100:
  eventCount: 5
  stepCounts:
    0: 5
  stepFeatures:
    0: 9
HLT_j140_320eta490_LArPEBHLT_L1J75p31ETA49:
  eventCount: 0
HLT_j150_0eta290_020jvt_pf_ftf_boffperf_L1J100:
  eventCount: 5
  stepCounts:
    0: 5
    1: 5
    2: 5
  stepFeatures:
    0: 5
    1: 9
    2: 9
HLT_j150_0eta320_pf_ftf_2j55_0eta290_020jvt_pf_ftf_bdl1r70_L1J85_3J30:
  eventCount: 1
  stepCounts:
    0: 5
    1: 5
    2: 1
  stepFeatures:
    0: 10
    1: 27
    2: 4
HLT_j150_ftf_2j55_ftf_L1J85_3J30:
  eventCount: 5
  stepCounts:
    0: 5
    1: 5
  stepFeatures:
    0: 10
    1: 25
HLT_j15_320eta490_L1RD0_FILLED:
  eventCount: 6
  stepCounts:
    0: 6
  stepFeatures:
    0: 7
HLT_j15_pf_ftf_L1RD0_FILLED:
  eventCount: 20
  stepCounts:
    0: 20
    1: 20
  stepFeatures:
    0: 20
    1: 315
HLT_j165_LArPEBHLT_L1J100:
  eventCount: 0
HLT_j175_0eta290_020jvt_pf_ftf_bdl1r60_j60_0eta290_020jvt_pf_ftf_bdl1r60_L1J100:
  eventCount: 0
  stepCounts:
    0: 5
    1: 4
  stepFeatures:
    0: 10
    1: 20
    2: 5
HLT_j175_320eta490_L1J50p31ETA49:
  eventCount: 0
HLT_j175_a10r_subjesIS_ftf_0eta200_ExoticPTF0p0dR1p2_L1J100:
  eventCount: 0
  stepCounts:
    0: 5
    1: 4
  stepFeatures:
    0: 5
    1: 7
HLT_j175_a10r_subjesIS_ftf_0eta200_ExoticPTF0p0dR1p2_L1SC111-CJ15:
  eventCount: 0
  stepCounts:
    0: 5
    1: 4
  stepFeatures:
    0: 5
    1: 7
HLT_j175_a10r_subjesIS_ftf_0eta200_ExoticPTF0p1dR1p2_L1J100:
  eventCount: 1
  stepCounts:
    0: 5
    1: 4
    2: 1
  stepFeatures:
    0: 5
    1: 7
    2: 1
HLT_j175_a10r_subjesIS_ftf_0eta200_ExoticPTF0p1dR1p2_L1SC111-CJ15:
  eventCount: 1
  stepCounts:
    0: 5
    1: 4
    2: 1
  stepFeatures:
    0: 5
    1: 7
    2: 1
HLT_j175_a10r_subjesIS_ftf_0eta200_ExoticPTF0p2dR1p2_L1J100:
  eventCount: 2
  stepCounts:
    0: 5
    1: 4
    2: 2
  stepFeatures:
    0: 5
    1: 7
    2: 2
HLT_j175_a10r_subjesIS_ftf_0eta200_ExoticPTF0p2dR1p2_L1SC111-CJ15:
  eventCount: 2
  stepCounts:
    0: 5
    1: 4
    2: 2
  stepFeatures:
    0: 5
    1: 7
    2: 2
HLT_j175_a10r_subjesIS_ftf_0eta200_TracklessdR1p2_L1J100:
  eventCount: 0
  stepCounts:
    0: 5
    1: 4
  stepFeatures:
    0: 5
    1: 7
HLT_j175_a10r_subjesIS_ftf_0eta200_TracklessdR1p2_L1SC111-CJ15:
  eventCount: 0
  stepCounts:
    0: 5
    1: 4
  stepFeatures:
    0: 5
    1: 7
HLT_j175_a10sd_cssk_pf_jes_ftf_L1J50:
  eventCount: 7
  stepCounts:
    0: 14
    1: 7
  stepFeatures:
    0: 14
    1: 10
HLT_j175_a10sd_pf_nojcalib_ftf_0eta200_ExoticPTF0p0dR1p2_L1J100:
  eventCount: 0
  stepCounts:
    0: 5
    1: 5
  stepFeatures:
    0: 5
    1: 8
HLT_j175_a10sd_pf_nojcalib_ftf_0eta200_ExoticPTF0p1dR1p2_L1J100:
  eventCount: 1
  stepCounts:
    0: 5
    1: 5
    2: 1
  stepFeatures:
    0: 5
    1: 8
    2: 1
HLT_j175_a10sd_pf_nojcalib_ftf_0eta200_ExoticPTF0p2dR1p2_L1J100:
  eventCount: 2
  stepCounts:
    0: 5
    1: 5
    2: 2
  stepFeatures:
    0: 5
    1: 8
    2: 2
HLT_j175_a10sd_pf_nojcalib_ftf_0eta200_TracklessdR1p2_L1J100:
  eventCount: 0
  stepCounts:
    0: 5
    1: 5
  stepFeatures:
    0: 5
    1: 8
HLT_j175_a10t_lcw_jes_L1J50:
  eventCount: 9
  stepCounts:
    0: 9
  stepFeatures:
    0: 13
HLT_j175_mb_afprec_afpdijet_L1AFP_A_AND_C_TOF_J75:
  eventCount: 0
HLT_j175_pf_ftf_preselj20_L1J50:
  eventCount: 4
  stepCounts:
    0: 14
    1: 4
  stepFeatures:
    0: 14
    1: 7
HLT_j180_L1J100:
  eventCount: 5
  stepCounts:
    0: 5
  stepFeatures:
    0: 8
HLT_j200_0eta290_020jvt_pf_ftf_boffperf_L1J100:
  eventCount: 4
  stepCounts:
    0: 5
    1: 4
    2: 4
  stepFeatures:
    0: 5
    1: 6
    2: 6
HLT_j20_0eta290_020jvt_pf_ftf_boffperf_L1J15:
  eventCount: 20
  stepCounts:
    0: 20
    1: 20
    2: 20
  stepFeatures:
    0: 20
    1: 129
    2: 129
HLT_j20_0eta290_pf_ftf_boffperf_L1HT190-J15s5pETA21:
  eventCount: 5
  stepCounts:
    0: 5
    1: 5
    2: 5
  stepFeatures:
    0: 5
    1: 43
    2: 43
HLT_j20_JetDS_L1HT190-J15s5pETA21:
  eventCount: 5
  stepCounts:
    0: 5
    1: 5
    2: 5
  stepFeatures:
    0: 55
    1: 55
    2: 5
HLT_j20_JetDS_L1J100:
  eventCount: 5
  stepCounts:
    0: 5
    1: 5
    2: 5
  stepFeatures:
    0: 57
    1: 57
    2: 5
HLT_j20_JetDS_L1J50_DETA20-J50J:
  eventCount: 10
  stepCounts:
    0: 10
    1: 10
    2: 10
  stepFeatures:
    0: 111
    1: 111
    2: 10
HLT_j225_0eta290_020jvt_pf_ftf_bmv2c1040_L1J100:
  eventCount: 1
  stepCounts:
    0: 5
    1: 3
    2: 1
  stepFeatures:
    0: 5
    1: 5
    2: 1
HLT_j225_0eta290_pf_ftf_bdl1r60_L1J100:
  eventCount: 1
  stepCounts:
    0: 5
    1: 3
    2: 1
  stepFeatures:
    0: 5
    1: 5
    2: 1
HLT_j225_0eta290_pf_ftf_bdl1r70_L1J100:
  eventCount: 1
  stepCounts:
    0: 5
    1: 3
    2: 1
  stepFeatures:
    0: 5
    1: 5
    2: 2
HLT_j225_0eta290_pf_ftf_bdl1r77_L1J100:
  eventCount: 1
  stepCounts:
    0: 5
    1: 3
    2: 1
  stepFeatures:
    0: 5
    1: 5
    2: 2
HLT_j225_0eta290_pf_ftf_bdl1r85_L1J100:
  eventCount: 1
  stepCounts:
    0: 5
    1: 3
    2: 1
  stepFeatures:
    0: 5
    1: 5
    2: 2
HLT_j225_L1J100:
  eventCount: 1
  stepCounts:
    0: 1
  stepFeatures:
    0: 3
HLT_j25_320eta490_L1RD0_FILLED:
  eventCount: 2
  stepCounts:
    0: 2
  stepFeatures:
    0: 2
HLT_j25_320eta490_LArPEBHLT_L1J15p31ETA49:
  eventCount: 0
HLT_j25_LArPEBHLT_L1J15:
  eventCount: 0
HLT_j25_pf_ftf_L1RD0_FILLED:
  eventCount: 20
  stepCounts:
    0: 20
    1: 20
  stepFeatures:
    0: 20
    1: 143
HLT_j260_320eta490_L1J20:
  eventCount: 0
HLT_j260_320eta490_L1J75p31ETA49:
  eventCount: 0
HLT_j260_a10r_subjesIS_ftf_0eta200_ExoticPTF0p0dR1p2_L1J100:
  eventCount: 0
  stepCounts:
    0: 5
    1: 4
  stepFeatures:
    0: 5
    1: 5
HLT_j260_a10r_subjesIS_ftf_0eta200_ExoticPTF0p0dR1p2_L1SC111-CJ15:
  eventCount: 0
  stepCounts:
    0: 5
    1: 4
  stepFeatures:
    0: 5
    1: 5
HLT_j260_a10r_subjesIS_ftf_0eta200_ExoticPTF0p1dR1p2_L1J100:
  eventCount: 0
  stepCounts:
    0: 5
    1: 4
  stepFeatures:
    0: 5
    1: 5
HLT_j260_a10r_subjesIS_ftf_0eta200_ExoticPTF0p1dR1p2_L1SC111-CJ15:
  eventCount: 0
  stepCounts:
    0: 5
    1: 4
  stepFeatures:
    0: 5
    1: 5
HLT_j260_a10r_subjesIS_ftf_0eta200_ExoticPTF0p2dR1p2_L1J100:
  eventCount: 0
  stepCounts:
    0: 5
    1: 4
  stepFeatures:
    0: 5
    1: 5
HLT_j260_a10r_subjesIS_ftf_0eta200_ExoticPTF0p2dR1p2_L1SC111-CJ15:
  eventCount: 0
  stepCounts:
    0: 5
    1: 4
  stepFeatures:
    0: 5
    1: 5
HLT_j260_a10r_subjesIS_ftf_0eta200_TracklessdR1p2_L1J100:
  eventCount: 0
  stepCounts:
    0: 5
    1: 4
  stepFeatures:
    0: 5
    1: 5
HLT_j260_a10r_subjesIS_ftf_0eta200_TracklessdR1p2_L1SC111-CJ15:
  eventCount: 0
  stepCounts:
    0: 5
    1: 4
  stepFeatures:
    0: 5
    1: 5
HLT_j260_a10sd_cssk_pf_jes_ftf_L1J75:
  eventCount: 3
  stepCounts:
    0: 8
    1: 3
  stepFeatures:
    0: 8
    1: 4
HLT_j260_a10t_lcw_jes_L1J75:
  eventCount: 4
  stepCounts:
    0: 4
  stepFeatures:
    0: 5
HLT_j260_pf_ftf_preselj20_L1J75:
  eventCount: 1
  stepCounts:
    0: 8
    1: 1
  stepFeatures:
    0: 8
    1: 3
HLT_j275_0eta290_020jvt_pf_ftf_bdl1r60_L1J100:
  eventCount: 1
  stepCounts:
    0: 5
    1: 1
    2: 1
  stepFeatures:
    0: 5
    1: 3
    2: 1
HLT_j275_0eta290_pf_ftf_bdl1r70_L1J100:
  eventCount: 1
  stepCounts:
    0: 5
    1: 1
    2: 1
  stepFeatures:
    0: 5
    1: 3
    2: 2
HLT_j275_0eta290_pf_ftf_bdl1r77_L1J100:
  eventCount: 1
  stepCounts:
    0: 5
    1: 1
    2: 1
  stepFeatures:
    0: 5
    1: 3
    2: 2
HLT_j275_0eta290_pf_ftf_bdl1r85_L1J100:
  eventCount: 1
  stepCounts:
    0: 5
    1: 1
    2: 1
  stepFeatures:
    0: 5
    1: 3
    2: 2
HLT_j275_subjesgscIS_ftf_bdl1r60_L1J100:
  eventCount: 1
  stepCounts:
    0: 5
    1: 1
    2: 1
  stepFeatures:
    0: 5
    1: 3
    2: 1
HLT_j280_320eta490_L1J75p31ETA49:
  eventCount: 0
HLT_j300_0eta290_020jvt_pf_ftf_bdl1r70_L1J100:
  eventCount: 1
  stepCounts:
    0: 5
    1: 1
    2: 1
  stepFeatures:
    0: 5
    1: 2
    2: 1
HLT_j300_0eta290_020jvt_pf_ftf_boffperf_L1J100:
  eventCount: 1
  stepCounts:
    0: 5
    1: 1
    2: 1
  stepFeatures:
    0: 5
    1: 2
    2: 2
HLT_j300_0eta290_pf_ftf_bdl1r60_L1J100:
  eventCount: 0
  stepCounts:
    0: 5
    1: 1
  stepFeatures:
    0: 5
    1: 2
HLT_j300_0eta290_pf_ftf_bdl1r77_L1J100:
  eventCount: 1
  stepCounts:
    0: 5
    1: 1
    2: 1
  stepFeatures:
    0: 5
    1: 2
    2: 1
HLT_j300_0eta290_pf_ftf_bdl1r85_L1J100:
  eventCount: 1
  stepCounts:
    0: 5
    1: 1
    2: 1
  stepFeatures:
    0: 5
    1: 2
    2: 1
HLT_j300_320eta490_L1J75p31ETA49:
  eventCount: 0
HLT_j300_subjesgscIS_ftf_bdl1r70_L1J100:
  eventCount: 1
  stepCounts:
    0: 5
    1: 1
    2: 1
  stepFeatures:
    0: 5
    1: 2
    2: 1
HLT_j30_0eta290_020jvt_pf_ftf_boffperf_L1J20:
  eventCount: 20
  stepCounts:
    0: 20
    1: 20
    2: 20
  stepFeatures:
    0: 20
    1: 87
    2: 87
HLT_j35_320eta490_L1RD0_FILLED:
  eventCount: 1
  stepCounts:
    0: 1
  stepFeatures:
    0: 1
HLT_j35_pf_ftf_L1RD0_FILLED:
  eventCount: 20
  stepCounts:
    0: 20
    1: 20
  stepFeatures:
    0: 20
    1: 90
HLT_j360_0eta290_020jvt_pf_ftf_bdl1r77_L1J100:
  eventCount: 1
  stepCounts:
    0: 5
    1: 1
    2: 1
  stepFeatures:
    0: 5
    1: 2
    2: 1
HLT_j360_0eta290_pf_ftf_bdl1r60_L1J100:
  eventCount: 0
  stepCounts:
    0: 5
    1: 1
  stepFeatures:
    0: 5
    1: 2
HLT_j360_0eta290_pf_ftf_bdl1r70_L1J100:
  eventCount: 1
  stepCounts:
    0: 5
    1: 1
    2: 1
  stepFeatures:
    0: 5
    1: 2
    2: 1
HLT_j360_0eta290_pf_ftf_bdl1r85_L1J100:
  eventCount: 1
  stepCounts:
    0: 5
    1: 1
    2: 1
  stepFeatures:
    0: 5
    1: 2
    2: 1
HLT_j360_a10sd_cssk_pf_jes_ftf_60smcINF_j360_a10sd_cssk_pf_jes_ftf_L1SC111-CJ15:
  eventCount: 1
  stepCounts:
    0: 5
    1: 1
  stepFeatures:
    0: 10
    1: 3
HLT_j360_a10sd_cssk_pf_jes_ftf_L1J100:
  eventCount: 1
  stepCounts:
    0: 5
    1: 1
  stepFeatures:
    0: 5
    1: 2
HLT_j360_a10sd_cssk_pf_jes_ftf_L1SC111-CJ15:
  eventCount: 1
  stepCounts:
    0: 5
    1: 1
  stepFeatures:
    0: 5
    1: 2
HLT_j360_a10t_lcw_jes_60smcINF_j360_a10t_lcw_jes_L1SC111-CJ15:
  eventCount: 1
  stepCounts:
    0: 1
  stepFeatures:
    0: 3
HLT_j360_a10t_lcw_jes_L1J100:
  eventCount: 1
  stepCounts:
    0: 1
  stepFeatures:
    0: 2
HLT_j360_a10t_lcw_jes_L1SC111-CJ15:
  eventCount: 1
  stepCounts:
    0: 1
  stepFeatures:
    0: 2
HLT_j360_pf_ftf_preselj20_L1J100:
  eventCount: 1
  stepCounts:
    0: 5
    1: 1
  stepFeatures:
    0: 5
    1: 2
HLT_j360_subjesgscIS_ftf_bdl1r77_L1J100:
  eventCount: 1
  stepCounts:
    0: 5
    1: 1
    2: 1
  stepFeatures:
    0: 5
    1: 2
    2: 1
HLT_j370_a10sd_cssk_pf_jes_ftf_35smcINF_j370_a10sd_cssk_pf_jes_ftf_L1SC111-CJ15:
  eventCount: 1
  stepCounts:
    0: 5
    1: 1
  stepFeatures:
    0: 10
    1: 3
HLT_j370_a10t_lcw_jes_35smcINF_j370_a10t_lcw_jes_L1SC111-CJ15:
  eventCount: 1
  stepCounts:
    0: 1
  stepFeatures:
    0: 4
HLT_j380_pf_ftf_preselj20_L1J100:
  eventCount: 1
  stepCounts:
    0: 5
    1: 1
  stepFeatures:
    0: 5
    1: 2
HLT_j400_a10sd_cssk_pf_jes_ftf_L1J100:
  eventCount: 1
  stepCounts:
    0: 5
    1: 1
  stepFeatures:
    0: 5
    1: 2
HLT_j400_a10sd_cssk_pf_jes_ftf_L1SC111-CJ15:
  eventCount: 1
  stepCounts:
    0: 5
    1: 1
  stepFeatures:
    0: 5
    1: 2
HLT_j400_a10t_lcw_jes_L1J100:
  eventCount: 1
  stepCounts:
    0: 1
  stepFeatures:
    0: 2
HLT_j400_a10t_lcw_jes_L1SC111-CJ15:
  eventCount: 1
  stepCounts:
    0: 1
  stepFeatures:
    0: 2
HLT_j400_pf_ftf_preselj20_L1J100:
  eventCount: 1
  stepCounts:
    0: 5
    1: 1
  stepFeatures:
    0: 5
    1: 2
HLT_j40_LArPEBHLT_L1J20:
  eventCount: 0
HLT_j40_j0_HT50XX10etXX0eta320_L1J20:
  eventCount: 19
  stepCounts:
    0: 19
  stepFeatures:
    0: 479
HLT_j40_j0_HT50XX10ptXX0eta320_L1J20:
  eventCount: 19
  stepCounts:
    0: 19
  stepFeatures:
    0: 479
HLT_j420_L1J100:
  eventCount: 1
  stepCounts:
    0: 1
  stepFeatures:
    0: 2
HLT_j420_a10sd_cssk_pf_jes_ftf_35smcINF_L1J100:
  eventCount: 1
  stepCounts:
    0: 5
    1: 1
  stepFeatures:
    0: 5
    1: 1
HLT_j420_a10sd_cssk_pf_jes_ftf_35smcINF_L1SC111-CJ15:
  eventCount: 1
  stepCounts:
    0: 5
    1: 1
  stepFeatures:
    0: 5
    1: 1
HLT_j420_a10sd_cssk_pf_jes_ftf_L1J100:
  eventCount: 1
  stepCounts:
    0: 5
    1: 1
  stepFeatures:
    0: 5
    1: 2
HLT_j420_a10sd_cssk_pf_jes_ftf_L1SC111-CJ15:
  eventCount: 1
  stepCounts:
    0: 5
    1: 1
  stepFeatures:
    0: 5
    1: 2
HLT_j420_a10t_lcw_jes_35smcINF_L1J100:
  eventCount: 1
  stepCounts:
    0: 1
  stepFeatures:
    0: 2
HLT_j420_a10t_lcw_jes_35smcINF_L1SC111-CJ15:
  eventCount: 1
  stepCounts:
    0: 1
  stepFeatures:
    0: 2
HLT_j420_a10t_lcw_jes_L1J100:
  eventCount: 1
  stepCounts:
    0: 1
  stepFeatures:
    0: 2
HLT_j420_a10t_lcw_jes_L1SC111-CJ15:
  eventCount: 1
  stepCounts:
    0: 1
  stepFeatures:
    0: 2
HLT_j420_ftf_L1J100:
  eventCount: 1
  stepCounts:
    0: 5
    1: 1
  stepFeatures:
    0: 5
    1: 2
HLT_j420_pf_ftf_L1J100:
  eventCount: 1
  stepCounts:
    0: 5
    1: 1
  stepFeatures:
    0: 5
    1: 2
HLT_j420_pf_ftf_preselj135_L1J100:
  eventCount: 1
  stepCounts:
    0: 5
    1: 1
  stepFeatures:
    0: 5
    1: 2
HLT_j420_pf_ftf_preselj180_L1J100:
  eventCount: 1
  stepCounts:
    0: 5
    1: 1
  stepFeatures:
    0: 5
    1: 2
HLT_j420_pf_ftf_preselj225_L1J100:
  eventCount: 1
  stepCounts:
    0: 1
    1: 1
  stepFeatures:
    0: 1
    1: 2
HLT_j440_pf_ftf_preselj135_L1J100:
  eventCount: 1
  stepCounts:
    0: 5
    1: 1
  stepFeatures:
    0: 5
    1: 2
HLT_j450_pf_ftf_preselj135_L1J100:
  eventCount: 1
  stepCounts:
    0: 5
    1: 1
  stepFeatures:
    0: 5
    1: 2
HLT_j45_0eta290_020jvt_020jvt_pf_ftf_bdl1r70_L1J20:
  eventCount: 11
  stepCounts:
    0: 20
    1: 19
    2: 11
  stepFeatures:
    0: 20
    1: 62
    2: 14
HLT_j45_0eta290_020jvt_pf_ftf_boffperf_L1J20:
  eventCount: 19
  stepCounts:
    0: 20
    1: 19
    2: 19
  stepFeatures:
    0: 20
    1: 62
    2: 62
HLT_j45_0eta290_020jvt_pf_ftf_boffperf_split_L1J20:
  eventCount: 19
  stepCounts:
    0: 20
    1: 19
    2: 19
  stepFeatures:
    0: 20
    1: 62
    2: 62
HLT_j45_320eta490_L1J15p31ETA49:
  eventCount: 0
HLT_j45_L1J15:
  eventCount: 0
HLT_j45_cssk_nojcalib_L1J15:
  eventCount: 15
  stepCounts:
    0: 15
  stepFeatures:
    0: 30
HLT_j45_cssk_pf_nojcalib_ftf_L1J15:
  eventCount: 19
  stepCounts:
    0: 20
    1: 19
  stepFeatures:
    0: 20
    1: 50
HLT_j45_ftf_L1J15:
  eventCount: 19
  stepCounts:
    0: 20
    1: 19
  stepFeatures:
    0: 20
    1: 66
HLT_j45_ftf_preselj20_L1J15:
  eventCount: 19
  stepCounts:
    0: 20
    1: 19
  stepFeatures:
    0: 20
    1: 66
HLT_j45_nojcalib_L1J15:
  eventCount: 19
  stepCounts:
    0: 19
  stepFeatures:
    0: 49
HLT_j45_pf_ftf_010jvt_L1J15:
  eventCount: 19
  stepCounts:
    0: 20
    1: 19
  stepFeatures:
    0: 20
    1: 62
HLT_j45_pf_ftf_020jvt_L1J15:
  eventCount: 19
  stepCounts:
    0: 20
    1: 19
  stepFeatures:
    0: 20
    1: 62
HLT_j45_pf_ftf_050jvt_L1J15:
  eventCount: 19
  stepCounts:
    0: 20
    1: 19
  stepFeatures:
    0: 20
    1: 62
HLT_j45_pf_ftf_L1J15:
  eventCount: 19
  stepCounts:
    0: 20
    1: 19
  stepFeatures:
    0: 20
    1: 65
HLT_j45_pf_ftf_preselj20_L1J15:
  eventCount: 19
  stepCounts:
    0: 20
    1: 19
  stepFeatures:
    0: 20
    1: 65
HLT_j45_pf_ftf_preselj20_L1RD0_FILLED:
  eventCount: 19
  stepCounts:
    0: 20
    1: 19
  stepFeatures:
    0: 20
    1: 65
HLT_j45_pf_nojcalib_ftf_L1J15:
  eventCount: 19
  stepCounts:
    0: 20
    1: 19
  stepFeatures:
    0: 20
    1: 60
HLT_j45_pf_subjesgscIS_ftf_L1J15:
  eventCount: 19
  stepCounts:
    0: 20
    1: 19
  stepFeatures:
    0: 20
    1: 62
HLT_j45_pf_subjesgsc_ftf_L1J15:
  eventCount: 19
  stepCounts:
    0: 20
    1: 19
  stepFeatures:
    0: 20
    1: 62
HLT_j45_pf_subresjesgsc_ftf_L1J15:
  eventCount: 19
  stepCounts:
    0: 20
    1: 19
  stepFeatures:
    0: 20
    1: 65
HLT_j45_sk_nojcalib_L1J15:
  eventCount: 17
  stepCounts:
    0: 17
  stepFeatures:
    0: 32
HLT_j45_subjesIS_ftf_preselj20_L1J15:
  eventCount: 19
  stepCounts:
    0: 20
    1: 19
  stepFeatures:
    0: 20
    1: 65
HLT_j45_subjesgscIS_ftf_011jvt_L1J15:
  eventCount: 19
  stepCounts:
    0: 20
    1: 19
  stepFeatures:
    0: 20
    1: 57
HLT_j45_subjesgscIS_ftf_015jvt_L1J15:
  eventCount: 19
  stepCounts:
    0: 20
    1: 19
  stepFeatures:
    0: 20
    1: 57
HLT_j45_subjesgscIS_ftf_059jvt_L1J15:
  eventCount: 19
  stepCounts:
    0: 20
    1: 19
  stepFeatures:
    0: 20
    1: 57
HLT_j45_subjesgscIS_ftf_L1J15:
  eventCount: 19
  stepCounts:
    0: 20
    1: 19
  stepFeatures:
    0: 20
    1: 64
HLT_j45_subjesgscIS_ftf_bdl1r70_L1J20:
  eventCount: 11
  stepCounts:
    0: 20
    1: 19
    2: 11
  stepFeatures:
    0: 20
    1: 64
    2: 14
HLT_j45_subjesgsc_ftf_L1J15:
  eventCount: 19
  stepCounts:
    0: 20
    1: 19
  stepFeatures:
    0: 20
    1: 64
HLT_j45_subresjesgsc_ftf_L1J15:
  eventCount: 19
  stepCounts:
    0: 20
    1: 19
  stepFeatures:
    0: 20
    1: 66
HLT_j460_a10_lcw_subjes_L1J100:
  eventCount: 1
  stepCounts:
    0: 1
  stepFeatures:
    0: 2
HLT_j460_a10_lcw_subjes_L1J20:
  eventCount: 0
HLT_j460_a10_lcw_subjes_L1SC111-CJ15:
  eventCount: 1
  stepCounts:
    0: 1
  stepFeatures:
    0: 2
HLT_j460_a10r_L1J100:
  eventCount: 1
  stepCounts:
    0: 1
  stepFeatures:
    0: 2
HLT_j460_a10r_L1J20:
  eventCount: 0
HLT_j460_a10r_L1SC111-CJ15:
  eventCount: 1
  stepCounts:
    0: 1
  stepFeatures:
    0: 2
HLT_j460_a10sd_cssk_pf_jes_ftf_L1J100:
  eventCount: 1
  stepCounts:
    0: 5
    1: 1
  stepFeatures:
    0: 5
    1: 2
HLT_j460_a10sd_cssk_pf_jes_ftf_L1SC111-CJ15:
  eventCount: 1
  stepCounts:
    0: 5
    1: 1
  stepFeatures:
    0: 5
    1: 2
HLT_j460_a10sd_cssk_pf_nojcalib_ftf_35smcINF_L1J100:
  eventCount: 1
  stepCounts:
    0: 5
    1: 1
  stepFeatures:
    0: 5
    1: 2
HLT_j460_a10sd_cssk_pf_nojcalib_ftf_L1J100:
  eventCount: 1
  stepCounts:
    0: 5
    1: 1
  stepFeatures:
    0: 5
    1: 2
HLT_j460_a10sd_lcw_nojcalib_L1J100:
  eventCount: 1
  stepCounts:
    0: 1
  stepFeatures:
    0: 2
HLT_j460_a10sd_pf_nojcalib_ftf_L1J100:
  eventCount: 1
  stepCounts:
    0: 5
    1: 1
  stepFeatures:
    0: 5
    1: 2
HLT_j460_a10t_lcw_jes_L1J100:
  eventCount: 1
  stepCounts:
    0: 1
  stepFeatures:
    0: 2
HLT_j460_a10t_lcw_jes_L1SC111-CJ15:
  eventCount: 1
  stepCounts:
    0: 1
  stepFeatures:
    0: 2
HLT_j460_a10t_lcw_nojcalib_35smcINF_L1J100:
  eventCount: 1
  stepCounts:
    0: 1
  stepFeatures:
    0: 2
HLT_j460_a10t_lcw_nojcalib_L1J100:
  eventCount: 1
  stepCounts:
    0: 1
  stepFeatures:
    0: 2
HLT_j460_pf_ftf_preselj135_L1J100:
  eventCount: 1
  stepCounts:
    0: 5
    1: 1
  stepFeatures:
    0: 5
    1: 2
HLT_j480_a10sd_cssk_pf_jes_ftf_L1J100:
  eventCount: 1
  stepCounts:
    0: 5
    1: 1
  stepFeatures:
    0: 5
    1: 2
HLT_j480_a10sd_cssk_pf_jes_ftf_L1SC111-CJ15:
  eventCount: 1
  stepCounts:
    0: 5
    1: 1
  stepFeatures:
    0: 5
    1: 2
HLT_j480_a10t_lcw_jes_L1J100:
  eventCount: 1
  stepCounts:
    0: 1
  stepFeatures:
    0: 2
HLT_j480_a10t_lcw_jes_L1SC111-CJ15:
  eventCount: 1
  stepCounts:
    0: 1
  stepFeatures:
    0: 2
HLT_j480_pf_ftf_preselj135_L1J100:
  eventCount: 1
  stepCounts:
    0: 5
    1: 1
  stepFeatures:
    0: 5
    1: 2
HLT_j500_pf_ftf_preselj135_L1J100:
  eventCount: 1
  stepCounts:
    0: 5
    1: 1
  stepFeatures:
    0: 5
    1: 2
HLT_j520_pf_ftf_preselj135_L1J100:
  eventCount: 1
  stepCounts:
    0: 5
    1: 1
  stepFeatures:
    0: 5
    1: 2
HLT_j55_0eta240_xe50_cell_L1J30_EMPTY:
  eventCount: 0
HLT_j55_0eta240_xe50_cell_L1J30_FIRSTEMPTY:
  eventCount: 0
HLT_j55_pf_ftf_0eta320_bdl1r70_2j45_pf_ftf_320eta490_L1J25p0ETA23_2J15p31ETA49:
  eventCount: 0
  stepCounts:
    0: 4
  stepFeatures:
    0: 8
HLT_j60_0eta290_020jvt_pf_ftf_boffperf_L1J50:
  eventCount: 14
  stepCounts:
    0: 14
    1: 14
    2: 14
  stepFeatures:
    0: 14
    1: 36
    2: 36
HLT_j60_320eta490_L1J20p31ETA49:
  eventCount: 0
HLT_j60_j0_FBDJSHARED_L1J20:
  eventCount: 8
  stepCounts:
    0: 8
  stepFeatures:
    0: 180
HLT_j60_j45_2j20_JetDS_L1J45p0ETA21_3J15p0ETA25:
  eventCount: 12
  stepCounts:
    0: 12
    1: 12
    2: 12
  stepFeatures:
    0: 202
    1: 202
    2: 36
HLT_j60_pf_ftf_preselj20_L1J20:
  eventCount: 19
  stepCounts:
    0: 20
    1: 19
  stepFeatures:
    0: 20
    1: 49
HLT_j70_0eta320_j50_0eta490_j0_DJMASS1000j50dphi200x400deta_L1MJJ-500-NFF:
  eventCount: 0
HLT_j70_0eta320_j50_0eta490_j0_DJMASS1000j50dphi240_xe90_tcpufit_xe50_cell_L1MJJ-500-NFF:
  eventCount: 0
  stepFeatures:
    0: 2
? HLT_j70_pf_ftf_0eta490_j50_pf_ftf_0eta490_2j35_pf_ftf_0eta490_SHARED_2j35_pf_ftf_0eta290_bdl1r70_j0_pf_ftf_DJMASS1000j50_L1MJJ-500-NFF
: eventCount: 1
  stepCounts:
    0: 3
    1: 1
    2: 1
  stepFeatures:
    0: 15
    1: 21
    2: 2
HLT_j75_0eta290_020jvt_pf_ftf_bdl1r60_3j75_pf_ftf_L14J20:
  eventCount: 1
  stepCounts:
    0: 7
    1: 1
    2: 1
  stepFeatures:
    0: 14
    1: 8
    2: 1
HLT_j75_320eta490_LArPEBHLT_L1J30p31ETA49:
  eventCount: 0
? HLT_j75_pf_ftf_0eta240_020jvt_j50_pf_ftf_0eta240_020jvt_j35_pf_ftf_0eta240_020jvt_j25_pf_ftf_0eta240_020jvt_L1J45p0ETA21_3J15p0ETA25
: eventCount: 8
  stepCounts:
    0: 12
    1: 8
  stepFeatures:
    0: 48
    1: 129
? HLT_j75_pf_ftf_0eta240_020jvt_j50_pf_ftf_0eta240_020jvt_j35_pf_ftf_0eta240_020jvt_j25_pf_ftf_0eta240_020jvt_SHARED_2j25_pf_ftf_0eta240_020jvt_bdl1r60_L1J45p0ETA21_3J15p0ETA25
: eventCount: 1
  stepCounts:
    0: 12
    1: 8
    2: 1
  stepFeatures:
    0: 60
    1: 173
    2: 6
? HLT_j75_pf_ftf_0eta240_020jvt_j50_pf_ftf_0eta240_020jvt_j35_pf_ftf_0eta240_020jvt_j25_pf_ftf_0eta240_020jvt_SHARED_2j25_pf_ftf_0eta240_020jvt_bdl1r70_L1J45p0ETA21_3J15p0ETA25
: eventCount: 2
  stepCounts:
    0: 12
    1: 8
    2: 2
  stepFeatures:
    0: 60
    1: 173
    2: 7
? HLT_j75_pf_ftf_0eta240_020jvt_j50_pf_ftf_0eta240_020jvt_j35_pf_ftf_0eta240_020jvt_j25_pf_ftf_0eta240_020jvt_SHARED_2j25_pf_ftf_0eta240_020jvt_bdl1r77_L1J45p0ETA21_3J15p0ETA25
: eventCount: 2
  stepCounts:
    0: 12
    1: 8
    2: 2
  stepFeatures:
    0: 60
    1: 173
    2: 7
? HLT_j75_pf_ftf_0eta240_020jvt_j50_pf_ftf_0eta240_020jvt_j35_pf_ftf_0eta240_020jvt_j25_pf_ftf_0eta240_020jvt_SHARED_2j25_pf_ftf_0eta240_020jvt_bdl1r85_L1J45p0ETA21_3J15p0ETA25
: eventCount: 4
  stepCounts:
    0: 12
    1: 8
    2: 4
  stepFeatures:
    0: 60
    1: 173
    2: 11
? HLT_j75_pf_ftf_0eta240_020jvt_j50_pf_ftf_0eta240_020jvt_j35_pf_ftf_0eta240_020jvt_j25_pf_ftf_0eta240_020jvt_SHARED_3j25_pf_ftf_0eta240_020jvt_bdl1r70_L1J45p0ETA21_3J15p0ETA25
: eventCount: 0
  stepCounts:
    0: 12
    1: 8
  stepFeatures:
    0: 60
    1: 173
    2: 7
? HLT_j75_pf_ftf_0eta240_020jvt_j50_pf_ftf_0eta240_020jvt_j35_pf_ftf_0eta240_020jvt_j25_pf_ftf_0eta240_020jvt_SHARED_3j25_pf_ftf_0eta240_020jvt_bdl1r77_L1J45p0ETA21_3J15p0ETA25
: eventCount: 0
  stepCounts:
    0: 12
    1: 8
  stepFeatures:
    0: 60
    1: 173
    2: 7
? HLT_j75_pf_ftf_0eta240_020jvt_j50_pf_ftf_0eta240_020jvt_j35_pf_ftf_0eta240_020jvt_j25_pf_ftf_0eta240_020jvt_SHARED_3j25_pf_ftf_0eta240_020jvt_bdl1r85_L1J45p0ETA21_3J15p0ETA25
: eventCount: 0
  stepCounts:
    0: 12
    1: 8
  stepFeatures:
    0: 60
    1: 173
    2: 11
? HLT_j75_pf_ftf_0eta240_020jvt_j50_pf_ftf_0eta240_020jvt_j35_pf_ftf_0eta240_020jvt_j25_pf_ftf_0eta240_020jvt_SHARED_j35_pf_ftf_0eta240_020jvt_bdl1r60_j25_pf_ftf_0eta240_020jvt_bdl1r60_L1J45p0ETA21_3J15p0ETA25
: eventCount: 1
  stepCounts:
    0: 12
    1: 8
    2: 1
  stepFeatures:
    0: 72
    1: 211
    2: 12
? HLT_j75_pf_ftf_0eta240_020jvt_j50_pf_ftf_0eta240_020jvt_j35_pf_ftf_0eta240_020jvt_j25_pf_ftf_0eta240_020jvt_SHARED_j35_pf_ftf_0eta240_020jvt_bdl1r70_j25_pf_ftf_0eta240_020jvt_bdl1r70_L1J45p0ETA21_3J15p0ETA25
: eventCount: 2
  stepCounts:
    0: 12
    1: 8
    2: 2
  stepFeatures:
    0: 72
    1: 211
    2: 14
? HLT_j75_pf_ftf_0eta240_020jvt_j50_pf_ftf_0eta240_020jvt_j35_pf_ftf_0eta240_020jvt_j25_pf_ftf_0eta240_020jvt_SHARED_j35_pf_ftf_0eta240_020jvt_bdl1r77_j25_pf_ftf_0eta240_020jvt_bdl1r77_L1J45p0ETA21_3J15p0ETA25
: eventCount: 2
  stepCounts:
    0: 12
    1: 8
    2: 2
  stepFeatures:
    0: 72
    1: 211
    2: 14
? HLT_j75_pf_ftf_0eta240_020jvt_j50_pf_ftf_0eta240_020jvt_j35_pf_ftf_0eta240_020jvt_j25_pf_ftf_0eta240_020jvt_SHARED_j35_pf_ftf_0eta240_020jvt_bdl1r85_j25_pf_ftf_0eta240_020jvt_bdl1r85_L1J45p0ETA21_3J15p0ETA25
: eventCount: 4
  stepCounts:
    0: 12
    1: 8
    2: 4
  stepFeatures:
    0: 72
    1: 211
    2: 22
? HLT_j75_pf_ftf_0eta240_020jvt_j50_pf_ftf_0eta240_020jvt_j35_pf_ftf_0eta240_020jvt_j25_pf_ftf_0eta240_020jvt_SHARED_j50_pf_ftf_0eta240_020jvt_bdl1r70_j35_pf_ftf_0eta240_020jvt_bdl1r70_j25_pf_ftf_0eta240_020jvt_bdl1r70_L1J45p0ETA21_3J15p0ETA25
: eventCount: 0
  stepCounts:
    0: 12
    1: 8
  stepFeatures:
    0: 84
    1: 240
    2: 20
? HLT_j75_pf_ftf_0eta240_020jvt_j50_pf_ftf_0eta240_020jvt_j35_pf_ftf_0eta240_020jvt_j25_pf_ftf_0eta240_020jvt_SHARED_j50_pf_ftf_0eta240_020jvt_bdl1r77_j35_pf_ftf_0eta240_020jvt_bdl1r77_j25_pf_ftf_0eta240_020jvt_bdl1r77_L1J45p0ETA21_3J15p0ETA25
: eventCount: 0
  stepCounts:
    0: 12
    1: 8
  stepFeatures:
    0: 84
    1: 240
    2: 20
? HLT_j75_pf_ftf_0eta240_020jvt_j50_pf_ftf_0eta240_020jvt_j35_pf_ftf_0eta240_020jvt_j25_pf_ftf_0eta240_020jvt_SHARED_j50_pf_ftf_0eta240_020jvt_bdl1r85_j35_pf_ftf_0eta240_020jvt_bdl1r85_j25_pf_ftf_0eta240_020jvt_bdl1r85_L1J45p0ETA21_3J15p0ETA25
: eventCount: 0
  stepCounts:
    0: 12
    1: 8
  stepFeatures:
    0: 84
    1: 240
    2: 31
HLT_j80_0eta240_2j60_320eta490_j0_DJMASS700j80x0eta240_L1J20:
  eventCount: 0
HLT_j80_0eta290_020jvt_pf_ftf_boffperf_L1J50:
  eventCount: 13
  stepCounts:
    0: 14
    1: 13
    2: 13
  stepFeatures:
    0: 14
    1: 25
    2: 25
HLT_j80_j60_SHARED_j40__L1J15:
  eventCount: 9
  stepCounts:
    0: 9
  stepFeatures:
    0: 89
? HLT_j80_pf_ftf_0eta240_020jvt_j55_pf_ftf_0eta240_020jvt_j28_pf_ftf_0eta240_020jvt_j20_pf_ftf_0eta240_020jvt_L1J45p0ETA21_3J15p0ETA25
: eventCount: 8
  stepCounts:
    0: 12
    1: 8
  stepFeatures:
    0: 48
    1: 136
HLT_j80_pf_ftf_0eta240_020jvt_j55_pf_ftf_0eta240_020jvt_j28_pf_ftf_0eta240_020jvt_j20_pf_ftf_0eta240_020jvt_L1MU14FCH:
  eventCount: 4
  stepCounts:
    0: 6
    1: 4
  stepFeatures:
    0: 24
    1: 71
? HLT_j80_pf_ftf_0eta240_020jvt_j55_pf_ftf_0eta240_020jvt_j28_pf_ftf_0eta240_020jvt_j20_pf_ftf_0eta240_020jvt_L1MU8F_2J15_J20
: eventCount: 5
  stepCounts:
    0: 10
    1: 5
  stepFeatures:
    0: 40
    1: 92
? HLT_j80_pf_ftf_0eta240_020jvt_j55_pf_ftf_0eta240_020jvt_j28_pf_ftf_0eta240_020jvt_j20_pf_ftf_0eta240_020jvt_SHARED_2j20_pf_ftf_0eta240_020jvt_bdl1r60_L1J45p0ETA21_3J15p0ETA25
: eventCount: 2
  stepCounts:
    0: 12
    1: 8
    2: 2
  stepFeatures:
    0: 60
    1: 187
    2: 7
? HLT_j80_pf_ftf_0eta240_020jvt_j55_pf_ftf_0eta240_020jvt_j28_pf_ftf_0eta240_020jvt_j20_pf_ftf_0eta240_020jvt_SHARED_2j20_pf_ftf_0eta240_020jvt_bdl1r70_L1J45p0ETA21_3J15p0ETA25
: eventCount: 3
  stepCounts:
    0: 12
    1: 8
    2: 3
  stepFeatures:
    0: 60
    1: 187
    2: 9
? HLT_j80_pf_ftf_0eta240_020jvt_j55_pf_ftf_0eta240_020jvt_j28_pf_ftf_0eta240_020jvt_j20_pf_ftf_0eta240_020jvt_SHARED_2j20_pf_ftf_0eta240_020jvt_bdl1r77_L1J45p0ETA21_3J15p0ETA25
: eventCount: 3
  stepCounts:
    0: 12
    1: 8
    2: 3
  stepFeatures:
    0: 60
    1: 187
    2: 9
? HLT_j80_pf_ftf_0eta240_020jvt_j55_pf_ftf_0eta240_020jvt_j28_pf_ftf_0eta240_020jvt_j20_pf_ftf_0eta240_020jvt_SHARED_2j20_pf_ftf_0eta240_020jvt_bdl1r85_L1J45p0ETA21_3J15p0ETA25
: eventCount: 4
  stepCounts:
    0: 12
    1: 8
    2: 4
  stepFeatures:
    0: 60
    1: 187
    2: 13
? HLT_j80_pf_ftf_0eta240_020jvt_j55_pf_ftf_0eta240_020jvt_j28_pf_ftf_0eta240_020jvt_j20_pf_ftf_0eta240_020jvt_SHARED_3j20_pf_ftf_0eta240_020jvt_bdl1r70_L1J45p0ETA21_3J15p0ETA25
: eventCount: 0
  stepCounts:
    0: 12
    1: 8
  stepFeatures:
    0: 60
    1: 187
    2: 9
? HLT_j80_pf_ftf_0eta240_020jvt_j55_pf_ftf_0eta240_020jvt_j28_pf_ftf_0eta240_020jvt_j20_pf_ftf_0eta240_020jvt_SHARED_3j20_pf_ftf_0eta240_020jvt_bdl1r77_L1J45p0ETA21_3J15p0ETA25
: eventCount: 0
  stepCounts:
    0: 12
    1: 8
  stepFeatures:
    0: 60
    1: 187
    2: 9
? HLT_j80_pf_ftf_0eta240_020jvt_j55_pf_ftf_0eta240_020jvt_j28_pf_ftf_0eta240_020jvt_j20_pf_ftf_0eta240_020jvt_SHARED_3j20_pf_ftf_0eta240_020jvt_bdl1r85_L1J45p0ETA21_3J15p0ETA25
: eventCount: 1
  stepCounts:
    0: 12
    1: 8
    2: 1
  stepFeatures:
    0: 60
    1: 187
    2: 13
? HLT_j80_pf_ftf_0eta240_020jvt_j55_pf_ftf_0eta240_020jvt_j28_pf_ftf_0eta240_020jvt_j20_pf_ftf_0eta240_020jvt_SHARED_j28_pf_ftf_0eta240_020jvt_bdl1r60_j20_pf_ftf_0eta240_020jvt_bdl1r60_L1J45p0ETA21_3J15p0ETA25
: eventCount: 2
  stepCounts:
    0: 12
    1: 8
    2: 2
  stepFeatures:
    0: 72
    1: 228
    2: 13
? HLT_j80_pf_ftf_0eta240_020jvt_j55_pf_ftf_0eta240_020jvt_j28_pf_ftf_0eta240_020jvt_j20_pf_ftf_0eta240_020jvt_SHARED_j28_pf_ftf_0eta240_020jvt_bdl1r70_j20_pf_ftf_0eta240_020jvt_bdl1r70_L1J45p0ETA21_3J15p0ETA25
: eventCount: 3
  stepCounts:
    0: 12
    1: 8
    2: 3
  stepFeatures:
    0: 72
    1: 228
    2: 16
? HLT_j80_pf_ftf_0eta240_020jvt_j55_pf_ftf_0eta240_020jvt_j28_pf_ftf_0eta240_020jvt_j20_pf_ftf_0eta240_020jvt_SHARED_j28_pf_ftf_0eta240_020jvt_bdl1r70_j20_pf_ftf_0eta240_020jvt_bdl1r70_L1MU8F_2J15_J20
: eventCount: 3
  stepCounts:
    0: 10
    1: 5
    2: 3
  stepFeatures:
    0: 60
    1: 153
    2: 12
? HLT_j80_pf_ftf_0eta240_020jvt_j55_pf_ftf_0eta240_020jvt_j28_pf_ftf_0eta240_020jvt_j20_pf_ftf_0eta240_020jvt_SHARED_j28_pf_ftf_0eta240_020jvt_bdl1r77_j20_pf_ftf_0eta240_020jvt_bdl1r77_L1J45p0ETA21_3J15p0ETA25
: eventCount: 3
  stepCounts:
    0: 12
    1: 8
    2: 3
  stepFeatures:
    0: 72
    1: 228
    2: 16
? HLT_j80_pf_ftf_0eta240_020jvt_j55_pf_ftf_0eta240_020jvt_j28_pf_ftf_0eta240_020jvt_j20_pf_ftf_0eta240_020jvt_SHARED_j28_pf_ftf_0eta240_020jvt_bdl1r85_j20_pf_ftf_0eta240_020jvt_bdl1r85_L1J45p0ETA21_3J15p0ETA25
: eventCount: 4
  stepCounts:
    0: 12
    1: 8
    2: 4
  stepFeatures:
    0: 72
    1: 228
    2: 24
? HLT_j80_pf_ftf_0eta240_020jvt_j55_pf_ftf_0eta240_020jvt_j28_pf_ftf_0eta240_020jvt_j20_pf_ftf_0eta240_020jvt_SHARED_j55_pf_ftf_0eta240_020jvt_bdl1r70_j28_pf_ftf_0eta240_020jvt_bdl1r70_j20_pf_ftf_0eta240_020jvt_bdl1r70_L1J45p0ETA21_3J15p0ETA25
: eventCount: 0
  stepCounts:
    0: 12
    1: 8
  stepFeatures:
    0: 84
    1: 254
    2: 22
? HLT_j80_pf_ftf_0eta240_020jvt_j55_pf_ftf_0eta240_020jvt_j28_pf_ftf_0eta240_020jvt_j20_pf_ftf_0eta240_020jvt_SHARED_j55_pf_ftf_0eta240_020jvt_bdl1r77_j28_pf_ftf_0eta240_020jvt_bdl1r77_j20_pf_ftf_0eta240_020jvt_bdl1r77_L1J45p0ETA21_3J15p0ETA25
: eventCount: 0
  stepCounts:
    0: 12
    1: 8
  stepFeatures:
    0: 84
    1: 254
    2: 22
? HLT_j80_pf_ftf_0eta240_020jvt_j55_pf_ftf_0eta240_020jvt_j28_pf_ftf_0eta240_020jvt_j20_pf_ftf_0eta240_020jvt_SHARED_j55_pf_ftf_0eta240_020jvt_bdl1r85_j28_pf_ftf_0eta240_020jvt_bdl1r85_j20_pf_ftf_0eta240_020jvt_bdl1r85_L1J45p0ETA21_3J15p0ETA25
: eventCount: 1
  stepCounts:
    0: 12
    1: 8
    2: 1
  stepFeatures:
    0: 84
    1: 254
    2: 33
? HLT_j80_pf_ftf_0eta240_020jvt_j55_pf_ftf_0eta240_020jvt_j28_pf_ftf_0eta240_020jvt_j20_pf_ftf_0eta240_020jvt_bdl1r70_L1MU8F_2J15_J20
: eventCount: 4
  stepCounts:
    0: 10
    1: 5
    2: 4
  stepFeatures:
    0: 40
    1: 92
    2: 7
HLT_j80_pf_ftf_0eta240_j55_pf_ftf_0eta240_j28_pf_ftf_0eta240_j20_pf_ftf_0eta240_L1J45p0ETA21_3J15p0ETA25:
  eventCount: 10
  stepCounts:
    0: 12
    1: 10
  stepFeatures:
    0: 48
    1: 186
HLT_j80_pf_ftf_0eta240_j55_pf_ftf_0eta240_j28_pf_ftf_0eta240_j20_pf_ftf_0eta240_L1MU14FCH:
  eventCount: 5
  stepCounts:
    0: 6
    1: 5
  stepFeatures:
    0: 24
    1: 92
HLT_j80_pf_ftf_0eta240_j55_pf_ftf_0eta240_j28_pf_ftf_0eta240_j20_pf_ftf_0eta240_L1MU8F_2J15_J20:
  eventCount: 6
  stepCounts:
    0: 10
    1: 6
  stepFeatures:
    0: 40
    1: 115
? HLT_j80_pf_ftf_0eta240_j60_pf_ftf_0eta320_j45_pf_ftf_320eta490_SHARED_2j45_pf_ftf_0eta290_bdl1r60_L1J40p0ETA25_2J25_J20p31ETA49
: eventCount: 1
  stepCounts:
    0: 5
    1: 1
    2: 1
  stepFeatures:
    0: 20
    1: 12
    2: 2
HLT_j80_pf_ftf_0eta320_bdl1r70_j60_pf_ftf_0eta320_bdl1r85_j45_pf_ftf_320eta490_L1J40p0ETA25_2J25_J20p31ETA49:
  eventCount: 0
  stepCounts:
    0: 5
    1: 1
  stepFeatures:
    0: 15
    1: 7
    2: 2
HLT_j80_pf_ftf_bdl1r60_xe60_cell_L12J50_XE40:
  eventCount: 2
  stepCounts:
    0: 3
    1: 3
    2: 2
  stepFeatures:
    0: 6
    1: 9
    2: 2
HLT_j80_pf_ftf_j55_pf_ftf_j28_pf_ftf_j20_0eta290_pf_ftf_boffperf_L1J45p0ETA21_3J15p0ETA25:
  eventCount: 10
  stepCounts:
    0: 12
    1: 10
    2: 10
  stepFeatures:
    0: 48
    1: 213
    2: 94
HLT_j85_050momemfrac100XXmomhecfrac010_L1J20:
  eventCount: 9
  stepCounts:
    0: 9
  stepFeatures:
    0: 15
HLT_j85_050momemfrac100_L1J20:
  eventCount: 10
  stepCounts:
    0: 10
  stepFeatures:
    0: 19
HLT_j85_320eta490_L1J20p31ETA49:
  eventCount: 0
HLT_j85_CLEANlb_L1J20:
  eventCount: 11
  stepCounts:
    0: 11
  stepFeatures:
    0: 21
HLT_j85_CLEANllp_L1J20:
  eventCount: 11
  stepCounts:
    0: 11
  stepFeatures:
    0: 21
HLT_j85_L1J20:
  eventCount: 11
  stepCounts:
    0: 11
  stepFeatures:
    0: 21
HLT_j85_a10sd_cssk_pf_jes_ftf_L1J20:
  eventCount: 20
  stepCounts:
    0: 20
    1: 20
  stepFeatures:
    0: 20
    1: 44
HLT_j85_a10sd_cssk_pf_nojcalib_ftf_L1J20:
  eventCount: 16
  stepCounts:
    0: 20
    1: 16
  stepFeatures:
    0: 20
    1: 25
HLT_j85_a10t_lcw_jes_L1J20:
  eventCount: 20
  stepCounts:
    0: 20
  stepFeatures:
    0: 139
HLT_j85_a10t_lcw_nojcalib_L1J20:
  eventCount: 20
  stepCounts:
    0: 20
  stepFeatures:
    0: 122
HLT_j85_ftf_L1J20:
  eventCount: 11
  stepCounts:
    0: 20
    1: 11
  stepFeatures:
    0: 20
    1: 21
HLT_j85_ftf_MASK300ceta210XX300nphi10_L1J20:
  eventCount: 9
  stepCounts:
    0: 20
    1: 9
  stepFeatures:
    0: 20
    1: 11
HLT_j85_momhecfrac010_L1J20:
  eventCount: 10
  stepCounts:
    0: 10
  stepFeatures:
    0: 17
HLT_j85_pf_ftf_L1J20:
  eventCount: 11
  stepCounts:
    0: 20
    1: 11
  stepFeatures:
    0: 20
    1: 23
HLT_j85_pf_ftf_preselj20_L1J20:
  eventCount: 11
  stepCounts:
    0: 20
    1: 11
  stepFeatures:
    0: 20
    1: 23
HLT_l1topodebug_legacy_L1All:
  eventCount: 0
HLT_larnoiseburst_L1All:
  eventCount: 18
  stepCounts:
    0: 18
  stepFeatures:
    0: 18
HLT_larnoiseburst_L1J100:
  eventCount: 4
  stepCounts:
    0: 4
  stepFeatures:
    0: 4
HLT_larnoiseburst_L1J40_XE50:
  eventCount: 5
  stepCounts:
    0: 5
  stepFeatures:
    0: 5
HLT_larnoiseburst_L1J40_XE60:
  eventCount: 3
  stepCounts:
    0: 3
  stepFeatures:
    0: 3
HLT_larnoiseburst_L1J75:
  eventCount: 7
  stepCounts:
    0: 7
  stepFeatures:
    0: 7
HLT_larnoiseburst_L1XE60:
  eventCount: 5
  stepCounts:
    0: 5
  stepFeatures:
    0: 5
HLT_larpsall_L1J15:
  eventCount: 13
  stepCounts:
    0: 13
  stepFeatures:
    0: 13
HLT_larpsallem_L1EM3:
  eventCount: 20
  stepCounts:
    0: 20
  stepFeatures:
    0: 139
HLT_mb_afprec_L1AFP_A_AND_C_TOF_J20:
  eventCount: 0
HLT_mb_afprec_L1AFP_A_AND_C_TOF_J30:
  eventCount: 0
HLT_mb_afprec_L1AFP_A_AND_C_TOF_J50:
  eventCount: 0
HLT_mb_afprec_L1AFP_A_AND_C_TOF_J75:
  eventCount: 0
HLT_mb_afprec_L1AFP_A_AND_C_TOF_T0T1_J20:
  eventCount: 0
HLT_mb_afprec_L1AFP_A_AND_C_TOF_T0T1_J30:
  eventCount: 0
HLT_mb_afprec_L1AFP_A_AND_C_TOF_T0T1_J50:
  eventCount: 0
HLT_mb_afprec_L1AFP_A_AND_C_TOF_T0T1_J75:
  eventCount: 0
HLT_mb_afprec_L1CEP-CjJ50:
  eventCount: 0
HLT_mb_afprec_L1CEP-CjJ60:
  eventCount: 0
HLT_mb_afprec_L1RD0_FILLED:
  eventCount: 0
HLT_mb_alfaperf_L1RD0_EMPTY:
  eventCount: 0
HLT_mb_alfaperf_L1RD0_FILLED:
  eventCount: 0
HLT_mb_mbts_L1MBTS_1:
  eventCount: 0
HLT_mb_mbts_L1MBTS_1_1:
  eventCount: 0
HLT_mb_mbts_L1MBTS_1_EMPTY:
  eventCount: 0
HLT_mb_mbts_L1MBTS_2:
  eventCount: 0
HLT_mb_mbts_L1RD0_EMPTY:
  eventCount: 0
HLT_mb_mbts_L1RD0_FILLED:
  eventCount: 0
HLT_mb_sp1000_pusup450_trk70_hmt_L1RD0_FILLED:
  eventCount: 0
HLT_mb_sp1000_trk70_hmt_L1RD0_FILLED:
  eventCount: 0
HLT_mb_sp1100_pusup450_trk70_hmt_L1RD0_FILLED:
  eventCount: 0
HLT_mb_sp1200_pusup500_trk80_hmt_L1RD0_FILLED:
  eventCount: 0
HLT_mb_sp1200_trk75_hmt_L1RD0_FILLED:
  eventCount: 0
HLT_mb_sp1400_pusup550_trk90_hmt_L1RD0_FILLED:
  eventCount: 0
HLT_mb_sp1400_trk80_hmt_L1RD0_FILLED:
  eventCount: 0
HLT_mb_sp1400_trk90_hmt_L1RD0_FILLED:
  eventCount: 0
HLT_mb_sp15_pusup0_trk5_hmt_L1RD0_FILLED:
  eventCount: 0
HLT_mb_sp1600_pusup600_trk100_hmt_L1RD0_FILLED:
  eventCount: 0
HLT_mb_sp1600_trk100_hmt_L1RD0_FILLED:
  eventCount: 0
HLT_mb_sp1800_pusup600_trk110_hmt_L1RD0_FILLED:
  eventCount: 0
HLT_mb_sp1800_trk110_hmt_L1RD0_FILLED:
  eventCount: 0
HLT_mb_sp2100_pusup700_trk120_hmt_L1RD0_FILLED:
  eventCount: 0
HLT_mb_sp2300_pusup1000_trk130_hmt_L1RD0_FILLED:
  eventCount: 0
HLT_mb_sp400_trk40_hmt_L1RD0_FILLED:
  eventCount: 0
HLT_mb_sp600_pusup300_trk40_hmt_L1RD0_FILLED:
  eventCount: 0
HLT_mb_sp600_trk45_hmt_L1RD0_FILLED:
  eventCount: 0
HLT_mb_sp700_trk55_hmt_L1RD0_FILLED:
  eventCount: 0
HLT_mb_sp900_pusup350_trk50_hmt_L1RD0_FILLED:
  eventCount: 0
HLT_mb_sp900_pusup400_trk60_hmt_L1RD0_FILLED:
  eventCount: 0
HLT_mb_sp900_trk60_hmt_L1RD0_FILLED:
  eventCount: 0
HLT_mb_sp900_trk65_hmt_L1RD0_FILLED:
  eventCount: 0
HLT_mb_sp_L1RD0_FILLED:
  eventCount: 0
HLT_mb_sptrk_L1MBTS_1:
  eventCount: 0
HLT_mb_sptrk_L1RD0_FILLED:
  eventCount: 0
HLT_mb_sptrk_pt2_L1AFP_A_AND_C:
  eventCount: 0
HLT_mb_sptrk_pt2_L1AFP_A_OR_C:
  eventCount: 0
HLT_mb_sptrk_pt2_L1MBTS_2:
  eventCount: 0
HLT_mb_sptrk_pt2_L1RD0_FILLED:
  eventCount: 0
HLT_mb_sptrk_pt4_L1AFP_A_AND_C:
  eventCount: 0
HLT_mb_sptrk_pt4_L1AFP_A_OR_C:
  eventCount: 0
HLT_mb_sptrk_pt4_L1MBTS_2:
  eventCount: 0
HLT_mb_sptrk_pt4_L1RD0_FILLED:
  eventCount: 0
HLT_mb_sptrk_pt6_L1AFP_A_AND_C:
  eventCount: 0
HLT_mb_sptrk_pt6_L1AFP_A_OR_C:
  eventCount: 0
HLT_mb_sptrk_pt6_L1MBTS_2:
  eventCount: 0
HLT_mb_sptrk_pt6_L1RD0_FILLED:
  eventCount: 0
HLT_mb_sptrk_pt8_L1AFP_A_AND_C:
  eventCount: 0
HLT_mb_sptrk_pt8_L1AFP_A_OR_C:
  eventCount: 0
HLT_mb_sptrk_pt8_L1MBTS_2:
  eventCount: 0
HLT_mb_sptrk_pt8_L1RD0_FILLED:
  eventCount: 0
HLT_mb_sptrk_vetombts2in_L1RD0_FILLED:
  eventCount: 0
HLT_mu0_muoncalib_L1MU14FCH:
  eventCount: 0
HLT_mu0_muoncalib_L1MU3V_EMPTY:
  eventCount: 0
HLT_mu10_L1MU8F:
  eventCount: 8
  stepCounts:
    0: 10
    1: 8
    2: 8
    3: 8
  stepFeatures:
    0: 12
    1: 9
    2: 10
    3: 9
HLT_mu10_bJpsimutrk_MuonTrkPEB_L1MU8F:
  eventCount: 0
HLT_mu10_ivarmedium_j70_0eta320_j50_0eta490_j0_DJMASS900j50_L1MJJ-500-NFF:
  eventCount: 1
  stepCounts:
    0: 2
    1: 2
    2: 2
    3: 2
    4: 1
    5: 1
  stepFeatures:
    0: 2
    1: 2
    2: 2
    3: 2
    4: 1
    5: 11
HLT_mu10_ivarmedium_mu10_10invmAB70_L12MU8F:
  eventCount: 1
  stepCounts:
    0: 2
    1: 1
    2: 1
    3: 1
    4: 1
  stepFeatures:
    0: 8
    1: 6
    2: 4
    3: 4
    4: 1
HLT_mu10_l2mt_mu4_l2mt_bJpsimumu_L1MU10BOM:
  eventCount: 0
  stepFeatures:
    0: 2
HLT_mu10_lateMu_L1LATE-MU8F_J50:
  eventCount: 0
HLT_mu10_lateMu_L1LATE-MU8F_XE30:
  eventCount: 0
HLT_mu11_mu6_bBmumu_L1LFV-MU8VF:
  eventCount: 0
  stepCounts:
    0: 3
    1: 1
    2: 1
  stepFeatures:
    0: 11
    1: 11
    2: 10
    3: 4
    4: 4
HLT_mu11_mu6_bBmumu_L1MU8VF_2MU5VF:
  eventCount: 0
  stepCounts:
    0: 3
    1: 1
    2: 1
  stepFeatures:
    0: 11
    1: 11
    2: 10
    3: 4
    4: 4
HLT_mu11_mu6_bBmumux_BcmumuPi_L1MU8VF_2MU5VF:
  eventCount: 0
  stepCounts:
    0: 3
    1: 1
  stepFeatures:
    0: 11
    1: 11
    2: 10
    3: 4
HLT_mu11_mu6_bBmumux_BdmumuKst_L1MU8VF_2MU5VF:
  eventCount: 0
  stepCounts:
    0: 3
    1: 1
  stepFeatures:
    0: 11
    1: 11
    2: 10
    3: 4
HLT_mu11_mu6_bBmumux_BpmumuKp_L1LFV-MU8VF:
  eventCount: 0
  stepCounts:
    0: 3
    1: 1
  stepFeatures:
    0: 11
    1: 11
    2: 10
    3: 4
HLT_mu11_mu6_bBmumux_BpmumuKp_L1MU8VF_2MU5VF:
  eventCount: 0
  stepCounts:
    0: 3
    1: 1
  stepFeatures:
    0: 11
    1: 11
    2: 10
    3: 4
HLT_mu11_mu6_bBmumux_BsmumuPhi_L1MU8VF_2MU5VF:
  eventCount: 0
  stepCounts:
    0: 3
    1: 1
  stepFeatures:
    0: 11
    1: 11
    2: 10
    3: 4
HLT_mu11_mu6_bBmumux_LbPqKm_L1MU8VF_2MU5VF:
  eventCount: 0
  stepCounts:
    0: 3
    1: 1
  stepFeatures:
    0: 11
    1: 11
    2: 10
    3: 4
HLT_mu11_mu6_bDimu2700_L1LFV-MU8VF:
  eventCount: 0
  stepCounts:
    0: 3
    1: 1
    2: 1
  stepFeatures:
    0: 11
    1: 11
    2: 10
    3: 4
    4: 4
HLT_mu11_mu6_bDimu2700_L1MU8VF_2MU5VF:
  eventCount: 0
  stepCounts:
    0: 3
    1: 1
    2: 1
  stepFeatures:
    0: 11
    1: 11
    2: 10
    3: 4
    4: 4
HLT_mu11_mu6_bDimu2700_Lxy0_L1MU8VF_2MU5VF:
  eventCount: 0
  stepCounts:
    0: 3
    1: 1
    2: 1
  stepFeatures:
    0: 11
    1: 11
    2: 10
    3: 4
    4: 4
HLT_mu11_mu6_bDimu_L1LFV-MU8VF:
  eventCount: 0
  stepCounts:
    0: 3
    1: 1
    2: 1
  stepFeatures:
    0: 11
    1: 11
    2: 10
    3: 4
    4: 4
HLT_mu11_mu6_bDimu_L1MU8VF_2MU5VF:
  eventCount: 0
  stepCounts:
    0: 3
    1: 1
    2: 1
  stepFeatures:
    0: 11
    1: 11
    2: 10
    3: 4
    4: 4
HLT_mu11_mu6_bDimu_Lxy0_L1MU8VF_2MU5VF:
  eventCount: 0
  stepCounts:
    0: 3
    1: 1
    2: 1
  stepFeatures:
    0: 11
    1: 11
    2: 10
    3: 4
    4: 4
HLT_mu11_mu6_bJpsimumu_L1LFV-MU8VF:
  eventCount: 0
  stepCounts:
    0: 3
    1: 1
    2: 1
  stepFeatures:
    0: 11
    1: 11
    2: 10
    3: 4
    4: 4
HLT_mu11_mu6_bJpsimumu_L1MU8VF_2MU5VF:
  eventCount: 0
  stepCounts:
    0: 3
    1: 1
    2: 1
  stepFeatures:
    0: 11
    1: 11
    2: 10
    3: 4
    4: 4
HLT_mu11_mu6_bJpsimumu_Lxy0_L1MU8VF_2MU5VF:
  eventCount: 0
  stepCounts:
    0: 3
    1: 1
    2: 1
  stepFeatures:
    0: 11
    1: 11
    2: 10
    3: 4
    4: 4
HLT_mu11_mu6_bPhi_L1LFV-MU8VF:
  eventCount: 0
  stepCounts:
    0: 3
    1: 1
    2: 1
  stepFeatures:
    0: 11
    1: 11
    2: 10
    3: 4
    4: 4
HLT_mu11_mu6_bPhi_L1MU8VF_2MU5VF:
  eventCount: 0
  stepCounts:
    0: 3
    1: 1
    2: 1
  stepFeatures:
    0: 11
    1: 11
    2: 10
    3: 4
    4: 4
HLT_mu11_mu6_bTau_L1LFV-MU8VF:
  eventCount: 0
  stepCounts:
    0: 3
    1: 1
    2: 1
  stepFeatures:
    0: 11
    1: 11
    2: 10
    3: 4
    4: 4
HLT_mu11_mu6_bTau_L1MU8VF_2MU5VF:
  eventCount: 0
  stepCounts:
    0: 3
    1: 1
    2: 1
  stepFeatures:
    0: 11
    1: 11
    2: 10
    3: 4
    4: 4
HLT_mu11_mu6_bUpsimumu_L1LFV-MU8VF:
  eventCount: 0
  stepCounts:
    0: 3
    1: 1
    2: 1
  stepFeatures:
    0: 11
    1: 11
    2: 10
    3: 4
    4: 4
HLT_mu11_mu6_bUpsimumu_L1MU8VF_2MU5VF:
  eventCount: 0
  stepCounts:
    0: 3
    1: 1
    2: 1
  stepFeatures:
    0: 11
    1: 11
    2: 10
    3: 4
    4: 4
HLT_mu14_L1MU8F:
  eventCount: 6
  stepCounts:
    0: 10
    1: 6
    2: 6
    3: 6
  stepFeatures:
    0: 12
    1: 7
    2: 7
    3: 7
HLT_mu14_ivarloose_tau25_medium1_tracktwo_03dRAB_L1MU8F_TAU12IM_3J12:
  eventCount: 2
  stepCounts:
    0: 10
    1: 6
    2: 6
    3: 6
    4: 5
    5: 4
    6: 4
    7: 4
    8: 4
    9: 4
    10: 2
  stepFeatures:
    0: 12
    1: 7
    2: 7
    3: 7
    4: 5
    5: 9
    6: 9
    7: 9
    8: 9
    9: 9
    10: 4
HLT_mu14_ivarloose_tau25_mediumRNN_tracktwoMVABDT_03dRAB_L1MU8F_TAU12IM_3J12:
  eventCount: 3
  stepCounts:
    0: 10
    1: 6
    2: 6
    3: 6
    4: 5
    5: 4
    6: 4
    7: 4
    8: 4
    9: 3
  stepFeatures:
    0: 12
    1: 7
    2: 7
    3: 7
    4: 5
    5: 9
    6: 9
    7: 9
    8: 9
    9: 5
HLT_mu14_ivarloose_tau25_mediumRNN_tracktwoMVA_03dRAB_L1MU8F_TAU12IM_3J12:
  eventCount: 3
  stepCounts:
    0: 10
    1: 6
    2: 6
    3: 6
    4: 5
    5: 4
    6: 4
    7: 4
    8: 4
    9: 3
  stepFeatures:
    0: 12
    1: 7
    2: 7
    3: 7
    4: 5
    5: 9
    6: 9
    7: 9
    8: 9
    9: 5
HLT_mu14_ivarloose_tau35_medium1_tracktwo_03dRAB_L1MU8F_TAU20IM:
  eventCount: 2
  stepCounts:
    0: 7
    1: 3
    2: 3
    3: 3
    4: 2
    5: 2
    6: 2
    7: 2
    8: 2
    9: 2
    10: 2
  stepFeatures:
    0: 8
    1: 3
    2: 3
    3: 3
    4: 2
    5: 6
    6: 6
    7: 6
    8: 6
    9: 6
    10: 4
HLT_mu14_ivarloose_tau35_mediumRNN_tracktwoMVABDT_03dRAB_L1MU8F_TAU20IM:
  eventCount: 2
  stepCounts:
    0: 7
    1: 3
    2: 3
    3: 3
    4: 2
    5: 2
    6: 2
    7: 2
    8: 2
    9: 2
  stepFeatures:
    0: 8
    1: 3
    2: 3
    3: 3
    4: 2
    5: 6
    6: 6
    7: 6
    8: 6
    9: 4
HLT_mu14_ivarloose_tau35_mediumRNN_tracktwoMVA_03dRAB_L1MU8F_TAU20IM:
  eventCount: 2
  stepCounts:
    0: 7
    1: 3
    2: 3
    3: 3
    4: 2
    5: 2
    6: 2
    7: 2
    8: 2
    9: 2
  stepFeatures:
    0: 8
    1: 3
    2: 3
    3: 3
    4: 2
    5: 6
    6: 6
    7: 6
    8: 6
    9: 4
HLT_mu14_tau25_mediumRNN_tracktwoMVABDT_xe50_cell_03dRAB_L1MU8F_TAU12IM_XE35:
  eventCount: 1
  stepCounts:
    0: 7
    1: 3
    2: 3
    3: 3
    4: 2
    5: 2
    6: 2
    7: 2
    8: 1
    9: 1
  stepFeatures:
    0: 8
    1: 3
    2: 3
    3: 3
    4: 5
    5: 5
    6: 5
    7: 5
    8: 3
    9: 1
HLT_mu14_tau25_mediumRNN_tracktwoMVA_xe50_cell_03dRAB_L1MU8F_TAU12IM_XE35:
  eventCount: 1
  stepCounts:
    0: 7
    1: 3
    2: 3
    3: 3
    4: 2
    5: 2
    6: 2
    7: 2
    8: 1
    9: 1
  stepFeatures:
    0: 8
    1: 3
    2: 3
    3: 3
    4: 5
    5: 5
    6: 5
    7: 5
    8: 3
    9: 1
HLT_mu20_2mu4noL1_L1MU14FCH:
  eventCount: 0
  stepCounts:
    0: 6
    1: 4
    2: 4
    3: 4
  stepFeatures:
    0: 7
    1: 4
    2: 4
    3: 4
HLT_mu20_L1MU5VF:
  eventCount: 4
  stepCounts:
    0: 11
    1: 4
    2: 4
    3: 4
  stepFeatures:
    0: 14
    1: 4
    2: 4
    3: 4
HLT_mu20_L1MU5VF_AFP_A_AND_C:
  eventCount: 0
HLT_mu20_L1MU5VF_AFP_A_OR_C:
  eventCount: 0
HLT_mu20_bJpsimutrk_MuonTrkPEB_L1MU14FCH:
  eventCount: 0
HLT_mu20_ivarloose_tau20_medium1_tracktwo_03dRAB_L1MU14FCH:
  eventCount: 2
  stepCounts:
    0: 6
    1: 4
    2: 4
    3: 4
    4: 4
    5: 4
    6: 4
    7: 4
    8: 4
    9: 4
    10: 2
  stepFeatures:
    0: 7
    1: 4
    2: 4
    3: 4
    4: 4
    5: 15
    6: 15
    7: 15
    8: 9
    9: 9
    10: 5
HLT_mu20_ivarloose_tau20_mediumRNN_tracktwoMVABDT_03dRAB_L1MU14FCH:
  eventCount: 3
  stepCounts:
    0: 6
    1: 4
    2: 4
    3: 4
    4: 4
    5: 4
    6: 4
    7: 4
    8: 4
    9: 3
  stepFeatures:
    0: 7
    1: 4
    2: 4
    3: 4
    4: 4
    5: 15
    6: 15
    7: 15
    8: 15
    9: 6
HLT_mu20_ivarloose_tau20_mediumRNN_tracktwoMVA_03dRAB_L1MU14FCH:
  eventCount: 3
  stepCounts:
    0: 6
    1: 4
    2: 4
    3: 4
    4: 4
    5: 4
    6: 4
    7: 4
    8: 4
    9: 3
  stepFeatures:
    0: 7
    1: 4
    2: 4
    3: 4
    4: 4
    5: 15
    6: 15
    7: 15
    8: 15
    9: 6
HLT_mu20_ivarmedium_mu4noL1_10invmAB70_L1MU14FCH:
  eventCount: 2
  stepCounts:
    0: 6
    1: 4
    2: 4
    3: 4
    4: 4
    5: 3
    6: 2
  stepFeatures:
    0: 7
    1: 4
    2: 4
    3: 4
    4: 4
    5: 6
    6: 4
HLT_mu20_ivarmedium_mu8noL1_L1MU14FCH:
  eventCount: 2
  stepCounts:
    0: 6
    1: 4
    2: 4
    3: 4
    4: 4
    5: 2
    6: 2
  stepFeatures:
    0: 7
    1: 4
    2: 4
    3: 4
    4: 4
    5: 4
    6: 4
HLT_mu20_msonly_L1MU14FCH:
  eventCount: 5
  stepCounts:
    0: 6
    1: 5
  stepFeatures:
    0: 7
    1: 6
HLT_mu20_msonly_iloosems_mu6noL1_msonly_nscan_L110DR-MU14FCH-MU5VF:
  eventCount: 0
HLT_mu20_msonly_iloosems_mu6noL1_msonly_nscan_L1MU14FCH_J40:
  eventCount: 1
  stepCounts:
    0: 6
    1: 5
    2: 1
    3: 1
  stepFeatures:
    0: 7
    1: 6
    2: 1
    3: 2
HLT_mu20_msonly_iloosems_mu6noL1_msonly_nscan_L1MU14FCH_XE30:
  eventCount: 1
  stepCounts:
    0: 4
    1: 3
    2: 1
    3: 1
  stepFeatures:
    0: 4
    1: 3
    2: 1
    3: 2
HLT_mu20_mu2noL1_invmJPsi_os_L1MU14FCH:
  eventCount: 0
  stepCounts:
    0: 6
    1: 4
    2: 4
    3: 4
    4: 3
  stepFeatures:
    0: 7
    1: 4
    2: 4
    3: 4
    4: 6
    5: 4
HLT_mu22_2mu4noL1_L1MU14FCH:
  eventCount: 0
  stepCounts:
    0: 6
    1: 4
    2: 4
    3: 4
  stepFeatures:
    0: 7
    1: 4
    2: 4
    3: 4
HLT_mu22_mu10noL1_L1MU14FCH:
  eventCount: 2
  stepCounts:
    0: 6
    1: 4
    2: 4
    3: 4
    4: 2
    5: 2
  stepFeatures:
    0: 7
    1: 4
    2: 4
    3: 4
    4: 4
    5: 4
HLT_mu22_mu8noL1_L1MU14FCH:
  eventCount: 2
  stepCounts:
    0: 6
    1: 4
    2: 4
    3: 4
    4: 2
    5: 2
  stepFeatures:
    0: 7
    1: 4
    2: 4
    3: 4
    4: 4
    5: 4
HLT_mu24_L1MU14FCH:
  eventCount: 4
  stepCounts:
    0: 6
    1: 4
    2: 4
    3: 4
  stepFeatures:
    0: 7
    1: 4
    2: 4
    3: 4
HLT_mu24_LRT_d0loose_L1MU14FCH:
  eventCount: 0
  stepCounts:
    0: 6
  stepFeatures:
    0: 7
HLT_mu24_LRT_d0medium_L1MU14FCH:
  eventCount: 0
  stepCounts:
    0: 6
  stepFeatures:
    0: 7
HLT_mu24_LRT_d0tight_L1MU14FCH:
  eventCount: 0
  stepCounts:
    0: 6
  stepFeatures:
    0: 7
HLT_mu24_LRT_idperf_L1MU14FCH:
  eventCount: 4
  stepCounts:
    0: 4
    1: 4
    2: 4
    3: 4
  stepFeatures:
    0: 5
    1: 5
    2: 4
    3: 4
HLT_mu24_idperf_L1MU14FCH:
  eventCount: 4
  stepCounts:
    0: 4
    1: 4
    2: 4
    3: 4
  stepFeatures:
    0: 5
    1: 5
    2: 4
    3: 4
HLT_mu24_ivarmedium_L1MU14FCH:
  eventCount: 4
  stepCounts:
    0: 6
    1: 4
    2: 4
    3: 4
    4: 4
  stepFeatures:
    0: 7
    1: 4
    2: 4
    3: 4
    4: 4
HLT_mu24_ivarmedium_mu6_L1MU14FCH:
  eventCount: 2
  stepCounts:
    0: 3
    1: 2
    2: 2
    3: 2
    4: 2
  stepFeatures:
    0: 17
    1: 9
    2: 7
    3: 5
    4: 2
HLT_mu24_ivarmedium_mu6_ivarmedium_L1MU14FCH:
  eventCount: 1
  stepCounts:
    0: 3
    1: 2
    2: 2
    3: 2
    4: 1
  stepFeatures:
    0: 17
    1: 9
    2: 7
    3: 5
    4: 4
HLT_mu24_ivarmedium_mu6_ivarmedium_probe_L1MU14FCH:
  eventCount: 1
  stepCounts:
    0: 6
    1: 4
    2: 4
    3: 4
    4: 4
    5: 2
    6: 2
    7: 2
    8: 2
    9: 1
  stepFeatures:
    0: 7
    1: 4
    2: 4
    3: 4
    4: 4
    5: 7
    6: 5
    7: 5
    8: 3
    9: 2
HLT_mu24_ivarmedium_mu6_ivarperf_L1MU14FCH:
  eventCount: 2
  stepCounts:
    0: 3
    1: 2
    2: 2
    3: 2
    4: 2
  stepFeatures:
    0: 17
    1: 9
    2: 7
    3: 5
    4: 5
HLT_mu24_ivarmedium_mu6_ivarperf_probe_L1MU14FCH:
  eventCount: 2
  stepCounts:
    0: 6
    1: 4
    2: 4
    3: 4
    4: 4
    5: 2
    6: 2
    7: 2
    8: 2
    9: 2
  stepFeatures:
    0: 7
    1: 4
    2: 4
    3: 4
    4: 4
    5: 7
    6: 5
    7: 5
    8: 3
    9: 3
HLT_mu24_ivarmedium_mu6_probe_L1MU14FCH:
  eventCount: 2
  stepCounts:
    0: 6
    1: 4
    2: 4
    3: 4
    4: 4
    5: 2
    6: 2
    7: 2
    8: 2
  stepFeatures:
    0: 7
    1: 4
    2: 4
    3: 4
    4: 4
    5: 7
    6: 5
    7: 5
    8: 3
HLT_mu24_mu10noL1_L1MU14FCH:
  eventCount: 2
  stepCounts:
    0: 6
    1: 4
    2: 4
    3: 4
    4: 2
    5: 2
  stepFeatures:
    0: 7
    1: 4
    2: 4
    3: 4
    4: 4
    5: 4
HLT_mu24_mu6_L1MU14FCH:
  eventCount: 2
  stepCounts:
    0: 3
    1: 2
    2: 2
    3: 2
  stepFeatures:
    0: 17
    1: 9
    2: 7
    3: 5
HLT_mu24_mu6_probe_L1MU14FCH:
  eventCount: 2
  stepCounts:
    0: 6
    1: 4
    2: 4
    3: 4
    4: 2
    5: 2
    6: 2
    7: 2
  stepFeatures:
    0: 7
    1: 4
    2: 4
    3: 4
    4: 7
    5: 5
    6: 5
    7: 3
HLT_mu24_mu8noL1_L1MU14FCH:
  eventCount: 2
  stepCounts:
    0: 6
    1: 4
    2: 4
    3: 4
    4: 2
    5: 2
  stepFeatures:
    0: 7
    1: 4
    2: 4
    3: 4
    4: 4
    5: 4
HLT_mu26_L1MU14FCH:
  eventCount: 4
  stepCounts:
    0: 6
    1: 4
    2: 4
    3: 4
  stepFeatures:
    0: 7
    1: 4
    2: 4
    3: 4
HLT_mu26_ivarmedium_2j20_0eta290_020jvt_pf_ftf_boffperf_L1MU14FCH:
  eventCount: 4
  stepCounts:
    0: 6
    1: 4
    2: 4
    3: 4
    4: 4
    5: 4
    6: 4
    7: 4
  stepFeatures:
    0: 7
    1: 4
    2: 4
    3: 4
    4: 4
    5: 4
    6: 21
    7: 21
HLT_mu26_ivarmedium_L1MU14FCH:
  eventCount: 4
  stepCounts:
    0: 6
    1: 4
    2: 4
    3: 4
    4: 4
  stepFeatures:
    0: 7
    1: 4
    2: 4
    3: 4
    4: 4
HLT_mu26_ivarmedium_tau100_mediumRNN_tracktwoLLP_03dRAB_L1MU14FCH:
  eventCount: 1
  stepCounts:
    0: 2
    1: 1
    2: 1
    3: 1
    4: 1
    5: 1
    6: 1
    7: 1
    8: 1
    9: 1
  stepFeatures:
    0: 7
    1: 1
    2: 1
    3: 1
    4: 1
    5: 3
    6: 3
    7: 3
    8: 3
    9: 3
HLT_mu26_ivarmedium_tau160_mediumRNN_tracktwoMVABDT_03dRAB_L1MU14FCH:
  eventCount: 1
  stepCounts:
    0: 1
    1: 1
    2: 1
    3: 1
    4: 1
    5: 1
    6: 1
    7: 1
    8: 1
    9: 1
  stepFeatures:
    0: 7
    1: 1
    2: 1
    3: 1
    4: 1
    5: 3
    6: 3
    7: 3
    8: 3
    9: 3
HLT_mu26_ivarmedium_tau160_mediumRNN_tracktwoMVA_03dRAB_L1MU14FCH:
  eventCount: 1
  stepCounts:
    0: 1
    1: 1
    2: 1
    3: 1
    4: 1
    5: 1
    6: 1
    7: 1
    8: 1
    9: 1
  stepFeatures:
    0: 7
    1: 1
    2: 1
    3: 1
    4: 1
    5: 3
    6: 3
    7: 3
    8: 3
    9: 3
HLT_mu26_ivarmedium_tau180_mediumRNN_tracktwoLLP_03dRAB_L1MU14FCH:
  eventCount: 1
  stepCounts:
    0: 1
    1: 1
    2: 1
    3: 1
    4: 1
    5: 1
    6: 1
    7: 1
    8: 1
    9: 1
  stepFeatures:
    0: 7
    1: 1
    2: 1
    3: 1
    4: 1
    5: 3
    6: 3
    7: 3
    8: 3
    9: 3
HLT_mu26_ivarmedium_tau20_mediumRNN_tracktwoMVABDT_03dRAB_L1MU14FCH:
  eventCount: 3
  stepCounts:
    0: 6
    1: 4
    2: 4
    3: 4
    4: 4
    5: 4
    6: 4
    7: 4
    8: 4
    9: 3
  stepFeatures:
    0: 7
    1: 4
    2: 4
    3: 4
    4: 4
    5: 15
    6: 15
    7: 15
    8: 15
    9: 6
HLT_mu26_ivarmedium_tau20_mediumRNN_tracktwoMVA_03dRAB_L1MU14FCH:
  eventCount: 3
  stepCounts:
    0: 6
    1: 4
    2: 4
    3: 4
    4: 4
    5: 4
    6: 4
    7: 4
    8: 4
    9: 3
  stepFeatures:
    0: 7
    1: 4
    2: 4
    3: 4
    4: 4
    5: 15
    6: 15
    7: 15
    8: 15
    9: 6
HLT_mu26_ivarmedium_tau25_idperf_tracktwoMVABDT_03dRAB_L1MU14FCH:
  eventCount: 3
  stepCounts:
    0: 4
    1: 4
    2: 4
    3: 4
    4: 4
    5: 3
    6: 3
    7: 3
    8: 3
    9: 3
  stepFeatures:
    0: 5
    1: 4
    2: 4
    3: 4
    4: 4
    5: 6
    6: 6
    7: 6
    8: 6
    9: 6
HLT_mu26_ivarmedium_tau25_idperf_tracktwoMVA_03dRAB_L1MU14FCH:
  eventCount: 3
  stepCounts:
    0: 4
    1: 4
    2: 4
    3: 4
    4: 4
    5: 3
    6: 3
    7: 3
    8: 3
    9: 3
  stepFeatures:
    0: 5
    1: 4
    2: 4
    3: 4
    4: 4
    5: 6
    6: 6
    7: 6
    8: 6
    9: 6
HLT_mu26_ivarmedium_tau25_mediumRNN_tracktwoMVABDT_03dRAB_L1MU14FCH:
  eventCount: 2
  stepCounts:
    0: 6
    1: 4
    2: 4
    3: 4
    4: 4
    5: 3
    6: 3
    7: 3
    8: 3
    9: 2
  stepFeatures:
    0: 7
    1: 4
    2: 4
    3: 4
    4: 4
    5: 6
    6: 6
    7: 6
    8: 6
    9: 4
HLT_mu26_ivarmedium_tau25_mediumRNN_tracktwoMVA_03dRAB_L1MU14FCH:
  eventCount: 2
  stepCounts:
    0: 6
    1: 4
    2: 4
    3: 4
    4: 4
    5: 3
    6: 3
    7: 3
    8: 3
    9: 2
  stepFeatures:
    0: 7
    1: 4
    2: 4
    3: 4
    4: 4
    5: 6
    6: 6
    7: 6
    8: 6
    9: 4
HLT_mu26_ivarmedium_tau25_perf_tracktwoMVABDT_03dRAB_L1MU14FCH:
  eventCount: 3
  stepCounts:
    0: 6
    1: 4
    2: 4
    3: 4
    4: 4
    5: 3
    6: 3
    7: 3
    8: 3
    9: 3
  stepFeatures:
    0: 7
    1: 4
    2: 4
    3: 4
    4: 4
    5: 6
    6: 6
    7: 6
    8: 6
    9: 6
HLT_mu26_ivarmedium_tau25_perf_tracktwoMVA_03dRAB_L1MU14FCH:
  eventCount: 3
  stepCounts:
    0: 6
    1: 4
    2: 4
    3: 4
    4: 4
    5: 3
    6: 3
    7: 3
    8: 3
    9: 3
  stepFeatures:
    0: 7
    1: 4
    2: 4
    3: 4
    4: 4
    5: 6
    6: 6
    7: 6
    8: 6
    9: 6
HLT_mu26_ivarmedium_tau35_mediumRNN_tracktwoMVABDT_03dRAB_L1MU14FCH:
  eventCount: 1
  stepCounts:
    0: 3
    1: 1
    2: 1
    3: 1
    4: 1
    5: 1
    6: 1
    7: 1
    8: 1
    9: 1
  stepFeatures:
    0: 7
    1: 1
    2: 1
    3: 1
    4: 1
    5: 4
    6: 4
    7: 4
    8: 4
    9: 3
HLT_mu26_ivarmedium_tau35_mediumRNN_tracktwoMVA_03dRAB_L1MU14FCH:
  eventCount: 1
  stepCounts:
    0: 3
    1: 1
    2: 1
    3: 1
    4: 1
    5: 1
    6: 1
    7: 1
    8: 1
    9: 1
  stepFeatures:
    0: 7
    1: 1
    2: 1
    3: 1
    4: 1
    5: 4
    6: 4
    7: 4
    8: 4
    9: 3
HLT_mu26_ivarmedium_tau40_mediumRNN_tracktwoMVABDT_03dRAB_L1MU14FCH:
  eventCount: 1
  stepCounts:
    0: 3
    1: 1
    2: 1
    3: 1
    4: 1
    5: 1
    6: 1
    7: 1
    8: 1
    9: 1
  stepFeatures:
    0: 7
    1: 1
    2: 1
    3: 1
    4: 1
    5: 3
    6: 3
    7: 3
    8: 3
    9: 3
HLT_mu26_ivarmedium_tau40_mediumRNN_tracktwoMVA_03dRAB_L1MU14FCH:
  eventCount: 1
  stepCounts:
    0: 3
    1: 1
    2: 1
    3: 1
    4: 1
    5: 1
    6: 1
    7: 1
    8: 1
    9: 1
  stepFeatures:
    0: 7
    1: 1
    2: 1
    3: 1
    4: 1
    5: 3
    6: 3
    7: 3
    8: 3
    9: 3
HLT_mu26_ivarmedium_tau60_mediumRNN_tracktwoLLP_03dRAB_L1MU14FCH:
  eventCount: 1
  stepCounts:
    0: 6
    1: 4
    2: 4
    3: 4
    4: 4
    5: 4
    6: 4
    7: 4
    8: 4
    9: 1
  stepFeatures:
    0: 7
    1: 4
    2: 4
    3: 4
    4: 4
    5: 7
    6: 7
    7: 7
    8: 7
    9: 3
HLT_mu26_ivarmedium_tau60_mediumRNN_tracktwoMVABDT_03dRAB_L1MU14FCH:
  eventCount: 1
  stepCounts:
    0: 6
    1: 4
    2: 4
    3: 4
    4: 4
    5: 4
    6: 4
    7: 4
    8: 4
    9: 1
  stepFeatures:
    0: 7
    1: 4
    2: 4
    3: 4
    4: 4
    5: 7
    6: 7
    7: 7
    8: 7
    9: 3
HLT_mu26_ivarmedium_tau60_mediumRNN_tracktwoMVA_03dRAB_L1MU14FCH:
  eventCount: 1
  stepCounts:
    0: 6
    1: 4
    2: 4
    3: 4
    4: 4
    5: 4
    6: 4
    7: 4
    8: 4
    9: 1
  stepFeatures:
    0: 7
    1: 4
    2: 4
    3: 4
    4: 4
    5: 7
    6: 7
    7: 7
    8: 7
    9: 3
HLT_mu26_ivarmedium_tau80_mediumRNN_tracktwoLLP_03dRAB_L1MU14FCH:
  eventCount: 1
  stepCounts:
    0: 2
    1: 1
    2: 1
    3: 1
    4: 1
    5: 1
    6: 1
    7: 1
    8: 1
    9: 1
  stepFeatures:
    0: 7
    1: 1
    2: 1
    3: 1
    4: 1
    5: 3
    6: 3
    7: 3
    8: 3
    9: 3
HLT_mu26_ivarmedium_tau80_mediumRNN_tracktwoMVABDT_03dRAB_L1MU14FCH:
  eventCount: 1
  stepCounts:
    0: 2
    1: 1
    2: 1
    3: 1
    4: 1
    5: 1
    6: 1
    7: 1
    8: 1
    9: 1
  stepFeatures:
    0: 7
    1: 1
    2: 1
    3: 1
    4: 1
    5: 3
    6: 3
    7: 3
    8: 3
    9: 3
HLT_mu26_ivarmedium_tau80_mediumRNN_tracktwoMVA_03dRAB_L1MU14FCH:
  eventCount: 1
  stepCounts:
    0: 2
    1: 1
    2: 1
    3: 1
    4: 1
    5: 1
    6: 1
    7: 1
    8: 1
    9: 1
  stepFeatures:
    0: 7
    1: 1
    2: 1
    3: 1
    4: 1
    5: 3
    6: 3
    7: 3
    8: 3
    9: 3
HLT_mu26_ivarperf_L1MU14FCH:
  eventCount: 4
  stepCounts:
    0: 6
    1: 4
    2: 4
    3: 4
    4: 4
  stepFeatures:
    0: 7
    1: 4
    2: 4
    3: 4
    4: 4
HLT_mu28_ivarmedium_L1MU14FCH:
  eventCount: 4
  stepCounts:
    0: 6
    1: 4
    2: 4
    3: 4
    4: 4
  stepFeatures:
    0: 7
    1: 4
    2: 4
    3: 4
    4: 4
HLT_mu4_bJpsimutrk_MuonTrkPEB_L1MU3V:
  eventCount: 0
HLT_mu4_j20_0eta290_pf_ftf_boffperf_dRAB03_L1MU3V:
  eventCount: 7
  stepCounts:
    0: 12
    1: 12
    2: 12
    3: 12
    4: 12
    5: 12
    6: 7
  stepFeatures:
    0: 17
    1: 17
    2: 21
    3: 16
    4: 12
    5: 105
    6: 105
HLT_mu4_j20_0eta290_pf_ftf_boffperf_dRAB03_L1MU3V_J15:
  eventCount: 7
  stepCounts:
    0: 12
    1: 12
    2: 12
    3: 12
    4: 12
    5: 12
    6: 7
  stepFeatures:
    0: 17
    1: 17
    2: 21
    3: 16
    4: 12
    5: 105
    6: 105
HLT_mu4_j70_0eta320_j50_0eta490_j0_DJMASS1000j50_xe50_tcpufit_L1MJJ-500-NFF:
  eventCount: 1
  stepCounts:
    0: 2
    1: 2
    2: 2
    3: 2
    4: 1
  stepFeatures:
    0: 2
    1: 2
    2: 2
    3: 2
    4: 12
HLT_mu4_l2io_L1MU3V:
  eventCount: 12
  stepCounts:
    0: 12
    1: 12
    2: 12
    3: 12
  stepFeatures:
    0: 17
    1: 25
    2: 21
    3: 16
HLT_mu50_L1MU14FCH:
  eventCount: 3
  stepCounts:
    0: 6
    1: 4
    2: 3
    3: 3
  stepFeatures:
    0: 7
    1: 4
    2: 3
    3: 3
HLT_mu50_RPCPEBSecondaryReadout_L1MU14FCH:
  eventCount: 3
  stepCounts:
    0: 6
    1: 4
    2: 3
    3: 3
    4: 3
  stepFeatures:
    0: 7
    1: 4
    2: 3
    3: 3
    4: 3
HLT_mu60_0eta105_msonly_L1MU14FCH:
  eventCount: 2
  stepCounts:
    0: 3
    1: 2
  stepFeatures:
    0: 3
    1: 2
HLT_mu60_L1MU14FCH:
  eventCount: 3
  stepCounts:
    0: 6
    1: 4
    2: 3
    3: 3
  stepFeatures:
    0: 7
    1: 4
    2: 3
    3: 3
HLT_mu6_2mu4_bDimu2700_L1MU5VF_3MU3V:
  eventCount: 0
  stepCounts:
    0: 1
  stepFeatures:
    0: 4
    1: 1
HLT_mu6_2mu4_bDimu6000_L1MU5VF_3MU3V:
  eventCount: 0
  stepCounts:
    0: 1
  stepFeatures:
    0: 4
    1: 1
HLT_mu6_2mu4_bJpsi_L1MU5VF_3MU3V:
  eventCount: 0
  stepCounts:
    0: 1
  stepFeatures:
    0: 4
    1: 1
HLT_mu6_2mu4_bTau_L1MU5VF_3MU3V:
  eventCount: 0
  stepCounts:
    0: 1
  stepFeatures:
    0: 4
    1: 1
HLT_mu6_2mu4_bUpsi_L1MU5VF_3MU3V:
  eventCount: 0
  stepCounts:
    0: 1
  stepFeatures:
    0: 4
    1: 1
HLT_mu6_L1MU5VF:
  eventCount: 11
  stepCounts:
    0: 11
    1: 11
    2: 11
    3: 11
  stepFeatures:
    0: 14
    1: 14
    2: 16
    3: 14
HLT_mu6_LRT_idperf_L1MU5VF:
  eventCount: 11
  stepCounts:
    0: 11
    1: 11
    2: 11
    3: 11
  stepFeatures:
    0: 14
    1: 14
    2: 16
    3: 16
HLT_mu6_bJpsimutrk_MuonTrkPEB_L1MU5VF:
  eventCount: 0
HLT_mu6_idperf_L1MU5VF:
  eventCount: 11
  stepCounts:
    0: 11
    1: 11
    2: 11
    3: 11
  stepFeatures:
    0: 14
    1: 14
    2: 16
    3: 16
HLT_mu6_ivarmedium_L1MU5VF:
  eventCount: 6
  stepCounts:
    0: 11
    1: 11
    2: 11
    3: 11
    4: 6
  stepFeatures:
    0: 14
    1: 14
    2: 16
    3: 14
    4: 6
HLT_mu6_j45_nojcalib_L1J20:
  eventCount: 10
  stepCounts:
    0: 11
    1: 11
    2: 11
    3: 11
    4: 10
  stepFeatures:
    0: 14
    1: 14
    2: 16
    3: 14
    4: 28
HLT_mu6_msonly_L1MU5VF:
  eventCount: 11
  stepCounts:
    0: 11
    1: 11
  stepFeatures:
    0: 14
    1: 16
HLT_mu6_mu4_L12MU3V:
  eventCount: 2
  stepCounts:
    0: 4
    1: 4
    2: 4
    3: 2
  stepFeatures:
    0: 18
    1: 18
    2: 24
    3: 15
HLT_mu6_mu4_bBmumu_L1BPH-2M9-0DR15-C-MU5VFMU3V:
  eventCount: 0
HLT_mu6_mu4_bBmumu_L1BPH-2M9-0DR15-MU5VFMU3V:
  eventCount: 0
HLT_mu6_mu4_bBmumu_Lxy0_L1BPH-2M9-0DR15-C-MU5VFMU3V:
  eventCount: 0
HLT_mu6_mu4_bBmumu_Lxy0_L1BPH-2M9-0DR15-MU5VFMU3V:
  eventCount: 0
HLT_mu6_mu4_bBmumux_BpmumuKp_L1BPH-2M9-0DR15-C-MU5VFMU3V:
  eventCount: 0
HLT_mu6_mu4_bBmumux_BpmumuKp_L1BPH-2M9-0DR15-MU5VFMU3V:
  eventCount: 0
HLT_mu6_mu4_bBmumux_BsmumuPhi_L1BPH-2M9-0DR15-C-MU5VFMU3V:
  eventCount: 0
HLT_mu6_mu4_bBmumux_BsmumuPhi_L1BPH-2M9-0DR15-MU5VFMU3V:
  eventCount: 0
HLT_mu6_mu4_bDimu_L1BPH-2M9-0DR15-C-MU5VFMU3V:
  eventCount: 0
HLT_mu6_mu4_bDimu_L1BPH-2M9-0DR15-MU5VFMU3V:
  eventCount: 0
HLT_mu6_mu4_bDimu_L1MU5VF_2MU3V:
  eventCount: 1
  stepCounts:
    0: 4
    1: 3
    2: 2
    3: 1
  stepFeatures:
    0: 16
    1: 23
    2: 18
    3: 13
    4: 11
HLT_mu6_mu4_bJpsimumu_L1BPH-2M9-0DR15-C-MU5VFMU3V:
  eventCount: 0
HLT_mu6_mu4_bJpsimumu_L1BPH-2M9-0DR15-MU5VFMU3V:
  eventCount: 0
HLT_mu6_mu4_bJpsimumu_Lxy0_L1BPH-2M9-0DR15-C-MU5VFMU3V:
  eventCount: 0
HLT_mu6_mu4_bJpsimumu_Lxy0_L1BPH-2M9-0DR15-MU5VFMU3V:
  eventCount: 0
HLT_mu6_mu4_bUpsimumu_L1BPH-8M15-0DR22-MU5VFMU3V-BO:
  eventCount: 0
HLT_mu6_mu6noL1_L1MU5VF:
  eventCount: 3
  stepCounts:
    0: 11
    1: 11
    2: 11
    3: 11
    4: 4
    5: 3
  stepFeatures:
    0: 14
    1: 14
    2: 16
    3: 14
    4: 9
    5: 6
HLT_mu6_noL2Comb_mu4_noL2Comb_bJpsimumu_L1MU5VF_2MU3V:
  eventCount: 1
  stepCounts:
    0: 4
    1: 3
    2: 2
    3: 1
  stepFeatures:
    0: 16
    1: 16
    2: 18
    3: 13
    4: 11
HLT_mu6_xe30_mht_L1XE30:
  eventCount: 7
  stepCounts:
    0: 7
    1: 7
    2: 7
    3: 7
    4: 7
  stepFeatures:
    0: 9
    1: 9
    2: 11
    3: 9
    4: 7
HLT_mu80_L1MU14FCH:
  eventCount: 3
  stepCounts:
    0: 6
    1: 4
    2: 3
    3: 3
  stepFeatures:
    0: 7
    1: 4
    2: 3
    3: 3
HLT_mu80_msonly_3layersEC_L1MU14FCH:
  eventCount: 3
  stepCounts:
    0: 4
    1: 3
  stepFeatures:
    0: 4
    1: 3
HLT_mu8_L1MU5VF:
  eventCount: 9
  stepCounts:
    0: 11
    1: 10
    2: 9
    3: 9
  stepFeatures:
    0: 14
    1: 12
    2: 13
    3: 12
HLT_noalg_AlfaPEB_L1ALFA_ANY:
  eventCount: 0
HLT_noalg_CIS_TilePEB_L1CALREQ1:
  eventCount: 0
HLT_noalg_CSCPEB_L1All:
  eventCount: 20
  stepCounts:
    0: 20
  stepFeatures:
    0: 20
HLT_noalg_CSCPEB_L1EM3_EMPTY:
  eventCount: 0
HLT_noalg_CSCPEB_L1EM7_EMPTY:
  eventCount: 0
HLT_noalg_CSCPEB_L1J12_EMPTY:
  eventCount: 0
HLT_noalg_CSCPEB_L1J30p31ETA49_EMPTY:
  eventCount: 0
HLT_noalg_CSCPEB_L1TAU8_EMPTY:
  eventCount: 0
HLT_noalg_CostMonDS_L1All:
  eventCount: 20
  stepCounts:
    0: 20
  stepFeatures:
    0: 20
HLT_noalg_L1ABORTGAPNOTCALIB_noPS:
  eventCount: 0
HLT_noalg_L1AFP_A_AND_C_TOF_J50:
  eventCount: 0
HLT_noalg_L1AFP_A_AND_C_TOF_J75:
  eventCount: 0
HLT_noalg_L1AFP_A_AND_C_TOF_T0T1_J50:
  eventCount: 0
HLT_noalg_L1AFP_A_AND_C_TOF_T0T1_J75:
  eventCount: 0
HLT_noalg_L1AFP_FSA_BGRP0:
  eventCount: 0
HLT_noalg_L1AFP_FSA_TOF_T0_BGRP0:
  eventCount: 0
HLT_noalg_L1AFP_FSA_TOF_T1_BGRP0:
  eventCount: 0
HLT_noalg_L1AFP_FSA_TOF_T2_BGRP0:
  eventCount: 0
HLT_noalg_L1AFP_FSA_TOF_T3_BGRP0:
  eventCount: 0
HLT_noalg_L1AFP_FSC_BGRP0:
  eventCount: 0
HLT_noalg_L1AFP_FSC_TOF_T0_BGRP0:
  eventCount: 0
HLT_noalg_L1AFP_FSC_TOF_T1_BGRP0:
  eventCount: 0
HLT_noalg_L1AFP_FSC_TOF_T2_BGRP0:
  eventCount: 0
HLT_noalg_L1AFP_FSC_TOF_T3_BGRP0:
  eventCount: 0
HLT_noalg_L1AFP_NSA_BGRP0:
  eventCount: 0
HLT_noalg_L1AFP_NSC_BGRP0:
  eventCount: 0
HLT_noalg_L1All:
  eventCount: 20
HLT_noalg_L1BGRP7:
  eventCount: 0
HLT_noalg_L1Bkg:
  eventCount: 0
HLT_noalg_L1CEP-CjJ50:
  eventCount: 0
HLT_noalg_L1CEP-CjJ60:
  eventCount: 0
HLT_noalg_L1Calo:
  eventCount: 20
HLT_noalg_L1Calo_EMPTY:
  eventCount: 0
HLT_noalg_L1EM10VH:
  eventCount: 17
HLT_noalg_L1EM12:
  eventCount: 18
HLT_noalg_L1EM15:
  eventCount: 17
HLT_noalg_L1EM15VH:
  eventCount: 15
HLT_noalg_L1EM20VH:
  eventCount: 13
HLT_noalg_L1EM22VHI:
  eventCount: 10
HLT_noalg_L1EM3:
  eventCount: 20
HLT_noalg_L1EM3_EMPTY:
  eventCount: 0
HLT_noalg_L1EM7:
  eventCount: 19
HLT_noalg_L1EM7_AFP_A_AND_C:
  eventCount: 0
HLT_noalg_L1EM7_AFP_A_OR_C:
  eventCount: 0
HLT_noalg_L1EM7_EMPTY:
  eventCount: 0
HLT_noalg_L1EM8VH:
  eventCount: 18
HLT_noalg_L1EMPTY_noPS:
  eventCount: 0
HLT_noalg_L1FIRSTEMPTY_noPS:
  eventCount: 0
HLT_noalg_L1J100:
  eventCount: 5
HLT_noalg_L1J12_EMPTY:
  eventCount: 0
HLT_noalg_L1J12_FIRSTEMPTY:
  eventCount: 0
HLT_noalg_L1J15:
  eventCount: 20
HLT_noalg_L1J20:
  eventCount: 20
HLT_noalg_L1J25:
  eventCount: 18
HLT_noalg_L1J30:
  eventCount: 17
HLT_noalg_L1J30_EMPTY:
  eventCount: 0
HLT_noalg_L1J30_FIRSTEMPTY:
  eventCount: 0
HLT_noalg_L1J30p31ETA49_EMPTY:
  eventCount: 0
HLT_noalg_L1J40:
  eventCount: 17
HLT_noalg_L1J400:
  eventCount: 1
HLT_noalg_L1J50:
  eventCount: 14
HLT_noalg_L1J75:
  eventCount: 8
HLT_noalg_L1J85:
  eventCount: 7
HLT_noalg_L1MBTSA0:
  eventCount: 0
HLT_noalg_L1MBTSA1:
  eventCount: 0
HLT_noalg_L1MBTSA10:
  eventCount: 0
HLT_noalg_L1MBTSA11:
  eventCount: 0
HLT_noalg_L1MBTSA12:
  eventCount: 0
HLT_noalg_L1MBTSA13:
  eventCount: 0
HLT_noalg_L1MBTSA14:
  eventCount: 0
HLT_noalg_L1MBTSA15:
  eventCount: 0
HLT_noalg_L1MBTSA2:
  eventCount: 0
HLT_noalg_L1MBTSA3:
  eventCount: 0
HLT_noalg_L1MBTSA4:
  eventCount: 0
HLT_noalg_L1MBTSA5:
  eventCount: 0
HLT_noalg_L1MBTSA6:
  eventCount: 0
HLT_noalg_L1MBTSA7:
  eventCount: 0
HLT_noalg_L1MBTSA8:
  eventCount: 0
HLT_noalg_L1MBTSA9:
  eventCount: 0
HLT_noalg_L1MBTSC0:
  eventCount: 0
HLT_noalg_L1MBTSC1:
  eventCount: 0
HLT_noalg_L1MBTSC10:
  eventCount: 0
HLT_noalg_L1MBTSC11:
  eventCount: 0
HLT_noalg_L1MBTSC12:
  eventCount: 0
HLT_noalg_L1MBTSC13:
  eventCount: 0
HLT_noalg_L1MBTSC14:
  eventCount: 0
HLT_noalg_L1MBTSC15:
  eventCount: 0
HLT_noalg_L1MBTSC2:
  eventCount: 0
HLT_noalg_L1MBTSC3:
  eventCount: 0
HLT_noalg_L1MBTSC4:
  eventCount: 0
HLT_noalg_L1MBTSC5:
  eventCount: 0
HLT_noalg_L1MBTSC6:
  eventCount: 0
HLT_noalg_L1MBTSC7:
  eventCount: 0
HLT_noalg_L1MBTSC8:
  eventCount: 0
HLT_noalg_L1MBTSC9:
  eventCount: 0
HLT_noalg_L1MBTS_1:
  eventCount: 0
HLT_noalg_L1MBTS_1_1:
  eventCount: 0
HLT_noalg_L1MBTS_1_1_EMPTY:
  eventCount: 0
HLT_noalg_L1MBTS_1_1_UNPAIRED_ISO:
  eventCount: 0
HLT_noalg_L1MBTS_1_EMPTY:
  eventCount: 0
HLT_noalg_L1MBTS_1_UNPAIRED_ISO:
  eventCount: 0
HLT_noalg_L1MBTS_2:
  eventCount: 0
HLT_noalg_L1MBTS_2_EMPTY:
  eventCount: 0
HLT_noalg_L1MBTS_2_UNPAIRED_ISO:
  eventCount: 0
HLT_noalg_L1MBTS_A:
  eventCount: 0
HLT_noalg_L1MBTS_C:
  eventCount: 0
HLT_noalg_L1MU5VF:
  eventCount: 11
HLT_noalg_L1MU5VF_AFP_A_AND_C:
  eventCount: 0
HLT_noalg_L1MU5VF_AFP_A_OR_C:
  eventCount: 0
HLT_noalg_L1PhysicsHigh_noPS:
  eventCount: 18
HLT_noalg_L1PhysicsVeryHigh_noPS:
  eventCount: 6
HLT_noalg_L1RD0_EMPTY:
  eventCount: 0
HLT_noalg_L1RD0_FILLED:
  eventCount: 20
HLT_noalg_L1RD0_FIRSTEMPTY:
  eventCount: 0
HLT_noalg_L1RD1_EMPTY:
  eventCount: 0
HLT_noalg_L1RD2_EMPTY:
  eventCount: 0
HLT_noalg_L1RD3_EMPTY:
  eventCount: 0
HLT_noalg_L1RD3_FILLED:
  eventCount: 20
HLT_noalg_L1Standby:
  eventCount: 20
HLT_noalg_L1TAU12IM:
  eventCount: 17
HLT_noalg_L1TAU20IM:
  eventCount: 14
HLT_noalg_L1TAU40:
  eventCount: 15
HLT_noalg_L1TAU60:
  eventCount: 7
HLT_noalg_L1TAU8:
  eventCount: 20
HLT_noalg_L1TAU8_EMPTY:
  eventCount: 0
HLT_noalg_L1TGC_BURST:
  eventCount: 0
HLT_noalg_L1UNPAIRED_ISO_noPS:
  eventCount: 0
HLT_noalg_L1UNPAIRED_NONISO_noPS:
  eventCount: 0
HLT_noalg_L1XE30:
  eventCount: 14
HLT_noalg_L1XE300:
  eventCount: 1
HLT_noalg_L1XE35:
  eventCount: 13
HLT_noalg_L1XE40:
  eventCount: 12
HLT_noalg_L1XE45:
  eventCount: 10
HLT_noalg_L1XE50:
  eventCount: 8
HLT_noalg_L1XE55:
  eventCount: 8
HLT_noalg_L1XE60:
  eventCount: 6
HLT_noalg_L1ZB:
  eventCount: 0
HLT_noalg_L1cTAU12M:
  eventCount: 0
HLT_noalg_L1cTAU20M:
  eventCount: 0
HLT_noalg_L1cTAU25M:
  eventCount: 0
HLT_noalg_L1eEM10L:
  eventCount: 7
HLT_noalg_L1eEM15:
  eventCount: 16
HLT_noalg_L1eEM15L:
  eventCount: 6
HLT_noalg_L1eEM15M:
  eventCount: 1
HLT_noalg_L1eEM20:
  eventCount: 14
HLT_noalg_L1eEM20L:
  eventCount: 6
HLT_noalg_L1eEM20M:
  eventCount: 1
HLT_noalg_L1eEM22:
  eventCount: 14
HLT_noalg_L1eEM22L:
  eventCount: 5
HLT_noalg_L1eEM22M:
  eventCount: 1
HLT_noalg_L1eEM22T:
  eventCount: 1
HLT_noalg_L1eEM3:
  eventCount: 20
HLT_noalg_L1eEM5:
  eventCount: 20
HLT_noalg_L1eEM8:
  eventCount: 18
HLT_noalg_L1eEM8L:
  eventCount: 7
HLT_noalg_L1eEM8M:
  eventCount: 1
HLT_noalg_L1eTAU100:
  eventCount: 0
HLT_noalg_L1eTAU12:
  eventCount: 0
HLT_noalg_L1eTAU12L:
  eventCount: 0
HLT_noalg_L1eTAU12M:
  eventCount: 0
HLT_noalg_L1eTAU20:
  eventCount: 0
HLT_noalg_L1eTAU25:
  eventCount: 0
HLT_noalg_L1eTAU30H:
  eventCount: 0
HLT_noalg_L1eTAU40:
  eventCount: 0
HLT_noalg_L1eTAU60:
  eventCount: 0
HLT_noalg_L1eTAU8:
  eventCount: 0
HLT_noalg_L1gTE50:
  eventCount: 0
HLT_noalg_L1gXE30:
  eventCount: 0
HLT_noalg_L1gXE40:
  eventCount: 0
HLT_noalg_L1gXE50:
  eventCount: 0
HLT_noalg_L1gXEPUFIT30:
  eventCount: 0
HLT_noalg_L1gXEPUFIT50:
  eventCount: 0
HLT_noalg_L1gXERHO30:
  eventCount: 0
HLT_noalg_L1gXERHO50:
  eventCount: 0
HLT_noalg_L1jEM15:
  eventCount: 0
HLT_noalg_L1jEM15M:
  eventCount: 0
HLT_noalg_L1jEM18M:
  eventCount: 0
HLT_noalg_L1jJ100:
  eventCount: 0
HLT_noalg_L1jJ12:
  eventCount: 0
HLT_noalg_L1jJ120:
  eventCount: 0
HLT_noalg_L1jJ12p0ETA25:
  eventCount: 0
HLT_noalg_L1jJ15:
  eventCount: 0
HLT_noalg_L1jJ15p0ETA25:
  eventCount: 0
HLT_noalg_L1jJ15p31ETA49:
  eventCount: 0
HLT_noalg_L1jJ20:
  eventCount: 0
HLT_noalg_L1jJ20p31ETA49:
  eventCount: 0
HLT_noalg_L1jJ25:
  eventCount: 0
HLT_noalg_L1jJ25p0ETA23:
  eventCount: 0
HLT_noalg_L1jJ30:
  eventCount: 0
HLT_noalg_L1jJ30p31ETA49:
  eventCount: 0
HLT_noalg_L1jJ35p0ETA23:
  eventCount: 0
HLT_noalg_L1jJ40:
  eventCount: 0
HLT_noalg_L1jJ400:
  eventCount: 0
HLT_noalg_L1jJ40p0ETA25:
  eventCount: 0
HLT_noalg_L1jJ45p0ETA20:
  eventCount: 0
HLT_noalg_L1jJ50:
  eventCount: 0
HLT_noalg_L1jJ50p31ETA49:
  eventCount: 0
HLT_noalg_L1jJ75:
  eventCount: 0
HLT_noalg_L1jJ75p31ETA49:
  eventCount: 0
HLT_noalg_L1jJ85:
  eventCount: 0
HLT_noalg_L1jLJ100:
  eventCount: 0
HLT_noalg_L1jLJ140:
  eventCount: 0
HLT_noalg_L1jLJ160:
  eventCount: 0
HLT_noalg_L1jLJ80:
  eventCount: 0
HLT_noalg_L1jTAU12:
  eventCount: 0
HLT_noalg_L1jTAU12M:
  eventCount: 0
<<<<<<< HEAD
HLT_noalg_LArPEBCalib_L1J400_LAR:
  eventCount: 1
  stepCounts:
    0: 1
  stepFeatures:
    0: 1
=======
HLT_noalg_L1jTE100:
  eventCount: 0
HLT_noalg_L1jTEC100:
  eventCount: 0
HLT_noalg_L1jTEFWD100:
  eventCount: 0
HLT_noalg_L1jTEFWDA100:
  eventCount: 0
HLT_noalg_L1jTEFWDC100:
  eventCount: 0
HLT_noalg_L1jXE30:
  eventCount: 0
HLT_noalg_L1jXE300:
  eventCount: 0
HLT_noalg_L1jXE35:
  eventCount: 0
HLT_noalg_L1jXE40:
  eventCount: 0
HLT_noalg_L1jXE50:
  eventCount: 0
HLT_noalg_L1jXE55:
  eventCount: 0
HLT_noalg_L1jXEC50:
  eventCount: 0
HLT_noalg_L1jXEPerf50:
  eventCount: 0
>>>>>>> b0f92485
HLT_noalg_LArPEBCalib_L1LAR-ZEE:
  eventCount: 1
  stepCounts:
    0: 1
  stepFeatures:
    0: 1
HLT_noalg_LArPEBCalib_L1LAR-ZEE-eEM:
  eventCount: 0
HLT_noalg_LArPEBCalib_L1RD0_BGRP11:
  eventCount: 0
HLT_noalg_LArPEBCalib_L1RD0_EMPTY:
  eventCount: 0
HLT_noalg_LArPEBHLT_L1EM10VH:
  eventCount: 0
HLT_noalg_LArPEBHLT_L1EM15:
  eventCount: 0
HLT_noalg_LArPEBHLT_L1EM22VHI:
  eventCount: 0
HLT_noalg_LArPEBHLT_L1EM3:
  eventCount: 0
HLT_noalg_LArPEBHLT_L1J100:
  eventCount: 0
HLT_noalg_LArPEBHLT_L1J15:
  eventCount: 0
HLT_noalg_LArPEBHLT_L1J15p31ETA49:
  eventCount: 0
HLT_noalg_LArPEBHLT_L1J20:
  eventCount: 0
HLT_noalg_LArPEBHLT_L1J30p31ETA49:
  eventCount: 0
HLT_noalg_LArPEBHLT_L1J75p31ETA49:
  eventCount: 0
HLT_noalg_SCTPEB_L1RD0_EMPTY:
  eventCount: 0
HLT_noalg_ZDCPEB_L1ZDC_A:
  eventCount: 0
HLT_noalg_ZDCPEB_L1ZDC_AND:
  eventCount: 0
HLT_noalg_ZDCPEB_L1ZDC_C:
  eventCount: 0
HLT_noalg_idmon_L1RD0_EMPTY:
  eventCount: 0
HLT_noalg_idmon_L1RD0_FILLED:
  eventCount: 20
HLT_noalg_idmon_L1RD0_UNPAIRED_ISO:
  eventCount: 0
HLT_noalg_l1calo_L1J400:
  eventCount: 1
HLT_noalg_laser_TilePEB_L1CALREQ2:
  eventCount: 0
HLT_noalg_mb_L1RD0_EMPTY:
  eventCount: 0
HLT_noalg_mb_L1RD0_FILLED:
  eventCount: 20
HLT_tau0_ptonly_L1TAU60:
  eventCount: 7
  stepCounts:
    0: 7
  stepFeatures:
    0: 12
HLT_tau0_ptonly_L1TAU8:
  eventCount: 20
  stepCounts:
    0: 20
  stepFeatures:
    0: 70
HLT_tau100_mediumRNN_tracktwoLLP_tau80_mediumRNN_tracktwoLLP_03dRAB_L1TAU60_2TAU40:
  eventCount: 1
  stepCounts:
    0: 4
    1: 4
    2: 4
    3: 4
    4: 1
  stepFeatures:
    0: 18
    1: 18
    2: 18
    3: 18
    4: 8
HLT_tau160_idperf_tracktwoMVABDT_L1TAU100:
  eventCount: 3
  stepCounts:
    0: 3
    1: 3
    2: 3
    3: 3
    4: 3
  stepFeatures:
    0: 5
    1: 5
    2: 5
    3: 5
    4: 5
HLT_tau160_idperf_tracktwoMVA_L1TAU100:
  eventCount: 3
  stepCounts:
    0: 3
    1: 3
    2: 3
    3: 3
    4: 3
  stepFeatures:
    0: 5
    1: 5
    2: 5
    3: 5
    4: 5
HLT_tau160_idperf_tracktwo_L1TAU100:
  eventCount: 3
  stepCounts:
    0: 3
    1: 3
    2: 3
    3: 3
    4: 3
    5: 3
  stepFeatures:
    0: 5
    1: 5
    2: 5
    3: 5
    4: 5
    5: 5
HLT_tau160_medium1_tracktwo_L1TAU100:
  eventCount: 1
  stepCounts:
    0: 3
    1: 3
    2: 3
    3: 2
    4: 2
    5: 1
  stepFeatures:
    0: 5
    1: 5
    2: 5
    3: 4
    4: 4
    5: 3
HLT_tau160_mediumRNN_tracktwoMVABDT_L1TAU100:
  eventCount: 1
  stepCounts:
    0: 3
    1: 3
    2: 3
    3: 3
    4: 1
  stepFeatures:
    0: 5
    1: 5
    2: 5
    3: 5
    4: 3
HLT_tau160_mediumRNN_tracktwoMVABDT_L1eTAU100:
  eventCount: 0
HLT_tau160_mediumRNN_tracktwoMVABDT_probe_xe110_pfsum_vssk_L1XE50:
  eventCount: 0
HLT_tau160_mediumRNN_tracktwoMVATest_L1TAU100:
  eventCount: 0
  stepCounts:
    0: 3
    1: 3
    2: 3
    3: 3
  stepFeatures:
    0: 5
    1: 5
    2: 5
    3: 5
HLT_tau160_mediumRNN_tracktwoMVA_L1TAU100:
  eventCount: 1
  stepCounts:
    0: 3
    1: 3
    2: 3
    3: 3
    4: 1
  stepFeatures:
    0: 5
    1: 5
    2: 5
    3: 5
    4: 3
HLT_tau160_mediumRNN_tracktwoMVA_probe_xe110_pfsum_vssk_L1XE50:
  eventCount: 0
HLT_tau160_perf_tracktwoMVABDT_L1TAU100:
  eventCount: 2
  stepCounts:
    0: 3
    1: 3
    2: 3
    3: 3
    4: 2
  stepFeatures:
    0: 5
    1: 5
    2: 5
    3: 5
    4: 4
HLT_tau160_perf_tracktwoMVATest_L1TAU100:
  eventCount: 1
  stepCounts:
    0: 3
    1: 3
    2: 3
    3: 3
    4: 1
  stepFeatures:
    0: 5
    1: 5
    2: 5
    3: 5
    4: 2
HLT_tau160_perf_tracktwoMVA_L1TAU100:
  eventCount: 2
  stepCounts:
    0: 3
    1: 3
    2: 3
    3: 3
    4: 2
  stepFeatures:
    0: 5
    1: 5
    2: 5
    3: 5
    4: 4
HLT_tau160_perf_tracktwo_L1TAU100:
  eventCount: 2
  stepCounts:
    0: 3
    1: 3
    2: 3
    3: 2
    4: 2
    5: 2
  stepFeatures:
    0: 5
    1: 5
    2: 5
    3: 4
    4: 4
    5: 4
HLT_tau160_ptonly_L1TAU100:
  eventCount: 3
  stepCounts:
    0: 3
  stepFeatures:
    0: 5
HLT_tau180_mediumRNN_tracktwoLLP_L1TAU100:
  eventCount: 1
  stepCounts:
    0: 2
    1: 2
    2: 2
    3: 2
    4: 1
  stepFeatures:
    0: 4
    1: 4
    2: 4
    3: 4
    4: 3
HLT_tau180_mediumRNN_tracktwoLLP_probe_xe110_pfsum_vssk_L1XE50:
  eventCount: 0
HLT_tau180_tightRNN_tracktwoLLP_L1TAU100:
  eventCount: 1
  stepCounts:
    0: 2
    1: 2
    2: 2
    3: 2
    4: 1
  stepFeatures:
    0: 4
    1: 4
    2: 4
    3: 4
    4: 3
HLT_tau200_medium1_tracktwo_L1TAU100:
  eventCount: 1
  stepCounts:
    0: 2
    1: 2
    2: 2
    3: 2
    4: 2
    5: 1
  stepFeatures:
    0: 4
    1: 4
    2: 4
    3: 4
    4: 4
    5: 3
HLT_tau200_mediumRNN_tracktwoLLP_L1TAU100:
  eventCount: 1
  stepCounts:
    0: 2
    1: 2
    2: 2
    3: 2
    4: 1
  stepFeatures:
    0: 4
    1: 4
    2: 4
    3: 4
    4: 3
HLT_tau200_mediumRNN_tracktwoMVABDT_L1TAU100:
  eventCount: 1
  stepCounts:
    0: 2
    1: 2
    2: 2
    3: 2
    4: 1
  stepFeatures:
    0: 4
    1: 4
    2: 4
    3: 4
    4: 3
HLT_tau200_mediumRNN_tracktwoMVA_L1TAU100:
  eventCount: 1
  stepCounts:
    0: 2
    1: 2
    2: 2
    3: 2
    4: 1
  stepFeatures:
    0: 4
    1: 4
    2: 4
    3: 4
    4: 3
HLT_tau200_ptonly_L1TAU100:
  eventCount: 2
  stepCounts:
    0: 2
  stepFeatures:
    0: 4
HLT_tau200_tightRNN_tracktwoLLP_L1TAU100:
  eventCount: 1
  stepCounts:
    0: 2
    1: 2
    2: 2
    3: 2
    4: 1
  stepFeatures:
    0: 4
    1: 4
    2: 4
    3: 4
    4: 3
HLT_tau20_mediumRNN_tracktwoMVABDT_probe_xe110_pfsum_vssk_L1XE50:
  eventCount: 0
HLT_tau20_mediumRNN_tracktwoMVA_probe_xe110_pfsum_vssk_L1XE50:
  eventCount: 0
HLT_tau25_idperf_tracktwoMVABDT_L1TAU12IM:
  eventCount: 16
  stepCounts:
    0: 16
    1: 16
    2: 16
    3: 16
    4: 16
  stepFeatures:
    0: 30
    1: 30
    2: 30
    3: 30
    4: 30
HLT_tau25_idperf_tracktwoMVA_L1TAU12IM:
  eventCount: 16
  stepCounts:
    0: 16
    1: 16
    2: 16
    3: 16
    4: 16
  stepFeatures:
    0: 30
    1: 30
    2: 30
    3: 30
    4: 30
HLT_tau25_idperf_tracktwo_L1TAU12IM:
  eventCount: 16
  stepCounts:
    0: 16
    1: 16
    2: 16
    3: 16
    4: 16
    5: 16
  stepFeatures:
    0: 30
    1: 30
    2: 30
    3: 30
    4: 30
    5: 30
HLT_tau25_looseRNN_tracktwoLLP_L1TAU12IM:
  eventCount: 10
  stepCounts:
    0: 16
    1: 16
    2: 16
    3: 16
    4: 10
  stepFeatures:
    0: 30
    1: 30
    2: 30
    3: 30
    4: 13
HLT_tau25_looseRNN_tracktwoMVABDT_L1TAU12IM:
  eventCount: 8
  stepCounts:
    0: 16
    1: 16
    2: 16
    3: 16
    4: 8
  stepFeatures:
    0: 30
    1: 30
    2: 30
    3: 30
    4: 12
HLT_tau25_looseRNN_tracktwoMVA_L1TAU12IM:
  eventCount: 8
  stepCounts:
    0: 16
    1: 16
    2: 16
    3: 16
    4: 8
  stepFeatures:
    0: 30
    1: 30
    2: 30
    3: 30
    4: 12
HLT_tau25_medium1_tracktwo_L1TAU12IM:
  eventCount: 8
  stepCounts:
    0: 16
    1: 16
    2: 16
    3: 13
    4: 13
    5: 8
  stepFeatures:
    0: 30
    1: 30
    2: 30
    3: 21
    4: 21
    5: 11
HLT_tau25_medium1_tracktwo_probe_xe110_pfsum_vssk_L1XE50:
  eventCount: 0
HLT_tau25_mediumRNN_tracktwoLLP_L1TAU12IM:
  eventCount: 10
  stepCounts:
    0: 16
    1: 16
    2: 16
    3: 16
    4: 10
  stepFeatures:
    0: 30
    1: 30
    2: 30
    3: 30
    4: 13
HLT_tau25_mediumRNN_tracktwoMVABDT_L1TAU12IM:
  eventCount: 8
  stepCounts:
    0: 16
    1: 16
    2: 16
    3: 16
    4: 8
  stepFeatures:
    0: 30
    1: 30
    2: 30
    3: 30
    4: 11
HLT_tau25_mediumRNN_tracktwoMVABDT_L1eTAU12:
  eventCount: 0
HLT_tau25_mediumRNN_tracktwoMVABDT_L1eTAU12M:
  eventCount: 0
HLT_tau25_mediumRNN_tracktwoMVABDT_probe_xe110_pfsum_vssk_L1XE50:
  eventCount: 0
? HLT_tau25_mediumRNN_tracktwoMVABDT_tau20_mediumRNN_tracktwoMVABDT_03dRAB_j70_0eta320_j50_0eta490_j0_DJMASS900j50_L1MJJ-500-NFF
: eventCount: 1
  stepCounts:
    0: 3
    1: 3
    2: 3
    3: 3
    4: 2
    5: 1
  stepFeatures:
    0: 20
    1: 20
    2: 20
    3: 20
    4: 10
    5: 11
HLT_tau25_mediumRNN_tracktwoMVA_L1TAU12IM:
  eventCount: 8
  stepCounts:
    0: 16
    1: 16
    2: 16
    3: 16
    4: 8
  stepFeatures:
    0: 30
    1: 30
    2: 30
    3: 30
    4: 11
HLT_tau25_mediumRNN_tracktwoMVA_probe_xe110_pfsum_vssk_L1XE50:
  eventCount: 0
HLT_tau25_mediumRNN_tracktwoMVA_tau20_mediumRNN_tracktwoMVA_03dRAB_j70_0eta320_j50_0eta490_j0_DJMASS900j50_L1MJJ-500-NFF:
  eventCount: 1
  stepCounts:
    0: 3
    1: 3
    2: 3
    3: 3
    4: 2
    5: 1
  stepFeatures:
    0: 20
    1: 20
    2: 20
    3: 20
    4: 10
    5: 11
HLT_tau25_perf_tracktwoMVABDT_L1TAU12IM:
  eventCount: 11
  stepCounts:
    0: 16
    1: 16
    2: 16
    3: 16
    4: 11
  stepFeatures:
    0: 30
    1: 30
    2: 30
    3: 30
    4: 16
HLT_tau25_perf_tracktwoMVA_L1TAU12IM:
  eventCount: 11
  stepCounts:
    0: 16
    1: 16
    2: 16
    3: 16
    4: 11
  stepFeatures:
    0: 30
    1: 30
    2: 30
    3: 30
    4: 17
HLT_tau25_perf_tracktwo_L1TAU12IM:
  eventCount: 11
  stepCounts:
    0: 16
    1: 16
    2: 16
    3: 13
    4: 13
    5: 11
  stepFeatures:
    0: 30
    1: 30
    2: 30
    3: 21
    4: 21
    5: 17
HLT_tau25_ptonly_L1TAU12IM:
  eventCount: 16
  stepCounts:
    0: 16
  stepFeatures:
    0: 30
HLT_tau25_tightRNN_tracktwoLLP_L1TAU12IM:
  eventCount: 9
  stepCounts:
    0: 16
    1: 16
    2: 16
    3: 16
    4: 9
  stepFeatures:
    0: 30
    1: 30
    2: 30
    3: 30
    4: 12
HLT_tau25_tightRNN_tracktwoMVABDT_L1TAU12IM:
  eventCount: 7
  stepCounts:
    0: 16
    1: 16
    2: 16
    3: 16
    4: 7
  stepFeatures:
    0: 30
    1: 30
    2: 30
    3: 30
    4: 10
HLT_tau25_tightRNN_tracktwoMVA_L1TAU12IM:
  eventCount: 7
  stepCounts:
    0: 16
    1: 16
    2: 16
    3: 16
    4: 7
  stepFeatures:
    0: 30
    1: 30
    2: 30
    3: 30
    4: 10
HLT_tau35_idperf_tracktwoMVABDT_L1TAU20IM:
  eventCount: 13
  stepCounts:
    0: 13
    1: 13
    2: 13
    3: 13
    4: 13
  stepFeatures:
    0: 24
    1: 24
    2: 24
    3: 24
    4: 24
HLT_tau35_idperf_tracktwoMVA_L1TAU20IM:
  eventCount: 13
  stepCounts:
    0: 13
    1: 13
    2: 13
    3: 13
    4: 13
  stepFeatures:
    0: 24
    1: 24
    2: 24
    3: 24
    4: 24
HLT_tau35_idperf_tracktwo_L1TAU20IM:
  eventCount: 12
  stepCounts:
    0: 12
    1: 12
    2: 12
    3: 12
    4: 12
    5: 12
  stepFeatures:
    0: 23
    1: 23
    2: 23
    3: 23
    4: 23
    5: 23
HLT_tau35_looseRNN_tracktwoMVABDT_L1TAU20IM:
  eventCount: 6
  stepCounts:
    0: 13
    1: 13
    2: 13
    3: 13
    4: 6
  stepFeatures:
    0: 24
    1: 24
    2: 24
    3: 24
    4: 10
HLT_tau35_looseRNN_tracktwoMVA_L1TAU20IM:
  eventCount: 6
  stepCounts:
    0: 13
    1: 13
    2: 13
    3: 13
    4: 6
  stepFeatures:
    0: 24
    1: 24
    2: 24
    3: 24
    4: 10
HLT_tau35_medium1_tracktwo_tau25_medium1_tracktwo_03dRAB30_L1DR-TAU20ITAU12I-J25:
  eventCount: 0
  stepCounts:
    0: 6
    1: 6
    2: 6
    3: 5
    4: 5
  stepFeatures:
    0: 36
    1: 34
    2: 34
    3: 27
    4: 25
    5: 14
HLT_tau35_medium1_tracktwo_tau25_medium1_tracktwo_03dRAB_L1TAU20IM_2TAU12IM_4J12p0ETA25:
  eventCount: 2
  stepCounts:
    0: 6
    1: 6
    2: 6
    3: 5
    4: 5
    5: 2
  stepFeatures:
    0: 36
    1: 34
    2: 34
    3: 27
    4: 25
    5: 14
HLT_tau35_mediumRNN_tracktwoMVABDT_L1TAU20IM:
  eventCount: 6
  stepCounts:
    0: 13
    1: 13
    2: 13
    3: 13
    4: 6
  stepFeatures:
    0: 24
    1: 24
    2: 24
    3: 24
    4: 9
HLT_tau35_mediumRNN_tracktwoMVABDT_L1eTAU20:
  eventCount: 0
HLT_tau35_mediumRNN_tracktwoMVABDT_probe_xe110_pfsum_vssk_L1XE50:
  eventCount: 0
HLT_tau35_mediumRNN_tracktwoMVABDT_tau25_mediumRNN_tracktwoMVABDT_03dRAB30_L1DR-TAU20ITAU12I-J25:
  eventCount: 0
  stepCounts:
    0: 7
    1: 7
    2: 7
    3: 7
  stepFeatures:
    0: 37
    1: 37
    2: 37
    3: 37
    4: 14
HLT_tau35_mediumRNN_tracktwoMVABDT_tau25_mediumRNN_tracktwoMVABDT_03dRAB_L1TAU20IM_2TAU12IM_4J12p0ETA25:
  eventCount: 2
  stepCounts:
    0: 7
    1: 7
    2: 7
    3: 7
    4: 2
  stepFeatures:
    0: 37
    1: 37
    2: 37
    3: 37
    4: 14
HLT_tau35_mediumRNN_tracktwoMVA_L1TAU20IM:
  eventCount: 6
  stepCounts:
    0: 13
    1: 13
    2: 13
    3: 13
    4: 6
  stepFeatures:
    0: 24
    1: 24
    2: 24
    3: 24
    4: 9
HLT_tau35_mediumRNN_tracktwoMVA_probe_xe110_pfsum_vssk_L1XE50:
  eventCount: 0
HLT_tau35_mediumRNN_tracktwoMVA_tau25_mediumRNN_tracktwoMVA_03dRAB30_L1DR-TAU20ITAU12I-J25:
  eventCount: 0
  stepCounts:
    0: 7
    1: 7
    2: 7
    3: 7
  stepFeatures:
    0: 37
    1: 37
    2: 37
    3: 37
    4: 14
HLT_tau35_mediumRNN_tracktwoMVA_tau25_mediumRNN_tracktwoMVA_03dRAB_L1TAU20IM_2TAU12IM_4J12p0ETA25:
  eventCount: 2
  stepCounts:
    0: 7
    1: 7
    2: 7
    3: 7
    4: 2
  stepFeatures:
    0: 37
    1: 37
    2: 37
    3: 37
    4: 14
HLT_tau35_perf_tracktwoMVABDT_L1TAU20IM:
  eventCount: 8
  stepCounts:
    0: 13
    1: 13
    2: 13
    3: 13
    4: 8
  stepFeatures:
    0: 24
    1: 24
    2: 24
    3: 24
    4: 13
HLT_tau35_perf_tracktwoMVA_L1TAU20IM:
  eventCount: 8
  stepCounts:
    0: 13
    1: 13
    2: 13
    3: 13
    4: 8
  stepFeatures:
    0: 24
    1: 24
    2: 24
    3: 24
    4: 14
HLT_tau35_perf_tracktwo_L1TAU20IM:
  eventCount: 8
  stepCounts:
    0: 12
    1: 12
    2: 12
    3: 9
    4: 9
    5: 8
  stepFeatures:
    0: 23
    1: 23
    2: 23
    3: 16
    4: 16
    5: 14
HLT_tau35_ptonly_L1TAU20IM:
  eventCount: 12
  stepCounts:
    0: 12
  stepFeatures:
    0: 23
HLT_tau35_tightRNN_tracktwoMVABDT_L1TAU20IM:
  eventCount: 5
  stepCounts:
    0: 13
    1: 13
    2: 13
    3: 13
    4: 5
  stepFeatures:
    0: 24
    1: 24
    2: 24
    3: 24
    4: 8
HLT_tau35_tightRNN_tracktwoMVA_L1TAU20IM:
  eventCount: 5
  stepCounts:
    0: 13
    1: 13
    2: 13
    3: 13
    4: 5
  stepFeatures:
    0: 24
    1: 24
    2: 24
    3: 24
    4: 8
HLT_tau40_medium1_tracktwo_tau35_medium1_tracktwo_03dRAB_L1TAU25IM_2TAU20IM_2J25_3J20:
  eventCount: 2
  stepCounts:
    0: 7
    1: 7
    2: 7
    3: 5
    4: 5
    5: 2
  stepFeatures:
    0: 35
    1: 35
    2: 35
    3: 25
    4: 23
    5: 14
HLT_tau40_mediumRNN_tracktwoMVABDT_probe_xe110_pfsum_vssk_L1XE50:
  eventCount: 0
HLT_tau40_mediumRNN_tracktwoMVABDT_tau35_mediumRNN_tracktwoMVABDT_03dRAB_L1TAU25IM_2TAU20IM_2J25_3J20:
  eventCount: 2
  stepCounts:
    0: 7
    1: 7
    2: 7
    3: 7
    4: 2
  stepFeatures:
    0: 35
    1: 35
    2: 35
    3: 35
    4: 14
HLT_tau40_mediumRNN_tracktwoMVA_probe_xe110_pfsum_vssk_L1XE50:
  eventCount: 0
HLT_tau40_mediumRNN_tracktwoMVA_tau35_mediumRNN_tracktwoMVA_03dRAB_L1TAU25IM_2TAU20IM_2J25_3J20:
  eventCount: 2
  stepCounts:
    0: 7
    1: 7
    2: 7
    3: 7
    4: 2
  stepFeatures:
    0: 35
    1: 35
    2: 35
    3: 35
    4: 14
HLT_tau50_mediumRNN_tracktwoMVABDT_xe80_pfopufit_xe50_cell_L1XE50:
  eventCount: 2
  stepCounts:
    0: 4
    1: 4
    2: 4
    3: 4
    4: 2
    5: 2
    6: 2
  stepFeatures:
    0: 8
    1: 8
    2: 8
    3: 8
    4: 4
    5: 4
    6: 2
HLT_tau50_mediumRNN_tracktwoMVABDT_xe80_tcpufit_xe50_cell_L1XE50:
  eventCount: 2
  stepCounts:
    0: 4
    1: 4
    2: 4
    3: 4
    4: 2
    5: 2
  stepFeatures:
    0: 8
    1: 8
    2: 8
    3: 8
    4: 4
    5: 4
HLT_tau50_mediumRNN_tracktwoMVA_xe80_pfopufit_xe50_cell_L1XE50:
  eventCount: 2
  stepCounts:
    0: 4
    1: 4
    2: 4
    3: 4
    4: 2
    5: 2
    6: 2
  stepFeatures:
    0: 8
    1: 8
    2: 8
    3: 8
    4: 4
    5: 4
    6: 2
HLT_tau50_mediumRNN_tracktwoMVA_xe80_tcpufit_xe50_cell_L1XE50:
  eventCount: 2
  stepCounts:
    0: 4
    1: 4
    2: 4
    3: 4
    4: 2
    5: 2
  stepFeatures:
    0: 8
    1: 8
    2: 8
    3: 8
    4: 4
    5: 4
HLT_tau60_mediumRNN_tracktwoLLP_probe_xe110_pfsum_vssk_L1XE50:
  eventCount: 0
HLT_tau60_mediumRNN_tracktwoMVABDT_probe_xe110_pfsum_vssk_L1XE50:
  eventCount: 0
HLT_tau60_mediumRNN_tracktwoMVABDT_tau25_mediumRNN_tracktwoMVABDT_xe50_cell_03dRAB_L1TAU40_2TAU12IM_XE40:
  eventCount: 1
  stepCounts:
    0: 4
    1: 4
    2: 4
    3: 4
    4: 1
    5: 1
  stepFeatures:
    0: 22
    1: 22
    2: 22
    3: 22
    4: 8
    5: 1
HLT_tau60_mediumRNN_tracktwoMVA_probe_xe110_pfsum_vssk_L1XE50:
  eventCount: 0
HLT_tau60_mediumRNN_tracktwoMVA_tau25_mediumRNN_tracktwoMVA_xe50_cell_03dRAB_L1TAU40_2TAU12IM_XE40:
  eventCount: 1
  stepCounts:
    0: 4
    1: 4
    2: 4
    3: 4
    4: 1
    5: 1
  stepFeatures:
    0: 22
    1: 22
    2: 22
    3: 22
    4: 8
    5: 1
HLT_tau80_medium1_tracktwo_tau35_medium1_tracktwo_03dRAB30_L1TAU60_DR-TAU20ITAU12I:
  eventCount: 0
  stepCounts:
    0: 4
    1: 4
    2: 4
    3: 4
    4: 4
  stepFeatures:
    0: 19
    1: 19
    2: 19
    3: 18
    4: 18
    5: 9
HLT_tau80_medium1_tracktwo_tau60_medium1_tracktwo_03dRAB_L1TAU60_2TAU40:
  eventCount: 1
  stepCounts:
    0: 4
    1: 4
    2: 4
    3: 3
    4: 3
    5: 1
  stepFeatures:
    0: 19
    1: 19
    2: 19
    3: 13
    4: 13
    5: 9
HLT_tau80_mediumRNN_tracktwoLLP_probe_xe110_pfsum_vssk_L1XE50:
  eventCount: 0
HLT_tau80_mediumRNN_tracktwoLLP_tau60_mediumRNN_tracktwoLLP_03dRAB_L1TAU60_2TAU40:
  eventCount: 1
  stepCounts:
    0: 4
    1: 4
    2: 4
    3: 4
    4: 1
  stepFeatures:
    0: 19
    1: 19
    2: 19
    3: 19
    4: 9
HLT_tau80_mediumRNN_tracktwoLLP_tau60_tightRNN_tracktwoLLP_03dRAB_L1TAU60_2TAU40:
  eventCount: 1
  stepCounts:
    0: 4
    1: 4
    2: 4
    3: 4
    4: 1
  stepFeatures:
    0: 19
    1: 19
    2: 19
    3: 19
    4: 9
HLT_tau80_mediumRNN_tracktwoMVABDT_probe_xe110_pfsum_vssk_L1XE50:
  eventCount: 0
HLT_tau80_mediumRNN_tracktwoMVABDT_tau35_mediumRNN_tracktwoMVABDT_03dRAB30_L1TAU60_DR-TAU20ITAU12I:
  eventCount: 0
  stepCounts:
    0: 4
    1: 4
    2: 4
    3: 4
  stepFeatures:
    0: 19
    1: 19
    2: 19
    3: 19
    4: 9
HLT_tau80_mediumRNN_tracktwoMVABDT_tau60_mediumRNN_tracktwoMVABDT_03dRAB_L1TAU60_2TAU40:
  eventCount: 1
  stepCounts:
    0: 4
    1: 4
    2: 4
    3: 4
    4: 1
  stepFeatures:
    0: 19
    1: 19
    2: 19
    3: 19
    4: 9
HLT_tau80_mediumRNN_tracktwoMVA_probe_xe110_pfsum_vssk_L1XE50:
  eventCount: 0
HLT_tau80_mediumRNN_tracktwoMVA_tau35_mediumRNN_tracktwoMVA_03dRAB30_L1TAU60_DR-TAU20ITAU12I:
  eventCount: 0
  stepCounts:
    0: 4
    1: 4
    2: 4
    3: 4
  stepFeatures:
    0: 19
    1: 19
    2: 19
    3: 19
    4: 9
HLT_tau80_mediumRNN_tracktwoMVA_tau60_mediumRNN_tracktwoMVA_03dRAB_L1TAU60_2TAU40:
  eventCount: 1
  stepCounts:
    0: 4
    1: 4
    2: 4
    3: 4
    4: 1
  stepFeatures:
    0: 19
    1: 19
    2: 19
    3: 19
    4: 9
HLT_tau80_tightRNN_tracktwoLLP_tau60_tightRNN_tracktwoLLP_03dRAB_L1TAU60_2TAU40:
  eventCount: 1
  stepCounts:
    0: 4
    1: 4
    2: 4
    3: 4
    4: 1
  stepFeatures:
    0: 19
    1: 19
    2: 19
    3: 19
    4: 9
HLT_timeburner_L1All:
  eventCount: 0
HLT_unconvtrk0_fslrt_L14J15:
  eventCount: 13
  stepCounts:
    0: 13
  stepFeatures:
    0: 13
HLT_unconvtrk0_fslrt_L1J100:
  eventCount: 5
  stepCounts:
    0: 5
  stepFeatures:
    0: 5
HLT_unconvtrk0_fslrt_L1XE50:
  eventCount: 8
  stepCounts:
    0: 8
  stepFeatures:
    0: 8
HLT_unconvtrk20_distrk_medium_L1XE50:
  eventCount: 0
  stepCounts:
    0: 8
  stepFeatures:
    0: 8
HLT_unconvtrk20_distrk_tight_L1XE50:
  eventCount: 0
  stepCounts:
    0: 8
  stepFeatures:
    0: 8
HLT_unconvtrk260_hitdv_medium_L1J100:
  eventCount: 0
  stepCounts:
    0: 5
    1: 5
  stepFeatures:
    0: 5
    1: 5
HLT_unconvtrk260_hitdv_tight_L1J100:
  eventCount: 0
  stepCounts:
    0: 5
    1: 5
  stepFeatures:
    0: 5
    1: 5
HLT_unconvtrk50_isohpttrack_L1XE50:
  eventCount: 3
  stepCounts:
    0: 8
    1: 3
  stepFeatures:
    0: 8
    1: 5
HLT_xe110_mht_L1XE50:
  eventCount: 5
  stepCounts:
    0: 5
  stepFeatures:
    0: 5
HLT_xe110_pfsum_L1XE50:
  eventCount: 4
  stepCounts:
    0: 8
    1: 4
  stepFeatures:
    0: 8
    1: 4
HLT_xe110_pfsum_cssk_L1XE50:
  eventCount: 3
  stepCounts:
    0: 8
    1: 3
  stepFeatures:
    0: 8
    1: 3
HLT_xe110_pfsum_vssk_L1XE50:
  eventCount: 3
  stepCounts:
    0: 8
    1: 3
  stepFeatures:
    0: 8
    1: 3
HLT_xe110_tc_em_L1XE50:
  eventCount: 3
  stepCounts:
    0: 3
  stepFeatures:
    0: 3
HLT_xe110_tcpufit_L1XE50:
  eventCount: 2
  stepCounts:
    0: 2
  stepFeatures:
    0: 2
HLT_xe30_cell_L1XE30:
  eventCount: 14
  stepCounts:
    0: 14
  stepFeatures:
    0: 14
HLT_xe30_cell_xe30_tcpufit_L1XE30:
  eventCount: 10
  stepCounts:
    0: 10
  stepFeatures:
    0: 24
HLT_xe30_cvfpufit_L1XE30:
  eventCount: 10
  stepCounts:
    0: 14
    1: 10
  stepFeatures:
    0: 14
    1: 10
HLT_xe30_mht_L1XE30:
  eventCount: 14
  stepCounts:
    0: 14
  stepFeatures:
    0: 14
HLT_xe30_mhtpufit_em_subjesgscIS_L1XE30:
  eventCount: 12
  stepCounts:
    0: 14
    1: 12
  stepFeatures:
    0: 14
    1: 12
HLT_xe30_mhtpufit_pf_subjesgscIS_L1XE30:
  eventCount: 12
  stepCounts:
    0: 14
    1: 12
  stepFeatures:
    0: 14
    1: 12
HLT_xe30_pfopufit_L1XE30:
  eventCount: 12
  stepCounts:
    0: 14
    1: 12
  stepFeatures:
    0: 14
    1: 12
HLT_xe30_pfsum_L1XE30:
  eventCount: 11
  stepCounts:
    0: 14
    1: 11
  stepFeatures:
    0: 14
    1: 11
HLT_xe30_pfsum_cssk_L1XE30:
  eventCount: 11
  stepCounts:
    0: 14
    1: 11
  stepFeatures:
    0: 14
    1: 11
HLT_xe30_pfsum_vssk_L1XE30:
  eventCount: 10
  stepCounts:
    0: 14
    1: 10
  stepFeatures:
    0: 14
    1: 10
HLT_xe30_tcpufit_L1XE30:
  eventCount: 10
  stepCounts:
    0: 10
  stepFeatures:
    0: 10
HLT_xe30_trkmht_L1XE30:
  eventCount: 8
  stepCounts:
    0: 14
    1: 8
  stepFeatures:
    0: 14
    1: 8
HLT_xe55_cell_xe70_tcpufit_L1XE50:
  eventCount: 4
  stepCounts:
    0: 4
  stepFeatures:
    0: 11
HLT_xe55_cell_xe70_tcpufit_xe90_pfsum_vssk_L1XE50:
  eventCount: 4
  stepCounts:
    0: 4
    1: 4
  stepFeatures:
    0: 19
    1: 4
HLT_xe55_cell_xe70_tcpufit_xe95_pfsum_cssk_L1XE50:
  eventCount: 3
  stepCounts:
    0: 4
    1: 3
  stepFeatures:
    0: 19
    1: 3
HLT_xe60_cell_L1XE50:
  eventCount: 7
  stepCounts:
    0: 7
  stepFeatures:
    0: 7
HLT_xe60_cell_xe95_pfsum_cssk_L1XE50:
  eventCount: 4
  stepCounts:
    0: 7
    1: 4
  stepFeatures:
    0: 15
    1: 4
HLT_xe65_cell_xe100_mhtpufit_pf_subjesgscIS_L1XE50:
  eventCount: 4
  stepCounts:
    0: 4
    1: 4
  stepFeatures:
    0: 12
    1: 4
HLT_xe65_cell_xe105_mhtpufit_em_subjesgscIS_L1XE50:
  eventCount: 4
  stepCounts:
    0: 4
    1: 4
  stepFeatures:
    0: 12
    1: 4
HLT_xe65_cell_xe110_tcpufit_L1XE50:
  eventCount: 2
  stepCounts:
    0: 2
  stepFeatures:
    0: 6
HLT_xe65_cell_xe90_pfopufit_L1XE50:
  eventCount: 4
  stepCounts:
    0: 4
    1: 4
  stepFeatures:
    0: 12
    1: 4
HLT_xe65_cell_xe95_pfsum_vssk_L1XE50:
  eventCount: 4
  stepCounts:
    0: 4
    1: 4
  stepFeatures:
    0: 12
    1: 4
HLT_xe75_cell_xe65_tcpufit_xe90_trkmht_L1XE50:
  eventCount: 3
  stepCounts:
    0: 3
    1: 3
  stepFeatures:
    0: 16
    1: 3
HLT_xe80_cell_xe115_tcpufit_L1XE50:
  eventCount: 1
  stepCounts:
    0: 1
  stepFeatures:
    0: 4
HLT_xe80_tcpufit_unconvtrk100_isohpttrack_medium_iaggrmedium_L1XE50:
  eventCount: 3
  stepCounts:
    0: 4
    1: 4
    2: 3
  stepFeatures:
    0: 4
    1: 4
    2: 3
HLT_xe80_tcpufit_unconvtrk120_isohpttrack_medium_iaggrloose_L1XE50:
  eventCount: 1
  stepCounts:
    0: 4
    1: 4
    2: 1
  stepFeatures:
    0: 4
    1: 4
    2: 1
HLT_xe80_tcpufit_unconvtrk120_isohpttrack_medium_iaggrmedium_L1XE50:
  eventCount: 1
  stepCounts:
    0: 4
    1: 4
    2: 1
  stepFeatures:
    0: 4
    1: 4
    2: 1
HLT_xe80_tcpufit_unconvtrk140_isohpttrack_medium_iaggrmedium_L1XE50:
  eventCount: 0
  stepCounts:
    0: 4
    1: 4
  stepFeatures:
    0: 4
    1: 4
HLT_xe80_tcpufit_unconvtrk200_hitdv_medium_L1XE50:
  eventCount: 1
  stepCounts:
    0: 4
    1: 4
    2: 1
  stepFeatures:
    0: 12
    1: 4
    2: 1
HLT_xe80_tcpufit_unconvtrk200_hitdv_tight_L1XE50:
  eventCount: 1
  stepCounts:
    0: 4
    1: 4
    2: 1
  stepFeatures:
    0: 12
    1: 4
    2: 1
HLT_xe80_tcpufit_unconvtrk20_distrk_medium_L1XE50:
  eventCount: 0
  stepCounts:
    0: 4
    1: 4
  stepFeatures:
    0: 4
    1: 4
HLT_xe80_tcpufit_unconvtrk20_distrk_tight_L1XE50:
  eventCount: 0
  stepCounts:
    0: 4
    1: 4
  stepFeatures:
    0: 4
    1: 4
HLT_xe80_tcpufit_unconvtrk25_dedx_medium_L1XE50:
  eventCount: 1
  stepCounts:
    0: 4
    1: 4
    2: 1
  stepFeatures:
    0: 4
    1: 4
    2: 3
HLT_xe80_tcpufit_unconvtrk50_dedx_medium_L1XE50:
  eventCount: 1
  stepCounts:
    0: 4
    1: 4
    2: 1
  stepFeatures:
    0: 4
    1: 4
    2: 2<|MERGE_RESOLUTION|>--- conflicted
+++ resolved
@@ -9903,41 +9903,38 @@
   eventCount: 0
 HLT_noalg_L1jTAU12M:
   eventCount: 0
-<<<<<<< HEAD
+HLT_noalg_L1jTE100:
+  eventCount: 0
+HLT_noalg_L1jTEC100:
+  eventCount: 0
+HLT_noalg_L1jTEFWD100:
+  eventCount: 0
+HLT_noalg_L1jTEFWDA100:
+  eventCount: 0
+HLT_noalg_L1jTEFWDC100:
+  eventCount: 0
+HLT_noalg_L1jXE30:
+  eventCount: 0
+HLT_noalg_L1jXE300:
+  eventCount: 0
+HLT_noalg_L1jXE35:
+  eventCount: 0
+HLT_noalg_L1jXE40:
+  eventCount: 0
+HLT_noalg_L1jXE50:
+  eventCount: 0
+HLT_noalg_L1jXE55:
+  eventCount: 0
+HLT_noalg_L1jXEC50:
+  eventCount: 0
+HLT_noalg_L1jXEPerf50:
+  eventCount: 0
 HLT_noalg_LArPEBCalib_L1J400_LAR:
   eventCount: 1
   stepCounts:
     0: 1
   stepFeatures:
     0: 1
-=======
-HLT_noalg_L1jTE100:
-  eventCount: 0
-HLT_noalg_L1jTEC100:
-  eventCount: 0
-HLT_noalg_L1jTEFWD100:
-  eventCount: 0
-HLT_noalg_L1jTEFWDA100:
-  eventCount: 0
-HLT_noalg_L1jTEFWDC100:
-  eventCount: 0
-HLT_noalg_L1jXE30:
-  eventCount: 0
-HLT_noalg_L1jXE300:
-  eventCount: 0
-HLT_noalg_L1jXE35:
-  eventCount: 0
-HLT_noalg_L1jXE40:
-  eventCount: 0
-HLT_noalg_L1jXE50:
-  eventCount: 0
-HLT_noalg_L1jXE55:
-  eventCount: 0
-HLT_noalg_L1jXEC50:
-  eventCount: 0
-HLT_noalg_L1jXEPerf50:
-  eventCount: 0
->>>>>>> b0f92485
 HLT_noalg_LArPEBCalib_L1LAR-ZEE:
   eventCount: 1
   stepCounts:
