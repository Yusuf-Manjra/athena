HLT_10j40_L14J15:
  eventCount: 0
HLT_10j40_L14jJ40:
  eventCount: 0
HLT_10j40_ftf_presel7j30_L14J15:
  eventCount: 0
  stepCounts:
    0: 4
  stepFeatures:
    0: 4
HLT_10j40_pf_ftf_L14J15:
  eventCount: 0
  stepCounts:
    0: 11
  stepFeatures:
    0: 11
HLT_10j40_pf_ftf_presel7j30_L14J15:
  eventCount: 0
  stepCounts:
    0: 4
  stepFeatures:
    0: 4
HLT_10j40_pf_ftf_presel7j30_L14jJ40:
  eventCount: 0
  stepCounts:
    0: 5
  stepFeatures:
    0: 5
HLT_2e12_lhloose_mu10_L12EM8VH_MU8F:
  eventCount: 0
  stepCounts:
    0: 1
    1: 1
  stepFeatures:
    0: 6
    1: 8
    2: 1
HLT_2e12_lhloose_mu10_L12eEM10L_MU8F:
  eventCount: 0
  stepFeatures:
    0: 1
HLT_2e17_idperf_gsf_loose_L12EM15VHI:
  eventCount: 0
  stepFeatures:
    0: 3
HLT_2e17_idperf_gsf_loose_L12eEM18M:
  eventCount: 0
  stepFeatures:
    0: 1
HLT_2e17_idperf_loose_L12EM15VHI:
  eventCount: 0
  stepFeatures:
    0: 3
HLT_2e17_idperf_loose_L12eEM18M:
  eventCount: 0
  stepFeatures:
    0: 1
HLT_2e17_lhvloose_L12EM15VHI:
  eventCount: 0
  stepFeatures:
    0: 3
HLT_2e17_lhvloose_L12eEM18M:
  eventCount: 0
  stepFeatures:
    0: 1
HLT_2e17_lhvloose_gsf_L12EM15VHI:
  eventCount: 0
  stepFeatures:
    0: 3
HLT_2e24_lhvloose_L12EM20VH:
  eventCount: 0
  stepFeatures:
    0: 2
HLT_2e24_lhvloose_L12eEM24L:
  eventCount: 0
  stepFeatures:
    0: 1
HLT_2e5_lhmedium_j70_0eta320_j50_0eta490_j0_DJMASS900j50_L1MJJ-500-NFF:
  eventCount: 0
  stepCounts:
    0: 2
    1: 2
    2: 1
    3: 1
  stepFeatures:
    0: 10
    1: 25
    2: 5
    3: 4
    4: 1
HLT_2e5_lhmedium_j70_0eta320_j50_0eta490_j0_DJMASS900j50_L1jMJJ-500-NFF:
  eventCount: 0
  stepCounts:
    0: 2
    1: 2
    2: 2
    3: 2
    4: 1
  stepFeatures:
    0: 18
    1: 26
    2: 7
    3: 7
    4: 2
HLT_2e5_lhvloose_bBeeM6000_L12EM3:
  eventCount: 0
  stepCounts:
    0: 16
    1: 7
    2: 5
    3: 5
  stepFeatures:
    0: 56
    1: 116
    2: 18
    3: 16
    4: 5
HLT_2e5_lhvloose_bBeeM6000_L14J15:
  eventCount: 0
  stepCounts:
    0: 9
    1: 4
    2: 4
    3: 4
  stepFeatures:
    0: 31
    1: 63
    2: 12
    3: 12
    4: 3
HLT_2e5_lhvloose_bBeeM6000_L1All:
  eventCount: 0
  stepCounts:
    0: 16
    1: 7
    2: 5
    3: 5
  stepFeatures:
    0: 56
    1: 116
    2: 18
    3: 16
    4: 5
HLT_2e5_lhvloose_bBeeM6000_L1BKeePrescaled:
  eventCount: 0
  stepCounts:
    0: 16
    1: 14
    2: 9
    3: 9
  stepFeatures:
    0: 56
    1: 116
    2: 31
    3: 26
    4: 9
HLT_2e5_lhvloose_bBeeM6000_L1BKeePrimary:
  eventCount: 0
  stepCounts:
    0: 15
    1: 6
    2: 5
    3: 5
  stepFeatures:
    0: 54
    1: 103
    2: 17
    3: 16
    4: 5
HLT_2e5_lhvloose_bBeeM6000_L1BPH-0M9-EM7-EM5_MU5VF:
  eventCount: 0
  stepCounts:
    0: 2
    1: 1
    2: 1
    3: 1
  stepFeatures:
    0: 6
    1: 17
    2: 2
    3: 2
    4: 2
HLT_2e5_lhvloose_bBeeM6000_L1EM22VHI:
  eventCount: 0
  stepCounts:
    0: 7
    1: 3
    2: 3
    3: 3
  stepFeatures:
    0: 29
    1: 40
    2: 10
    3: 10
    4: 3
HLT_2g10_loose_mu20_L1MU14FCH:
  eventCount: 0
  stepCounts:
    0: 5
    1: 3
    2: 2
    3: 1
    4: 1
  stepFeatures:
    0: 22
    1: 7
    2: 7
    3: 2
    4: 1
HLT_2g15_loose_25dphiAA_invmAA80_L1DPHI-M70-2eEM15M:
  eventCount: 0
HLT_2g15_tight_25dphiAA_L1DPHI-M70-2eEM15M:
  eventCount: 0
HLT_2g15_tight_25dphiAA_invmAA80_L1DPHI-M70-2eEM15M:
  eventCount: 0
HLT_2g15_tight_L1DPHI-M70-2eEM15M:
  eventCount: 0
HLT_2g20_loose_L12EM15VH:
  eventCount: 1
  stepCounts:
    0: 4
    1: 3
    2: 3
    3: 1
  stepFeatures:
    0: 14
    1: 9
    2: 8
    3: 3
HLT_2g20_loose_L12eEM18L:
  eventCount: 0
  stepCounts:
    0: 2
    1: 2
    2: 2
  stepFeatures:
    0: 6
    1: 5
    2: 5
    3: 1
HLT_2g20_tight_icaloloose_L12EM15VHI:
  eventCount: 0
  stepCounts:
    0: 4
    1: 2
    2: 2
  stepFeatures:
    0: 11
    1: 7
    2: 5
    3: 1
HLT_2g20_tight_icaloloose_L12eEM18M:
  eventCount: 0
  stepCounts:
    0: 2
    1: 2
    2: 2
  stepFeatures:
    0: 6
    1: 5
    2: 5
    3: 1
HLT_2g22_tight_L12EM15VHI:
  eventCount: 0
  stepCounts:
    0: 4
    1: 2
    2: 2
  stepFeatures:
    0: 11
    1: 7
    2: 5
    3: 1
HLT_2g22_tight_L12eEM18M:
  eventCount: 0
  stepCounts:
    0: 2
    1: 2
    2: 2
  stepFeatures:
    0: 6
    1: 5
    2: 5
    3: 1
HLT_2g22_tight_L1EM7_EMPTY:
  eventCount: 0
HLT_2g22_tight_L1EM7_UNPAIRED_ISO:
  eventCount: 0
HLT_2g22_tight_L1eEM9_EMPTY:
  eventCount: 0
HLT_2g22_tight_L1eEM9_UNPAIRED_ISO:
  eventCount: 0
HLT_2g25_loose_g15_loose_L12EM20VH:
  eventCount: 0
  stepCounts:
    0: 3
    1: 2
    2: 2
  stepFeatures:
    0: 25
    1: 17
    2: 11
    3: 2
HLT_2g25_loose_g15_loose_L12eEM24L:
  eventCount: 0
  stepCounts:
    0: 1
    1: 1
    2: 1
  stepFeatures:
    0: 12
    1: 6
    2: 6
HLT_2g50_loose_L12EM20VH:
  eventCount: 0
  stepCounts:
    0: 3
    1: 2
    2: 2
  stepFeatures:
    0: 8
    1: 6
    2: 5
    3: 1
HLT_2g50_loose_L12eEM24L:
  eventCount: 0
  stepCounts:
    0: 2
    1: 2
    2: 2
  stepFeatures:
    0: 6
    1: 5
    2: 5
    3: 1
HLT_2g50_tight_L1EM7_EMPTY:
  eventCount: 0
HLT_2g50_tight_L1EM7_UNPAIRED_ISO:
  eventCount: 0
HLT_2g50_tight_L1eEM9_EMPTY:
  eventCount: 0
HLT_2g50_tight_L1eEM9_UNPAIRED_ISO:
  eventCount: 0
HLT_2g9_loose_25dphiAA_invmAA80_L1DPHI-M70-2eEM9:
  eventCount: 0
  stepCounts:
    0: 4
    1: 2
    2: 2
  stepFeatures:
    0: 12
    1: 8
    2: 6
    3: 1
HLT_2g9_loose_25dphiAA_invmAA80_L1DPHI-M70-2eEM9L:
  eventCount: 0
  stepFeatures:
    0: 1
HLT_2j100_L1CEP-CjJ100:
  eventCount: 0
HLT_2j100_L1CEP-CjJ90:
  eventCount: 0
HLT_2j110_a10sd_cssk_pf_jes_ftf_0eta180_emergingPTF0p09dR1p2_L1J100:
  eventCount: 0
  stepCounts:
    0: 5
    1: 3
  stepFeatures:
    0: 5
    1: 7
    2: 1
HLT_2j110_a10sd_cssk_pf_jes_ftf_0eta180_emergingPTF0p09dR1p2_L1jLJ140:
  eventCount: 0
  stepCounts:
    0: 6
    1: 3
  stepFeatures:
    0: 6
    1: 7
    2: 1
HLT_2j110_a10sd_cssk_pf_jes_ftf_0eta200_emergingPTF0p1dR1p2_L1J100:
  eventCount: 0
  stepCounts:
    0: 5
    1: 3
  stepFeatures:
    0: 5
    1: 7
    2: 1
HLT_2j110_a10sd_cssk_pf_jes_ftf_0eta200_emergingPTF0p1dR1p2_L1jLJ140:
  eventCount: 0
  stepCounts:
    0: 6
    1: 3
  stepFeatures:
    0: 6
    1: 7
    2: 1
HLT_2j20_mb_afprec_afpdijet_L1RD0_FILLED:
  eventCount: 0
HLT_2j250_ftf_0eta240_j120_ftf_0eta240_presel2j180XXj80_L1J100:
  eventCount: 1
  stepCounts:
    0: 2
    1: 1
  stepFeatures:
    0: 4
    1: 7
HLT_2j250_pf_ftf_0eta240_j120_pf_ftf_0eta240_L1J100:
  eventCount: 1
  stepCounts:
    0: 5
    1: 1
  stepFeatures:
    0: 10
    1: 7
HLT_2j250_pf_ftf_0eta240_j120_pf_ftf_0eta240_presel2j180XXj80_L1J100:
  eventCount: 1
  stepCounts:
    0: 2
    1: 1
  stepFeatures:
    0: 4
    1: 7
HLT_2j250_pf_ftf_0eta240_j120_pf_ftf_0eta240_presel2j180XXj80_L1jJ160:
  eventCount: 1
  stepCounts:
    0: 2
    1: 1
  stepFeatures:
    0: 4
    1: 7
HLT_2j330_a10sd_cssk_pf_jes_ftf_35smcINF_L1J100:
  eventCount: 0
  stepCounts:
    0: 5
  stepFeatures:
    0: 5
HLT_2j330_a10sd_cssk_pf_jes_ftf_35smcINF_L1SC111-CJ15:
  eventCount: 0
  stepCounts:
    0: 5
  stepFeatures:
    0: 5
HLT_2j330_a10sd_cssk_pf_jes_ftf_35smcINF_presel2j225_L1J100:
  eventCount: 0
  stepCounts:
    0: 3
  stepFeatures:
    0: 3
HLT_2j330_a10sd_cssk_pf_jes_ftf_35smcINF_presel2j225_L1SC111-CJ15:
  eventCount: 0
  stepCounts:
    0: 3
  stepFeatures:
    0: 3
HLT_2j330_a10sd_cssk_pf_jes_ftf_35smcINF_presel2j225_L1SC111-CjJ40:
  eventCount: 0
  stepCounts:
    0: 2
  stepFeatures:
    0: 2
HLT_2j330_a10sd_cssk_pf_jes_ftf_35smcINF_presel2j225_L1jJ160:
  eventCount: 0
  stepCounts:
    0: 3
  stepFeatures:
    0: 3
HLT_2j330_a10sd_cssk_pf_jes_ftf_35smcINF_presel2j225_L1jLJ140:
  eventCount: 0
  stepCounts:
    0: 3
  stepFeatures:
    0: 3
HLT_2j330_a10sd_cssk_pf_nojcalib_ftf_35smcINF_L1J100:
  eventCount: 1
  stepCounts:
    0: 5
    1: 1
  stepFeatures:
    0: 5
    1: 2
HLT_2j330_a10t_lcw_jes_35smcINF_L1J100:
  eventCount: 1
  stepCounts:
    0: 1
  stepFeatures:
    0: 2
HLT_2j330_a10t_lcw_jes_35smcINF_L1SC111-CJ15:
  eventCount: 1
  stepCounts:
    0: 1
  stepFeatures:
    0: 2
HLT_2j330_a10t_lcw_jes_35smcINF_L1SC111-CjJ40:
  eventCount: 1
  stepCounts:
    0: 1
  stepFeatures:
    0: 2
HLT_2j330_a10t_lcw_jes_35smcINF_L1jJ160:
  eventCount: 1
  stepCounts:
    0: 1
  stepFeatures:
    0: 2
HLT_2j330_a10t_lcw_jes_35smcINF_L1jLJ140:
  eventCount: 1
  stepCounts:
    0: 1
  stepFeatures:
    0: 2
HLT_2j330_a10t_lcw_nojcalib_35smcINF_L1J100:
  eventCount: 1
  stepCounts:
    0: 1
  stepFeatures:
    0: 2
HLT_2j35_0eta240_020jvt_pf_ftf_2j35_0eta240_020jvt_pf_ftf_L14J15p0ETA25:
  eventCount: 8
  stepCounts:
    0: 9
    1: 8
  stepFeatures:
    0: 18
    1: 80
HLT_2j35_0eta240_020jvt_pf_ftf_bdl1d60_2j35_0eta240_020jvt_pf_ftf_presel4j25_L14J15p0ETA25:
  eventCount: 1
  stepCounts:
    0: 9
    1: 8
    2: 1
  stepFeatures:
    0: 18
    1: 80
    2: 5
HLT_2j35_0eta240_020jvt_pf_ftf_bdl1d60_2j35_0eta240_020jvt_pf_ftf_presel4j25_L14jJ40p0ETA25:
  eventCount: 1
  stepCounts:
    0: 18
    1: 9
    2: 1
  stepFeatures:
    0: 36
    1: 92
    2: 5
HLT_2j35_0eta240_020jvt_pf_ftf_bdl1r60_2j35_0eta240_020jvt_pf_ftf_L14J15p0ETA25:
  eventCount: 1
  stepCounts:
    0: 9
    1: 8
    2: 1
  stepFeatures:
    0: 18
    1: 80
    2: 5
HLT_2j35_0eta240_020jvt_pf_ftf_bdl1r60_2j35_0eta240_020jvt_pf_ftf_presel4j25_L14J15p0ETA25:
  eventCount: 1
  stepCounts:
    0: 9
    1: 8
    2: 1
  stepFeatures:
    0: 18
    1: 80
    2: 5
HLT_2j35_0eta240_020jvt_pf_ftf_bdl1r60_2j35_0eta240_020jvt_pf_ftf_presel4j25_L14jJ40p0ETA25:
  eventCount: 1
  stepCounts:
    0: 18
    1: 9
    2: 1
  stepFeatures:
    0: 36
    1: 92
    2: 5
HLT_2j35_0eta240_2j35_0eta240_L14J15p0ETA25:
  eventCount: 8
  stepCounts:
    0: 8
  stepFeatures:
    0: 82
HLT_2j35_0eta290_020jvt_pf_ftf_bdl1d60_3j35_pf_ftf_0eta320_presel5j25_L15J15p0ETA25:
  eventCount: 0
  stepCounts:
    0: 3
    1: 2
  stepFeatures:
    0: 6
    1: 21
    2: 1
HLT_2j35_0eta290_020jvt_pf_ftf_bdl1d60_3j35_pf_ftf_0eta320_presel5j25_L15jJ40p0ETA25:
  eventCount: 2
  stepCounts:
    0: 17
    1: 11
    2: 2
  stepFeatures:
    0: 34
    1: 121
    2: 8
HLT_2j35_0eta290_020jvt_pf_ftf_bdl1d70_2j35_0eta290_020jvt_pf_ftf_bdl1d85_presel4j25_L14J15p0ETA25:
  eventCount: 0
  stepCounts:
    0: 9
    1: 8
  stepFeatures:
    0: 18
    1: 84
    2: 17
HLT_2j35_0eta290_020jvt_pf_ftf_bdl1d70_2j35_0eta290_020jvt_pf_ftf_bdl1d85_presel4j25_L14jJ40p0ETA25:
  eventCount: 0
  stepCounts:
    0: 18
    1: 11
  stepFeatures:
    0: 36
    1: 114
    2: 23
HLT_2j35_0eta290_020jvt_pf_ftf_bdl1r60_3j35_pf_ftf_0eta320_L15J15p0ETA25:
  eventCount: 0
  stepCounts:
    0: 3
    1: 2
  stepFeatures:
    0: 6
    1: 21
    2: 1
HLT_2j35_0eta290_020jvt_pf_ftf_bdl1r60_3j35_pf_ftf_0eta320_presel5j25_L15J15p0ETA25:
  eventCount: 0
  stepCounts:
    0: 3
    1: 2
  stepFeatures:
    0: 6
    1: 21
    2: 1
HLT_2j35_0eta290_020jvt_pf_ftf_bdl1r60_3j35_pf_ftf_0eta320_presel5j25_L15jJ40p0ETA25:
  eventCount: 2
  stepCounts:
    0: 17
    1: 11
    2: 2
  stepFeatures:
    0: 34
    1: 121
    2: 8
HLT_2j35_0eta290_020jvt_pf_ftf_bdl1r70_2j35_0eta290_020jvt_pf_ftf_bdl1r85_L14J15p0ETA25:
  eventCount: 0
  stepCounts:
    0: 9
    1: 8
  stepFeatures:
    0: 18
    1: 84
    2: 16
HLT_2j35_0eta290_020jvt_pf_ftf_bdl1r70_2j35_0eta290_020jvt_pf_ftf_bdl1r85_presel4j25_L14J15p0ETA25:
  eventCount: 0
  stepCounts:
    0: 9
    1: 8
  stepFeatures:
    0: 18
    1: 84
    2: 16
HLT_2j35_0eta290_020jvt_pf_ftf_bdl1r70_2j35_0eta290_020jvt_pf_ftf_bdl1r85_presel4j25_L14jJ40p0ETA25:
  eventCount: 0
  stepCounts:
    0: 18
    1: 11
  stepFeatures:
    0: 36
    1: 114
    2: 22
HLT_2j45_0eta290_020jvt_pf_ftf_bdl1d60_2j45_pf_ftf_presel4j25_L14J15p0ETA25:
  eventCount: 1
  stepCounts:
    0: 9
    1: 6
    2: 1
  stepFeatures:
    0: 18
    1: 56
    2: 4
HLT_2j45_0eta290_020jvt_pf_ftf_bdl1d60_2j45_pf_ftf_presel4j25_L14jJ40p0ETA25:
  eventCount: 1
  stepCounts:
    0: 18
    1: 9
    2: 1
  stepFeatures:
    0: 36
    1: 79
    2: 6
HLT_2j45_0eta290_020jvt_pf_ftf_bdl1d60_3j45_pf_ftf_0eta320_presel5j25_L15J15p0ETA25:
  eventCount: 0
  stepCounts:
    0: 3
    1: 1
  stepFeatures:
    0: 6
    1: 10
HLT_2j45_0eta290_020jvt_pf_ftf_bdl1d60_3j45_pf_ftf_0eta320_presel5j25_L15jJ40p0ETA25:
  eventCount: 1
  stepCounts:
    0: 17
    1: 3
    2: 1
  stepFeatures:
    0: 34
    1: 32
    2: 2
HLT_2j45_0eta290_020jvt_pf_ftf_bdl1r60_2j45_pf_ftf_L14J15p0ETA25:
  eventCount: 1
  stepCounts:
    0: 9
    1: 6
    2: 1
  stepFeatures:
    0: 18
    1: 56
    2: 4
HLT_2j45_0eta290_020jvt_pf_ftf_bdl1r60_2j45_pf_ftf_presel4j25_L14J15p0ETA25:
  eventCount: 1
  stepCounts:
    0: 9
    1: 6
    2: 1
  stepFeatures:
    0: 18
    1: 56
    2: 4
HLT_2j45_0eta290_020jvt_pf_ftf_bdl1r60_2j45_pf_ftf_presel4j25_L14jJ40p0ETA25:
  eventCount: 1
  stepCounts:
    0: 18
    1: 9
    2: 1
  stepFeatures:
    0: 36
    1: 79
    2: 6
HLT_2j45_0eta290_020jvt_pf_ftf_bdl1r60_3j45_pf_ftf_0eta320_L15J15p0ETA25:
  eventCount: 0
  stepCounts:
    0: 3
    1: 1
  stepFeatures:
    0: 6
    1: 10
HLT_2j45_0eta290_020jvt_pf_ftf_bdl1r60_3j45_pf_ftf_0eta320_presel5j25_L15J15p0ETA25:
  eventCount: 0
  stepCounts:
    0: 3
    1: 1
  stepFeatures:
    0: 6
    1: 10
HLT_2j45_0eta290_020jvt_pf_ftf_bdl1r60_3j45_pf_ftf_0eta320_presel5j25_L15jJ40p0ETA25:
  eventCount: 1
  stepCounts:
    0: 17
    1: 3
    2: 1
  stepFeatures:
    0: 34
    1: 32
    2: 2
HLT_2j45_pf_ftf_bdl1d70_j0_pf_ftf_HT300_j0_pf_ftf_DJMASS700j35_L1HT150-J20s5pETA31_MJJ-400-CF:
  eventCount: 0
  stepCounts:
    0: 1
    1: 1
  stepFeatures:
    0: 3
    1: 12
    2: 1
HLT_2j45_pf_ftf_bdl1d70_j0_pf_ftf_HT300_j0_pf_ftf_DJMASS700j35_L1jHT150-jJ50s5pETA31_jMJJ-400-CF:
  eventCount: 1
  stepCounts:
    0: 3
    1: 1
    2: 1
  stepFeatures:
    0: 9
    1: 14
    2: 2
HLT_2j45_pf_ftf_bdl1r60_xe50_cell_xe85_pfopufit_L12J15_XE55:
  eventCount: 1
  stepCounts:
    0: 5
    1: 4
    2: 1
  stepFeatures:
    0: 19
    1: 18
    2: 3
HLT_2j45_pf_ftf_bdl1r60_xe50_cell_xe85_tcpufit_L12J15_XE55:
  eventCount: 1
  stepCounts:
    0: 3
    1: 3
    2: 1
  stepFeatures:
    0: 15
    1: 11
    2: 3
HLT_2j45_pf_ftf_bdl1r70_j0_pf_ftf_HT300_j0_pf_ftf_DJMASS700j35_L1HT150-J20s5pETA31_MJJ-400-CF:
  eventCount: 1
  stepCounts:
    0: 1
    1: 1
    2: 1
  stepFeatures:
    0: 3
    1: 12
    2: 2
HLT_2j45_pf_ftf_bdl1r70_j0_pf_ftf_HT300_j0_pf_ftf_DJMASS700j35_L1jHT150-jJ50s5pETA31_jMJJ-400-CF:
  eventCount: 1
  stepCounts:
    0: 3
    1: 1
    2: 1
  stepFeatures:
    0: 9
    1: 14
    2: 2
HLT_2j55_0eta290_020jvt_pf_ftf_bdl1d60_2j55_pf_ftf_0eta320_presel4j25_L14J15p0ETA25:
  eventCount: 0
  stepCounts:
    0: 9
    1: 4
  stepFeatures:
    0: 18
    1: 33
    2: 2
HLT_2j55_0eta290_020jvt_pf_ftf_bdl1d60_2j55_pf_ftf_0eta320_presel4j25_L14jJ40p0ETA25:
  eventCount: 0
  stepCounts:
    0: 18
    1: 6
  stepFeatures:
    0: 36
    1: 48
    2: 3
HLT_2j55_0eta290_020jvt_pf_ftf_bdl1r60_2j55_pf_ftf_0eta320_L14J15p0ETA25:
  eventCount: 0
  stepCounts:
    0: 9
    1: 4
  stepFeatures:
    0: 18
    1: 33
    2: 2
HLT_2j55_0eta290_020jvt_pf_ftf_bdl1r60_2j55_pf_ftf_0eta320_presel4j25_L14J15p0ETA25:
  eventCount: 0
  stepCounts:
    0: 9
    1: 4
  stepFeatures:
    0: 18
    1: 33
    2: 2
HLT_2j55_0eta290_020jvt_pf_ftf_bdl1r60_2j55_pf_ftf_0eta320_presel4j25_L14jJ40p0ETA25:
  eventCount: 0
  stepCounts:
    0: 18
    1: 6
  stepFeatures:
    0: 36
    1: 48
    2: 3
HLT_2mu10_PhysicsTLA_L12MU8F:
  eventCount: 1
  stepCounts:
    0: 2
    1: 1
    2: 1
    3: 1
    4: 1
    5: 1
  stepFeatures:
    0: 4
    1: 2
    2: 2
    3: 2
    4: 2
    5: 2
HLT_2mu10_bJpsimumu_L12MU8F:
  eventCount: 0
  stepCounts:
    0: 2
    1: 1
    2: 1
    3: 1
  stepFeatures:
    0: 4
    1: 3
    2: 2
    3: 2
    4: 2
HLT_2mu10_bUpsimumu_L12MU8F:
  eventCount: 0
  stepCounts:
    0: 2
    1: 1
    2: 1
    3: 1
  stepFeatures:
    0: 4
    1: 3
    2: 2
    3: 2
    4: 2
HLT_2mu10_l2mt_L1MU10BO:
  eventCount: 0
HLT_2mu10_l2mt_L1MU10BOM:
  eventCount: 0
HLT_2mu10_l2mt_L1MU12BOM:
  eventCount: 0
HLT_2mu14_L12MU8F:
  eventCount: 1
  stepCounts:
    0: 2
    1: 1
    2: 1
    3: 1
  stepFeatures:
    0: 4
    1: 2
    2: 2
    3: 2
HLT_2mu14_l2io_L12MU8F:
  eventCount: 1
  stepCounts:
    0: 2
    1: 1
    2: 1
    3: 1
  stepFeatures:
    0: 4
    1: 2
    2: 2
    3: 2
HLT_2mu15_L12MU8F:
  eventCount: 1
  stepCounts:
    0: 2
    1: 1
    2: 1
    3: 1
  stepFeatures:
    0: 4
    1: 2
    2: 2
    3: 2
HLT_2mu4_11invmAA60_L1DY-BOX-2MU3V:
  eventCount: 1
  stepCounts:
    0: 2
    1: 2
    2: 2
    3: 1
  stepFeatures:
    0: 4
    1: 4
    2: 4
    3: 2
HLT_2mu4_7invmAA9_L1DY-BOX-2MU3V:
  eventCount: 0
  stepCounts:
    0: 2
    1: 2
    2: 2
  stepFeatures:
    0: 4
    1: 4
    2: 4
    3: 2
HLT_2mu4_L12MU3V:
  eventCount: 2
  stepCounts:
    0: 4
    1: 3
    2: 3
    3: 2
  stepFeatures:
    0: 9
    1: 6
    2: 10
    3: 6
HLT_2mu4_L1BPH-7M11-25DR99-2MU3VF:
  eventCount: 0
HLT_2mu4_L1BPH-7M14-2MU3V:
  eventCount: 0
HLT_2mu4_L1BPH-7M14-2MU3VF:
  eventCount: 0
HLT_2mu4_PhysicsTLA_L12MU3V:
  eventCount: 2
  stepCounts:
    0: 4
    1: 3
    2: 3
    3: 2
    4: 2
    5: 2
  stepFeatures:
    0: 9
    1: 6
    2: 10
    3: 6
    4: 6
    5: 4
HLT_2mu4_PhysicsTLA_L1BPH-7M22-0DR12-2MU3V:
  eventCount: 0
HLT_2mu4_PhysicsTLA_L1BPH-7M22-0DR20-2MU3V:
  eventCount: 0
HLT_2mu4_PhysicsTLA_L1BPH-7M22-0DR20-2MU3VF:
  eventCount: 0
HLT_2mu4_PhysicsTLA_L1BPH-7M22-2MU3VF:
  eventCount: 0
  stepCounts:
    0: 1
    1: 1
    2: 1
  stepFeatures:
    0: 2
    1: 2
    2: 2
HLT_2mu4_b0dRAB127invmAB22vtx20_L1BPH-7M22-0DR12-2MU3V:
  eventCount: 0
HLT_2mu4_b0dRAB207invmAB22vtx20_L1BPH-7M22-0DR20-2MU3V:
  eventCount: 0
HLT_2mu4_b0dRAB207invmAB22vtx20_L1BPH-7M22-0DR20-2MU3VF:
  eventCount: 0
HLT_2mu4_b7invmAB22vtx20_L1BPH-7M22-2MU3VF:
  eventCount: 0
  stepCounts:
    0: 1
    1: 1
    2: 1
  stepFeatures:
    0: 2
    1: 3
    2: 2
HLT_2mu4_bBmumu_L1BPH-2M9-0DR15-2MU3V:
  eventCount: 0
HLT_2mu4_bBmumu_L1BPH-2M9-0DR15-2MU3VF:
  eventCount: 0
HLT_2mu4_bBmumu_Lxy0_L1BPH-2M9-0DR15-2MU3V:
  eventCount: 0
HLT_2mu4_bBmumu_Lxy0_L1BPH-2M9-0DR15-2MU3VF:
  eventCount: 0
HLT_2mu4_bBmumux_BcmumuD0Xloose_L12MU3V:
  eventCount: 1
  stepCounts:
    0: 4
    1: 3
    2: 3
    3: 1
    4: 1
  stepFeatures:
    0: 9
    1: 9
    2: 10
    3: 6
    4: 4
HLT_2mu4_bBmumux_BcmumuD0Xloose_L1BPH-2M9-0DR15-2MU3V:
  eventCount: 0
HLT_2mu4_bBmumux_BcmumuD0Xloose_L1BPH-2M9-0DR15-2MU3VF:
  eventCount: 0
HLT_2mu4_bBmumux_BcmumuDploose_L12MU3V:
  eventCount: 0
  stepCounts:
    0: 4
    1: 3
    2: 3
    3: 1
  stepFeatures:
    0: 9
    1: 9
    2: 10
    3: 6
    4: 4
HLT_2mu4_bBmumux_BcmumuDploose_L1BPH-2M9-0DR15-2MU3V:
  eventCount: 0
HLT_2mu4_bBmumux_BcmumuDploose_L1BPH-2M9-0DR15-2MU3VF:
  eventCount: 0
HLT_2mu4_bBmumux_BcmumuDsloose_L12MU3V:
  eventCount: 0
  stepCounts:
    0: 4
    1: 3
    2: 3
    3: 1
  stepFeatures:
    0: 9
    1: 9
    2: 10
    3: 6
    4: 4
HLT_2mu4_bBmumux_BcmumuDsloose_L1BPH-2M9-0DR15-2MU3V:
  eventCount: 0
HLT_2mu4_bBmumux_BcmumuDsloose_L1BPH-2M9-0DR15-2MU3VF:
  eventCount: 0
HLT_2mu4_bBmumux_BcmumuDstarloose_L12MU3V:
  eventCount: 0
  stepCounts:
    0: 4
    1: 3
    2: 3
    3: 1
  stepFeatures:
    0: 9
    1: 9
    2: 10
    3: 6
    4: 4
HLT_2mu4_bBmumux_BcmumuDstarloose_L1BPH-2M9-0DR15-2MU3V:
  eventCount: 0
HLT_2mu4_bBmumux_BcmumuDstarloose_L1BPH-2M9-0DR15-2MU3VF:
  eventCount: 0
HLT_2mu4_bBmumux_BcmumuPi_L12MU3V:
  eventCount: 0
  stepCounts:
    0: 4
    1: 3
    2: 3
    3: 1
  stepFeatures:
    0: 9
    1: 9
    2: 10
    3: 6
    4: 4
HLT_2mu4_bBmumux_BcmumuPi_L1BPH-2M9-0DR15-2MU3V:
  eventCount: 0
HLT_2mu4_bBmumux_BcmumuPi_L1BPH-2M9-0DR15-2MU3VF:
  eventCount: 0
HLT_2mu4_bBmumux_BdmumuKst_L12MU3V:
  eventCount: 1
  stepCounts:
    0: 4
    1: 3
    2: 3
    3: 1
    4: 1
  stepFeatures:
    0: 9
    1: 9
    2: 10
    3: 6
    4: 4
HLT_2mu4_bBmumux_BdmumuKst_L1BPH-2M9-0DR15-2MU3V:
  eventCount: 0
HLT_2mu4_bBmumux_BdmumuKst_L1BPH-2M9-0DR15-2MU3VF:
  eventCount: 0
HLT_2mu4_bBmumux_BpmumuKp_L12MU3V:
  eventCount: 1
  stepCounts:
    0: 4
    1: 3
    2: 3
    3: 1
    4: 1
  stepFeatures:
    0: 9
    1: 9
    2: 10
    3: 6
    4: 4
HLT_2mu4_bBmumux_BpmumuKp_L1BPH-2M9-0DR15-2MU3V:
  eventCount: 0
HLT_2mu4_bBmumux_BpmumuKp_L1BPH-2M9-0DR15-2MU3VF:
  eventCount: 0
HLT_2mu4_bBmumux_BsmumuPhi_L12MU3V:
  eventCount: 0
  stepCounts:
    0: 4
    1: 3
    2: 3
    3: 1
  stepFeatures:
    0: 9
    1: 9
    2: 10
    3: 6
    4: 4
HLT_2mu4_bBmumux_BsmumuPhi_L1BPH-2M9-0DR15-2MU3V:
  eventCount: 0
HLT_2mu4_bBmumux_BsmumuPhi_L1BPH-2M9-0DR15-2MU3VF:
  eventCount: 0
HLT_2mu4_bBmumux_LbPqKm_L12MU3V:
  eventCount: 0
  stepCounts:
    0: 4
    1: 3
    2: 3
    3: 1
  stepFeatures:
    0: 9
    1: 9
    2: 10
    3: 6
    4: 4
HLT_2mu4_bBmumux_LbPqKm_L1BPH-2M9-0DR15-2MU3V:
  eventCount: 0
HLT_2mu4_bBmumux_LbPqKm_L1BPH-2M9-0DR15-2MU3VF:
  eventCount: 0
HLT_2mu4_bDimu_L12MU3V:
  eventCount: 1
  stepCounts:
    0: 4
    1: 3
    2: 3
    3: 2
    4: 1
  stepFeatures:
    0: 9
    1: 9
    2: 10
    3: 6
    4: 6
HLT_2mu4_bJpsimumu_L12MU3V:
  eventCount: 1
  stepCounts:
    0: 4
    1: 3
    2: 3
    3: 2
    4: 1
  stepFeatures:
    0: 9
    1: 9
    2: 10
    3: 6
    4: 6
HLT_2mu4_bJpsimumu_Lxy0_L1BPH-2M9-0DR15-2MU3V:
  eventCount: 0
HLT_2mu4_bJpsimumu_Lxy0_L1BPH-2M9-0DR15-2MU3VF:
  eventCount: 0
HLT_2mu4_bUpsimumu_L12MU3V:
  eventCount: 0
  stepCounts:
    0: 4
    1: 3
    2: 3
    3: 2
  stepFeatures:
    0: 9
    1: 9
    2: 10
    3: 6
    4: 6
HLT_2mu4_l2io_invmDimu_L12MU3V:
  eventCount: 1
  stepCounts:
    0: 4
    1: 3
    2: 3
    3: 1
  stepFeatures:
    0: 9
    1: 9
    2: 10
    3: 6
HLT_2mu4_l2mt_L1MU4BOM:
  eventCount: 0
HLT_2mu4_muonqual_L12MU3V:
  eventCount: 2
  stepCounts:
    0: 4
    1: 3
    2: 3
    3: 2
  stepFeatures:
    0: 9
    1: 6
    2: 10
    3: 6
HLT_2mu4_noL2Comb_bBmumux_BpmumuKp_L12MU3V:
  eventCount: 1
  stepCounts:
    0: 4
    1: 3
    2: 3
    3: 1
    4: 1
  stepFeatures:
    0: 9
    1: 9
    2: 10
    3: 6
    4: 4
HLT_2mu4_noL2Comb_bBmumux_BsmumuPhi_L12MU3V:
  eventCount: 0
  stepCounts:
    0: 4
    1: 3
    2: 3
    3: 1
  stepFeatures:
    0: 9
    1: 9
    2: 10
    3: 6
    4: 4
HLT_2mu4_noL2Comb_bBmumux_LbPqKm_L12MU3V:
  eventCount: 0
  stepCounts:
    0: 4
    1: 3
    2: 3
    3: 1
  stepFeatures:
    0: 9
    1: 9
    2: 10
    3: 6
    4: 4
HLT_2mu4_noL2Comb_bJpsimumu_L12MU3V:
  eventCount: 1
  stepCounts:
    0: 4
    1: 3
    2: 3
    3: 2
    4: 1
  stepFeatures:
    0: 9
    1: 9
    2: 10
    3: 6
    4: 6
HLT_2mu50_msonly_L1MU14FCH:
  eventCount: 0
  stepCounts:
    0: 1
  stepFeatures:
    0: 2
HLT_2mu6_10invmAA70_L1MU5VF:
  eventCount: 1
  stepCounts:
    0: 3
    1: 3
    2: 3
    3: 1
  stepFeatures:
    0: 6
    1: 6
    2: 8
    3: 5
HLT_2mu6_11invmAA24_L1DY-BOX-2MU5VF:
  eventCount: 0
  stepCounts:
    0: 2
    1: 2
    2: 2
  stepFeatures:
    0: 4
    1: 4
    2: 4
    3: 2
HLT_2mu6_24invmAA60_L1DY-BOX-2MU5VF:
  eventCount: 1
  stepCounts:
    0: 2
    1: 2
    2: 2
    3: 1
  stepFeatures:
    0: 4
    1: 4
    2: 4
    3: 2
HLT_2mu6_2j50_0eta490_j0_DJMASS900j50_L1MJJ-500-NFF:
  eventCount: 0
HLT_2mu6_2j50_0eta490_j0_DJMASS900j50_L1jMJJ-500-NFF:
  eventCount: 0
HLT_2mu6_L12MU5VF:
  eventCount: 2
  stepCounts:
    0: 3
    1: 3
    2: 3
    3: 2
  stepFeatures:
    0: 6
    1: 6
    2: 8
    3: 5
HLT_2mu6_PhysicsTLA_L12MU5VF:
  eventCount: 2
  stepCounts:
    0: 3
    1: 3
    2: 3
    3: 2
    4: 2
    5: 2
  stepFeatures:
    0: 6
    1: 6
    2: 8
    3: 5
    4: 5
    5: 4
HLT_2mu6_bBmumu_L1BPH-2M9-2DR15-2MU5VF:
  eventCount: 0
HLT_2mu6_bBmumu_Lxy0_L1BPH-2M9-2DR15-2MU5VF:
  eventCount: 0
HLT_2mu6_bBmumux_BcmumuD0Xloose_L1BPH-2M9-2DR15-2MU5VF:
  eventCount: 0
HLT_2mu6_bBmumux_BcmumuD0Xloose_L1LFV-MU5VF:
  eventCount: 1
  stepCounts:
    0: 1
    1: 1
    2: 1
    3: 1
    4: 1
  stepFeatures:
    0: 2
    1: 2
    2: 4
    3: 3
    4: 3
HLT_2mu6_bBmumux_BcmumuDploose_L1BPH-2M9-2DR15-2MU5VF:
  eventCount: 0
HLT_2mu6_bBmumux_BcmumuDploose_L1LFV-MU5VF:
  eventCount: 0
  stepCounts:
    0: 1
    1: 1
    2: 1
    3: 1
  stepFeatures:
    0: 2
    1: 2
    2: 4
    3: 3
    4: 3
HLT_2mu6_bBmumux_BcmumuDsloose_L1BPH-2M9-2DR15-2MU5VF:
  eventCount: 0
HLT_2mu6_bBmumux_BcmumuDsloose_L1LFV-MU5VF:
  eventCount: 0
  stepCounts:
    0: 1
    1: 1
    2: 1
    3: 1
  stepFeatures:
    0: 2
    1: 2
    2: 4
    3: 3
    4: 3
HLT_2mu6_bBmumux_BcmumuDstarloose_L1BPH-2M9-2DR15-2MU5VF:
  eventCount: 0
HLT_2mu6_bBmumux_BcmumuDstarloose_L1LFV-MU5VF:
  eventCount: 0
  stepCounts:
    0: 1
    1: 1
    2: 1
    3: 1
  stepFeatures:
    0: 2
    1: 2
    2: 4
    3: 3
    4: 3
HLT_2mu6_bBmumux_BcmumuPi_L1BPH-2M9-2DR15-2MU5VF:
  eventCount: 0
HLT_2mu6_bBmumux_BcmumuPi_L1LFV-MU5VF:
  eventCount: 0
  stepCounts:
    0: 1
    1: 1
    2: 1
    3: 1
  stepFeatures:
    0: 2
    1: 2
    2: 4
    3: 3
    4: 3
HLT_2mu6_bBmumux_BdmumuKst_L1BPH-2M9-2DR15-2MU5VF:
  eventCount: 0
HLT_2mu6_bBmumux_BdmumuKst_L1LFV-MU5VF:
  eventCount: 1
  stepCounts:
    0: 1
    1: 1
    2: 1
    3: 1
    4: 1
  stepFeatures:
    0: 2
    1: 2
    2: 4
    3: 3
    4: 3
HLT_2mu6_bBmumux_BpmumuKp_L1BPH-2M9-2DR15-2MU5VF:
  eventCount: 0
HLT_2mu6_bBmumux_BpmumuKp_L1LFV-MU5VF:
  eventCount: 1
  stepCounts:
    0: 1
    1: 1
    2: 1
    3: 1
    4: 1
  stepFeatures:
    0: 2
    1: 2
    2: 4
    3: 3
    4: 3
HLT_2mu6_bBmumux_BsmumuPhi_L1BPH-2M9-2DR15-2MU5VF:
  eventCount: 0
HLT_2mu6_bBmumux_BsmumuPhi_L1LFV-MU5VF:
  eventCount: 0
  stepCounts:
    0: 1
    1: 1
    2: 1
    3: 1
  stepFeatures:
    0: 2
    1: 2
    2: 4
    3: 3
    4: 3
HLT_2mu6_bBmumux_LbPqKm_L1BPH-2M9-2DR15-2MU5VF:
  eventCount: 0
HLT_2mu6_bBmumux_LbPqKm_L1LFV-MU5VF:
  eventCount: 0
  stepCounts:
    0: 1
    1: 1
    2: 1
    3: 1
  stepFeatures:
    0: 2
    1: 2
    2: 4
    3: 3
    4: 3
HLT_2mu6_bDimu_L12MU5VF:
  eventCount: 1
  stepCounts:
    0: 3
    1: 3
    2: 3
    3: 2
    4: 1
  stepFeatures:
    0: 6
    1: 8
    2: 8
    3: 5
    4: 5
HLT_2mu6_bDimu_L1BPH-2M9-2DR15-2MU5VF:
  eventCount: 0
HLT_2mu6_bDimu_L1LFV-MU5VF:
  eventCount: 1
  stepCounts:
    0: 1
    1: 1
    2: 1
    3: 1
    4: 1
  stepFeatures:
    0: 2
    1: 2
    2: 4
    3: 3
    4: 3
HLT_2mu6_bJpsimumu_L1BPH-2M9-2DR15-2MU5VF:
  eventCount: 0
HLT_2mu6_bJpsimumu_Lxy0_L1BPH-2M9-2DR15-2MU5VF:
  eventCount: 0
HLT_2mu6_bPhi_L1LFV-MU5VF:
  eventCount: 0
  stepCounts:
    0: 1
    1: 1
    2: 1
    3: 1
  stepFeatures:
    0: 2
    1: 2
    2: 4
    3: 3
    4: 3
HLT_2mu6_bUpsimumu_L1BPH-8M15-0DR22-2MU5VF:
  eventCount: 0
HLT_2mu6_l2io_L12MU5VF:
  eventCount: 2
  stepCounts:
    0: 3
    1: 3
    2: 3
    3: 2
  stepFeatures:
    0: 6
    1: 8
    2: 8
    3: 5
HLT_2mu6_l2io_invmDimu_L1BPH-2M9-2DR15-2MU5VF:
  eventCount: 0
HLT_2mu6_l2io_invmDimu_L1LFV-MU5VF:
  eventCount: 1
  stepCounts:
    0: 1
    1: 1
    2: 1
    3: 1
  stepFeatures:
    0: 2
    1: 2
    2: 4
    3: 3
HLT_2mu6_mu4_bTau_L12MU5VF_3MU3V:
  eventCount: 0
HLT_2mu6_mu4_bUpsi_L12MU5VF_3MU3V:
  eventCount: 0
HLT_2mu6_muonqual_L12MU5VF:
  eventCount: 2
  stepCounts:
    0: 3
    1: 3
    2: 3
    3: 2
  stepFeatures:
    0: 6
    1: 6
    2: 8
    3: 5
HLT_3j200_L1J100:
  eventCount: 1
  stepCounts:
    0: 1
  stepFeatures:
    0: 3
HLT_3j200_L1jJ160:
  eventCount: 1
  stepCounts:
    0: 1
  stepFeatures:
    0: 3
HLT_3j200_ftf_presel3j150_L1J100:
  eventCount: 1
  stepCounts:
    0: 1
    1: 1
  stepFeatures:
    0: 1
    1: 3
HLT_3j200_pf_ftf_L1J100:
  eventCount: 1
  stepCounts:
    0: 5
    1: 1
  stepFeatures:
    0: 5
    1: 3
HLT_3j200_pf_ftf_presel3j150_L1J100:
  eventCount: 1
  stepCounts:
    0: 1
    1: 1
  stepFeatures:
    0: 1
    1: 3
HLT_3j200_pf_ftf_presel3j150_L1jJ160:
  eventCount: 1
  stepCounts:
    0: 1
    1: 1
  stepFeatures:
    0: 1
    1: 3
HLT_3j20_pf_ftf_020jvt_j20_0eta290_pf_ftf_boffperf_L1HT190-J15s5pETA21:
  eventCount: 5
  stepCounts:
    0: 5
    1: 5
    2: 5
  stepFeatures:
    0: 10
    1: 80
    2: 43
HLT_3j35_0eta290_020jvt_pf_ftf_bdl1d70_j35_pf_ftf_0eta320_presel4j25_L14J15p0ETA25:
  eventCount: 0
  stepCounts:
    0: 9
    1: 9
  stepFeatures:
    0: 18
    1: 96
    2: 6
HLT_3j35_0eta290_020jvt_pf_ftf_bdl1d70_j35_pf_ftf_0eta320_presel4j25_L14jJ40p0ETA25:
  eventCount: 0
  stepCounts:
    0: 18
    1: 14
  stepFeatures:
    0: 36
    1: 142
    2: 10
HLT_3j35_0eta290_020jvt_pf_ftf_bdl1r70_j35_pf_ftf_0eta320_L14J15p0ETA25:
  eventCount: 0
  stepCounts:
    0: 9
    1: 9
  stepFeatures:
    0: 18
    1: 96
    2: 7
HLT_3j35_0eta290_020jvt_pf_ftf_bdl1r70_j35_pf_ftf_0eta320_presel4j25_L14J15p0ETA25:
  eventCount: 0
  stepCounts:
    0: 9
    1: 9
  stepFeatures:
    0: 18
    1: 96
    2: 7
HLT_3j35_0eta290_020jvt_pf_ftf_bdl1r70_j35_pf_ftf_0eta320_presel4j25_L14jJ40p0ETA25:
  eventCount: 0
  stepCounts:
    0: 18
    1: 14
  stepFeatures:
    0: 36
    1: 142
    2: 11
HLT_3j35_pf_ftf_bdl1r60_xe50_cell_xe70_pfopufit_L13J15p0ETA25_XE40:
  eventCount: 0
  stepCounts:
    0: 7
    1: 5
  stepFeatures:
    0: 25
    1: 38
    2: 2
HLT_3j35_pf_ftf_bdl1r60_xe50_cell_xe70_tcpufit_L13J15p0ETA25_XE40:
  eventCount: 0
  stepCounts:
    0: 4
    1: 4
  stepFeatures:
    0: 20
    1: 20
    2: 2
HLT_3j65_0eta290_020jvt_pf_ftf_bdl1d77_presel3j45_L13J35p0ETA23:
  eventCount: 0
  stepCounts:
    0: 6
    1: 5
  stepFeatures:
    0: 6
    1: 17
    2: 5
HLT_3j65_0eta290_020jvt_pf_ftf_bdl1d77_presel3j45_L13jJ70p0ETA23:
  eventCount: 0
  stepCounts:
    0: 7
    1: 6
  stepFeatures:
    0: 7
    1: 20
    2: 6
HLT_3j65_0eta290_020jvt_pf_ftf_bdl1r60_L1J45p0ETA21_3J15p0ETA25:
  eventCount: 0
  stepCounts:
    0: 10
    1: 6
  stepFeatures:
    0: 10
    1: 20
    2: 4
HLT_3j65_0eta290_020jvt_pf_ftf_bdl1r70_L1J45p0ETA21_3J15p0ETA25:
  eventCount: 0
  stepCounts:
    0: 10
    1: 6
  stepFeatures:
    0: 10
    1: 20
    2: 5
HLT_3j65_0eta290_020jvt_pf_ftf_bdl1r77_L13J35p0ETA23:
  eventCount: 0
  stepCounts:
    0: 6
    1: 5
  stepFeatures:
    0: 6
    1: 17
    2: 5
HLT_3j65_0eta290_020jvt_pf_ftf_bdl1r77_L1J45p0ETA21_3J15p0ETA25:
  eventCount: 0
  stepCounts:
    0: 10
    1: 6
  stepFeatures:
    0: 10
    1: 20
    2: 6
HLT_3j65_0eta290_020jvt_pf_ftf_bdl1r77_presel3j45_L13J35p0ETA23:
  eventCount: 0
  stepCounts:
    0: 6
    1: 5
  stepFeatures:
    0: 6
    1: 17
    2: 5
HLT_3j65_0eta290_020jvt_pf_ftf_bdl1r77_presel3j45_L13jJ70p0ETA23:
  eventCount: 0
  stepCounts:
    0: 7
    1: 6
  stepFeatures:
    0: 7
    1: 20
    2: 6
HLT_3j65_0eta290_020jvt_pf_ftf_bdl1r85_L1J45p0ETA21_3J15p0ETA25:
  eventCount: 0
  stepCounts:
    0: 10
    1: 6
  stepFeatures:
    0: 10
    1: 20
    2: 7
HLT_3mu4_b3mu_L1BPH-0M10C-3MU3V:
  eventCount: 0
  stepCounts:
    0: 1
  stepFeatures:
    0: 3
HLT_3mu4_b3mu_noos_L1BPH-0M10-3MU3V:
  eventCount: 0
  stepCounts:
    0: 1
  stepFeatures:
    0: 3
HLT_3mu4_b3mu_noos_L1BPH-0M10-3MU3VF:
  eventCount: 0
  stepCounts:
    0: 1
  stepFeatures:
    0: 3
HLT_3mu4_bDimu2700_L13MU3V:
  eventCount: 0
  stepCounts:
    0: 1
  stepFeatures:
    0: 3
HLT_3mu4_bDimu2700_L13MU3VF:
  eventCount: 0
  stepCounts:
    0: 1
  stepFeatures:
    0: 3
HLT_3mu4_bJpsi_L13MU3V:
  eventCount: 0
  stepCounts:
    0: 1
  stepFeatures:
    0: 3
HLT_3mu4_bJpsi_L13MU3VF:
  eventCount: 0
  stepCounts:
    0: 1
  stepFeatures:
    0: 3
HLT_3mu4_bPhi_L13MU3V:
  eventCount: 0
  stepCounts:
    0: 1
  stepFeatures:
    0: 3
HLT_3mu4_bPhi_L13MU3VF:
  eventCount: 0
  stepCounts:
    0: 1
  stepFeatures:
    0: 3
HLT_3mu4_bTau_L13MU3V:
  eventCount: 0
  stepCounts:
    0: 1
  stepFeatures:
    0: 3
HLT_3mu4_bTau_L13MU3VF:
  eventCount: 0
  stepCounts:
    0: 1
  stepFeatures:
    0: 3
HLT_3mu4_bUpsi_L13MU3V:
  eventCount: 0
  stepCounts:
    0: 1
  stepFeatures:
    0: 3
HLT_3mu4_bUpsi_L13MU3VF:
  eventCount: 0
  stepCounts:
    0: 1
  stepFeatures:
    0: 3
HLT_3mu6_L13MU5VF:
  eventCount: 0
HLT_3mu6_bDimu_L13MU5VF:
  eventCount: 0
HLT_3mu6_bJpsi_L13MU5VF:
  eventCount: 0
HLT_3mu6_bTau_L13MU5VF:
  eventCount: 0
HLT_3mu6_bUpsi_L13MU5VF:
  eventCount: 0
HLT_3mu6_msonly_L13MU5VF:
  eventCount: 0
HLT_3mu6_msonly_L1MU3V_UNPAIRED_ISO:
  eventCount: 0
HLT_3mu6_msonly_L1MU5VF_EMPTY:
  eventCount: 0
HLT_3mu8_msonly_L13MU5VF:
  eventCount: 0
HLT_4j115_ftf_presel4j85_L13J50:
  eventCount: 1
  stepCounts:
    0: 1
    1: 1
  stepFeatures:
    0: 1
    1: 4
HLT_4j115_pf_ftf_L13J50:
  eventCount: 1
  stepCounts:
    0: 3
    1: 1
  stepFeatures:
    0: 3
    1: 4
HLT_4j115_pf_ftf_presel4j85_L13J50:
  eventCount: 1
  stepCounts:
    0: 1
    1: 1
  stepFeatures:
    0: 1
    1: 4
HLT_4j115_pf_ftf_presel4j85_L13jJ90:
  eventCount: 1
  stepCounts:
    0: 1
    1: 1
  stepFeatures:
    0: 1
    1: 4
HLT_4j120_L13J50:
  eventCount: 1
  stepCounts:
    0: 1
  stepFeatures:
    0: 4
HLT_4j120_L13jJ90:
  eventCount: 1
  stepCounts:
    0: 1
  stepFeatures:
    0: 4
HLT_4j20_020jvt_pf_ftf_boffperf_presel4j20_PhysicsTLA_L14J15p0ETA25:
  eventCount: 9
  stepCounts:
    0: 9
    1: 9
    2: 9
    3: 9
    4: 9
  stepFeatures:
    0: 9
    1: 70
    2: 70
    3: 70
    4: 9
HLT_4j20_020jvt_pf_ftf_boffperf_presel4j25_PhysicsTLA_L14J15p0ETA25:
  eventCount: 9
  stepCounts:
    0: 9
    1: 9
    2: 9
    3: 9
    4: 9
  stepFeatures:
    0: 9
    1: 70
    2: 70
    3: 70
    4: 9
HLT_4j20_0eta290_pf_ftf_020jvt_boffperf_preselj180_PhysicsTLA_L1HT190-J15s5pETA21:
  eventCount: 4
  stepCounts:
    0: 4
    1: 4
    2: 4
    3: 4
    4: 4
  stepFeatures:
    0: 4
    1: 26
    2: 26
    3: 26
    4: 4
HLT_4j20_0eta290_pf_ftf_boffperf_L1HT190-J15s5pETA21:
  eventCount: 5
  stepCounts:
    0: 5
    1: 5
    2: 5
  stepFeatures:
    0: 5
    1: 43
    2: 43
HLT_4j20_pf_ftf_020jvt_boffperf_L1HT190-J15s5pETA21:
  eventCount: 5
  stepCounts:
    0: 5
    1: 5
    2: 5
  stepFeatures:
    0: 5
    1: 34
    2: 34
HLT_4j20_pf_ftf_020jvt_boffperf_L1J45p0ETA21_3J15p0ETA25:
  eventCount: 10
  stepCounts:
    0: 10
    1: 10
    2: 10
  stepFeatures:
    0: 10
    1: 71
    2: 71
HLT_4j35_0eta290_020jvt_pf_ftf_bdl1d77_presel4j25_L14J15p0ETA25:
  eventCount: 0
  stepCounts:
    0: 9
    1: 8
  stepFeatures:
    0: 9
    1: 42
    2: 8
HLT_4j35_0eta290_020jvt_pf_ftf_bdl1d77_presel4j25_L14jJ40p0ETA25:
  eventCount: 0
  stepCounts:
    0: 18
    1: 11
  stepFeatures:
    0: 18
    1: 57
    2: 11
HLT_4j35_0eta290_020jvt_pf_ftf_bdl1r60_L1J45p0ETA21_3J15p0ETA25:
  eventCount: 0
  stepCounts:
    0: 10
    1: 9
  stepFeatures:
    0: 10
    1: 45
    2: 8
HLT_4j35_0eta290_020jvt_pf_ftf_bdl1r70_L1J45p0ETA21_3J15p0ETA25:
  eventCount: 0
  stepCounts:
    0: 10
    1: 9
  stepFeatures:
    0: 10
    1: 45
    2: 9
HLT_4j35_0eta290_020jvt_pf_ftf_bdl1r77_L14J15p0ETA25:
  eventCount: 0
  stepCounts:
    0: 9
    1: 8
  stepFeatures:
    0: 9
    1: 42
    2: 7
HLT_4j35_0eta290_020jvt_pf_ftf_bdl1r77_L1J45p0ETA21_3J15p0ETA25:
  eventCount: 0
  stepCounts:
    0: 10
    1: 9
  stepFeatures:
    0: 10
    1: 45
    2: 10
HLT_4j35_0eta290_020jvt_pf_ftf_bdl1r77_presel4j25_L14J15p0ETA25:
  eventCount: 0
  stepCounts:
    0: 9
    1: 8
  stepFeatures:
    0: 9
    1: 42
    2: 7
HLT_4j35_0eta290_020jvt_pf_ftf_bdl1r77_presel4j25_L14jJ40p0ETA25:
  eventCount: 0
  stepCounts:
    0: 18
    1: 11
  stepFeatures:
    0: 18
    1: 57
    2: 10
HLT_4j35_0eta290_020jvt_pf_ftf_bdl1r85_L1J45p0ETA21_3J15p0ETA25:
  eventCount: 0
  stepCounts:
    0: 10
    1: 9
  stepFeatures:
    0: 10
    1: 45
    2: 13
HLT_4mu4_L14MU3V:
  eventCount: 0
HLT_4mu4_bDimu6000_L14MU3V:
  eventCount: 0
HLT_5j25_pf_ftf_0eta240_020jvt_j25_pf_ftf_0eta240_020jvt_bdl1r60_L14J15:
  eventCount: 2
  stepCounts:
    0: 11
    1: 4
    2: 2
  stepFeatures:
    0: 22
    1: 48
    2: 2
HLT_5j25_pf_ftf_0eta240_j25_pf_ftf_0eta240_boffperf_L14J15:
  eventCount: 8
  stepCounts:
    0: 11
    1: 8
    2: 8
  stepFeatures:
    0: 22
    1: 110
    2: 55
HLT_5j35_pf_ftf_0eta240_020jvt_j25_pf_ftf_0eta240_020jvt_bdl1d60_presel6c25_L14J15:
  eventCount: 2
  stepCounts:
    0: 11
    1: 4
    2: 2
  stepFeatures:
    0: 22
    1: 44
    2: 2
HLT_5j35_pf_ftf_0eta240_020jvt_j25_pf_ftf_0eta240_020jvt_bdl1d60_presel6c25_L14jJ40:
  eventCount: 2
  stepCounts:
    0: 14
    1: 5
    2: 2
  stepFeatures:
    0: 28
    1: 59
    2: 2
HLT_5j35_pf_ftf_0eta240_020jvt_j25_pf_ftf_0eta240_020jvt_bdl1r60_L14J15:
  eventCount: 2
  stepCounts:
    0: 11
    1: 4
    2: 2
  stepFeatures:
    0: 22
    1: 44
    2: 2
HLT_5j35_pf_ftf_0eta240_020jvt_j25_pf_ftf_0eta240_020jvt_bdl1r60_presel6c25_L14J15:
  eventCount: 2
  stepCounts:
    0: 11
    1: 4
    2: 2
  stepFeatures:
    0: 22
    1: 44
    2: 2
HLT_5j35_pf_ftf_0eta240_020jvt_j25_pf_ftf_0eta240_020jvt_bdl1r60_presel6c25_L14jJ40:
  eventCount: 2
  stepCounts:
    0: 14
    1: 5
    2: 2
  stepFeatures:
    0: 28
    1: 59
    2: 2
HLT_5j45_pf_ftf_0eta240_020jvt_j25_pf_ftf_0eta240_020jvt_bdl1d60_presel6c25_L14J15:
  eventCount: 0
  stepCounts:
    0: 11
    1: 1
  stepFeatures:
    0: 22
    1: 11
HLT_5j45_pf_ftf_0eta240_020jvt_j25_pf_ftf_0eta240_020jvt_bdl1d60_presel6c25_L14jJ40:
  eventCount: 0
  stepCounts:
    0: 14
    1: 1
  stepFeatures:
    0: 28
    1: 11
HLT_5j45_pf_ftf_0eta240_020jvt_j25_pf_ftf_0eta240_020jvt_bdl1r60_L14J15:
  eventCount: 0
  stepCounts:
    0: 11
    1: 1
  stepFeatures:
    0: 22
    1: 11
HLT_5j45_pf_ftf_0eta240_020jvt_j25_pf_ftf_0eta240_020jvt_bdl1r60_presel6c25_L14J15:
  eventCount: 0
  stepCounts:
    0: 11
    1: 1
  stepFeatures:
    0: 22
    1: 11
HLT_5j45_pf_ftf_0eta240_020jvt_j25_pf_ftf_0eta240_020jvt_bdl1r60_presel6c25_L14jJ40:
  eventCount: 0
  stepCounts:
    0: 14
    1: 1
  stepFeatures:
    0: 28
    1: 11
HLT_5j70_0eta240_L14J15:
  eventCount: 0
HLT_5j70_0eta240_L14jJ40:
  eventCount: 0
HLT_5j70_ftf_0eta240_presel5j50_L14J15:
  eventCount: 0
  stepCounts:
    0: 2
  stepFeatures:
    0: 2
HLT_5j70_pf_ftf_0eta240_L14J15:
  eventCount: 0
  stepCounts:
    0: 11
  stepFeatures:
    0: 11
HLT_5j70_pf_ftf_0eta240_presel5j50_L14J15:
  eventCount: 0
  stepCounts:
    0: 2
  stepFeatures:
    0: 2
HLT_5j70_pf_ftf_0eta240_presel5j50_L14jJ40:
  eventCount: 0
  stepCounts:
    0: 2
  stepFeatures:
    0: 2
HLT_5j85_L14J15:
  eventCount: 0
HLT_5j85_L14jJ40:
  eventCount: 0
HLT_5j85_ftf_presel5j50_L14J15:
  eventCount: 0
  stepCounts:
    0: 2
  stepFeatures:
    0: 2
HLT_5j85_pf_ftf_L14J15:
  eventCount: 0
  stepCounts:
    0: 11
  stepFeatures:
    0: 11
HLT_5j85_pf_ftf_presel5j50_L14J15:
  eventCount: 0
  stepCounts:
    0: 2
  stepFeatures:
    0: 2
HLT_5j85_pf_ftf_presel5j50_L14jJ40:
  eventCount: 0
  stepCounts:
    0: 2
  stepFeatures:
    0: 2
HLT_6j25_0eta240_L14J15:
  eventCount: 11
  stepCounts:
    0: 11
  stepFeatures:
    0: 85
HLT_6j25_ftf_0eta240_010jvt_L14J15:
  eventCount: 2
  stepCounts:
    0: 11
    1: 2
  stepFeatures:
    0: 11
    1: 14
HLT_6j25_ftf_0eta240_020jvt_L14J15:
  eventCount: 2
  stepCounts:
    0: 11
    1: 2
  stepFeatures:
    0: 11
    1: 12
HLT_6j25_ftf_0eta240_050jvt_L14J15:
  eventCount: 2
  stepCounts:
    0: 11
    1: 2
  stepFeatures:
    0: 11
    1: 12
HLT_6j25_ftf_0eta240_L14J15:
  eventCount: 10
  stepCounts:
    0: 11
    1: 10
  stepFeatures:
    0: 11
    1: 82
HLT_6j25_pf_ftf_0eta240_010jvt_L14J15:
  eventCount: 6
  stepCounts:
    0: 11
    1: 6
  stepFeatures:
    0: 11
    1: 36
HLT_6j25_pf_ftf_0eta240_020jvt_L14J15:
  eventCount: 4
  stepCounts:
    0: 11
    1: 4
  stepFeatures:
    0: 11
    1: 24
HLT_6j25_pf_ftf_0eta240_050jvt_L14J15:
  eventCount: 3
  stepCounts:
    0: 11
    1: 3
  stepFeatures:
    0: 11
    1: 18
HLT_6j25_pf_ftf_0eta240_L14J15:
  eventCount: 8
  stepCounts:
    0: 11
    1: 8
  stepFeatures:
    0: 11
    1: 55
HLT_6j35_0eta240_L14J15:
  eventCount: 3
  stepCounts:
    0: 3
  stepFeatures:
    0: 19
HLT_6j35_ftf_0eta240_010jvt_L14J15:
  eventCount: 1
  stepCounts:
    0: 11
    1: 1
  stepFeatures:
    0: 11
    1: 6
HLT_6j35_ftf_0eta240_020jvt_L14J15:
  eventCount: 0
  stepCounts:
    0: 11
  stepFeatures:
    0: 11
HLT_6j35_ftf_0eta240_050jvt_L14J15:
  eventCount: 0
  stepCounts:
    0: 11
  stepFeatures:
    0: 11
HLT_6j35_ftf_0eta240_L14J15:
  eventCount: 3
  stepCounts:
    0: 11
    1: 3
  stepFeatures:
    0: 11
    1: 20
HLT_6j35_pf_ftf_0eta240_010jvt_L14J15:
  eventCount: 0
  stepCounts:
    0: 11
  stepFeatures:
    0: 11
HLT_6j35_pf_ftf_0eta240_020jvt_L14J15:
  eventCount: 0
  stepCounts:
    0: 11
  stepFeatures:
    0: 11
HLT_6j35_pf_ftf_0eta240_020jvt_presel6c25_L14J15:
  eventCount: 0
  stepCounts:
    0: 11
  stepFeatures:
    0: 11
HLT_6j35_pf_ftf_0eta240_020jvt_presel6c25_L14jJ40:
  eventCount: 1
  stepCounts:
    0: 14
    1: 1
  stepFeatures:
    0: 14
    1: 6
HLT_6j35_pf_ftf_0eta240_050jvt_L14J15:
  eventCount: 0
  stepCounts:
    0: 11
  stepFeatures:
    0: 11
HLT_6j35_pf_ftf_0eta240_L14J15:
  eventCount: 3
  stepCounts:
    0: 11
    1: 3
  stepFeatures:
    0: 11
    1: 19
HLT_6j45_0eta240_L14J15:
  eventCount: 0
HLT_6j45_ftf_0eta240_010jvt_L14J15:
  eventCount: 0
  stepCounts:
    0: 11
  stepFeatures:
    0: 11
HLT_6j45_ftf_0eta240_020jvt_L14J15:
  eventCount: 0
  stepCounts:
    0: 11
  stepFeatures:
    0: 11
HLT_6j45_ftf_0eta240_050jvt_L14J15:
  eventCount: 0
  stepCounts:
    0: 11
  stepFeatures:
    0: 11
HLT_6j45_ftf_0eta240_L14J15:
  eventCount: 0
  stepCounts:
    0: 11
  stepFeatures:
    0: 11
HLT_6j45_pf_ftf_0eta240_010jvt_L14J15:
  eventCount: 0
  stepCounts:
    0: 11
  stepFeatures:
    0: 11
HLT_6j45_pf_ftf_0eta240_020jvt_L14J15:
  eventCount: 0
  stepCounts:
    0: 11
  stepFeatures:
    0: 11
HLT_6j45_pf_ftf_0eta240_020jvt_presel6c25_L14J15:
  eventCount: 0
  stepCounts:
    0: 11
  stepFeatures:
    0: 11
HLT_6j45_pf_ftf_0eta240_020jvt_presel6c25_L14jJ40:
  eventCount: 0
  stepCounts:
    0: 14
  stepFeatures:
    0: 14
HLT_6j45_pf_ftf_0eta240_050jvt_L14J15:
  eventCount: 0
  stepCounts:
    0: 11
  stepFeatures:
    0: 11
HLT_6j45_pf_ftf_0eta240_L14J15:
  eventCount: 1
  stepCounts:
    0: 11
    1: 1
  stepFeatures:
    0: 11
    1: 6
HLT_6j55_0eta240_L14J15:
  eventCount: 0
HLT_6j55_0eta240_L14jJ40:
  eventCount: 0
HLT_6j55_ftf_0eta240_presel6j40_L14J15:
  eventCount: 0
  stepCounts:
    0: 2
  stepFeatures:
    0: 2
HLT_6j55_pf_ftf_0eta240_L14J15:
  eventCount: 0
  stepCounts:
    0: 11
  stepFeatures:
    0: 11
HLT_6j55_pf_ftf_0eta240_presel6j40_L14J15:
  eventCount: 0
  stepCounts:
    0: 2
  stepFeatures:
    0: 2
HLT_6j55_pf_ftf_0eta240_presel6j40_L14jJ40:
  eventCount: 0
  stepCounts:
    0: 2
  stepFeatures:
    0: 2
HLT_6j70_L14J15:
  eventCount: 0
HLT_6j70_L14jJ40:
  eventCount: 0
HLT_6j70_ftf_presel6j40_L14J15:
  eventCount: 0
  stepCounts:
    0: 2
  stepFeatures:
    0: 2
HLT_6j70_pf_ftf_L14J15:
  eventCount: 0
  stepCounts:
    0: 11
  stepFeatures:
    0: 11
HLT_6j70_pf_ftf_presel6j40_L14J15:
  eventCount: 0
  stepCounts:
    0: 2
  stepFeatures:
    0: 2
HLT_6j70_pf_ftf_presel6j40_L14jJ40:
  eventCount: 0
  stepCounts:
    0: 2
  stepFeatures:
    0: 2
HLT_7j45_L14J15:
  eventCount: 1
  stepCounts:
    0: 1
  stepFeatures:
    0: 7
HLT_7j45_L14jJ40:
  eventCount: 1
  stepCounts:
    0: 1
  stepFeatures:
    0: 7
HLT_7j45_ftf_presel7j30_L14J15:
  eventCount: 1
  stepCounts:
    0: 4
    1: 1
  stepFeatures:
    0: 4
    1: 7
HLT_7j45_pf_ftf_L14J15:
  eventCount: 1
  stepCounts:
    0: 11
    1: 1
  stepFeatures:
    0: 11
    1: 7
HLT_7j45_pf_ftf_presel7j30_L14J15:
  eventCount: 1
  stepCounts:
    0: 4
    1: 1
  stepFeatures:
    0: 4
    1: 7
HLT_7j45_pf_ftf_presel7j30_L14jJ40:
  eventCount: 1
  stepCounts:
    0: 5
    1: 1
  stepFeatures:
    0: 5
    1: 7
HLT_acceptedevts_larnoiseburst_L1All:
  eventCount: 0
HLT_beamspot_allTE_trkfast_BeamSpotPEB_L1J15:
  eventCount: 0
HLT_beamspot_trkFS_trkfast_BeamSpotPEB_L1J15:
  eventCount: 0
HLT_e100_lhvloose_L1EM22VHI:
  eventCount: 1
  stepCounts:
    0: 1
    1: 1
    2: 1
    3: 1
    4: 1
  stepFeatures:
    0: 1
    1: 1
    2: 1
    3: 1
    4: 1
HLT_e100_lhvloose_L1eEM26M:
  eventCount: 1
  stepCounts:
    0: 1
    1: 1
    2: 1
    3: 1
    4: 1
  stepFeatures:
    0: 1
    1: 1
    2: 1
    3: 1
    4: 1
HLT_e10_lhmedium_ivarloose_j70_0eta320_j50_0eta490_j0_DJMASS900j50_L1MJJ-500-NFF:
  eventCount: 0
  stepCounts:
    0: 1
    1: 1
    2: 1
    3: 1
    4: 1
  stepFeatures:
    0: 2
    1: 8
    2: 2
    3: 2
    4: 1
HLT_e10_lhmedium_ivarloose_j70_0eta320_j50_0eta490_j0_DJMASS900j50_L1jMJJ-500-NFF:
  eventCount: 0
  stepCounts:
    0: 1
    1: 1
    2: 1
    3: 1
    4: 1
  stepFeatures:
    0: 1
    1: 1
    2: 1
    3: 1
    4: 1
HLT_e10_lhvloose_L1EM7:
  eventCount: 7
  stepCounts:
    0: 11
    1: 11
    2: 8
    3: 8
    4: 7
  stepFeatures:
    0: 16
    1: 51
    2: 11
    3: 11
    4: 8
HLT_e10_lhvloose_L1eEM9:
  eventCount: 3
  stepCounts:
    0: 8
    1: 6
    2: 4
    3: 4
    4: 3
  stepFeatures:
    0: 9
    1: 24
    2: 4
    3: 4
    4: 3
HLT_e120_etcut_L1EM22VHI:
  eventCount: 2
  stepCounts:
    0: 2
    1: 2
    2: 2
  stepFeatures:
    0: 5
    1: 39
    2: 5
<<<<<<< HEAD
=======
    3: 5
>>>>>>> 0eea7793
HLT_e120_etcut_L1eEM26M:
  eventCount: 2
  stepCounts:
    0: 2
    1: 2
    2: 2
  stepFeatures:
    0: 5
    1: 39
    2: 5
<<<<<<< HEAD
=======
    3: 5
>>>>>>> 0eea7793
HLT_e120_lhvloose_L1EM22VHI:
  eventCount: 1
  stepCounts:
    0: 1
    1: 1
    2: 1
    3: 1
    4: 1
  stepFeatures:
    0: 1
    1: 1
    2: 1
    3: 1
    4: 1
HLT_e120_lhvloose_L1eEM26M:
  eventCount: 1
  stepCounts:
    0: 1
    1: 1
    2: 1
    3: 1
    4: 1
  stepFeatures:
    0: 1
    1: 1
    2: 1
    3: 1
    4: 1
HLT_e12_lhloose_2mu10_L12MU8F:
  eventCount: 0
HLT_e12_lhloose_L1eEM10L_2mu10_L12MU8F:
  eventCount: 0
HLT_e12_lhtight_mu11_dRAB15_invmAB10_L1LFV-eEM10L-MU8VF:
  eventCount: 0
HLT_e140_dnnloose_L1EM22VHI:
  eventCount: 0
HLT_e140_dnnloose_gsf_L1EM22VHI:
  eventCount: 0
HLT_e140_lhloose_L1EM22VHI:
  eventCount: 0
HLT_e140_lhloose_L1eEM26M:
  eventCount: 0
HLT_e140_lhloose_noringer_L1EM22VHI:
  eventCount: 0
  stepCounts:
    0: 2
    1: 2
    2: 2
    3: 2
  stepFeatures:
    0: 3
    1: 31
    2: 3
    3: 3
HLT_e140_lhloose_noringer_L1eEM26M:
  eventCount: 0
  stepCounts:
    0: 2
    1: 2
    2: 2
    3: 2
  stepFeatures:
    0: 3
    1: 31
    2: 3
    3: 3
HLT_e14_etcut_idperf_L1EM7:
  eventCount: 18
  stepCounts:
    0: 18
    1: 18
    2: 18
    3: 18
  stepFeatures:
    0: 44
    1: 44
    2: 42
    3: 42
HLT_e14_etcut_idperf_L1eEM9:
  eventCount: 8
  stepCounts:
    0: 10
    1: 10
    2: 8
    3: 8
  stepFeatures:
    0: 28
    1: 28
    2: 26
    3: 26
HLT_e14_idperf_gsf_tight_L1EM7:
  eventCount: 8
  stepCounts:
    0: 9
    1: 9
    2: 8
    3: 8
    4: 8
  stepFeatures:
    0: 12
    1: 12
    2: 10
    3: 10
    4: 10
HLT_e14_idperf_gsf_tight_L1eEM9:
  eventCount: 4
  stepCounts:
    0: 5
    1: 5
    2: 4
    3: 4
    4: 4
  stepFeatures:
    0: 6
    1: 6
    2: 4
    3: 4
    4: 4
HLT_e14_idperf_tight_L1EM7:
  eventCount: 8
  stepCounts:
    0: 9
    1: 9
    2: 8
    3: 8
  stepFeatures:
    0: 12
    1: 12
    2: 10
    3: 10
HLT_e14_idperf_tight_L1eEM9:
  eventCount: 4
  stepCounts:
    0: 5
    1: 5
    2: 4
    3: 4
  stepFeatures:
    0: 6
    1: 6
    2: 4
    3: 4
HLT_e14_lhtight_e4_etcut_1invmAB5_L1JPSI-1M5-EM12:
  eventCount: 0
HLT_e14_lhtight_e4_etcut_idperf_gsf_probe_1invmAB5_L1JPSI-1M5-EM12:
  eventCount: 0
HLT_e14_lhtight_e4_etcut_idperf_gsf_probe_1invmAB5_L1JPSI-1M5-eEM15:
  eventCount: 0
HLT_e14_lhtight_e4_etcut_idperf_probe_1invmAB5_L1JPSI-1M5-EM12:
  eventCount: 0
HLT_e14_lhtight_e4_etcut_idperf_probe_1invmAB5_L1JPSI-1M5-eEM15:
  eventCount: 0
HLT_e14_lhtight_e4_etcut_probe_1invmAB5_L1JPSI-1M5-EM12:
  eventCount: 0
HLT_e14_lhtight_mu6_dRAB15_invmAB10_L1LFV-eEM15L-MU5VF:
  eventCount: 0
HLT_e14_lhtight_noringer_e4_etcut_probe_1invmAB5_L1JPSI-1M5-EM12:
  eventCount: 0
HLT_e14_lhvloose_L1EM10VH:
  eventCount: 7
  stepCounts:
    0: 9
    1: 9
    2: 8
    3: 8
    4: 7
  stepFeatures:
    0: 12
    1: 20
    2: 10
    3: 10
    4: 8
HLT_e14_lhvloose_L1eEM12L:
  eventCount: 2
  stepCounts:
    0: 3
    1: 3
    2: 3
    3: 3
    4: 2
  stepFeatures:
    0: 3
    1: 5
    2: 3
    3: 3
    4: 2
HLT_e17_lhloose_mu14_L1EM15VH_MU8F:
  eventCount: 2
  stepCounts:
    0: 5
    1: 5
    2: 5
    3: 5
    4: 5
    5: 5
    6: 2
    7: 2
    8: 2
  stepFeatures:
    0: 5
    1: 9
    2: 5
    3: 5
    4: 5
    5: 5
    6: 2
    7: 2
    8: 2
HLT_e17_lhloose_mu14_L1eEM18L_MU8F:
  eventCount: 1
  stepCounts:
    0: 2
    1: 2
    2: 2
    3: 2
    4: 2
    5: 2
    6: 1
    7: 1
    8: 1
  stepFeatures:
    0: 2
    1: 4
    2: 2
    3: 2
    4: 2
    5: 2
    6: 1
    7: 1
    8: 1
HLT_e17_lhmedium_ivarloose_tau25_mediumRNN_tracktwoMVABDT_03dRAB_L1EM15VHI_2TAU12IM_4J12:
  eventCount: 1
  stepCounts:
    0: 4
    1: 4
    2: 4
    3: 4
    4: 4
    5: 4
    6: 4
    7: 4
    8: 4
    9: 1
  stepFeatures:
    0: 4
    1: 6
    2: 4
    3: 4
    4: 4
    5: 14
    6: 14
    7: 14
    8: 14
    9: 4
HLT_e17_lhmedium_ivarloose_tau25_mediumRNN_tracktwoMVA_03dRAB_L1EM15VHI_2TAU12IM_4J12:
  eventCount: 1
  stepCounts:
    0: 4
    1: 4
    2: 4
    3: 4
    4: 4
    5: 4
    6: 4
    7: 4
    8: 4
    9: 1
  stepFeatures:
    0: 4
    1: 6
    2: 4
    3: 4
    4: 4
    5: 14
    6: 14
    7: 14
    8: 14
    9: 4
HLT_e17_lhmedium_tau25_mediumRNN_tracktwoMVABDT_xe50_cell_03dRAB_L1EM15VHI_2TAU12IM_XE35:
  eventCount: 0
  stepCounts:
    0: 1
    1: 1
    2: 1
    3: 1
    4: 1
    5: 1
    6: 1
    7: 1
    8: 1
    9: 1
  stepFeatures:
    0: 1
    1: 1
    2: 1
    3: 1
    4: 1
    5: 3
    6: 3
    7: 3
    8: 3
    9: 1
    10: 1
HLT_e17_lhmedium_tau25_mediumRNN_tracktwoMVA_xe50_cell_03dRAB_L1EM15VHI_2TAU12IM_XE35:
  eventCount: 0
  stepCounts:
    0: 1
    1: 1
    2: 1
    3: 1
    4: 1
    5: 1
    6: 1
    7: 1
    8: 1
    9: 1
  stepFeatures:
    0: 1
    1: 1
    2: 1
    3: 1
    4: 1
    5: 3
    6: 3
    7: 3
    8: 3
    9: 1
    10: 1
HLT_e20_lhtight_ivarloose_L1ZAFB-25DPHI-eEM18M:
  eventCount: 2
  stepCounts:
    0: 2
    1: 2
    2: 2
    3: 2
    4: 2
  stepFeatures:
    0: 2
    1: 4
    2: 2
    3: 2
    4: 2
HLT_e20_lhvloose_L1EM15VH:
  eventCount: 6
  stepCounts:
    0: 7
    1: 7
    2: 6
    3: 6
    4: 6
  stepFeatures:
    0: 7
    1: 11
    2: 6
    3: 6
    4: 6
HLT_e20_lhvloose_L1eEM18L:
  eventCount: 2
  stepCounts:
    0: 2
    1: 2
    2: 2
    3: 2
    4: 2
  stepFeatures:
    0: 2
    1: 4
    2: 2
    3: 2
    4: 2
HLT_e24_lhmedium_g12_loose_g12_loose_02dRAB_02dRAC_02dRBC_L1EM20VH_3EM10VH:
  eventCount: 0
  stepCounts:
    0: 3
    1: 3
    2: 3
    3: 2
  stepFeatures:
    0: 35
    1: 21
    2: 21
    3: 13
    4: 2
HLT_e24_lhmedium_g12_loose_g12_loose_02dRAB_02dRAC_02dRBC_L1eEM24L_3eEM12L:
  eventCount: 0
  stepFeatures:
    0: 8
HLT_e24_lhmedium_g12_loose_g12_loose_02dRAB_02dRAC_L1EM20VH_3EM10VH:
  eventCount: 2
  stepCounts:
    0: 3
    1: 3
    2: 3
    3: 2
    4: 2
  stepFeatures:
    0: 35
    1: 21
    2: 21
    3: 13
    4: 2
HLT_e24_lhmedium_g12_loose_g12_loose_02dRAB_02dRAC_L1eEM24L_3eEM12L:
  eventCount: 0
  stepFeatures:
    0: 8
HLT_e24_lhmedium_g25_medium_02dRAB_L12EM20VH:
  eventCount: 1
  stepCounts:
    0: 2
    1: 2
    2: 2
    3: 2
    4: 1
  stepFeatures:
    0: 14
    1: 7
    2: 6
    3: 5
    4: 2
HLT_e24_lhmedium_g25_medium_02dRAB_L12eEM24L:
  eventCount: 0
  stepCounts:
    0: 1
    1: 1
    2: 1
    3: 1
  stepFeatures:
    0: 7
    1: 3
    2: 3
    3: 2
    4: 1
HLT_e24_lhmedium_ivarloose_tau20_mediumRNN_tracktwoMVABDT_03dRAB_L1EM22VHI:
  eventCount: 1
  stepCounts:
    0: 6
    1: 6
    2: 5
    3: 5
    4: 5
    5: 5
    6: 5
    7: 5
    8: 5
    9: 1
  stepFeatures:
    0: 6
    1: 10
    2: 5
    3: 5
    4: 5
    5: 21
    6: 21
    7: 21
    8: 21
    9: 4
HLT_e24_lhmedium_ivarloose_tau20_mediumRNN_tracktwoMVA_03dRAB_L1EM22VHI:
  eventCount: 1
  stepCounts:
    0: 6
    1: 6
    2: 5
    3: 5
    4: 5
    5: 5
    6: 5
    7: 5
    8: 5
    9: 1
  stepFeatures:
    0: 6
    1: 10
    2: 5
    3: 5
    4: 5
    5: 21
    6: 21
    7: 21
    8: 21
    9: 4
HLT_e24_lhtight_ivarloose_L1EM22VHI:
  eventCount: 5
  stepCounts:
    0: 6
    1: 6
    2: 5
    3: 5
    4: 5
  stepFeatures:
    0: 6
    1: 10
    2: 5
    3: 5
    4: 5
HLT_e24_lhtight_ivarloose_L1eEM26M:
  eventCount: 2
  stepCounts:
    0: 2
    1: 2
    2: 2
    3: 2
    4: 2
  stepFeatures:
    0: 2
    1: 4
    2: 2
    3: 2
    4: 2
HLT_e24_lhvloose_2e12_lhvloose_L1EM20VH_3EM10VH:
  eventCount: 0
  stepCounts:
    0: 1
    1: 1
    2: 1
    3: 1
  stepFeatures:
    0: 8
    1: 4
    2: 4
    3: 4
    4: 3
HLT_e24_lhvloose_2e12_lhvloose_L1eEM24L_3eEM12L:
  eventCount: 0
HLT_e250_etcut_L1EM22VHI:
  eventCount: 1
  stepCounts:
    0: 1
    1: 1
    2: 1
  stepFeatures:
    0: 2
    1: 27
    2: 2
<<<<<<< HEAD
=======
    3: 2
>>>>>>> 0eea7793
HLT_e250_etcut_L1eEM26M:
  eventCount: 1
  stepCounts:
    0: 1
    1: 1
    2: 1
  stepFeatures:
    0: 2
    1: 27
    2: 2
<<<<<<< HEAD
=======
    3: 2
>>>>>>> 0eea7793
HLT_e25_mergedtight_g35_medium_90invmAB_02dRAB_L12EM20VH:
  eventCount: 0
  stepCounts:
    0: 4
    1: 4
    2: 4
    3: 3
  stepFeatures:
    0: 22
    1: 70
    2: 19
    3: 15
    4: 3
HLT_e25_mergedtight_g35_medium_90invmAB_02dRAB_L12eEM24L:
  eventCount: 0
  stepCounts:
    0: 2
    1: 2
    2: 2
    3: 1
  stepFeatures:
    0: 12
    1: 50
    2: 11
    3: 7
    4: 1
HLT_e25_mergedtight_g35_medium_Heg_L12EM20VH:
  eventCount: 0
  stepCounts:
    0: 4
    1: 4
    2: 4
    3: 3
  stepFeatures:
    0: 22
    1: 70
    2: 19
    3: 15
    4: 3
HLT_e26_dnnloose_L1EM22VHI:
  eventCount: 5
  stepCounts:
    0: 6
    1: 6
    2: 5
    3: 5
    4: 5
  stepFeatures:
    0: 6
    1: 10
    2: 5
    3: 5
    4: 5
HLT_e26_dnnmedium_L1EM22VHI:
  eventCount: 5
  stepCounts:
    0: 6
    1: 6
    2: 5
    3: 5
    4: 5
  stepFeatures:
    0: 6
    1: 10
    2: 5
    3: 5
    4: 5
HLT_e26_dnntight_L1EM22VHI:
  eventCount: 4
  stepCounts:
    0: 6
    1: 6
    2: 5
    3: 5
    4: 4
  stepFeatures:
    0: 6
    1: 10
    2: 5
    3: 5
    4: 4
HLT_e26_dnntight_gsf_ivarloose_L1EM22VHI:
  eventCount: 4
  stepCounts:
    0: 6
    1: 6
    2: 5
    3: 5
    4: 5
    5: 4
  stepFeatures:
    0: 6
    1: 10
    2: 5
    3: 5
    4: 5
    5: 4
HLT_e26_etcut_L1EM22VHI:
  eventCount: 8
  stepCounts:
    0: 8
    1: 8
    2: 8
  stepFeatures:
    0: 14
    1: 73
    2: 14
<<<<<<< HEAD
=======
    3: 14
>>>>>>> 0eea7793
HLT_e26_etcut_L1eEM26M:
  eventCount: 3
  stepCounts:
    0: 3
    1: 3
    2: 3
  stepFeatures:
    0: 7
    1: 48
    2: 7
<<<<<<< HEAD
=======
    3: 7
>>>>>>> 0eea7793
HLT_e26_idperf_gsf_tight_L1EM22VHI:
  eventCount: 5
  stepCounts:
    0: 6
    1: 6
    2: 5
    3: 5
    4: 5
  stepFeatures:
    0: 6
    1: 6
    2: 5
    3: 5
    4: 5
HLT_e26_idperf_gsf_tight_L1eEM26M:
  eventCount: 2
  stepCounts:
    0: 2
    1: 2
    2: 2
    3: 2
    4: 2
  stepFeatures:
    0: 2
    1: 2
    2: 2
    3: 2
    4: 2
HLT_e26_idperf_loose_L1EM22VHI:
  eventCount: 5
  stepCounts:
    0: 6
    1: 6
    2: 5
    3: 5
  stepFeatures:
    0: 6
    1: 6
    2: 5
    3: 5
HLT_e26_idperf_loose_L1eEM26M:
  eventCount: 2
  stepCounts:
    0: 2
    1: 2
    2: 2
    3: 2
  stepFeatures:
    0: 2
    1: 2
    2: 2
    3: 2
HLT_e26_idperf_loose_lrtloose_L1EM22VHI:
  eventCount: 5
  stepCounts:
    0: 6
    1: 6
    2: 5
    3: 5
  stepFeatures:
    0: 6
    1: 6
    2: 5
    3: 5
HLT_e26_idperf_loose_lrtloose_L1eEM26M:
  eventCount: 2
  stepCounts:
    0: 2
    1: 2
    2: 2
    3: 2
  stepFeatures:
    0: 2
    1: 2
    2: 2
    3: 2
HLT_e26_idperf_tight_L1EM22VHI:
  eventCount: 5
  stepCounts:
    0: 6
    1: 6
    2: 5
    3: 5
  stepFeatures:
    0: 6
    1: 6
    2: 5
    3: 5
HLT_e26_idperf_tight_L1eEM26M:
  eventCount: 2
  stepCounts:
    0: 2
    1: 2
    2: 2
    3: 2
  stepFeatures:
    0: 2
    1: 2
    2: 2
    3: 2
HLT_e26_lhloose_nopix_lrttight_L1EM22VHI:
  eventCount: 0
  stepCounts:
    0: 6
    1: 2
    2: 2
    3: 2
  stepFeatures:
    0: 6
    1: 2
    2: 2
    3: 2
HLT_e26_lhloose_nopix_lrttight_L1eEM26M:
  eventCount: 0
  stepCounts:
    0: 2
  stepFeatures:
    0: 2
HLT_e26_lhloose_nopix_lrttight_probe_g25_medium_L1EM20VH:
  eventCount: 0
  stepCounts:
    0: 8
    1: 7
    2: 7
    3: 6
    4: 1
    5: 1
    6: 1
    7: 1
  stepFeatures:
    0: 17
    1: 12
    2: 11
    3: 7
    4: 5
    5: 1
    6: 1
    7: 1
HLT_e26_lhloose_nopix_lrttight_probe_g25_medium_L1eEM24L:
  eventCount: 0
  stepCounts:
    0: 3
    1: 3
    2: 3
    3: 2
  stepFeatures:
    0: 7
    1: 6
    2: 6
    3: 2
    4: 2
HLT_e26_lhmedium_mu8noL1_L1EM22VHI:
  eventCount: 3
  stepCounts:
    0: 6
    1: 6
    2: 5
    3: 5
    4: 5
    5: 3
    6: 3
  stepFeatures:
    0: 6
    1: 10
    2: 5
    3: 5
    4: 5
    5: 3
    6: 3
HLT_e26_lhmedium_nopix_lrttight_L1EM22VHI:
  eventCount: 0
  stepCounts:
    0: 6
    1: 2
    2: 2
    3: 2
  stepFeatures:
    0: 6
    1: 2
    2: 2
    3: 2
HLT_e26_lhmedium_nopix_lrttight_L1eEM26M:
  eventCount: 0
  stepCounts:
    0: 2
  stepFeatures:
    0: 2
HLT_e26_lhtight_L1EM22VHI:
  eventCount: 5
  stepCounts:
    0: 6
    1: 6
    2: 5
    3: 5
    4: 5
  stepFeatures:
    0: 6
    1: 10
    2: 5
    3: 5
    4: 5
HLT_e26_lhtight_e14_etcut_50invmAB130_L1EM22VHI:
  eventCount: 4
  stepCounts:
    0: 5
    1: 5
    2: 4
    3: 4
    4: 4
  stepFeatures:
    0: 33
    1: 88
    2: 22
<<<<<<< HEAD
    3: 4
=======
    3: 20
>>>>>>> 0eea7793
    4: 4
HLT_e26_lhtight_e14_etcut_50invmAB130_L1eEM26M:
  eventCount: 2
  stepCounts:
    0: 2
    1: 2
    2: 2
    3: 2
    4: 2
  stepFeatures:
    0: 19
    1: 57
    2: 11
<<<<<<< HEAD
    3: 2
=======
    3: 11
>>>>>>> 0eea7793
    4: 2
HLT_e26_lhtight_e14_etcut_L1EM22VHI:
  eventCount: 4
  stepCounts:
    0: 5
    1: 5
    2: 4
    3: 4
    4: 4
  stepFeatures:
    0: 33
    1: 88
    2: 22
<<<<<<< HEAD
    3: 4
=======
    3: 20
>>>>>>> 0eea7793
    4: 4
HLT_e26_lhtight_e14_etcut_L1eEM26M:
  eventCount: 2
  stepCounts:
    0: 2
    1: 2
    2: 2
    3: 2
    4: 2
  stepFeatures:
    0: 19
    1: 57
    2: 11
<<<<<<< HEAD
    3: 2
=======
    3: 11
>>>>>>> 0eea7793
    4: 2
HLT_e26_lhtight_e14_etcut_idperf_gsf_probe_50invmAB130_L1EM22VHI:
  eventCount: 4
  stepCounts:
    0: 6
    1: 6
    2: 5
    3: 5
    4: 5
    5: 4
    6: 4
    7: 4
    8: 4
    9: 4
  stepFeatures:
    0: 6
    1: 10
    2: 5
    3: 5
    4: 5
    5: 18
    6: 17
    7: 16
    8: 16
    9: 16
HLT_e26_lhtight_e14_etcut_idperf_gsf_probe_50invmAB130_L1eEM26M:
  eventCount: 2
  stepCounts:
    0: 2
    1: 2
    2: 2
    3: 2
    4: 2
    5: 2
    6: 2
    7: 2
    8: 2
    9: 2
  stepFeatures:
    0: 2
    1: 4
    2: 2
    3: 2
    4: 2
    5: 10
    6: 10
    7: 10
    8: 10
    9: 10
HLT_e26_lhtight_e14_etcut_idperf_probe_50invmAB130_L1EM22VHI:
  eventCount: 4
  stepCounts:
    0: 6
    1: 6
    2: 5
    3: 5
    4: 5
    5: 4
    6: 4
    7: 4
    8: 4
  stepFeatures:
    0: 6
    1: 10
    2: 5
    3: 5
    4: 5
    5: 18
    6: 17
    7: 16
    8: 16
HLT_e26_lhtight_e14_etcut_idperf_probe_50invmAB130_L1eEM26M:
  eventCount: 2
  stepCounts:
    0: 2
    1: 2
    2: 2
    3: 2
    4: 2
    5: 2
    6: 2
    7: 2
    8: 2
  stepFeatures:
    0: 2
    1: 4
    2: 2
    3: 2
    4: 2
    5: 10
    6: 10
    7: 10
    8: 10
HLT_e26_lhtight_e14_etcut_probe_50invmAB130_L1EM22VHI:
  eventCount: 4
  stepCounts:
    0: 6
    1: 6
    2: 5
    3: 5
    4: 5
    5: 4
    6: 4
    7: 4
  stepFeatures:
    0: 6
    1: 10
    2: 5
    3: 5
    4: 5
    5: 18
    6: 75
    7: 16
<<<<<<< HEAD
=======
    8: 16
>>>>>>> 0eea7793
HLT_e26_lhtight_e14_etcut_probe_50invmAB130_L1eEM26M:
  eventCount: 2
  stepCounts:
    0: 2
    1: 2
    2: 2
    3: 2
    4: 2
    5: 2
    6: 2
    7: 2
  stepFeatures:
    0: 2
    1: 4
    2: 2
    3: 2
    4: 2
    5: 10
    6: 53
    7: 9
<<<<<<< HEAD
=======
    8: 9
>>>>>>> 0eea7793
HLT_e26_lhtight_gsf_L1EM22VHI:
  eventCount: 5
  stepCounts:
    0: 6
    1: 6
    2: 5
    3: 5
    4: 5
    5: 5
  stepFeatures:
    0: 6
    1: 10
    2: 5
    3: 5
    4: 5
    5: 5
HLT_e26_lhtight_gsf_ivarloose_L1EM22VHI:
  eventCount: 5
  stepCounts:
    0: 6
    1: 6
    2: 5
    3: 5
    4: 5
    5: 5
  stepFeatures:
    0: 6
    1: 10
    2: 5
    3: 5
    4: 5
    5: 5
HLT_e26_lhtight_ivarloose_2j20_0eta290_020jvt_pf_ftf_boffperf_L1EM22VHI:
  eventCount: 5
  stepCounts:
    0: 6
    1: 6
    2: 5
    3: 5
    4: 5
    5: 5
    6: 5
    7: 5
  stepFeatures:
    0: 6
    1: 10
    2: 5
    3: 5
    4: 5
    5: 5
    6: 32
    7: 32
HLT_e26_lhtight_ivarloose_2j20_0eta290_020jvt_pf_ftf_boffperf_L1eEM26M:
  eventCount: 2
  stepCounts:
    0: 2
    1: 2
    2: 2
    3: 2
    4: 2
    5: 2
    6: 2
    7: 2
  stepFeatures:
    0: 2
    1: 4
    2: 2
    3: 2
    4: 2
    5: 2
    6: 16
    7: 16
HLT_e26_lhtight_ivarloose_L1EM22VHI:
  eventCount: 5
  stepCounts:
    0: 6
    1: 6
    2: 5
    3: 5
    4: 5
  stepFeatures:
    0: 6
    1: 10
    2: 5
    3: 5
    4: 5
HLT_e26_lhtight_ivarloose_L1eEM26M:
  eventCount: 2
  stepCounts:
    0: 2
    1: 2
    2: 2
    3: 2
    4: 2
  stepFeatures:
    0: 2
    1: 4
    2: 2
    3: 2
    4: 2
HLT_e26_lhtight_ivarloose_L1eEM26T:
  eventCount: 2
  stepCounts:
    0: 2
    1: 2
    2: 2
    3: 2
    4: 2
  stepFeatures:
    0: 2
    1: 4
    2: 2
    3: 2
    4: 2
HLT_e26_lhtight_ivarloose_e12_lhvloose_probe_L1EM22VHI:
  eventCount: 1
  stepCounts:
    0: 6
    1: 6
    2: 5
    3: 5
    4: 5
    5: 1
    6: 1
    7: 1
    8: 1
    9: 1
  stepFeatures:
    0: 6
    1: 10
    2: 5
    3: 5
    4: 5
    5: 7
    6: 3
    7: 3
    8: 3
    9: 2
HLT_e26_lhtight_ivarloose_e12_lhvloose_probe_L1eEM26M:
  eventCount: 0
  stepCounts:
    0: 2
    1: 2
    2: 2
    3: 2
    4: 2
  stepFeatures:
    0: 2
    1: 4
    2: 2
    3: 2
    4: 2
    5: 2
HLT_e26_lhtight_ivarloose_e14_etcut_idperf_probe_L1EM22VHI:
  eventCount: 4
  stepCounts:
    0: 6
    1: 6
    2: 5
    3: 5
    4: 5
    5: 4
    6: 4
    7: 4
    8: 4
  stepFeatures:
    0: 6
    1: 10
    2: 5
    3: 5
    4: 5
    5: 18
    6: 17
    7: 16
    8: 16
HLT_e26_lhtight_ivarloose_e14_etcut_probe_L1EM22VHI:
  eventCount: 4
  stepCounts:
    0: 6
    1: 6
    2: 5
    3: 5
    4: 5
    5: 4
    6: 4
    7: 4
  stepFeatures:
    0: 6
    1: 10
    2: 5
    3: 5
    4: 5
    5: 18
    6: 75
    7: 16
<<<<<<< HEAD
=======
    8: 16
>>>>>>> 0eea7793
HLT_e26_lhtight_ivarloose_e14_etcut_probe_L1eEM26M:
  eventCount: 2
  stepCounts:
    0: 2
    1: 2
    2: 2
    3: 2
    4: 2
    5: 2
    6: 2
    7: 2
  stepFeatures:
    0: 2
    1: 4
    2: 2
    3: 2
    4: 2
    5: 10
    6: 53
    7: 9
<<<<<<< HEAD
=======
    8: 9
>>>>>>> 0eea7793
HLT_e26_lhtight_ivarloose_e14_lhtight_noringer_probe_L1EM22VHI:
  eventCount: 1
  stepCounts:
    0: 6
    1: 6
    2: 5
    3: 5
    4: 5
    5: 3
    6: 3
    7: 3
    8: 3
    9: 1
  stepFeatures:
    0: 6
    1: 10
    2: 5
    3: 5
    4: 5
    5: 11
    6: 19
    7: 8
    8: 8
    9: 4
HLT_e26_lhtight_ivarloose_e14_lhtight_noringer_probe_L1eEM26M:
  eventCount: 0
  stepCounts:
    0: 2
    1: 2
    2: 2
    3: 2
    4: 2
    5: 2
    6: 1
    7: 1
    8: 1
  stepFeatures:
    0: 2
    1: 4
    2: 2
    3: 2
    4: 2
    5: 5
    6: 13
    7: 2
    8: 2
    9: 1
HLT_e26_lhtight_ivarloose_e14_lhtight_probe_L1EM22VHI:
  eventCount: 1
  stepCounts:
    0: 6
    1: 6
    2: 5
    3: 5
    4: 5
    5: 1
    6: 1
    7: 1
    8: 1
    9: 1
  stepFeatures:
    0: 6
    1: 10
    2: 5
    3: 5
    4: 5
    5: 7
    6: 3
    7: 3
    8: 3
    9: 2
HLT_e26_lhtight_ivarloose_e14_lhtight_probe_L1eEM26M:
  eventCount: 0
  stepCounts:
    0: 2
    1: 2
    2: 2
    3: 2
    4: 2
    5: 1
  stepFeatures:
    0: 2
    1: 4
    2: 2
    3: 2
    4: 2
    5: 3
    6: 3
HLT_e26_lhtight_ivarloose_e15_etcut_idperf_probe_L1eEM26M:
  eventCount: 2
  stepCounts:
    0: 2
    1: 2
    2: 2
    3: 2
    4: 2
    5: 2
    6: 2
    7: 2
    8: 2
  stepFeatures:
    0: 2
    1: 4
    2: 2
    3: 2
    4: 2
    5: 10
    6: 10
    7: 10
    8: 10
HLT_e26_lhtight_ivarloose_e17_lhvloose_probe_L1EM22VHI:
  eventCount: 0
  stepCounts:
    0: 6
    1: 6
    2: 5
    3: 5
    4: 5
  stepFeatures:
    0: 6
    1: 10
    2: 5
    3: 5
    4: 5
    5: 5
HLT_e26_lhtight_ivarloose_e17_lhvloose_probe_L1eEM26M:
  eventCount: 0
  stepCounts:
    0: 2
    1: 2
    2: 2
    3: 2
    4: 2
  stepFeatures:
    0: 2
    1: 4
    2: 2
    3: 2
    4: 2
    5: 2
HLT_e26_lhtight_ivarloose_e20_lhtight_ivarloose_probe_L1EM22VHI:
  eventCount: 0
  stepCounts:
    0: 6
    1: 6
    2: 5
    3: 5
    4: 5
  stepFeatures:
    0: 6
    1: 10
    2: 5
    3: 5
    4: 5
    5: 5
HLT_e26_lhtight_ivarloose_e20_lhtight_ivarloose_probe_L1eEM26M:
  eventCount: 0
  stepCounts:
    0: 2
    1: 2
    2: 2
    3: 2
    4: 2
  stepFeatures:
    0: 2
    1: 4
    2: 2
    3: 2
    4: 2
    5: 2
HLT_e26_lhtight_ivarloose_e24_lhvloose_probe_L1EM22VHI:
  eventCount: 0
  stepCounts:
    0: 6
    1: 6
    2: 5
    3: 5
    4: 5
  stepFeatures:
    0: 6
    1: 10
    2: 5
    3: 5
    4: 5
    5: 5
HLT_e26_lhtight_ivarloose_e24_lhvloose_probe_L1eEM26M:
  eventCount: 0
  stepCounts:
    0: 2
    1: 2
    2: 2
    3: 2
    4: 2
  stepFeatures:
    0: 2
    1: 4
    2: 2
    3: 2
    4: 2
    5: 2
HLT_e26_lhtight_ivarloose_e26_lhloose_nopix_lrttight_probe_L1EM22VHI:
  eventCount: 0
  stepCounts:
    0: 6
    1: 6
    2: 5
    3: 5
    4: 5
  stepFeatures:
    0: 6
    1: 10
    2: 5
    3: 5
    4: 5
    5: 5
HLT_e26_lhtight_ivarloose_e26_lhloose_nopix_lrttight_probe_L1eEM26M:
  eventCount: 0
  stepCounts:
    0: 2
    1: 2
    2: 2
    3: 2
    4: 2
  stepFeatures:
    0: 2
    1: 4
    2: 2
    3: 2
    4: 2
    5: 2
HLT_e26_lhtight_ivarloose_e26_lhtight_probe_L1EM22VHI:
  eventCount: 0
  stepCounts:
    0: 6
    1: 6
    2: 5
    3: 5
    4: 5
  stepFeatures:
    0: 6
    1: 10
    2: 5
    3: 5
    4: 5
    5: 5
HLT_e26_lhtight_ivarloose_e26_lhtight_probe_L1eEM26M:
  eventCount: 0
  stepCounts:
    0: 2
    1: 2
    2: 2
    3: 2
    4: 2
  stepFeatures:
    0: 2
    1: 4
    2: 2
    3: 2
    4: 2
    5: 2
HLT_e26_lhtight_ivarloose_e4_etcut_probe_L1EM22VHI:
  eventCount: 5
  stepCounts:
    0: 6
    1: 6
    2: 5
    3: 5
    4: 5
    5: 5
    6: 5
    7: 5
  stepFeatures:
    0: 6
    1: 10
    2: 5
    3: 5
    4: 5
    5: 47
    6: 153
    7: 64
HLT_e26_lhtight_ivarloose_e4_etcut_probe_L1eEM26M:
  eventCount: 2
  stepCounts:
    0: 2
    1: 2
    2: 2
    3: 2
    4: 2
    5: 2
    6: 2
    7: 2
  stepFeatures:
    0: 2
    1: 4
    2: 2
    3: 2
    4: 2
    5: 45
    6: 115
    7: 47
HLT_e26_lhtight_ivarloose_e5_lhtight_noringer_probe_L1EM22VHI:
  eventCount: 1
  stepCounts:
    0: 6
    1: 6
    2: 5
    3: 5
    4: 5
    5: 5
    6: 5
    7: 5
    8: 5
    9: 1
  stepFeatures:
    0: 6
    1: 10
    2: 5
    3: 5
    4: 5
    5: 24
    6: 71
    7: 23
    8: 23
    9: 6
HLT_e26_lhtight_ivarloose_e5_lhtight_noringer_probe_L1eEM26M:
  eventCount: 1
  stepCounts:
    0: 2
    1: 2
    2: 2
    3: 2
    4: 2
    5: 2
    6: 2
    7: 2
    8: 2
    9: 1
  stepFeatures:
    0: 2
    1: 4
    2: 2
    3: 2
    4: 2
    5: 12
    6: 21
    7: 8
    8: 8
    9: 3
HLT_e26_lhtight_ivarloose_e5_lhtight_probe_L1EM22VHI:
  eventCount: 1
  stepCounts:
    0: 6
    1: 6
    2: 5
    3: 5
    4: 5
    5: 5
    6: 4
    7: 4
    8: 4
    9: 1
  stepFeatures:
    0: 6
    1: 10
    2: 5
    3: 5
    4: 5
    5: 21
    6: 31
    7: 12
    8: 12
    9: 5
HLT_e26_lhtight_ivarloose_e5_lhtight_probe_L1eEM26M:
  eventCount: 1
  stepCounts:
    0: 2
    1: 2
    2: 2
    3: 2
    4: 2
    5: 2
    6: 2
    7: 2
    8: 2
    9: 1
  stepFeatures:
    0: 2
    1: 4
    2: 2
    3: 2
    4: 2
    5: 19
    6: 24
    7: 7
    8: 7
    9: 3
HLT_e26_lhtight_ivarloose_e5_lhvloose_idperf_probe_L1EM22VHI:
  eventCount: 5
  stepCounts:
    0: 6
    1: 6
    2: 5
    3: 5
    4: 5
    5: 5
    6: 5
    7: 5
    8: 5
  stepFeatures:
    0: 6
    1: 10
    2: 5
    3: 5
    4: 5
    5: 22
    6: 20
    7: 15
    8: 15
HLT_e26_lhtight_ivarloose_e5_lhvloose_nopix_lrtloose_idperf_probe_L1EM22VHI:
  eventCount: 5
  stepCounts:
    0: 6
    1: 6
    2: 5
    3: 5
    4: 5
    5: 5
    6: 5
    7: 5
    8: 5
  stepFeatures:
    0: 6
    1: 10
    2: 5
    3: 5
    4: 5
    5: 22
    6: 22
    7: 17
    8: 17
HLT_e26_lhtight_ivarloose_e5_lhvloose_nopix_lrtloose_idperf_probe_L1eEM26M:
  eventCount: 2
  stepCounts:
    0: 2
    1: 2
    2: 2
    3: 2
    4: 2
    5: 2
    6: 2
    7: 2
    8: 2
  stepFeatures:
    0: 2
    1: 4
    2: 2
    3: 2
    4: 2
    5: 19
    6: 19
    7: 9
    8: 9
HLT_e26_lhtight_ivarloose_e9_etcut_probe_L1EM22VHI:
  eventCount: 5
  stepCounts:
    0: 6
    1: 6
    2: 5
    3: 5
    4: 5
    5: 5
    6: 5
    7: 5
  stepFeatures:
    0: 6
    1: 10
    2: 5
    3: 5
    4: 5
    5: 22
    6: 98
    7: 29
<<<<<<< HEAD
=======
    8: 29
>>>>>>> 0eea7793
HLT_e26_lhtight_ivarloose_e9_etcut_probe_L1eEM26M:
  eventCount: 2
  stepCounts:
    0: 2
    1: 2
    2: 2
    3: 2
    4: 2
    5: 2
    6: 2
    7: 2
  stepFeatures:
    0: 2
    1: 4
    2: 2
    3: 2
    4: 2
    5: 13
    6: 82
    7: 18
<<<<<<< HEAD
=======
    8: 18
>>>>>>> 0eea7793
HLT_e26_lhtight_ivarloose_e9_lhtight_noringer_probe_L1EM22VHI:
  eventCount: 1
  stepCounts:
    0: 6
    1: 6
    2: 5
    3: 5
    4: 5
    5: 5
    6: 5
    7: 5
    8: 5
    9: 1
  stepFeatures:
    0: 6
    1: 10
    2: 5
    3: 5
    4: 5
    5: 16
    6: 58
    7: 16
    8: 16
    9: 6
HLT_e26_lhtight_ivarloose_e9_lhtight_noringer_probe_L1eEM26M:
  eventCount: 1
  stepCounts:
    0: 2
    1: 2
    2: 2
    3: 2
    4: 2
    5: 2
    6: 1
    7: 1
    8: 1
    9: 1
  stepFeatures:
    0: 2
    1: 4
    2: 2
    3: 2
    4: 2
    5: 8
    6: 16
    7: 5
    8: 5
    9: 2
HLT_e26_lhtight_ivarloose_e9_lhtight_probe_L1EM22VHI:
  eventCount: 1
  stepCounts:
    0: 6
    1: 6
    2: 5
    3: 5
    4: 5
    5: 2
    6: 2
    7: 2
    8: 2
    9: 1
  stepFeatures:
    0: 6
    1: 10
    2: 5
    3: 5
    4: 5
    5: 8
    6: 11
    7: 5
    8: 5
    9: 3
HLT_e26_lhtight_ivarloose_e9_lhtight_probe_L1eEM26M:
  eventCount: 1
  stepCounts:
    0: 2
    1: 2
    2: 2
    3: 2
    4: 2
    5: 2
    6: 1
    7: 1
    8: 1
    9: 1
  stepFeatures:
    0: 2
    1: 4
    2: 2
    3: 2
    4: 2
    5: 4
    6: 5
    7: 2
    8: 2
    9: 2
HLT_e26_lhtight_ivarloose_mu22noL1_j20_0eta290_020jvt_pf_ftf_boffperf_L1EM22VHI:
  eventCount: 0
  stepCounts:
    0: 6
    1: 6
    2: 5
    3: 5
    4: 5
    5: 5
    6: 5
    7: 5
  stepFeatures:
    0: 6
    1: 10
    2: 5
    3: 5
    4: 5
    5: 5
    6: 32
    7: 32
HLT_e26_lhtight_ivarloose_mu22noL1_j20_0eta290_020jvt_pf_ftf_boffperf_L1eEM26M:
  eventCount: 0
  stepCounts:
    0: 2
    1: 2
    2: 2
    3: 2
    4: 2
    5: 2
    6: 2
    7: 2
  stepFeatures:
    0: 2
    1: 4
    2: 2
    3: 2
    4: 2
    5: 2
    6: 16
    7: 16
HLT_e26_lhtight_ivarloose_noringer_L1EM22VHI:
  eventCount: 5
  stepCounts:
    0: 6
    1: 6
    2: 6
    3: 6
    4: 5
  stepFeatures:
    0: 7
    1: 15
    2: 7
    3: 7
    4: 5
HLT_e26_lhtight_ivarloose_noringer_L1eEM26M:
  eventCount: 2
  stepCounts:
    0: 2
    1: 2
    2: 2
    3: 2
    4: 2
  stepFeatures:
    0: 3
    1: 8
    2: 3
    3: 3
    4: 2
HLT_e26_lhtight_ivarloose_tau100_mediumRNN_tracktwoLLP_03dRAB_L1EM22VHI:
  eventCount: 0
  stepCounts:
    0: 2
    1: 2
    2: 2
    3: 2
    4: 2
    5: 2
    6: 2
    7: 2
    8: 2
  stepFeatures:
    0: 6
    1: 4
    2: 2
    3: 2
    4: 2
    5: 3
    6: 3
    7: 3
    8: 3
HLT_e26_lhtight_ivarloose_tau160_mediumRNN_tracktwoMVABDT_03dRAB_L1EM22VHI:
  eventCount: 0
  stepCounts:
    0: 1
    1: 1
    2: 1
    3: 1
    4: 1
    5: 1
    6: 1
    7: 1
    8: 1
  stepFeatures:
    0: 6
    1: 1
    2: 1
    3: 1
    4: 1
    5: 1
    6: 1
    7: 1
    8: 1
HLT_e26_lhtight_ivarloose_tau160_mediumRNN_tracktwoMVA_03dRAB_L1EM22VHI:
  eventCount: 0
  stepCounts:
    0: 1
    1: 1
    2: 1
    3: 1
    4: 1
    5: 1
    6: 1
    7: 1
    8: 1
  stepFeatures:
    0: 6
    1: 1
    2: 1
    3: 1
    4: 1
    5: 1
    6: 1
    7: 1
    8: 1
HLT_e26_lhtight_ivarloose_tau180_mediumRNN_tracktwoLLP_03dRAB_L1EM22VHI:
  eventCount: 0
  stepCounts:
    0: 1
    1: 1
    2: 1
    3: 1
    4: 1
    5: 1
    6: 1
    7: 1
    8: 1
  stepFeatures:
    0: 6
    1: 1
    2: 1
    3: 1
    4: 1
    5: 1
    6: 1
    7: 1
    8: 1
HLT_e26_lhtight_ivarloose_tau20_mediumRNN_tracktwoMVABDT_03dRAB_L1EM22VHI:
  eventCount: 1
  stepCounts:
    0: 6
    1: 6
    2: 5
    3: 5
    4: 5
    5: 5
    6: 5
    7: 5
    8: 5
    9: 1
  stepFeatures:
    0: 6
    1: 10
    2: 5
    3: 5
    4: 5
    5: 21
    6: 21
    7: 21
    8: 21
    9: 4
HLT_e26_lhtight_ivarloose_tau20_mediumRNN_tracktwoMVA_03dRAB_L1EM22VHI:
  eventCount: 1
  stepCounts:
    0: 6
    1: 6
    2: 5
    3: 5
    4: 5
    5: 5
    6: 5
    7: 5
    8: 5
    9: 1
  stepFeatures:
    0: 6
    1: 10
    2: 5
    3: 5
    4: 5
    5: 21
    6: 21
    7: 21
    8: 21
    9: 4
HLT_e26_lhtight_ivarloose_tau25_mediumRNN_tracktwoMVABDT_03dRAB_L1EM22VHI:
  eventCount: 1
  stepCounts:
    0: 6
    1: 6
    2: 5
    3: 5
    4: 5
    5: 5
    6: 5
    7: 5
    8: 5
    9: 1
  stepFeatures:
    0: 6
    1: 10
    2: 5
    3: 5
    4: 5
    5: 15
    6: 15
    7: 15
    8: 15
    9: 4
HLT_e26_lhtight_ivarloose_tau25_mediumRNN_tracktwoMVA_03dRAB_L1EM22VHI:
  eventCount: 1
  stepCounts:
    0: 6
    1: 6
    2: 5
    3: 5
    4: 5
    5: 5
    6: 5
    7: 5
    8: 5
    9: 1
  stepFeatures:
    0: 6
    1: 10
    2: 5
    3: 5
    4: 5
    5: 15
    6: 15
    7: 15
    8: 15
    9: 4
HLT_e26_lhtight_ivarloose_tau35_mediumRNN_tracktwoMVABDT_03dRAB_L1EM22VHI:
  eventCount: 1
  stepCounts:
    0: 6
    1: 6
    2: 5
    3: 5
    4: 5
    5: 5
    6: 5
    7: 5
    8: 5
    9: 1
  stepFeatures:
    0: 6
    1: 10
    2: 5
    3: 5
    4: 5
    5: 13
    6: 13
    7: 13
    8: 13
    9: 4
HLT_e26_lhtight_ivarloose_tau35_mediumRNN_tracktwoMVA_03dRAB_L1EM22VHI:
  eventCount: 1
  stepCounts:
    0: 6
    1: 6
    2: 5
    3: 5
    4: 5
    5: 5
    6: 5
    7: 5
    8: 5
    9: 1
  stepFeatures:
    0: 6
    1: 10
    2: 5
    3: 5
    4: 5
    5: 13
    6: 13
    7: 13
    8: 13
    9: 4
HLT_e26_lhtight_ivarloose_tau40_mediumRNN_tracktwoMVABDT_03dRAB_L1EM22VHI:
  eventCount: 1
  stepCounts:
    0: 6
    1: 6
    2: 5
    3: 5
    4: 5
    5: 5
    6: 5
    7: 5
    8: 5
    9: 1
  stepFeatures:
    0: 6
    1: 10
    2: 5
    3: 5
    4: 5
    5: 11
    6: 11
    7: 11
    8: 11
    9: 4
HLT_e26_lhtight_ivarloose_tau40_mediumRNN_tracktwoMVA_03dRAB_L1EM22VHI:
  eventCount: 1
  stepCounts:
    0: 6
    1: 6
    2: 5
    3: 5
    4: 5
    5: 5
    6: 5
    7: 5
    8: 5
    9: 1
  stepFeatures:
    0: 6
    1: 10
    2: 5
    3: 5
    4: 5
    5: 11
    6: 11
    7: 11
    8: 11
    9: 4
HLT_e26_lhtight_ivarloose_tau60_mediumRNN_tracktwoLLP_03dRAB_L1EM22VHI:
  eventCount: 0
  stepCounts:
    0: 5
    1: 5
    2: 5
    3: 5
    4: 5
    5: 5
    6: 5
    7: 5
    8: 5
  stepFeatures:
    0: 6
    1: 9
    2: 5
    3: 5
    4: 5
    5: 8
    6: 8
    7: 8
    8: 8
    9: 2
HLT_e26_lhtight_ivarloose_tau60_mediumRNN_tracktwoMVABDT_03dRAB_L1EM22VHI:
  eventCount: 1
  stepCounts:
    0: 5
    1: 5
    2: 5
    3: 5
    4: 5
    5: 5
    6: 5
    7: 5
    8: 5
    9: 1
  stepFeatures:
    0: 6
    1: 9
    2: 5
    3: 5
    4: 5
    5: 8
    6: 8
    7: 8
    8: 8
    9: 3
HLT_e26_lhtight_ivarloose_tau60_mediumRNN_tracktwoMVA_03dRAB_L1EM22VHI:
  eventCount: 1
  stepCounts:
    0: 5
    1: 5
    2: 5
    3: 5
    4: 5
    5: 5
    6: 5
    7: 5
    8: 5
    9: 1
  stepFeatures:
    0: 6
    1: 9
    2: 5
    3: 5
    4: 5
    5: 8
    6: 8
    7: 8
    8: 8
    9: 3
HLT_e26_lhtight_ivarloose_tau80_mediumRNN_tracktwoLLP_03dRAB_L1EM22VHI:
  eventCount: 0
  stepCounts:
    0: 2
    1: 2
    2: 2
    3: 2
    4: 2
    5: 2
    6: 2
    7: 2
    8: 2
  stepFeatures:
    0: 6
    1: 4
    2: 2
    3: 2
    4: 2
    5: 3
    6: 3
    7: 3
    8: 3
HLT_e26_lhtight_ivarloose_tau80_mediumRNN_tracktwoMVABDT_03dRAB_L1EM22VHI:
  eventCount: 0
  stepCounts:
    0: 2
    1: 2
    2: 2
    3: 2
    4: 2
    5: 2
    6: 2
    7: 2
    8: 2
  stepFeatures:
    0: 6
    1: 4
    2: 2
    3: 2
    4: 2
    5: 3
    6: 3
    7: 3
    8: 3
    9: 1
HLT_e26_lhtight_ivarloose_tau80_mediumRNN_tracktwoMVA_03dRAB_L1EM22VHI:
  eventCount: 0
  stepCounts:
    0: 2
    1: 2
    2: 2
    3: 2
    4: 2
    5: 2
    6: 2
    7: 2
    8: 2
  stepFeatures:
    0: 6
    1: 4
    2: 2
    3: 2
    4: 2
    5: 3
    6: 3
    7: 3
    8: 3
    9: 1
HLT_e26_lhtight_ivarmedium_L1EM22VHI:
  eventCount: 5
  stepCounts:
    0: 6
    1: 6
    2: 5
    3: 5
    4: 5
  stepFeatures:
    0: 6
    1: 10
    2: 5
    3: 5
    4: 5
HLT_e26_lhtight_ivartight_L1EM22VHI:
  eventCount: 5
  stepCounts:
    0: 6
    1: 6
    2: 5
    3: 5
    4: 5
  stepFeatures:
    0: 6
    1: 10
    2: 5
    3: 5
    4: 5
HLT_e28_lhmedium_mu8noL1_L1EM24VHI:
  eventCount: 3
  stepCounts:
    0: 6
    1: 6
    2: 5
    3: 5
    4: 5
    5: 3
    6: 3
  stepFeatures:
    0: 6
    1: 10
    2: 5
    3: 5
    4: 5
    5: 3
    6: 3
HLT_e300_etcut_L1EM22VHI:
  eventCount: 1
  stepCounts:
    0: 1
    1: 1
    2: 1
  stepFeatures:
    0: 1
    1: 13
    2: 1
<<<<<<< HEAD
=======
    3: 1
>>>>>>> 0eea7793
HLT_e300_etcut_L1eEM26M:
  eventCount: 1
  stepCounts:
    0: 1
    1: 1
    2: 1
  stepFeatures:
    0: 1
    1: 13
    2: 1
<<<<<<< HEAD
=======
    3: 1
>>>>>>> 0eea7793
HLT_e30_lhvloose_L1EM22VHI:
  eventCount: 5
  stepCounts:
    0: 6
    1: 6
    2: 5
    3: 5
    4: 5
  stepFeatures:
    0: 6
    1: 10
    2: 5
    3: 5
    4: 5
HLT_e30_lhvloose_L1eEM26M:
  eventCount: 2
  stepCounts:
    0: 2
    1: 2
    2: 2
    3: 2
    4: 2
  stepFeatures:
    0: 2
    1: 4
    2: 2
    3: 2
    4: 2
HLT_e40_lhvloose_L1EM22VHI:
  eventCount: 5
  stepCounts:
    0: 6
    1: 6
    2: 5
    3: 5
    4: 5
  stepFeatures:
    0: 6
    1: 10
    2: 5
    3: 5
    4: 5
HLT_e40_lhvloose_L1eEM26M:
  eventCount: 2
  stepCounts:
    0: 2
    1: 2
    2: 2
    3: 2
    4: 2
  stepFeatures:
    0: 2
    1: 4
    2: 2
    3: 2
    4: 2
HLT_e50_etcut_L1EM22VHI:
  eventCount: 6
  stepCounts:
    0: 6
    1: 6
    2: 6
  stepFeatures:
    0: 11
    1: 69
    2: 11
<<<<<<< HEAD
=======
    3: 11
>>>>>>> 0eea7793
HLT_e50_etcut_L1eEM26M:
  eventCount: 3
  stepCounts:
    0: 3
    1: 3
    2: 3
  stepFeatures:
    0: 7
    1: 48
    2: 7
<<<<<<< HEAD
=======
    3: 7
>>>>>>> 0eea7793
HLT_e5_dnnloose_L1EM3:
  eventCount: 7
  stepCounts:
    0: 18
    1: 15
    2: 15
    3: 15
    4: 7
  stepFeatures:
    0: 52
    1: 98
    2: 30
    3: 30
    4: 8
HLT_e5_dnnmedium_L1EM3:
  eventCount: 7
  stepCounts:
    0: 19
    1: 15
    2: 15
    3: 15
    4: 7
  stepFeatures:
    0: 55
    1: 102
    2: 30
    3: 30
    4: 8
HLT_e5_dnntight_L1EM3:
  eventCount: 6
  stepCounts:
    0: 18
    1: 15
    2: 15
    3: 15
    4: 6
  stepFeatures:
    0: 51
    1: 90
    2: 29
    3: 29
    4: 6
HLT_e5_etcut_L1EM3:
  eventCount: 20
  stepCounts:
    0: 20
    1: 20
    2: 20
  stepFeatures:
    0: 141
    1: 467
    2: 216
<<<<<<< HEAD
=======
    3: 216
>>>>>>> 0eea7793
HLT_e5_etcut_L1eEM5:
  eventCount: 19
  stepCounts:
    0: 20
    1: 19
    2: 19
  stepFeatures:
    0: 252
    1: 671
    2: 307
<<<<<<< HEAD
=======
    3: 307
>>>>>>> 0eea7793
HLT_e5_idperf_gsf_tight_L1EM3:
  eventCount: 15
  stepCounts:
    0: 18
    1: 17
    2: 15
    3: 15
    4: 15
  stepFeatures:
    0: 51
    1: 46
    2: 30
    3: 30
    4: 30
HLT_e5_idperf_gsf_tight_L1eEM5:
  eventCount: 15
  stepCounts:
    0: 20
    1: 20
    2: 15
    3: 15
    4: 15
  stepFeatures:
    0: 119
    1: 102
    2: 40
    3: 40
    4: 40
HLT_e5_idperf_loose_lrtloose_L1EM3:
  eventCount: 16
  stepCounts:
    0: 18
    1: 18
    2: 16
    3: 16
  stepFeatures:
    0: 52
    1: 52
    2: 33
    3: 33
HLT_e5_idperf_loose_lrtloose_L1eEM5:
  eventCount: 16
  stepCounts:
    0: 20
    1: 20
    2: 16
    3: 16
  stepFeatures:
    0: 118
    1: 118
    2: 52
    3: 52
HLT_e5_idperf_tight_L1EM3:
  eventCount: 15
  stepCounts:
    0: 18
    1: 17
    2: 15
    3: 15
  stepFeatures:
    0: 51
    1: 46
    2: 30
    3: 30
HLT_e5_idperf_tight_L1eEM5:
  eventCount: 15
  stepCounts:
    0: 20
    1: 20
    2: 15
    3: 15
  stepFeatures:
    0: 119
    1: 102
    2: 40
    3: 40
HLT_e5_lhtight_e14_etcut_1invmAB5_L1JPSI-1M5-EM12:
  eventCount: 0
HLT_e5_lhtight_e14_etcut_probe_1invmAB5_L1JPSI-1M5-EM12:
  eventCount: 0
HLT_e5_lhtight_e9_etcut_1invmAB5_L1JPSI-1M5-EM7:
  eventCount: 0
HLT_e5_lhtight_e9_etcut_probe_1invmAB5_L1JPSI-1M5-EM7:
  eventCount: 0
HLT_e5_lhtight_gsf_L1EM3:
  eventCount: 6
  stepCounts:
    0: 18
    1: 15
    2: 15
    3: 15
    4: 15
    5: 6
  stepFeatures:
    0: 51
    1: 90
    2: 29
    3: 29
    4: 29
    5: 7
HLT_e5_lhtight_gsf_L1eEM5:
  eventCount: 3
  stepCounts:
    0: 20
    1: 18
    2: 11
    3: 11
    4: 11
    5: 3
  stepFeatures:
    0: 119
    1: 176
    2: 33
    3: 33
    4: 33
    5: 4
HLT_e5_lhtight_noringer_e14_etcut_1invmAB5_L1JPSI-1M5-EM12:
  eventCount: 0
HLT_e5_lhtight_noringer_e14_etcut_probe_1invmAB5_L1JPSI-1M5-EM12:
  eventCount: 0
HLT_e5_lhtight_noringer_e9_etcut_1invmAB5_L1JPSI-1M5-EM7:
  eventCount: 0
HLT_e5_lhtight_noringer_e9_etcut_probe_1invmAB5_L1JPSI-1M5-EM7:
  eventCount: 0
HLT_e5_lhvloose_bBeeM6000_2mu4_l2io_L1BPH-0DR3-EM7J15_2MU3V:
  eventCount: 0
  stepCounts:
    0: 2
    1: 2
    2: 2
    3: 2
  stepFeatures:
    0: 2
    1: 3
    2: 2
    3: 2
    4: 2
    5: 5
HLT_e5_lhvloose_bBeeM6000_L14J15:
  eventCount: 0
  stepCounts:
    0: 11
    1: 4
    2: 4
    3: 4
  stepFeatures:
    0: 31
    1: 63
    2: 12
    3: 12
    4: 3
HLT_e5_lhvloose_bBeeM6000_L1All:
  eventCount: 0
  stepCounts:
    0: 19
    1: 7
    2: 7
    3: 7
  stepFeatures:
    0: 56
    1: 116
    2: 18
    3: 18
    4: 6
HLT_e5_lhvloose_bBeeM6000_L1BKeePrescaled:
  eventCount: 0
  stepCounts:
    0: 19
    1: 15
    2: 15
    3: 15
  stepFeatures:
    0: 56
    1: 116
    2: 32
    3: 32
    4: 11
HLT_e5_lhvloose_bBeeM6000_L1BKeePrimary:
  eventCount: 0
  stepCounts:
    0: 18
    1: 6
    2: 6
    3: 6
  stepFeatures:
    0: 54
    1: 103
    2: 17
    3: 17
    4: 5
HLT_e5_lhvloose_bBeeM6000_L1BPH-0DR3-EM7J15:
  eventCount: 0
  stepCounts:
    0: 11
    1: 11
    2: 11
    3: 11
  stepFeatures:
    0: 16
    1: 51
    2: 19
    3: 19
    4: 9
HLT_e5_lhvloose_bBeeM6000_L1BPH-0DR3-EM7J15_MU5VF:
  eventCount: 0
  stepCounts:
    0: 11
    1: 9
    2: 9
    3: 9
  stepFeatures:
    0: 34
    1: 73
    2: 18
    3: 18
    4: 9
HLT_e5_lhvloose_bBeeM6000_L1EM22VHI:
  eventCount: 0
  stepCounts:
    0: 9
    1: 3
    2: 3
    3: 3
  stepFeatures:
    0: 29
    1: 40
    2: 10
    3: 10
    4: 3
HLT_e5_lhvloose_bBeeM6000_mu6_l2io_L1BPH-0DR3-EM7J15_MU5VF:
  eventCount: 0
  stepCounts:
    0: 8
    1: 8
    2: 8
    3: 8
  stepFeatures:
    0: 10
    1: 32
    2: 11
    3: 11
    4: 7
    5: 9
HLT_e5_lhvloose_j70_0eta320_j50_0eta490_j0_DJMASS1000j50_xe50_tcpufit_L1MJJ-500-NFF:
  eventCount: 0
  stepCounts:
    0: 3
    1: 2
    2: 2
    3: 2
    4: 1
  stepFeatures:
    0: 10
    1: 25
    2: 5
    3: 5
    4: 2
HLT_e5_lhvloose_j70_0eta320_j50_0eta490_j0_DJMASS1000j50_xe50_tcpufit_L1jMJJ-500-NFF:
  eventCount: 0
  stepCounts:
    0: 2
    1: 2
    2: 2
    3: 2
    4: 2
  stepFeatures:
    0: 18
    1: 26
    2: 7
    3: 7
    4: 3
    5: 1
HLT_e5_lhvloose_nopix_lrtloose_idperf_probe_g25_medium_L1EM20VH:
  eventCount: 6
  stepCounts:
    0: 9
    1: 7
    2: 7
    3: 6
    4: 6
    5: 6
    6: 6
    7: 6
  stepFeatures:
    0: 17
    1: 12
    2: 11
    3: 7
    4: 24
    5: 24
    6: 19
    7: 19
HLT_e5_lhvloose_nopix_lrtloose_idperf_probe_g25_medium_L1eEM24L:
  eventCount: 2
  stepCounts:
    0: 3
    1: 3
    2: 3
    3: 2
    4: 2
    5: 2
    6: 2
    7: 2
  stepFeatures:
    0: 7
    1: 6
    2: 6
    3: 2
    4: 19
    5: 19
    6: 9
    7: 9
HLT_e60_dnnmedium_L1EM22VHI:
  eventCount: 2
  stepCounts:
    0: 2
    1: 2
    2: 2
    3: 2
    4: 2
  stepFeatures:
    0: 2
    1: 4
    2: 2
    3: 2
    4: 2
HLT_e60_dnnmedium_gsf_L1EM22VHI:
  eventCount: 2
  stepCounts:
    0: 2
    1: 2
    2: 2
    3: 2
    4: 2
    5: 2
  stepFeatures:
    0: 2
    1: 4
    2: 2
    3: 2
    4: 2
    5: 2
HLT_e60_etcut_L1EM22VHI:
  eventCount: 4
  stepCounts:
    0: 4
    1: 4
    2: 4
  stepFeatures:
    0: 9
    1: 59
    2: 9
<<<<<<< HEAD
=======
    3: 9
>>>>>>> 0eea7793
HLT_e60_etcut_L1eEM26M:
  eventCount: 3
  stepCounts:
    0: 3
    1: 3
    2: 3
  stepFeatures:
    0: 7
    1: 48
    2: 7
<<<<<<< HEAD
=======
    3: 7
>>>>>>> 0eea7793
HLT_e60_idperf_gsf_medium_L1EM22VHI:
  eventCount: 2
  stepCounts:
    0: 2
    1: 2
    2: 2
    3: 2
    4: 2
  stepFeatures:
    0: 2
    1: 2
    2: 2
    3: 2
    4: 2
HLT_e60_idperf_gsf_medium_L1eEM26M:
  eventCount: 2
  stepCounts:
    0: 2
    1: 2
    2: 2
    3: 2
    4: 2
  stepFeatures:
    0: 2
    1: 2
    2: 2
    3: 2
    4: 2
HLT_e60_idperf_medium_L1EM22VHI:
  eventCount: 2
  stepCounts:
    0: 2
    1: 2
    2: 2
    3: 2
  stepFeatures:
    0: 2
    1: 2
    2: 2
    3: 2
HLT_e60_idperf_medium_L1eEM26M:
  eventCount: 2
  stepCounts:
    0: 2
    1: 2
    2: 2
    3: 2
  stepFeatures:
    0: 2
    1: 2
    2: 2
    3: 2
HLT_e60_lhmedium_L1EM22VHI:
  eventCount: 2
  stepCounts:
    0: 2
    1: 2
    2: 2
    3: 2
    4: 2
  stepFeatures:
    0: 2
    1: 4
    2: 2
    3: 2
    4: 2
HLT_e60_lhmedium_L1eEM26M:
  eventCount: 2
  stepCounts:
    0: 2
    1: 2
    2: 2
    3: 2
    4: 2
  stepFeatures:
    0: 2
    1: 4
    2: 2
    3: 2
    4: 2
HLT_e60_lhmedium_gsf_L1EM22VHI:
  eventCount: 2
  stepCounts:
    0: 2
    1: 2
    2: 2
    3: 2
    4: 2
    5: 2
  stepFeatures:
    0: 2
    1: 4
    2: 2
    3: 2
    4: 2
    5: 2
HLT_e60_lhmedium_noringer_L1EM22VHI:
  eventCount: 2
  stepCounts:
    0: 3
    1: 3
    2: 3
    3: 3
    4: 2
  stepFeatures:
    0: 4
    1: 10
    2: 4
    3: 4
    4: 2
HLT_e60_lhmedium_noringer_L1eEM26M:
  eventCount: 2
  stepCounts:
    0: 2
    1: 2
    2: 2
    3: 2
    4: 2
  stepFeatures:
    0: 3
    1: 8
    2: 3
    3: 3
    4: 2
HLT_e60_lhvloose_L1EM22VHI:
  eventCount: 2
  stepCounts:
    0: 2
    1: 2
    2: 2
    3: 2
    4: 2
  stepFeatures:
    0: 2
    1: 4
    2: 2
    3: 2
    4: 2
HLT_e60_lhvloose_L1eEM26M:
  eventCount: 2
  stepCounts:
    0: 2
    1: 2
    2: 2
    3: 2
    4: 2
  stepFeatures:
    0: 2
    1: 4
    2: 2
    3: 2
    4: 2
HLT_e70_lhloose_xe70_cell_L1EM22VHI:
  eventCount: 1
  stepCounts:
    0: 1
    1: 1
    2: 1
    3: 1
    4: 1
    5: 1
  stepFeatures:
    0: 1
    1: 1
    2: 1
    3: 1
    4: 1
    5: 1
HLT_e70_lhloose_xe70_cell_L1eEM26M:
  eventCount: 1
  stepCounts:
    0: 1
    1: 1
    2: 1
    3: 1
    4: 1
    5: 1
  stepFeatures:
    0: 1
    1: 1
    2: 1
    3: 1
    4: 1
    5: 1
HLT_e7_lhmedium_L1eEM5_mu24_L1MU14FCH:
  eventCount: 0
  stepCounts:
    0: 5
    1: 4
    2: 2
    3: 2
    4: 1
    5: 1
  stepFeatures:
    0: 12
    1: 16
    2: 2
    3: 2
    4: 1
    5: 1
HLT_e7_lhmedium_mu24_L1MU14FCH:
  eventCount: 1
  stepCounts:
    0: 5
    1: 5
    2: 4
    3: 4
    4: 3
    5: 3
    6: 1
    7: 1
    8: 1
  stepFeatures:
    0: 8
    1: 17
    2: 5
    3: 5
    4: 3
    5: 3
    6: 1
    7: 1
    8: 1
HLT_e80_lhvloose_L1EM22VHI:
  eventCount: 1
  stepCounts:
    0: 1
    1: 1
    2: 1
    3: 1
    4: 1
  stepFeatures:
    0: 1
    1: 1
    2: 1
    3: 1
    4: 1
HLT_e80_lhvloose_L1eEM26M:
  eventCount: 1
  stepCounts:
    0: 1
    1: 1
    2: 1
    3: 1
    4: 1
  stepFeatures:
    0: 1
    1: 1
    2: 1
    3: 1
    4: 1
HLT_e9_lhtight_e4_etcut_1invmAB5_L1JPSI-1M5-EM7:
  eventCount: 0
HLT_e9_lhtight_e4_etcut_L1JPSI-1M5-EM7:
  eventCount: 0
HLT_e9_lhtight_e4_etcut_L1JPSI-1M5-eEM9:
  eventCount: 1
  stepCounts:
    0: 3
    1: 2
    2: 1
    3: 1
    4: 1
  stepFeatures:
    0: 96
    1: 111
    2: 39
    3: 1
    4: 1
HLT_e9_lhtight_e4_etcut_idperf_gsf_probe_1invmAB5_L1JPSI-1M5-EM7:
  eventCount: 0
HLT_e9_lhtight_e4_etcut_idperf_gsf_probe_1invmAB5_L1JPSI-1M5-eEM9:
  eventCount: 0
  stepCounts:
    0: 3
    1: 2
    2: 1
    3: 1
    4: 1
    5: 1
    6: 1
    7: 1
    8: 1
  stepFeatures:
    0: 3
    1: 5
    2: 1
    3: 1
    4: 1
    5: 14
    6: 14
    7: 19
    8: 19
    9: 19
HLT_e9_lhtight_e4_etcut_idperf_probe_1invmAB5_L1JPSI-1M5-EM7:
  eventCount: 0
HLT_e9_lhtight_e4_etcut_idperf_probe_1invmAB5_L1JPSI-1M5-eEM9:
  eventCount: 0
  stepCounts:
    0: 3
    1: 2
    2: 1
    3: 1
    4: 1
    5: 1
    6: 1
    7: 1
  stepFeatures:
    0: 3
    1: 5
    2: 1
    3: 1
    4: 1
    5: 14
    6: 14
    7: 19
    8: 19
HLT_e9_lhtight_e4_etcut_probe_1invmAB5_L1JPSI-1M5-EM7:
  eventCount: 0
HLT_e9_lhtight_noringer_e4_etcut_1invmAB5_L1JPSI-1M5-EM7:
  eventCount: 0
HLT_e9_lhtight_noringer_e4_etcut_probe_1invmAB5_L1JPSI-1M5-EM7:
  eventCount: 0
HLT_e9_lhvloose_L1eEM5_mu20_L1MU14FCH_mu8noL1_L1MU14FCH:
  eventCount: 0
  stepCounts:
    0: 3
    1: 3
    2: 1
    3: 1
    4: 1
    5: 1
  stepFeatures:
    0: 4
    1: 9
    2: 1
    3: 1
    4: 1
    5: 1
HLT_e9_lhvloose_bBeeM6000_L1BPH-0DR3-EM7J15:
  eventCount: 0
  stepCounts:
    0: 11
    1: 11
    2: 8
    3: 8
  stepFeatures:
    0: 16
    1: 51
    2: 11
    3: 11
    4: 8
HLT_e9_lhvloose_e5_lhvloose_bBeeM6000_2mu4_l2io_L1BPH-0M9-EM7-EM5_2MU3V:
  eventCount: 0
  stepFeatures:
    0: 2
HLT_e9_lhvloose_e5_lhvloose_bBeeM6000_L1BPH-0M9-EM7-EM5:
  eventCount: 0
  stepCounts:
    0: 3
    1: 1
    2: 1
  stepFeatures:
    0: 19
    1: 53
    2: 7
    3: 3
    4: 3
HLT_e9_lhvloose_e5_lhvloose_bBeeM6000_mu6_l2io_L1BPH-0M9-EM7-EM5_MU5VF:
  eventCount: 0
  stepCounts:
    0: 2
    1: 1
    2: 1
  stepFeatures:
    0: 8
    1: 22
    2: 3
    3: 3
    4: 3
    5: 1
HLT_e9_lhvloose_mu20_mu8noL1_L1MU14FCH:
  eventCount: 0
  stepCounts:
    0: 4
    1: 4
    2: 3
    3: 3
    4: 3
    5: 3
    6: 1
    7: 1
    8: 1
  stepFeatures:
    0: 5
    1: 14
    2: 3
    3: 3
    4: 3
    5: 3
    6: 1
    7: 1
    8: 1
HLT_eb_low_L1RD2_FILLED:
  eventCount: 19
  stepCounts:
    0: 19
  stepFeatures:
    0: 19
HLT_eb_medium_L1RD2_FILLED:
  eventCount: 19
  stepCounts:
    0: 19
  stepFeatures:
    0: 19
HLT_g0_hiptrt_L1EM22VHI:
  eventCount: 0
  stepCounts:
    0: 9
  stepFeatures:
    0: 15
HLT_g0_hiptrt_L1eEM26M:
  eventCount: 0
  stepCounts:
    0: 6
  stepFeatures:
    0: 11
HLT_g100_loose_L1EM22VHI:
  eventCount: 1
  stepCounts:
    0: 3
    1: 2
    2: 2
    3: 1
  stepFeatures:
    0: 6
    1: 5
    2: 5
    3: 1
HLT_g100_loose_L1eEM26M:
  eventCount: 1
  stepCounts:
    0: 2
    1: 2
    2: 2
    3: 1
  stepFeatures:
    0: 5
    1: 5
    2: 5
    3: 1
HLT_g10_loose_L1EM7:
  eventCount: 9
  stepCounts:
    0: 19
    1: 11
    2: 11
    3: 9
  stepFeatures:
    0: 55
    1: 23
    2: 23
    3: 11
HLT_g10_loose_L1eEM9:
  eventCount: 5
  stepCounts:
    0: 14
    1: 6
    2: 6
    3: 5
  stepFeatures:
    0: 41
    1: 14
    2: 17
    3: 5
HLT_g120_loose_L1EM22VHI:
  eventCount: 1
  stepCounts:
    0: 2
    1: 2
    2: 2
    3: 1
  stepFeatures:
    0: 5
    1: 5
    2: 5
    3: 1
HLT_g120_loose_L1eEM26M:
  eventCount: 1
  stepCounts:
    0: 2
    1: 2
    2: 2
    3: 1
  stepFeatures:
    0: 5
    1: 5
    2: 5
    3: 1
HLT_g120_loose_ringer_L1EM22VHI:
  eventCount: 1
  stepCounts:
    0: 2
    1: 2
    2: 2
    3: 1
  stepFeatures:
    0: 5
    1: 5
    2: 5
    3: 1
HLT_g12_loose_LArPEBHLT_L1EM10VH:
  eventCount: 0
HLT_g140_loose_L1EM22VHI:
  eventCount: 0
  stepCounts:
    0: 2
    1: 2
    2: 2
  stepFeatures:
    0: 3
    1: 3
    2: 3
HLT_g140_loose_L1eEM26M:
  eventCount: 0
  stepCounts:
    0: 2
    1: 2
    2: 2
  stepFeatures:
    0: 3
    1: 3
    2: 3
HLT_g140_loose_tau20_mediumRNN_tracktwoMVABDT_03dRAB_L1EM22VHI:
  eventCount: 0
  stepCounts:
    0: 2
    1: 2
    2: 2
  stepFeatures:
    0: 3
    1: 3
    2: 3
HLT_g15_loose_2mu10_msonly_L12MU8F:
  eventCount: 0
  stepCounts:
    0: 2
    1: 1
    2: 1
  stepFeatures:
    0: 2
    1: 1
    2: 1
HLT_g15_loose_2mu10_msonly_L1MU3V_EMPTY:
  eventCount: 0
HLT_g15_loose_2mu10_msonly_L1MU3V_UNPAIRED_ISO:
  eventCount: 0
HLT_g15_loose_2mu10_msonly_L1MU5VF_EMPTY:
  eventCount: 0
HLT_g15_loose_L1EM10VH:
  eventCount: 8
  stepCounts:
    0: 14
    1: 10
    2: 10
    3: 8
  stepFeatures:
    0: 25
    1: 18
    2: 15
    3: 9
HLT_g15_loose_L1eEM10L_2mu10_msonly_L1MU3V_EMPTY:
  eventCount: 0
HLT_g15_loose_L1eEM10L_2mu10_msonly_L1MU3V_UNPAIRED_ISO:
  eventCount: 0
HLT_g15_loose_L1eEM10L_2mu10_msonly_L1MU5VF_EMPTY:
  eventCount: 0
HLT_g15_loose_L1eEM12L:
  eventCount: 2
  stepCounts:
    0: 4
    1: 3
    2: 3
    3: 2
  stepFeatures:
    0: 8
    1: 6
    2: 6
    3: 2
HLT_g15_tight_L1EM10VH:
  eventCount: 7
  stepCounts:
    0: 14
    1: 10
    2: 10
    3: 7
  stepFeatures:
    0: 25
    1: 18
    2: 15
    3: 8
HLT_g15_tight_L1eEM12L:
  eventCount: 2
  stepCounts:
    0: 4
    1: 3
    2: 3
    3: 2
  stepFeatures:
    0: 8
    1: 6
    2: 6
    3: 2
HLT_g20_loose_L1EM15VH:
  eventCount: 7
  stepCounts:
    0: 11
    1: 9
    2: 9
    3: 7
  stepFeatures:
    0: 20
    1: 14
    2: 14
    3: 8
HLT_g20_loose_L1eEM18L:
  eventCount: 2
  stepCounts:
    0: 3
    1: 3
    2: 3
    3: 2
  stepFeatures:
    0: 7
    1: 6
    2: 6
    3: 2
HLT_g20_loose_LArPEBHLT_L1EM15:
  eventCount: 0
HLT_g20_loose_ringer_L1EM15VHI:
  eventCount: 7
  stepCounts:
    0: 12
    1: 9
    2: 9
    3: 7
  stepFeatures:
    0: 18
    1: 12
    2: 12
    3: 7
HLT_g20_medium_ringer_L1EM15VHI:
  eventCount: 7
  stepCounts:
    0: 11
    1: 8
    2: 8
    3: 7
  stepFeatures:
    0: 14
    1: 9
    2: 9
    3: 7
HLT_g20_tight_L1EM15VHI:
  eventCount: 6
  stepCounts:
    0: 10
    1: 9
    2: 9
    3: 6
  stepFeatures:
    0: 16
    1: 12
    2: 12
    3: 6
HLT_g20_tight_L1eEM18M:
  eventCount: 2
  stepCounts:
    0: 3
    1: 3
    2: 3
    3: 2
  stepFeatures:
    0: 7
    1: 6
    2: 6
    3: 2
HLT_g20_tight_icaloloose_L1EM15VHI:
  eventCount: 6
  stepCounts:
    0: 10
    1: 9
    2: 9
    3: 6
  stepFeatures:
    0: 16
    1: 12
    2: 12
    3: 6
HLT_g20_tight_icaloloose_L1eEM18M:
  eventCount: 2
  stepCounts:
    0: 3
    1: 3
    2: 3
    3: 2
  stepFeatures:
    0: 7
    1: 6
    2: 6
    3: 2
HLT_g20_tight_icaloloose_j35_pf_ftf_bdl1d77_3j35_pf_ftf_0eta490_j0_pf_ftf_DJMASS500j35_L1EM18VHI_MJJ-300:
  eventCount: 2
  stepCounts:
    0: 6
    1: 6
    2: 6
    3: 4
    4: 4
    5: 2
    6: 2
  stepFeatures:
    0: 11
    1: 9
    2: 9
    3: 4
    4: 12
    5: 31
    6: 3
HLT_g20_tight_icaloloose_j35_pf_ftf_bdl1d77_3j35_pf_ftf_0eta490_j0_pf_ftf_DJMASS500j35_L1eEM22M_jMJJ-300-NFF:
  eventCount: 1
  stepCounts:
    0: 2
    1: 2
    2: 2
    3: 2
    4: 2
    5: 1
    6: 1
  stepFeatures:
    0: 3
    1: 3
    2: 3
    3: 2
    4: 6
    5: 16
    6: 2
HLT_g20_tight_icaloloose_j35_pf_ftf_bdl1r77_3j35_pf_ftf_0eta490_j0_pf_ftf_DJMASS500j35_L1EM18VHI_MJJ-300:
  eventCount: 2
  stepCounts:
    0: 6
    1: 6
    2: 6
    3: 4
    4: 4
    5: 2
    6: 2
  stepFeatures:
    0: 11
    1: 9
    2: 9
    3: 4
    4: 12
    5: 31
    6: 3
HLT_g20_tight_icaloloose_j35_pf_ftf_bdl1r77_3j35_pf_ftf_0eta490_j0_pf_ftf_DJMASS500j35_L1eEM22M_jMJJ-300-NFF:
  eventCount: 1
  stepCounts:
    0: 2
    1: 2
    2: 2
    3: 2
    4: 2
    5: 1
    6: 1
  stepFeatures:
    0: 3
    1: 3
    2: 3
    3: 2
    4: 6
    5: 16
    6: 2
HLT_g20_tight_ringer_L1EM15VHI:
  eventCount: 6
  stepCounts:
    0: 9
    1: 7
    2: 7
    3: 6
  stepFeatures:
    0: 10
    1: 7
    2: 7
    3: 6
HLT_g22_tight_L1EM15VHI:
  eventCount: 6
  stepCounts:
    0: 9
    1: 8
    2: 8
    3: 6
  stepFeatures:
    0: 15
    1: 11
    2: 11
    3: 6
HLT_g22_tight_L1eEM18M:
  eventCount: 2
  stepCounts:
    0: 3
    1: 3
    2: 3
    3: 2
  stepFeatures:
    0: 7
    1: 6
    2: 6
    3: 2
HLT_g250_etcut_L1EM22VHI:
  eventCount: 1
  stepCounts:
    0: 1
    1: 1
    2: 1
  stepFeatures:
    0: 2
    1: 2
    2: 2
HLT_g250_etcut_L1eEM26M:
  eventCount: 1
  stepCounts:
    0: 1
    1: 1
    2: 1
  stepFeatures:
    0: 2
    1: 2
    2: 2
HLT_g25_loose_L1EM20VH:
  eventCount: 6
  stepCounts:
    0: 9
    1: 7
    2: 7
    3: 6
  stepFeatures:
    0: 17
    1: 12
    2: 11
    3: 7
HLT_g25_loose_L1eEM24L:
  eventCount: 2
  stepCounts:
    0: 3
    1: 3
    2: 3
    3: 2
  stepFeatures:
    0: 7
    1: 6
    2: 6
    3: 2
HLT_g25_medium_2j35_pf_ftf_0eta490_bdl1d77_2j35_pf_ftf_0eta490_L1EM22VHI:
  eventCount: 1
  stepCounts:
    0: 8
    1: 7
    2: 7
    3: 6
    4: 6
    5: 4
    6: 1
  stepFeatures:
    0: 14
    1: 10
    2: 10
    3: 6
    4: 12
    5: 44
    6: 5
HLT_g25_medium_2j35_pf_ftf_0eta490_bdl1r77_2j35_pf_ftf_0eta490_L1EM22VHI:
  eventCount: 1
  stepCounts:
    0: 8
    1: 7
    2: 7
    3: 6
    4: 6
    5: 4
    6: 1
  stepFeatures:
    0: 14
    1: 10
    2: 10
    3: 6
    4: 12
    5: 44
    6: 4
HLT_g25_medium_2j35_pf_ftf_0eta490_bdl1r77_2j35_pf_ftf_0eta490_L1eEM26M:
  eventCount: 1
  stepCounts:
    0: 3
    1: 3
    2: 3
    3: 2
    4: 2
    5: 2
    6: 1
  stepFeatures:
    0: 7
    1: 6
    2: 6
    3: 2
    4: 4
    5: 24
    6: 2
HLT_g25_medium_4j35_0eta490_j0_DJMASS1000j35_L1EM22VHI:
  eventCount: 0
  stepCounts:
    0: 8
    1: 7
    2: 7
    3: 6
  stepFeatures:
    0: 14
    1: 10
    2: 10
    3: 6
HLT_g25_medium_4j35_0eta490_j0_DJMASS1000j35_L1eEM26M:
  eventCount: 0
  stepCounts:
    0: 3
    1: 3
    2: 3
    3: 2
  stepFeatures:
    0: 7
    1: 6
    2: 6
    3: 2
HLT_g25_medium_L1EM20VH:
  eventCount: 6
  stepCounts:
    0: 9
    1: 7
    2: 7
    3: 6
  stepFeatures:
    0: 17
    1: 12
    2: 11
    3: 7
HLT_g25_medium_L1eEM18L_mu24_L1MU14FCH:
  eventCount: 0
  stepCounts:
    0: 2
    1: 2
    2: 2
    3: 1
    4: 1
  stepFeatures:
    0: 5
    1: 4
    2: 4
    3: 1
    4: 1
HLT_g25_medium_L1eEM24L:
  eventCount: 2
  stepCounts:
    0: 3
    1: 3
    2: 3
    3: 2
  stepFeatures:
    0: 7
    1: 6
    2: 6
    3: 2
HLT_g25_medium_j35_pf_ftf_0eta490_bdl1d77_3j35_pf_ftf_0eta490_j0_pf_ftf_DJMASS700j35_L1EM22VHI:
  eventCount: 1
  stepCounts:
    0: 8
    1: 7
    2: 7
    3: 6
    4: 6
    5: 1
    6: 1
  stepFeatures:
    0: 14
    1: 10
    2: 10
    3: 6
    4: 18
    5: 16
    6: 3
HLT_g25_medium_j35_pf_ftf_0eta490_bdl1r77_3j35_pf_ftf_0eta490_j0_pf_ftf_DJMASS700j35_L1EM22VHI:
  eventCount: 1
  stepCounts:
    0: 8
    1: 7
    2: 7
    3: 6
    4: 6
    5: 1
    6: 1
  stepFeatures:
    0: 14
    1: 10
    2: 10
    3: 6
    4: 18
    5: 16
    6: 2
HLT_g25_medium_j35_pf_ftf_0eta490_bdl1r77_3j35_pf_ftf_0eta490_j0_pf_ftf_DJMASS700j35_L1eEM26M:
  eventCount: 1
  stepCounts:
    0: 3
    1: 3
    2: 3
    3: 2
    4: 2
    5: 1
    6: 1
  stepFeatures:
    0: 7
    1: 6
    2: 6
    3: 2
    4: 6
    5: 16
    6: 2
HLT_g25_medium_mu24_L1MU14FCH:
  eventCount: 0
  stepCounts:
    0: 4
    1: 3
    2: 3
    3: 2
    4: 2
  stepFeatures:
    0: 9
    1: 6
    2: 6
    3: 3
    4: 2
HLT_g25_medium_mu24_ivarmedium_L1MU14FCH:
  eventCount: 0
  stepCounts:
    0: 3
    1: 3
    2: 3
    3: 2
    4: 2
  stepFeatures:
    0: 7
    1: 5
    2: 5
    3: 2
    4: 2
HLT_g25_medium_tau25_dikaonmass_tracktwoMVA_50invmAB_L1EM22VHI:
  eventCount: 0
  stepCounts:
    0: 8
    1: 7
    2: 7
    3: 6
    4: 6
    5: 6
    6: 6
    7: 6
  stepFeatures:
    0: 14
    1: 10
    2: 10
    3: 6
    4: 23
    5: 23
    6: 23
    7: 23
HLT_g25_medium_tau25_dipion1_tracktwoMVA_50invmAB_L1EM22VHI:
  eventCount: 0
  stepCounts:
    0: 8
    1: 7
    2: 7
    3: 6
    4: 6
    5: 6
    6: 6
    7: 6
  stepFeatures:
    0: 14
    1: 10
    2: 10
    3: 6
    4: 23
    5: 23
    6: 23
    7: 23
HLT_g25_medium_tau25_dipion2_tracktwoMVA_50invmAB_L1EM22VHI:
  eventCount: 0
  stepCounts:
    0: 8
    1: 7
    2: 7
    3: 6
    4: 6
    5: 6
    6: 6
    7: 6
  stepFeatures:
    0: 14
    1: 10
    2: 10
    3: 6
    4: 23
    5: 23
    6: 23
    7: 23
HLT_g25_medium_tau25_dipion4_tracktwoMVA_50invmAB_L1EM22VHI:
  eventCount: 0
  stepCounts:
    0: 8
    1: 7
    2: 7
    3: 6
    4: 6
    5: 6
    6: 6
    7: 6
  stepFeatures:
    0: 14
    1: 10
    2: 10
    3: 6
    4: 23
    5: 23
    6: 23
    7: 23
HLT_g25_medium_tau25_kaonpi1_tracktwoMVA_50invmAB_L1EM22VHI:
  eventCount: 0
  stepCounts:
    0: 8
    1: 7
    2: 7
    3: 6
    4: 6
    5: 6
    6: 6
    7: 6
  stepFeatures:
    0: 14
    1: 10
    2: 10
    3: 6
    4: 23
    5: 23
    6: 23
    7: 23
HLT_g25_medium_tau25_kaonpi2_tracktwoMVA_50invmAB_L1EM22VHI:
  eventCount: 0
  stepCounts:
    0: 8
    1: 7
    2: 7
    3: 6
    4: 6
    5: 6
    6: 6
    7: 6
  stepFeatures:
    0: 14
    1: 10
    2: 10
    3: 6
    4: 23
    5: 23
    6: 23
    7: 23
HLT_g25_medium_tau25_singlepion_tracktwoMVA_50invmAB_L1EM22VHI:
  eventCount: 0
  stepCounts:
    0: 8
    1: 7
    2: 7
    3: 6
    4: 6
    5: 6
    6: 6
    7: 6
  stepFeatures:
    0: 14
    1: 10
    2: 10
    3: 6
    4: 23
    5: 23
    6: 23
    7: 23
HLT_g25_tight_icaloloose_2j35_pf_ftf_0eta490_bdl1d77_2j35_pf_ftf_0eta490_L1EM22VHI:
  eventCount: 1
  stepCounts:
    0: 8
    1: 7
    2: 7
    3: 5
    4: 5
    5: 3
    6: 1
  stepFeatures:
    0: 14
    1: 10
    2: 10
    3: 5
    4: 10
    5: 34
    6: 4
HLT_g25_tight_icaloloose_2j35_pf_ftf_0eta490_bdl1r77_2j35_pf_ftf_0eta490_L1EM22VHI:
  eventCount: 1
  stepCounts:
    0: 8
    1: 7
    2: 7
    3: 5
    4: 5
    5: 3
    6: 1
  stepFeatures:
    0: 14
    1: 10
    2: 10
    3: 5
    4: 10
    5: 34
    6: 3
HLT_g25_tight_icaloloose_j35_pf_ftf_0eta490_bdl1d77_3j35_pf_ftf_0eta490_j0_pf_ftf_DJMASS700j35_L1EM22VHI:
  eventCount: 1
  stepCounts:
    0: 8
    1: 7
    2: 7
    3: 5
    4: 5
    5: 1
    6: 1
  stepFeatures:
    0: 14
    1: 10
    2: 10
    3: 5
    4: 15
    5: 16
    6: 3
HLT_g25_tight_icaloloose_j35_pf_ftf_0eta490_bdl1r77_3j35_pf_ftf_0eta490_j0_pf_ftf_DJMASS700j35_L1EM22VHI:
  eventCount: 1
  stepCounts:
    0: 8
    1: 7
    2: 7
    3: 5
    4: 5
    5: 1
    6: 1
  stepFeatures:
    0: 14
    1: 10
    2: 10
    3: 5
    4: 15
    5: 16
    6: 2
HLT_g25_tight_icalotight_xe40_cell_xe40_tcpufit_xe40_pfopufit_18dphiAB_18dphiAC_80mTAC_L1EM22VHI:
  eventCount: 0
  stepCounts:
    0: 8
    1: 7
    2: 7
  stepFeatures:
    0: 14
    1: 10
    2: 10
HLT_g25_tight_icalotight_xe40_cell_xe40_tcpufit_xe40_pfopufit_18dphiAB_18dphiAC_80mTAC_L1eEM26M:
  eventCount: 0
  stepCounts:
    0: 3
    1: 3
    2: 3
  stepFeatures:
    0: 7
    1: 6
    2: 6
HLT_g25_tight_icalotight_xe40_cell_xe50_tcpufit_18dphiAB_18dphiAC_80mTAC_L1EM22VHI:
  eventCount: 0
  stepCounts:
    0: 8
    1: 7
    2: 7
  stepFeatures:
    0: 14
    1: 10
    2: 10
HLT_g25_tight_icalotight_xe40_cell_xe50_tcpufit_18dphiAB_18dphiAC_80mTAC_L1eEM26M:
  eventCount: 0
  stepCounts:
    0: 3
    1: 3
    2: 3
  stepFeatures:
    0: 7
    1: 6
    2: 6
HLT_g300_etcut_L1EM22VHI:
  eventCount: 1
  stepCounts:
    0: 1
    1: 1
    2: 1
  stepFeatures:
    0: 1
    1: 1
    2: 1
HLT_g300_etcut_L1eEM26M:
  eventCount: 1
  stepCounts:
    0: 1
    1: 1
    2: 1
  stepFeatures:
    0: 1
    1: 1
    2: 1
HLT_g30_loose_L1EM20VH:
  eventCount: 6
  stepCounts:
    0: 9
    1: 7
    2: 7
    3: 6
  stepFeatures:
    0: 16
    1: 11
    2: 11
    3: 7
HLT_g30_loose_L1eEM24L:
  eventCount: 2
  stepCounts:
    0: 3
    1: 3
    2: 3
    3: 2
  stepFeatures:
    0: 7
    1: 6
    2: 6
    3: 2
HLT_g35_loose_3j25_pf_ftf_L1EM22VHI:
  eventCount: 6
  stepCounts:
    0: 8
    1: 7
    2: 7
    3: 6
    4: 6
    5: 6
  stepFeatures:
    0: 14
    1: 10
    2: 10
    3: 6
    4: 6
    5: 48
HLT_g35_loose_L1EM22VHI:
  eventCount: 6
  stepCounts:
    0: 8
    1: 7
    2: 7
    3: 6
  stepFeatures:
    0: 14
    1: 10
    2: 10
    3: 6
HLT_g35_loose_PhysicsTLA_L1EM22VHI:
  eventCount: 6
  stepCounts:
    0: 8
    1: 7
    2: 7
    3: 6
    4: 6
    5: 6
  stepFeatures:
    0: 14
    1: 10
    2: 10
    3: 6
    4: 6
    5: 6
HLT_g35_loose_PhysicsTLA_L1eEM26M:
  eventCount: 2
  stepCounts:
    0: 3
    1: 3
    2: 3
    3: 2
    4: 2
    5: 2
  stepFeatures:
    0: 7
    1: 6
    2: 6
    3: 2
    4: 2
    5: 2
HLT_g35_loose_mu15_mu2noL1_L1EM24VHI:
  eventCount: 0
  stepCounts:
    0: 5
    1: 5
    2: 5
    3: 4
    4: 4
    5: 2
    6: 2
    7: 1
  stepFeatures:
    0: 14
    1: 8
    2: 8
    3: 4
    4: 5
    5: 2
    6: 2
    7: 1
HLT_g35_loose_mu18_L1EM24VHI:
  eventCount: 1
  stepCounts:
    0: 5
    1: 5
    2: 5
    3: 4
    4: 4
    5: 1
    6: 1
    7: 1
  stepFeatures:
    0: 14
    1: 8
    2: 8
    3: 4
    4: 4
    5: 1
    6: 1
    7: 1
HLT_g35_loose_mu18_L1eEM28M:
  eventCount: 1
  stepCounts:
    0: 3
    1: 3
    2: 3
    3: 2
    4: 2
    5: 1
    6: 1
    7: 1
  stepFeatures:
    0: 7
    1: 6
    2: 6
    3: 2
    4: 2
    5: 1
    6: 1
    7: 1
HLT_g35_medium_3j25_pf_ftf_L1EM22VHI:
  eventCount: 6
  stepCounts:
    0: 8
    1: 7
    2: 7
    3: 6
    4: 6
    5: 6
  stepFeatures:
    0: 14
    1: 10
    2: 10
    3: 6
    4: 6
    5: 48
HLT_g35_medium_L1EM20VH:
  eventCount: 6
  stepCounts:
    0: 9
    1: 7
    2: 7
    3: 6
  stepFeatures:
    0: 16
    1: 11
    2: 11
    3: 7
HLT_g35_medium_L1EM22VHI:
  eventCount: 6
  stepCounts:
    0: 8
    1: 7
    2: 7
    3: 6
  stepFeatures:
    0: 14
    1: 10
    2: 10
    3: 6
HLT_g35_medium_L1eEM24L:
  eventCount: 2
  stepCounts:
    0: 3
    1: 3
    2: 3
    3: 2
  stepFeatures:
    0: 7
    1: 6
    2: 6
    3: 2
HLT_g35_medium_g25_medium_L12EM20VH:
  eventCount: 1
  stepCounts:
    0: 4
    1: 3
    2: 3
    3: 1
  stepFeatures:
    0: 23
    1: 17
    2: 14
    3: 6
HLT_g35_medium_g25_medium_L12eEM24L:
  eventCount: 0
  stepCounts:
    0: 2
    1: 2
    2: 2
  stepFeatures:
    0: 12
    1: 10
    2: 10
    3: 2
HLT_g35_medium_g25_medium_L1EM7_EMPTY:
  eventCount: 0
HLT_g35_medium_g25_medium_L1EM7_UNPAIRED_ISO:
  eventCount: 0
HLT_g35_medium_g25_medium_L1eEM9_EMPTY:
  eventCount: 0
HLT_g35_medium_g25_medium_L1eEM9_UNPAIRED_ISO:
  eventCount: 0
HLT_g35_medium_tau25_dipion3_tracktwoMVA_60invmAB_L1EM22VHI:
  eventCount: 0
  stepCounts:
    0: 8
    1: 7
    2: 7
    3: 6
    4: 6
    5: 6
    6: 6
    7: 6
  stepFeatures:
    0: 14
    1: 10
    2: 10
    3: 6
    4: 23
    5: 23
    6: 23
    7: 23
HLT_g35_tight_3j25_0eta290_pf_ftf_boffperf_L1EM22VHI:
  eventCount: 5
  stepCounts:
    0: 8
    1: 7
    2: 7
    3: 5
    4: 5
    5: 5
    6: 5
  stepFeatures:
    0: 14
    1: 10
    2: 10
    3: 5
    4: 5
    5: 35
    6: 35
HLT_g35_tight_3j25_PhysicsTLA_L1EM22VHI:
  eventCount: 5
  stepCounts:
    0: 8
    1: 7
    2: 7
    3: 5
    4: 5
    5: 5
    6: 5
  stepFeatures:
    0: 14
    1: 10
    2: 10
    3: 5
    4: 46
    5: 51
    6: 10
HLT_g35_tight_3j25_pf_ftf_L1EM22VHI:
  eventCount: 5
  stepCounts:
    0: 8
    1: 7
    2: 7
    3: 5
    4: 5
    5: 5
  stepFeatures:
    0: 14
    1: 10
    2: 10
    3: 5
    4: 5
    5: 40
HLT_g35_tight_3j25_pf_ftf_PhysicsTLA_L1EM22VHI:
  eventCount: 5
  stepCounts:
    0: 8
    1: 7
    2: 7
    3: 5
    4: 5
    5: 5
    6: 5
    7: 5
  stepFeatures:
    0: 14
    1: 10
    2: 10
    3: 5
    4: 5
    5: 40
    6: 45
    7: 10
HLT_g35_tight_L1EM22VHI:
  eventCount: 5
  stepCounts:
    0: 8
    1: 7
    2: 7
    3: 5
  stepFeatures:
    0: 14
    1: 10
    2: 10
    3: 5
HLT_g35_tight_icaloloose_L1EM22VHI:
  eventCount: 5
  stepCounts:
    0: 8
    1: 7
    2: 7
    3: 5
  stepFeatures:
    0: 14
    1: 10
    2: 10
    3: 5
HLT_g35_tight_icalotight_mu15noL1_mu2noL1_L1EM24VHI:
  eventCount: 0
  stepCounts:
    0: 8
    1: 7
    2: 7
  stepFeatures:
    0: 14
    1: 10
    2: 10
HLT_g35_tight_icalotight_mu18noL1_L1EM24VHI:
  eventCount: 0
  stepCounts:
    0: 8
    1: 7
    2: 7
  stepFeatures:
    0: 14
    1: 10
    2: 10
HLT_g3_loose_LArPEBHLT_L1EM3:
  eventCount: 0
HLT_g40_loose_L1EM20VH:
  eventCount: 6
  stepCounts:
    0: 9
    1: 7
    2: 7
    3: 6
  stepFeatures:
    0: 14
    1: 10
    2: 10
    3: 6
HLT_g40_loose_L1eEM24L:
  eventCount: 2
  stepCounts:
    0: 3
    1: 3
    2: 3
    3: 2
  stepFeatures:
    0: 7
    1: 6
    2: 6
    3: 2
HLT_g40_loose_LArPEBHLT_L1EM22VHI:
  eventCount: 0
HLT_g40_loose_mu40_msonly_L1MU14FCH:
  eventCount: 0
  stepCounts:
    0: 4
    1: 3
    2: 3
    3: 2
    4: 2
  stepFeatures:
    0: 7
    1: 5
    2: 5
    3: 2
    4: 2
HLT_g45_loose_6j45_0eta240_L14J15p0ETA25:
  eventCount: 0
  stepCounts:
    0: 6
    1: 4
    2: 4
    3: 3
  stepFeatures:
    0: 10
    1: 7
    2: 7
    3: 3
HLT_g45_loose_6j45_0eta240_L14jJ40p0ETA25:
  eventCount: 0
  stepCounts:
    0: 4
    1: 3
    2: 3
    3: 2
  stepFeatures:
    0: 9
    1: 7
    2: 7
    3: 2
HLT_g45_tight_icaloloose_2j55_pf_ftf_0eta200_emergingPTF0p1dR0p4_L1EM22VHI:
  eventCount: 0
  stepCounts:
    0: 8
    1: 7
    2: 7
    3: 5
    4: 5
    5: 4
  stepFeatures:
    0: 13
    1: 10
    2: 10
    3: 5
    4: 5
    5: 13
    6: 2
HLT_g50_loose_L1EM20VH:
  eventCount: 4
  stepCounts:
    0: 6
    1: 5
    2: 5
    3: 4
  stepFeatures:
    0: 11
    1: 8
    2: 8
    3: 4
HLT_g50_loose_L1eEM24L:
  eventCount: 2
  stepCounts:
    0: 3
    1: 3
    2: 3
    3: 2
  stepFeatures:
    0: 7
    1: 6
    2: 6
    3: 2
HLT_g60_loose_L1EM22VHI:
  eventCount: 3
  stepCounts:
    0: 4
    1: 4
    2: 4
    3: 3
  stepFeatures:
    0: 9
    1: 7
    2: 7
    3: 3
HLT_g60_loose_L1eEM26M:
  eventCount: 2
  stepCounts:
    0: 3
    1: 3
    2: 3
    3: 2
  stepFeatures:
    0: 7
    1: 6
    2: 6
    3: 2
HLT_g60_loose_LArPEBHLT_L1EM22VHI:
  eventCount: 0
HLT_g60_tight_icaloloose_2j55_pf_ftf_0eta200_emergingPTF0p1dR0p4_L1EM22VHI:
  eventCount: 0
  stepCounts:
    0: 4
    1: 4
    2: 4
    3: 2
    4: 2
    5: 2
  stepFeatures:
    0: 9
    1: 7
    2: 7
    3: 2
    4: 2
    5: 7
    6: 1
HLT_g80_loose_L1EM22VHI:
  eventCount: 2
  stepCounts:
    0: 3
    1: 3
    2: 3
    3: 2
  stepFeatures:
    0: 7
    1: 6
    2: 6
    3: 2
HLT_g80_loose_L1eEM26M:
  eventCount: 1
  stepCounts:
    0: 2
    1: 2
    2: 2
    3: 1
  stepFeatures:
    0: 5
    1: 5
    2: 5
    3: 1
HLT_g80_loose_LArPEBHLT_L1EM22VHI:
  eventCount: 0
HLT_g85_tight_3j50_L1EM22VHI:
  eventCount: 1
  stepCounts:
    0: 3
    1: 3
    2: 3
    3: 1
    4: 1
  stepFeatures:
    0: 7
    1: 6
    2: 6
    3: 1
    4: 5
HLT_g85_tight_3j50_L1eEM26M:
  eventCount: 1
  stepCounts:
    0: 2
    1: 2
    2: 2
    3: 1
    4: 1
  stepFeatures:
    0: 5
    1: 5
    2: 5
    3: 1
    4: 5
HLT_g85_tight_3j50_pf_ftf_L1EM22VHI:
  eventCount: 1
  stepCounts:
    0: 3
    1: 3
    2: 3
    3: 1
    4: 1
    5: 1
  stepFeatures:
    0: 7
    1: 6
    2: 6
    3: 1
    4: 1
    5: 5
HLT_g85_tight_3j50_pf_ftf_L1eEM26M:
  eventCount: 1
  stepCounts:
    0: 2
    1: 2
    2: 2
    3: 1
    4: 1
    5: 1
  stepFeatures:
    0: 5
    1: 5
    2: 5
    3: 1
    4: 1
    5: 5
HLT_g90_loose_xe90_cell_L1EM22VHI:
  eventCount: 0
  stepCounts:
    0: 3
    1: 2
    2: 2
    3: 1
  stepFeatures:
    0: 6
    1: 5
    2: 5
    3: 1
HLT_g90_loose_xe90_cell_L1eEM26M:
  eventCount: 0
  stepCounts:
    0: 2
    1: 2
    2: 2
    3: 1
  stepFeatures:
    0: 5
    1: 5
    2: 5
    3: 1
HLT_idcalib_trk9_IDCalibPEB_L14J15:
  eventCount: 11
  stepCounts:
    0: 11
    1: 11
    2: 11
  stepFeatures:
    0: 11
    1: 91
    2: 91
HLT_idcalib_trk9_IDCalibPEB_L1J100:
  eventCount: 5
  stepCounts:
    0: 5
    1: 5
    2: 5
  stepFeatures:
    0: 5
    1: 58
    2: 58
HLT_idcalib_trk9_IDCalibPEB_L1XE50:
  eventCount: 9
  stepCounts:
    0: 9
    1: 9
    2: 9
  stepFeatures:
    0: 9
    1: 73
    2: 73
HLT_j0_DIJET20j12etXX110djmass_L1J20:
  eventCount: 20
  stepCounts:
    0: 20
  stepFeatures:
    0: 201
HLT_j0_DIJET20j12etXX110djmass_PTRANGE2r3_L1J20:
  eventCount: 10
  stepCounts:
    0: 10
  stepFeatures:
    0: 20
HLT_j0_DIJET20j12ptXX110djmass_L1J20:
  eventCount: 20
  stepCounts:
    0: 20
  stepFeatures:
    0: 198
HLT_j0_DIJET20j12ptXX110djmass_PTRANGE2r3_L1J20:
  eventCount: 10
  stepCounts:
    0: 10
  stepFeatures:
    0: 20
HLT_j0_DIJET70j12etXX1000djmassXXdjdphi200XX400djdeta_L1J20:
  eventCount: 0
HLT_j0_DIJET70j12ptXX1000djmassXXdjdphi200XX400djdeta_L1J20:
  eventCount: 0
HLT_j0_DIJET80j12etXX0j12eta240XX700djmass_L1J20:
  eventCount: 1
  stepCounts:
    0: 1
  stepFeatures:
    0: 3
HLT_j0_DIJET80j12etXX700djmassXXdjdphi260_L1J20:
  eventCount: 0
HLT_j0_DIJET80j12ptXX0j12eta240XX700djmass_L1J20:
  eventCount: 1
  stepCounts:
    0: 1
  stepFeatures:
    0: 3
HLT_j0_DIJET80j12ptXX700djmassXXdjdphi260_L1J20:
  eventCount: 0
HLT_j0_FBDJNOSHARED10etXX20etXX34massXX50fbet_L1J20:
  eventCount: 8
  stepCounts:
    0: 8
  stepFeatures:
    0: 153
HLT_j0_FBDJSHARED_L1J20:
  eventCount: 8
  stepCounts:
    0: 8
  stepFeatures:
    0: 162
HLT_j0_HT1000XX30et_L1J20:
  eventCount: 1
  stepCounts:
    0: 1
  stepFeatures:
    0: 5
HLT_j0_HT1000_L1HT190-J15s5pETA21:
  eventCount: 1
  stepCounts:
    0: 1
  stepFeatures:
    0: 5
HLT_j0_HT1000_L1HT190-jJ40s5pETA21:
  eventCount: 1
  stepCounts:
    0: 1
  stepFeatures:
    0: 5
HLT_j0_HT1000_L1J100:
  eventCount: 1
  stepCounts:
    0: 1
  stepFeatures:
    0: 5
HLT_j0_HT1000_L1J20:
  eventCount: 1
  stepCounts:
    0: 1
  stepFeatures:
    0: 5
HLT_j0_HT1000_L1jJ160:
  eventCount: 1
  stepCounts:
    0: 1
  stepFeatures:
    0: 5
HLT_j0_HT1000_j0_DIJET80j12ptXX0j12eta240XX700djmass_L1J20:
  eventCount: 1
  stepCounts:
    0: 1
  stepFeatures:
    0: 8
HLT_j0_HT1000_pf_ftf_L1HT190-J15s5pETA21:
  eventCount: 1
  stepCounts:
    0: 5
    1: 1
  stepFeatures:
    0: 5
    1: 5
HLT_j0_HT1000_pf_ftf_L1J100:
  eventCount: 1
  stepCounts:
    0: 5
    1: 1
  stepFeatures:
    0: 5
    1: 5
HLT_j0_HT1000_pf_ftf_presel3j45_L1HT190-J15s5pETA21:
  eventCount: 1
  stepCounts:
    0: 5
    1: 1
  stepFeatures:
    0: 5
    1: 5
HLT_j0_HT1000_pf_ftf_presel4c40_L1HT190-J15s5pETA21:
  eventCount: 1
  stepCounts:
    0: 5
    1: 1
  stepFeatures:
    0: 5
    1: 5
HLT_j0_HT1000_pf_ftf_presel4j40_L1HT190-J15s5pETA21:
  eventCount: 1
  stepCounts:
    0: 5
    1: 1
  stepFeatures:
    0: 5
    1: 5
HLT_j0_HT1000_pf_ftf_presel4j45_L1HT190-J15s5pETA21:
  eventCount: 1
  stepCounts:
    0: 5
    1: 1
  stepFeatures:
    0: 5
    1: 5
HLT_j0_HT1000_pf_ftf_presel4j50_L1HT190-J15s5pETA21:
  eventCount: 1
  stepCounts:
    0: 3
    1: 1
  stepFeatures:
    0: 3
    1: 5
HLT_j0_HT1000_pf_ftf_presel5j25_L1HT190-J15s5pETA21:
  eventCount: 1
  stepCounts:
    0: 5
    1: 1
  stepFeatures:
    0: 5
    1: 5
HLT_j0_HT1000_pf_ftf_preselj140_L1HT190-J15s5pETA21:
  eventCount: 1
  stepCounts:
    0: 4
    1: 1
  stepFeatures:
    0: 4
    1: 5
HLT_j0_HT1000_pf_ftf_preselj180_L1HT190-J15s5pETA21:
  eventCount: 1
  stepCounts:
    0: 4
    1: 1
  stepFeatures:
    0: 4
    1: 5
HLT_j0_HT1000_pf_ftf_preselj180_L1HT190-jJ40s5pETA21:
  eventCount: 1
  stepCounts:
    0: 4
    1: 1
  stepFeatures:
    0: 4
    1: 5
HLT_j0_HT1000_pf_ftf_preselj180_L1J100:
  eventCount: 1
  stepCounts:
    0: 5
    1: 1
  stepFeatures:
    0: 5
    1: 5
HLT_j0_HT1000_pf_ftf_preselj180_L1jJ160:
  eventCount: 1
  stepCounts:
    0: 5
    1: 1
  stepFeatures:
    0: 5
    1: 5
HLT_j0_HT500XX30et_L1J20:
  eventCount: 5
  stepCounts:
    0: 5
  stepFeatures:
    0: 39
HLT_j0_HT500_L1J20:
  eventCount: 4
  stepCounts:
    0: 4
  stepFeatures:
    0: 28
HLT_j0_perf_L1J12_EMPTY:
  eventCount: 0
HLT_j0_perf_L1RD0_FILLED:
  eventCount: 0
HLT_j0_perf_pf_ftf_L1RD0_FILLED:
  eventCount: 0
HLT_j0_pf_ftf_DJMASS200j20_PhysicsTLA_L1J100:
  eventCount: 5
  stepCounts:
    0: 5
    1: 5
    2: 5
    3: 5
  stepFeatures:
    0: 5
    1: 62
    2: 62
    3: 5
HLT_j0_pf_ftf_DJMASS200j20_PhysicsTLA_L1J50:
  eventCount: 15
  stepCounts:
    0: 16
    1: 15
    2: 15
    3: 15
  stepFeatures:
    0: 16
    1: 197
    2: 197
    3: 15
HLT_j0_pf_ftf_DJMASS200j20_preselj180_PhysicsTLA_L1J100:
  eventCount: 5
  stepCounts:
    0: 5
    1: 5
    2: 5
    3: 5
  stepFeatures:
    0: 5
    1: 62
    2: 62
    3: 5
HLT_j0_pf_ftf_DJMASS350j20_PhysicsTLA_L1J100:
  eventCount: 5
  stepCounts:
    0: 5
    1: 5
    2: 5
    3: 5
  stepFeatures:
    0: 5
    1: 50
    2: 50
    3: 5
HLT_j0_pf_ftf_DJMASS350j20_PhysicsTLA_L1J50:
  eventCount: 15
  stepCounts:
    0: 16
    1: 15
    2: 15
    3: 15
  stepFeatures:
    0: 16
    1: 164
    2: 164
    3: 15
HLT_j0_pf_ftf_DJMASS350j20_preselj180_PhysicsTLA_L1J100:
  eventCount: 5
  stepCounts:
    0: 5
    1: 5
    2: 5
    3: 5
  stepFeatures:
    0: 5
    1: 50
    2: 50
    3: 5
HLT_j0_pf_ftf_DJMASS500j35_PhysicsTLA_L1J100:
  eventCount: 3
  stepCounts:
    0: 5
    1: 3
    2: 3
    3: 3
  stepFeatures:
    0: 5
    1: 16
    2: 16
    3: 3
HLT_j0_pf_ftf_DJMASS500j35_PhysicsTLA_L1J50:
  eventCount: 5
  stepCounts:
    0: 16
    1: 5
    2: 5
    3: 5
  stepFeatures:
    0: 16
    1: 23
    2: 23
    3: 5
HLT_j0_pf_ftf_DJMASS500j35_preselj180_PhysicsTLA_L1J100:
  eventCount: 3
  stepCounts:
    0: 5
    1: 3
    2: 3
    3: 3
  stepFeatures:
    0: 5
    1: 16
    2: 16
    3: 3
HLT_j0_pf_ftf_HT50XX010jvt_L1J20:
  eventCount: 20
  stepCounts:
    0: 20
    1: 20
  stepFeatures:
    0: 20
    1: 97
HLT_j0_pf_ftf_HT50XX30etXX010jvt_L1J20:
  eventCount: 20
  stepCounts:
    0: 20
    1: 20
  stepFeatures:
    0: 20
    1: 97
HLT_j0_pf_ftf_HT50XX30et_L1J20:
  eventCount: 20
  stepCounts:
    0: 20
    1: 20
  stepFeatures:
    0: 20
    1: 106
HLT_j0_pf_ftf_HT50_L1J20:
  eventCount: 20
  stepCounts:
    0: 20
    1: 20
  stepFeatures:
    0: 20
    1: 106
HLT_j100_0eta290_020jvt_pf_ftf_boffperf_preselj80_L1J50:
  eventCount: 10
  stepCounts:
    0: 12
    1: 10
    2: 10
  stepFeatures:
    0: 12
    1: 18
    2: 18
HLT_j100_0eta290_020jvt_pf_ftf_boffperf_preselj80_L1jJ90:
  eventCount: 10
  stepCounts:
    0: 12
    1: 10
    2: 10
  stepFeatures:
    0: 12
    1: 18
    2: 18
HLT_j100_pf_ftf_0eta320_j20_0eta290_pf_ftf_boffperf_L1HT190-J15s5pETA21:
  eventCount: 5
  stepCounts:
    0: 5
    1: 5
    2: 5
  stepFeatures:
    0: 10
    1: 55
    2: 43
HLT_j100_pf_ftf_bdl1r60_xe50_cell_xe85_pfopufit_L1XE55:
  eventCount: 1
  stepCounts:
    0: 6
    1: 3
    2: 1
  stepFeatures:
    0: 22
    1: 12
    2: 1
HLT_j100_pf_ftf_bdl1r60_xe50_cell_xe85_pfopufit_L1jXE110:
  eventCount: 1
  stepCounts:
    0: 8
    1: 4
    2: 1
  stepFeatures:
    0: 26
    1: 17
    2: 1
HLT_j100_pf_ftf_bdl1r60_xe50_cell_xe85_tcpufit_L1XE55:
  eventCount: 1
  stepCounts:
    0: 4
    1: 3
    2: 1
  stepFeatures:
    0: 18
    1: 7
    2: 1
HLT_j100_pf_ftf_bdl1r60_xe50_cell_xe85_tcpufit_L1jXE110:
  eventCount: 1
  stepCounts:
    0: 6
    1: 6
    2: 1
  stepFeatures:
    0: 23
    1: 12
    2: 1
HLT_j110_320eta490_L1J30p31ETA49:
  eventCount: 0
HLT_j110_320eta490_L1jJ60p31ETA49:
  eventCount: 0
HLT_j110_a10sd_cssk_pf_jes_ftf_preselj80_L1J30:
  eventCount: 14
  stepCounts:
    0: 17
    1: 14
  stepFeatures:
    0: 17
    1: 22
HLT_j110_a10sd_cssk_pf_jes_ftf_preselj80_L1jJ60:
  eventCount: 14
  stepCounts:
    0: 18
    1: 14
  stepFeatures:
    0: 18
    1: 22
HLT_j110_a10t_lcw_jes_L1J30:
  eventCount: 17
  stepCounts:
    0: 17
  stepFeatures:
    0: 65
HLT_j110_a10t_lcw_jes_L1jJ60:
  eventCount: 18
  stepCounts:
    0: 18
  stepFeatures:
    0: 68
HLT_j110_pf_ftf_preselj80_L1J30:
  eventCount: 10
  stepCounts:
    0: 12
    1: 10
  stepFeatures:
    0: 12
    1: 17
HLT_j110_pf_ftf_preselj80_L1jJ60:
  eventCount: 10
  stepCounts:
    0: 12
    1: 10
  stepFeatures:
    0: 12
    1: 17
HLT_j140_320eta490_LArPEBHLT_L1J75p31ETA49:
  eventCount: 0
HLT_j140_a10_tc_em_nojcalib_L1J100:
  eventCount: 5
  stepCounts:
    0: 5
  stepFeatures:
    0: 10
HLT_j140_a10_tc_em_nojcalib_L1SC111-CJ15:
  eventCount: 5
  stepCounts:
    0: 5
  stepFeatures:
    0: 10
HLT_j140_pf_ftf_j20_0eta290_pf_ftf_boffperf_preselj140XXj45_PhysicsTLA_L1J45p0ETA21_3J15p0ETA25:
  eventCount: 5
  stepCounts:
    0: 6
    1: 5
    2: 5
    3: 5
    4: 5
  stepFeatures:
    0: 12
    1: 58
    2: 48
    3: 58
    4: 10
HLT_j150_0eta290_020jvt_pf_ftf_boffperf_preselj120_L1J100:
  eventCount: 5
  stepCounts:
    0: 5
    1: 5
    2: 5
  stepFeatures:
    0: 5
    1: 9
    2: 9
HLT_j150_0eta290_020jvt_pf_ftf_boffperf_preselj120_L1jJ160:
  eventCount: 5
  stepCounts:
    0: 7
    1: 5
    2: 5
  stepFeatures:
    0: 7
    1: 9
    2: 9
HLT_j150_0eta320_pf_ftf_2j55_0eta290_020jvt_pf_ftf_bdl1d70_preselj80XX2j45_L1J85_3J30:
  eventCount: 0
  stepCounts:
    0: 5
    1: 5
  stepFeatures:
    0: 10
    1: 27
    2: 4
HLT_j150_0eta320_pf_ftf_2j55_0eta290_020jvt_pf_ftf_bdl1d70_preselj80XX2j45_L1jJ140_3jJ60:
  eventCount: 0
  stepCounts:
    0: 6
    1: 5
  stepFeatures:
    0: 12
    1: 27
    2: 4
HLT_j150_0eta320_pf_ftf_2j55_0eta290_020jvt_pf_ftf_bdl1r70_L1J85_3J30:
  eventCount: 1
  stepCounts:
    0: 5
    1: 5
    2: 1
  stepFeatures:
    0: 10
    1: 27
    2: 4
HLT_j150_0eta320_pf_ftf_2j55_0eta290_020jvt_pf_ftf_bdl1r70_preselj80XX2j45_L1J85_3J30:
  eventCount: 1
  stepCounts:
    0: 5
    1: 5
    2: 1
  stepFeatures:
    0: 10
    1: 27
    2: 4
HLT_j150_0eta320_pf_ftf_2j55_0eta290_020jvt_pf_ftf_bdl1r70_preselj80XX2j45_L1jJ140_3jJ60:
  eventCount: 1
  stepCounts:
    0: 6
    1: 5
    2: 1
  stepFeatures:
    0: 12
    1: 27
    2: 4
HLT_j15_320eta490_L1RD0_FILLED:
  eventCount: 6
  stepCounts:
    0: 6
  stepFeatures:
    0: 7
HLT_j15_pf_ftf_L1RD0_FILLED:
  eventCount: 20
  stepCounts:
    0: 20
    1: 20
  stepFeatures:
    0: 20
    1: 313
HLT_j165_LArPEBHLT_L1J100:
  eventCount: 0
HLT_j175_0eta290_020jvt_pf_ftf_bdl1d60_j60_0eta290_020jvt_pf_ftf_bdl1d60_preselj140XXj45_L1J100:
  eventCount: 0
  stepCounts:
    0: 5
    1: 4
  stepFeatures:
    0: 10
    1: 20
    2: 5
HLT_j175_0eta290_020jvt_pf_ftf_bdl1d60_j60_0eta290_020jvt_pf_ftf_bdl1d60_preselj140XXj45_L1jJ160:
  eventCount: 0
  stepCounts:
    0: 5
    1: 4
  stepFeatures:
    0: 10
    1: 20
    2: 5
HLT_j175_0eta290_020jvt_pf_ftf_bdl1r60_j60_0eta290_020jvt_pf_ftf_bdl1r60_L1J100:
  eventCount: 0
  stepCounts:
    0: 5
    1: 4
  stepFeatures:
    0: 10
    1: 20
    2: 5
HLT_j175_0eta290_020jvt_pf_ftf_bdl1r60_j60_0eta290_020jvt_pf_ftf_bdl1r60_preselj140XXj45_L1J100:
  eventCount: 0
  stepCounts:
    0: 5
    1: 4
  stepFeatures:
    0: 10
    1: 20
    2: 5
HLT_j175_0eta290_020jvt_pf_ftf_bdl1r60_j60_0eta290_020jvt_pf_ftf_bdl1r60_preselj140XXj45_L1jJ160:
  eventCount: 0
  stepCounts:
    0: 5
    1: 4
  stepFeatures:
    0: 10
    1: 20
    2: 5
HLT_j175_320eta490_L1J50p31ETA49:
  eventCount: 0
HLT_j175_320eta490_L1jJ90p31ETA49:
  eventCount: 0
HLT_j175_a10r_subjesIS_ftf_0eta200_tracklessdR1p2_L1J100:
  eventCount: 0
  stepCounts:
    0: 5
    1: 4
  stepFeatures:
    0: 5
    1: 6
HLT_j175_a10r_subjesIS_ftf_0eta200_tracklessdR1p2_L1jLJ140:
  eventCount: 0
  stepCounts:
    0: 6
    1: 5
  stepFeatures:
    0: 6
    1: 7
HLT_j175_a10sd_cssk_pf_jes_ftf_0eta160_emergingPTF0p075dR1p2_L1J100:
  eventCount: 1
  stepCounts:
    0: 5
    1: 4
    2: 1
  stepFeatures:
    0: 5
    1: 6
    2: 1
HLT_j175_a10sd_cssk_pf_jes_ftf_0eta160_emergingPTF0p07dR1p2_L1J100:
  eventCount: 1
  stepCounts:
    0: 5
    1: 4
    2: 1
  stepFeatures:
    0: 5
    1: 6
    2: 1
HLT_j175_a10sd_cssk_pf_jes_ftf_0eta160_preselj200_emergingPTF0p075dR1p2_L1J100:
  eventCount: 1
  stepCounts:
    0: 5
    1: 4
    2: 1
  stepFeatures:
    0: 5
    1: 6
    2: 1
HLT_j175_a10sd_cssk_pf_jes_ftf_0eta160_preselj200_emergingPTF0p07dR1p2_L1J100:
  eventCount: 1
  stepCounts:
    0: 5
    1: 4
    2: 1
  stepFeatures:
    0: 5
    1: 6
    2: 1
HLT_j175_a10sd_cssk_pf_jes_ftf_0eta180_emergingPTF0p075dR1p2_L1J100:
  eventCount: 1
  stepCounts:
    0: 5
    1: 4
    2: 1
  stepFeatures:
    0: 5
    1: 6
    2: 1
HLT_j175_a10sd_cssk_pf_jes_ftf_0eta180_emergingPTF0p07dR1p2_L1J100:
  eventCount: 1
  stepCounts:
    0: 5
    1: 4
    2: 1
  stepFeatures:
    0: 5
    1: 6
    2: 1
HLT_j175_a10sd_cssk_pf_jes_ftf_0eta180_emergingPTF0p08dR1p2_L1J100:
  eventCount: 1
  stepCounts:
    0: 5
    1: 4
    2: 1
  stepFeatures:
    0: 5
    1: 6
    2: 1
HLT_j175_a10sd_cssk_pf_jes_ftf_0eta180_emergingPTF0p08dR1p2_L1jLJ140:
  eventCount: 1
  stepCounts:
    0: 6
    1: 5
    2: 1
  stepFeatures:
    0: 6
    1: 7
    2: 1
HLT_j175_a10sd_cssk_pf_jes_ftf_0eta180_preselj200_emergingPTF0p075dR1p2_L1J100:
  eventCount: 1
  stepCounts:
    0: 5
    1: 4
    2: 1
  stepFeatures:
    0: 5
    1: 6
    2: 1
HLT_j175_a10sd_cssk_pf_jes_ftf_0eta180_preselj200_emergingPTF0p07dR1p2_L1J100:
  eventCount: 1
  stepCounts:
    0: 5
    1: 4
    2: 1
  stepFeatures:
    0: 5
    1: 6
    2: 1
HLT_j175_a10sd_cssk_pf_jes_ftf_preselj140_L1J50:
  eventCount: 7
  stepCounts:
    0: 13
    1: 7
  stepFeatures:
    0: 13
    1: 10
HLT_j175_a10sd_cssk_pf_jes_ftf_preselj140_L1jJ90:
  eventCount: 7
  stepCounts:
    0: 13
    1: 7
  stepFeatures:
    0: 13
    1: 10
HLT_j175_a10t_lcw_jes_L1J50:
  eventCount: 9
  stepCounts:
    0: 9
  stepFeatures:
    0: 13
HLT_j175_a10t_lcw_jes_L1jJ90:
  eventCount: 9
  stepCounts:
    0: 9
  stepFeatures:
    0: 13
HLT_j175_pf_ftf_preselj140_L1J50:
  eventCount: 4
  stepCounts:
    0: 6
    1: 4
  stepFeatures:
    0: 6
    1: 7
HLT_j175_pf_ftf_preselj140_L1jJ90:
  eventCount: 4
  stepCounts:
    0: 6
    1: 4
  stepFeatures:
    0: 6
    1: 7
HLT_j180_a10_tc_em_nojcalib_L1J100:
  eventCount: 5
  stepCounts:
    0: 5
  stepFeatures:
    0: 9
HLT_j180_a10_tc_em_nojcalib_L1SC111-CJ15:
  eventCount: 5
  stepCounts:
    0: 5
  stepFeatures:
    0: 9
HLT_j200_0eta290_020jvt_pf_ftf_boffperf_preselj140_L1J100:
  eventCount: 4
  stepCounts:
    0: 5
    1: 4
    2: 4
  stepFeatures:
    0: 5
    1: 6
    2: 6
HLT_j200_0eta290_020jvt_pf_ftf_boffperf_preselj140_L1jJ160:
  eventCount: 4
  stepCounts:
    0: 5
    1: 4
    2: 4
  stepFeatures:
    0: 5
    1: 6
    2: 6
HLT_j200_320eta490_L1J75p31ETA49:
  eventCount: 0
HLT_j20_0eta290_020jvt_pf_ftf_boffperf_L1J15:
  eventCount: 20
  stepCounts:
    0: 20
    1: 20
    2: 20
  stepFeatures:
    0: 20
    1: 129
    2: 129
HLT_j20_0eta290_020jvt_pf_ftf_boffperf_L1jJ30:
  eventCount: 20
  stepCounts:
    0: 20
    1: 20
    2: 20
  stepFeatures:
    0: 20
    1: 129
    2: 129
HLT_j20_0eta290_pf_ftf_boffperf_L1HT190-J15s5pETA21:
  eventCount: 5
  stepCounts:
    0: 5
    1: 5
    2: 5
  stepFeatures:
    0: 5
    1: 43
    2: 43
HLT_j20_0eta290_pf_ftf_boffperf_presel4j20_PhysicsTLA_L14J15p0ETA25:
  eventCount: 9
  stepCounts:
    0: 9
    1: 9
    2: 9
    3: 9
    4: 9
  stepFeatures:
    0: 9
    1: 89
    2: 89
    3: 89
    4: 9
HLT_j20_0eta290_pf_ftf_boffperf_presel4j20_PhysicsTLA_L1HT190-J15s5pETA21:
  eventCount: 5
  stepCounts:
    0: 5
    1: 5
    2: 5
    3: 5
    4: 5
  stepFeatures:
    0: 5
    1: 43
    2: 43
    3: 43
    4: 5
HLT_j20_0eta290_pf_ftf_boffperf_presel4j25_PhysicsTLA_L14J15p0ETA25:
  eventCount: 9
  stepCounts:
    0: 9
    1: 9
    2: 9
    3: 9
    4: 9
  stepFeatures:
    0: 9
    1: 89
    2: 89
    3: 89
    4: 9
HLT_j20_0eta290_pf_ftf_boffperf_presel4j25_PhysicsTLA_L1HT190-J15s5pETA21:
  eventCount: 5
  stepCounts:
    0: 5
    1: 5
    2: 5
    3: 5
    4: 5
  stepFeatures:
    0: 5
    1: 43
    2: 43
    3: 43
    4: 5
HLT_j20_0eta290_pf_ftf_boffperf_preselj140_PhysicsTLA_L1J50:
  eventCount: 6
  stepCounts:
    0: 6
    1: 6
    2: 6
    3: 6
    4: 6
  stepFeatures:
    0: 6
    1: 56
    2: 56
    3: 56
    4: 6
HLT_j20_0eta290_pf_ftf_boffperf_preselj140_PhysicsTLA_L1J50_DETA20-J50J:
  eventCount: 5
  stepCounts:
    0: 5
    1: 5
    2: 5
    3: 5
    4: 5
  stepFeatures:
    0: 5
    1: 42
    2: 42
    3: 42
    4: 5
HLT_j20_0eta290_pf_ftf_boffperf_preselj180_PhysicsTLA_L1HT190-J15s5pETA21:
  eventCount: 4
  stepCounts:
    0: 4
    1: 4
    2: 4
    3: 4
    4: 4
  stepFeatures:
    0: 4
    1: 34
    2: 34
    3: 34
    4: 4
HLT_j20_0eta290_pf_ftf_boffperf_preselj180_PhysicsTLA_L1J100:
  eventCount: 5
  stepCounts:
    0: 5
    1: 5
    2: 5
    3: 5
    4: 5
  stepFeatures:
    0: 5
    1: 48
    2: 48
    3: 48
    4: 5
HLT_j20_PhysicsTLA_L1HT190-J15s5pETA21:
  eventCount: 5
  stepCounts:
    0: 5
    1: 5
    2: 5
  stepFeatures:
    0: 55
    1: 55
    2: 5
HLT_j20_PhysicsTLA_L1HT190-jJ40s5pETA21:
  eventCount: 7
  stepCounts:
    0: 7
    1: 7
    2: 7
  stepFeatures:
    0: 75
    1: 75
    2: 7
HLT_j20_PhysicsTLA_L1J100:
  eventCount: 5
  stepCounts:
    0: 5
    1: 5
    2: 5
  stepFeatures:
    0: 55
    1: 55
    2: 5
HLT_j20_PhysicsTLA_L1J50_DETA20-J50J:
  eventCount: 11
  stepCounts:
    0: 11
    1: 11
    2: 11
  stepFeatures:
    0: 125
    1: 125
    2: 11
HLT_j20_PhysicsTLA_L1jJ160:
  eventCount: 7
  stepCounts:
    0: 7
    1: 7
    2: 7
  stepFeatures:
    0: 68
    1: 68
    2: 7
HLT_j20_PhysicsTLA_L1jJ90_DETA20-jJ90J:
  eventCount: 11
  stepCounts:
    0: 11
    1: 11
    2: 11
  stepFeatures:
    0: 120
    1: 120
    2: 11
HLT_j20_pf_ftf_PhysicsTLA_L1J100:
  eventCount: 5
  stepCounts:
    0: 5
    1: 5
    2: 5
    3: 5
  stepFeatures:
    0: 5
    1: 52
    2: 52
    3: 5
HLT_j20_pf_ftf_preselj140_PhysicsTLA_L1J100:
  eventCount: 5
  stepCounts:
    0: 5
    1: 5
    2: 5
    3: 5
  stepFeatures:
    0: 5
    1: 52
    2: 52
    3: 5
HLT_j20_pf_ftf_preselj140_PhysicsTLA_L1J50:
  eventCount: 6
  stepCounts:
    0: 6
    1: 6
    2: 6
    3: 6
  stepFeatures:
    0: 6
    1: 65
    2: 65
    3: 6
HLT_j20_pf_ftf_preselj180_PhysicsTLA_L1J100:
  eventCount: 5
  stepCounts:
    0: 5
    1: 5
    2: 5
    3: 5
  stepFeatures:
    0: 5
    1: 52
    2: 52
    3: 5
HLT_j210_320eta490_L1J75p31ETA49:
  eventCount: 0
HLT_j220_320eta490_L1J75p31ETA49:
  eventCount: 0
HLT_j225_0eta290_pf_ftf_bdl1d70_preselj180_L1J100:
  eventCount: 1
  stepCounts:
    0: 5
    1: 3
    2: 1
  stepFeatures:
    0: 5
    1: 5
    2: 1
HLT_j225_0eta290_pf_ftf_bdl1d70_preselj180_L1jJ160:
  eventCount: 1
  stepCounts:
    0: 5
    1: 3
    2: 1
  stepFeatures:
    0: 5
    1: 5
    2: 1
HLT_j225_0eta290_pf_ftf_bdl1d77_preselj180_L1J100:
  eventCount: 1
  stepCounts:
    0: 5
    1: 3
    2: 1
  stepFeatures:
    0: 5
    1: 5
    2: 2
HLT_j225_0eta290_pf_ftf_bdl1d77_preselj180_L1jJ160:
  eventCount: 1
  stepCounts:
    0: 5
    1: 3
    2: 1
  stepFeatures:
    0: 5
    1: 5
    2: 2
HLT_j225_0eta290_pf_ftf_bdl1r60_L1J100:
  eventCount: 1
  stepCounts:
    0: 5
    1: 3
    2: 1
  stepFeatures:
    0: 5
    1: 5
    2: 1
HLT_j225_0eta290_pf_ftf_bdl1r70_L1J100:
  eventCount: 1
  stepCounts:
    0: 5
    1: 3
    2: 1
  stepFeatures:
    0: 5
    1: 5
    2: 2
HLT_j225_0eta290_pf_ftf_bdl1r70_preselj180_L1J100:
  eventCount: 1
  stepCounts:
    0: 5
    1: 3
    2: 1
  stepFeatures:
    0: 5
    1: 5
    2: 2
HLT_j225_0eta290_pf_ftf_bdl1r70_preselj180_L1jJ160:
  eventCount: 1
  stepCounts:
    0: 5
    1: 3
    2: 1
  stepFeatures:
    0: 5
    1: 5
    2: 2
HLT_j225_0eta290_pf_ftf_bdl1r77_L1J100:
  eventCount: 1
  stepCounts:
    0: 5
    1: 3
    2: 1
  stepFeatures:
    0: 5
    1: 5
    2: 2
HLT_j225_0eta290_pf_ftf_bdl1r77_preselj180_L1J100:
  eventCount: 1
  stepCounts:
    0: 5
    1: 3
    2: 1
  stepFeatures:
    0: 5
    1: 5
    2: 2
HLT_j225_0eta290_pf_ftf_bdl1r77_preselj180_L1jJ160:
  eventCount: 1
  stepCounts:
    0: 5
    1: 3
    2: 1
  stepFeatures:
    0: 5
    1: 5
    2: 2
HLT_j225_0eta290_pf_ftf_bdl1r85_L1J100:
  eventCount: 1
  stepCounts:
    0: 5
    1: 3
    2: 1
  stepFeatures:
    0: 5
    1: 5
    2: 2
HLT_j225_a10_tc_em_nojcalib_L1J100:
  eventCount: 5
  stepCounts:
    0: 5
  stepFeatures:
    0: 8
HLT_j225_a10_tc_em_nojcalib_L1SC111-CJ15:
  eventCount: 5
  stepCounts:
    0: 5
  stepFeatures:
    0: 8
HLT_j230_320eta490_L1J75p31ETA49:
  eventCount: 0
HLT_j240_320eta490_L1J75p31ETA49:
  eventCount: 0
HLT_j250_320eta490_L1J75p31ETA49:
  eventCount: 0
HLT_j25_320eta490_L1RD0_FILLED:
  eventCount: 2
  stepCounts:
    0: 2
  stepFeatures:
    0: 2
HLT_j25_320eta490_LArPEBHLT_L1J15p31ETA49:
  eventCount: 0
HLT_j25_LArPEBHLT_L1J15:
  eventCount: 0
HLT_j25_pf_ftf_L1RD0_FILLED:
  eventCount: 20
  stepCounts:
    0: 20
    1: 20
  stepFeatures:
    0: 20
    1: 147
HLT_j260_320eta490_L1J20:
  eventCount: 0
HLT_j260_320eta490_L1J75p31ETA49:
  eventCount: 0
HLT_j260_320eta490_L1jJ125p31ETA49:
  eventCount: 0
HLT_j260_a10r_subjesIS_ftf_0eta200_tracklessdR1p2_L1J100:
  eventCount: 0
  stepCounts:
    0: 5
    1: 3
  stepFeatures:
    0: 5
    1: 4
HLT_j260_a10r_subjesIS_ftf_0eta200_tracklessdR1p2_L1jLJ140:
  eventCount: 0
  stepCounts:
    0: 6
    1: 3
  stepFeatures:
    0: 6
    1: 4
HLT_j260_a10sd_cssk_pf_jes_ftf_preselj200_L1J75:
  eventCount: 3
  stepCounts:
    0: 6
    1: 3
  stepFeatures:
    0: 6
    1: 4
HLT_j260_a10sd_cssk_pf_jes_ftf_preselj200_L1jJ125:
  eventCount: 3
  stepCounts:
    0: 6
    1: 3
  stepFeatures:
    0: 6
    1: 4
HLT_j260_a10t_lcw_jes_L1J75:
  eventCount: 4
  stepCounts:
    0: 4
  stepFeatures:
    0: 5
HLT_j260_a10t_lcw_jes_L1jJ125:
  eventCount: 4
  stepCounts:
    0: 4
  stepFeatures:
    0: 5
HLT_j260_pf_ftf_preselj200_L1J75:
  eventCount: 1
  stepCounts:
    0: 4
    1: 1
  stepFeatures:
    0: 4
    1: 3
HLT_j260_pf_ftf_preselj200_L1jJ125:
  eventCount: 1
  stepCounts:
    0: 4
    1: 1
  stepFeatures:
    0: 4
    1: 3
HLT_j275_0eta290_020jvt_pf_ftf_bdl1d60_L1J100:
  eventCount: 1
  stepCounts:
    0: 5
    1: 1
    2: 1
  stepFeatures:
    0: 5
    1: 3
    2: 1
HLT_j275_0eta290_020jvt_pf_ftf_bdl1d60_preselj225_L1J100:
  eventCount: 1
  stepCounts:
    0: 1
    1: 1
    2: 1
  stepFeatures:
    0: 1
    1: 3
    2: 1
HLT_j275_0eta290_020jvt_pf_ftf_bdl1d60_preselj225_L1jJ160:
  eventCount: 1
  stepCounts:
    0: 1
    1: 1
    2: 1
  stepFeatures:
    0: 1
    1: 3
    2: 1
HLT_j275_0eta290_020jvt_pf_ftf_bdl1r60_L1J100:
  eventCount: 1
  stepCounts:
    0: 5
    1: 1
    2: 1
  stepFeatures:
    0: 5
    1: 3
    2: 1
HLT_j275_0eta290_020jvt_pf_ftf_bdl1r60_preselj225_L1J100:
  eventCount: 1
  stepCounts:
    0: 1
    1: 1
    2: 1
  stepFeatures:
    0: 1
    1: 3
    2: 1
HLT_j275_0eta290_020jvt_pf_ftf_bdl1r60_preselj225_L1jJ160:
  eventCount: 1
  stepCounts:
    0: 1
    1: 1
    2: 1
  stepFeatures:
    0: 1
    1: 3
    2: 1
HLT_j275_0eta290_pf_ftf_bdl1d85_preselj225_L1J100:
  eventCount: 1
  stepCounts:
    0: 1
    1: 1
    2: 1
  stepFeatures:
    0: 1
    1: 3
    2: 2
HLT_j275_0eta290_pf_ftf_bdl1d85_preselj225_L1jJ160:
  eventCount: 1
  stepCounts:
    0: 1
    1: 1
    2: 1
  stepFeatures:
    0: 1
    1: 3
    2: 2
HLT_j275_0eta290_pf_ftf_bdl1r70_L1J100:
  eventCount: 1
  stepCounts:
    0: 5
    1: 1
    2: 1
  stepFeatures:
    0: 5
    1: 3
    2: 2
HLT_j275_0eta290_pf_ftf_bdl1r77_L1J100:
  eventCount: 1
  stepCounts:
    0: 5
    1: 1
    2: 1
  stepFeatures:
    0: 5
    1: 3
    2: 2
HLT_j275_0eta290_pf_ftf_bdl1r85_L1J100:
  eventCount: 1
  stepCounts:
    0: 5
    1: 1
    2: 1
  stepFeatures:
    0: 5
    1: 3
    2: 2
HLT_j275_0eta290_pf_ftf_bdl1r85_preselj225_L1J100:
  eventCount: 1
  stepCounts:
    0: 1
    1: 1
    2: 1
  stepFeatures:
    0: 1
    1: 3
    2: 2
HLT_j275_0eta290_pf_ftf_bdl1r85_preselj225_L1jJ160:
  eventCount: 1
  stepCounts:
    0: 1
    1: 1
    2: 1
  stepFeatures:
    0: 1
    1: 3
    2: 2
HLT_j280_320eta490_L1J75p31ETA49:
  eventCount: 0
HLT_j280_320eta490_L1jJ125p31ETA49:
  eventCount: 0
HLT_j300_0eta290_020jvt_pf_ftf_bdl1d70_L1J100:
  eventCount: 0
  stepCounts:
    0: 5
    1: 1
  stepFeatures:
    0: 5
    1: 2
HLT_j300_0eta290_020jvt_pf_ftf_bdl1d70_preselj225_L1J100:
  eventCount: 0
  stepCounts:
    0: 1
    1: 1
  stepFeatures:
    0: 1
    1: 2
HLT_j300_0eta290_020jvt_pf_ftf_bdl1d70_preselj225_L1jJ160:
  eventCount: 0
  stepCounts:
    0: 1
    1: 1
  stepFeatures:
    0: 1
    1: 2
HLT_j300_0eta290_020jvt_pf_ftf_bdl1r70_L1J100:
  eventCount: 1
  stepCounts:
    0: 5
    1: 1
    2: 1
  stepFeatures:
    0: 5
    1: 2
    2: 1
HLT_j300_0eta290_020jvt_pf_ftf_bdl1r70_preselj225_L1J100:
  eventCount: 1
  stepCounts:
    0: 1
    1: 1
    2: 1
  stepFeatures:
    0: 1
    1: 2
    2: 1
HLT_j300_0eta290_020jvt_pf_ftf_bdl1r70_preselj225_L1jJ160:
  eventCount: 1
  stepCounts:
    0: 1
    1: 1
    2: 1
  stepFeatures:
    0: 1
    1: 2
    2: 1
HLT_j300_0eta290_020jvt_pf_ftf_boffperf_preselj225_L1J100:
  eventCount: 1
  stepCounts:
    0: 1
    1: 1
    2: 1
  stepFeatures:
    0: 1
    1: 2
    2: 2
HLT_j300_0eta290_020jvt_pf_ftf_boffperf_preselj225_L1jJ160:
  eventCount: 1
  stepCounts:
    0: 1
    1: 1
    2: 1
  stepFeatures:
    0: 1
    1: 2
    2: 2
HLT_j300_0eta290_pf_ftf_bdl1d85_preselj225_L1J100:
  eventCount: 1
  stepCounts:
    0: 1
    1: 1
    2: 1
  stepFeatures:
    0: 1
    1: 2
    2: 1
HLT_j300_0eta290_pf_ftf_bdl1d85_preselj225_L1jJ160:
  eventCount: 1
  stepCounts:
    0: 1
    1: 1
    2: 1
  stepFeatures:
    0: 1
    1: 2
    2: 1
HLT_j300_0eta290_pf_ftf_bdl1r60_L1J100:
  eventCount: 0
  stepCounts:
    0: 5
    1: 1
  stepFeatures:
    0: 5
    1: 2
HLT_j300_0eta290_pf_ftf_bdl1r77_L1J100:
  eventCount: 1
  stepCounts:
    0: 5
    1: 1
    2: 1
  stepFeatures:
    0: 5
    1: 2
    2: 1
HLT_j300_0eta290_pf_ftf_bdl1r85_L1J100:
  eventCount: 1
  stepCounts:
    0: 5
    1: 1
    2: 1
  stepFeatures:
    0: 5
    1: 2
    2: 1
HLT_j300_0eta290_pf_ftf_bdl1r85_preselj225_L1J100:
  eventCount: 1
  stepCounts:
    0: 1
    1: 1
    2: 1
  stepFeatures:
    0: 1
    1: 2
    2: 1
HLT_j300_0eta290_pf_ftf_bdl1r85_preselj225_L1jJ160:
  eventCount: 1
  stepCounts:
    0: 1
    1: 1
    2: 1
  stepFeatures:
    0: 1
    1: 2
    2: 1
HLT_j300_320eta490_L1J75p31ETA49:
  eventCount: 0
HLT_j300_320eta490_L1jJ125p31ETA49:
  eventCount: 0
HLT_j30_0eta290_020jvt_pf_ftf_boffperf_L1J20:
  eventCount: 20
  stepCounts:
    0: 20
    1: 20
    2: 20
  stepFeatures:
    0: 20
    1: 87
    2: 87
HLT_j30_0eta290_020jvt_pf_ftf_boffperf_L1jJ50:
  eventCount: 20
  stepCounts:
    0: 20
    1: 20
    2: 20
  stepFeatures:
    0: 20
    1: 87
    2: 87
HLT_j35_320eta490_L1RD0_FILLED:
  eventCount: 1
  stepCounts:
    0: 1
  stepFeatures:
    0: 1
HLT_j35_pf_ftf_L1RD0_FILLED:
  eventCount: 20
  stepCounts:
    0: 20
    1: 20
  stepFeatures:
    0: 20
    1: 89
HLT_j360_0eta290_020jvt_pf_ftf_bdl1d77_L1J100:
  eventCount: 1
  stepCounts:
    0: 5
    1: 1
    2: 1
  stepFeatures:
    0: 5
    1: 2
    2: 1
HLT_j360_0eta290_020jvt_pf_ftf_bdl1d77_preselj225_L1J100:
  eventCount: 1
  stepCounts:
    0: 1
    1: 1
    2: 1
  stepFeatures:
    0: 1
    1: 2
    2: 1
HLT_j360_0eta290_020jvt_pf_ftf_bdl1d77_preselj225_L1jJ160:
  eventCount: 1
  stepCounts:
    0: 1
    1: 1
    2: 1
  stepFeatures:
    0: 1
    1: 2
    2: 1
HLT_j360_0eta290_020jvt_pf_ftf_bdl1r77_L1J100:
  eventCount: 1
  stepCounts:
    0: 5
    1: 1
    2: 1
  stepFeatures:
    0: 5
    1: 2
    2: 1
HLT_j360_0eta290_020jvt_pf_ftf_bdl1r77_preselj225_L1J100:
  eventCount: 1
  stepCounts:
    0: 1
    1: 1
    2: 1
  stepFeatures:
    0: 1
    1: 2
    2: 1
HLT_j360_0eta290_020jvt_pf_ftf_bdl1r77_preselj225_L1jJ160:
  eventCount: 1
  stepCounts:
    0: 1
    1: 1
    2: 1
  stepFeatures:
    0: 1
    1: 2
    2: 1
HLT_j360_0eta290_pf_ftf_bdl1r60_L1J100:
  eventCount: 0
  stepCounts:
    0: 5
    1: 1
  stepFeatures:
    0: 5
    1: 2
HLT_j360_0eta290_pf_ftf_bdl1r70_L1J100:
  eventCount: 1
  stepCounts:
    0: 5
    1: 1
    2: 1
  stepFeatures:
    0: 5
    1: 2
    2: 1
HLT_j360_0eta290_pf_ftf_bdl1r85_L1J100:
  eventCount: 1
  stepCounts:
    0: 5
    1: 1
    2: 1
  stepFeatures:
    0: 5
    1: 2
    2: 1
HLT_j360_a10sd_cssk_pf_jes_ftf_60smcINF_j360_a10sd_cssk_pf_jes_ftf_L1SC111-CJ15:
  eventCount: 1
  stepCounts:
    0: 5
    1: 1
  stepFeatures:
    0: 10
    1: 3
HLT_j360_a10sd_cssk_pf_jes_ftf_60smcINF_j360_a10sd_cssk_pf_jes_ftf_presel2j225_L1SC111-CJ15:
  eventCount: 1
  stepCounts:
    0: 3
    1: 1
  stepFeatures:
    0: 6
    1: 3
HLT_j360_a10sd_cssk_pf_jes_ftf_60smcINF_j360_a10sd_cssk_pf_jes_ftf_presel2j225_L1SC111-CjJ40:
  eventCount: 1
  stepCounts:
    0: 2
    1: 1
  stepFeatures:
    0: 4
    1: 3
HLT_j360_a10sd_cssk_pf_jes_ftf_preselj225_L1J100:
  eventCount: 1
  stepCounts:
    0: 5
    1: 1
  stepFeatures:
    0: 5
    1: 2
HLT_j360_a10sd_cssk_pf_jes_ftf_preselj225_L1SC111-CJ15:
  eventCount: 1
  stepCounts:
    0: 5
    1: 1
  stepFeatures:
    0: 5
    1: 2
HLT_j360_a10sd_cssk_pf_jes_ftf_preselj225_L1SC111-CjJ40:
  eventCount: 1
  stepCounts:
    0: 4
    1: 1
  stepFeatures:
    0: 4
    1: 2
HLT_j360_a10sd_cssk_pf_jes_ftf_preselj225_L1jJ160:
  eventCount: 1
  stepCounts:
    0: 5
    1: 1
  stepFeatures:
    0: 5
    1: 2
HLT_j360_a10t_lcw_jes_60smcINF_j360_a10t_lcw_jes_L1SC111-CJ15:
  eventCount: 1
  stepCounts:
    0: 1
  stepFeatures:
    0: 3
HLT_j360_a10t_lcw_jes_60smcINF_j360_a10t_lcw_jes_L1SC111-CjJ40:
  eventCount: 1
  stepCounts:
    0: 1
  stepFeatures:
    0: 3
HLT_j360_a10t_lcw_jes_L1J100:
  eventCount: 1
  stepCounts:
    0: 1
  stepFeatures:
    0: 2
HLT_j360_a10t_lcw_jes_L1SC111-CJ15:
  eventCount: 1
  stepCounts:
    0: 1
  stepFeatures:
    0: 2
HLT_j360_a10t_lcw_jes_L1SC111-CjJ40:
  eventCount: 1
  stepCounts:
    0: 1
  stepFeatures:
    0: 2
HLT_j360_a10t_lcw_jes_L1jJ160:
  eventCount: 1
  stepCounts:
    0: 1
  stepFeatures:
    0: 2
HLT_j360_pf_ftf_preselj225_L1J100:
  eventCount: 1
  stepCounts:
    0: 1
    1: 1
  stepFeatures:
    0: 1
    1: 2
HLT_j360_pf_ftf_preselj225_L1jJ160:
  eventCount: 1
  stepCounts:
    0: 1
    1: 1
  stepFeatures:
    0: 1
    1: 2
HLT_j370_a10sd_cssk_pf_jes_ftf_35smcINF_j370_a10sd_cssk_pf_jes_ftf_L1SC111-CJ15:
  eventCount: 1
  stepCounts:
    0: 5
    1: 1
  stepFeatures:
    0: 10
    1: 3
HLT_j370_a10sd_cssk_pf_jes_ftf_35smcINF_j370_a10sd_cssk_pf_jes_ftf_presel2j225_L1SC111-CJ15:
  eventCount: 1
  stepCounts:
    0: 3
    1: 1
  stepFeatures:
    0: 6
    1: 3
HLT_j370_a10sd_cssk_pf_jes_ftf_35smcINF_j370_a10sd_cssk_pf_jes_ftf_presel2j225_L1SC111-CjJ40:
  eventCount: 1
  stepCounts:
    0: 2
    1: 1
  stepFeatures:
    0: 4
    1: 3
HLT_j370_a10t_lcw_jes_35smcINF_j370_a10t_lcw_jes_L1SC111-CJ15:
  eventCount: 1
  stepCounts:
    0: 1
  stepFeatures:
    0: 4
HLT_j370_a10t_lcw_jes_35smcINF_j370_a10t_lcw_jes_L1SC111-CjJ40:
  eventCount: 1
  stepCounts:
    0: 1
  stepFeatures:
    0: 4
HLT_j380_pf_ftf_preselj225_L1jJ160:
  eventCount: 1
  stepCounts:
    0: 1
    1: 1
  stepFeatures:
    0: 1
    1: 2
HLT_j400_a10sd_cssk_pf_jes_ftf_preselj225_L1SC111-CjJ40:
  eventCount: 1
  stepCounts:
    0: 4
    1: 1
  stepFeatures:
    0: 4
    1: 2
HLT_j400_a10sd_cssk_pf_jes_ftf_preselj225_L1jJ160:
  eventCount: 1
  stepCounts:
    0: 5
    1: 1
  stepFeatures:
    0: 5
    1: 2
HLT_j400_a10t_lcw_jes_L1SC111-CjJ40:
  eventCount: 1
  stepCounts:
    0: 1
  stepFeatures:
    0: 2
HLT_j400_a10t_lcw_jes_L1jJ160:
  eventCount: 1
  stepCounts:
    0: 1
  stepFeatures:
    0: 2
HLT_j400_pf_ftf_preselj225_L1jJ160:
  eventCount: 1
  stepCounts:
    0: 1
    1: 1
  stepFeatures:
    0: 1
    1: 2
HLT_j40_LArPEBHLT_L1J20:
  eventCount: 0
HLT_j40_j0_HT50XX10etXX0eta320_L1J20:
  eventCount: 19
  stepCounts:
    0: 19
  stepFeatures:
    0: 476
HLT_j40_j0_HT50XX10ptXX0eta320_L1J20:
  eventCount: 19
  stepCounts:
    0: 19
  stepFeatures:
    0: 476
HLT_j420_L1J100:
  eventCount: 1
  stepCounts:
    0: 1
  stepFeatures:
    0: 2
HLT_j420_L1jJ160:
  eventCount: 1
  stepCounts:
    0: 1
  stepFeatures:
    0: 2
HLT_j420_a10sd_cssk_pf_jes_ftf_35smcINF_L1J100:
  eventCount: 1
  stepCounts:
    0: 5
    1: 1
  stepFeatures:
    0: 5
    1: 1
HLT_j420_a10sd_cssk_pf_jes_ftf_35smcINF_L1SC111-CJ15:
  eventCount: 1
  stepCounts:
    0: 5
    1: 1
  stepFeatures:
    0: 5
    1: 1
HLT_j420_a10sd_cssk_pf_jes_ftf_35smcINF_preselj225_L1J100:
  eventCount: 1
  stepCounts:
    0: 5
    1: 1
  stepFeatures:
    0: 5
    1: 1
HLT_j420_a10sd_cssk_pf_jes_ftf_35smcINF_preselj225_L1SC111-CJ15:
  eventCount: 1
  stepCounts:
    0: 5
    1: 1
  stepFeatures:
    0: 5
    1: 1
HLT_j420_a10sd_cssk_pf_jes_ftf_35smcINF_preselj225_L1SC111-CjJ40:
  eventCount: 1
  stepCounts:
    0: 4
    1: 1
  stepFeatures:
    0: 4
    1: 1
HLT_j420_a10sd_cssk_pf_jes_ftf_35smcINF_preselj225_L1jJ160:
  eventCount: 1
  stepCounts:
    0: 5
    1: 1
  stepFeatures:
    0: 5
    1: 1
HLT_j420_a10sd_cssk_pf_jes_ftf_35smcINF_preselj225_L1jLJ140:
  eventCount: 1
  stepCounts:
    0: 6
    1: 1
  stepFeatures:
    0: 6
    1: 1
HLT_j420_a10sd_cssk_pf_jes_ftf_preselj225_L1SC111-CjJ40:
  eventCount: 1
  stepCounts:
    0: 4
    1: 1
  stepFeatures:
    0: 4
    1: 2
HLT_j420_a10sd_cssk_pf_jes_ftf_preselj225_L1jJ160:
  eventCount: 1
  stepCounts:
    0: 5
    1: 1
  stepFeatures:
    0: 5
    1: 2
HLT_j420_a10t_lcw_jes_35smcINF_L1J100:
  eventCount: 1
  stepCounts:
    0: 1
  stepFeatures:
    0: 2
HLT_j420_a10t_lcw_jes_35smcINF_L1SC111-CJ15:
  eventCount: 1
  stepCounts:
    0: 1
  stepFeatures:
    0: 2
HLT_j420_a10t_lcw_jes_35smcINF_L1SC111-CjJ40:
  eventCount: 1
  stepCounts:
    0: 1
  stepFeatures:
    0: 2
HLT_j420_a10t_lcw_jes_35smcINF_L1jJ160:
  eventCount: 1
  stepCounts:
    0: 1
  stepFeatures:
    0: 2
HLT_j420_a10t_lcw_jes_35smcINF_L1jLJ140:
  eventCount: 1
  stepCounts:
    0: 1
  stepFeatures:
    0: 2
HLT_j420_a10t_lcw_jes_L1SC111-CjJ40:
  eventCount: 1
  stepCounts:
    0: 1
  stepFeatures:
    0: 2
HLT_j420_a10t_lcw_jes_L1jJ160:
  eventCount: 1
  stepCounts:
    0: 1
  stepFeatures:
    0: 2
HLT_j420_ftf_preselj225_L1J100:
  eventCount: 1
  stepCounts:
    0: 1
    1: 1
  stepFeatures:
    0: 1
    1: 2
HLT_j420_pf_ftf_L1J100:
  eventCount: 1
  stepCounts:
    0: 5
    1: 1
  stepFeatures:
    0: 5
    1: 2
HLT_j420_pf_ftf_preselj225_L1J100:
  eventCount: 1
  stepCounts:
    0: 1
    1: 1
  stepFeatures:
    0: 1
    1: 2
HLT_j420_pf_ftf_preselj225_L1jJ160:
  eventCount: 1
  stepCounts:
    0: 1
    1: 1
  stepFeatures:
    0: 1
    1: 2
HLT_j440_pf_ftf_preselj225_L1J100:
  eventCount: 1
  stepCounts:
    0: 1
    1: 1
  stepFeatures:
    0: 1
    1: 2
HLT_j440_pf_ftf_preselj225_L1jJ160:
  eventCount: 1
  stepCounts:
    0: 1
    1: 1
  stepFeatures:
    0: 1
    1: 2
HLT_j450_pf_ftf_preselj225_L1J100:
  eventCount: 1
  stepCounts:
    0: 1
    1: 1
  stepFeatures:
    0: 1
    1: 2
HLT_j450_pf_ftf_preselj225_L1jJ160:
  eventCount: 1
  stepCounts:
    0: 1
    1: 1
  stepFeatures:
    0: 1
    1: 2
HLT_j45_0eta290_020jvt_pf_ftf_bdl1r70_L1J20:
  eventCount: 11
  stepCounts:
    0: 20
    1: 19
    2: 11
  stepFeatures:
    0: 20
    1: 61
    2: 15
HLT_j45_0eta290_020jvt_pf_ftf_boffperf_L1J20:
  eventCount: 19
  stepCounts:
    0: 20
    1: 19
    2: 19
  stepFeatures:
    0: 20
    1: 61
    2: 61
HLT_j45_0eta290_020jvt_pf_ftf_boffperf_L1jJ50:
  eventCount: 19
  stepCounts:
    0: 20
    1: 19
    2: 19
  stepFeatures:
    0: 20
    1: 61
    2: 61
HLT_j45_320eta490_L1J15p31ETA49:
  eventCount: 0
HLT_j45_320eta490_L1jJ40p31ETA49:
  eventCount: 0
HLT_j45_L1J15:
  eventCount: 0
HLT_j45_cssk_nojcalib_L1J15:
  eventCount: 15
  stepCounts:
    0: 15
  stepFeatures:
    0: 29
HLT_j45_cssk_pf_nojcalib_ftf_L1J15:
  eventCount: 19
  stepCounts:
    0: 20
    1: 19
  stepFeatures:
    0: 20
    1: 49
HLT_j45_ftf_L1J15:
  eventCount: 19
  stepCounts:
    0: 20
    1: 19
  stepFeatures:
    0: 20
    1: 65
HLT_j45_nojcalib_L1J15:
  eventCount: 19
  stepCounts:
    0: 19
  stepFeatures:
    0: 49
HLT_j45_pf_ftf_010jvt_L1J15:
  eventCount: 19
  stepCounts:
    0: 20
    1: 19
  stepFeatures:
    0: 20
    1: 61
HLT_j45_pf_ftf_020jvt_L1J15:
  eventCount: 19
  stepCounts:
    0: 20
    1: 19
  stepFeatures:
    0: 20
    1: 61
HLT_j45_pf_ftf_050jvt_L1J15:
  eventCount: 19
  stepCounts:
    0: 20
    1: 19
  stepFeatures:
    0: 20
    1: 61
HLT_j45_pf_ftf_L1J15:
  eventCount: 19
  stepCounts:
    0: 20
    1: 19
  stepFeatures:
    0: 20
    1: 64
HLT_j45_pf_ftf_preselj20_L1J15:
  eventCount: 19
  stepCounts:
    0: 20
    1: 19
  stepFeatures:
    0: 20
    1: 64
HLT_j45_pf_ftf_preselj20_L1RD0_FILLED:
  eventCount: 19
  stepCounts:
    0: 20
    1: 19
  stepFeatures:
    0: 20
    1: 64
HLT_j45_pf_ftf_preselj20_L1jJ40:
  eventCount: 19
  stepCounts:
    0: 20
    1: 19
  stepFeatures:
    0: 20
    1: 64
HLT_j45_pf_nojcalib_ftf_L1J15:
  eventCount: 19
  stepCounts:
    0: 20
    1: 19
  stepFeatures:
    0: 20
    1: 61
HLT_j45_pf_subjesgscIS_ftf_L1J15:
  eventCount: 19
  stepCounts:
    0: 20
    1: 19
  stepFeatures:
    0: 20
    1: 62
HLT_j45_pf_subjesgsc_ftf_L1J15:
  eventCount: 19
  stepCounts:
    0: 20
    1: 19
  stepFeatures:
    0: 20
    1: 62
HLT_j45_pf_subresjesgsc_ftf_L1J15:
  eventCount: 19
  stepCounts:
    0: 20
    1: 19
  stepFeatures:
    0: 20
    1: 64
HLT_j45_sk_nojcalib_L1J15:
  eventCount: 17
  stepCounts:
    0: 17
  stepFeatures:
    0: 33
HLT_j45_subjesgscIS_ftf_011jvt_L1J15:
  eventCount: 19
  stepCounts:
    0: 20
    1: 19
  stepFeatures:
    0: 20
    1: 57
HLT_j45_subjesgscIS_ftf_015jvt_L1J15:
  eventCount: 19
  stepCounts:
    0: 20
    1: 19
  stepFeatures:
    0: 20
    1: 57
HLT_j45_subjesgscIS_ftf_059jvt_L1J15:
  eventCount: 19
  stepCounts:
    0: 20
    1: 19
  stepFeatures:
    0: 20
    1: 57
HLT_j45_subjesgscIS_ftf_L1J15:
  eventCount: 19
  stepCounts:
    0: 20
    1: 19
  stepFeatures:
    0: 20
    1: 63
HLT_j45_subjesgsc_ftf_L1J15:
  eventCount: 19
  stepCounts:
    0: 20
    1: 19
  stepFeatures:
    0: 20
    1: 63
HLT_j45_subresjesgsc_ftf_L1J15:
  eventCount: 19
  stepCounts:
    0: 20
    1: 19
  stepFeatures:
    0: 20
    1: 65
HLT_j460_a10_lcw_subjes_L1J100:
  eventCount: 1
  stepCounts:
    0: 1
  stepFeatures:
    0: 2
HLT_j460_a10_lcw_subjes_L1J20:
  eventCount: 0
HLT_j460_a10_lcw_subjes_L1SC111-CJ15:
  eventCount: 1
  stepCounts:
    0: 1
  stepFeatures:
    0: 2
HLT_j460_a10_lcw_subjes_L1SC111-CjJ40:
  eventCount: 1
  stepCounts:
    0: 1
  stepFeatures:
    0: 2
HLT_j460_a10_lcw_subjes_L1jJ160:
  eventCount: 1
  stepCounts:
    0: 1
  stepFeatures:
    0: 2
HLT_j460_a10_lcw_subjes_L1jLJ140:
  eventCount: 1
  stepCounts:
    0: 1
  stepFeatures:
    0: 2
HLT_j460_a10r_L1J100:
  eventCount: 1
  stepCounts:
    0: 1
  stepFeatures:
    0: 2
HLT_j460_a10r_L1J20:
  eventCount: 0
HLT_j460_a10r_L1SC111-CJ15:
  eventCount: 1
  stepCounts:
    0: 1
  stepFeatures:
    0: 2
HLT_j460_a10r_L1SC111-CjJ40:
  eventCount: 1
  stepCounts:
    0: 1
  stepFeatures:
    0: 2
HLT_j460_a10r_L1jJ160:
  eventCount: 1
  stepCounts:
    0: 1
  stepFeatures:
    0: 2
HLT_j460_a10r_L1jLJ140:
  eventCount: 1
  stepCounts:
    0: 1
  stepFeatures:
    0: 2
HLT_j460_a10sd_cssk_pf_jes_ftf_L1J100:
  eventCount: 1
  stepCounts:
    0: 5
    1: 1
  stepFeatures:
    0: 5
    1: 2
HLT_j460_a10sd_cssk_pf_jes_ftf_L1SC111-CJ15:
  eventCount: 1
  stepCounts:
    0: 5
    1: 1
  stepFeatures:
    0: 5
    1: 2
HLT_j460_a10sd_cssk_pf_jes_ftf_preselj225_L1J100:
  eventCount: 1
  stepCounts:
    0: 5
    1: 1
  stepFeatures:
    0: 5
    1: 2
HLT_j460_a10sd_cssk_pf_jes_ftf_preselj225_L1SC111-CJ15:
  eventCount: 1
  stepCounts:
    0: 5
    1: 1
  stepFeatures:
    0: 5
    1: 2
HLT_j460_a10sd_cssk_pf_jes_ftf_preselj225_L1SC111-CjJ40:
  eventCount: 1
  stepCounts:
    0: 4
    1: 1
  stepFeatures:
    0: 4
    1: 2
HLT_j460_a10sd_cssk_pf_jes_ftf_preselj225_L1jJ160:
  eventCount: 1
  stepCounts:
    0: 5
    1: 1
  stepFeatures:
    0: 5
    1: 2
HLT_j460_a10sd_cssk_pf_jes_ftf_preselj225_L1jLJ140:
  eventCount: 1
  stepCounts:
    0: 6
    1: 1
  stepFeatures:
    0: 6
    1: 2
HLT_j460_a10sd_cssk_pf_nojcalib_ftf_35smcINF_L1J100:
  eventCount: 1
  stepCounts:
    0: 5
    1: 1
  stepFeatures:
    0: 5
    1: 2
HLT_j460_a10sd_cssk_pf_nojcalib_ftf_L1J100:
  eventCount: 1
  stepCounts:
    0: 5
    1: 1
  stepFeatures:
    0: 5
    1: 2
HLT_j460_a10sd_lcw_nojcalib_L1J100:
  eventCount: 1
  stepCounts:
    0: 1
  stepFeatures:
    0: 2
HLT_j460_a10sd_pf_nojcalib_ftf_L1J100:
  eventCount: 1
  stepCounts:
    0: 5
    1: 1
  stepFeatures:
    0: 5
    1: 2
HLT_j460_a10t_lcw_jes_L1J100:
  eventCount: 1
  stepCounts:
    0: 1
  stepFeatures:
    0: 2
HLT_j460_a10t_lcw_jes_L1SC111-CJ15:
  eventCount: 1
  stepCounts:
    0: 1
  stepFeatures:
    0: 2
HLT_j460_a10t_lcw_jes_L1SC111-CjJ40:
  eventCount: 1
  stepCounts:
    0: 1
  stepFeatures:
    0: 2
HLT_j460_a10t_lcw_jes_L1jJ160:
  eventCount: 1
  stepCounts:
    0: 1
  stepFeatures:
    0: 2
HLT_j460_a10t_lcw_jes_L1jLJ140:
  eventCount: 1
  stepCounts:
    0: 1
  stepFeatures:
    0: 2
HLT_j460_a10t_lcw_nojcalib_35smcINF_L1J100:
  eventCount: 1
  stepCounts:
    0: 1
  stepFeatures:
    0: 2
HLT_j460_a10t_lcw_nojcalib_L1J100:
  eventCount: 1
  stepCounts:
    0: 1
  stepFeatures:
    0: 2
HLT_j460_pf_ftf_preselj225_L1J100:
  eventCount: 1
  stepCounts:
    0: 1
    1: 1
  stepFeatures:
    0: 1
    1: 2
HLT_j460_pf_ftf_preselj225_L1jJ160:
  eventCount: 1
  stepCounts:
    0: 1
    1: 1
  stepFeatures:
    0: 1
    1: 2
HLT_j480_a10sd_cssk_pf_jes_ftf_preselj225_L1J100:
  eventCount: 1
  stepCounts:
    0: 5
    1: 1
  stepFeatures:
    0: 5
    1: 2
HLT_j480_a10sd_cssk_pf_jes_ftf_preselj225_L1SC111-CJ15:
  eventCount: 1
  stepCounts:
    0: 5
    1: 1
  stepFeatures:
    0: 5
    1: 2
HLT_j480_a10sd_cssk_pf_jes_ftf_preselj225_L1SC111-CjJ40:
  eventCount: 1
  stepCounts:
    0: 4
    1: 1
  stepFeatures:
    0: 4
    1: 2
HLT_j480_a10sd_cssk_pf_jes_ftf_preselj225_L1jJ160:
  eventCount: 1
  stepCounts:
    0: 5
    1: 1
  stepFeatures:
    0: 5
    1: 2
HLT_j480_a10sd_cssk_pf_jes_ftf_preselj225_L1jLJ140:
  eventCount: 1
  stepCounts:
    0: 6
    1: 1
  stepFeatures:
    0: 6
    1: 2
HLT_j480_a10t_lcw_jes_L1J100:
  eventCount: 1
  stepCounts:
    0: 1
  stepFeatures:
    0: 2
HLT_j480_a10t_lcw_jes_L1SC111-CJ15:
  eventCount: 1
  stepCounts:
    0: 1
  stepFeatures:
    0: 2
HLT_j480_a10t_lcw_jes_L1SC111-CjJ40:
  eventCount: 1
  stepCounts:
    0: 1
  stepFeatures:
    0: 2
HLT_j480_a10t_lcw_jes_L1jJ160:
  eventCount: 1
  stepCounts:
    0: 1
  stepFeatures:
    0: 2
HLT_j480_a10t_lcw_jes_L1jLJ140:
  eventCount: 1
  stepCounts:
    0: 1
  stepFeatures:
    0: 2
HLT_j480_pf_ftf_preselj225_L1J100:
  eventCount: 1
  stepCounts:
    0: 1
    1: 1
  stepFeatures:
    0: 1
    1: 2
HLT_j480_pf_ftf_preselj225_L1jJ160:
  eventCount: 1
  stepCounts:
    0: 1
    1: 1
  stepFeatures:
    0: 1
    1: 2
HLT_j500_pf_ftf_preselj225_L1J100:
  eventCount: 1
  stepCounts:
    0: 1
    1: 1
  stepFeatures:
    0: 1
    1: 2
HLT_j500_pf_ftf_preselj225_L1jJ160:
  eventCount: 1
  stepCounts:
    0: 1
    1: 1
  stepFeatures:
    0: 1
    1: 2
HLT_j520_pf_ftf_preselj225_L1J100:
  eventCount: 1
  stepCounts:
    0: 1
    1: 1
  stepFeatures:
    0: 1
    1: 2
HLT_j520_pf_ftf_preselj225_L1jJ160:
  eventCount: 1
  stepCounts:
    0: 1
    1: 1
  stepFeatures:
    0: 1
    1: 2
HLT_j55_0eta240_xe50_cell_L1J30_EMPTY:
  eventCount: 0
HLT_j55_0eta240_xe50_cell_L1J30_FIRSTEMPTY:
  eventCount: 0
HLT_j55_0eta240_xe50_cell_L1jJ60_EMPTY:
  eventCount: 0
HLT_j55_0eta240_xe50_cell_L1jJ60_FIRSTEMPTY:
  eventCount: 0
HLT_j55_pf_ftf_0eta320_bdl1d70_2j45_pf_ftf_320eta490_preselj45XX2f40_L1J25p0ETA23_2J15p31ETA49:
  eventCount: 0
HLT_j55_pf_ftf_0eta320_bdl1d70_2j45_pf_ftf_320eta490_preselj45XX2f40_L1jJ55p0ETA23_2jJ40p31ETA49:
  eventCount: 0
HLT_j55_pf_ftf_0eta320_bdl1r70_2j45_pf_ftf_320eta490_L1J25p0ETA23_2J15p31ETA49:
  eventCount: 0
  stepCounts:
    0: 4
  stepFeatures:
    0: 8
HLT_j55_pf_ftf_0eta320_bdl1r70_2j45_pf_ftf_320eta490_preselj45XX2f40_L1J25p0ETA23_2J15p31ETA49:
  eventCount: 0
HLT_j55_pf_ftf_0eta320_bdl1r70_2j45_pf_ftf_320eta490_preselj45XX2f40_L1jJ55p0ETA23_2jJ40p31ETA49:
  eventCount: 0
HLT_j60_0eta290_020jvt_pf_ftf_boffperf_L1J50:
  eventCount: 16
  stepCounts:
    0: 16
    1: 16
    2: 16
  stepFeatures:
    0: 16
    1: 39
    2: 39
HLT_j60_0eta290_020jvt_pf_ftf_boffperf_L1jJ90:
  eventCount: 14
  stepCounts:
    0: 14
    1: 14
    2: 14
  stepFeatures:
    0: 14
    1: 34
    2: 34
HLT_j60_0eta290_020jvt_pf_ftf_j45_0eta290_020jvt_pf_ftf_2j20_0eta290_020jvt_pf_ftf_PhysicsTLA_L1J45p0ETA21_3J15p0ETA25:
  eventCount: 9
  stepCounts:
    0: 10
    1: 10
    2: 9
    3: 9
  stepFeatures:
    0: 30
    1: 139
    2: 139
    3: 27
? HLT_j60_0eta290_pf_ftf_j45_0eta290_pf_ftf_j25_0eta290_pf_ftf_j20_0eta290_pf_ftf_boffperf_preselc60XXc45XXc25XXc20_PhysicsTLA_L1J45p0ETA21_3J15p0ETA25
: eventCount: 10
  stepCounts:
    0: 10
    1: 10
    2: 10
    3: 10
    4: 10
  stepFeatures:
    0: 40
    1: 236
    2: 95
    3: 236
    4: 40
HLT_j60_320eta490_L1J20p31ETA49:
  eventCount: 0
HLT_j60_320eta490_L1jJ50p31ETA49:
  eventCount: 0
HLT_j60_j0_FBDJSHARED_L1J20:
  eventCount: 8
  stepCounts:
    0: 8
  stepFeatures:
    0: 178
HLT_j60_pf_ftf_3j20_020jvt_pf_ftf_boffperf_preselj60XXj40_PhysicsTLA_L1J45p0ETA21_3J15p0ETA25:
  eventCount: 10
  stepCounts:
    0: 10
    1: 10
    2: 10
    3: 10
    4: 10
  stepFeatures:
    0: 20
    1: 101
    2: 71
    3: 101
    4: 20
HLT_j60_pf_ftf_3j20_pf_ftf_boffperf_preselj60XXj40_PhysicsTLA_L1J45p0ETA21_3J15p0ETA25:
  eventCount: 10
  stepCounts:
    0: 10
    1: 10
    2: 10
    3: 10
    4: 10
  stepFeatures:
    0: 20
    1: 125
    2: 95
    3: 125
    4: 20
HLT_j60_pf_ftf_j20_0eta290_pf_ftf_boffperf_preselj60XXj40_PhysicsTLA_L1J45p0ETA21_3J15p0ETA25:
  eventCount: 10
  stepCounts:
    0: 10
    1: 10
    2: 10
    3: 10
    4: 10
  stepFeatures:
    0: 20
    1: 125
    2: 95
    3: 125
    4: 20
HLT_j60_pf_ftf_j45_pf_ftf_2j20_pf_ftf_PhysicsTLA_L1J45p0ETA21_3J15p0ETA25:
  eventCount: 10
  stepCounts:
    0: 10
    1: 10
    2: 10
    3: 10
  stepFeatures:
    0: 30
    1: 177
    2: 177
    3: 30
HLT_j60_pf_ftf_preselj50_L1J20:
  eventCount: 19
  stepCounts:
    0: 19
    1: 19
  stepFeatures:
    0: 19
    1: 49
HLT_j60_pf_ftf_preselj50_L1jJ50:
  eventCount: 19
  stepCounts:
    0: 19
    1: 19
  stepFeatures:
    0: 19
    1: 49
HLT_j70_0eta320_j50_0eta490_j0_DJMASS1000j50dphi200x400deta_L1MJJ-500-NFF:
  eventCount: 0
HLT_j70_0eta320_j50_0eta490_j0_DJMASS1000j50dphi200x400deta_L1jMJJ-500-NFF:
  eventCount: 0
HLT_j70_0eta320_j50_0eta490_j0_DJMASS1000j50dphi240_xe90_tcpufit_xe50_cell_L1MJJ-500-NFF:
  eventCount: 0
  stepFeatures:
    0: 3
HLT_j70_0eta320_j50_0eta490_j0_DJMASS1000j50dphi240_xe90_tcpufit_xe50_cell_L1jMJJ-500-NFF:
  eventCount: 0
  stepFeatures:
    0: 2
? HLT_j70_pf_ftf_0eta490_j50_pf_ftf_0eta490_2j35_pf_ftf_0eta490_SHARED_2j35_pf_ftf_0eta290_bdl1d70_j0_pf_ftf_presela60XXa40XX2a25_DJMASS1000j50_L1MJJ-500-NFF
: eventCount: 0
  stepCounts:
    0: 3
    1: 1
  stepFeatures:
    0: 15
    1: 21
    2: 1
? HLT_j70_pf_ftf_0eta490_j50_pf_ftf_0eta490_2j35_pf_ftf_0eta490_SHARED_2j35_pf_ftf_0eta290_bdl1d70_j0_pf_ftf_presela60XXa40XX2a25_DJMASS1000j50_L1jMJJ-500-NFF
: eventCount: 0
  stepCounts:
    0: 2
  stepFeatures:
    0: 10
? HLT_j70_pf_ftf_0eta490_j50_pf_ftf_0eta490_2j35_pf_ftf_0eta490_SHARED_2j35_pf_ftf_0eta290_bdl1r70_j0_pf_ftf_DJMASS1000j50_L1MJJ-500-NFF
: eventCount: 1
  stepCounts:
    0: 3
    1: 1
    2: 1
  stepFeatures:
    0: 15
    1: 21
    2: 2
? HLT_j70_pf_ftf_0eta490_j50_pf_ftf_0eta490_2j35_pf_ftf_0eta490_SHARED_2j35_pf_ftf_0eta290_bdl1r70_j0_pf_ftf_presela60XXa40XX2a25_DJMASS1000j50_L1MJJ-500-NFF
: eventCount: 1
  stepCounts:
    0: 3
    1: 1
    2: 1
  stepFeatures:
    0: 15
    1: 21
    2: 2
? HLT_j70_pf_ftf_0eta490_j50_pf_ftf_0eta490_2j35_pf_ftf_0eta490_SHARED_2j35_pf_ftf_0eta290_bdl1r70_j0_pf_ftf_presela60XXa40XX2a25_DJMASS1000j50_L1jMJJ-500-NFF
: eventCount: 0
  stepCounts:
    0: 2
  stepFeatures:
    0: 10
HLT_j75_0eta290_020jvt_pf_ftf_bdl1d60_3j75_pf_ftf_presel4j50_L14J20:
  eventCount: 1
  stepCounts:
    0: 5
    1: 1
    2: 1
  stepFeatures:
    0: 10
    1: 8
    2: 1
HLT_j75_0eta290_020jvt_pf_ftf_bdl1d60_3j75_pf_ftf_presel4j50_L14jJ50:
  eventCount: 1
  stepCounts:
    0: 5
    1: 1
    2: 1
  stepFeatures:
    0: 10
    1: 8
    2: 1
HLT_j75_0eta290_020jvt_pf_ftf_bdl1r60_3j75_pf_ftf_L14J20:
  eventCount: 1
  stepCounts:
    0: 9
    1: 1
    2: 1
  stepFeatures:
    0: 18
    1: 8
    2: 1
HLT_j75_0eta290_020jvt_pf_ftf_bdl1r60_3j75_pf_ftf_presel4j50_L14J20:
  eventCount: 1
  stepCounts:
    0: 5
    1: 1
    2: 1
  stepFeatures:
    0: 10
    1: 8
    2: 1
HLT_j75_0eta290_020jvt_pf_ftf_bdl1r60_3j75_pf_ftf_presel4j50_L14jJ50:
  eventCount: 1
  stepCounts:
    0: 5
    1: 1
    2: 1
  stepFeatures:
    0: 10
    1: 8
    2: 1
HLT_j75_320eta490_LArPEBHLT_L1J30p31ETA49:
  eventCount: 0
? HLT_j75_pf_ftf_0eta240_020jvt_j50_pf_ftf_0eta240_020jvt_j35_pf_ftf_0eta240_020jvt_j25_pf_ftf_0eta240_020jvt_L1J45p0ETA21_3J15p0ETA25
: eventCount: 7
  stepCounts:
    0: 10
    1: 7
  stepFeatures:
    0: 40
    1: 116
? HLT_j75_pf_ftf_0eta240_020jvt_j50_pf_ftf_0eta240_020jvt_j35_pf_ftf_0eta240_020jvt_j25_pf_ftf_0eta240_020jvt_SHARED_2j25_pf_ftf_0eta240_020jvt_bdl1d77_preselc60XXc45XXc25XXc20_L1J45p0ETA21_3J15p0ETA25
: eventCount: 2
  stepCounts:
    0: 10
    1: 7
    2: 2
  stepFeatures:
    0: 50
    1: 154
    2: 8
? HLT_j75_pf_ftf_0eta240_020jvt_j50_pf_ftf_0eta240_020jvt_j35_pf_ftf_0eta240_020jvt_j25_pf_ftf_0eta240_020jvt_SHARED_2j25_pf_ftf_0eta240_020jvt_bdl1d77_preselc60XXc45XXc25XXc20_L1jJ85p0ETA21_3jJ40p0ETA25
: eventCount: 2
  stepCounts:
    0: 15
    1: 8
    2: 2
  stepFeatures:
    0: 75
    1: 169
    2: 9
? HLT_j75_pf_ftf_0eta240_020jvt_j50_pf_ftf_0eta240_020jvt_j35_pf_ftf_0eta240_020jvt_j25_pf_ftf_0eta240_020jvt_SHARED_2j25_pf_ftf_0eta240_020jvt_bdl1r60_L1J45p0ETA21_3J15p0ETA25
: eventCount: 1
  stepCounts:
    0: 10
    1: 7
    2: 1
  stepFeatures:
    0: 50
    1: 154
    2: 5
? HLT_j75_pf_ftf_0eta240_020jvt_j50_pf_ftf_0eta240_020jvt_j35_pf_ftf_0eta240_020jvt_j25_pf_ftf_0eta240_020jvt_SHARED_2j25_pf_ftf_0eta240_020jvt_bdl1r70_L1J45p0ETA21_3J15p0ETA25
: eventCount: 2
  stepCounts:
    0: 10
    1: 7
    2: 2
  stepFeatures:
    0: 50
    1: 154
    2: 6
? HLT_j75_pf_ftf_0eta240_020jvt_j50_pf_ftf_0eta240_020jvt_j35_pf_ftf_0eta240_020jvt_j25_pf_ftf_0eta240_020jvt_SHARED_2j25_pf_ftf_0eta240_020jvt_bdl1r77_L1J45p0ETA21_3J15p0ETA25
: eventCount: 2
  stepCounts:
    0: 10
    1: 7
    2: 2
  stepFeatures:
    0: 50
    1: 154
    2: 7
? HLT_j75_pf_ftf_0eta240_020jvt_j50_pf_ftf_0eta240_020jvt_j35_pf_ftf_0eta240_020jvt_j25_pf_ftf_0eta240_020jvt_SHARED_2j25_pf_ftf_0eta240_020jvt_bdl1r77_preselc60XXc45XXc25XXc20_L1J45p0ETA21_3J15p0ETA25
: eventCount: 2
  stepCounts:
    0: 10
    1: 7
    2: 2
  stepFeatures:
    0: 50
    1: 154
    2: 7
? HLT_j75_pf_ftf_0eta240_020jvt_j50_pf_ftf_0eta240_020jvt_j35_pf_ftf_0eta240_020jvt_j25_pf_ftf_0eta240_020jvt_SHARED_2j25_pf_ftf_0eta240_020jvt_bdl1r77_preselc60XXc45XXc25XXc20_L1jJ85p0ETA21_3jJ40p0ETA25
: eventCount: 2
  stepCounts:
    0: 15
    1: 8
    2: 2
  stepFeatures:
    0: 75
    1: 169
    2: 8
? HLT_j75_pf_ftf_0eta240_020jvt_j50_pf_ftf_0eta240_020jvt_j35_pf_ftf_0eta240_020jvt_j25_pf_ftf_0eta240_020jvt_SHARED_2j25_pf_ftf_0eta240_020jvt_bdl1r85_L1J45p0ETA21_3J15p0ETA25
: eventCount: 4
  stepCounts:
    0: 10
    1: 7
    2: 4
  stepFeatures:
    0: 50
    1: 154
    2: 10
? HLT_j75_pf_ftf_0eta240_020jvt_j50_pf_ftf_0eta240_020jvt_j35_pf_ftf_0eta240_020jvt_j25_pf_ftf_0eta240_020jvt_SHARED_3j25_pf_ftf_0eta240_020jvt_bdl1d85_preselc60XXc45XXc25XXc20_L1J45p0ETA21_3J15p0ETA25
: eventCount: 0
  stepCounts:
    0: 10
    1: 7
  stepFeatures:
    0: 50
    1: 154
    2: 11
? HLT_j75_pf_ftf_0eta240_020jvt_j50_pf_ftf_0eta240_020jvt_j35_pf_ftf_0eta240_020jvt_j25_pf_ftf_0eta240_020jvt_SHARED_3j25_pf_ftf_0eta240_020jvt_bdl1d85_preselc60XXc45XXc25XXc20_L1jJ85p0ETA21_3jJ40p0ETA25
: eventCount: 0
  stepCounts:
    0: 15
    1: 8
  stepFeatures:
    0: 75
    1: 169
    2: 12
? HLT_j75_pf_ftf_0eta240_020jvt_j50_pf_ftf_0eta240_020jvt_j35_pf_ftf_0eta240_020jvt_j25_pf_ftf_0eta240_020jvt_SHARED_3j25_pf_ftf_0eta240_020jvt_bdl1r70_L1J45p0ETA21_3J15p0ETA25
: eventCount: 0
  stepCounts:
    0: 10
    1: 7
  stepFeatures:
    0: 50
    1: 154
    2: 6
? HLT_j75_pf_ftf_0eta240_020jvt_j50_pf_ftf_0eta240_020jvt_j35_pf_ftf_0eta240_020jvt_j25_pf_ftf_0eta240_020jvt_SHARED_3j25_pf_ftf_0eta240_020jvt_bdl1r77_L1J45p0ETA21_3J15p0ETA25
: eventCount: 0
  stepCounts:
    0: 10
    1: 7
  stepFeatures:
    0: 50
    1: 154
    2: 7
? HLT_j75_pf_ftf_0eta240_020jvt_j50_pf_ftf_0eta240_020jvt_j35_pf_ftf_0eta240_020jvt_j25_pf_ftf_0eta240_020jvt_SHARED_3j25_pf_ftf_0eta240_020jvt_bdl1r85_L1J45p0ETA21_3J15p0ETA25
: eventCount: 0
  stepCounts:
    0: 10
    1: 7
  stepFeatures:
    0: 50
    1: 154
    2: 10
? HLT_j75_pf_ftf_0eta240_020jvt_j50_pf_ftf_0eta240_020jvt_j35_pf_ftf_0eta240_020jvt_j25_pf_ftf_0eta240_020jvt_SHARED_3j25_pf_ftf_0eta240_020jvt_bdl1r85_preselc60XXc45XXc25XXc20_L1J45p0ETA21_3J15p0ETA25
: eventCount: 0
  stepCounts:
    0: 10
    1: 7
  stepFeatures:
    0: 50
    1: 154
    2: 10
? HLT_j75_pf_ftf_0eta240_020jvt_j50_pf_ftf_0eta240_020jvt_j35_pf_ftf_0eta240_020jvt_j25_pf_ftf_0eta240_020jvt_SHARED_3j25_pf_ftf_0eta240_020jvt_bdl1r85_preselc60XXc45XXc25XXc20_L1jJ85p0ETA21_3jJ40p0ETA25
: eventCount: 0
  stepCounts:
    0: 15
    1: 8
  stepFeatures:
    0: 75
    1: 169
    2: 11
? HLT_j75_pf_ftf_0eta240_020jvt_j50_pf_ftf_0eta240_020jvt_j35_pf_ftf_0eta240_020jvt_j25_pf_ftf_0eta240_020jvt_SHARED_j35_pf_ftf_0eta240_020jvt_bdl1d60_j25_pf_ftf_0eta240_020jvt_bdl1d60_preselc60XXc45XXc25XXc20_L1J45p0ETA21_3J15p0ETA25
: eventCount: 1
  stepCounts:
    0: 10
    1: 7
    2: 1
  stepFeatures:
    0: 60
    1: 189
    2: 10
? HLT_j75_pf_ftf_0eta240_020jvt_j50_pf_ftf_0eta240_020jvt_j35_pf_ftf_0eta240_020jvt_j25_pf_ftf_0eta240_020jvt_SHARED_j35_pf_ftf_0eta240_020jvt_bdl1d60_j25_pf_ftf_0eta240_020jvt_bdl1d60_preselc60XXc45XXc25XXc20_L1jJ85p0ETA21_3jJ40p0ETA25
: eventCount: 1
  stepCounts:
    0: 15
    1: 8
    2: 1
  stepFeatures:
    0: 90
    1: 207
    2: 12
? HLT_j75_pf_ftf_0eta240_020jvt_j50_pf_ftf_0eta240_020jvt_j35_pf_ftf_0eta240_020jvt_j25_pf_ftf_0eta240_020jvt_SHARED_j35_pf_ftf_0eta240_020jvt_bdl1r60_j25_pf_ftf_0eta240_020jvt_bdl1r60_L1J45p0ETA21_3J15p0ETA25
: eventCount: 1
  stepCounts:
    0: 10
    1: 7
    2: 1
  stepFeatures:
    0: 60
    1: 189
    2: 10
? HLT_j75_pf_ftf_0eta240_020jvt_j50_pf_ftf_0eta240_020jvt_j35_pf_ftf_0eta240_020jvt_j25_pf_ftf_0eta240_020jvt_SHARED_j35_pf_ftf_0eta240_020jvt_bdl1r60_j25_pf_ftf_0eta240_020jvt_bdl1r60_preselc60XXc45XXc25XXc20_L1J45p0ETA21_3J15p0ETA25
: eventCount: 1
  stepCounts:
    0: 10
    1: 7
    2: 1
  stepFeatures:
    0: 60
    1: 189
    2: 10
? HLT_j75_pf_ftf_0eta240_020jvt_j50_pf_ftf_0eta240_020jvt_j35_pf_ftf_0eta240_020jvt_j25_pf_ftf_0eta240_020jvt_SHARED_j35_pf_ftf_0eta240_020jvt_bdl1r60_j25_pf_ftf_0eta240_020jvt_bdl1r60_preselc60XXc45XXc25XXc20_L1jJ85p0ETA21_3jJ40p0ETA25
: eventCount: 1
  stepCounts:
    0: 15
    1: 8
    2: 1
  stepFeatures:
    0: 90
    1: 207
    2: 12
? HLT_j75_pf_ftf_0eta240_020jvt_j50_pf_ftf_0eta240_020jvt_j35_pf_ftf_0eta240_020jvt_j25_pf_ftf_0eta240_020jvt_SHARED_j35_pf_ftf_0eta240_020jvt_bdl1r70_j25_pf_ftf_0eta240_020jvt_bdl1r70_L1J45p0ETA21_3J15p0ETA25
: eventCount: 2
  stepCounts:
    0: 10
    1: 7
    2: 2
  stepFeatures:
    0: 60
    1: 189
    2: 12
? HLT_j75_pf_ftf_0eta240_020jvt_j50_pf_ftf_0eta240_020jvt_j35_pf_ftf_0eta240_020jvt_j25_pf_ftf_0eta240_020jvt_SHARED_j35_pf_ftf_0eta240_020jvt_bdl1r77_j25_pf_ftf_0eta240_020jvt_bdl1r77_L1J45p0ETA21_3J15p0ETA25
: eventCount: 2
  stepCounts:
    0: 10
    1: 7
    2: 2
  stepFeatures:
    0: 60
    1: 189
    2: 14
? HLT_j75_pf_ftf_0eta240_020jvt_j50_pf_ftf_0eta240_020jvt_j35_pf_ftf_0eta240_020jvt_j25_pf_ftf_0eta240_020jvt_SHARED_j35_pf_ftf_0eta240_020jvt_bdl1r85_j25_pf_ftf_0eta240_020jvt_bdl1r85_L1J45p0ETA21_3J15p0ETA25
: eventCount: 4
  stepCounts:
    0: 10
    1: 7
    2: 4
  stepFeatures:
    0: 60
    1: 189
    2: 20
? HLT_j75_pf_ftf_0eta240_020jvt_j50_pf_ftf_0eta240_020jvt_j35_pf_ftf_0eta240_020jvt_j25_pf_ftf_0eta240_020jvt_SHARED_j50_pf_ftf_0eta240_020jvt_bdl1r70_j35_pf_ftf_0eta240_020jvt_bdl1r70_j25_pf_ftf_0eta240_020jvt_bdl1r70_L1J45p0ETA21_3J15p0ETA25
: eventCount: 0
  stepCounts:
    0: 10
    1: 7
  stepFeatures:
    0: 70
    1: 215
    2: 17
? HLT_j75_pf_ftf_0eta240_020jvt_j50_pf_ftf_0eta240_020jvt_j35_pf_ftf_0eta240_020jvt_j25_pf_ftf_0eta240_020jvt_SHARED_j50_pf_ftf_0eta240_020jvt_bdl1r77_j35_pf_ftf_0eta240_020jvt_bdl1r77_j25_pf_ftf_0eta240_020jvt_bdl1r77_L1J45p0ETA21_3J15p0ETA25
: eventCount: 0
  stepCounts:
    0: 10
    1: 7
  stepFeatures:
    0: 70
    1: 215
    2: 20
? HLT_j75_pf_ftf_0eta240_020jvt_j50_pf_ftf_0eta240_020jvt_j35_pf_ftf_0eta240_020jvt_j25_pf_ftf_0eta240_020jvt_SHARED_j50_pf_ftf_0eta240_020jvt_bdl1r85_j35_pf_ftf_0eta240_020jvt_bdl1r85_j25_pf_ftf_0eta240_020jvt_bdl1r85_L1J45p0ETA21_3J15p0ETA25
: eventCount: 0
  stepCounts:
    0: 10
    1: 7
  stepFeatures:
    0: 70
    1: 215
    2: 28
HLT_j80_0eta290_020jvt_pf_ftf_boffperf_L1J50:
  eventCount: 13
  stepCounts:
    0: 16
    1: 13
    2: 13
  stepFeatures:
    0: 16
    1: 25
    2: 25
HLT_j80_0eta290_020jvt_pf_ftf_boffperf_L1jJ90:
  eventCount: 12
  stepCounts:
    0: 14
    1: 12
    2: 12
  stepFeatures:
    0: 14
    1: 24
    2: 24
HLT_j80_j60_SHARED_j40__L1J15:
  eventCount: 9
  stepCounts:
    0: 9
  stepFeatures:
    0: 88
? HLT_j80_pf_ftf_0eta240_020jvt_j55_pf_ftf_0eta240_020jvt_j28_pf_ftf_0eta240_020jvt_j20_pf_ftf_0eta240_020jvt_L1J45p0ETA21_3J15p0ETA25
: eventCount: 8
  stepCounts:
    0: 10
    1: 8
  stepFeatures:
    0: 40
    1: 134
HLT_j80_pf_ftf_0eta240_020jvt_j55_pf_ftf_0eta240_020jvt_j28_pf_ftf_0eta240_020jvt_j20_pf_ftf_0eta240_020jvt_L1MU14FCH:
  eventCount: 4
  stepCounts:
    0: 6
    1: 4
  stepFeatures:
    0: 24
    1: 69
? HLT_j80_pf_ftf_0eta240_020jvt_j55_pf_ftf_0eta240_020jvt_j28_pf_ftf_0eta240_020jvt_j20_pf_ftf_0eta240_020jvt_L1MU8F_2J15_J20
: eventCount: 5
  stepCounts:
    0: 10
    1: 5
  stepFeatures:
    0: 40
    1: 90
? HLT_j80_pf_ftf_0eta240_020jvt_j55_pf_ftf_0eta240_020jvt_j28_pf_ftf_0eta240_020jvt_j20_pf_ftf_0eta240_020jvt_SHARED_2j20_pf_ftf_0eta240_020jvt_bdl1d77_preselc60XXc45XXc25XXc20_L1J45p0ETA21_3J15p0ETA25
: eventCount: 3
  stepCounts:
    0: 10
    1: 8
    2: 3
  stepFeatures:
    0: 50
    1: 184
    2: 10
? HLT_j80_pf_ftf_0eta240_020jvt_j55_pf_ftf_0eta240_020jvt_j28_pf_ftf_0eta240_020jvt_j20_pf_ftf_0eta240_020jvt_SHARED_2j20_pf_ftf_0eta240_020jvt_bdl1d77_preselc60XXc45XXc25XXc20_L1jJ85p0ETA21_3jJ40p0ETA25
: eventCount: 3
  stepCounts:
    0: 15
    1: 8
    2: 3
  stepFeatures:
    0: 75
    1: 184
    2: 10
? HLT_j80_pf_ftf_0eta240_020jvt_j55_pf_ftf_0eta240_020jvt_j28_pf_ftf_0eta240_020jvt_j20_pf_ftf_0eta240_020jvt_SHARED_2j20_pf_ftf_0eta240_020jvt_bdl1r60_L1J45p0ETA21_3J15p0ETA25
: eventCount: 2
  stepCounts:
    0: 10
    1: 8
    2: 2
  stepFeatures:
    0: 50
    1: 184
    2: 7
? HLT_j80_pf_ftf_0eta240_020jvt_j55_pf_ftf_0eta240_020jvt_j28_pf_ftf_0eta240_020jvt_j20_pf_ftf_0eta240_020jvt_SHARED_2j20_pf_ftf_0eta240_020jvt_bdl1r70_L1J45p0ETA21_3J15p0ETA25
: eventCount: 3
  stepCounts:
    0: 10
    1: 8
    2: 3
  stepFeatures:
    0: 50
    1: 184
    2: 9
? HLT_j80_pf_ftf_0eta240_020jvt_j55_pf_ftf_0eta240_020jvt_j28_pf_ftf_0eta240_020jvt_j20_pf_ftf_0eta240_020jvt_SHARED_2j20_pf_ftf_0eta240_020jvt_bdl1r77_L1J45p0ETA21_3J15p0ETA25
: eventCount: 3
  stepCounts:
    0: 10
    1: 8
    2: 3
  stepFeatures:
    0: 50
    1: 184
    2: 10
? HLT_j80_pf_ftf_0eta240_020jvt_j55_pf_ftf_0eta240_020jvt_j28_pf_ftf_0eta240_020jvt_j20_pf_ftf_0eta240_020jvt_SHARED_2j20_pf_ftf_0eta240_020jvt_bdl1r77_preselc60XXc45XXc25XXc20_L1J45p0ETA21_3J15p0ETA25
: eventCount: 3
  stepCounts:
    0: 10
    1: 8
    2: 3
  stepFeatures:
    0: 50
    1: 184
    2: 10
? HLT_j80_pf_ftf_0eta240_020jvt_j55_pf_ftf_0eta240_020jvt_j28_pf_ftf_0eta240_020jvt_j20_pf_ftf_0eta240_020jvt_SHARED_2j20_pf_ftf_0eta240_020jvt_bdl1r77_preselc60XXc45XXc25XXc20_L1jJ85p0ETA21_3jJ40p0ETA25
: eventCount: 3
  stepCounts:
    0: 15
    1: 8
    2: 3
  stepFeatures:
    0: 75
    1: 184
    2: 10
? HLT_j80_pf_ftf_0eta240_020jvt_j55_pf_ftf_0eta240_020jvt_j28_pf_ftf_0eta240_020jvt_j20_pf_ftf_0eta240_020jvt_SHARED_2j20_pf_ftf_0eta240_020jvt_bdl1r85_L1J45p0ETA21_3J15p0ETA25
: eventCount: 4
  stepCounts:
    0: 10
    1: 8
    2: 4
  stepFeatures:
    0: 50
    1: 184
    2: 13
? HLT_j80_pf_ftf_0eta240_020jvt_j55_pf_ftf_0eta240_020jvt_j28_pf_ftf_0eta240_020jvt_j20_pf_ftf_0eta240_020jvt_SHARED_3j20_pf_ftf_0eta240_020jvt_bdl1d85_preselc60XXc45XXc25XXc20_L1J45p0ETA21_3J15p0ETA25
: eventCount: 1
  stepCounts:
    0: 10
    1: 8
    2: 1
  stepFeatures:
    0: 50
    1: 184
    2: 13
? HLT_j80_pf_ftf_0eta240_020jvt_j55_pf_ftf_0eta240_020jvt_j28_pf_ftf_0eta240_020jvt_j20_pf_ftf_0eta240_020jvt_SHARED_3j20_pf_ftf_0eta240_020jvt_bdl1d85_preselc60XXc45XXc25XXc20_L1jJ85p0ETA21_3jJ40p0ETA25
: eventCount: 1
  stepCounts:
    0: 15
    1: 8
    2: 1
  stepFeatures:
    0: 75
    1: 184
    2: 13
? HLT_j80_pf_ftf_0eta240_020jvt_j55_pf_ftf_0eta240_020jvt_j28_pf_ftf_0eta240_020jvt_j20_pf_ftf_0eta240_020jvt_SHARED_3j20_pf_ftf_0eta240_020jvt_bdl1r70_L1J45p0ETA21_3J15p0ETA25
: eventCount: 0
  stepCounts:
    0: 10
    1: 8
  stepFeatures:
    0: 50
    1: 184
    2: 9
? HLT_j80_pf_ftf_0eta240_020jvt_j55_pf_ftf_0eta240_020jvt_j28_pf_ftf_0eta240_020jvt_j20_pf_ftf_0eta240_020jvt_SHARED_3j20_pf_ftf_0eta240_020jvt_bdl1r77_L1J45p0ETA21_3J15p0ETA25
: eventCount: 0
  stepCounts:
    0: 10
    1: 8
  stepFeatures:
    0: 50
    1: 184
    2: 10
? HLT_j80_pf_ftf_0eta240_020jvt_j55_pf_ftf_0eta240_020jvt_j28_pf_ftf_0eta240_020jvt_j20_pf_ftf_0eta240_020jvt_SHARED_3j20_pf_ftf_0eta240_020jvt_bdl1r85_L1J45p0ETA21_3J15p0ETA25
: eventCount: 1
  stepCounts:
    0: 10
    1: 8
    2: 1
  stepFeatures:
    0: 50
    1: 184
    2: 13
? HLT_j80_pf_ftf_0eta240_020jvt_j55_pf_ftf_0eta240_020jvt_j28_pf_ftf_0eta240_020jvt_j20_pf_ftf_0eta240_020jvt_SHARED_3j20_pf_ftf_0eta240_020jvt_bdl1r85_preselc60XXc45XXc25XXc20_L1J45p0ETA21_3J15p0ETA25
: eventCount: 1
  stepCounts:
    0: 10
    1: 8
    2: 1
  stepFeatures:
    0: 50
    1: 184
    2: 13
? HLT_j80_pf_ftf_0eta240_020jvt_j55_pf_ftf_0eta240_020jvt_j28_pf_ftf_0eta240_020jvt_j20_pf_ftf_0eta240_020jvt_SHARED_3j20_pf_ftf_0eta240_020jvt_bdl1r85_preselc60XXc45XXc25XXc20_L1jJ85p0ETA21_3jJ40p0ETA25
: eventCount: 1
  stepCounts:
    0: 15
    1: 8
    2: 1
  stepFeatures:
    0: 75
    1: 184
    2: 13
? HLT_j80_pf_ftf_0eta240_020jvt_j55_pf_ftf_0eta240_020jvt_j28_pf_ftf_0eta240_020jvt_j20_pf_ftf_0eta240_020jvt_SHARED_j28_pf_ftf_0eta240_020jvt_bdl1d60_j20_pf_ftf_0eta240_020jvt_bdl1d60_preselc60XXc45XXc25XXc20_L1J45p0ETA21_3J15p0ETA25
: eventCount: 1
  stepCounts:
    0: 10
    1: 8
    2: 1
  stepFeatures:
    0: 60
    1: 224
    2: 12
? HLT_j80_pf_ftf_0eta240_020jvt_j55_pf_ftf_0eta240_020jvt_j28_pf_ftf_0eta240_020jvt_j20_pf_ftf_0eta240_020jvt_SHARED_j28_pf_ftf_0eta240_020jvt_bdl1d60_j20_pf_ftf_0eta240_020jvt_bdl1d60_preselc60XXc45XXc25XXc20_L1jJ85p0ETA21_3jJ40p0ETA25
: eventCount: 1
  stepCounts:
    0: 15
    1: 8
    2: 1
  stepFeatures:
    0: 90
    1: 224
    2: 12
? HLT_j80_pf_ftf_0eta240_020jvt_j55_pf_ftf_0eta240_020jvt_j28_pf_ftf_0eta240_020jvt_j20_pf_ftf_0eta240_020jvt_SHARED_j28_pf_ftf_0eta240_020jvt_bdl1r60_j20_pf_ftf_0eta240_020jvt_bdl1r60_L1J45p0ETA21_3J15p0ETA25
: eventCount: 2
  stepCounts:
    0: 10
    1: 8
    2: 2
  stepFeatures:
    0: 60
    1: 224
    2: 13
? HLT_j80_pf_ftf_0eta240_020jvt_j55_pf_ftf_0eta240_020jvt_j28_pf_ftf_0eta240_020jvt_j20_pf_ftf_0eta240_020jvt_SHARED_j28_pf_ftf_0eta240_020jvt_bdl1r60_j20_pf_ftf_0eta240_020jvt_bdl1r60_preselc60XXc45XXc25XXc20_L1J45p0ETA21_3J15p0ETA25
: eventCount: 2
  stepCounts:
    0: 10
    1: 8
    2: 2
  stepFeatures:
    0: 60
    1: 224
    2: 13
? HLT_j80_pf_ftf_0eta240_020jvt_j55_pf_ftf_0eta240_020jvt_j28_pf_ftf_0eta240_020jvt_j20_pf_ftf_0eta240_020jvt_SHARED_j28_pf_ftf_0eta240_020jvt_bdl1r60_j20_pf_ftf_0eta240_020jvt_bdl1r60_preselc60XXc45XXc25XXc20_L1jJ85p0ETA21_3jJ40p0ETA25
: eventCount: 2
  stepCounts:
    0: 15
    1: 8
    2: 2
  stepFeatures:
    0: 90
    1: 224
    2: 13
? HLT_j80_pf_ftf_0eta240_020jvt_j55_pf_ftf_0eta240_020jvt_j28_pf_ftf_0eta240_020jvt_j20_pf_ftf_0eta240_020jvt_SHARED_j28_pf_ftf_0eta240_020jvt_bdl1r70_j20_pf_ftf_0eta240_020jvt_bdl1r70_L1J45p0ETA21_3J15p0ETA25
: eventCount: 3
  stepCounts:
    0: 10
    1: 8
    2: 3
  stepFeatures:
    0: 60
    1: 224
    2: 16
? HLT_j80_pf_ftf_0eta240_020jvt_j55_pf_ftf_0eta240_020jvt_j28_pf_ftf_0eta240_020jvt_j20_pf_ftf_0eta240_020jvt_SHARED_j28_pf_ftf_0eta240_020jvt_bdl1r70_j20_pf_ftf_0eta240_020jvt_bdl1r70_L1MU8F_2J15_J20
: eventCount: 3
  stepCounts:
    0: 10
    1: 5
    2: 3
  stepFeatures:
    0: 60
    1: 149
    2: 12
? HLT_j80_pf_ftf_0eta240_020jvt_j55_pf_ftf_0eta240_020jvt_j28_pf_ftf_0eta240_020jvt_j20_pf_ftf_0eta240_020jvt_SHARED_j28_pf_ftf_0eta240_020jvt_bdl1r77_j20_pf_ftf_0eta240_020jvt_bdl1r77_L1J45p0ETA21_3J15p0ETA25
: eventCount: 3
  stepCounts:
    0: 10
    1: 8
    2: 3
  stepFeatures:
    0: 60
    1: 224
    2: 18
? HLT_j80_pf_ftf_0eta240_020jvt_j55_pf_ftf_0eta240_020jvt_j28_pf_ftf_0eta240_020jvt_j20_pf_ftf_0eta240_020jvt_SHARED_j28_pf_ftf_0eta240_020jvt_bdl1r85_j20_pf_ftf_0eta240_020jvt_bdl1r85_L1J45p0ETA21_3J15p0ETA25
: eventCount: 4
  stepCounts:
    0: 10
    1: 8
    2: 4
  stepFeatures:
    0: 60
    1: 224
    2: 24
? HLT_j80_pf_ftf_0eta240_020jvt_j55_pf_ftf_0eta240_020jvt_j28_pf_ftf_0eta240_020jvt_j20_pf_ftf_0eta240_020jvt_SHARED_j55_pf_ftf_0eta240_020jvt_bdl1r70_j28_pf_ftf_0eta240_020jvt_bdl1r70_j20_pf_ftf_0eta240_020jvt_bdl1r70_L1J45p0ETA21_3J15p0ETA25
: eventCount: 0
  stepCounts:
    0: 10
    1: 8
  stepFeatures:
    0: 70
    1: 250
    2: 22
? HLT_j80_pf_ftf_0eta240_020jvt_j55_pf_ftf_0eta240_020jvt_j28_pf_ftf_0eta240_020jvt_j20_pf_ftf_0eta240_020jvt_SHARED_j55_pf_ftf_0eta240_020jvt_bdl1r77_j28_pf_ftf_0eta240_020jvt_bdl1r77_j20_pf_ftf_0eta240_020jvt_bdl1r77_L1J45p0ETA21_3J15p0ETA25
: eventCount: 0
  stepCounts:
    0: 10
    1: 8
  stepFeatures:
    0: 70
    1: 250
    2: 25
? HLT_j80_pf_ftf_0eta240_020jvt_j55_pf_ftf_0eta240_020jvt_j28_pf_ftf_0eta240_020jvt_j20_pf_ftf_0eta240_020jvt_SHARED_j55_pf_ftf_0eta240_020jvt_bdl1r85_j28_pf_ftf_0eta240_020jvt_bdl1r85_j20_pf_ftf_0eta240_020jvt_bdl1r85_L1J45p0ETA21_3J15p0ETA25
: eventCount: 1
  stepCounts:
    0: 10
    1: 8
    2: 1
  stepFeatures:
    0: 70
    1: 250
    2: 33
? HLT_j80_pf_ftf_0eta240_020jvt_j55_pf_ftf_0eta240_020jvt_j28_pf_ftf_0eta240_020jvt_j20_pf_ftf_0eta240_020jvt_bdl1r70_L1MU8F_2J15_J20
: eventCount: 4
  stepCounts:
    0: 10
    1: 5
    2: 4
  stepFeatures:
    0: 40
    1: 90
    2: 7
HLT_j80_pf_ftf_0eta240_j55_pf_ftf_0eta240_j28_pf_ftf_0eta240_j20_pf_ftf_0eta240_L1J45p0ETA21_3J15p0ETA25:
  eventCount: 10
  stepCounts:
    0: 10
    1: 10
  stepFeatures:
    0: 40
    1: 187
HLT_j80_pf_ftf_0eta240_j55_pf_ftf_0eta240_j28_pf_ftf_0eta240_j20_pf_ftf_0eta240_L1MU14FCH:
  eventCount: 6
  stepCounts:
    0: 6
    1: 6
  stepFeatures:
    0: 24
    1: 102
HLT_j80_pf_ftf_0eta240_j55_pf_ftf_0eta240_j28_pf_ftf_0eta240_j20_pf_ftf_0eta240_L1MU8F_2J15_J20:
  eventCount: 7
  stepCounts:
    0: 10
    1: 7
  stepFeatures:
    0: 40
    1: 125
? HLT_j80_pf_ftf_0eta240_j60_pf_ftf_0eta320_j45_pf_ftf_320eta490_SHARED_2j45_pf_ftf_0eta290_bdl1d60_preselc60XXj45XXf40_L1J40p0ETA25_2J25_J20p31ETA49
: eventCount: 1
  stepCounts:
    0: 1
    1: 1
    2: 1
  stepFeatures:
    0: 4
    1: 12
    2: 2
? HLT_j80_pf_ftf_0eta240_j60_pf_ftf_0eta320_j45_pf_ftf_320eta490_SHARED_2j45_pf_ftf_0eta290_bdl1d60_preselc60XXj45XXf40_L1jJ80p0ETA25_2jJ55_jJ50p31ETA49
: eventCount: 1
  stepCounts:
    0: 1
    1: 1
    2: 1
  stepFeatures:
    0: 4
    1: 12
    2: 2
? HLT_j80_pf_ftf_0eta240_j60_pf_ftf_0eta320_j45_pf_ftf_320eta490_SHARED_2j45_pf_ftf_0eta290_bdl1r60_L1J40p0ETA25_2J25_J20p31ETA49
: eventCount: 1
  stepCounts:
    0: 4
    1: 1
    2: 1
  stepFeatures:
    0: 16
    1: 12
    2: 2
? HLT_j80_pf_ftf_0eta240_j60_pf_ftf_0eta320_j45_pf_ftf_320eta490_SHARED_2j45_pf_ftf_0eta290_bdl1r60_preselc60XXj45XXf40_L1J40p0ETA25_2J25_J20p31ETA49
: eventCount: 1
  stepCounts:
    0: 1
    1: 1
    2: 1
  stepFeatures:
    0: 4
    1: 12
    2: 2
? HLT_j80_pf_ftf_0eta240_j60_pf_ftf_0eta320_j45_pf_ftf_320eta490_SHARED_2j45_pf_ftf_0eta290_bdl1r60_preselc60XXj45XXf40_L1jJ80p0ETA25_2jJ55_jJ50p31ETA49
: eventCount: 1
  stepCounts:
    0: 1
    1: 1
    2: 1
  stepFeatures:
    0: 4
    1: 12
    2: 2
? HLT_j80_pf_ftf_0eta320_bdl1d70_j60_pf_ftf_0eta320_bdl1d85_j45_pf_ftf_320eta490_preselj60XXj45XXf40_L1J40p0ETA25_2J25_J20p31ETA49
: eventCount: 0
  stepCounts:
    0: 1
    1: 1
  stepFeatures:
    0: 3
    1: 7
    2: 2
? HLT_j80_pf_ftf_0eta320_bdl1d70_j60_pf_ftf_0eta320_bdl1d85_j45_pf_ftf_320eta490_preselj60XXj45XXf40_L1jJ80p0ETA25_2jJ55_jJ50p31ETA49
: eventCount: 0
  stepCounts:
    0: 1
    1: 1
  stepFeatures:
    0: 3
    1: 7
    2: 2
HLT_j80_pf_ftf_0eta320_bdl1r70_j60_pf_ftf_0eta320_bdl1r85_j45_pf_ftf_320eta490_L1J40p0ETA25_2J25_J20p31ETA49:
  eventCount: 0
  stepCounts:
    0: 4
    1: 1
  stepFeatures:
    0: 12
    1: 7
    2: 2
? HLT_j80_pf_ftf_0eta320_bdl1r70_j60_pf_ftf_0eta320_bdl1r85_j45_pf_ftf_320eta490_preselj60XXj45XXf40_L1J40p0ETA25_2J25_J20p31ETA49
: eventCount: 0
  stepCounts:
    0: 1
    1: 1
  stepFeatures:
    0: 3
    1: 7
    2: 2
? HLT_j80_pf_ftf_0eta320_bdl1r70_j60_pf_ftf_0eta320_bdl1r85_j45_pf_ftf_320eta490_preselj60XXj45XXf40_L1jJ80p0ETA25_2jJ55_jJ50p31ETA49
: eventCount: 0
  stepCounts:
    0: 1
    1: 1
  stepFeatures:
    0: 3
    1: 7
    2: 2
HLT_j80_pf_ftf_bdl1d60_xe60_cell_L12J50_XE40:
  eventCount: 1
  stepCounts:
    0: 2
    1: 2
    2: 1
  stepFeatures:
    0: 4
    1: 6
    2: 1
HLT_j80_pf_ftf_bdl1r60_xe60_cell_L12J50_XE40:
  eventCount: 1
  stepCounts:
    0: 2
    1: 2
    2: 1
  stepFeatures:
    0: 4
    1: 6
    2: 1
HLT_j80_pf_ftf_j55_pf_ftf_j28_pf_ftf_j20_0eta290_pf_ftf_boffperf_L1J45p0ETA21_3J15p0ETA25:
  eventCount: 10
  stepCounts:
    0: 10
    1: 10
    2: 10
  stepFeatures:
    0: 40
    1: 216
    2: 95
HLT_j80_roiftf_77bdips_preselj20_L1J20:
  eventCount: 0
  stepCounts:
    0: 20
  stepFeatures:
    0: 20
HLT_j80_roiftf_95bdips_preselj20_L1J20:
  eventCount: 5
  stepCounts:
    0: 20
    1: 5
  stepFeatures:
    0: 20
    1: 7
HLT_j80_roiftf_preselj20_L1J20:
  eventCount: 12
  stepCounts:
    0: 20
    1: 12
  stepFeatures:
    0: 20
    1: 25
HLT_j85_050momemfrac100XXmomhecfrac010_L1J20:
  eventCount: 9
  stepCounts:
    0: 9
  stepFeatures:
    0: 16
HLT_j85_050momemfrac100_L1J20:
  eventCount: 10
  stepCounts:
    0: 10
  stepFeatures:
    0: 20
HLT_j85_320eta490_L1J20p31ETA49:
  eventCount: 0
HLT_j85_320eta490_L1jJ50p31ETA49:
  eventCount: 0
HLT_j85_CLEANlb_L1J20:
  eventCount: 11
  stepCounts:
    0: 11
  stepFeatures:
    0: 22
HLT_j85_CLEANllp_L1J20:
  eventCount: 11
  stepCounts:
    0: 11
  stepFeatures:
    0: 22
HLT_j85_L1J20:
  eventCount: 11
  stepCounts:
    0: 11
  stepFeatures:
    0: 22
HLT_j85_a10sd_cssk_pf_jes_ftf_preselj50_L1J20:
  eventCount: 20
  stepCounts:
    0: 20
    1: 20
  stepFeatures:
    0: 20
    1: 41
HLT_j85_a10sd_cssk_pf_jes_ftf_preselj50_L1jJ50:
  eventCount: 20
  stepCounts:
    0: 20
    1: 20
  stepFeatures:
    0: 20
    1: 41
HLT_j85_a10sd_cssk_pf_nojcalib_ftf_preselj50_L1J20:
  eventCount: 16
  stepCounts:
    0: 20
    1: 16
  stepFeatures:
    0: 20
    1: 25
HLT_j85_a10sd_cssk_pf_nojcalib_ftf_preselj50_L1jJ50:
  eventCount: 16
  stepCounts:
    0: 20
    1: 16
  stepFeatures:
    0: 20
    1: 25
HLT_j85_a10t_lcw_jes_L1J20:
  eventCount: 20
  stepCounts:
    0: 20
  stepFeatures:
    0: 139
HLT_j85_a10t_lcw_jes_L1jJ50:
  eventCount: 20
  stepCounts:
    0: 20
  stepFeatures:
    0: 139
HLT_j85_a10t_lcw_nojcalib_L1J20:
  eventCount: 20
  stepCounts:
    0: 20
  stepFeatures:
    0: 125
HLT_j85_a10t_lcw_nojcalib_L1jJ50:
  eventCount: 20
  stepCounts:
    0: 20
  stepFeatures:
    0: 125
HLT_j85_ftf_L1J20:
  eventCount: 11
  stepCounts:
    0: 20
    1: 11
  stepFeatures:
    0: 20
    1: 21
HLT_j85_ftf_MASK300ceta210XX300nphi10_L1J20:
  eventCount: 9
  stepCounts:
    0: 20
    1: 9
  stepFeatures:
    0: 20
    1: 11
HLT_j85_momhecfrac010_L1J20:
  eventCount: 10
  stepCounts:
    0: 10
  stepFeatures:
    0: 18
HLT_j85_pf_ftf_L1J20:
  eventCount: 11
  stepCounts:
    0: 20
    1: 11
  stepFeatures:
    0: 20
    1: 23
HLT_j85_pf_ftf_preselj50_L1J20:
  eventCount: 11
  stepCounts:
    0: 19
    1: 11
  stepFeatures:
    0: 19
    1: 23
HLT_j85_pf_ftf_preselj50_L1jJ50:
  eventCount: 11
  stepCounts:
    0: 19
    1: 11
  stepFeatures:
    0: 19
    1: 23
HLT_l1topodebug_legacy_L1All:
  eventCount: 0
HLT_larnoiseburst_L1All:
  eventCount: 0
HLT_larnoiseburst_L1J100:
  eventCount: 0
HLT_larnoiseburst_L1J40_XE50:
  eventCount: 0
HLT_larnoiseburst_L1J40_XE60:
  eventCount: 0
HLT_larnoiseburst_L1J75:
  eventCount: 0
HLT_larnoiseburst_L1XE60:
  eventCount: 0
HLT_larpsall_L1J12_EMPTY:
  eventCount: 0
HLT_larpsall_L1J12_FIRSTEMPTY:
  eventCount: 0
HLT_larpsall_L1J15:
  eventCount: 19
  stepCounts:
    0: 19
  stepFeatures:
    0: 57
HLT_larpsall_L1J30_EMPTY:
  eventCount: 0
HLT_larpsall_L1J30_FIRSTEMPTY:
  eventCount: 0
HLT_larpsall_L1J30p31ETA49_EMPTY:
  eventCount: 0
HLT_larpsall_L1TAU8_EMPTY:
  eventCount: 0
HLT_larpsallem_L1EM3:
  eventCount: 20
  stepCounts:
    0: 20
  stepFeatures:
    0: 141
HLT_larpsallem_L1EM3_EMPTY:
  eventCount: 0
HLT_larpsallem_L1EM7_EMPTY:
  eventCount: 0
HLT_larpsallem_L1EM7_FIRSTEMPTY:
  eventCount: 0
HLT_mu0_muoncalib_L1MU14FCH:
  eventCount: 0
HLT_mu0_muoncalib_L1MU3V_EMPTY:
  eventCount: 0
HLT_mu10_L1MU8F:
  eventCount: 8
  stepCounts:
    0: 10
    1: 8
    2: 8
    3: 8
  stepFeatures:
    0: 12
    1: 9
    2: 10
    3: 9
HLT_mu10_PhysicsTLA_L1MU8F:
  eventCount: 8
  stepCounts:
    0: 10
    1: 8
    2: 8
    3: 8
    4: 8
    5: 8
  stepFeatures:
    0: 12
    1: 9
    2: 10
    3: 9
    4: 9
    5: 9
HLT_mu10_bJpsimutrk_MuonTrkPEB_L1MU8F:
  eventCount: 0
HLT_mu10_ivarmedium_j70_0eta320_j50_0eta490_j0_DJMASS900j50_L1MJJ-500-NFF:
  eventCount: 1
  stepCounts:
    0: 2
    1: 2
    2: 2
    3: 2
    4: 1
    5: 1
  stepFeatures:
    0: 2
    1: 2
    2: 2
    3: 2
    4: 1
    5: 11
HLT_mu10_ivarmedium_j70_0eta320_j50_0eta490_j0_DJMASS900j50_L1jMJJ-500-NFF:
  eventCount: 0
  stepCounts:
    0: 2
    1: 1
    2: 1
    3: 1
  stepFeatures:
    0: 2
    1: 1
    2: 1
    3: 1
HLT_mu10_ivarmedium_mu10_10invmAB70_L12MU8F:
  eventCount: 1
  stepCounts:
    0: 2
    1: 1
    2: 1
    3: 1
    4: 1
  stepFeatures:
    0: 8
    1: 6
    2: 4
    3: 4
    4: 1
HLT_mu10_l2mt_mu4_l2mt_bJpsimumu_L1MU10BOM:
  eventCount: 0
  stepFeatures:
    0: 2
HLT_mu10_l2mt_mu4_l2mt_bJpsimumu_L1MU12BOM:
  eventCount: 0
  stepFeatures:
    0: 2
HLT_mu10_lateMu_L1LATE-MU8F_jJ90:
  eventCount: 0
HLT_mu10_lateMu_L1LATE-MU8F_jXE70:
  eventCount: 0
HLT_mu10_mu6_probe_PhysicsTLA_L1MU8F:
  eventCount: 3
  stepCounts:
    0: 10
    1: 8
    2: 8
    3: 8
    4: 3
    5: 3
    6: 3
    7: 3
    8: 3
    9: 3
  stepFeatures:
    0: 12
    1: 9
    2: 10
    3: 9
    4: 12
    5: 7
    6: 9
    7: 6
    8: 10
    9: 9
HLT_mu11_l2io_mu6_l2io_invmDimu_L1LFV-MU8VF:
  eventCount: 0
  stepCounts:
    0: 1
  stepFeatures:
    0: 4
    1: 3
HLT_mu11_l2io_mu6_l2io_invmDimu_L1MU8VF_2MU5VF:
  eventCount: 0
  stepCounts:
    0: 3
    1: 1
    2: 1
  stepFeatures:
    0: 11
    1: 11
    2: 4
    3: 4
HLT_mu11_mu6_bBmumu_L1LFV-MU8VF:
  eventCount: 0
  stepCounts:
    0: 1
  stepFeatures:
    0: 4
    1: 3
    2: 4
HLT_mu11_mu6_bBmumu_L1MU8VF_2MU5VF:
  eventCount: 0
  stepCounts:
    0: 3
    1: 1
    2: 1
  stepFeatures:
    0: 11
    1: 11
    2: 10
    3: 4
    4: 4
HLT_mu11_mu6_bBmumux_BcmumuD0Xloose_L1LFV-MU8VF:
  eventCount: 0
  stepCounts:
    0: 1
  stepFeatures:
    0: 4
    1: 3
    2: 4
HLT_mu11_mu6_bBmumux_BcmumuD0Xloose_L1MU8VF_2MU5VF:
  eventCount: 0
  stepCounts:
    0: 3
    1: 1
  stepFeatures:
    0: 11
    1: 11
    2: 10
    3: 4
HLT_mu11_mu6_bBmumux_BcmumuDploose_L1LFV-MU8VF:
  eventCount: 0
  stepCounts:
    0: 1
  stepFeatures:
    0: 4
    1: 3
    2: 4
HLT_mu11_mu6_bBmumux_BcmumuDploose_L1MU8VF_2MU5VF:
  eventCount: 0
  stepCounts:
    0: 3
    1: 1
  stepFeatures:
    0: 11
    1: 11
    2: 10
    3: 4
HLT_mu11_mu6_bBmumux_BcmumuDsloose_L1LFV-MU8VF:
  eventCount: 0
  stepCounts:
    0: 1
  stepFeatures:
    0: 4
    1: 3
    2: 4
HLT_mu11_mu6_bBmumux_BcmumuDsloose_L1MU8VF_2MU5VF:
  eventCount: 0
  stepCounts:
    0: 3
    1: 1
  stepFeatures:
    0: 11
    1: 11
    2: 10
    3: 4
HLT_mu11_mu6_bBmumux_BcmumuDstarloose_L1LFV-MU8VF:
  eventCount: 0
  stepCounts:
    0: 1
  stepFeatures:
    0: 4
    1: 3
    2: 4
HLT_mu11_mu6_bBmumux_BcmumuDstarloose_L1MU8VF_2MU5VF:
  eventCount: 0
  stepCounts:
    0: 3
    1: 1
  stepFeatures:
    0: 11
    1: 11
    2: 10
    3: 4
HLT_mu11_mu6_bBmumux_BcmumuPi_L1LFV-MU8VF:
  eventCount: 0
  stepCounts:
    0: 1
  stepFeatures:
    0: 4
    1: 3
    2: 4
HLT_mu11_mu6_bBmumux_BcmumuPi_L1MU8VF_2MU5VF:
  eventCount: 0
  stepCounts:
    0: 3
    1: 1
  stepFeatures:
    0: 11
    1: 11
    2: 10
    3: 4
HLT_mu11_mu6_bBmumux_BdmumuKst_L1LFV-MU8VF:
  eventCount: 0
  stepCounts:
    0: 1
  stepFeatures:
    0: 4
    1: 3
    2: 4
HLT_mu11_mu6_bBmumux_BdmumuKst_L1MU8VF_2MU5VF:
  eventCount: 0
  stepCounts:
    0: 3
    1: 1
  stepFeatures:
    0: 11
    1: 11
    2: 10
    3: 4
HLT_mu11_mu6_bBmumux_BpmumuKp_L1LFV-MU8VF:
  eventCount: 0
  stepCounts:
    0: 1
  stepFeatures:
    0: 4
    1: 3
    2: 4
HLT_mu11_mu6_bBmumux_BpmumuKp_L1MU8VF_2MU5VF:
  eventCount: 0
  stepCounts:
    0: 3
    1: 1
  stepFeatures:
    0: 11
    1: 11
    2: 10
    3: 4
HLT_mu11_mu6_bBmumux_BsmumuPhi_L1LFV-MU8VF:
  eventCount: 0
  stepCounts:
    0: 1
  stepFeatures:
    0: 4
    1: 3
    2: 4
HLT_mu11_mu6_bBmumux_BsmumuPhi_L1MU8VF_2MU5VF:
  eventCount: 0
  stepCounts:
    0: 3
    1: 1
  stepFeatures:
    0: 11
    1: 11
    2: 10
    3: 4
HLT_mu11_mu6_bBmumux_LbPqKm_L1LFV-MU8VF:
  eventCount: 0
  stepCounts:
    0: 1
  stepFeatures:
    0: 4
    1: 3
    2: 4
HLT_mu11_mu6_bBmumux_LbPqKm_L1MU8VF_2MU5VF:
  eventCount: 0
  stepCounts:
    0: 3
    1: 1
  stepFeatures:
    0: 11
    1: 11
    2: 10
    3: 4
HLT_mu11_mu6_bDimu2700_L1LFV-MU8VF:
  eventCount: 0
  stepCounts:
    0: 1
  stepFeatures:
    0: 4
    1: 3
    2: 4
HLT_mu11_mu6_bDimu2700_L1MU8VF_2MU5VF:
  eventCount: 0
  stepCounts:
    0: 3
    1: 1
    2: 1
  stepFeatures:
    0: 11
    1: 11
    2: 10
    3: 4
    4: 4
HLT_mu11_mu6_bDimu2700_Lxy0_L1MU8VF_2MU5VF:
  eventCount: 0
  stepCounts:
    0: 3
    1: 1
    2: 1
  stepFeatures:
    0: 11
    1: 11
    2: 10
    3: 4
    4: 4
HLT_mu11_mu6_bDimu_L1LFV-MU8VF:
  eventCount: 0
  stepCounts:
    0: 1
  stepFeatures:
    0: 4
    1: 3
    2: 4
HLT_mu11_mu6_bDimu_L1MU8VF_2MU5VF:
  eventCount: 0
  stepCounts:
    0: 3
    1: 1
    2: 1
  stepFeatures:
    0: 11
    1: 11
    2: 10
    3: 4
    4: 4
HLT_mu11_mu6_bDimu_Lxy0_L1MU8VF_2MU5VF:
  eventCount: 0
  stepCounts:
    0: 3
    1: 1
    2: 1
  stepFeatures:
    0: 11
    1: 11
    2: 10
    3: 4
    4: 4
HLT_mu11_mu6_bJpsimumu_L1LFV-MU8VF:
  eventCount: 0
  stepCounts:
    0: 1
  stepFeatures:
    0: 4
    1: 3
    2: 4
HLT_mu11_mu6_bJpsimumu_L1MU8VF_2MU5VF:
  eventCount: 0
  stepCounts:
    0: 3
    1: 1
    2: 1
  stepFeatures:
    0: 11
    1: 11
    2: 10
    3: 4
    4: 4
HLT_mu11_mu6_bJpsimumu_Lxy0_L1MU8VF_2MU5VF:
  eventCount: 0
  stepCounts:
    0: 3
    1: 1
    2: 1
  stepFeatures:
    0: 11
    1: 11
    2: 10
    3: 4
    4: 4
HLT_mu11_mu6_bPhi_L1LFV-MU8VF:
  eventCount: 0
  stepCounts:
    0: 1
  stepFeatures:
    0: 4
    1: 3
    2: 4
HLT_mu11_mu6_bPhi_L1MU8VF_2MU5VF:
  eventCount: 0
  stepCounts:
    0: 3
    1: 1
    2: 1
  stepFeatures:
    0: 11
    1: 11
    2: 10
    3: 4
    4: 4
HLT_mu11_mu6_bTau_L1LFV-MU8VF:
  eventCount: 0
  stepCounts:
    0: 1
  stepFeatures:
    0: 4
    1: 3
    2: 4
HLT_mu11_mu6_bTau_L1MU8VF_2MU5VF:
  eventCount: 0
  stepCounts:
    0: 3
    1: 1
    2: 1
  stepFeatures:
    0: 11
    1: 11
    2: 10
    3: 4
    4: 4
HLT_mu11_mu6_bUpsimumu_L1LFV-MU8VF:
  eventCount: 0
  stepCounts:
    0: 1
  stepFeatures:
    0: 4
    1: 3
    2: 4
HLT_mu11_mu6_bUpsimumu_L1MU8VF_2MU5VF:
  eventCount: 0
  stepCounts:
    0: 3
    1: 1
    2: 1
  stepFeatures:
    0: 11
    1: 11
    2: 10
    3: 4
    4: 4
HLT_mu14_L1MU8F:
  eventCount: 6
  stepCounts:
    0: 10
    1: 6
    2: 6
    3: 6
  stepFeatures:
    0: 12
    1: 7
    2: 7
    3: 7
HLT_mu14_L1MU8VFC:
  eventCount: 6
  stepCounts:
    0: 10
    1: 6
    2: 6
    3: 6
  stepFeatures:
    0: 12
    1: 7
    2: 7
    3: 7
HLT_mu14_ivarloose_tau25_mediumRNN_tracktwoMVABDT_03dRAB_L1MU8F_TAU12IM_3J12:
  eventCount: 3
  stepCounts:
    0: 10
    1: 6
    2: 6
    3: 6
    4: 5
    5: 5
    6: 5
    7: 5
    8: 5
    9: 3
  stepFeatures:
    0: 12
    1: 7
    2: 7
    3: 7
    4: 5
    5: 13
    6: 13
    7: 13
    8: 13
    9: 4
HLT_mu14_ivarloose_tau25_mediumRNN_tracktwoMVA_03dRAB_L1MU8F_TAU12IM_3J12:
  eventCount: 3
  stepCounts:
    0: 10
    1: 6
    2: 6
    3: 6
    4: 5
    5: 5
    6: 5
    7: 5
    8: 5
    9: 3
  stepFeatures:
    0: 12
    1: 7
    2: 7
    3: 7
    4: 5
    5: 13
    6: 13
    7: 13
    8: 13
    9: 4
HLT_mu14_ivarloose_tau35_mediumRNN_tracktwoMVABDT_03dRAB_L1MU8F_TAU20IM:
  eventCount: 2
  stepCounts:
    0: 8
    1: 4
    2: 4
    3: 4
    4: 3
    5: 3
    6: 3
    7: 3
    8: 3
    9: 2
  stepFeatures:
    0: 10
    1: 5
    2: 5
    3: 5
    4: 3
    5: 8
    6: 8
    7: 8
    8: 8
    9: 3
HLT_mu14_ivarloose_tau35_mediumRNN_tracktwoMVA_03dRAB_L1MU8F_TAU20IM:
  eventCount: 2
  stepCounts:
    0: 8
    1: 4
    2: 4
    3: 4
    4: 3
    5: 3
    6: 3
    7: 3
    8: 3
    9: 2
  stepFeatures:
    0: 10
    1: 5
    2: 5
    3: 5
    4: 3
    5: 8
    6: 8
    7: 8
    8: 8
    9: 3
HLT_mu14_tau25_mediumRNN_tracktwoMVABDT_xe50_cell_03dRAB_L1MU8F_TAU12IM_XE35:
  eventCount: 1
  stepCounts:
    0: 6
    1: 3
    2: 3
    3: 3
    4: 3
    5: 3
    6: 3
    7: 3
    8: 1
    9: 1
  stepFeatures:
    0: 7
    1: 3
    2: 3
    3: 3
    4: 6
    5: 6
    6: 6
    7: 6
    8: 2
    9: 1
HLT_mu14_tau25_mediumRNN_tracktwoMVA_xe50_cell_03dRAB_L1MU8F_TAU12IM_XE35:
  eventCount: 1
  stepCounts:
    0: 6
    1: 3
    2: 3
    3: 3
    4: 3
    5: 3
    6: 3
    7: 3
    8: 1
    9: 1
  stepFeatures:
    0: 7
    1: 3
    2: 3
    3: 3
    4: 6
    5: 6
    6: 6
    7: 6
    8: 2
    9: 1
HLT_mu20_2mu4noL1_L1MU14FCH:
  eventCount: 0
  stepCounts:
    0: 6
    1: 4
    2: 4
    3: 4
  stepFeatures:
    0: 7
    1: 4
    2: 4
    3: 4
HLT_mu20_bJpsimutrk_MuonTrkPEB_L1MU14FCH:
  eventCount: 0
HLT_mu20_ivarloose_tau20_mediumRNN_tracktwoMVABDT_03dRAB_L1MU14FCH:
  eventCount: 2
  stepCounts:
    0: 6
    1: 4
    2: 4
    3: 4
    4: 4
    5: 4
    6: 4
    7: 4
    8: 4
    9: 2
  stepFeatures:
    0: 7
    1: 4
    2: 4
    3: 4
    4: 4
    5: 15
    6: 15
    7: 15
    8: 15
    9: 3
HLT_mu20_ivarloose_tau20_mediumRNN_tracktwoMVA_03dRAB_L1MU14FCH:
  eventCount: 2
  stepCounts:
    0: 6
    1: 4
    2: 4
    3: 4
    4: 4
    5: 4
    6: 4
    7: 4
    8: 4
    9: 2
  stepFeatures:
    0: 7
    1: 4
    2: 4
    3: 4
    4: 4
    5: 15
    6: 15
    7: 15
    8: 15
    9: 3
HLT_mu20_ivarmedium_mu4noL1_10invmAB70_L1MU14FCH:
  eventCount: 2
  stepCounts:
    0: 6
    1: 4
    2: 4
    3: 4
    4: 4
    5: 3
    6: 2
  stepFeatures:
    0: 7
    1: 4
    2: 4
    3: 4
    4: 4
    5: 6
    6: 4
HLT_mu20_ivarmedium_mu8noL1_L1MU14FCH:
  eventCount: 2
  stepCounts:
    0: 6
    1: 4
    2: 4
    3: 4
    4: 4
    5: 2
    6: 2
  stepFeatures:
    0: 7
    1: 4
    2: 4
    3: 4
    4: 4
    5: 4
    6: 4
HLT_mu20_msonly_L1MU14FCH:
  eventCount: 5
  stepCounts:
    0: 6
    1: 5
  stepFeatures:
    0: 7
    1: 6
HLT_mu20_msonly_iloosems_mu6noL1_msonly_nscan_L110DR-MU14FCH-MU5VF:
  eventCount: 1
  stepCounts:
    0: 2
    1: 1
    2: 1
    3: 1
  stepFeatures:
    0: 3
    1: 2
    2: 1
    3: 2
HLT_mu20_msonly_iloosems_mu6noL1_msonly_nscan_L1MU14FCH:
  eventCount: 2
  stepCounts:
    0: 6
    1: 5
    2: 3
    3: 2
  stepFeatures:
    0: 7
    1: 6
    2: 3
    3: 4
HLT_mu20_msonly_iloosems_mu6noL1_msonly_nscan_L1MU14FCH_J40:
  eventCount: 2
  stepCounts:
    0: 6
    1: 5
    2: 3
    3: 2
  stepFeatures:
    0: 7
    1: 6
    2: 3
    3: 4
HLT_mu20_msonly_iloosems_mu6noL1_msonly_nscan_L1MU14FCH_XE30:
  eventCount: 1
  stepCounts:
    0: 4
    1: 3
    2: 1
    3: 1
  stepFeatures:
    0: 4
    1: 3
    2: 1
    3: 2
HLT_mu20_mu2noL1_invmJPsiOS_L1MU14FCH:
  eventCount: 0
  stepCounts:
    0: 6
    1: 4
    2: 4
    3: 4
    4: 3
  stepFeatures:
    0: 7
    1: 4
    2: 4
    3: 4
    4: 6
    5: 4
HLT_mu22_2mu4noL1_L1MU14FCH:
  eventCount: 0
  stepCounts:
    0: 6
    1: 4
    2: 4
    3: 4
  stepFeatures:
    0: 7
    1: 4
    2: 4
    3: 4
HLT_mu22_mu10noL1_L1MU14FCH:
  eventCount: 2
  stepCounts:
    0: 6
    1: 4
    2: 4
    3: 4
    4: 2
    5: 2
  stepFeatures:
    0: 7
    1: 4
    2: 4
    3: 4
    4: 4
    5: 4
HLT_mu22_mu8noL1_L1MU14FCH:
  eventCount: 2
  stepCounts:
    0: 6
    1: 4
    2: 4
    3: 4
    4: 2
    5: 2
  stepFeatures:
    0: 7
    1: 4
    2: 4
    3: 4
    4: 4
    5: 4
HLT_mu24_L1MU14FCH:
  eventCount: 4
  stepCounts:
    0: 6
    1: 4
    2: 4
    3: 4
  stepFeatures:
    0: 7
    1: 4
    2: 4
    3: 4
HLT_mu24_LRT_d0loose_L1MU14FCH:
  eventCount: 0
  stepCounts:
    0: 6
  stepFeatures:
    0: 7
HLT_mu24_LRT_d0medium_L1MU14FCH:
  eventCount: 0
  stepCounts:
    0: 6
  stepFeatures:
    0: 7
HLT_mu24_LRT_d0tight_L1MU14FCH:
  eventCount: 0
  stepCounts:
    0: 6
  stepFeatures:
    0: 7
HLT_mu24_LRT_idperf_L1MU14FCH:
  eventCount: 4
  stepCounts:
    0: 4
    1: 4
    2: 4
    3: 4
  stepFeatures:
    0: 5
    1: 5
    2: 4
    3: 4
HLT_mu24_idperf_L1MU14FCH:
  eventCount: 4
  stepCounts:
    0: 4
    1: 4
    2: 4
    3: 4
  stepFeatures:
    0: 5
    1: 5
    2: 4
    3: 4
HLT_mu24_ivarmedium_L1MU14FCH:
  eventCount: 4
  stepCounts:
    0: 6
    1: 4
    2: 4
    3: 4
    4: 4
  stepFeatures:
    0: 7
    1: 4
    2: 4
    3: 4
    4: 4
HLT_mu24_ivarmedium_mu6_L1MU14FCH:
  eventCount: 2
  stepCounts:
    0: 3
    1: 2
    2: 2
    3: 2
    4: 2
  stepFeatures:
    0: 17
    1: 9
    2: 7
    3: 5
    4: 2
HLT_mu24_ivarmedium_mu6_ivarmedium_L1MU14FCH:
  eventCount: 1
  stepCounts:
    0: 3
    1: 2
    2: 2
    3: 2
    4: 1
  stepFeatures:
    0: 17
    1: 9
    2: 7
    3: 5
    4: 4
HLT_mu24_ivarmedium_mu6_ivarmedium_probe_L1MU14FCH:
  eventCount: 1
  stepCounts:
    0: 6
    1: 4
    2: 4
    3: 4
    4: 4
    5: 2
    6: 2
    7: 2
    8: 2
    9: 1
  stepFeatures:
    0: 7
    1: 4
    2: 4
    3: 4
    4: 4
    5: 7
    6: 5
    7: 5
    8: 3
    9: 2
HLT_mu24_ivarmedium_mu6_ivarperf_L1MU14FCH:
  eventCount: 2
  stepCounts:
    0: 3
    1: 2
    2: 2
    3: 2
    4: 2
  stepFeatures:
    0: 17
    1: 9
    2: 7
    3: 5
    4: 5
HLT_mu24_ivarmedium_mu6_ivarperf_probe_L1MU14FCH:
  eventCount: 2
  stepCounts:
    0: 6
    1: 4
    2: 4
    3: 4
    4: 4
    5: 2
    6: 2
    7: 2
    8: 2
    9: 2
  stepFeatures:
    0: 7
    1: 4
    2: 4
    3: 4
    4: 4
    5: 7
    6: 5
    7: 5
    8: 3
    9: 3
HLT_mu24_ivarmedium_mu6_probe_L1MU14FCH:
  eventCount: 2
  stepCounts:
    0: 6
    1: 4
    2: 4
    3: 4
    4: 4
    5: 2
    6: 2
    7: 2
    8: 2
  stepFeatures:
    0: 7
    1: 4
    2: 4
    3: 4
    4: 4
    5: 7
    6: 5
    7: 5
    8: 3
HLT_mu24_mu10noL1_L1MU14FCH:
  eventCount: 2
  stepCounts:
    0: 6
    1: 4
    2: 4
    3: 4
    4: 2
    5: 2
  stepFeatures:
    0: 7
    1: 4
    2: 4
    3: 4
    4: 4
    5: 4
HLT_mu24_mu6_L1MU14FCH:
  eventCount: 2
  stepCounts:
    0: 3
    1: 2
    2: 2
    3: 2
  stepFeatures:
    0: 17
    1: 9
    2: 7
    3: 5
HLT_mu24_mu6_probe_L1MU14FCH:
  eventCount: 2
  stepCounts:
    0: 6
    1: 4
    2: 4
    3: 4
    4: 2
    5: 2
    6: 2
    7: 2
  stepFeatures:
    0: 7
    1: 4
    2: 4
    3: 4
    4: 7
    5: 5
    6: 5
    7: 3
HLT_mu24_mu8noL1_L1MU14FCH:
  eventCount: 2
  stepCounts:
    0: 6
    1: 4
    2: 4
    3: 4
    4: 2
    5: 2
  stepFeatures:
    0: 7
    1: 4
    2: 4
    3: 4
    4: 4
    5: 4
HLT_mu26_L1MU14FCH:
  eventCount: 4
  stepCounts:
    0: 6
    1: 4
    2: 4
    3: 4
  stepFeatures:
    0: 7
    1: 4
    2: 4
    3: 4
HLT_mu26_ivarmedium_2j20_0eta290_020jvt_pf_ftf_boffperf_L1MU14FCH:
  eventCount: 4
  stepCounts:
    0: 6
    1: 4
    2: 4
    3: 4
    4: 4
    5: 4
    6: 4
    7: 4
  stepFeatures:
    0: 7
    1: 4
    2: 4
    3: 4
    4: 4
    5: 4
    6: 20
    7: 20
HLT_mu26_ivarmedium_L1MU14FCH:
  eventCount: 4
  stepCounts:
    0: 6
    1: 4
    2: 4
    3: 4
    4: 4
  stepFeatures:
    0: 7
    1: 4
    2: 4
    3: 4
    4: 4
HLT_mu26_ivarmedium_mu10_ivarmedium_probe_L1MU14FCH:
  eventCount: 0
  stepCounts:
    0: 6
    1: 4
    2: 4
    3: 4
    4: 4
    5: 1
    6: 1
    7: 1
    8: 1
  stepFeatures:
    0: 7
    1: 4
    2: 4
    3: 4
    4: 4
    5: 5
    6: 2
    7: 2
    8: 2
    9: 1
HLT_mu26_ivarmedium_mu14_ivarloose_probe_L1MU14FCH:
  eventCount: 0
  stepCounts:
    0: 6
    1: 4
    2: 4
    3: 4
    4: 4
    5: 1
    6: 1
    7: 1
    8: 1
  stepFeatures:
    0: 7
    1: 4
    2: 4
    3: 4
    4: 4
    5: 5
    6: 2
    7: 2
    8: 2
    9: 1
HLT_mu26_ivarmedium_mu14_probe_L1MU14FCH:
  eventCount: 1
  stepCounts:
    0: 6
    1: 4
    2: 4
    3: 4
    4: 4
    5: 1
    6: 1
    7: 1
    8: 1
  stepFeatures:
    0: 7
    1: 4
    2: 4
    3: 4
    4: 4
    5: 5
    6: 2
    7: 2
    8: 2
HLT_mu26_ivarmedium_mu20_ivarloose_probe_L1MU14FCH:
  eventCount: 0
  stepCounts:
    0: 6
    1: 4
    2: 4
    3: 4
    4: 4
    5: 1
  stepFeatures:
    0: 7
    1: 4
    2: 4
    3: 4
    4: 4
    5: 5
    6: 1
HLT_mu26_ivarmedium_mu20_ivarmedium_probe_L1MU14FCH:
  eventCount: 0
  stepCounts:
    0: 6
    1: 4
    2: 4
    3: 4
    4: 4
    5: 1
  stepFeatures:
    0: 7
    1: 4
    2: 4
    3: 4
    4: 4
    5: 5
    6: 1
HLT_mu26_ivarmedium_mu20_probe_L1MU14FCH:
  eventCount: 0
  stepCounts:
    0: 6
    1: 4
    2: 4
    3: 4
    4: 4
    5: 1
  stepFeatures:
    0: 7
    1: 4
    2: 4
    3: 4
    4: 4
    5: 5
    6: 1
HLT_mu26_ivarmedium_mu22_probe_L1MU14FCH:
  eventCount: 0
  stepCounts:
    0: 6
    1: 4
    2: 4
    3: 4
    4: 4
    5: 1
  stepFeatures:
    0: 7
    1: 4
    2: 4
    3: 4
    4: 4
    5: 5
    6: 1
HLT_mu26_ivarmedium_mu24_probe_L1MU14FCH:
  eventCount: 0
  stepCounts:
    0: 6
    1: 4
    2: 4
    3: 4
    4: 4
    5: 1
  stepFeatures:
    0: 7
    1: 4
    2: 4
    3: 4
    4: 4
    5: 5
    6: 1
HLT_mu26_ivarmedium_mu4_probe_L1MU14FCH:
  eventCount: 2
  stepCounts:
    0: 6
    1: 4
    2: 4
    3: 4
    4: 4
    5: 2
    6: 2
    7: 2
    8: 2
  stepFeatures:
    0: 7
    1: 4
    2: 4
    3: 4
    4: 4
    5: 7
    6: 5
    7: 5
    8: 3
HLT_mu26_ivarmedium_mu6_msonly_probe_L1MU14FCH:
  eventCount: 1
  stepCounts:
    0: 6
    1: 4
    2: 4
    3: 4
    4: 4
    5: 1
    6: 1
  stepFeatures:
    0: 7
    1: 4
    2: 4
    3: 4
    4: 4
    5: 5
    6: 2
HLT_mu26_ivarmedium_mu6_probe_L1MU14FCH:
  eventCount: 1
  stepCounts:
    0: 6
    1: 4
    2: 4
    3: 4
    4: 4
    5: 1
    6: 1
    7: 1
    8: 1
  stepFeatures:
    0: 7
    1: 4
    2: 4
    3: 4
    4: 4
    5: 5
    6: 2
    7: 2
    8: 2
HLT_mu26_ivarmedium_mu8_msonly_probe_L1MU14FCH:
  eventCount: 1
  stepCounts:
    0: 6
    1: 4
    2: 4
    3: 4
    4: 4
    5: 1
    6: 1
  stepFeatures:
    0: 7
    1: 4
    2: 4
    3: 4
    4: 4
    5: 5
    6: 2
HLT_mu26_ivarmedium_tau100_mediumRNN_tracktwoLLP_03dRAB_L1MU14FCH:
  eventCount: 1
  stepCounts:
    0: 2
    1: 1
    2: 1
    3: 1
    4: 1
    5: 1
    6: 1
    7: 1
    8: 1
    9: 1
  stepFeatures:
    0: 7
    1: 1
    2: 1
    3: 1
    4: 1
    5: 3
    6: 3
    7: 3
    8: 3
    9: 2
HLT_mu26_ivarmedium_tau160_mediumRNN_tracktwoMVABDT_03dRAB_L1MU14FCH:
  eventCount: 1
  stepCounts:
    0: 1
    1: 1
    2: 1
    3: 1
    4: 1
    5: 1
    6: 1
    7: 1
    8: 1
    9: 1
  stepFeatures:
    0: 7
    1: 1
    2: 1
    3: 1
    4: 1
    5: 3
    6: 3
    7: 3
    8: 3
    9: 2
HLT_mu26_ivarmedium_tau160_mediumRNN_tracktwoMVA_03dRAB_L1MU14FCH:
  eventCount: 1
  stepCounts:
    0: 1
    1: 1
    2: 1
    3: 1
    4: 1
    5: 1
    6: 1
    7: 1
    8: 1
    9: 1
  stepFeatures:
    0: 7
    1: 1
    2: 1
    3: 1
    4: 1
    5: 3
    6: 3
    7: 3
    8: 3
    9: 2
HLT_mu26_ivarmedium_tau180_mediumRNN_tracktwoLLP_03dRAB_L1MU14FCH:
  eventCount: 1
  stepCounts:
    0: 1
    1: 1
    2: 1
    3: 1
    4: 1
    5: 1
    6: 1
    7: 1
    8: 1
    9: 1
  stepFeatures:
    0: 7
    1: 1
    2: 1
    3: 1
    4: 1
    5: 3
    6: 3
    7: 3
    8: 3
    9: 2
HLT_mu26_ivarmedium_tau20_mediumRNN_tracktwoMVABDT_03dRAB_L1MU14FCH:
  eventCount: 2
  stepCounts:
    0: 6
    1: 4
    2: 4
    3: 4
    4: 4
    5: 4
    6: 4
    7: 4
    8: 4
    9: 2
  stepFeatures:
    0: 7
    1: 4
    2: 4
    3: 4
    4: 4
    5: 15
    6: 15
    7: 15
    8: 15
    9: 3
HLT_mu26_ivarmedium_tau20_mediumRNN_tracktwoMVA_03dRAB_L1MU14FCH:
  eventCount: 2
  stepCounts:
    0: 6
    1: 4
    2: 4
    3: 4
    4: 4
    5: 4
    6: 4
    7: 4
    8: 4
    9: 2
  stepFeatures:
    0: 7
    1: 4
    2: 4
    3: 4
    4: 4
    5: 15
    6: 15
    7: 15
    8: 15
    9: 3
HLT_mu26_ivarmedium_tau25_idperf_tracktwoMVABDT_03dRAB_L1MU14FCH:
  eventCount: 4
  stepCounts:
    0: 4
    1: 4
    2: 4
    3: 4
    4: 4
    5: 4
    6: 4
    7: 4
    8: 4
    9: 4
  stepFeatures:
    0: 5
    1: 4
    2: 4
    3: 4
    4: 4
    5: 9
    6: 9
    7: 9
    8: 9
    9: 9
HLT_mu26_ivarmedium_tau25_idperf_tracktwoMVA_03dRAB_L1MU14FCH:
  eventCount: 4
  stepCounts:
    0: 4
    1: 4
    2: 4
    3: 4
    4: 4
    5: 4
    6: 4
    7: 4
    8: 4
    9: 4
  stepFeatures:
    0: 5
    1: 4
    2: 4
    3: 4
    4: 4
    5: 9
    6: 9
    7: 9
    8: 9
    9: 9
HLT_mu26_ivarmedium_tau25_mediumRNN_tracktwoMVABDT_03dRAB_L1MU14FCH:
  eventCount: 2
  stepCounts:
    0: 6
    1: 4
    2: 4
    3: 4
    4: 4
    5: 4
    6: 4
    7: 4
    8: 4
    9: 2
  stepFeatures:
    0: 7
    1: 4
    2: 4
    3: 4
    4: 4
    5: 9
    6: 9
    7: 9
    8: 9
    9: 3
HLT_mu26_ivarmedium_tau25_mediumRNN_tracktwoMVA_03dRAB_L1MU14FCH:
  eventCount: 2
  stepCounts:
    0: 6
    1: 4
    2: 4
    3: 4
    4: 4
    5: 4
    6: 4
    7: 4
    8: 4
    9: 2
  stepFeatures:
    0: 7
    1: 4
    2: 4
    3: 4
    4: 4
    5: 9
    6: 9
    7: 9
    8: 9
    9: 3
HLT_mu26_ivarmedium_tau25_perf_tracktwoMVABDT_03dRAB_L1MU14FCH:
  eventCount: 4
  stepCounts:
    0: 6
    1: 4
    2: 4
    3: 4
    4: 4
    5: 4
    6: 4
    7: 4
    8: 4
    9: 4
  stepFeatures:
    0: 7
    1: 4
    2: 4
    3: 4
    4: 4
    5: 9
    6: 9
    7: 9
    8: 9
    9: 6
HLT_mu26_ivarmedium_tau25_perf_tracktwoMVA_03dRAB_L1MU14FCH:
  eventCount: 4
  stepCounts:
    0: 6
    1: 4
    2: 4
    3: 4
    4: 4
    5: 4
    6: 4
    7: 4
    8: 4
    9: 4
  stepFeatures:
    0: 7
    1: 4
    2: 4
    3: 4
    4: 4
    5: 9
    6: 9
    7: 9
    8: 9
    9: 6
HLT_mu26_ivarmedium_tau35_mediumRNN_tracktwoMVABDT_03dRAB_L1MU14FCH:
  eventCount: 1
  stepCounts:
    0: 4
    1: 2
    2: 2
    3: 2
    4: 2
    5: 2
    6: 2
    7: 2
    8: 2
    9: 1
  stepFeatures:
    0: 7
    1: 2
    2: 2
    3: 2
    4: 2
    5: 5
    6: 5
    7: 5
    8: 5
    9: 2
HLT_mu26_ivarmedium_tau35_mediumRNN_tracktwoMVA_03dRAB_L1MU14FCH:
  eventCount: 1
  stepCounts:
    0: 4
    1: 2
    2: 2
    3: 2
    4: 2
    5: 2
    6: 2
    7: 2
    8: 2
    9: 1
  stepFeatures:
    0: 7
    1: 2
    2: 2
    3: 2
    4: 2
    5: 5
    6: 5
    7: 5
    8: 5
    9: 2
HLT_mu26_ivarmedium_tau40_mediumRNN_tracktwoMVABDT_03dRAB_L1MU14FCH:
  eventCount: 1
  stepCounts:
    0: 4
    1: 2
    2: 2
    3: 2
    4: 2
    5: 2
    6: 2
    7: 2
    8: 2
    9: 1
  stepFeatures:
    0: 7
    1: 2
    2: 2
    3: 2
    4: 2
    5: 4
    6: 4
    7: 4
    8: 4
    9: 2
HLT_mu26_ivarmedium_tau40_mediumRNN_tracktwoMVA_03dRAB_L1MU14FCH:
  eventCount: 1
  stepCounts:
    0: 4
    1: 2
    2: 2
    3: 2
    4: 2
    5: 2
    6: 2
    7: 2
    8: 2
    9: 1
  stepFeatures:
    0: 7
    1: 2
    2: 2
    3: 2
    4: 2
    5: 4
    6: 4
    7: 4
    8: 4
    9: 2
HLT_mu26_ivarmedium_tau60_mediumRNN_tracktwoLLP_03dRAB_L1MU14FCH:
  eventCount: 1
  stepCounts:
    0: 6
    1: 4
    2: 4
    3: 4
    4: 4
    5: 4
    6: 4
    7: 4
    8: 4
    9: 1
  stepFeatures:
    0: 7
    1: 4
    2: 4
    3: 4
    4: 4
    5: 7
    6: 7
    7: 7
    8: 7
    9: 2
HLT_mu26_ivarmedium_tau60_mediumRNN_tracktwoMVABDT_03dRAB_L1MU14FCH:
  eventCount: 1
  stepCounts:
    0: 6
    1: 4
    2: 4
    3: 4
    4: 4
    5: 4
    6: 4
    7: 4
    8: 4
    9: 1
  stepFeatures:
    0: 7
    1: 4
    2: 4
    3: 4
    4: 4
    5: 7
    6: 7
    7: 7
    8: 7
    9: 2
HLT_mu26_ivarmedium_tau60_mediumRNN_tracktwoMVA_03dRAB_L1MU14FCH:
  eventCount: 1
  stepCounts:
    0: 6
    1: 4
    2: 4
    3: 4
    4: 4
    5: 4
    6: 4
    7: 4
    8: 4
    9: 1
  stepFeatures:
    0: 7
    1: 4
    2: 4
    3: 4
    4: 4
    5: 7
    6: 7
    7: 7
    8: 7
    9: 2
HLT_mu26_ivarmedium_tau80_mediumRNN_tracktwoLLP_03dRAB_L1MU14FCH:
  eventCount: 1
  stepCounts:
    0: 2
    1: 1
    2: 1
    3: 1
    4: 1
    5: 1
    6: 1
    7: 1
    8: 1
    9: 1
  stepFeatures:
    0: 7
    1: 1
    2: 1
    3: 1
    4: 1
    5: 3
    6: 3
    7: 3
    8: 3
    9: 2
HLT_mu26_ivarmedium_tau80_mediumRNN_tracktwoMVABDT_03dRAB_L1MU14FCH:
  eventCount: 1
  stepCounts:
    0: 2
    1: 1
    2: 1
    3: 1
    4: 1
    5: 1
    6: 1
    7: 1
    8: 1
    9: 1
  stepFeatures:
    0: 7
    1: 1
    2: 1
    3: 1
    4: 1
    5: 3
    6: 3
    7: 3
    8: 3
    9: 2
HLT_mu26_ivarmedium_tau80_mediumRNN_tracktwoMVA_03dRAB_L1MU14FCH:
  eventCount: 1
  stepCounts:
    0: 2
    1: 1
    2: 1
    3: 1
    4: 1
    5: 1
    6: 1
    7: 1
    8: 1
    9: 1
  stepFeatures:
    0: 7
    1: 1
    2: 1
    3: 1
    4: 1
    5: 3
    6: 3
    7: 3
    8: 3
    9: 2
HLT_mu26_ivarperf_L1MU14FCH:
  eventCount: 4
  stepCounts:
    0: 6
    1: 4
    2: 4
    3: 4
    4: 4
  stepFeatures:
    0: 7
    1: 4
    2: 4
    3: 4
    4: 4
HLT_mu28_ivarmedium_L1MU14FCH:
  eventCount: 4
  stepCounts:
    0: 6
    1: 4
    2: 4
    3: 4
    4: 4
  stepFeatures:
    0: 7
    1: 4
    2: 4
    3: 4
    4: 4
HLT_mu4_bJpsimutrk_MuonTrkPEB_L1MU3V:
  eventCount: 0
HLT_mu4_bJpsimutrk_MuonTrkPEB_L1MU3VF:
  eventCount: 0
HLT_mu4_ivarloose_mu4_11invmAB60_L12MU3V:
  eventCount: 1
  stepCounts:
    0: 4
    1: 4
    2: 4
    3: 2
    4: 1
  stepFeatures:
    0: 20
    1: 18
    2: 26
    3: 16
    4: 2
HLT_mu4_ivarloose_mu4_11invmAB60_L1DY-BOX-2MU3V:
  eventCount: 1
  stepCounts:
    0: 2
    1: 2
    2: 2
    3: 1
    4: 1
  stepFeatures:
    0: 8
    1: 8
    2: 8
    3: 6
    4: 1
HLT_mu4_ivarloose_mu4_7invmAB9_L12MU3V:
  eventCount: 0
  stepCounts:
    0: 4
    1: 4
    2: 4
    3: 2
  stepFeatures:
    0: 20
    1: 18
    2: 26
    3: 16
    4: 2
HLT_mu4_ivarloose_mu4_7invmAB9_L1DY-BOX-2MU3V:
  eventCount: 0
  stepCounts:
    0: 2
    1: 2
    2: 2
    3: 1
  stepFeatures:
    0: 8
    1: 8
    2: 8
    3: 6
    4: 1
HLT_mu4_ivarloose_mu4_b11invmAB60vtx20_L12MU3V:
  eventCount: 1
  stepCounts:
    0: 4
    1: 4
    2: 4
    3: 2
    4: 1
  stepFeatures:
    0: 20
    1: 18
    2: 26
    3: 16
    4: 2
HLT_mu4_ivarloose_mu4_b11invmAB60vtx20_L1DY-BOX-2MU3V:
  eventCount: 1
  stepCounts:
    0: 2
    1: 2
    2: 2
    3: 1
    4: 1
  stepFeatures:
    0: 8
    1: 8
    2: 8
    3: 6
    4: 1
HLT_mu4_ivarloose_mu4_b7invmAB9vtx20_L12MU3V:
  eventCount: 0
  stepCounts:
    0: 4
    1: 4
    2: 4
    3: 2
  stepFeatures:
    0: 20
    1: 18
    2: 26
    3: 16
    4: 2
HLT_mu4_ivarloose_mu4_b7invmAB9vtx20_L1DY-BOX-2MU3V:
  eventCount: 0
  stepCounts:
    0: 2
    1: 2
    2: 2
    3: 1
  stepFeatures:
    0: 8
    1: 8
    2: 8
    3: 6
    4: 1
HLT_mu4_j20_0eta290_pf_ftf_boffperf_dRAB03_L1MU3V:
  eventCount: 7
  stepCounts:
    0: 14
    1: 14
    2: 14
    3: 14
    4: 14
    5: 14
    6: 7
  stepFeatures:
    0: 19
    1: 19
    2: 23
    3: 18
    4: 14
    5: 130
    6: 130
HLT_mu4_j20_0eta290_pf_ftf_boffperf_dRAB03_L1MU3V_J15:
  eventCount: 7
  stepCounts:
    0: 14
    1: 14
    2: 14
    3: 14
    4: 14
    5: 14
    6: 7
  stepFeatures:
    0: 19
    1: 19
    2: 23
    3: 18
    4: 14
    5: 130
    6: 130
HLT_mu4_j20_0eta290_pf_ftf_boffperf_dRAB03_L1MU3V_jJ40:
  eventCount: 7
  stepCounts:
    0: 14
    1: 14
    2: 14
    3: 14
    4: 14
    5: 14
    6: 7
  stepFeatures:
    0: 19
    1: 19
    2: 23
    3: 18
    4: 14
    5: 130
    6: 130
HLT_mu4_j20_0eta290_pf_ftf_boffperf_dRAB04_L1MU3V:
  eventCount: 7
  stepCounts:
    0: 14
    1: 14
    2: 14
    3: 14
    4: 14
    5: 14
    6: 7
  stepFeatures:
    0: 19
    1: 19
    2: 23
    3: 18
    4: 14
    5: 130
    6: 130
HLT_mu4_j20_0eta290_pf_ftf_boffperf_dRAB04_L1MU3V_J12:
  eventCount: 7
  stepCounts:
    0: 14
    1: 14
    2: 14
    3: 14
    4: 14
    5: 14
    6: 7
  stepFeatures:
    0: 19
    1: 19
    2: 23
    3: 18
    4: 14
    5: 130
    6: 130
HLT_mu4_j20_0eta290_pf_ftf_boffperf_dRAB04_L1MU3V_jJ30:
  eventCount: 7
  stepCounts:
    0: 14
    1: 14
    2: 14
    3: 14
    4: 14
    5: 14
    6: 7
  stepFeatures:
    0: 19
    1: 19
    2: 23
    3: 18
    4: 14
    5: 130
    6: 130
HLT_mu4_j35_0eta290_pf_ftf_boffperf_dRAB03_L1BTAG-MU3VjJ40:
  eventCount: 4
  stepCounts:
    0: 6
    1: 6
    2: 6
    3: 6
    4: 6
    5: 6
    6: 4
  stepFeatures:
    0: 8
    1: 8
    2: 8
    3: 7
    4: 6
    5: 26
    6: 26
HLT_mu4_j35_0eta290_pf_ftf_boffperf_dRAB04_L1BTAG-MU3VjJ40:
  eventCount: 5
  stepCounts:
    0: 6
    1: 6
    2: 6
    3: 6
    4: 6
    5: 6
    6: 5
  stepFeatures:
    0: 8
    1: 8
    2: 8
    3: 7
    4: 6
    5: 26
    6: 26
HLT_mu4_j35_0eta290_pf_ftf_boffperf_dRAB04_L1MU3V_J15:
  eventCount: 6
  stepCounts:
    0: 14
    1: 14
    2: 14
    3: 14
    4: 14
    5: 14
    6: 6
  stepFeatures:
    0: 19
    1: 19
    2: 23
    3: 18
    4: 14
    5: 64
    6: 64
HLT_mu4_j35_0eta290_pf_ftf_boffperf_dRAB04_L1MU3V_jJ40:
  eventCount: 6
  stepCounts:
    0: 14
    1: 14
    2: 14
    3: 14
    4: 14
    5: 14
    6: 6
  stepFeatures:
    0: 19
    1: 19
    2: 23
    3: 18
    4: 14
    5: 64
    6: 64
HLT_mu4_j45_0eta290_pf_ftf_boffperf_dRAB04_L1BTAG-MU3VjJ40:
  eventCount: 3
  stepCounts:
    0: 6
    1: 6
    2: 6
    3: 6
    4: 6
    5: 5
    6: 3
  stepFeatures:
    0: 8
    1: 8
    2: 8
    3: 7
    4: 6
    5: 17
    6: 17
HLT_mu4_j45_0eta290_pf_ftf_boffperf_dRAB04_L1MU3V_J15:
  eventCount: 4
  stepCounts:
    0: 14
    1: 14
    2: 14
    3: 14
    4: 14
    5: 13
    6: 4
  stepFeatures:
    0: 19
    1: 19
    2: 23
    3: 18
    4: 14
    5: 45
    6: 45
HLT_mu4_j45_0eta290_pf_ftf_boffperf_dRAB04_L1MU3V_jJ40:
  eventCount: 4
  stepCounts:
    0: 14
    1: 14
    2: 14
    3: 14
    4: 14
    5: 13
    6: 4
  stepFeatures:
    0: 19
    1: 19
    2: 23
    3: 18
    4: 14
    5: 45
    6: 45
HLT_mu4_j70_0eta320_j50_0eta490_j0_DJMASS1000j50_xe50_tcpufit_L1MJJ-500-NFF:
  eventCount: 1
  stepCounts:
    0: 2
    1: 2
    2: 2
    3: 2
    4: 1
  stepFeatures:
    0: 2
    1: 2
    2: 2
    3: 2
    4: 12
HLT_mu4_j70_0eta320_j50_0eta490_j0_DJMASS1000j50_xe50_tcpufit_L1jMJJ-500-NFF:
  eventCount: 0
  stepCounts:
    0: 2
    1: 2
    2: 2
    3: 2
  stepFeatures:
    0: 2
    1: 2
    2: 2
    3: 2
    4: 1
HLT_mu4_l2io_L1MU3V:
  eventCount: 14
  stepCounts:
    0: 14
    1: 14
    2: 14
    3: 14
  stepFeatures:
    0: 19
    1: 28
    2: 23
    3: 18
HLT_mu50_L1MU14FCH:
  eventCount: 3
  stepCounts:
    0: 6
    1: 4
    2: 3
    3: 3
  stepFeatures:
    0: 7
    1: 4
    2: 3
    3: 3
HLT_mu50_RPCPEBSecondaryReadout_L1MU14FCH:
  eventCount: 0
HLT_mu60_0eta105_msonly_L1MU14FCH:
  eventCount: 2
  stepCounts:
    0: 3
    1: 2
  stepFeatures:
    0: 3
    1: 2
HLT_mu60_L1MU14FCH:
  eventCount: 3
  stepCounts:
    0: 6
    1: 4
    2: 3
    3: 3
  stepFeatures:
    0: 7
    1: 4
    2: 3
    3: 3
HLT_mu6_2mu4_bDimu2700_L1MU5VF_3MU3V:
  eventCount: 0
  stepCounts:
    0: 1
  stepFeatures:
    0: 4
    1: 1
HLT_mu6_2mu4_bDimu2700_L1MU5VF_3MU3VF:
  eventCount: 0
  stepCounts:
    0: 1
  stepFeatures:
    0: 4
    1: 1
HLT_mu6_2mu4_bDimu6000_L1MU5VF_3MU3V:
  eventCount: 0
  stepCounts:
    0: 1
  stepFeatures:
    0: 4
    1: 1
HLT_mu6_2mu4_bDimu6000_L1MU5VF_3MU3VF:
  eventCount: 0
  stepCounts:
    0: 1
  stepFeatures:
    0: 4
    1: 1
HLT_mu6_2mu4_bJpsi_L1MU5VF_3MU3V:
  eventCount: 0
  stepCounts:
    0: 1
  stepFeatures:
    0: 4
    1: 1
HLT_mu6_2mu4_bJpsi_L1MU5VF_3MU3VF:
  eventCount: 0
  stepCounts:
    0: 1
  stepFeatures:
    0: 4
    1: 1
HLT_mu6_2mu4_bTau_L1MU5VF_3MU3V:
  eventCount: 0
  stepCounts:
    0: 1
  stepFeatures:
    0: 4
    1: 1
HLT_mu6_2mu4_bTau_L1MU5VF_3MU3VF:
  eventCount: 0
  stepCounts:
    0: 1
  stepFeatures:
    0: 4
    1: 1
HLT_mu6_2mu4_bUpsi_L1MU5VF_3MU3V:
  eventCount: 0
  stepCounts:
    0: 1
  stepFeatures:
    0: 4
    1: 1
HLT_mu6_2mu4_bUpsi_L1MU5VF_3MU3VF:
  eventCount: 0
  stepCounts:
    0: 1
  stepFeatures:
    0: 4
    1: 1
HLT_mu6_L1MU5VF:
  eventCount: 11
  stepCounts:
    0: 11
    1: 11
    2: 11
    3: 11
  stepFeatures:
    0: 14
    1: 14
    2: 16
    3: 14
HLT_mu6_LRT_idperf_L1MU5VF:
  eventCount: 11
  stepCounts:
    0: 11
    1: 11
    2: 11
    3: 11
  stepFeatures:
    0: 14
    1: 14
    2: 16
    3: 16
HLT_mu6_bJpsimutrk_MuonTrkPEB_L1MU5VF:
  eventCount: 0
HLT_mu6_idperf_L1MU5VF:
  eventCount: 11
  stepCounts:
    0: 11
    1: 11
    2: 11
    3: 11
  stepFeatures:
    0: 14
    1: 14
    2: 16
    3: 16
HLT_mu6_ivarloose_mu6_11invmAB24_L12MU5VF:
  eventCount: 0
  stepCounts:
    0: 3
    1: 3
    2: 3
    3: 2
  stepFeatures:
    0: 12
    1: 12
    2: 16
    3: 12
    4: 1
HLT_mu6_ivarloose_mu6_11invmAB24_L1DY-BOX-2MU5VF:
  eventCount: 0
  stepCounts:
    0: 2
    1: 2
    2: 2
    3: 1
  stepFeatures:
    0: 8
    1: 8
    2: 8
    3: 6
    4: 1
HLT_mu6_ivarloose_mu6_24invmAB60_L12MU5VF:
  eventCount: 1
  stepCounts:
    0: 3
    1: 3
    2: 3
    3: 2
    4: 1
  stepFeatures:
    0: 12
    1: 12
    2: 16
    3: 12
    4: 1
HLT_mu6_ivarloose_mu6_24invmAB60_L1DY-BOX-2MU5VF:
  eventCount: 1
  stepCounts:
    0: 2
    1: 2
    2: 2
    3: 1
    4: 1
  stepFeatures:
    0: 8
    1: 8
    2: 8
    3: 6
    4: 1
HLT_mu6_ivarloose_mu6_b11invmAB24vtx20_L12MU5VF:
  eventCount: 0
  stepCounts:
    0: 3
    1: 3
    2: 3
    3: 2
  stepFeatures:
    0: 12
    1: 12
    2: 16
    3: 12
    4: 1
HLT_mu6_ivarloose_mu6_b11invmAB24vtx20_L1DY-BOX-2MU5VF:
  eventCount: 0
  stepCounts:
    0: 2
    1: 2
    2: 2
    3: 1
  stepFeatures:
    0: 8
    1: 8
    2: 8
    3: 6
    4: 1
HLT_mu6_ivarloose_mu6_b24invmAB60vtx20_L12MU5VF:
  eventCount: 1
  stepCounts:
    0: 3
    1: 3
    2: 3
    3: 2
    4: 1
  stepFeatures:
    0: 12
    1: 12
    2: 16
    3: 12
    4: 1
HLT_mu6_ivarloose_mu6_b24invmAB60vtx20_L1DY-BOX-2MU5VF:
  eventCount: 1
  stepCounts:
    0: 2
    1: 2
    2: 2
    3: 1
    4: 1
  stepFeatures:
    0: 8
    1: 8
    2: 8
    3: 6
    4: 1
HLT_mu6_ivarmedium_L1MU5VF:
  eventCount: 7
  stepCounts:
    0: 11
    1: 11
    2: 11
    3: 11
    4: 7
  stepFeatures:
    0: 14
    1: 14
    2: 16
    3: 14
    4: 7
HLT_mu6_j100_0eta290_pf_ftf_boffperf_dRAB04_L1BTAG-MU5VFjJ90:
  eventCount: 1
  stepCounts:
    0: 1
    1: 1
    2: 1
    3: 1
    4: 1
    5: 1
    6: 1
  stepFeatures:
    0: 2
    1: 2
    2: 2
    3: 1
    4: 1
    5: 2
    6: 2
HLT_mu6_j100_0eta290_pf_ftf_boffperf_dRAB04_L1MU5VF_J40:
  eventCount: 1
  stepCounts:
    0: 8
    1: 8
    2: 8
    3: 8
    4: 8
    5: 6
    6: 1
  stepFeatures:
    0: 10
    1: 10
    2: 10
    3: 9
    4: 8
    5: 12
    6: 12
HLT_mu6_j100_0eta290_pf_ftf_boffperf_dRAB04_L1MU5VF_jJ90:
  eventCount: 1
  stepCounts:
    0: 8
    1: 8
    2: 8
    3: 8
    4: 8
    5: 6
    6: 1
  stepFeatures:
    0: 10
    1: 10
    2: 10
    3: 9
    4: 8
    5: 12
    6: 12
HLT_mu6_j45_0eta290_pf_ftf_boffperf_dRAB03_L1BTAG-MU5VFjJ50:
  eventCount: 1
  stepCounts:
    0: 4
    1: 4
    2: 4
    3: 4
    4: 4
    5: 3
    6: 1
  stepFeatures:
    0: 6
    1: 6
    2: 6
    3: 5
    4: 4
    5: 11
    6: 11
HLT_mu6_j45_nojcalib_L1J20:
  eventCount: 10
  stepCounts:
    0: 11
    1: 11
    2: 11
    3: 11
    4: 10
  stepFeatures:
    0: 14
    1: 14
    2: 16
    3: 14
    4: 28
HLT_mu6_j60_0eta290_pf_ftf_boffperf_dRAB04_L1BTAG-MU3VjJ40:
  eventCount: 3
  stepCounts:
    0: 6
    1: 6
    2: 6
    3: 6
    4: 6
    5: 5
    6: 3
  stepFeatures:
    0: 8
    1: 8
    2: 8
    3: 7
    4: 6
    5: 16
    6: 16
HLT_mu6_j60_0eta290_pf_ftf_boffperf_dRAB04_L1MU3V_J15:
  eventCount: 3
  stepCounts:
    0: 13
    1: 13
    2: 13
    3: 13
    4: 13
    5: 12
    6: 3
  stepFeatures:
    0: 18
    1: 18
    2: 20
    3: 16
    4: 13
    5: 33
    6: 33
HLT_mu6_j60_0eta290_pf_ftf_boffperf_dRAB04_L1MU3V_jJ40:
  eventCount: 3
  stepCounts:
    0: 13
    1: 13
    2: 13
    3: 13
    4: 13
    5: 12
    6: 3
  stepFeatures:
    0: 18
    1: 18
    2: 20
    3: 16
    4: 13
    5: 33
    6: 33
HLT_mu6_l2io_mu4_l2io_invmDimu_L1BPH-2M9-0DR15-MU5VFMU3V:
  eventCount: 0
HLT_mu6_msonly_L1MU5VF:
  eventCount: 11
  stepCounts:
    0: 11
    1: 11
  stepFeatures:
    0: 14
    1: 16
HLT_mu6_mu4_L12MU3V:
  eventCount: 2
  stepCounts:
    0: 4
    1: 4
    2: 4
    3: 2
  stepFeatures:
    0: 20
    1: 18
    2: 24
    3: 15
HLT_mu6_mu4_L1BPH-7M14-MU5VFMU3VF:
  eventCount: 0
HLT_mu6_mu4_PhysicsTLA_L1BPH-7M22-MU5VFMU3VF:
  eventCount: 0
  stepCounts:
    0: 1
    1: 1
    2: 1
  stepFeatures:
    0: 4
    1: 4
    2: 4
    3: 2
HLT_mu6_mu4_b7invmAB22vtx20_L1BPH-7M22-MU5VFMU3VF:
  eventCount: 0
  stepCounts:
    0: 1
    1: 1
  stepFeatures:
    0: 4
    1: 6
    2: 4
    3: 2
HLT_mu6_mu4_bBmumu_L1BPH-2M9-0DR15-C-MU5VFMU3V:
  eventCount: 0
HLT_mu6_mu4_bBmumu_L1BPH-2M9-0DR15-MU5VFMU3V:
  eventCount: 0
HLT_mu6_mu4_bBmumu_Lxy0_L1BPH-2M9-0DR15-C-MU5VFMU3V:
  eventCount: 0
HLT_mu6_mu4_bBmumu_Lxy0_L1BPH-2M9-0DR15-MU5VFMU3V:
  eventCount: 0
HLT_mu6_mu4_bBmumux_BcmumuD0Xloose_L1BPH-2M9-0DR15-C-MU5VFMU3V:
  eventCount: 0
HLT_mu6_mu4_bBmumux_BcmumuD0Xloose_L1BPH-2M9-0DR15-MU5VFMU3V:
  eventCount: 0
HLT_mu6_mu4_bBmumux_BcmumuDploose_L1BPH-2M9-0DR15-C-MU5VFMU3V:
  eventCount: 0
HLT_mu6_mu4_bBmumux_BcmumuDploose_L1BPH-2M9-0DR15-MU5VFMU3V:
  eventCount: 0
HLT_mu6_mu4_bBmumux_BcmumuDsloose_L1BPH-2M9-0DR15-C-MU5VFMU3V:
  eventCount: 0
HLT_mu6_mu4_bBmumux_BcmumuDsloose_L1BPH-2M9-0DR15-MU5VFMU3V:
  eventCount: 0
HLT_mu6_mu4_bBmumux_BcmumuDstarloose_L1BPH-2M9-0DR15-C-MU5VFMU3V:
  eventCount: 0
HLT_mu6_mu4_bBmumux_BcmumuDstarloose_L1BPH-2M9-0DR15-MU5VFMU3V:
  eventCount: 0
HLT_mu6_mu4_bBmumux_BcmumuPi_L1BPH-2M9-0DR15-C-MU5VFMU3V:
  eventCount: 0
HLT_mu6_mu4_bBmumux_BcmumuPi_L1BPH-2M9-0DR15-MU5VFMU3V:
  eventCount: 0
HLT_mu6_mu4_bBmumux_BdmumuKst_L1BPH-2M9-0DR15-C-MU5VFMU3V:
  eventCount: 0
HLT_mu6_mu4_bBmumux_BdmumuKst_L1BPH-2M9-0DR15-MU5VFMU3V:
  eventCount: 0
HLT_mu6_mu4_bBmumux_BpmumuKp_L1BPH-2M9-0DR15-C-MU5VFMU3V:
  eventCount: 0
HLT_mu6_mu4_bBmumux_BpmumuKp_L1BPH-2M9-0DR15-MU5VFMU3V:
  eventCount: 0
HLT_mu6_mu4_bBmumux_BsmumuPhi_L1BPH-2M9-0DR15-C-MU5VFMU3V:
  eventCount: 0
HLT_mu6_mu4_bBmumux_BsmumuPhi_L1BPH-2M9-0DR15-MU5VFMU3V:
  eventCount: 0
HLT_mu6_mu4_bBmumux_LbPqKm_L1BPH-2M9-0DR15-C-MU5VFMU3V:
  eventCount: 0
HLT_mu6_mu4_bBmumux_LbPqKm_L1BPH-2M9-0DR15-MU5VFMU3V:
  eventCount: 0
HLT_mu6_mu4_bDimu_L1BPH-2M9-0DR15-C-MU5VFMU3V:
  eventCount: 0
HLT_mu6_mu4_bDimu_L1BPH-2M9-0DR15-MU5VFMU3V:
  eventCount: 0
HLT_mu6_mu4_bDimu_L1MU5VF_2MU3V:
  eventCount: 1
  stepCounts:
    0: 4
    1: 3
    2: 2
    3: 1
  stepFeatures:
    0: 16
    1: 23
    2: 18
    3: 13
    4: 11
HLT_mu6_mu4_bDimu_L1MU5VF_2MU3VF:
  eventCount: 1
  stepCounts:
    0: 4
    1: 3
    2: 2
    3: 1
  stepFeatures:
    0: 16
    1: 23
    2: 18
    3: 13
    4: 11
HLT_mu6_mu4_bJpsimumu_L1BPH-2M9-0DR15-C-MU5VFMU3V:
  eventCount: 0
HLT_mu6_mu4_bJpsimumu_L1BPH-2M9-0DR15-MU5VFMU3V:
  eventCount: 0
HLT_mu6_mu4_bJpsimumu_Lxy0_L1BPH-2M9-0DR15-C-MU5VFMU3V:
  eventCount: 0
HLT_mu6_mu4_bJpsimumu_Lxy0_L1BPH-2M9-0DR15-MU5VFMU3V:
  eventCount: 0
HLT_mu6_mu4_bUpsimumu_L1BPH-8M15-0DR22-MU5VFMU3V-BO:
  eventCount: 0
HLT_mu6_mu6noL1_L1MU5VF:
  eventCount: 3
  stepCounts:
    0: 11
    1: 11
    2: 11
    3: 11
    4: 4
    5: 3
  stepFeatures:
    0: 14
    1: 14
    2: 16
    3: 14
    4: 9
    5: 6
HLT_mu6_noL2Comb_mu4_noL2Comb_bJpsimumu_L1MU5VF_2MU3V:
  eventCount: 1
  stepCounts:
    0: 4
    1: 3
    2: 2
    3: 1
  stepFeatures:
    0: 16
    1: 16
    2: 18
    3: 13
    4: 11
HLT_mu6_xe30_mht_L1XE30:
  eventCount: 7
  stepCounts:
    0: 7
    1: 7
    2: 7
    3: 7
    4: 7
  stepFeatures:
    0: 9
    1: 9
    2: 11
    3: 9
    4: 7
HLT_mu80_L1MU14FCH:
  eventCount: 3
  stepCounts:
    0: 6
    1: 4
    2: 3
    3: 3
  stepFeatures:
    0: 7
    1: 4
    2: 3
    3: 3
HLT_mu80_msonly_3layersEC_L1MU14FCH:
  eventCount: 3
  stepCounts:
    0: 4
    1: 3
  stepFeatures:
    0: 4
    1: 3
HLT_mu8_L1MU5VF:
  eventCount: 9
  stepCounts:
    0: 11
    1: 10
    2: 9
    3: 9
  stepFeatures:
    0: 14
    1: 12
    2: 13
    3: 12
HLT_noalg_CIS_TilePEB_L1CALREQ1:
  eventCount: 0
HLT_noalg_CostMonDS_L1All:
  eventCount: 20
  stepCounts:
    0: 20
  stepFeatures:
    0: 20
HLT_noalg_L110DR-MU14FCH-MU5VF_EMPTY:
  eventCount: 0
HLT_noalg_L110DR-MU14FCH-MU5VF_UNPAIRED_ISO:
  eventCount: 0
HLT_noalg_L1ABORTGAPNOTCALIB_noPS:
  eventCount: 0
HLT_noalg_L1AFP_A_AND_C_TOF_J50:
  eventCount: 0
HLT_noalg_L1AFP_A_AND_C_TOF_J75:
  eventCount: 0
HLT_noalg_L1AFP_A_AND_C_TOF_T0T1_J50:
  eventCount: 0
HLT_noalg_L1AFP_A_AND_C_TOF_T0T1_J75:
  eventCount: 0
HLT_noalg_L1AFP_FSA_BGRP12:
  eventCount: 0
HLT_noalg_L1AFP_FSA_TOF_T0_BGRP12:
  eventCount: 0
HLT_noalg_L1AFP_FSA_TOF_T1_BGRP12:
  eventCount: 0
HLT_noalg_L1AFP_FSA_TOF_T2_BGRP12:
  eventCount: 0
HLT_noalg_L1AFP_FSA_TOF_T3_BGRP12:
  eventCount: 0
HLT_noalg_L1AFP_FSC_BGRP12:
  eventCount: 0
HLT_noalg_L1AFP_FSC_TOF_T0_BGRP12:
  eventCount: 0
HLT_noalg_L1AFP_FSC_TOF_T1_BGRP12:
  eventCount: 0
HLT_noalg_L1AFP_FSC_TOF_T2_BGRP12:
  eventCount: 0
HLT_noalg_L1AFP_FSC_TOF_T3_BGRP12:
  eventCount: 0
HLT_noalg_L1All:
  eventCount: 20
HLT_noalg_L1Bkg:
  eventCount: 0
HLT_noalg_L1CEP-CjJ100:
  eventCount: 0
HLT_noalg_L1CEP-CjJ90:
  eventCount: 0
HLT_noalg_L1Calo:
  eventCount: 0
HLT_noalg_L1Calo_EMPTY:
  eventCount: 0
HLT_noalg_L1EM10VH:
  eventCount: 0
HLT_noalg_L1EM12:
  eventCount: 0
HLT_noalg_L1EM15:
  eventCount: 0
HLT_noalg_L1EM15VH:
  eventCount: 0
HLT_noalg_L1EM20VH:
  eventCount: 0
HLT_noalg_L1EM22VHI:
  eventCount: 0
HLT_noalg_L1EM3:
  eventCount: 0
HLT_noalg_L1EM3_EMPTY:
  eventCount: 0
HLT_noalg_L1EM7:
  eventCount: 0
HLT_noalg_L1EM7_EMPTY:
  eventCount: 0
HLT_noalg_L1EM8VH:
  eventCount: 0
HLT_noalg_L1EMPTY_noPS:
  eventCount: 0
HLT_noalg_L1FIRSTEMPTY_noPS:
  eventCount: 0
HLT_noalg_L1J100:
  eventCount: 0
HLT_noalg_L1J12_EMPTY:
  eventCount: 0
HLT_noalg_L1J12_FIRSTEMPTY:
  eventCount: 0
HLT_noalg_L1J15:
  eventCount: 0
HLT_noalg_L1J20:
  eventCount: 0
HLT_noalg_L1J25:
  eventCount: 0
HLT_noalg_L1J30:
  eventCount: 0
HLT_noalg_L1J30_EMPTY:
  eventCount: 0
HLT_noalg_L1J30_FIRSTEMPTY:
  eventCount: 0
HLT_noalg_L1J30p31ETA49_EMPTY:
  eventCount: 0
HLT_noalg_L1J40:
  eventCount: 0
HLT_noalg_L1J400:
  eventCount: 1
HLT_noalg_L1J50:
  eventCount: 0
HLT_noalg_L1J75:
  eventCount: 0
HLT_noalg_L1J85:
  eventCount: 0
HLT_noalg_L1MBTS_1_1_EMPTY:
  eventCount: 0
HLT_noalg_L1MBTS_1_EMPTY:
  eventCount: 0
HLT_noalg_L1MBTS_2_EMPTY:
  eventCount: 0
HLT_noalg_L1MBTS_A:
  eventCount: 0
HLT_noalg_L1MBTS_C:
  eventCount: 0
HLT_noalg_L1MU14FCH_EMPTY:
  eventCount: 0
HLT_noalg_L1MU14FCH_UNPAIRED_ISO:
  eventCount: 0
HLT_noalg_L1MU3V:
  eventCount: 0
HLT_noalg_L1MU3V_UNPAIRED_ISO:
  eventCount: 0
HLT_noalg_L1MU8VF:
  eventCount: 0
HLT_noalg_L1PhysicsHigh_noPS:
  eventCount: 19
HLT_noalg_L1PhysicsVeryHigh_noPS:
  eventCount: 7
HLT_noalg_L1RD0_BGRP7:
  eventCount: 0
HLT_noalg_L1RD0_EMPTY:
  eventCount: 0
HLT_noalg_L1RD0_FILLED:
  eventCount: 0
HLT_noalg_L1RD0_FIRSTEMPTY:
  eventCount: 0
HLT_noalg_L1RD0_UNPAIRED_ISO:
  eventCount: 0
HLT_noalg_L1RD1_EMPTY:
  eventCount: 0
HLT_noalg_L1RD2_EMPTY:
  eventCount: 0
HLT_noalg_L1RD3_EMPTY:
  eventCount: 0
HLT_noalg_L1RD3_FILLED:
  eventCount: 20
HLT_noalg_L1Standby:
  eventCount: 0
HLT_noalg_L1TAU12IM:
  eventCount: 0
HLT_noalg_L1TAU20IM:
  eventCount: 0
HLT_noalg_L1TAU40:
  eventCount: 0
HLT_noalg_L1TAU60:
  eventCount: 0
HLT_noalg_L1TAU8:
  eventCount: 0
HLT_noalg_L1TAU8_EMPTY:
  eventCount: 0
HLT_noalg_L1TGC_BURST:
  eventCount: 0
HLT_noalg_L1UNPAIRED_ISO_noPS:
  eventCount: 0
HLT_noalg_L1UNPAIRED_NONISO_noPS:
  eventCount: 0
HLT_noalg_L1XE30:
  eventCount: 13
HLT_noalg_L1XE300:
  eventCount: 1
HLT_noalg_L1XE35:
  eventCount: 12
HLT_noalg_L1XE40:
  eventCount: 12
HLT_noalg_L1XE45:
  eventCount: 10
HLT_noalg_L1XE50:
  eventCount: 9
HLT_noalg_L1XE55:
  eventCount: 0
HLT_noalg_L1XE60:
  eventCount: 0
HLT_noalg_L1ZB:
  eventCount: 0
HLT_noalg_L1ZDC_A:
  eventCount: 0
HLT_noalg_L1ZDC_AND:
  eventCount: 0
HLT_noalg_L1ZDC_C:
  eventCount: 0
HLT_noalg_L1cTAU20M:
  eventCount: 20
HLT_noalg_L1cTAU30M:
  eventCount: 18
HLT_noalg_L1cTAU35M:
  eventCount: 17
HLT_noalg_L1eEM10L:
  eventCount: 10
HLT_noalg_L1eEM12L:
  eventCount: 10
HLT_noalg_L1eEM15:
  eventCount: 17
HLT_noalg_L1eEM18:
  eventCount: 15
HLT_noalg_L1eEM18L:
  eventCount: 9
HLT_noalg_L1eEM18M:
  eventCount: 6
HLT_noalg_L1eEM22M:
  eventCount: 6
HLT_noalg_L1eEM24L:
  eventCount: 8
HLT_noalg_L1eEM24VM:
  eventCount: 6
HLT_noalg_L1eEM26:
  eventCount: 13
HLT_noalg_L1eEM26L:
  eventCount: 8
HLT_noalg_L1eEM26M:
  eventCount: 6
HLT_noalg_L1eEM26T:
  eventCount: 6
HLT_noalg_L1eEM5:
  eventCount: 20
HLT_noalg_L1eEM7:
  eventCount: 20
HLT_noalg_L1eEM9:
  eventCount: 18
HLT_noalg_L1eTAU12:
  eventCount: 20
HLT_noalg_L1eTAU140:
  eventCount: 3
HLT_noalg_L1eTAU20:
  eventCount: 20
HLT_noalg_L1eTAU20L:
  eventCount: 20
HLT_noalg_L1eTAU20M:
  eventCount: 20
HLT_noalg_L1eTAU30:
  eventCount: 18
HLT_noalg_L1eTAU35:
  eventCount: 17
HLT_noalg_L1eTAU40HM:
  eventCount: 15
HLT_noalg_L1eTAU60:
  eventCount: 14
HLT_noalg_L1eTAU80:
  eventCount: 5
HLT_noalg_L1gMHT500:
  eventCount: 0
HLT_noalg_L1gTE200:
  eventCount: 0
HLT_noalg_L1gXEJWOJ100:
  eventCount: 0
HLT_noalg_L1gXEJWOJ70:
  eventCount: 0
HLT_noalg_L1gXEJWOJ80:
  eventCount: 0
HLT_noalg_L1gXENC100:
  eventCount: 0
HLT_noalg_L1gXENC70:
  eventCount: 0
HLT_noalg_L1gXERHO100:
  eventCount: 0
HLT_noalg_L1gXERHO70:
  eventCount: 0
HLT_noalg_L1jEM20:
  eventCount: 0
HLT_noalg_L1jEM20M:
  eventCount: 0
HLT_noalg_L1jJ125:
  eventCount: 9
HLT_noalg_L1jJ125p31ETA49:
  eventCount: 0
HLT_noalg_L1jJ140:
  eventCount: 8
HLT_noalg_L1jJ160:
  eventCount: 7
HLT_noalg_L1jJ180:
  eventCount: 5
HLT_noalg_L1jJ30:
  eventCount: 20
HLT_noalg_L1jJ30p0ETA25:
  eventCount: 20
HLT_noalg_L1jJ40:
  eventCount: 20
HLT_noalg_L1jJ40p0ETA25:
  eventCount: 20
HLT_noalg_L1jJ40p31ETA49:
  eventCount: 10
HLT_noalg_L1jJ50:
  eventCount: 20
HLT_noalg_L1jJ500:
  eventCount: 1
HLT_noalg_L1jJ50p31ETA49:
  eventCount: 7
HLT_noalg_L1jJ55:
  eventCount: 19
HLT_noalg_L1jJ55p0ETA23:
  eventCount: 19
HLT_noalg_L1jJ60:
  eventCount: 19
HLT_noalg_L1jJ60p31ETA49:
  eventCount: 1
HLT_noalg_L1jJ70p0ETA23:
  eventCount: 19
HLT_noalg_L1jJ80:
  eventCount: 19
HLT_noalg_L1jJ80p0ETA25:
  eventCount: 19
HLT_noalg_L1jJ85p0ETA21:
  eventCount: 16
HLT_noalg_L1jJ90:
  eventCount: 14
HLT_noalg_L1jJ90p31ETA49:
  eventCount: 0
HLT_noalg_L1jLJ100:
  eventCount: 11
HLT_noalg_L1jLJ140:
  eventCount: 6
HLT_noalg_L1jLJ160:
  eventCount: 5
HLT_noalg_L1jLJ80:
  eventCount: 15
HLT_noalg_L1jTAU20:
  eventCount: 0
HLT_noalg_L1jTAU30:
  eventCount: 0
HLT_noalg_L1jTAU30M:
  eventCount: 0
HLT_noalg_L1jTE200:
  eventCount: 0
HLT_noalg_L1jTEC200:
  eventCount: 0
HLT_noalg_L1jTEFWD100:
  eventCount: 0
HLT_noalg_L1jTEFWDA100:
  eventCount: 0
HLT_noalg_L1jTEFWDC100:
  eventCount: 0
HLT_noalg_L1jXE100:
  eventCount: 11
HLT_noalg_L1jXE110:
  eventCount: 9
HLT_noalg_L1jXE500:
  eventCount: 1
HLT_noalg_L1jXE70:
  eventCount: 13
HLT_noalg_L1jXE80:
  eventCount: 13
HLT_noalg_L1jXEC100:
  eventCount: 0
HLT_noalg_L1jXEPerf100:
  eventCount: 0
HLT_noalg_LATOMEPEB_L1RD0_BGRP7:
  eventCount: 0
HLT_noalg_LATOMEPEB_L1RD0_EMPTY:
  eventCount: 0
HLT_noalg_LATOMEPEB_L1RD0_FILLED:
  eventCount: 0
HLT_noalg_LATOMEPEB_L1RD0_FIRSTEMPTY:
  eventCount: 0
HLT_noalg_LArPEBCalib_L1EM10VH:
  eventCount: 0
HLT_noalg_LArPEBCalib_L1EM15:
  eventCount: 0
HLT_noalg_LArPEBCalib_L1EM22VHI:
  eventCount: 0
HLT_noalg_LArPEBCalib_L1EM3:
  eventCount: 0
HLT_noalg_LArPEBCalib_L1J100:
  eventCount: 0
HLT_noalg_LArPEBCalib_L1J15:
  eventCount: 0
HLT_noalg_LArPEBCalib_L1J15p31ETA49:
  eventCount: 0
HLT_noalg_LArPEBCalib_L1J20:
  eventCount: 0
HLT_noalg_LArPEBCalib_L1J30p31ETA49:
  eventCount: 0
HLT_noalg_LArPEBCalib_L1J400_LAR:
  eventCount: 0
HLT_noalg_LArPEBCalib_L1J75p31ETA49:
  eventCount: 0
HLT_noalg_LArPEBCalib_L1LAR-ZEE:
  eventCount: 0
HLT_noalg_LArPEBCalib_L1LAR-ZEE-eEM:
  eventCount: 0
HLT_noalg_LArPEBCalib_L1RD0_BGRP11:
  eventCount: 0
HLT_noalg_LArPEBCalib_L1RD0_EMPTY:
  eventCount: 0
HLT_noalg_LArPEBCalib_L1jJ500_LAR:
  eventCount: 0
HLT_noalg_LArPEBNoise_L1EM3_EMPTY:
  eventCount: 0
HLT_noalg_LArPEBNoise_L1EM7_EMPTY:
  eventCount: 0
HLT_noalg_LArPEBNoise_L1EM7_FIRSTEMPTY:
  eventCount: 0
HLT_noalg_LArPEBNoise_L1J12_EMPTY:
  eventCount: 0
HLT_noalg_LArPEBNoise_L1J12_FIRSTEMPTY:
  eventCount: 0
HLT_noalg_LArPEBNoise_L1J30_FIRSTEMPTY:
  eventCount: 0
HLT_noalg_LArPEBNoise_L1J30p31ETA49_EMPTY:
  eventCount: 0
HLT_noalg_LArPEBNoise_L1TAU8_EMPTY:
  eventCount: 0
HLT_noalg_SCTPEB_L1RD0_EMPTY:
  eventCount: 0
HLT_noalg_ZDCPEB_L1ZDC_A:
  eventCount: 0
HLT_noalg_ZDCPEB_L1ZDC_AND:
  eventCount: 0
HLT_noalg_ZDCPEB_L1ZDC_C:
  eventCount: 0
HLT_noalg_bkg_L1MU3V_EMPTY:
  eventCount: 0
HLT_noalg_bkg_L1MU8VF_EMPTY:
  eventCount: 0
HLT_noalg_cosmicmuons_L1MU3V_EMPTY:
  eventCount: 0
HLT_noalg_cosmicmuons_L1MU8VF_EMPTY:
  eventCount: 0
HLT_noalg_idmon_L1RD0_EMPTY:
  eventCount: 0
HLT_noalg_idmon_L1RD0_FILLED:
  eventCount: 0
HLT_noalg_idmon_L1RD0_UNPAIRED_ISO:
  eventCount: 0
HLT_noalg_l1calo_L1J400:
  eventCount: 0
HLT_noalg_laser_TilePEB_L1CALREQ2:
  eventCount: 0
HLT_noalg_mb_L1RD0_EMPTY:
  eventCount: 0
HLT_noalg_mb_L1RD0_FILLED:
  eventCount: 0
HLT_tau0_ptonly_L1TAU60:
  eventCount: 7
  stepCounts:
    0: 7
  stepFeatures:
    0: 12
HLT_tau0_ptonly_L1TAU8:
  eventCount: 20
  stepCounts:
    0: 20
  stepFeatures:
    0: 72
HLT_tau100_mediumRNN_tracktwoLLP_tau80_mediumRNN_tracktwoLLP_03dRAB_L1TAU60_2TAU40:
  eventCount: 1
  stepCounts:
    0: 4
    1: 4
    2: 4
    3: 4
    4: 1
  stepFeatures:
    0: 18
    1: 18
    2: 18
    3: 18
    4: 4
HLT_tau160_idperf_tracktwoMVABDT_L1TAU100:
  eventCount: 3
  stepCounts:
    0: 3
    1: 3
    2: 3
    3: 3
    4: 3
  stepFeatures:
    0: 5
    1: 5
    2: 5
    3: 5
    4: 5
HLT_tau160_idperf_tracktwoMVA_L1TAU100:
  eventCount: 3
  stepCounts:
    0: 3
    1: 3
    2: 3
    3: 3
    4: 3
  stepFeatures:
    0: 5
    1: 5
    2: 5
    3: 5
    4: 5
HLT_tau160_mediumRNN_tracktwoMVABDT_L1TAU100:
  eventCount: 1
  stepCounts:
    0: 3
    1: 3
    2: 3
    3: 3
    4: 1
  stepFeatures:
    0: 5
    1: 5
    2: 5
    3: 5
    4: 2
HLT_tau160_mediumRNN_tracktwoMVABDT_L1eTAU140:
  eventCount: 1
  stepCounts:
    0: 2
    1: 2
    2: 2
    3: 2
    4: 1
  stepFeatures:
    0: 15
    1: 15
    2: 15
    3: 15
    4: 11
HLT_tau160_mediumRNN_tracktwoMVABDT_probe_xe65_cell_xe90_pfopufit_L1XE50:
  eventCount: 1
  stepCounts:
    0: 2
    1: 2
    2: 2
    3: 2
    4: 2
    5: 2
    6: 1
  stepFeatures:
    0: 14
    1: 2
    2: 4
    3: 4
    4: 4
    5: 4
    6: 2
HLT_tau160_mediumRNN_tracktwoMVA_L1TAU100:
  eventCount: 1
  stepCounts:
    0: 3
    1: 3
    2: 3
    3: 3
    4: 1
  stepFeatures:
    0: 5
    1: 5
    2: 5
    3: 5
    4: 2
HLT_tau160_mediumRNN_tracktwoMVA_probe_xe65_cell_xe90_pfopufit_L1XE50:
  eventCount: 1
  stepCounts:
    0: 2
    1: 2
    2: 2
    3: 2
    4: 2
    5: 2
    6: 1
  stepFeatures:
    0: 14
    1: 2
    2: 4
    3: 4
    4: 4
    5: 4
    6: 2
HLT_tau160_mediumRNN_tracktwoMVA_probe_xe65_cell_xe90_pfopufit_L1jXE100:
  eventCount: 1
  stepCounts:
    0: 8
    1: 5
    2: 2
    3: 2
    4: 2
    5: 2
    6: 1
  stepFeatures:
    0: 19
    1: 5
    2: 15
    3: 15
    4: 15
    5: 15
    6: 11
HLT_tau160_perf_tracktwoMVABDT_L1TAU100:
  eventCount: 1
  stepCounts:
    0: 3
    1: 3
    2: 3
    3: 3
    4: 1
  stepFeatures:
    0: 5
    1: 5
    2: 5
    3: 5
    4: 2
HLT_tau160_perf_tracktwoMVA_L1TAU100:
  eventCount: 1
  stepCounts:
    0: 3
    1: 3
    2: 3
    3: 3
    4: 1
  stepFeatures:
    0: 5
    1: 5
    2: 5
    3: 5
    4: 2
HLT_tau160_ptonly_L1TAU100:
  eventCount: 3
  stepCounts:
    0: 3
  stepFeatures:
    0: 5
HLT_tau180_mediumRNN_tracktwoLLP_L1TAU100:
  eventCount: 1
  stepCounts:
    0: 3
    1: 3
    2: 3
    3: 3
    4: 1
  stepFeatures:
    0: 5
    1: 5
    2: 5
    3: 5
    4: 2
HLT_tau180_mediumRNN_tracktwoLLP_L1eTAU140:
  eventCount: 1
  stepCounts:
    0: 2
    1: 2
    2: 2
    3: 2
    4: 1
  stepFeatures:
    0: 15
    1: 15
    2: 15
    3: 15
    4: 11
HLT_tau180_mediumRNN_tracktwoLLP_probe_xe65_cell_xe90_pfopufit_L1XE50:
  eventCount: 1
  stepCounts:
    0: 2
    1: 2
    2: 2
    3: 2
    4: 2
    5: 2
    6: 1
  stepFeatures:
    0: 14
    1: 2
    2: 4
    3: 4
    4: 4
    5: 4
    6: 2
HLT_tau180_mediumRNN_tracktwoLLP_probe_xe65_cell_xe90_pfopufit_L1jXE100:
  eventCount: 1
  stepCounts:
    0: 8
    1: 5
    2: 2
    3: 2
    4: 2
    5: 2
    6: 1
  stepFeatures:
    0: 19
    1: 5
    2: 15
    3: 15
    4: 15
    5: 15
    6: 11
HLT_tau180_tightRNN_tracktwoLLP_L1TAU100:
  eventCount: 1
  stepCounts:
    0: 3
    1: 3
    2: 3
    3: 3
    4: 1
  stepFeatures:
    0: 5
    1: 5
    2: 5
    3: 5
    4: 2
HLT_tau200_mediumRNN_tracktwoLLP_L1TAU100:
  eventCount: 1
  stepCounts:
    0: 1
    1: 1
    2: 1
    3: 1
    4: 1
  stepFeatures:
    0: 3
    1: 3
    2: 3
    3: 3
    4: 2
HLT_tau200_mediumRNN_tracktwoMVABDT_L1TAU100:
  eventCount: 1
  stepCounts:
    0: 1
    1: 1
    2: 1
    3: 1
    4: 1
  stepFeatures:
    0: 3
    1: 3
    2: 3
    3: 3
    4: 2
HLT_tau200_mediumRNN_tracktwoMVABDT_L1eTAU140:
  eventCount: 1
  stepCounts:
    0: 1
    1: 1
    2: 1
    3: 1
    4: 1
  stepFeatures:
    0: 11
    1: 11
    2: 11
    3: 11
    4: 11
HLT_tau200_mediumRNN_tracktwoMVA_L1TAU100:
  eventCount: 1
  stepCounts:
    0: 1
    1: 1
    2: 1
    3: 1
    4: 1
  stepFeatures:
    0: 3
    1: 3
    2: 3
    3: 3
    4: 2
HLT_tau200_tightRNN_tracktwoLLP_L1TAU100:
  eventCount: 1
  stepCounts:
    0: 1
    1: 1
    2: 1
    3: 1
    4: 1
  stepFeatures:
    0: 3
    1: 3
    2: 3
    3: 3
    4: 2
HLT_tau20_mediumRNN_tracktwoMVABDT_L1TAU8:
  eventCount: 7
  stepCounts:
    0: 20
    1: 20
    2: 20
    3: 20
    4: 7
  stepFeatures:
    0: 70
    1: 70
    2: 70
    3: 70
    4: 10
HLT_tau20_mediumRNN_tracktwoMVABDT_probe_j15_pf_ftf_03dRAB_L1RD0_FILLED:
  eventCount: 7
  stepCounts:
    0: 20
    1: 20
    2: 20
    3: 20
    4: 20
    5: 20
    6: 7
  stepFeatures:
    0: 20
    1: 313
    2: 70
    3: 70
    4: 70
    5: 70
    6: 10
HLT_tau20_mediumRNN_tracktwoMVABDT_probe_xe65_cell_xe90_pfopufit_L1XE50:
  eventCount: 2
  stepCounts:
    0: 5
    1: 4
    2: 4
    3: 4
    4: 4
    5: 4
    6: 2
  stepFeatures:
    0: 14
    1: 4
    2: 15
    3: 15
    4: 15
    5: 15
    6: 3
HLT_tau20_mediumRNN_tracktwoMVA_probe_xe65_cell_xe90_pfopufit_L1XE50:
  eventCount: 2
  stepCounts:
    0: 5
    1: 4
    2: 4
    3: 4
    4: 4
    5: 4
    6: 2
  stepFeatures:
    0: 14
    1: 4
    2: 15
    3: 15
    4: 15
    5: 15
    6: 3
HLT_tau20_mediumRNN_tracktwoMVA_probe_xe65_cell_xe90_pfopufit_L1jXE100:
  eventCount: 2
  stepCounts:
    0: 8
    1: 5
    2: 5
    3: 5
    4: 5
    5: 5
    6: 2
  stepFeatures:
    0: 19
    1: 5
    2: 59
    3: 59
    4: 59
    5: 59
    6: 13
HLT_tau25_idperf_tracktwoMVABDT_L1TAU12IM:
  eventCount: 18
  stepCounts:
    0: 18
    1: 18
    2: 18
    3: 18
    4: 18
  stepFeatures:
    0: 36
    1: 36
    2: 36
    3: 36
    4: 36
HLT_tau25_idperf_tracktwoMVABDT_L1eTAU20:
  eventCount: 19
  stepCounts:
    0: 19
    1: 19
    2: 19
    3: 19
    4: 19
  stepFeatures:
    0: 133
    1: 133
    2: 133
    3: 133
    4: 133
HLT_tau25_idperf_tracktwoMVABDT_L1eTAU20M:
  eventCount: 19
  stepCounts:
    0: 19
    1: 19
    2: 19
    3: 19
    4: 19
  stepFeatures:
    0: 133
    1: 133
    2: 133
    3: 133
    4: 133
HLT_tau25_idperf_tracktwoMVA_L1TAU12IM:
  eventCount: 18
  stepCounts:
    0: 18
    1: 18
    2: 18
    3: 18
    4: 18
  stepFeatures:
    0: 36
    1: 36
    2: 36
    3: 36
    4: 36
HLT_tau25_looseRNN_tracktwoLLP_L1TAU12IM:
  eventCount: 7
  stepCounts:
    0: 18
    1: 18
    2: 18
    3: 18
    4: 7
  stepFeatures:
    0: 36
    1: 36
    2: 36
    3: 36
    4: 9
HLT_tau25_looseRNN_tracktwoMVABDT_L1TAU12IM:
  eventCount: 9
  stepCounts:
    0: 18
    1: 18
    2: 18
    3: 18
    4: 9
  stepFeatures:
    0: 36
    1: 36
    2: 36
    3: 36
    4: 11
HLT_tau25_looseRNN_tracktwoMVA_L1TAU12IM:
  eventCount: 9
  stepCounts:
    0: 18
    1: 18
    2: 18
    3: 18
    4: 9
  stepFeatures:
    0: 36
    1: 36
    2: 36
    3: 36
    4: 11
HLT_tau25_mediumRNN_tracktwoLLP_L1TAU12IM:
  eventCount: 6
  stepCounts:
    0: 18
    1: 18
    2: 18
    3: 18
    4: 6
  stepFeatures:
    0: 36
    1: 36
    2: 36
    3: 36
    4: 8
HLT_tau25_mediumRNN_tracktwoMVABDT_L1TAU12IM:
  eventCount: 7
  stepCounts:
    0: 18
    1: 18
    2: 18
    3: 18
    4: 7
  stepFeatures:
    0: 36
    1: 36
    2: 36
    3: 36
    4: 9
HLT_tau25_mediumRNN_tracktwoMVABDT_L1eTAU20:
  eventCount: 9
  stepCounts:
    0: 19
    1: 19
    2: 19
    3: 19
    4: 9
  stepFeatures:
    0: 133
    1: 133
    2: 133
    3: 133
    4: 23
HLT_tau25_mediumRNN_tracktwoMVABDT_L1eTAU20M:
  eventCount: 9
  stepCounts:
    0: 19
    1: 19
    2: 19
    3: 19
    4: 9
  stepFeatures:
    0: 133
    1: 133
    2: 133
    3: 133
    4: 23
HLT_tau25_mediumRNN_tracktwoMVABDT_probe_xe65_cell_xe90_pfopufit_L1XE50:
  eventCount: 2
  stepCounts:
    0: 5
    1: 4
    2: 4
    3: 4
    4: 4
    5: 4
    6: 2
  stepFeatures:
    0: 14
    1: 4
    2: 10
    3: 10
    4: 10
    5: 10
    6: 3
? HLT_tau25_mediumRNN_tracktwoMVABDT_tau20_mediumRNN_tracktwoMVABDT_03dRAB_j70_0eta320_j50_0eta490_j0_DJMASS900j50_L1MJJ-500-NFF
: eventCount: 1
  stepCounts:
    0: 3
    1: 3
    2: 3
    3: 3
    4: 1
    5: 1
  stepFeatures:
    0: 19
    1: 19
    2: 19
    3: 19
    4: 4
    5: 11
? HLT_tau25_mediumRNN_tracktwoMVABDT_tau20_mediumRNN_tracktwoMVABDT_03dRAB_j70_0eta320_j50_0eta490_j0_DJMASS900j50_L1jMJJ-500-NFF
: eventCount: 0
  stepCounts:
    0: 2
    1: 2
    2: 2
    3: 2
    4: 1
  stepFeatures:
    0: 43
    1: 43
    2: 43
    3: 43
    4: 6
HLT_tau25_mediumRNN_tracktwoMVA_L1TAU12IM:
  eventCount: 7
  stepCounts:
    0: 18
    1: 18
    2: 18
    3: 18
    4: 7
  stepFeatures:
    0: 36
    1: 36
    2: 36
    3: 36
    4: 9
HLT_tau25_mediumRNN_tracktwoMVA_probe_xe65_cell_xe90_pfopufit_L1XE50:
  eventCount: 2
  stepCounts:
    0: 5
    1: 4
    2: 4
    3: 4
    4: 4
    5: 4
    6: 2
  stepFeatures:
    0: 14
    1: 4
    2: 10
    3: 10
    4: 10
    5: 10
    6: 3
HLT_tau25_mediumRNN_tracktwoMVA_probe_xe65_cell_xe90_pfopufit_L1jXE100:
  eventCount: 2
  stepCounts:
    0: 8
    1: 5
    2: 4
    3: 4
    4: 4
    5: 4
    6: 2
  stepFeatures:
    0: 19
    1: 5
    2: 47
    3: 47
    4: 47
    5: 47
    6: 13
HLT_tau25_mediumRNN_tracktwoMVA_tau20_mediumRNN_tracktwoMVA_03dRAB_j70_0eta320_j50_0eta490_j0_DJMASS900j50_L1MJJ-500-NFF:
  eventCount: 1
  stepCounts:
    0: 3
    1: 3
    2: 3
    3: 3
    4: 1
    5: 1
  stepFeatures:
    0: 19
    1: 19
    2: 19
    3: 19
    4: 4
    5: 11
HLT_tau25_perf_tracktwoMVABDT_L1TAU12IM:
  eventCount: 13
  stepCounts:
    0: 18
    1: 18
    2: 18
    3: 18
    4: 13
  stepFeatures:
    0: 36
    1: 36
    2: 36
    3: 36
    4: 16
HLT_tau25_perf_tracktwoMVABDT_L1eTAU20:
  eventCount: 13
  stepCounts:
    0: 19
    1: 19
    2: 19
    3: 19
    4: 13
  stepFeatures:
    0: 133
    1: 133
    2: 133
    3: 133
    4: 51
HLT_tau25_perf_tracktwoMVABDT_L1eTAU20M:
  eventCount: 13
  stepCounts:
    0: 19
    1: 19
    2: 19
    3: 19
    4: 13
  stepFeatures:
    0: 133
    1: 133
    2: 133
    3: 133
    4: 51
HLT_tau25_perf_tracktwoMVA_L1TAU12IM:
  eventCount: 13
  stepCounts:
    0: 18
    1: 18
    2: 18
    3: 18
    4: 13
  stepFeatures:
    0: 36
    1: 36
    2: 36
    3: 36
    4: 17
HLT_tau25_tightRNN_tracktwoLLP_L1TAU12IM:
  eventCount: 5
  stepCounts:
    0: 18
    1: 18
    2: 18
    3: 18
    4: 5
  stepFeatures:
    0: 36
    1: 36
    2: 36
    3: 36
    4: 7
HLT_tau25_tightRNN_tracktwoMVABDT_L1TAU12IM:
  eventCount: 7
  stepCounts:
    0: 18
    1: 18
    2: 18
    3: 18
    4: 7
  stepFeatures:
    0: 36
    1: 36
    2: 36
    3: 36
    4: 8
HLT_tau25_tightRNN_tracktwoMVA_L1TAU12IM:
  eventCount: 7
  stepCounts:
    0: 18
    1: 18
    2: 18
    3: 18
    4: 7
  stepFeatures:
    0: 36
    1: 36
    2: 36
    3: 36
    4: 8
HLT_tau35_idperf_tracktwoMVABDT_L1TAU20IM:
  eventCount: 15
  stepCounts:
    0: 15
    1: 15
    2: 15
    3: 15
    4: 15
  stepFeatures:
    0: 29
    1: 29
    2: 29
    3: 29
    4: 29
HLT_tau35_idperf_tracktwoMVA_L1TAU20IM:
  eventCount: 15
  stepCounts:
    0: 15
    1: 15
    2: 15
    3: 15
    4: 15
  stepFeatures:
    0: 29
    1: 29
    2: 29
    3: 29
    4: 29
HLT_tau35_looseRNN_tracktwoMVABDT_L1TAU20IM:
  eventCount: 7
  stepCounts:
    0: 15
    1: 15
    2: 15
    3: 15
    4: 7
  stepFeatures:
    0: 29
    1: 29
    2: 29
    3: 29
    4: 9
HLT_tau35_looseRNN_tracktwoMVA_L1TAU20IM:
  eventCount: 7
  stepCounts:
    0: 15
    1: 15
    2: 15
    3: 15
    4: 7
  stepFeatures:
    0: 29
    1: 29
    2: 29
    3: 29
    4: 9
HLT_tau35_mediumRNN_tracktwoMVABDT_L1TAU20IM:
  eventCount: 5
  stepCounts:
    0: 15
    1: 15
    2: 15
    3: 15
    4: 5
  stepFeatures:
    0: 29
    1: 29
    2: 29
    3: 29
    4: 7
HLT_tau35_mediumRNN_tracktwoMVABDT_L1eTAU30:
  eventCount: 6
  stepCounts:
    0: 15
    1: 15
    2: 15
    3: 15
    4: 6
  stepFeatures:
    0: 80
    1: 80
    2: 80
    3: 80
    4: 19
HLT_tau35_mediumRNN_tracktwoMVABDT_probe_xe65_cell_xe90_pfopufit_L1XE50:
  eventCount: 2
  stepCounts:
    0: 4
    1: 4
    2: 4
    3: 4
    4: 4
    5: 4
    6: 2
  stepFeatures:
    0: 14
    1: 4
    2: 9
    3: 9
    4: 9
    5: 9
    6: 3
HLT_tau35_mediumRNN_tracktwoMVABDT_tau25_mediumRNN_tracktwoMVABDT_03dRAB30_L1DR-TAU20ITAU12I:
  eventCount: 0
  stepCounts:
    0: 8
    1: 8
    2: 8
    3: 8
  stepFeatures:
    0: 46
    1: 46
    2: 46
    3: 46
    4: 13
HLT_tau35_mediumRNN_tracktwoMVABDT_tau25_mediumRNN_tracktwoMVABDT_03dRAB30_L1DR-TAU20ITAU12I-J25:
  eventCount: 0
  stepCounts:
    0: 8
    1: 8
    2: 8
    3: 8
  stepFeatures:
    0: 46
    1: 46
    2: 46
    3: 46
    4: 13
HLT_tau35_mediumRNN_tracktwoMVABDT_tau25_mediumRNN_tracktwoMVABDT_03dRAB30_L1cTAU30M_2cTAU20M_DR-eTAU30MeTAU20M-jJ55:
  eventCount: 0
  stepCounts:
    0: 12
    1: 12
    2: 12
    3: 12
  stepFeatures:
    0: 177
    1: 174
    2: 174
    3: 174
    4: 39
HLT_tau35_mediumRNN_tracktwoMVABDT_tau25_mediumRNN_tracktwoMVABDT_03dRAB_L1TAU20IM_2TAU12IM:
  eventCount: 2
  stepCounts:
    0: 9
    1: 9
    2: 9
    3: 9
    4: 2
  stepFeatures:
    0: 50
    1: 50
    2: 50
    3: 50
    4: 13
HLT_tau35_mediumRNN_tracktwoMVABDT_tau25_mediumRNN_tracktwoMVABDT_03dRAB_L1TAU20IM_2TAU12IM_4J12p0ETA25:
  eventCount: 2
  stepCounts:
    0: 8
    1: 8
    2: 8
    3: 8
    4: 2
  stepFeatures:
    0: 46
    1: 46
    2: 46
    3: 46
    4: 13
HLT_tau35_mediumRNN_tracktwoMVABDT_tau25_mediumRNN_tracktwoMVABDT_03dRAB_L1cTAU30M_2cTAU20M_4jJ30p0ETA25:
  eventCount: 1
  stepCounts:
    0: 14
    1: 14
    2: 14
    3: 14
    4: 1
  stepFeatures:
    0: 194
    1: 190
    2: 190
    3: 190
    4: 41
HLT_tau35_mediumRNN_tracktwoMVA_L1TAU20IM:
  eventCount: 5
  stepCounts:
    0: 15
    1: 15
    2: 15
    3: 15
    4: 5
  stepFeatures:
    0: 29
    1: 29
    2: 29
    3: 29
    4: 7
HLT_tau35_mediumRNN_tracktwoMVA_probe_xe65_cell_xe90_pfopufit_L1XE50:
  eventCount: 2
  stepCounts:
    0: 4
    1: 4
    2: 4
    3: 4
    4: 4
    5: 4
    6: 2
  stepFeatures:
    0: 14
    1: 4
    2: 9
    3: 9
    4: 9
    5: 9
    6: 3
HLT_tau35_mediumRNN_tracktwoMVA_probe_xe65_cell_xe90_pfopufit_L1jXE100:
  eventCount: 2
  stepCounts:
    0: 8
    1: 5
    2: 4
    3: 4
    4: 4
    5: 4
    6: 2
  stepFeatures:
    0: 19
    1: 5
    2: 35
    3: 35
    4: 35
    5: 35
    6: 13
HLT_tau35_mediumRNN_tracktwoMVA_tau25_mediumRNN_tracktwoMVA_03dRAB30_L1DR-TAU20ITAU12I:
  eventCount: 0
  stepCounts:
    0: 8
    1: 8
    2: 8
    3: 8
  stepFeatures:
    0: 46
    1: 46
    2: 46
    3: 46
    4: 13
HLT_tau35_mediumRNN_tracktwoMVA_tau25_mediumRNN_tracktwoMVA_03dRAB30_L1DR-TAU20ITAU12I-J25:
  eventCount: 0
  stepCounts:
    0: 8
    1: 8
    2: 8
    3: 8
  stepFeatures:
    0: 46
    1: 46
    2: 46
    3: 46
    4: 13
HLT_tau35_mediumRNN_tracktwoMVA_tau25_mediumRNN_tracktwoMVA_03dRAB_L1TAU20IM_2TAU12IM:
  eventCount: 2
  stepCounts:
    0: 9
    1: 9
    2: 9
    3: 9
    4: 2
  stepFeatures:
    0: 50
    1: 50
    2: 50
    3: 50
    4: 13
HLT_tau35_mediumRNN_tracktwoMVA_tau25_mediumRNN_tracktwoMVA_03dRAB_L1TAU20IM_2TAU12IM_4J12p0ETA25:
  eventCount: 2
  stepCounts:
    0: 8
    1: 8
    2: 8
    3: 8
    4: 2
  stepFeatures:
    0: 46
    1: 46
    2: 46
    3: 46
    4: 13
HLT_tau35_perf_tracktwoMVABDT_L1TAU20IM:
  eventCount: 9
  stepCounts:
    0: 15
    1: 15
    2: 15
    3: 15
    4: 9
  stepFeatures:
    0: 29
    1: 29
    2: 29
    3: 29
    4: 11
HLT_tau35_perf_tracktwoMVA_L1TAU20IM:
  eventCount: 9
  stepCounts:
    0: 15
    1: 15
    2: 15
    3: 15
    4: 9
  stepFeatures:
    0: 29
    1: 29
    2: 29
    3: 29
    4: 12
HLT_tau35_tightRNN_tracktwoMVABDT_L1TAU20IM:
  eventCount: 5
  stepCounts:
    0: 15
    1: 15
    2: 15
    3: 15
    4: 5
  stepFeatures:
    0: 29
    1: 29
    2: 29
    3: 29
    4: 6
HLT_tau35_tightRNN_tracktwoMVA_L1TAU20IM:
  eventCount: 5
  stepCounts:
    0: 15
    1: 15
    2: 15
    3: 15
    4: 5
  stepFeatures:
    0: 29
    1: 29
    2: 29
    3: 29
    4: 6
HLT_tau40_mediumRNN_tracktwoMVABDT_probe_xe65_cell_xe90_pfopufit_L1XE50:
  eventCount: 2
  stepCounts:
    0: 3
    1: 3
    2: 3
    3: 3
    4: 3
    5: 3
    6: 2
  stepFeatures:
    0: 14
    1: 3
    2: 6
    3: 6
    4: 6
    5: 6
    6: 3
HLT_tau40_mediumRNN_tracktwoMVABDT_tau35_mediumRNN_tracktwoMVABDT_03dRAB_L1TAU25IM_2TAU20IM_2J25_3J20:
  eventCount: 2
  stepCounts:
    0: 8
    1: 8
    2: 8
    3: 8
    4: 2
  stepFeatures:
    0: 39
    1: 39
    2: 39
    3: 39
    4: 12
HLT_tau40_mediumRNN_tracktwoMVABDT_tau35_mediumRNN_tracktwoMVABDT_03dRAB_L1cTAU35M_2cTAU30M_2jJ55_3jJ50:
  eventCount: 1
  stepCounts:
    0: 11
    1: 11
    2: 11
    3: 11
    4: 1
  stepFeatures:
    0: 142
    1: 137
    2: 137
    3: 137
    4: 36
HLT_tau40_mediumRNN_tracktwoMVA_probe_xe65_cell_xe90_pfopufit_L1XE50:
  eventCount: 2
  stepCounts:
    0: 3
    1: 3
    2: 3
    3: 3
    4: 3
    5: 3
    6: 2
  stepFeatures:
    0: 14
    1: 3
    2: 6
    3: 6
    4: 6
    5: 6
    6: 3
HLT_tau40_mediumRNN_tracktwoMVA_probe_xe65_cell_xe90_pfopufit_L1jXE100:
  eventCount: 2
  stepCounts:
    0: 8
    1: 5
    2: 4
    3: 4
    4: 4
    5: 4
    6: 2
  stepFeatures:
    0: 19
    1: 5
    2: 31
    3: 31
    4: 31
    5: 31
    6: 13
HLT_tau40_mediumRNN_tracktwoMVA_tau35_mediumRNN_tracktwoMVA_03dRAB_L1TAU25IM_2TAU20IM_2J25_3J20:
  eventCount: 2
  stepCounts:
    0: 8
    1: 8
    2: 8
    3: 8
    4: 2
  stepFeatures:
    0: 39
    1: 39
    2: 39
    3: 39
    4: 12
HLT_tau50_mediumRNN_tracktwoMVABDT_xe80_pfopufit_xe50_cell_L1XE50:
  eventCount: 2
  stepCounts:
    0: 5
    1: 5
    2: 5
    3: 5
    4: 3
    5: 2
    6: 2
  stepFeatures:
    0: 8
    1: 8
    2: 8
    3: 8
    4: 4
    5: 5
    6: 2
HLT_tau50_mediumRNN_tracktwoMVABDT_xe80_tcpufit_xe50_cell_L1XE50:
  eventCount: 2
  stepCounts:
    0: 5
    1: 5
    2: 5
    3: 5
    4: 3
    5: 2
  stepFeatures:
    0: 8
    1: 8
    2: 8
    3: 8
    4: 4
    5: 4
HLT_tau50_mediumRNN_tracktwoMVA_xe80_pfopufit_xe50_cell_L1XE50:
  eventCount: 2
  stepCounts:
    0: 5
    1: 5
    2: 5
    3: 5
    4: 3
    5: 2
    6: 2
  stepFeatures:
    0: 8
    1: 8
    2: 8
    3: 8
    4: 4
    5: 5
    6: 2
HLT_tau50_mediumRNN_tracktwoMVA_xe80_tcpufit_xe50_cell_L1XE50:
  eventCount: 2
  stepCounts:
    0: 5
    1: 5
    2: 5
    3: 5
    4: 3
    5: 2
  stepFeatures:
    0: 8
    1: 8
    2: 8
    3: 8
    4: 4
    5: 4
HLT_tau60_mediumRNN_tracktwoLLP_probe_xe65_cell_xe90_pfopufit_L1XE50:
  eventCount: 1
  stepCounts:
    0: 4
    1: 3
    2: 3
    3: 3
    4: 3
    5: 3
    6: 1
  stepFeatures:
    0: 14
    1: 3
    2: 7
    3: 7
    4: 7
    5: 7
    6: 2
HLT_tau60_mediumRNN_tracktwoLLP_probe_xe65_cell_xe90_pfopufit_L1jXE100:
  eventCount: 1
  stepCounts:
    0: 8
    1: 5
    2: 4
    3: 4
    4: 4
    5: 4
    6: 1
  stepFeatures:
    0: 19
    1: 5
    2: 25
    3: 25
    4: 25
    5: 25
    6: 11
HLT_tau60_mediumRNN_tracktwoMVABDT_L1TAU40:
  eventCount: 4
  stepCounts:
    0: 14
    1: 14
    2: 14
    3: 14
    4: 4
  stepFeatures:
    0: 21
    1: 21
    2: 21
    3: 21
    4: 5
HLT_tau60_mediumRNN_tracktwoMVABDT_probe_xe65_cell_xe90_pfopufit_L1XE50:
  eventCount: 2
  stepCounts:
    0: 4
    1: 3
    2: 3
    3: 3
    4: 3
    5: 3
    6: 2
  stepFeatures:
    0: 14
    1: 3
    2: 7
    3: 7
    4: 7
    5: 7
    6: 3
HLT_tau60_mediumRNN_tracktwoMVABDT_tau25_mediumRNN_tracktwoMVABDT_xe50_cell_03dRAB_L1TAU40_2TAU12IM_XE40:
  eventCount: 1
  stepCounts:
    0: 4
    1: 4
    2: 4
    3: 4
    4: 1
    5: 1
  stepFeatures:
    0: 20
    1: 20
    2: 20
    3: 20
    4: 6
    5: 1
HLT_tau60_mediumRNN_tracktwoMVA_probe_xe65_cell_xe90_pfopufit_L1XE50:
  eventCount: 2
  stepCounts:
    0: 4
    1: 3
    2: 3
    3: 3
    4: 3
    5: 3
    6: 2
  stepFeatures:
    0: 14
    1: 3
    2: 7
    3: 7
    4: 7
    5: 7
    6: 3
HLT_tau60_mediumRNN_tracktwoMVA_probe_xe65_cell_xe90_pfopufit_L1jXE100:
  eventCount: 2
  stepCounts:
    0: 8
    1: 5
    2: 4
    3: 4
    4: 4
    5: 4
    6: 2
  stepFeatures:
    0: 19
    1: 5
    2: 25
    3: 25
    4: 25
    5: 25
    6: 13
HLT_tau60_mediumRNN_tracktwoMVA_tau25_mediumRNN_tracktwoMVA_xe50_cell_03dRAB_L1TAU40_2TAU12IM_XE40:
  eventCount: 1
  stepCounts:
    0: 4
    1: 4
    2: 4
    3: 4
    4: 1
    5: 1
  stepFeatures:
    0: 20
    1: 20
    2: 20
    3: 20
    4: 6
    5: 1
HLT_tau80_mediumRNN_tracktwoLLP_probe_xe65_cell_xe90_pfopufit_L1XE50:
  eventCount: 1
  stepCounts:
    0: 3
    1: 3
    2: 3
    3: 3
    4: 3
    5: 3
    6: 1
  stepFeatures:
    0: 14
    1: 3
    2: 6
    3: 6
    4: 6
    5: 6
    6: 2
HLT_tau80_mediumRNN_tracktwoLLP_probe_xe65_cell_xe90_pfopufit_L1jXE100:
  eventCount: 1
  stepCounts:
    0: 8
    1: 5
    2: 3
    3: 3
    4: 3
    5: 3
    6: 1
  stepFeatures:
    0: 19
    1: 5
    2: 24
    3: 24
    4: 24
    5: 24
    6: 11
HLT_tau80_mediumRNN_tracktwoLLP_tau60_mediumRNN_tracktwoLLP_03dRAB_L1TAU60_2TAU40:
  eventCount: 1
  stepCounts:
    0: 4
    1: 4
    2: 4
    3: 4
    4: 1
  stepFeatures:
    0: 19
    1: 19
    2: 19
    3: 19
    4: 5
HLT_tau80_mediumRNN_tracktwoLLP_tau60_mediumRNN_tracktwoLLP_03dRAB_L1eTAU80_2eTAU60:
  eventCount: 1
  stepCounts:
    0: 3
    1: 3
    2: 3
    3: 3
    4: 1
  stepFeatures:
    0: 58
    1: 58
    2: 58
    3: 58
    4: 24
HLT_tau80_mediumRNN_tracktwoLLP_tau60_tightRNN_tracktwoLLP_03dRAB_L1TAU60_2TAU40:
  eventCount: 1
  stepCounts:
    0: 4
    1: 4
    2: 4
    3: 4
    4: 1
  stepFeatures:
    0: 19
    1: 19
    2: 19
    3: 19
    4: 5
HLT_tau80_mediumRNN_tracktwoMVABDT_L1TAU60:
  eventCount: 2
  stepCounts:
    0: 7
    1: 7
    2: 7
    3: 7
    4: 2
  stepFeatures:
    0: 11
    1: 11
    2: 11
    3: 11
    4: 3
HLT_tau80_mediumRNN_tracktwoMVABDT_probe_xe65_cell_xe90_pfopufit_L1XE50:
  eventCount: 2
  stepCounts:
    0: 3
    1: 3
    2: 3
    3: 3
    4: 3
    5: 3
    6: 2
  stepFeatures:
    0: 14
    1: 3
    2: 6
    3: 6
    4: 6
    5: 6
    6: 3
HLT_tau80_mediumRNN_tracktwoMVABDT_tau35_mediumRNN_tracktwoMVABDT_03dRAB30_L1TAU60_DR-TAU20ITAU12I:
  eventCount: 0
  stepCounts:
    0: 4
    1: 4
    2: 4
    3: 4
  stepFeatures:
    0: 19
    1: 19
    2: 19
    3: 19
    4: 7
HLT_tau80_mediumRNN_tracktwoMVABDT_tau35_mediumRNN_tracktwoMVABDT_03dRAB30_L1eTAU80_2cTAU20M_DR-eTAU30eTAU20:
  eventCount: 0
  stepCounts:
    0: 3
    1: 3
    2: 3
    3: 3
  stepFeatures:
    0: 64
    1: 64
    2: 64
    3: 64
    4: 28
HLT_tau80_mediumRNN_tracktwoMVABDT_tau60_mediumRNN_tracktwoMVABDT_03dRAB_L1TAU60_2TAU40:
  eventCount: 1
  stepCounts:
    0: 4
    1: 4
    2: 4
    3: 4
    4: 1
  stepFeatures:
    0: 19
    1: 19
    2: 19
    3: 19
    4: 7
HLT_tau80_mediumRNN_tracktwoMVABDT_tau60_mediumRNN_tracktwoMVABDT_03dRAB_L1eTAU80_2eTAU60:
  eventCount: 1
  stepCounts:
    0: 3
    1: 3
    2: 3
    3: 3
    4: 1
  stepFeatures:
    0: 58
    1: 58
    2: 58
    3: 58
    4: 28
HLT_tau80_mediumRNN_tracktwoMVA_probe_xe65_cell_xe90_pfopufit_L1XE50:
  eventCount: 2
  stepCounts:
    0: 3
    1: 3
    2: 3
    3: 3
    4: 3
    5: 3
    6: 2
  stepFeatures:
    0: 14
    1: 3
    2: 6
    3: 6
    4: 6
    5: 6
    6: 3
HLT_tau80_mediumRNN_tracktwoMVA_probe_xe65_cell_xe90_pfopufit_L1jXE100:
  eventCount: 2
  stepCounts:
    0: 8
    1: 5
    2: 3
    3: 3
    4: 3
    5: 3
    6: 2
  stepFeatures:
    0: 19
    1: 5
    2: 24
    3: 24
    4: 24
    5: 24
    6: 13
HLT_tau80_mediumRNN_tracktwoMVA_tau35_mediumRNN_tracktwoMVA_03dRAB30_L1TAU60_DR-TAU20ITAU12I:
  eventCount: 0
  stepCounts:
    0: 4
    1: 4
    2: 4
    3: 4
  stepFeatures:
    0: 19
    1: 19
    2: 19
    3: 19
    4: 7
HLT_tau80_mediumRNN_tracktwoMVA_tau60_mediumRNN_tracktwoMVA_03dRAB_L1TAU60_2TAU40:
  eventCount: 1
  stepCounts:
    0: 4
    1: 4
    2: 4
    3: 4
    4: 1
  stepFeatures:
    0: 19
    1: 19
    2: 19
    3: 19
    4: 7
HLT_tau80_tightRNN_tracktwoLLP_tau60_tightRNN_tracktwoLLP_03dRAB_L1TAU60_2TAU40:
  eventCount: 1
  stepCounts:
    0: 4
    1: 4
    2: 4
    3: 4
    4: 1
  stepFeatures:
    0: 19
    1: 19
    2: 19
    3: 19
    4: 5
HLT_timeburner_L1All:
  eventCount: 0
HLT_unconvtrk0_dispj_L1J100:
  eventCount: 2
  stepCounts:
    0: 5
    1: 5
    2: 2
    3: 2
    4: 2
  stepFeatures:
    0: 5
    1: 5
    2: 5
    3: 4
    4: 4
HLT_unconvtrk0_fslrt_L14J15:
  eventCount: 11
  stepCounts:
    0: 11
  stepFeatures:
    0: 11
HLT_unconvtrk0_fslrt_L1J100:
  eventCount: 5
  stepCounts:
    0: 5
  stepFeatures:
    0: 5
HLT_unconvtrk0_fslrt_L1XE50:
  eventCount: 9
  stepCounts:
    0: 9
  stepFeatures:
    0: 9
HLT_unconvtrk200_hitdv_medium_L1XE50:
  eventCount: 1
  stepCounts:
    0: 9
    1: 9
    2: 1
  stepFeatures:
    0: 9
    1: 9
    2: 1
HLT_unconvtrk200_hitdv_medium_L1jXE100:
  eventCount: 1
  stepCounts:
    0: 11
    1: 11
    2: 1
  stepFeatures:
    0: 11
    1: 11
    2: 1
HLT_unconvtrk20_distrk_medium_L1XE50:
  eventCount: 0
  stepCounts:
    0: 9
  stepFeatures:
    0: 9
HLT_unconvtrk20_distrk_medium_L1jXE100:
  eventCount: 0
  stepCounts:
    0: 11
  stepFeatures:
    0: 11
HLT_unconvtrk20_distrk_tight_L1XE50:
  eventCount: 0
  stepCounts:
    0: 9
  stepFeatures:
    0: 9
HLT_unconvtrk20_distrk_tight_L1jXE100:
  eventCount: 0
  stepCounts:
    0: 11
  stepFeatures:
    0: 11
HLT_unconvtrk260_hitdv_medium_L1J100:
  eventCount: 0
  stepCounts:
    0: 5
    1: 5
  stepFeatures:
    0: 5
    1: 5
HLT_unconvtrk260_hitdv_medium_L1jJ160:
  eventCount: 0
  stepCounts:
    0: 7
    1: 7
  stepFeatures:
    0: 7
    1: 7
HLT_unconvtrk260_hitdv_tight_L1J100:
  eventCount: 0
  stepCounts:
    0: 5
    1: 5
  stepFeatures:
    0: 5
    1: 5
HLT_unconvtrk260_hitdv_tight_L1jJ160:
  eventCount: 0
  stepCounts:
    0: 7
    1: 7
  stepFeatures:
    0: 7
    1: 7
HLT_unconvtrk50_isohpttrack_L1XE50:
  eventCount: 5
  stepCounts:
    0: 9
    1: 5
  stepFeatures:
    0: 9
    1: 7
HLT_xe110_mht_L1XE50:
  eventCount: 4
  stepCounts:
    0: 4
  stepFeatures:
    0: 4
HLT_xe110_pfsum_L1XE50:
  eventCount: 3
  stepCounts:
    0: 9
    1: 3
  stepFeatures:
    0: 9
    1: 3
HLT_xe110_pfsum_cssk_L1XE50:
  eventCount: 3
  stepCounts:
    0: 9
    1: 3
  stepFeatures:
    0: 9
    1: 3
HLT_xe110_pfsum_vssk_L1XE50:
  eventCount: 3
  stepCounts:
    0: 9
    1: 3
  stepFeatures:
    0: 9
    1: 3
HLT_xe110_tc_em_L1XE50:
  eventCount: 3
  stepCounts:
    0: 3
  stepFeatures:
    0: 3
HLT_xe110_tcpufit_L1XE50:
  eventCount: 2
  stepCounts:
    0: 2
  stepFeatures:
    0: 2
HLT_xe30_cell_L1XE30:
  eventCount: 13
  stepCounts:
    0: 13
  stepFeatures:
    0: 13
HLT_xe30_cell_xe30_tcpufit_L1XE30:
  eventCount: 10
  stepCounts:
    0: 10
  stepFeatures:
    0: 23
HLT_xe30_cell_xe30_tcpufit_L1jXE70:
  eventCount: 10
  stepCounts:
    0: 10
  stepFeatures:
    0: 23
HLT_xe30_cvfpufit_L1XE30:
  eventCount: 10
  stepCounts:
    0: 13
    1: 10
  stepFeatures:
    0: 13
    1: 10
HLT_xe30_mht_L1XE30:
  eventCount: 12
  stepCounts:
    0: 12
  stepFeatures:
    0: 12
HLT_xe30_mhtpufit_em_subjesgscIS_L1XE30:
  eventCount: 11
  stepCounts:
    0: 13
    1: 11
  stepFeatures:
    0: 13
    1: 11
HLT_xe30_mhtpufit_pf_subjesgscIS_L1XE30:
  eventCount: 12
  stepCounts:
    0: 13
    1: 12
  stepFeatures:
    0: 13
    1: 12
HLT_xe30_pfopufit_L1XE30:
  eventCount: 12
  stepCounts:
    0: 13
    1: 12
  stepFeatures:
    0: 13
    1: 12
HLT_xe30_pfsum_L1XE30:
  eventCount: 11
  stepCounts:
    0: 13
    1: 11
  stepFeatures:
    0: 13
    1: 11
HLT_xe30_pfsum_cssk_L1XE30:
  eventCount: 10
  stepCounts:
    0: 13
    1: 10
  stepFeatures:
    0: 13
    1: 10
HLT_xe30_pfsum_vssk_L1XE30:
  eventCount: 10
  stepCounts:
    0: 13
    1: 10
  stepFeatures:
    0: 13
    1: 10
HLT_xe30_tcpufit_L1XE30:
  eventCount: 10
  stepCounts:
    0: 10
  stepFeatures:
    0: 10
HLT_xe30_trkmht_L1XE30:
  eventCount: 10
  stepCounts:
    0: 13
    1: 10
  stepFeatures:
    0: 13
    1: 10
HLT_xe55_cell_xe70_tcpufit_L1XE50:
  eventCount: 5
  stepCounts:
    0: 5
  stepFeatures:
    0: 12
HLT_xe55_cell_xe70_tcpufit_xe90_pfsum_vssk_L1XE50:
  eventCount: 4
  stepCounts:
    0: 5
    1: 4
  stepFeatures:
    0: 21
    1: 4
HLT_xe55_cell_xe70_tcpufit_xe90_pfsum_vssk_L1jXE100:
  eventCount: 3
  stepCounts:
    0: 6
    1: 3
  stepFeatures:
    0: 26
    1: 3
HLT_xe55_cell_xe70_tcpufit_xe95_pfsum_cssk_L1XE50:
  eventCount: 3
  stepCounts:
    0: 5
    1: 3
  stepFeatures:
    0: 21
    1: 3
HLT_xe55_cell_xe70_tcpufit_xe95_pfsum_cssk_L1jXE100:
  eventCount: 3
  stepCounts:
    0: 6
    1: 3
  stepFeatures:
    0: 26
    1: 3
HLT_xe60_cell_L1XE50:
  eventCount: 7
  stepCounts:
    0: 7
  stepFeatures:
    0: 7
HLT_xe60_cell_xe95_pfsum_cssk_L1XE50:
  eventCount: 4
  stepCounts:
    0: 7
    1: 4
  stepFeatures:
    0: 16
    1: 4
HLT_xe60_cell_xe95_pfsum_cssk_L1jXE100:
  eventCount: 4
  stepCounts:
    0: 9
    1: 4
  stepFeatures:
    0: 20
    1: 4
HLT_xe65_cell_xe100_mhtpufit_pf_subjesgscIS_L1XE50:
  eventCount: 4
  stepCounts:
    0: 5
    1: 4
  stepFeatures:
    0: 14
    1: 4
HLT_xe65_cell_xe100_mhtpufit_pf_subjesgscIS_L1jXE100:
  eventCount: 4
  stepCounts:
    0: 8
    1: 4
  stepFeatures:
    0: 19
    1: 4
HLT_xe65_cell_xe105_mhtpufit_em_subjesgscIS_L1XE50:
  eventCount: 4
  stepCounts:
    0: 5
    1: 4
  stepFeatures:
    0: 14
    1: 4
HLT_xe65_cell_xe105_mhtpufit_em_subjesgscIS_L1jXE100:
  eventCount: 4
  stepCounts:
    0: 8
    1: 4
  stepFeatures:
    0: 19
    1: 4
HLT_xe65_cell_xe110_tcpufit_L1XE50:
  eventCount: 2
  stepCounts:
    0: 2
  stepFeatures:
    0: 7
HLT_xe65_cell_xe110_tcpufit_L1jXE100:
  eventCount: 2
  stepCounts:
    0: 2
  stepFeatures:
    0: 10
HLT_xe65_cell_xe90_pfopufit_L1XE50:
  eventCount: 4
  stepCounts:
    0: 5
    1: 4
  stepFeatures:
    0: 14
    1: 4
HLT_xe65_cell_xe90_pfopufit_L1jXE100:
  eventCount: 5
  stepCounts:
    0: 8
    1: 5
  stepFeatures:
    0: 19
    1: 5
HLT_xe65_cell_xe95_pfsum_vssk_L1XE50:
  eventCount: 3
  stepCounts:
    0: 5
    1: 3
  stepFeatures:
    0: 14
    1: 3
HLT_xe65_cell_xe95_pfsum_vssk_L1jXE100:
  eventCount: 3
  stepCounts:
    0: 8
    1: 3
  stepFeatures:
    0: 19
    1: 3
HLT_xe75_cell_xe65_tcpufit_xe90_trkmht_L1XE50:
  eventCount: 2
  stepCounts:
    0: 3
    1: 2
  stepFeatures:
    0: 18
    1: 2
HLT_xe75_cell_xe65_tcpufit_xe90_trkmht_L1jXE100:
  eventCount: 2
  stepCounts:
    0: 4
    1: 2
  stepFeatures:
    0: 24
    1: 2
HLT_xe80_cell_xe115_tcpufit_L1XE50:
  eventCount: 1
  stepCounts:
    0: 1
  stepFeatures:
    0: 5
HLT_xe80_cell_xe115_tcpufit_L1gXEJWOJ100:
  eventCount: 0
HLT_xe80_cell_xe115_tcpufit_L1gXENC100:
  eventCount: 0
HLT_xe80_cell_xe115_tcpufit_L1gXERHO100:
  eventCount: 0
HLT_xe80_cell_xe115_tcpufit_L1jXE100:
  eventCount: 1
  stepCounts:
    0: 1
  stepFeatures:
    0: 7
HLT_xe80_tcpufit_unconvtrk100_isohpttrack_medium_iaggrmedium_L1XE50:
  eventCount: 3
  stepCounts:
    0: 5
    1: 5
    2: 3
  stepFeatures:
    0: 5
    1: 5
    2: 3
HLT_xe80_tcpufit_unconvtrk100_isohpttrack_medium_iaggrmedium_L1jXE100:
  eventCount: 2
  stepCounts:
    0: 6
    1: 6
    2: 2
  stepFeatures:
    0: 6
    1: 6
    2: 2
HLT_xe80_tcpufit_unconvtrk120_isohpttrack_medium_iaggrloose_L1XE50:
  eventCount: 1
  stepCounts:
    0: 5
    1: 5
    2: 1
  stepFeatures:
    0: 5
    1: 5
    2: 1
HLT_xe80_tcpufit_unconvtrk120_isohpttrack_medium_iaggrloose_L1jXE100:
  eventCount: 0
  stepCounts:
    0: 6
    1: 6
  stepFeatures:
    0: 6
    1: 6
HLT_xe80_tcpufit_unconvtrk120_isohpttrack_medium_iaggrmedium_L1XE50:
  eventCount: 1
  stepCounts:
    0: 5
    1: 5
    2: 1
  stepFeatures:
    0: 5
    1: 5
    2: 1
HLT_xe80_tcpufit_unconvtrk120_isohpttrack_medium_iaggrmedium_L1jXE100:
  eventCount: 0
  stepCounts:
    0: 6
    1: 6
  stepFeatures:
    0: 6
    1: 6
HLT_xe80_tcpufit_unconvtrk140_isohpttrack_medium_iaggrmedium_L1XE50:
  eventCount: 0
  stepCounts:
    0: 5
    1: 5
  stepFeatures:
    0: 5
    1: 5
HLT_xe80_tcpufit_unconvtrk140_isohpttrack_medium_iaggrmedium_L1jXE100:
  eventCount: 0
  stepCounts:
    0: 6
    1: 6
  stepFeatures:
    0: 6
    1: 6
HLT_xe80_tcpufit_unconvtrk200_hitdv_medium_L1XE50:
  eventCount: 1
  stepCounts:
    0: 5
    1: 5
    2: 1
  stepFeatures:
    0: 14
    1: 5
    2: 1
HLT_xe80_tcpufit_unconvtrk200_hitdv_medium_L1jXE100:
  eventCount: 1
  stepCounts:
    0: 6
    1: 6
    2: 1
  stepFeatures:
    0: 17
    1: 6
    2: 1
HLT_xe80_tcpufit_unconvtrk200_hitdv_tight_L1XE50:
  eventCount: 1
  stepCounts:
    0: 5
    1: 5
    2: 1
  stepFeatures:
    0: 14
    1: 5
    2: 1
HLT_xe80_tcpufit_unconvtrk200_hitdv_tight_L1jXE100:
  eventCount: 1
  stepCounts:
    0: 6
    1: 6
    2: 1
  stepFeatures:
    0: 17
    1: 6
    2: 1
HLT_xe80_tcpufit_unconvtrk20_distrk_medium_L1XE50:
  eventCount: 0
  stepCounts:
    0: 5
    1: 5
  stepFeatures:
    0: 5
    1: 5
HLT_xe80_tcpufit_unconvtrk20_distrk_medium_L1jXE100:
  eventCount: 0
  stepCounts:
    0: 6
    1: 6
  stepFeatures:
    0: 6
    1: 6
HLT_xe80_tcpufit_unconvtrk20_distrk_tight_L1XE50:
  eventCount: 0
  stepCounts:
    0: 5
    1: 5
  stepFeatures:
    0: 5
    1: 5
HLT_xe80_tcpufit_unconvtrk20_distrk_tight_L1jXE100:
  eventCount: 0
  stepCounts:
    0: 6
    1: 6
  stepFeatures:
    0: 6
    1: 6
HLT_xe80_tcpufit_unconvtrk25_dedx_medium_L1XE50:
  eventCount: 1
  stepCounts:
    0: 5
    1: 5
    2: 1
  stepFeatures:
    0: 5
    1: 5
    2: 3
HLT_xe80_tcpufit_unconvtrk25_dedx_medium_L1jXE100:
  eventCount: 1
  stepCounts:
    0: 6
    1: 6
    2: 1
  stepFeatures:
    0: 6
    1: 6
    2: 3
HLT_xe80_tcpufit_unconvtrk50_dedx_medium_L1XE50:
  eventCount: 1
  stepCounts:
    0: 5
    1: 5
    2: 1
  stepFeatures:
    0: 5
    1: 5
    2: 2
HLT_xe80_tcpufit_unconvtrk50_dedx_medium_L1jXE100:
  eventCount: 1
  stepCounts:
    0: 6
    1: 6
    2: 1
  stepFeatures:
    0: 6
    1: 6
    2: 2<|MERGE_RESOLUTION|>--- conflicted
+++ resolved
@@ -2703,28 +2703,24 @@
     0: 2
     1: 2
     2: 2
+    3: 2
   stepFeatures:
     0: 5
     1: 39
     2: 5
-<<<<<<< HEAD
-=======
-    3: 5
->>>>>>> 0eea7793
+    3: 5
 HLT_e120_etcut_L1eEM26M:
   eventCount: 2
   stepCounts:
     0: 2
     1: 2
     2: 2
+    3: 2
   stepFeatures:
     0: 5
     1: 39
     2: 5
-<<<<<<< HEAD
-=======
-    3: 5
->>>>>>> 0eea7793
+    3: 5
 HLT_e120_lhvloose_L1EM22VHI:
   eventCount: 1
   stepCounts:
@@ -3254,28 +3250,24 @@
     0: 1
     1: 1
     2: 1
+    3: 1
   stepFeatures:
     0: 2
     1: 27
     2: 2
-<<<<<<< HEAD
-=======
-    3: 2
->>>>>>> 0eea7793
+    3: 2
 HLT_e250_etcut_L1eEM26M:
   eventCount: 1
   stepCounts:
     0: 1
     1: 1
     2: 1
+    3: 1
   stepFeatures:
     0: 2
     1: 27
     2: 2
-<<<<<<< HEAD
-=======
-    3: 2
->>>>>>> 0eea7793
+    3: 2
 HLT_e25_mergedtight_g35_medium_90invmAB_02dRAB_L12EM20VH:
   eventCount: 0
   stepCounts:
@@ -3379,28 +3371,24 @@
     0: 8
     1: 8
     2: 8
+    3: 8
   stepFeatures:
     0: 14
     1: 73
     2: 14
-<<<<<<< HEAD
-=======
     3: 14
->>>>>>> 0eea7793
 HLT_e26_etcut_L1eEM26M:
   eventCount: 3
   stepCounts:
     0: 3
     1: 3
     2: 3
+    3: 3
   stepFeatures:
     0: 7
     1: 48
     2: 7
-<<<<<<< HEAD
-=======
     3: 7
->>>>>>> 0eea7793
 HLT_e26_idperf_gsf_tight_L1EM22VHI:
   eventCount: 5
   stepCounts:
@@ -3614,11 +3602,7 @@
     0: 33
     1: 88
     2: 22
-<<<<<<< HEAD
-    3: 4
-=======
     3: 20
->>>>>>> 0eea7793
     4: 4
 HLT_e26_lhtight_e14_etcut_50invmAB130_L1eEM26M:
   eventCount: 2
@@ -3632,11 +3616,7 @@
     0: 19
     1: 57
     2: 11
-<<<<<<< HEAD
-    3: 2
-=======
     3: 11
->>>>>>> 0eea7793
     4: 2
 HLT_e26_lhtight_e14_etcut_L1EM22VHI:
   eventCount: 4
@@ -3650,11 +3630,7 @@
     0: 33
     1: 88
     2: 22
-<<<<<<< HEAD
-    3: 4
-=======
     3: 20
->>>>>>> 0eea7793
     4: 4
 HLT_e26_lhtight_e14_etcut_L1eEM26M:
   eventCount: 2
@@ -3668,11 +3644,7 @@
     0: 19
     1: 57
     2: 11
-<<<<<<< HEAD
-    3: 2
-=======
     3: 11
->>>>>>> 0eea7793
     4: 2
 HLT_e26_lhtight_e14_etcut_idperf_gsf_probe_50invmAB130_L1EM22VHI:
   eventCount: 4
@@ -3777,6 +3749,7 @@
     5: 4
     6: 4
     7: 4
+    8: 4
   stepFeatures:
     0: 6
     1: 10
@@ -3786,10 +3759,7 @@
     5: 18
     6: 75
     7: 16
-<<<<<<< HEAD
-=======
     8: 16
->>>>>>> 0eea7793
 HLT_e26_lhtight_e14_etcut_probe_50invmAB130_L1eEM26M:
   eventCount: 2
   stepCounts:
@@ -3801,6 +3771,7 @@
     5: 2
     6: 2
     7: 2
+    8: 2
   stepFeatures:
     0: 2
     1: 4
@@ -3810,10 +3781,7 @@
     5: 10
     6: 53
     7: 9
-<<<<<<< HEAD
-=======
     8: 9
->>>>>>> 0eea7793
 HLT_e26_lhtight_gsf_L1EM22VHI:
   eventCount: 5
   stepCounts:
@@ -4000,6 +3968,7 @@
     5: 4
     6: 4
     7: 4
+    8: 4
   stepFeatures:
     0: 6
     1: 10
@@ -4009,10 +3978,7 @@
     5: 18
     6: 75
     7: 16
-<<<<<<< HEAD
-=======
     8: 16
->>>>>>> 0eea7793
 HLT_e26_lhtight_ivarloose_e14_etcut_probe_L1eEM26M:
   eventCount: 2
   stepCounts:
@@ -4024,6 +3990,7 @@
     5: 2
     6: 2
     7: 2
+    8: 2
   stepFeatures:
     0: 2
     1: 4
@@ -4033,10 +4000,7 @@
     5: 10
     6: 53
     7: 9
-<<<<<<< HEAD
-=======
     8: 9
->>>>>>> 0eea7793
 HLT_e26_lhtight_ivarloose_e14_lhtight_noringer_probe_L1EM22VHI:
   eventCount: 1
   stepCounts:
@@ -4308,6 +4272,7 @@
     5: 5
     6: 5
     7: 5
+    8: 5
   stepFeatures:
     0: 6
     1: 10
@@ -4317,6 +4282,7 @@
     5: 47
     6: 153
     7: 64
+    8: 64
 HLT_e26_lhtight_ivarloose_e4_etcut_probe_L1eEM26M:
   eventCount: 2
   stepCounts:
@@ -4328,6 +4294,7 @@
     5: 2
     6: 2
     7: 2
+    8: 2
   stepFeatures:
     0: 2
     1: 4
@@ -4337,6 +4304,7 @@
     5: 45
     6: 115
     7: 47
+    8: 47
 HLT_e26_lhtight_ivarloose_e5_lhtight_noringer_probe_L1EM22VHI:
   eventCount: 1
   stepCounts:
@@ -4510,6 +4478,7 @@
     5: 5
     6: 5
     7: 5
+    8: 5
   stepFeatures:
     0: 6
     1: 10
@@ -4519,10 +4488,7 @@
     5: 22
     6: 98
     7: 29
-<<<<<<< HEAD
-=======
     8: 29
->>>>>>> 0eea7793
 HLT_e26_lhtight_ivarloose_e9_etcut_probe_L1eEM26M:
   eventCount: 2
   stepCounts:
@@ -4534,6 +4500,7 @@
     5: 2
     6: 2
     7: 2
+    8: 2
   stepFeatures:
     0: 2
     1: 4
@@ -4543,10 +4510,7 @@
     5: 13
     6: 82
     7: 18
-<<<<<<< HEAD
-=======
     8: 18
->>>>>>> 0eea7793
 HLT_e26_lhtight_ivarloose_e9_lhtight_noringer_probe_L1EM22VHI:
   eventCount: 1
   stepCounts:
@@ -5182,28 +5146,24 @@
     0: 1
     1: 1
     2: 1
+    3: 1
   stepFeatures:
     0: 1
     1: 13
     2: 1
-<<<<<<< HEAD
-=======
     3: 1
->>>>>>> 0eea7793
 HLT_e300_etcut_L1eEM26M:
   eventCount: 1
   stepCounts:
     0: 1
     1: 1
     2: 1
+    3: 1
   stepFeatures:
     0: 1
     1: 13
     2: 1
-<<<<<<< HEAD
-=======
     3: 1
->>>>>>> 0eea7793
 HLT_e30_lhvloose_L1EM22VHI:
   eventCount: 5
   stepCounts:
@@ -5266,28 +5226,24 @@
     0: 6
     1: 6
     2: 6
+    3: 6
   stepFeatures:
     0: 11
     1: 69
     2: 11
-<<<<<<< HEAD
-=======
     3: 11
->>>>>>> 0eea7793
 HLT_e50_etcut_L1eEM26M:
   eventCount: 3
   stepCounts:
     0: 3
     1: 3
     2: 3
+    3: 3
   stepFeatures:
     0: 7
     1: 48
     2: 7
-<<<<<<< HEAD
-=======
     3: 7
->>>>>>> 0eea7793
 HLT_e5_dnnloose_L1EM3:
   eventCount: 7
   stepCounts:
@@ -5336,28 +5292,24 @@
     0: 20
     1: 20
     2: 20
+    3: 20
   stepFeatures:
     0: 141
     1: 467
     2: 216
-<<<<<<< HEAD
-=======
     3: 216
->>>>>>> 0eea7793
 HLT_e5_etcut_L1eEM5:
   eventCount: 19
   stepCounts:
     0: 20
     1: 19
     2: 19
+    3: 19
   stepFeatures:
     0: 252
     1: 671
     2: 307
-<<<<<<< HEAD
-=======
     3: 307
->>>>>>> 0eea7793
 HLT_e5_idperf_gsf_tight_L1EM3:
   eventCount: 15
   stepCounts:
@@ -5706,28 +5658,24 @@
     0: 4
     1: 4
     2: 4
+    3: 4
   stepFeatures:
     0: 9
     1: 59
     2: 9
-<<<<<<< HEAD
-=======
     3: 9
->>>>>>> 0eea7793
 HLT_e60_etcut_L1eEM26M:
   eventCount: 3
   stepCounts:
     0: 3
     1: 3
     2: 3
+    3: 3
   stepFeatures:
     0: 7
     1: 48
     2: 7
-<<<<<<< HEAD
-=======
     3: 7
->>>>>>> 0eea7793
 HLT_e60_idperf_gsf_medium_L1EM22VHI:
   eventCount: 2
   stepCounts:
@@ -5994,7 +5942,7 @@
     0: 96
     1: 111
     2: 39
-    3: 1
+    3: 17
     4: 1
 HLT_e9_lhtight_e4_etcut_idperf_gsf_probe_1invmAB5_L1JPSI-1M5-EM7:
   eventCount: 0
