--- conflicted
+++ resolved
@@ -1,5 +1,3 @@
-<<<<<<< HEAD
-=======
 TrigSignatureMoniMT                                 INFO HLT_2e17_etcut_L12EM15VH #3136730292
 TrigSignatureMoniMT                                 INFO -- #3136730292 Events         20         20         0          0          0          -          -          -          -          -          -          -          -          -          0          
 TrigSignatureMoniMT                                 INFO -- #3136730292 Features                             0          0          0          -          -          -          -          -          -          -          -          -          
@@ -788,5 +786,4 @@
 TrigSignatureMoniMT                                 INFO -- #531141817 Features                              0          0          0          0          0          0          0          0          0          0          0          -          
 TrigSignatureMoniMT                                 INFO HLT_xe65_cell_xe110_tcpufit_L1XE50 #115518400
 TrigSignatureMoniMT                                 INFO -- #115518400 Events          20         20         0          0          0          0          0          0          0          0          0          0          0          -          0          
-TrigSignatureMoniMT                                 INFO -- #115518400 Features                              0          0          0          0          0          0          0          0          0          0          0          -          
->>>>>>> 1a1ea240
+TrigSignatureMoniMT                                 INFO -- #115518400 Features                              0          0          0          0          0          0          0          0          0          0          0          -          