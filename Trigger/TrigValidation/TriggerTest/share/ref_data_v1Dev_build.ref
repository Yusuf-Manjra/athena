--- conflicted
+++ resolved
@@ -779,19 +779,11 @@
 TrigSignatureMoniMT                                 INFO -- #3626903018 Events         20         20         0          0          0          0          0          0          0          0          0          0          14         -          14         
 TrigSignatureMoniMT                                 INFO -- #3626903018 Features                             0          0          0          0          0          0          0          0          0          0          14         -          
 TrigSignatureMoniMT                                 INFO HLT_xe30_mhtpufit_em_subjesgscIS_L1XE10 #689201557
-<<<<<<< HEAD
-TrigSignatureMoniMT                                 INFO -- #689201557 Events          20         20         0          0          0          0          0          0          0          0          0          0          5          -          5          
-TrigSignatureMoniMT                                 INFO -- #689201557 Features                              0          0          0          0          0          0          0          0          0          0          5          -          
-TrigSignatureMoniMT                                 INFO HLT_xe30_mhtpufit_pf_subjesgscIS_L1XE10 #1886909707
-TrigSignatureMoniMT                                 INFO -- #1886909707 Events         20         20         0          0          0          0          0          0          0          0          0          0          4          -          4          
-TrigSignatureMoniMT                                 INFO -- #1886909707 Features                             0          0          0          0          0          0          0          0          0          0          4          -          
-=======
 TrigSignatureMoniMT                                 INFO -- #689201557 Events          20         20         0          0          0          0          0          0          0          0          0          0          4          -          4          
 TrigSignatureMoniMT                                 INFO -- #689201557 Features                              0          0          0          0          0          0          0          0          0          0          4          -          
 TrigSignatureMoniMT                                 INFO HLT_xe30_mhtpufit_pf_subjesgscIS_L1XE10 #1886909707
 TrigSignatureMoniMT                                 INFO -- #1886909707 Events         20         20         0          0          0          0          0          0          0          0          0          0          3          -          3          
 TrigSignatureMoniMT                                 INFO -- #1886909707 Features                             0          0          0          0          0          0          0          0          0          0          3          -          
->>>>>>> b1d735ba
 TrigSignatureMoniMT                                 INFO HLT_xe30_pfopufit_L1XE10 #2252641537
 TrigSignatureMoniMT                                 INFO -- #2252641537 Events         20         20         0          0          0          0          0          0          0          0          0          0          4          -          4          
 TrigSignatureMoniMT                                 INFO -- #2252641537 Features                             0          0          0          0          0          0          0          0          0          0          4          -          
