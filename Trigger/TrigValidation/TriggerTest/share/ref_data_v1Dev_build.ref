TrigSignatureMoniMT                                 INFO HLT_2e17_etcut_L12EM15VH #3136730292
TrigSignatureMoniMT                                 INFO -- #3136730292 Events         0          0          0          0          0          -          -          -          -          -          -          -          -          -          0          
TrigSignatureMoniMT                                 INFO -- #3136730292 Features                             0          0          0          -          -          -          -          -          -          -          -          -          
TrigSignatureMoniMT                                 INFO HLT_2e17_lhvloose_L12EM15VH #2280638160
TrigSignatureMoniMT                                 INFO -- #2280638160 Events         0          0          0          0          0          0          -          -          -          -          -          -          -          -          0          
TrigSignatureMoniMT                                 INFO -- #2280638160 Features                             0          0          0          0          -          -          -          -          -          -          -          -          
TrigSignatureMoniMT                                 INFO HLT_2e17_lhvloose_L12EM3 #1767768251
TrigSignatureMoniMT                                 INFO -- #1767768251 Events         0          0          0          0          0          0          -          -          -          -          -          -          -          -          0          
TrigSignatureMoniMT                                 INFO -- #1767768251 Features                             0          0          0          0          -          -          -          -          -          -          -          -          
TrigSignatureMoniMT                                 INFO HLT_2e3_etcut_L12EM3 #2613484113
TrigSignatureMoniMT                                 INFO -- #2613484113 Events         0          0          0          0          0          -          -          -          -          -          -          -          -          -          0          
TrigSignatureMoniMT                                 INFO -- #2613484113 Features                             0          0          0          -          -          -          -          -          -          -          -          -          
TrigSignatureMoniMT                                 INFO HLT_2g20_tight_L12EM15VH #3837353071
TrigSignatureMoniMT                                 INFO -- #3837353071 Events         0          0          0          0          0          0          -          -          -          -          -          -          -          -          0          
TrigSignatureMoniMT                                 INFO -- #3837353071 Features                             0          0          0          0          -          -          -          -          -          -          -          -          
TrigSignatureMoniMT                                 INFO HLT_2g35_etcut_L12EM20VH #58053304
TrigSignatureMoniMT                                 INFO -- #58053304 Events           0          0          0          0          0          -          -          -          -          -          -          -          -          -          0          
TrigSignatureMoniMT                                 INFO -- #58053304 Features                               0          0          0          -          -          -          -          -          -          -          -          -          
TrigSignatureMoniMT                                 INFO HLT_2g35_medium_L12EM20VH #3965466087
TrigSignatureMoniMT                                 INFO -- #3965466087 Events         0          0          0          0          0          0          -          -          -          -          -          -          -          -          0          
TrigSignatureMoniMT                                 INFO -- #3965466087 Features                             0          0          0          0          -          -          -          -          -          -          -          -          
TrigSignatureMoniMT                                 INFO HLT_2j330_a10t_lcw_jes_35smcINF_L1J100 #1295975955
TrigSignatureMoniMT                                 INFO -- #1295975955 Events         0          0          0          0          0          0          0          0          0          0          0          0          0          -          0          
TrigSignatureMoniMT                                 INFO -- #1295975955 Features                             0          0          0          0          0          0          0          0          0          0          0          -          
TrigSignatureMoniMT                                 INFO HLT_2j60_L1J15 #927735533
TrigSignatureMoniMT                                 INFO -- #927735533 Events          0          0          0          0          0          0          0          0          0          0          0          0          0          -          0          
TrigSignatureMoniMT                                 INFO -- #927735533 Features                              0          0          0          0          0          0          0          0          0          0          0          -          
TrigSignatureMoniMT                                 INFO HLT_2mu10_bJpsimumu_L12MU10 #3498558358
TrigSignatureMoniMT                                 INFO -- #3498558358 Events         0          0          0          0          0          0          0          0          0          0          -          -          -          -          0          
TrigSignatureMoniMT                                 INFO -- #3498558358 Features                             0          0          0          0          0          0          0          0          -          -          -          -          
TrigSignatureMoniMT                                 INFO HLT_2mu10_bUpsimumu_L12MU10 #234102568
TrigSignatureMoniMT                                 INFO -- #234102568 Events          0          0          0          0          0          0          0          0          0          0          -          -          -          -          0          
TrigSignatureMoniMT                                 INFO -- #234102568 Features                              0          0          0          0          0          0          0          0          -          -          -          -          
TrigSignatureMoniMT                                 INFO HLT_2mu14_L12MU10 #2619091790
TrigSignatureMoniMT                                 INFO -- #2619091790 Events         0          0          0          0          0          0          0          0          0          0          -          -          -          -          0          
TrigSignatureMoniMT                                 INFO -- #2619091790 Features                             0          0          0          0          0          0          0          0          -          -          -          -          
TrigSignatureMoniMT                                 INFO HLT_2mu15_L12MU10 #557204938
TrigSignatureMoniMT                                 INFO -- #557204938 Events          0          0          0          0          0          0          0          0          0          0          -          -          -          -          0          
TrigSignatureMoniMT                                 INFO -- #557204938 Features                              0          0          0          0          0          0          0          0          -          -          -          -          
TrigSignatureMoniMT                                 INFO HLT_2mu4_L12MU4 #2999632714
TrigSignatureMoniMT                                 INFO -- #2999632714 Events         0          0          0          0          0          0          0          0          0          0          -          -          -          -          0          
TrigSignatureMoniMT                                 INFO -- #2999632714 Features                             0          0          0          0          0          0          0          0          -          -          -          -          
TrigSignatureMoniMT                                 INFO HLT_2mu4_bDimu_L12MU4 #1730084172
TrigSignatureMoniMT                                 INFO -- #1730084172 Events         0          0          0          0          0          0          0          0          0          0          -          -          -          -          0          
TrigSignatureMoniMT                                 INFO -- #1730084172 Features                             0          0          0          0          0          0          0          0          -          -          -          -          
TrigSignatureMoniMT                                 INFO HLT_2mu4_bJpsimumu_L12MU4 #4276347155
TrigSignatureMoniMT                                 INFO -- #4276347155 Events         0          0          0          0          0          0          0          0          0          0          -          -          -          -          0          
TrigSignatureMoniMT                                 INFO -- #4276347155 Features                             0          0          0          0          0          0          0          0          -          -          -          -          
TrigSignatureMoniMT                                 INFO HLT_2mu4_bUpsimumu_L12MU4 #4008168535
TrigSignatureMoniMT                                 INFO -- #4008168535 Events         0          0          0          0          0          0          0          0          0          0          -          -          -          -          0          
TrigSignatureMoniMT                                 INFO -- #4008168535 Features                             0          0          0          0          0          0          0          0          -          -          -          -          
TrigSignatureMoniMT                                 INFO HLT_2mu4_muonqual_L12MU4 #1584776935
TrigSignatureMoniMT                                 INFO -- #1584776935 Events         0          0          0          0          0          0          0          0          0          0          -          -          -          -          0          
TrigSignatureMoniMT                                 INFO -- #1584776935 Features                             0          0          0          0          0          0          0          0          -          -          -          -          
TrigSignatureMoniMT                                 INFO HLT_2mu6Comb_L12MU6 #2046267508
TrigSignatureMoniMT                                 INFO -- #2046267508 Events         0          0          0          0          0          0          0          0          -          -          -          -          -          -          0          
TrigSignatureMoniMT                                 INFO -- #2046267508 Features                             0          0          0          0          0          0          -          -          -          -          -          -          
TrigSignatureMoniMT                                 INFO HLT_2mu6_10invm70_L1MU6 #1316992871
TrigSignatureMoniMT                                 INFO -- #1316992871 Events         0          0          0          0          0          0          0          0          0          0          -          -          -          -          0          
TrigSignatureMoniMT                                 INFO -- #1316992871 Features                             0          0          0          0          0          0          0          0          -          -          -          -          
TrigSignatureMoniMT                                 INFO HLT_2mu6_Dr_L12MU4 #3304584056
TrigSignatureMoniMT                                 INFO -- #3304584056 Events         0          0          0          0          0          0          0          0          -          -          -          -          -          -          0          
TrigSignatureMoniMT                                 INFO -- #3304584056 Features                             0          0          0          0          0          0          -          -          -          -          -          -          
TrigSignatureMoniMT                                 INFO HLT_2mu6_L12MU6 #1747073535
TrigSignatureMoniMT                                 INFO -- #1747073535 Events         0          0          0          0          0          0          0          0          0          0          -          -          -          -          0          
TrigSignatureMoniMT                                 INFO -- #1747073535 Features                             0          0          0          0          0          0          0          0          -          -          -          -          
TrigSignatureMoniMT                                 INFO HLT_2mu6_muonqual_L12MU6 #2398136098
TrigSignatureMoniMT                                 INFO -- #2398136098 Events         0          0          0          0          0          0          0          0          0          0          -          -          -          -          0          
TrigSignatureMoniMT                                 INFO -- #2398136098 Features                             0          0          0          0          0          0          0          0          -          -          -          -          
TrigSignatureMoniMT                                 INFO HLT_3j200_L1J100 #2199422919
TrigSignatureMoniMT                                 INFO -- #2199422919 Events         0          0          0          0          0          0          0          0          0          0          0          0          0          -          0          
TrigSignatureMoniMT                                 INFO -- #2199422919 Features                             0          0          0          0          0          0          0          0          0          0          0          -          
TrigSignatureMoniMT                                 INFO HLT_3j200_L1J20 #493765146
TrigSignatureMoniMT                                 INFO -- #493765146 Events          0          0          0          0          0          0          0          0          0          0          0          0          0          -          0          
TrigSignatureMoniMT                                 INFO -- #493765146 Features                              0          0          0          0          0          0          0          0          0          0          0          -          
TrigSignatureMoniMT                                 INFO HLT_3mu6_L13MU6 #1832399408
TrigSignatureMoniMT                                 INFO -- #1832399408 Events         0          0          0          0          0          0          0          0          0          0          -          -          -          -          0          
TrigSignatureMoniMT                                 INFO -- #1832399408 Features                             0          0          0          0          0          0          0          0          -          -          -          -          
TrigSignatureMoniMT                                 INFO HLT_3mu6_msonly_L13MU6 #1199773318
TrigSignatureMoniMT                                 INFO -- #1199773318 Events         0          0          0          0          0          0          0          0          0          -          -          -          -          -          0          
TrigSignatureMoniMT                                 INFO -- #1199773318 Features                             0          0          0          0          0          0          0          -          -          -          -          -          
TrigSignatureMoniMT                                 INFO HLT_3mu8_msonly_L13MU6 #424835335
TrigSignatureMoniMT                                 INFO -- #424835335 Events          0          0          0          0          0          0          0          0          0          -          -          -          -          -          0          
TrigSignatureMoniMT                                 INFO -- #424835335 Features                              0          0          0          0          0          0          0          -          -          -          -          -          
TrigSignatureMoniMT                                 INFO HLT_4mu4_L14MU4 #1834383636
TrigSignatureMoniMT                                 INFO -- #1834383636 Events         0          0          0          0          0          0          0          0          0          0          -          -          -          -          0          
TrigSignatureMoniMT                                 INFO -- #1834383636 Features                             0          0          0          0          0          0          0          0          -          -          -          -          
TrigSignatureMoniMT                                 INFO HLT_5j70_0eta240_L14J20 #1175391812
TrigSignatureMoniMT                                 INFO -- #1175391812 Events         0          0          0          0          0          0          0          0          0          0          0          0          0          -          0          
TrigSignatureMoniMT                                 INFO -- #1175391812 Features                             0          0          0          0          0          0          0          0          0          0          0          -          
TrigSignatureMoniMT                                 INFO HLT_beamspot_allTE_trkfast_BeamSpotPEB_L1J15 #3989372080
TrigSignatureMoniMT                                 INFO -- #3989372080 Events         0          0          0          0          -          -          -          -          -          -          -          -          -          -          0          
TrigSignatureMoniMT                                 INFO -- #3989372080 Features                             0          0          -          -          -          -          -          -          -          -          -          -          
TrigSignatureMoniMT                                 INFO HLT_beamspot_trkFS_trkfast_BeamSpotPEB_L1J15 #628534730
TrigSignatureMoniMT                                 INFO -- #628534730 Events          0          0          0          0          -          -          -          -          -          -          -          -          -          -          0          
TrigSignatureMoniMT                                 INFO -- #628534730 Features                              0          0          -          -          -          -          -          -          -          -          -          -          
TrigSignatureMoniMT                                 INFO HLT_costmonitor_CostMonDS_L1All #843341480
TrigSignatureMoniMT                                 INFO -- #843341480 Events          0          0          0          -          -          -          -          -          -          -          -          -          -          -          0          
TrigSignatureMoniMT                                 INFO -- #843341480 Features                              0          -          -          -          -          -          -          -          -          -          -          -          
TrigSignatureMoniMT                                 INFO HLT_e140_lhloose_L1EM22VHI #3471067710
TrigSignatureMoniMT                                 INFO -- #3471067710 Events         0          0          0          0          0          0          -          -          -          -          -          -          -          -          0          
TrigSignatureMoniMT                                 INFO -- #3471067710 Features                             0          0          0          0          -          -          -          -          -          -          -          -          
TrigSignatureMoniMT                                 INFO HLT_e140_lhloose_nod0_L1EM22VHI #4128870680
TrigSignatureMoniMT                                 INFO -- #4128870680 Events         0          0          0          0          0          0          -          -          -          -          -          -          -          -          0          
TrigSignatureMoniMT                                 INFO -- #4128870680 Features                             0          0          0          0          -          -          -          -          -          -          -          -          
TrigSignatureMoniMT                                 INFO HLT_e17_lhloose_mu14_L1EM15VH_MU10 #899946230
TrigSignatureMoniMT                                 INFO -- #899946230 Events          0          0          0          0          0          0          0          0          0          0          -          -          -          -          0          
TrigSignatureMoniMT                                 INFO -- #899946230 Features                              0          0          0          0          0          0          0          0          -          -          -          -          
TrigSignatureMoniMT                                 INFO HLT_e17_lhvloose_nod0_L1EM15VH #140779220
TrigSignatureMoniMT                                 INFO -- #140779220 Events          0          0          0          0          0          0          -          -          -          -          -          -          -          -          0          
TrigSignatureMoniMT                                 INFO -- #140779220 Features                              0          0          0          0          -          -          -          -          -          -          -          -          
TrigSignatureMoniMT                                 INFO HLT_e20_lhmedium_e15_lhmedium_Zee_L12EM3 #1784800924
TrigSignatureMoniMT                                 INFO -- #1784800924 Events         0          0          0          0          0          0          -          -          -          -          -          -          -          -          0          
TrigSignatureMoniMT                                 INFO -- #1784800924 Features                             0          0          0          0          -          -          -          -          -          -          -          -          
TrigSignatureMoniMT                                 INFO HLT_e26_etcut_L1EM22VHI #1703681121
TrigSignatureMoniMT                                 INFO -- #1703681121 Events         0          0          0          0          0          -          -          -          -          -          -          -          -          -          0          
TrigSignatureMoniMT                                 INFO -- #1703681121 Features                             0          0          0          -          -          -          -          -          -          -          -          -          
TrigSignatureMoniMT                                 INFO HLT_e26_lhtight_L1EM22VHI #1995263521
TrigSignatureMoniMT                                 INFO -- #1995263521 Events         0          0          0          0          0          0          -          -          -          -          -          -          -          -          0          
TrigSignatureMoniMT                                 INFO -- #1995263521 Features                             0          0          0          0          -          -          -          -          -          -          -          -          
TrigSignatureMoniMT                                 INFO HLT_e26_lhtight_nod0_L1EM22VHI #939763520
TrigSignatureMoniMT                                 INFO -- #939763520 Events          0          0          0          0          0          0          -          -          -          -          -          -          -          -          0          
TrigSignatureMoniMT                                 INFO -- #939763520 Features                              0          0          0          0          -          -          -          -          -          -          -          -          
TrigSignatureMoniMT                                 INFO HLT_e26_lhtight_nod0_L1EM24VHI #4227411116
TrigSignatureMoniMT                                 INFO -- #4227411116 Events         0          0          0          0          0          0          -          -          -          -          -          -          -          -          0          
TrigSignatureMoniMT                                 INFO -- #4227411116 Features                             0          0          0          0          -          -          -          -          -          -          -          -          
TrigSignatureMoniMT                                 INFO HLT_e300_etcut_L1EM22VHI #2128128255
TrigSignatureMoniMT                                 INFO -- #2128128255 Events         0          0          0          0          0          -          -          -          -          -          -          -          -          -          0          
TrigSignatureMoniMT                                 INFO -- #2128128255 Features                             0          0          0          -          -          -          -          -          -          -          -          -          
TrigSignatureMoniMT                                 INFO HLT_e3_etcut1step_g5_etcut_L12EM3 #1745513164
TrigSignatureMoniMT                                 INFO -- #1745513164 Events         0          0          0          0          0          -          -          -          -          -          -          -          -          -          0          
TrigSignatureMoniMT                                 INFO -- #1745513164 Features                             0          0          0          -          -          -          -          -          -          -          -          -          
TrigSignatureMoniMT                                 INFO HLT_e3_etcut_L1EM3 #683953566
TrigSignatureMoniMT                                 INFO -- #683953566 Events          0          0          0          0          0          -          -          -          -          -          -          -          -          -          0          
TrigSignatureMoniMT                                 INFO -- #683953566 Features                              0          0          0          -          -          -          -          -          -          -          -          -          
TrigSignatureMoniMT                                 INFO HLT_e5_etcut_L1EM3 #324908483
<<<<<<< HEAD
TrigSignatureMoniMT                                 INFO -- #324908483 Events          0          0          0          0          0          -          -          -          -          -          -          -          -          -          0          
TrigSignatureMoniMT                                 INFO -- #324908483 Features                              0          0          0          -          -          -          -          -          -          -          -          -          
TrigSignatureMoniMT                                 INFO HLT_e5_lhloose_noringer_L1EM3 #1053337356
TrigSignatureMoniMT                                 INFO -- #1053337356 Events         0          0          0          0          0          0          -          -          -          -          -          -          -          -          0          
TrigSignatureMoniMT                                 INFO -- #1053337356 Features                             0          0          0          0          -          -          -          -          -          -          -          -          
TrigSignatureMoniMT                                 INFO HLT_e5_lhmedium_noringer_L1EM3 #176627878
TrigSignatureMoniMT                                 INFO -- #176627878 Events          0          0          0          0          0          0          -          -          -          -          -          -          -          -          0          
TrigSignatureMoniMT                                 INFO -- #176627878 Features                              0          0          0          0          -          -          -          -          -          -          -          -          
=======
TrigSignatureMoniMT                                 INFO -- #324908483 Events          20         20         13         13         13         -          -          -          -          -          -          -          -          -          13         
TrigSignatureMoniMT                                 INFO -- #324908483 Features                              41         148        49         -          -          -          -          -          -          -          -          -          
TrigSignatureMoniMT                                 INFO HLT_e5_lhloose_L1EM3 #736648247
TrigSignatureMoniMT                                 INFO -- #736648247 Events          20         20         9          9          9          1          -          -          -          -          -          -          -          -          1          
TrigSignatureMoniMT                                 INFO -- #736648247 Features                              18         52         28         1          -          -          -          -          -          -          -          -          
TrigSignatureMoniMT                                 INFO HLT_e5_lhloose_noringer_L1EM3 #1053337356
TrigSignatureMoniMT                                 INFO -- #1053337356 Events         20         20         10         10         10         1          -          -          -          -          -          -          -          -          1          
TrigSignatureMoniMT                                 INFO -- #1053337356 Features                             15         48         31         1          -          -          -          -          -          -          -          -          
TrigSignatureMoniMT                                 INFO HLT_e5_lhmedium_L1EM3 #2713915187
TrigSignatureMoniMT                                 INFO -- #2713915187 Events         20         20         9          9          9          0          -          -          -          -          -          -          -          -          0          
TrigSignatureMoniMT                                 INFO -- #2713915187 Features                             19         55         28         0          -          -          -          -          -          -          -          -          
TrigSignatureMoniMT                                 INFO HLT_e5_lhmedium_noringer_L1EM3 #176627878
TrigSignatureMoniMT                                 INFO -- #176627878 Events          20         20         9          9          9          0          -          -          -          -          -          -          -          -          0          
TrigSignatureMoniMT                                 INFO -- #176627878 Features                              13         51         30         0          -          -          -          -          -          -          -          -          
TrigSignatureMoniMT                                 INFO HLT_e5_lhtight_L1EM3 #2070133824
TrigSignatureMoniMT                                 INFO -- #2070133824 Events         20         20         8          8          8          0          -          -          -          -          -          -          -          -          0          
TrigSignatureMoniMT                                 INFO -- #2070133824 Features                             16         43         25         0          -          -          -          -          -          -          -          -          
TrigSignatureMoniMT                                 INFO HLT_e5_lhtight_nod0_L1EM3 #3303895627
TrigSignatureMoniMT                                 INFO -- #3303895627 Events         20         20         8          8          8          0          -          -          -          -          -          -          -          -          0          
TrigSignatureMoniMT                                 INFO -- #3303895627 Features                             16         43         25         0          -          -          -          -          -          -          -          -          
>>>>>>> 60799c40
TrigSignatureMoniMT                                 INFO HLT_e5_lhtight_noringer_L1EM3 #2758326765
TrigSignatureMoniMT                                 INFO -- #2758326765 Events         0          0          0          0          0          0          -          -          -          -          -          -          -          -          0          
TrigSignatureMoniMT                                 INFO -- #2758326765 Features                             0          0          0          0          -          -          -          -          -          -          -          -          
TrigSignatureMoniMT                                 INFO HLT_e5_lhtight_noringer_nod0_L1EM3 #1690619419
TrigSignatureMoniMT                                 INFO -- #1690619419 Events         0          0          0          0          0          0          -          -          -          -          -          -          -          -          0          
TrigSignatureMoniMT                                 INFO -- #1690619419 Features                             0          0          0          0          -          -          -          -          -          -          -          -          
TrigSignatureMoniMT                                 INFO HLT_e60_lhmedium_L1EM22VHI #298591874
TrigSignatureMoniMT                                 INFO -- #298591874 Events          0          0          0          0          0          0          -          -          -          -          -          -          -          -          0          
TrigSignatureMoniMT                                 INFO -- #298591874 Features                              0          0          0          0          -          -          -          -          -          -          -          -          
TrigSignatureMoniMT                                 INFO HLT_e60_lhmedium_nod0_L1EM22VHI #4115486024
TrigSignatureMoniMT                                 INFO -- #4115486024 Events         0          0          0          0          0          0          -          -          -          -          -          -          -          -          0          
TrigSignatureMoniMT                                 INFO -- #4115486024 Features                             0          0          0          0          -          -          -          -          -          -          -          -          
TrigSignatureMoniMT                                 INFO HLT_e7_etcut_L1EM3 #1959043579
TrigSignatureMoniMT                                 INFO -- #1959043579 Events         0          0          0          0          0          -          -          -          -          -          -          -          -          -          0          
TrigSignatureMoniMT                                 INFO -- #1959043579 Features                             0          0          0          -          -          -          -          -          -          -          -          -          
TrigSignatureMoniMT                                 INFO HLT_e7_lhmedium_mu24_L1MU20 #2970063918
TrigSignatureMoniMT                                 INFO -- #2970063918 Events         0          0          0          0          0          0          0          0          0          0          -          -          -          -          0          
TrigSignatureMoniMT                                 INFO -- #2970063918 Features                             0          0          0          0          0          0          0          0          -          -          -          -          
TrigSignatureMoniMT                                 INFO HLT_g140_etcut_L1EM22VHI #3879926061
TrigSignatureMoniMT                                 INFO -- #3879926061 Events         0          0          0          0          0          -          -          -          -          -          -          -          -          -          0          
TrigSignatureMoniMT                                 INFO -- #3879926061 Features                             0          0          0          -          -          -          -          -          -          -          -          -          
TrigSignatureMoniMT                                 INFO HLT_g140_etcut_L1EM24VHI #1045486446
TrigSignatureMoniMT                                 INFO -- #1045486446 Events         0          0          0          0          0          -          -          -          -          -          -          -          -          -          0          
TrigSignatureMoniMT                                 INFO -- #1045486446 Features                             0          0          0          -          -          -          -          -          -          -          -          -          
TrigSignatureMoniMT                                 INFO HLT_g140_loose_L1EM22VHI #1776910226
TrigSignatureMoniMT                                 INFO -- #1776910226 Events         0          0          0          0          0          0          -          -          -          -          -          -          -          -          0          
TrigSignatureMoniMT                                 INFO -- #1776910226 Features                             0          0          0          0          -          -          -          -          -          -          -          -          
TrigSignatureMoniMT                                 INFO HLT_g20_etcut_LArPEB_L1EM15 #2706532790
TrigSignatureMoniMT                                 INFO -- #2706532790 Events         0          0          0          0          0          0          -          -          -          -          -          -          -          -          0          
TrigSignatureMoniMT                                 INFO -- #2706532790 Features                             0          0          0          0          -          -          -          -          -          -          -          -          
TrigSignatureMoniMT                                 INFO HLT_g25_loose_L1EM15VH #531040386
TrigSignatureMoniMT                                 INFO -- #531040386 Events          0          0          0          0          0          0          -          -          -          -          -          -          -          -          0          
TrigSignatureMoniMT                                 INFO -- #531040386 Features                              0          0          0          0          -          -          -          -          -          -          -          -          
TrigSignatureMoniMT                                 INFO HLT_g25_medium_L1EM15VH #3776886359
TrigSignatureMoniMT                                 INFO -- #3776886359 Events         0          0          0          0          0          0          -          -          -          -          -          -          -          -          0          
TrigSignatureMoniMT                                 INFO -- #3776886359 Features                             0          0          0          0          -          -          -          -          -          -          -          -          
TrigSignatureMoniMT                                 INFO HLT_g25_medium_mu24_ivarmedium_L1MU20 #1007052793
TrigSignatureMoniMT                                 INFO -- #1007052793 Events         0          0          0          0          0          0          0          0          0          0          0          -          -          -          0          
TrigSignatureMoniMT                                 INFO -- #1007052793 Features                             0          0          0          0          0          0          0          0          0          -          -          -          
TrigSignatureMoniMT                                 INFO HLT_g25_tight_L1EM15VH #3691147775
TrigSignatureMoniMT                                 INFO -- #3691147775 Events         0          0          0          0          0          0          -          -          -          -          -          -          -          -          0          
TrigSignatureMoniMT                                 INFO -- #3691147775 Features                             0          0          0          0          -          -          -          -          -          -          -          -          
TrigSignatureMoniMT                                 INFO HLT_g35_medium_g25_medium_L12EM20VH #1158879722
TrigSignatureMoniMT                                 INFO -- #1158879722 Events         0          0          0          0          0          0          -          -          -          -          -          -          -          -          0          
TrigSignatureMoniMT                                 INFO -- #1158879722 Features                             0          0          0          0          -          -          -          -          -          -          -          -          
TrigSignatureMoniMT                                 INFO HLT_g5_etcut_L1EM3 #471243435
TrigSignatureMoniMT                                 INFO -- #471243435 Events          0          0          0          0          0          -          -          -          -          -          -          -          -          -          0          
TrigSignatureMoniMT                                 INFO -- #471243435 Features                              0          0          0          -          -          -          -          -          -          -          -          -          
TrigSignatureMoniMT                                 INFO HLT_g5_etcut_LArPEB_L1EM3 #3486231698
TrigSignatureMoniMT                                 INFO -- #3486231698 Events         0          0          0          0          0          0          -          -          -          -          -          -          -          -          0          
TrigSignatureMoniMT                                 INFO -- #3486231698 Features                             0          0          0          0          -          -          -          -          -          -          -          -          
TrigSignatureMoniMT                                 INFO HLT_g5_loose_L1EM3 #3230088967
TrigSignatureMoniMT                                 INFO -- #3230088967 Events         0          0          0          0          0          0          -          -          -          -          -          -          -          -          0          
TrigSignatureMoniMT                                 INFO -- #3230088967 Features                             0          0          0          0          -          -          -          -          -          -          -          -          
TrigSignatureMoniMT                                 INFO HLT_g5_medium_L1EM3 #385248610
TrigSignatureMoniMT                                 INFO -- #385248610 Events          0          0          0          0          0          0          -          -          -          -          -          -          -          -          0          
TrigSignatureMoniMT                                 INFO -- #385248610 Features                              0          0          0          0          -          -          -          -          -          -          -          -          
TrigSignatureMoniMT                                 INFO HLT_g5_tight_L1EM3 #3280865118
TrigSignatureMoniMT                                 INFO -- #3280865118 Events         0          0          0          0          0          0          -          -          -          -          -          -          -          -          0          
TrigSignatureMoniMT                                 INFO -- #3280865118 Features                             0          0          0          0          -          -          -          -          -          -          -          -          
TrigSignatureMoniMT                                 INFO HLT_j0_perf_L1J12_EMPTY #1341875780
TrigSignatureMoniMT                                 INFO -- #1341875780 Events         0          0          0          0          0          0          0          0          0          0          0          0          0          -          0          
TrigSignatureMoniMT                                 INFO -- #1341875780 Features                             0          0          0          0          0          0          0          0          0          0          0          -          
TrigSignatureMoniMT                                 INFO HLT_j0_vbenfSEP30etSEP34mass35SEP50fbet_L1J20 #4034799151
TrigSignatureMoniMT                                 INFO -- #4034799151 Events         0          0          0          0          0          0          0          0          0          0          0          0          0          -          0          
TrigSignatureMoniMT                                 INFO -- #4034799151 Features                             0          0          0          0          0          0          0          0          0          0          0          -          
TrigSignatureMoniMT                                 INFO HLT_j225_ftf_subjesgscIS_bmv2c1040_split_L1J100 #3992507557
TrigSignatureMoniMT                                 INFO -- #3992507557 Events         0          0          0          0          0          0          0          0          0          0          0          0          0          0          0          
TrigSignatureMoniMT                                 INFO -- #3992507557 Features                             0          0          0          0          0          0          0          0          0          0          0          0          
TrigSignatureMoniMT                                 INFO HLT_j260_320eta490_L1J20 #3084792704
TrigSignatureMoniMT                                 INFO -- #3084792704 Events         0          0          0          0          0          0          0          0          0          0          0          0          0          -          0          
TrigSignatureMoniMT                                 INFO -- #3084792704 Features                             0          0          0          0          0          0          0          0          0          0          0          -          
TrigSignatureMoniMT                                 INFO HLT_j260_320eta490_L1J75_31ETA49 #3769257182
TrigSignatureMoniMT                                 INFO -- #3769257182 Events         0          0          0          0          0          0          0          0          0          0          0          0          0          -          0          
TrigSignatureMoniMT                                 INFO -- #3769257182 Features                             0          0          0          0          0          0          0          0          0          0          0          -          
TrigSignatureMoniMT                                 INFO HLT_j275_ftf_subjesgscIS_bmv2c1060_split_L1J100 #1211559599
TrigSignatureMoniMT                                 INFO -- #1211559599 Events         0          0          0          0          0          0          0          0          0          0          0          0          0          0          0          
TrigSignatureMoniMT                                 INFO -- #1211559599 Features                             0          0          0          0          0          0          0          0          0          0          0          0          
TrigSignatureMoniMT                                 INFO HLT_j300_ftf_subjesgscIS_bmv2c1070_split_L1J100 #3706723666
TrigSignatureMoniMT                                 INFO -- #3706723666 Events         0          0          0          0          0          0          0          0          0          0          0          0          0          0          0          
TrigSignatureMoniMT                                 INFO -- #3706723666 Features                             0          0          0          0          0          0          0          0          0          0          0          0          
TrigSignatureMoniMT                                 INFO HLT_j360_ftf_subjesgscIS_bmv2c1077_split_L1J100 #1837565816
TrigSignatureMoniMT                                 INFO -- #1837565816 Events         0          0          0          0          0          0          0          0          0          0          0          0          0          0          0          
TrigSignatureMoniMT                                 INFO -- #1837565816 Features                             0          0          0          0          0          0          0          0          0          0          0          0          
TrigSignatureMoniMT                                 INFO HLT_j420_L1J100 #2659902019
TrigSignatureMoniMT                                 INFO -- #2659902019 Events         0          0          0          0          0          0          0          0          0          0          0          0          0          -          0          
TrigSignatureMoniMT                                 INFO -- #2659902019 Features                             0          0          0          0          0          0          0          0          0          0          0          -          
TrigSignatureMoniMT                                 INFO HLT_j420_L1J20 #2205518067
TrigSignatureMoniMT                                 INFO -- #2205518067 Events         0          0          0          0          0          0          0          0          0          0          0          0          0          -          0          
TrigSignatureMoniMT                                 INFO -- #2205518067 Features                             0          0          0          0          0          0          0          0          0          0          0          -          
TrigSignatureMoniMT                                 INFO HLT_j420_ftf_subjesgscIS_L1J20 #4179085188
TrigSignatureMoniMT                                 INFO -- #4179085188 Events         0          0          0          0          0          0          0          0          0          0          0          0          0          -          0          
TrigSignatureMoniMT                                 INFO -- #4179085188 Features                             0          0          0          0          0          0          0          0          0          0          0          -          
TrigSignatureMoniMT                                 INFO HLT_j45_L1J15 #1364976160
TrigSignatureMoniMT                                 INFO -- #1364976160 Events         0          0          0          0          0          0          0          0          0          0          0          0          0          -          0          
TrigSignatureMoniMT                                 INFO -- #1364976160 Features                             0          0          0          0          0          0          0          0          0          0          0          -          
TrigSignatureMoniMT                                 INFO HLT_j45_cssktc_nojcalib_L1J20 #3295122398
TrigSignatureMoniMT                                 INFO -- #3295122398 Events         0          0          0          0          0          0          0          0          0          0          0          0          0          -          0          
TrigSignatureMoniMT                                 INFO -- #3295122398 Features                             0          0          0          0          0          0          0          0          0          0          0          -          
TrigSignatureMoniMT                                 INFO HLT_j45_ftf_L1J15 #868405538
TrigSignatureMoniMT                                 INFO -- #868405538 Events          0          0          0          0          0          0          0          0          0          0          0          0          0          -          0          
TrigSignatureMoniMT                                 INFO -- #868405538 Features                              0          0          0          0          0          0          0          0          0          0          0          -          
TrigSignatureMoniMT                                 INFO HLT_j45_ftf_csskpf_nojcalib_L1J20 #3533281867
TrigSignatureMoniMT                                 INFO -- #3533281867 Events         0          0          0          0          0          0          0          0          0          0          0          0          0          -          0          
TrigSignatureMoniMT                                 INFO -- #3533281867 Features                             0          0          0          0          0          0          0          0          0          0          0          -          
TrigSignatureMoniMT                                 INFO HLT_j45_ftf_pf_L1J20 #1335156103
TrigSignatureMoniMT                                 INFO -- #1335156103 Events         0          0          0          0          0          0          0          0          0          0          0          0          0          -          0          
TrigSignatureMoniMT                                 INFO -- #1335156103 Features                             0          0          0          0          0          0          0          0          0          0          0          -          
TrigSignatureMoniMT                                 INFO HLT_j45_ftf_pf_nojcalib_L1J20 #3658890913
TrigSignatureMoniMT                                 INFO -- #3658890913 Events         0          0          0          0          0          0          0          0          0          0          0          0          0          -          0          
TrigSignatureMoniMT                                 INFO -- #3658890913 Features                             0          0          0          0          0          0          0          0          0          0          0          -          
TrigSignatureMoniMT                                 INFO HLT_j45_ftf_subjesgscIS_011jvt_L1J15 #2857031468
TrigSignatureMoniMT                                 INFO -- #2857031468 Events         0          0          0          0          0          0          0          0          0          0          0          0          0          -          0          
TrigSignatureMoniMT                                 INFO -- #2857031468 Features                             0          0          0          0          0          0          0          0          0          0          0          -          
TrigSignatureMoniMT                                 INFO HLT_j45_ftf_subjesgscIS_015jvt_L1J15 #2938374624
TrigSignatureMoniMT                                 INFO -- #2938374624 Events         0          0          0          0          0          0          0          0          0          0          0          0          0          -          0          
TrigSignatureMoniMT                                 INFO -- #2938374624 Features                             0          0          0          0          0          0          0          0          0          0          0          -          
TrigSignatureMoniMT                                 INFO HLT_j45_ftf_subjesgscIS_059jvt_L1J15 #1593009344
TrigSignatureMoniMT                                 INFO -- #1593009344 Events         0          0          0          0          0          0          0          0          0          0          0          0          0          -          0          
TrigSignatureMoniMT                                 INFO -- #1593009344 Features                             0          0          0          0          0          0          0          0          0          0          0          -          
TrigSignatureMoniMT                                 INFO HLT_j45_ftf_subjesgscIS_L1J15 #3341539267
TrigSignatureMoniMT                                 INFO -- #3341539267 Events         0          0          0          0          0          0          0          0          0          0          0          0          0          -          0          
TrigSignatureMoniMT                                 INFO -- #3341539267 Features                             0          0          0          0          0          0          0          0          0          0          0          -          
TrigSignatureMoniMT                                 INFO HLT_j45_ftf_subjesgscIS_bmv2c1070_split_L1J20 #991419339
TrigSignatureMoniMT                                 INFO -- #991419339 Events          0          0          0          0          0          0          0          0          0          0          0          0          0          0          0          
TrigSignatureMoniMT                                 INFO -- #991419339 Features                              0          0          0          0          0          0          0          0          0          0          0          0          
TrigSignatureMoniMT                                 INFO HLT_j45_ftf_subjesgscIS_boffperf_split_L1J20 #1961149049
TrigSignatureMoniMT                                 INFO -- #1961149049 Events         0          0          0          0          0          0          0          0          0          0          0          0          0          0          0          
TrigSignatureMoniMT                                 INFO -- #1961149049 Features                             0          0          0          0          0          0          0          0          0          0          0          0          
TrigSignatureMoniMT                                 INFO HLT_j45_ftf_subjesgscIS_pf_L1J20 #761060030
TrigSignatureMoniMT                                 INFO -- #761060030 Events          0          0          0          0          0          0          0          0          0          0          0          0          0          -          0          
TrigSignatureMoniMT                                 INFO -- #761060030 Features                              0          0          0          0          0          0          0          0          0          0          0          -          
TrigSignatureMoniMT                                 INFO HLT_j45_ftf_subresjesgscIS_L1J15 #1509925407
TrigSignatureMoniMT                                 INFO -- #1509925407 Events         0          0          0          0          0          0          0          0          0          0          0          0          0          -          0          
TrigSignatureMoniMT                                 INFO -- #1509925407 Features                             0          0          0          0          0          0          0          0          0          0          0          -          
TrigSignatureMoniMT                                 INFO HLT_j45_ftf_subresjesgscIS_pf_L1J20 #4012311417
TrigSignatureMoniMT                                 INFO -- #4012311417 Events         0          0          0          0          0          0          0          0          0          0          0          0          0          -          0          
TrigSignatureMoniMT                                 INFO -- #4012311417 Features                             0          0          0          0          0          0          0          0          0          0          0          -          
TrigSignatureMoniMT                                 INFO HLT_j45_nojcalib_L1J20 #2042444294
TrigSignatureMoniMT                                 INFO -- #2042444294 Events         0          0          0          0          0          0          0          0          0          0          0          0          0          -          0          
TrigSignatureMoniMT                                 INFO -- #2042444294 Features                             0          0          0          0          0          0          0          0          0          0          0          -          
TrigSignatureMoniMT                                 INFO HLT_j45_sktc_nojcalib_L1J20 #1542468090
TrigSignatureMoniMT                                 INFO -- #1542468090 Events         0          0          0          0          0          0          0          0          0          0          0          0          0          -          0          
TrigSignatureMoniMT                                 INFO -- #1542468090 Features                             0          0          0          0          0          0          0          0          0          0          0          -          
TrigSignatureMoniMT                                 INFO HLT_j460_a10_lcw_subjes_L1J100 #3327656707
TrigSignatureMoniMT                                 INFO -- #3327656707 Events         0          0          0          0          0          0          0          0          0          0          0          0          0          -          0          
TrigSignatureMoniMT                                 INFO -- #3327656707 Features                             0          0          0          0          0          0          0          0          0          0          0          -          
TrigSignatureMoniMT                                 INFO HLT_j460_a10_lcw_subjes_L1J20 #215408633
TrigSignatureMoniMT                                 INFO -- #215408633 Events          0          0          0          0          0          0          0          0          0          0          0          0          0          -          0          
TrigSignatureMoniMT                                 INFO -- #215408633 Features                              0          0          0          0          0          0          0          0          0          0          0          -          
TrigSignatureMoniMT                                 INFO HLT_j460_a10r_L1J100 #1151767619
TrigSignatureMoniMT                                 INFO -- #1151767619 Events         0          0          0          0          0          0          0          0          0          0          0          0          0          -          0          
TrigSignatureMoniMT                                 INFO -- #1151767619 Features                             0          0          0          0          0          0          0          0          0          0          0          -          
TrigSignatureMoniMT                                 INFO HLT_j460_a10r_L1J20 #3875082669
TrigSignatureMoniMT                                 INFO -- #3875082669 Events         0          0          0          0          0          0          0          0          0          0          0          0          0          -          0          
TrigSignatureMoniMT                                 INFO -- #3875082669 Features                             0          0          0          0          0          0          0          0          0          0          0          -          
TrigSignatureMoniMT                                 INFO HLT_j460_a10t_lcw_jes_30smcINF_L1J100 #2296827117
TrigSignatureMoniMT                                 INFO -- #2296827117 Events         0          0          0          0          0          0          0          0          0          0          0          0          0          -          0          
TrigSignatureMoniMT                                 INFO -- #2296827117 Features                             0          0          0          0          0          0          0          0          0          0          0          -          
TrigSignatureMoniMT                                 INFO HLT_j460_a10t_lcw_jes_L1J100 #436385969
TrigSignatureMoniMT                                 INFO -- #436385969 Events          0          0          0          0          0          0          0          0          0          0          0          0          0          -          0          
TrigSignatureMoniMT                                 INFO -- #436385969 Features                              0          0          0          0          0          0          0          0          0          0          0          -          
TrigSignatureMoniMT                                 INFO HLT_j80_0eta240_2j60_320eta490_j0_dijetSEP80j1etSEP0j1eta240SEP80j2etSEP0j2eta240SEP700djmass_L1J20 #3634067472
TrigSignatureMoniMT                                 INFO -- #3634067472 Events         0          0          0          0          0          0          0          0          0          0          0          0          0          -          0          
TrigSignatureMoniMT                                 INFO -- #3634067472 Features                             0          0          0          0          0          0          0          0          0          0          0          -          
TrigSignatureMoniMT                                 INFO HLT_j80_L1J15 #2440872308
TrigSignatureMoniMT                                 INFO -- #2440872308 Events         0          0          0          0          0          0          0          0          0          0          0          0          0          -          0          
TrigSignatureMoniMT                                 INFO -- #2440872308 Features                             0          0          0          0          0          0          0          0          0          0          0          -          
TrigSignatureMoniMT                                 INFO HLT_j80_j60_L1J15 #582699527
TrigSignatureMoniMT                                 INFO -- #582699527 Events          0          0          0          0          0          0          0          0          0          0          0          0          0          -          0          
TrigSignatureMoniMT                                 INFO -- #582699527 Features                              0          0          0          0          0          0          0          0          0          0          0          -          
TrigSignatureMoniMT                                 INFO HLT_j85_L1J20 #510475538
TrigSignatureMoniMT                                 INFO -- #510475538 Events          0          0          0          0          0          0          0          0          0          0          0          0          0          -          0          
TrigSignatureMoniMT                                 INFO -- #510475538 Features                              0          0          0          0          0          0          0          0          0          0          0          -          
TrigSignatureMoniMT                                 INFO HLT_j85_ftf_L1J20 #877042532
TrigSignatureMoniMT                                 INFO -- #877042532 Events          0          0          0          0          0          0          0          0          0          0          0          0          0          -          0          
TrigSignatureMoniMT                                 INFO -- #877042532 Features                              0          0          0          0          0          0          0          0          0          0          0          -          
TrigSignatureMoniMT                                 INFO HLT_j85_ftf_pf_L1J20 #1538535401
TrigSignatureMoniMT                                 INFO -- #1538535401 Events         0          0          0          0          0          0          0          0          0          0          0          0          0          -          0          
TrigSignatureMoniMT                                 INFO -- #1538535401 Features                             0          0          0          0          0          0          0          0          0          0          0          -          
TrigSignatureMoniMT                                 INFO HLT_mb_sptrk_L1RD0_FILLED #4097312640
TrigSignatureMoniMT                                 INFO -- #4097312640 Events         0          0          0          0          -          -          -          -          -          -          -          -          -          -          0          
TrigSignatureMoniMT                                 INFO -- #4097312640 Features                             0          0          -          -          -          -          -          -          -          -          -          -          
TrigSignatureMoniMT                                 INFO HLT_mu0_muoncalib_L1MU20 #997163309
TrigSignatureMoniMT                                 INFO -- #997163309 Events          0          0          0          0          0          0          0          -          -          -          -          -          -          -          0          
TrigSignatureMoniMT                                 INFO -- #997163309 Features                              0          0          0          0          0          -          -          -          -          -          -          -          
TrigSignatureMoniMT                                 INFO HLT_mu0_muoncalib_L1MU4_EMPTY #782182242
TrigSignatureMoniMT                                 INFO -- #782182242 Events          0          0          0          0          0          0          0          -          -          -          -          -          -          -          0          
TrigSignatureMoniMT                                 INFO -- #782182242 Features                              0          0          0          0          0          -          -          -          -          -          -          -          
TrigSignatureMoniMT                                 INFO HLT_mu10_L1MU10 #209090273
TrigSignatureMoniMT                                 INFO -- #209090273 Events          0          0          0          0          0          0          0          0          0          0          -          -          -          -          0          
TrigSignatureMoniMT                                 INFO -- #209090273 Features                              0          0          0          0          0          0          0          0          -          -          -          -          
TrigSignatureMoniMT                                 INFO HLT_mu10_ivarmedium_mu10_10invm70_L12MU10 #2386882549
TrigSignatureMoniMT                                 INFO -- #2386882549 Events         0          0          0          0          0          0          0          0          0          0          0          -          -          -          0          
TrigSignatureMoniMT                                 INFO -- #2386882549 Features                             0          0          0          0          0          0          0          0          0          -          -          -          
TrigSignatureMoniMT                                 INFO HLT_mu10_lateMu_L1MU10 #48780310
TrigSignatureMoniMT                                 INFO -- #48780310 Events           0          0          0          0          0          0          0          0          -          -          -          -          -          -          0          
TrigSignatureMoniMT                                 INFO -- #48780310 Features                               0          0          0          0          0          0          -          -          -          -          -          -          
TrigSignatureMoniMT                                 INFO HLT_mu11_mu6_bJpsimumu_L1MU11_2MU6 #2504965945
TrigSignatureMoniMT                                 INFO -- #2504965945 Events         0          0          0          0          0          0          0          0          0          0          -          -          -          -          0          
TrigSignatureMoniMT                                 INFO -- #2504965945 Features                             0          0          0          0          0          0          0          0          -          -          -          -          
TrigSignatureMoniMT                                 INFO HLT_mu11_mu6_bUpsimumu_L1MU11_2MU6 #1171632195
TrigSignatureMoniMT                                 INFO -- #1171632195 Events         0          0          0          0          0          0          0          0          0          0          -          -          -          -          0          
TrigSignatureMoniMT                                 INFO -- #1171632195 Features                             0          0          0          0          0          0          0          0          -          -          -          -          
TrigSignatureMoniMT                                 INFO HLT_mu14_L1MU10 #1696906927
TrigSignatureMoniMT                                 INFO -- #1696906927 Events         0          0          0          0          0          0          0          0          0          0          -          -          -          -          0          
TrigSignatureMoniMT                                 INFO -- #1696906927 Features                             0          0          0          0          0          0          0          0          -          -          -          -          
TrigSignatureMoniMT                                 INFO HLT_mu20_2mu4noL1_L1MU20 #1029128679
TrigSignatureMoniMT                                 INFO -- #1029128679 Events         0          0          0          0          0          0          0          0          0          0          0          0          -          -          0          
TrigSignatureMoniMT                                 INFO -- #1029128679 Features                             0          0          0          0          0          0          0          0          0          0          -          -          
TrigSignatureMoniMT                                 INFO HLT_mu20_ivar_L1MU6 #2083734526
TrigSignatureMoniMT                                 INFO -- #2083734526 Events         0          0          0          0          0          0          0          0          0          -          -          -          -          -          0          
TrigSignatureMoniMT                                 INFO -- #2083734526 Features                             0          0          0          0          0          0          0          -          -          -          -          -          
TrigSignatureMoniMT                                 INFO HLT_mu22_2mu4noL1_L1MU20 #3427670100
TrigSignatureMoniMT                                 INFO -- #3427670100 Events         0          0          0          0          0          0          0          0          0          0          0          0          -          -          0          
TrigSignatureMoniMT                                 INFO -- #3427670100 Features                             0          0          0          0          0          0          0          0          0          0          -          -          
TrigSignatureMoniMT                                 INFO HLT_mu22_mu8noL1_L1MU20 #3165652409
TrigSignatureMoniMT                                 INFO -- #3165652409 Events         0          0          0          0          0          0          0          0          0          0          0          0          -          -          0          
TrigSignatureMoniMT                                 INFO -- #3165652409 Features                             0          0          0          0          0          0          0          0          0          0          -          -          
TrigSignatureMoniMT                                 INFO HLT_mu24_2mu4noL1_L1MU20 #3233544630
TrigSignatureMoniMT                                 INFO -- #3233544630 Events         0          0          0          0          0          0          0          0          0          0          0          0          -          -          0          
TrigSignatureMoniMT                                 INFO -- #3233544630 Features                             0          0          0          0          0          0          0          0          0          0          -          -          
TrigSignatureMoniMT                                 INFO HLT_mu24_L1MU20 #417425162
TrigSignatureMoniMT                                 INFO -- #417425162 Events          0          0          0          0          0          0          0          0          0          0          -          -          -          -          0          
TrigSignatureMoniMT                                 INFO -- #417425162 Features                              0          0          0          0          0          0          0          0          -          -          -          -          
TrigSignatureMoniMT                                 INFO HLT_mu24_idperf_L1MU20 #677658909
TrigSignatureMoniMT                                 INFO -- #677658909 Events          20         20         0          0          0          0          1          1          0          0          -          -          -          -          0          
TrigSignatureMoniMT                                 INFO -- #677658909 Features                              0          0          0          0          1          1          0          0          -          -          -          -          
TrigSignatureMoniMT                                 INFO HLT_mu24_ivarmedium_L1MU20 #737407430
TrigSignatureMoniMT                                 INFO -- #737407430 Events          20         20         0          0          0          0          1          1          0          0          0          -          -          -          0          
TrigSignatureMoniMT                                 INFO -- #737407430 Features                              0          0          0          0          1          1          0          0          0          -          -          -          
TrigSignatureMoniMT                                 INFO HLT_mu24_mu10noL1_L1MU20 #2563354236
TrigSignatureMoniMT                                 INFO -- #2563354236 Events         0          0          0          0          0          0          0          0          0          0          0          0          -          -          0          
TrigSignatureMoniMT                                 INFO -- #2563354236 Features                             0          0          0          0          0          0          0          0          0          0          -          -          
TrigSignatureMoniMT                                 INFO HLT_mu26_L1MU20 #311138376
TrigSignatureMoniMT                                 INFO -- #311138376 Events          0          0          0          0          0          0          0          0          0          0          -          -          -          -          0          
TrigSignatureMoniMT                                 INFO -- #311138376 Features                              0          0          0          0          0          0          0          0          -          -          -          -          
TrigSignatureMoniMT                                 INFO HLT_mu26_ivarmedium_L1MU20 #3411723090
TrigSignatureMoniMT                                 INFO -- #3411723090 Events         0          0          0          0          0          0          0          0          0          0          0          -          -          -          0          
TrigSignatureMoniMT                                 INFO -- #3411723090 Features                             0          0          0          0          0          0          0          0          0          -          -          -          
TrigSignatureMoniMT                                 INFO HLT_mu26_mu10noL1_L1MU20 #2318302287
TrigSignatureMoniMT                                 INFO -- #2318302287 Events         0          0          0          0          0          0          0          0          0          0          0          0          -          -          0          
TrigSignatureMoniMT                                 INFO -- #2318302287 Features                             0          0          0          0          0          0          0          0          0          0          -          -          
TrigSignatureMoniMT                                 INFO HLT_mu26_mu8noL1_L1MU20 #2233067926
TrigSignatureMoniMT                                 INFO -- #2233067926 Events         0          0          0          0          0          0          0          0          0          0          0          0          -          -          0          
TrigSignatureMoniMT                                 INFO -- #2233067926 Features                             0          0          0          0          0          0          0          0          0          0          -          -          
TrigSignatureMoniMT                                 INFO HLT_mu28_ivarmedium_L1MU20 #1963262787
TrigSignatureMoniMT                                 INFO -- #1963262787 Events         0          0          0          0          0          0          0          0          0          0          0          -          -          -          0          
TrigSignatureMoniMT                                 INFO -- #1963262787 Features                             0          0          0          0          0          0          0          0          0          -          -          -          
TrigSignatureMoniMT                                 INFO HLT_mu28_mu8noL1_L1MU20 #86648125
TrigSignatureMoniMT                                 INFO -- #86648125 Events           0          0          0          0          0          0          0          0          0          0          0          0          -          -          0          
TrigSignatureMoniMT                                 INFO -- #86648125 Features                               0          0          0          0          0          0          0          0          0          0          -          -          
TrigSignatureMoniMT                                 INFO HLT_mu35_ivarmedium_L1MU20 #597064890
TrigSignatureMoniMT                                 INFO -- #597064890 Events          0          0          0          0          0          0          0          0          0          0          0          -          -          -          0          
TrigSignatureMoniMT                                 INFO -- #597064890 Features                              0          0          0          0          0          0          0          0          0          -          -          -          
TrigSignatureMoniMT                                 INFO HLT_mu50_L1MU20 #3657158931
TrigSignatureMoniMT                                 INFO -- #3657158931 Events         0          0          0          0          0          0          0          0          0          0          -          -          -          -          0          
TrigSignatureMoniMT                                 INFO -- #3657158931 Features                             0          0          0          0          0          0          0          0          -          -          -          -          
TrigSignatureMoniMT                                 INFO HLT_mu50_RPCPEBSecondaryReadout_L1MU20 #827327262
TrigSignatureMoniMT                                 INFO -- #827327262 Events          0          0          0          0          0          0          0          0          0          0          0          -          -          -          0          
TrigSignatureMoniMT                                 INFO -- #827327262 Features                              0          0          0          0          0          0          0          0          0          -          -          -          
TrigSignatureMoniMT                                 INFO HLT_mu60_0eta105_msonly_L1MU20 #1642591450
TrigSignatureMoniMT                                 INFO -- #1642591450 Events         0          0          0          0          0          0          0          0          0          -          -          -          -          -          0          
TrigSignatureMoniMT                                 INFO -- #1642591450 Features                             0          0          0          0          0          0          0          -          -          -          -          -          
TrigSignatureMoniMT                                 INFO HLT_mu60_L1MU20 #2871837722
TrigSignatureMoniMT                                 INFO -- #2871837722 Events         0          0          0          0          0          0          0          0          0          0          -          -          -          -          0          
TrigSignatureMoniMT                                 INFO -- #2871837722 Features                             0          0          0          0          0          0          0          0          -          -          -          -          
TrigSignatureMoniMT                                 INFO HLT_mu6Comb_L1MU6 #996392590
TrigSignatureMoniMT                                 INFO -- #996392590 Events          0          0          0          0          0          0          0          0          -          -          -          -          -          -          0          
TrigSignatureMoniMT                                 INFO -- #996392590 Features                              0          0          0          0          0          0          -          -          -          -          -          -          
TrigSignatureMoniMT                                 INFO HLT_mu6_L1MU6 #2560542253
TrigSignatureMoniMT                                 INFO -- #2560542253 Events         0          0          0          0          0          0          0          0          0          0          -          -          -          -          0          
TrigSignatureMoniMT                                 INFO -- #2560542253 Features                             0          0          0          0          0          0          0          0          -          -          -          -          
TrigSignatureMoniMT                                 INFO HLT_mu6_idperf_L1MU6 #934918532
TrigSignatureMoniMT                                 INFO -- #934918532 Events          0          0          0          0          0          0          0          0          0          0          -          -          -          -          0          
TrigSignatureMoniMT                                 INFO -- #934918532 Features                              0          0          0          0          0          0          0          0          -          -          -          -          
TrigSignatureMoniMT                                 INFO HLT_mu6_ivarmedium_L1MU6 #1012713062
TrigSignatureMoniMT                                 INFO -- #1012713062 Events         0          0          0          0          0          0          0          0          0          0          0          -          -          -          0          
TrigSignatureMoniMT                                 INFO -- #1012713062 Features                             0          0          0          0          0          0          0          0          0          -          -          -          
TrigSignatureMoniMT                                 INFO HLT_mu6_msonly_L1MU6 #3895421032
TrigSignatureMoniMT                                 INFO -- #3895421032 Events         0          0          0          0          0          0          0          0          0          -          -          -          -          -          0          
TrigSignatureMoniMT                                 INFO -- #3895421032 Features                             0          0          0          0          0          0          0          -          -          -          -          -          
TrigSignatureMoniMT                                 INFO HLT_mu6_mu4_L12MU4 #1713982776
TrigSignatureMoniMT                                 INFO -- #1713982776 Events         0          0          0          0          0          0          0          0          0          0          -          -          -          -          0          
TrigSignatureMoniMT                                 INFO -- #1713982776 Features                             0          0          0          0          0          0          0          0          -          -          -          -          
TrigSignatureMoniMT                                 INFO HLT_mu6_mu6noL1_L1MU6 #451489897
TrigSignatureMoniMT                                 INFO -- #451489897 Events          0          0          0          0          0          0          0          0          0          0          0          0          -          -          0          
TrigSignatureMoniMT                                 INFO -- #451489897 Features                              0          0          0          0          0          0          0          0          0          0          -          -          
TrigSignatureMoniMT                                 INFO HLT_mu6fast_L1MU6 #3518031697
TrigSignatureMoniMT                                 INFO -- #3518031697 Events         0          0          0          0          0          0          0          -          -          -          -          -          -          -          0          
TrigSignatureMoniMT                                 INFO -- #3518031697 Features                             0          0          0          0          0          -          -          -          -          -          -          -          
TrigSignatureMoniMT                                 INFO HLT_mu6fast_j45_nojcalib_L1J20 #1776326110
TrigSignatureMoniMT                                 INFO -- #1776326110 Events         0          0          0          0          0          0          0          0          0          0          0          0          0          -          0          
TrigSignatureMoniMT                                 INFO -- #1776326110 Features                             0          0          0          0          0          0          0          0          0          0          0          -          
TrigSignatureMoniMT                                 INFO HLT_mu6fast_xe30_mht_L1XE10 #1876869651
TrigSignatureMoniMT                                 INFO -- #1876869651 Events         0          0          0          0          0          0          0          0          0          0          0          0          0          -          0          
TrigSignatureMoniMT                                 INFO -- #1876869651 Features                             0          0          0          0          0          0          0          0          0          0          0          -          
TrigSignatureMoniMT                                 INFO HLT_mu80_L1MU20 #387900377
TrigSignatureMoniMT                                 INFO -- #387900377 Events          0          0          0          0          0          0          0          0          0          0          -          -          -          -          0          
TrigSignatureMoniMT                                 INFO -- #387900377 Features                              0          0          0          0          0          0          0          0          -          -          -          -          
TrigSignatureMoniMT                                 INFO HLT_mu80_msonly_3layersEC_L1MU20 #761101109
TrigSignatureMoniMT                                 INFO -- #761101109 Events          0          0          0          0          0          0          0          0          0          -          -          -          -          -          0          
TrigSignatureMoniMT                                 INFO -- #761101109 Features                              0          0          0          0          0          0          0          -          -          -          -          -          
TrigSignatureMoniMT                                 INFO HLT_mu8_L1MU6 #1467711434
TrigSignatureMoniMT                                 INFO -- #1467711434 Events         0          0          0          0          0          0          0          0          0          0          -          -          -          -          0          
TrigSignatureMoniMT                                 INFO -- #1467711434 Features                             0          0          0          0          0          0          0          0          -          -          -          -          
TrigSignatureMoniMT                                 INFO HLT_noalg_L1Calo #355689512
TrigSignatureMoniMT                                 INFO -- #355689512 Events          0          0          -          -          -          -          -          -          -          -          -          -          -          -          0          
TrigSignatureMoniMT                                 INFO -- #355689512 Features                              -          -          -          -          -          -          -          -          -          -          -          -          
TrigSignatureMoniMT                                 INFO HLT_noalg_L1Calo_EMPTY #3717801557
TrigSignatureMoniMT                                 INFO -- #3717801557 Events         0          0          -          -          -          -          -          -          -          -          -          -          -          -          0          
TrigSignatureMoniMT                                 INFO -- #3717801557 Features                             -          -          -          -          -          -          -          -          -          -          -          -          
TrigSignatureMoniMT                                 INFO HLT_noalg_L1EM10VH #314199913
TrigSignatureMoniMT                                 INFO -- #314199913 Events          0          0          -          -          -          -          -          -          -          -          -          -          -          -          0          
TrigSignatureMoniMT                                 INFO -- #314199913 Features                              -          -          -          -          -          -          -          -          -          -          -          -          
TrigSignatureMoniMT                                 INFO HLT_noalg_L1EM12 #3885916609
TrigSignatureMoniMT                                 INFO -- #3885916609 Events         0          0          -          -          -          -          -          -          -          -          -          -          -          -          0          
TrigSignatureMoniMT                                 INFO -- #3885916609 Features                             -          -          -          -          -          -          -          -          -          -          -          -          
TrigSignatureMoniMT                                 INFO HLT_noalg_L1EM15 #480733925
TrigSignatureMoniMT                                 INFO -- #480733925 Events          0          0          -          -          -          -          -          -          -          -          -          -          -          -          0          
TrigSignatureMoniMT                                 INFO -- #480733925 Features                              -          -          -          -          -          -          -          -          -          -          -          -          
TrigSignatureMoniMT                                 INFO HLT_noalg_L1EM15VH #2374865899
TrigSignatureMoniMT                                 INFO -- #2374865899 Events         0          0          -          -          -          -          -          -          -          -          -          -          -          -          0          
TrigSignatureMoniMT                                 INFO -- #2374865899 Features                             -          -          -          -          -          -          -          -          -          -          -          -          
TrigSignatureMoniMT                                 INFO HLT_noalg_L1EM20VH #3719542824
TrigSignatureMoniMT                                 INFO -- #3719542824 Events         0          0          -          -          -          -          -          -          -          -          -          -          -          -          0          
TrigSignatureMoniMT                                 INFO -- #3719542824 Features                             -          -          -          -          -          -          -          -          -          -          -          -          
TrigSignatureMoniMT                                 INFO HLT_noalg_L1EM22VHI #1723589313
TrigSignatureMoniMT                                 INFO -- #1723589313 Events         0          0          -          -          -          -          -          -          -          -          -          -          -          -          0          
TrigSignatureMoniMT                                 INFO -- #1723589313 Features                             -          -          -          -          -          -          -          -          -          -          -          -          
TrigSignatureMoniMT                                 INFO HLT_noalg_L1EM3 #4169267792
TrigSignatureMoniMT                                 INFO -- #4169267792 Events         0          0          -          -          -          -          -          -          -          -          -          -          -          -          0          
TrigSignatureMoniMT                                 INFO -- #4169267792 Features                             -          -          -          -          -          -          -          -          -          -          -          -          
TrigSignatureMoniMT                                 INFO HLT_noalg_L1EM7 #3226970354
TrigSignatureMoniMT                                 INFO -- #3226970354 Events         0          0          -          -          -          -          -          -          -          -          -          -          -          -          0          
TrigSignatureMoniMT                                 INFO -- #3226970354 Features                             -          -          -          -          -          -          -          -          -          -          -          -          
TrigSignatureMoniMT                                 INFO HLT_noalg_L1EM8VH #4065285611
TrigSignatureMoniMT                                 INFO -- #4065285611 Events         0          0          -          -          -          -          -          -          -          -          -          -          -          -          0          
TrigSignatureMoniMT                                 INFO -- #4065285611 Features                             -          -          -          -          -          -          -          -          -          -          -          -          
TrigSignatureMoniMT                                 INFO HLT_noalg_L1J100 #1026959128
TrigSignatureMoniMT                                 INFO -- #1026959128 Events         0          0          -          -          -          -          -          -          -          -          -          -          -          -          0          
TrigSignatureMoniMT                                 INFO -- #1026959128 Features                             -          -          -          -          -          -          -          -          -          -          -          -          
TrigSignatureMoniMT                                 INFO HLT_noalg_L1J15 #1976430774
TrigSignatureMoniMT                                 INFO -- #1976430774 Events         0          0          -          -          -          -          -          -          -          -          -          -          -          -          0          
TrigSignatureMoniMT                                 INFO -- #1976430774 Features                             -          -          -          -          -          -          -          -          -          -          -          -          
TrigSignatureMoniMT                                 INFO HLT_noalg_L1J20 #2241112369
TrigSignatureMoniMT                                 INFO -- #2241112369 Events         0          0          -          -          -          -          -          -          -          -          -          -          -          -          0          
TrigSignatureMoniMT                                 INFO -- #2241112369 Features                             -          -          -          -          -          -          -          -          -          -          -          -          
TrigSignatureMoniMT                                 INFO HLT_noalg_L1J25 #39428635
TrigSignatureMoniMT                                 INFO -- #39428635 Events           0          0          -          -          -          -          -          -          -          -          -          -          -          -          0          
TrigSignatureMoniMT                                 INFO -- #39428635 Features                               -          -          -          -          -          -          -          -          -          -          -          -          
TrigSignatureMoniMT                                 INFO HLT_noalg_L1J30 #3523994129
TrigSignatureMoniMT                                 INFO -- #3523994129 Events         0          0          -          -          -          -          -          -          -          -          -          -          -          -          0          
TrigSignatureMoniMT                                 INFO -- #3523994129 Features                             -          -          -          -          -          -          -          -          -          -          -          -          
TrigSignatureMoniMT                                 INFO HLT_noalg_L1J40 #1497591431
TrigSignatureMoniMT                                 INFO -- #1497591431 Events         0          0          -          -          -          -          -          -          -          -          -          -          -          -          0          
TrigSignatureMoniMT                                 INFO -- #1497591431 Features                             -          -          -          -          -          -          -          -          -          -          -          -          
TrigSignatureMoniMT                                 INFO HLT_noalg_L1J400 #2494874701
TrigSignatureMoniMT                                 INFO -- #2494874701 Events         0          0          -          -          -          -          -          -          -          -          -          -          -          -          0          
TrigSignatureMoniMT                                 INFO -- #2494874701 Features                             -          -          -          -          -          -          -          -          -          -          -          -          
TrigSignatureMoniMT                                 INFO HLT_noalg_L1J50 #3346352675
TrigSignatureMoniMT                                 INFO -- #3346352675 Events         0          0          -          -          -          -          -          -          -          -          -          -          -          -          0          
TrigSignatureMoniMT                                 INFO -- #3346352675 Features                             -          -          -          -          -          -          -          -          -          -          -          -          
TrigSignatureMoniMT                                 INFO HLT_noalg_L1J75 #1651897827
TrigSignatureMoniMT                                 INFO -- #1651897827 Events         0          0          -          -          -          -          -          -          -          -          -          -          -          -          0          
TrigSignatureMoniMT                                 INFO -- #1651897827 Features                             -          -          -          -          -          -          -          -          -          -          -          -          
TrigSignatureMoniMT                                 INFO HLT_noalg_L1J85 #166231461
TrigSignatureMoniMT                                 INFO -- #166231461 Events          0          0          -          -          -          -          -          -          -          -          -          -          -          -          0          
TrigSignatureMoniMT                                 INFO -- #166231461 Features                              -          -          -          -          -          -          -          -          -          -          -          -          
TrigSignatureMoniMT                                 INFO HLT_noalg_L1MBTS_1_EMPTY #4174355886
TrigSignatureMoniMT                                 INFO -- #4174355886 Events         20         20         -          -          -          -          -          -          -          -          -          -          -          -          20         
TrigSignatureMoniMT                                 INFO -- #4174355886 Features                             -          -          -          -          -          -          -          -          -          -          -          -
TrigSignatureMoniMT                                 INFO HLT_noalg_L1RD0_EMPTY #914660695
TrigSignatureMoniMT                                 INFO -- #914660695 Events          0          0          -          -          -          -          -          -          -          -          -          -          -          -          0          
TrigSignatureMoniMT                                 INFO -- #914660695 Features                              -          -          -          -          -          -          -          -          -          -          -          -          
TrigSignatureMoniMT                                 INFO HLT_noalg_L1RD0_FILLED #211699639
TrigSignatureMoniMT                                 INFO -- #211699639 Events          0          0          -          -          -          -          -          -          -          -          -          -          -          -          0          
TrigSignatureMoniMT                                 INFO -- #211699639 Features                              -          -          -          -          -          -          -          -          -          -          -          -          
TrigSignatureMoniMT                                 INFO HLT_noalg_L1Standby #420861540
TrigSignatureMoniMT                                 INFO -- #420861540 Events          0          0          -          -          -          -          -          -          -          -          -          -          -          -          0          
TrigSignatureMoniMT                                 INFO -- #420861540 Features                              -          -          -          -          -          -          -          -          -          -          -          -          
TrigSignatureMoniMT                                 INFO HLT_noalg_L1TAU12 #4248050338
TrigSignatureMoniMT                                 INFO -- #4248050338 Events         0          0          -          -          -          -          -          -          -          -          -          -          -          -          0          
TrigSignatureMoniMT                                 INFO -- #4248050338 Features                             -          -          -          -          -          -          -          -          -          -          -          -          
TrigSignatureMoniMT                                 INFO HLT_noalg_L1TAU12IM #357557968
TrigSignatureMoniMT                                 INFO -- #357557968 Events          0          0          -          -          -          -          -          -          -          -          -          -          -          -          0          
TrigSignatureMoniMT                                 INFO -- #357557968 Features                              -          -          -          -          -          -          -          -          -          -          -          -          
TrigSignatureMoniMT                                 INFO HLT_noalg_L1TAU20IM #1931583332
TrigSignatureMoniMT                                 INFO -- #1931583332 Events         0          0          -          -          -          -          -          -          -          -          -          -          -          -          0          
TrigSignatureMoniMT                                 INFO -- #1931583332 Features                             -          -          -          -          -          -          -          -          -          -          -          -          
TrigSignatureMoniMT                                 INFO HLT_noalg_L1TAU30 #1944789678
TrigSignatureMoniMT                                 INFO -- #1944789678 Events         0          0          -          -          -          -          -          -          -          -          -          -          -          -          0          
TrigSignatureMoniMT                                 INFO -- #1944789678 Features                             -          -          -          -          -          -          -          -          -          -          -          -          
TrigSignatureMoniMT                                 INFO HLT_noalg_L1TAU40 #1394621652
TrigSignatureMoniMT                                 INFO -- #1394621652 Events         0          0          -          -          -          -          -          -          -          -          -          -          -          -          0          
TrigSignatureMoniMT                                 INFO -- #1394621652 Features                             -          -          -          -          -          -          -          -          -          -          -          -          
TrigSignatureMoniMT                                 INFO HLT_noalg_L1TAU60 #3332424451
TrigSignatureMoniMT                                 INFO -- #3332424451 Events         0          0          -          -          -          -          -          -          -          -          -          -          -          -          0          
TrigSignatureMoniMT                                 INFO -- #3332424451 Features                             -          -          -          -          -          -          -          -          -          -          -          -          
TrigSignatureMoniMT                                 INFO HLT_noalg_L1XE10 #1583053368
TrigSignatureMoniMT                                 INFO -- #1583053368 Events         0          0          -          -          -          -          -          -          -          -          -          -          -          -          0          
TrigSignatureMoniMT                                 INFO -- #1583053368 Features                             -          -          -          -          -          -          -          -          -          -          -          -          
TrigSignatureMoniMT                                 INFO HLT_noalg_L1XE30 #2047368922
TrigSignatureMoniMT                                 INFO -- #2047368922 Events         0          0          -          -          -          -          -          -          -          -          -          -          -          -          0          
TrigSignatureMoniMT                                 INFO -- #2047368922 Features                             -          -          -          -          -          -          -          -          -          -          -          -          
TrigSignatureMoniMT                                 INFO HLT_noalg_L1XE300 #1315853555
TrigSignatureMoniMT                                 INFO -- #1315853555 Events         0          0          -          -          -          -          -          -          -          -          -          -          -          -          0          
TrigSignatureMoniMT                                 INFO -- #1315853555 Features                             -          -          -          -          -          -          -          -          -          -          -          -          
TrigSignatureMoniMT                                 INFO HLT_noalg_L1XE35 #2313039014
TrigSignatureMoniMT                                 INFO -- #2313039014 Events         0          0          -          -          -          -          -          -          -          -          -          -          -          -          0          
TrigSignatureMoniMT                                 INFO -- #2313039014 Features                             -          -          -          -          -          -          -          -          -          -          -          -          
TrigSignatureMoniMT                                 INFO HLT_noalg_L1XE40 #4293469116
TrigSignatureMoniMT                                 INFO -- #4293469116 Events         0          0          -          -          -          -          -          -          -          -          -          -          -          -          0          
TrigSignatureMoniMT                                 INFO -- #4293469116 Features                             -          -          -          -          -          -          -          -          -          -          -          -          
TrigSignatureMoniMT                                 INFO HLT_noalg_L1XE45 #2365048177
TrigSignatureMoniMT                                 INFO -- #2365048177 Events         0          0          -          -          -          -          -          -          -          -          -          -          -          -          0          
TrigSignatureMoniMT                                 INFO -- #2365048177 Features                             -          -          -          -          -          -          -          -          -          -          -          -          
TrigSignatureMoniMT                                 INFO HLT_noalg_L1XE50 #1168752081
TrigSignatureMoniMT                                 INFO -- #1168752081 Events         0          0          -          -          -          -          -          -          -          -          -          -          -          -          0          
TrigSignatureMoniMT                                 INFO -- #1168752081 Features                             -          -          -          -          -          -          -          -          -          -          -          -          
TrigSignatureMoniMT                                 INFO HLT_noalg_L1XE55 #268928384
TrigSignatureMoniMT                                 INFO -- #268928384 Events          0          0          -          -          -          -          -          -          -          -          -          -          -          -          0          
TrigSignatureMoniMT                                 INFO -- #268928384 Features                              -          -          -          -          -          -          -          -          -          -          -          -          
TrigSignatureMoniMT                                 INFO HLT_noalg_L1XE60 #4154240531
TrigSignatureMoniMT                                 INFO -- #4154240531 Events         0          0          -          -          -          -          -          -          -          -          -          -          -          -          0          
TrigSignatureMoniMT                                 INFO -- #4154240531 Features                             -          -          -          -          -          -          -          -          -          -          -          -          
TrigSignatureMoniMT                                 INFO HLT_noalg_L1XE70 #3765216228
TrigSignatureMoniMT                                 INFO -- #3765216228 Events         0          0          -          -          -          -          -          -          -          -          -          -          -          -          0          
TrigSignatureMoniMT                                 INFO -- #3765216228 Features                             -          -          -          -          -          -          -          -          -          -          -          -          
TrigSignatureMoniMT                                 INFO HLT_noalg_L1XE80 #2742079961
TrigSignatureMoniMT                                 INFO -- #2742079961 Events         0          0          -          -          -          -          -          -          -          -          -          -          -          -          0          
TrigSignatureMoniMT                                 INFO -- #2742079961 Features                             -          -          -          -          -          -          -          -          -          -          -          -          
TrigSignatureMoniMT                                 INFO HLT_noalg_bkg_L1Bkg #2032528907
TrigSignatureMoniMT                                 INFO -- #2032528907 Events         0          0          -          -          -          -          -          -          -          -          -          -          -          -          0          
TrigSignatureMoniMT                                 INFO -- #2032528907 Features                             -          -          -          -          -          -          -          -          -          -          -          -          
TrigSignatureMoniMT                                 INFO HLT_noalg_cosmiccalo_L1EM3_EMPTY #2458124284
TrigSignatureMoniMT                                 INFO -- #2458124284 Events         0          0          -          -          -          -          -          -          -          -          -          -          -          -          0          
TrigSignatureMoniMT                                 INFO -- #2458124284 Features                             -          -          -          -          -          -          -          -          -          -          -          -          
TrigSignatureMoniMT                                 INFO HLT_noalg_cosmiccalo_L1EM7_EMPTY #299938202
TrigSignatureMoniMT                                 INFO -- #299938202 Events          0          0          -          -          -          -          -          -          -          -          -          -          -          -          0          
TrigSignatureMoniMT                                 INFO -- #299938202 Features                              -          -          -          -          -          -          -          -          -          -          -          -          
TrigSignatureMoniMT                                 INFO HLT_noalg_cosmiccalo_L1J12_EMPTY #3144024902
TrigSignatureMoniMT                                 INFO -- #3144024902 Events         0          0          -          -          -          -          -          -          -          -          -          -          -          -          0          
TrigSignatureMoniMT                                 INFO -- #3144024902 Features                             -          -          -          -          -          -          -          -          -          -          -          -          
TrigSignatureMoniMT                                 INFO HLT_noalg_cosmiccalo_L1J12_FIRSTEMPTY #3840098930
TrigSignatureMoniMT                                 INFO -- #3840098930 Events         0          0          -          -          -          -          -          -          -          -          -          -          -          -          0          
TrigSignatureMoniMT                                 INFO -- #3840098930 Features                             -          -          -          -          -          -          -          -          -          -          -          -          
TrigSignatureMoniMT                                 INFO HLT_noalg_cosmiccalo_L1J30_31ETA49_EMPTY #4143623058
TrigSignatureMoniMT                                 INFO -- #4143623058 Events         0          0          -          -          -          -          -          -          -          -          -          -          -          -          0          
TrigSignatureMoniMT                                 INFO -- #4143623058 Features                             -          -          -          -          -          -          -          -          -          -          -          -          
TrigSignatureMoniMT                                 INFO HLT_noalg_cosmiccalo_L1J30_EMPTY #2991490897
TrigSignatureMoniMT                                 INFO -- #2991490897 Events         0          0          -          -          -          -          -          -          -          -          -          -          -          -          0          
TrigSignatureMoniMT                                 INFO -- #2991490897 Features                             -          -          -          -          -          -          -          -          -          -          -          -          
TrigSignatureMoniMT                                 INFO HLT_noalg_cosmiccalo_L1J30_FIRSTEMPTY #2214697960
TrigSignatureMoniMT                                 INFO -- #2214697960 Events         0          0          -          -          -          -          -          -          -          -          -          -          -          -          0          
TrigSignatureMoniMT                                 INFO -- #2214697960 Features                             -          -          -          -          -          -          -          -          -          -          -          -          
TrigSignatureMoniMT                                 INFO HLT_noalg_cosmiccalo_L1RD1_EMPTY #3925252528
TrigSignatureMoniMT                                 INFO -- #3925252528 Events         0          0          -          -          -          -          -          -          -          -          -          -          -          -          0          
TrigSignatureMoniMT                                 INFO -- #3925252528 Features                             -          -          -          -          -          -          -          -          -          -          -          -          
TrigSignatureMoniMT                                 INFO HLT_noalg_idmon_L1RD0_EMPTY #56818284
TrigSignatureMoniMT                                 INFO -- #56818284 Events           0          0          -          -          -          -          -          -          -          -          -          -          -          -          0          
TrigSignatureMoniMT                                 INFO -- #56818284 Features                               -          -          -          -          -          -          -          -          -          -          -          -          
TrigSignatureMoniMT                                 INFO HLT_noalg_idmon_L1RD0_FILLED #1198298874
TrigSignatureMoniMT                                 INFO -- #1198298874 Events         0          0          -          -          -          -          -          -          -          -          -          -          -          -          0          
TrigSignatureMoniMT                                 INFO -- #1198298874 Features                             -          -          -          -          -          -          -          -          -          -          -          -          
TrigSignatureMoniMT                                 INFO HLT_noalg_idmon_L1RD0_UNPAIRED_ISO #2536676873
TrigSignatureMoniMT                                 INFO -- #2536676873 Events         0          0          -          -          -          -          -          -          -          -          -          -          -          -          0          
TrigSignatureMoniMT                                 INFO -- #2536676873 Features                             -          -          -          -          -          -          -          -          -          -          -          -          
TrigSignatureMoniMT                                 INFO HLT_noalg_l1calo_L1J400 #1694511185
TrigSignatureMoniMT                                 INFO -- #1694511185 Events         0          0          -          -          -          -          -          -          -          -          -          -          -          -          0          
TrigSignatureMoniMT                                 INFO -- #1694511185 Features                             -          -          -          -          -          -          -          -          -          -          -          -          
TrigSignatureMoniMT                                 INFO HLT_noalg_mb_L1RD2_EMPTY #3788962163
TrigSignatureMoniMT                                 INFO -- #3788962163 Events         0          0          -          -          -          -          -          -          -          -          -          -          -          -          0          
TrigSignatureMoniMT                                 INFO -- #3788962163 Features                             -          -          -          -          -          -          -          -          -          -          -          -          
TrigSignatureMoniMT                                 INFO HLT_noalg_zb_L1ZB #1289992951
TrigSignatureMoniMT                                 INFO -- #1289992951 Events         0          0          -          -          -          -          -          -          -          -          -          -          -          -          0          
TrigSignatureMoniMT                                 INFO -- #1289992951 Features                             -          -          -          -          -          -          -          -          -          -          -          -          
TrigSignatureMoniMT                                 INFO HLT_sct_noise_SCTPEB_L1RD0_EMPTY #3024203296
TrigSignatureMoniMT                                 INFO -- #3024203296 Events         0          0          0          -          -          -          -          -          -          -          -          -          -          -          0          
TrigSignatureMoniMT                                 INFO -- #3024203296 Features                             0          -          -          -          -          -          -          -          -          -          -          -          
TrigSignatureMoniMT                                 INFO HLT_tau0_perf_ptonly_L1TAU100 #2342716369
TrigSignatureMoniMT                                 INFO -- #2342716369 Events         0          0          0          0          -          -          -          -          -          -          -          -          -          -          0          
TrigSignatureMoniMT                                 INFO -- #2342716369 Features                             0          0          -          -          -          -          -          -          -          -          -          -          
TrigSignatureMoniMT                                 INFO HLT_tau0_perf_ptonly_L1TAU12 #372992233
TrigSignatureMoniMT                                 INFO -- #372992233 Events          0          0          0          0          -          -          -          -          -          -          -          -          -          -          0          
TrigSignatureMoniMT                                 INFO -- #372992233 Features                              0          0          -          -          -          -          -          -          -          -          -          -          
TrigSignatureMoniMT                                 INFO HLT_tau0_perf_ptonly_L1TAU60 #1376650121
TrigSignatureMoniMT                                 INFO -- #1376650121 Events         0          0          0          0          -          -          -          -          -          -          -          -          -          -          0          
TrigSignatureMoniMT                                 INFO -- #1376650121 Features                             0          0          -          -          -          -          -          -          -          -          -          -          
TrigSignatureMoniMT                                 INFO HLT_tau160_idperf_track_L1TAU100 #714660857
TrigSignatureMoniMT                                 INFO -- #714660857 Events          0          0          0          0          -          -          -          -          -          -          -          -          -          -          0          
TrigSignatureMoniMT                                 INFO -- #714660857 Features                              0          0          -          -          -          -          -          -          -          -          -          -          
TrigSignatureMoniMT                                 INFO HLT_tau160_idperf_tracktwoMVA_L1TAU100 #2725693236
TrigSignatureMoniMT                                 INFO -- #2725693236 Events         0          0          0          0          0          -          -          -          -          -          -          -          -          -          0          
TrigSignatureMoniMT                                 INFO -- #2725693236 Features                             0          0          0          -          -          -          -          -          -          -          -          -          
TrigSignatureMoniMT                                 INFO HLT_tau160_idperf_tracktwo_L1TAU100 #886074432
TrigSignatureMoniMT                                 INFO -- #886074432 Events          0          0          0          0          0          -          -          -          -          -          -          -          -          -          0          
TrigSignatureMoniMT                                 INFO -- #886074432 Features                              0          0          0          -          -          -          -          -          -          -          -          -          
TrigSignatureMoniMT                                 INFO HLT_tau160_medium1_tracktwoEF_L1TAU100 #1720193283
TrigSignatureMoniMT                                 INFO -- #1720193283 Events         0          0          0          0          0          -          -          -          -          -          -          -          -          -          0          
TrigSignatureMoniMT                                 INFO -- #1720193283 Features                             0          0          0          -          -          -          -          -          -          -          -          -          
TrigSignatureMoniMT                                 INFO HLT_tau160_medium1_tracktwo_L1TAU100 #4069120574
TrigSignatureMoniMT                                 INFO -- #4069120574 Events         0          0          0          0          0          -          -          -          -          -          -          -          -          -          0          
TrigSignatureMoniMT                                 INFO -- #4069120574 Features                             0          0          0          -          -          -          -          -          -          -          -          -          
TrigSignatureMoniMT                                 INFO HLT_tau160_mediumRNN_tracktwoMVA_L1TAU100 #1747754287
TrigSignatureMoniMT                                 INFO -- #1747754287 Events         0          0          0          0          0          -          -          -          -          -          -          -          -          -          0          
TrigSignatureMoniMT                                 INFO -- #1747754287 Features                             0          0          0          -          -          -          -          -          -          -          -          -          
TrigSignatureMoniMT                                 INFO HLT_tau160_perf_tracktwoMVA_L1TAU100 #2334140248
TrigSignatureMoniMT                                 INFO -- #2334140248 Events         0          0          0          0          0          -          -          -          -          -          -          -          -          -          0          
TrigSignatureMoniMT                                 INFO -- #2334140248 Features                             0          0          0          -          -          -          -          -          -          -          -          -          
TrigSignatureMoniMT                                 INFO HLT_tau160_perf_tracktwo_L1TAU100 #1799096347
TrigSignatureMoniMT                                 INFO -- #1799096347 Events         0          0          0          0          0          -          -          -          -          -          -          -          -          -          0          
TrigSignatureMoniMT                                 INFO -- #1799096347 Features                             0          0          0          -          -          -          -          -          -          -          -          -          
TrigSignatureMoniMT                                 INFO HLT_tau200_medium1_tracktwoEF_L1TAU100 #4203471951
TrigSignatureMoniMT                                 INFO -- #4203471951 Events         0          0          0          0          0          -          -          -          -          -          -          -          -          -          0          
TrigSignatureMoniMT                                 INFO -- #4203471951 Features                             0          0          0          -          -          -          -          -          -          -          -          -          
TrigSignatureMoniMT                                 INFO HLT_tau200_mediumRNN_tracktwoMVA_L1TAU100 #1468926272
TrigSignatureMoniMT                                 INFO -- #1468926272 Events         0          0          0          0          0          -          -          -          -          -          -          -          -          -          0          
TrigSignatureMoniMT                                 INFO -- #1468926272 Features                             0          0          0          -          -          -          -          -          -          -          -          -          
TrigSignatureMoniMT                                 INFO HLT_tau25_idperf_track_L1TAU12IM #554271976
TrigSignatureMoniMT                                 INFO -- #554271976 Events          0          0          0          0          -          -          -          -          -          -          -          -          -          -          0          
TrigSignatureMoniMT                                 INFO -- #554271976 Features                              0          0          -          -          -          -          -          -          -          -          -          -          
TrigSignatureMoniMT                                 INFO HLT_tau25_idperf_tracktwoMVA_L1TAU12IM #988149859
TrigSignatureMoniMT                                 INFO -- #988149859 Events          0          0          0          0          0          -          -          -          -          -          -          -          -          -          0          
TrigSignatureMoniMT                                 INFO -- #988149859 Features                              0          0          0          -          -          -          -          -          -          -          -          -          
TrigSignatureMoniMT                                 INFO HLT_tau25_idperf_tracktwo_L1TAU12IM #3346942453
TrigSignatureMoniMT                                 INFO -- #3346942453 Events         0          0          0          0          0          -          -          -          -          -          -          -          -          -          0          
TrigSignatureMoniMT                                 INFO -- #3346942453 Features                             0          0          0          -          -          -          -          -          -          -          -          -          
TrigSignatureMoniMT                                 INFO HLT_tau25_looseRNN_tracktwoMVA_L1TAU12IM #169452969
TrigSignatureMoniMT                                 INFO -- #169452969 Events          0          0          0          0          0          -          -          -          -          -          -          -          -          -          0          
TrigSignatureMoniMT                                 INFO -- #169452969 Features                              0          0          0          -          -          -          -          -          -          -          -          -          
TrigSignatureMoniMT                                 INFO HLT_tau25_looseRNN_tracktwo_L1TAU12IM #2490017573
TrigSignatureMoniMT                                 INFO -- #2490017573 Events         0          0          0          0          0          -          -          -          -          -          -          -          -          -          0          
TrigSignatureMoniMT                                 INFO -- #2490017573 Features                             0          0          0          -          -          -          -          -          -          -          -          -          
TrigSignatureMoniMT                                 INFO HLT_tau25_medium1_tracktwoEF_L1TAU12IM #506456080
TrigSignatureMoniMT                                 INFO -- #506456080 Events          0          0          0          0          0          -          -          -          -          -          -          -          -          -          0          
TrigSignatureMoniMT                                 INFO -- #506456080 Features                              0          0          0          -          -          -          -          -          -          -          -          -          
TrigSignatureMoniMT                                 INFO HLT_tau25_medium1_tracktwoMVA_L1TAU12IM #4055280067
TrigSignatureMoniMT                                 INFO -- #4055280067 Events         0          0          0          0          0          -          -          -          -          -          -          -          -          -          0          
TrigSignatureMoniMT                                 INFO -- #4055280067 Features                             0          0          0          -          -          -          -          -          -          -          -          -          
TrigSignatureMoniMT                                 INFO HLT_tau25_medium1_tracktwo_L1TAU12IM #1433975745
TrigSignatureMoniMT                                 INFO -- #1433975745 Events         0          0          0          0          0          -          -          -          -          -          -          -          -          -          0          
TrigSignatureMoniMT                                 INFO -- #1433975745 Features                             0          0          0          -          -          -          -          -          -          -          -          -          
TrigSignatureMoniMT                                 INFO HLT_tau25_mediumRNN_tracktwoMVA_L1TAU12IM #2222894847
TrigSignatureMoniMT                                 INFO -- #2222894847 Events         0          0          0          0          0          -          -          -          -          -          -          -          -          -          0          
TrigSignatureMoniMT                                 INFO -- #2222894847 Features                             0          0          0          -          -          -          -          -          -          -          -          -          
TrigSignatureMoniMT                                 INFO HLT_tau25_mediumRNN_tracktwo_L1TAU12IM #698603885
TrigSignatureMoniMT                                 INFO -- #698603885 Events          0          0          0          0          0          -          -          -          -          -          -          -          -          -          0          
TrigSignatureMoniMT                                 INFO -- #698603885 Features                              0          0          0          -          -          -          -          -          -          -          -          -          
TrigSignatureMoniMT                                 INFO HLT_tau25_perf_tracktwoMVA_L1TAU12IM #112814536
TrigSignatureMoniMT                                 INFO -- #112814536 Events          0          0          0          0          0          -          -          -          -          -          -          -          -          -          0          
TrigSignatureMoniMT                                 INFO -- #112814536 Features                              0          0          0          -          -          -          -          -          -          -          -          -          
TrigSignatureMoniMT                                 INFO HLT_tau25_perf_tracktwo_L1TAU12IM #1129072492
TrigSignatureMoniMT                                 INFO -- #1129072492 Events         0          0          0          0          0          -          -          -          -          -          -          -          -          -          0          
TrigSignatureMoniMT                                 INFO -- #1129072492 Features                             0          0          0          -          -          -          -          -          -          -          -          -          
TrigSignatureMoniMT                                 INFO HLT_tau25_tightRNN_tracktwoMVA_L1TAU12IM #2472860683
TrigSignatureMoniMT                                 INFO -- #2472860683 Events         0          0          0          0          0          -          -          -          -          -          -          -          -          -          0          
TrigSignatureMoniMT                                 INFO -- #2472860683 Features                             0          0          0          -          -          -          -          -          -          -          -          -          
TrigSignatureMoniMT                                 INFO HLT_tau25_tightRNN_tracktwo_L1TAU12IM #2537544560
TrigSignatureMoniMT                                 INFO -- #2537544560 Events         0          0          0          0          0          -          -          -          -          -          -          -          -          -          0          
TrigSignatureMoniMT                                 INFO -- #2537544560 Features                             0          0          0          -          -          -          -          -          -          -          -          -          
TrigSignatureMoniMT                                 INFO HLT_tau25_verylooseRNN_tracktwoMVA_L1TAU12IM #2992830434
TrigSignatureMoniMT                                 INFO -- #2992830434 Events         0          0          0          0          0          -          -          -          -          -          -          -          -          -          0          
TrigSignatureMoniMT                                 INFO -- #2992830434 Features                             0          0          0          -          -          -          -          -          -          -          -          -          
TrigSignatureMoniMT                                 INFO HLT_tau25_verylooseRNN_tracktwo_L1TAU12IM #1275052132
TrigSignatureMoniMT                                 INFO -- #1275052132 Events         0          0          0          0          0          -          -          -          -          -          -          -          -          -          0          
TrigSignatureMoniMT                                 INFO -- #1275052132 Features                             0          0          0          -          -          -          -          -          -          -          -          -          
TrigSignatureMoniMT                                 INFO HLT_tau35_mediumRNN_tracktwoMVA_L1TAU12IM #2456480859
TrigSignatureMoniMT                                 INFO -- #2456480859 Events         0          0          0          0          0          -          -          -          -          -          -          -          -          -          0          
TrigSignatureMoniMT                                 INFO -- #2456480859 Features                             0          0          0          -          -          -          -          -          -          -          -          -          
TrigSignatureMoniMT                                 INFO HLT_tau80_medium1_tracktwo_L1TAU60 #598963338
TrigSignatureMoniMT                                 INFO -- #598963338 Events          0          0          0          0          0          -          -          -          -          -          -          -          -          -          0          
TrigSignatureMoniMT                                 INFO -- #598963338 Features                              0          0          0          -          -          -          -          -          -          -          -          -          
TrigSignatureMoniMT                                 INFO HLT_tilecalib_laser_TilePEB_L1CALREQ2 #1063154655
TrigSignatureMoniMT                                 INFO -- #1063154655 Events         0          0          0          -          -          -          -          -          -          -          -          -          -          -          0          
TrigSignatureMoniMT                                 INFO -- #1063154655 Features                             0          -          -          -          -          -          -          -          -          -          -          -          
TrigSignatureMoniMT                                 INFO HLT_timeburner_L1All #819160059
TrigSignatureMoniMT                                 INFO -- #819160059 Events          0          0          0          -          -          -          -          -          -          -          -          -          -          -          0          
TrigSignatureMoniMT                                 INFO -- #819160059 Features                              0          -          -          -          -          -          -          -          -          -          -          -          
TrigSignatureMoniMT                                 INFO HLT_xe100_mht_L1XE50 #532175988
TrigSignatureMoniMT                                 INFO -- #532175988 Events          0          0          0          0          0          0          0          0          0          0          0          0          0          -          0          
TrigSignatureMoniMT                                 INFO -- #532175988 Features                              0          0          0          0          0          0          0          0          0          0          0          -          
TrigSignatureMoniMT                                 INFO HLT_xe100_pfsum_L1XE50 #1890237897
TrigSignatureMoniMT                                 INFO -- #1890237897 Events         0          0          0          0          0          0          0          0          0          0          0          0          0          -          0          
TrigSignatureMoniMT                                 INFO -- #1890237897 Features                             0          0          0          0          0          0          0          0          0          0          0          -          
TrigSignatureMoniMT                                 INFO HLT_xe100_tcpufit_L1XE50 #2803198799
TrigSignatureMoniMT                                 INFO -- #2803198799 Events         0          0          0          0          0          0          0          0          0          0          0          0          0          -          0          
TrigSignatureMoniMT                                 INFO -- #2803198799 Features                             0          0          0          0          0          0          0          0          0          0          0          -          
TrigSignatureMoniMT                                 INFO HLT_xe100_trkmht_L1XE50 #1055916731
TrigSignatureMoniMT                                 INFO -- #1055916731 Events         0          0          0          0          0          0          0          0          0          0          0          0          0          -          0          
TrigSignatureMoniMT                                 INFO -- #1055916731 Features                             0          0          0          0          0          0          0          0          0          0          0          -          
TrigSignatureMoniMT                                 INFO HLT_xe110_mht_L1XE50 #3030733259
TrigSignatureMoniMT                                 INFO -- #3030733259 Events         0          0          0          0          0          0          0          0          0          0          0          0          0          -          0          
TrigSignatureMoniMT                                 INFO -- #3030733259 Features                             0          0          0          0          0          0          0          0          0          0          0          -          
TrigSignatureMoniMT                                 INFO HLT_xe110_tc_em_L1XE50 #607113828
TrigSignatureMoniMT                                 INFO -- #607113828 Events          0          0          0          0          0          0          0          0          0          0          0          0          0          -          0          
TrigSignatureMoniMT                                 INFO -- #607113828 Features                              0          0          0          0          0          0          0          0          0          0          0          -          
TrigSignatureMoniMT                                 INFO HLT_xe110_tcpufit_L1XE50 #892853397
TrigSignatureMoniMT                                 INFO -- #892853397 Events          0          0          0          0          0          0          0          0          0          0          0          0          0          -          0          
TrigSignatureMoniMT                                 INFO -- #892853397 Features                              0          0          0          0          0          0          0          0          0          0          0          -          
TrigSignatureMoniMT                                 INFO HLT_xe30_cell_L1XE10 #1649696554
TrigSignatureMoniMT                                 INFO -- #1649696554 Events         0          0          0          0          0          0          0          0          0          0          0          0          0          -          0          
TrigSignatureMoniMT                                 INFO -- #1649696554 Features                             0          0          0          0          0          0          0          0          0          0          0          -          
TrigSignatureMoniMT                                 INFO HLT_xe30_cell_xe30_tcpufit_L1XE10 #3768353779
TrigSignatureMoniMT                                 INFO -- #3768353779 Events         0          0          0          0          0          0          0          0          0          0          0          0          0          -          0          
TrigSignatureMoniMT                                 INFO -- #3768353779 Features                             0          0          0          0          0          0          0          0          0          0          0          -          
TrigSignatureMoniMT                                 INFO HLT_xe30_mht_L1XE10 #3626903018
TrigSignatureMoniMT                                 INFO -- #3626903018 Events         0          0          0          0          0          0          0          0          0          0          0          0          0          -          0          
TrigSignatureMoniMT                                 INFO -- #3626903018 Features                             0          0          0          0          0          0          0          0          0          0          0          -          
TrigSignatureMoniMT                                 INFO HLT_xe30_pfsum_L1XE10 #998713382
TrigSignatureMoniMT                                 INFO -- #998713382 Events          0          0          0          0          0          0          0          0          0          0          0          0          0          -          0          
TrigSignatureMoniMT                                 INFO -- #998713382 Features                              0          0          0          0          0          0          0          0          0          0          0          -          
TrigSignatureMoniMT                                 INFO HLT_xe30_tcpufit_L1XE10 #1583719916
TrigSignatureMoniMT                                 INFO -- #1583719916 Events         0          0          0          0          0          0          0          0          0          0          0          0          0          -          0          
TrigSignatureMoniMT                                 INFO -- #1583719916 Features                             0          0          0          0          0          0          0          0          0          0          0          -          
TrigSignatureMoniMT                                 INFO HLT_xe30_trkmht_L1XE10 #2468872349
TrigSignatureMoniMT                                 INFO -- #2468872349 Events         0          0          0          0          0          0          0          0          0          0          0          0          0          -          0          
TrigSignatureMoniMT                                 INFO -- #2468872349 Features                             0          0          0          0          0          0          0          0          0          0          0          -          
TrigSignatureMoniMT                                 INFO HLT_xe65_cell_L1XE50 #531141817
TrigSignatureMoniMT                                 INFO -- #531141817 Events          0          0          0          0          0          0          0          0          0          0          0          0          0          -          0          
TrigSignatureMoniMT                                 INFO -- #531141817 Features                              0          0          0          0          0          0          0          0          0          0          0          -          
TrigSignatureMoniMT                                 INFO HLT_xe65_cell_xe110_tcpufit_L1XE50 #115518400
TrigSignatureMoniMT                                 INFO -- #115518400 Events          0          0          0          0          0          0          0          0          0          0          0          0          0          -          0          
TrigSignatureMoniMT                                 INFO -- #115518400 Features                              0          0          0          0          0          0          0          0          0          0          0          -          <|MERGE_RESOLUTION|>--- conflicted
+++ resolved
@@ -134,16 +134,6 @@
 TrigSignatureMoniMT                                 INFO -- #683953566 Events          0          0          0          0          0          -          -          -          -          -          -          -          -          -          0          
 TrigSignatureMoniMT                                 INFO -- #683953566 Features                              0          0          0          -          -          -          -          -          -          -          -          -          
 TrigSignatureMoniMT                                 INFO HLT_e5_etcut_L1EM3 #324908483
-<<<<<<< HEAD
-TrigSignatureMoniMT                                 INFO -- #324908483 Events          0          0          0          0          0          -          -          -          -          -          -          -          -          -          0          
-TrigSignatureMoniMT                                 INFO -- #324908483 Features                              0          0          0          -          -          -          -          -          -          -          -          -          
-TrigSignatureMoniMT                                 INFO HLT_e5_lhloose_noringer_L1EM3 #1053337356
-TrigSignatureMoniMT                                 INFO -- #1053337356 Events         0          0          0          0          0          0          -          -          -          -          -          -          -          -          0          
-TrigSignatureMoniMT                                 INFO -- #1053337356 Features                             0          0          0          0          -          -          -          -          -          -          -          -          
-TrigSignatureMoniMT                                 INFO HLT_e5_lhmedium_noringer_L1EM3 #176627878
-TrigSignatureMoniMT                                 INFO -- #176627878 Events          0          0          0          0          0          0          -          -          -          -          -          -          -          -          0          
-TrigSignatureMoniMT                                 INFO -- #176627878 Features                              0          0          0          0          -          -          -          -          -          -          -          -          
-=======
 TrigSignatureMoniMT                                 INFO -- #324908483 Events          20         20         13         13         13         -          -          -          -          -          -          -          -          -          13         
 TrigSignatureMoniMT                                 INFO -- #324908483 Features                              41         148        49         -          -          -          -          -          -          -          -          -          
 TrigSignatureMoniMT                                 INFO HLT_e5_lhloose_L1EM3 #736648247
@@ -164,7 +154,6 @@
 TrigSignatureMoniMT                                 INFO HLT_e5_lhtight_nod0_L1EM3 #3303895627
 TrigSignatureMoniMT                                 INFO -- #3303895627 Events         20         20         8          8          8          0          -          -          -          -          -          -          -          -          0          
 TrigSignatureMoniMT                                 INFO -- #3303895627 Features                             16         43         25         0          -          -          -          -          -          -          -          -          
->>>>>>> 60799c40
 TrigSignatureMoniMT                                 INFO HLT_e5_lhtight_noringer_L1EM3 #2758326765
 TrigSignatureMoniMT                                 INFO -- #2758326765 Events         0          0          0          0          0          0          -          -          -          -          -          -          -          -          0          
 TrigSignatureMoniMT                                 INFO -- #2758326765 Features                             0          0          0          0          -          -          -          -          -          -          -          -          
