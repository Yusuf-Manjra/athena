/*
  Copyright (C) 2002-2021 CERN for the benefit of the ATLAS collaboration
*/

/**********************************************************************************
 * @Project: TrigDecisionTool
 * @Package: TrigDecisionTool
 * @Class  : DecisionAnalysis
 *
 * @brief access to information about the trigger decision
 *
 * @author Michael Begel  <michael.begel@cern.ch> - Brookhaven National Laboratory
 * @author Nicolas Berger  <Nicolas.Berger@cern.ch>  - LAPP Annecy
 *
 ***********************************************************************************/

#include <vector>
#include <exception>
#include "TrigDecisionTool/ExpertMethods.h"

#ifndef XAOD_ANALYSIS // Full athena
#include "TrigSteeringEvent/HLTResult.h"
#include "TrigNavigation/AccessProxy.h"
#endif

#include "AsgDataHandles/ReadHandle.h"

#include "TrigSteeringEvent/Chain.h"
#include "TrigConfHLTData/HLTSignature.h"
#include "TrigConfHLTData/HLTTriggerElement.h"

#include "TrigDecisionTool/TDTUtilities.h"
#include "TrigDecisionTool/CacheGlobalMemory.h"
#include "TrigDecisionTool/Logger.h"

#include "xAODTrigger/TrigDecision.h"


#ifndef XAOD_STANDALONE // AthAnalysis or Full Athena

Trig::ExpertMethods::ExpertMethods(SG::SlotSpecificObj<Trig::CacheGlobalMemory>* cgm) 
  : m_cacheGlobalMemory(cgm)
{
}

#else // AnalysisBase

Trig::ExpertMethods::ExpertMethods(Trig::CacheGlobalMemory* cgm) 
  : m_cacheGlobalMemory(cgm)
{
}

#endif

Trig::ExpertMethods::~ExpertMethods() {}

const TrigConf::TriggerItem*
Trig::ExpertMethods::getItemConfigurationDetails(const std::string& chain) const {
  ATH_MSG_VERBOSE("getting L1 item configuration details for: " << chain);
  return cgm(true)->config_item(chain);
}

const TrigConf::HLTChain*
Trig::ExpertMethods::getChainConfigurationDetails(const std::string& chain) const {
  ATH_MSG_VERBOSE("getting chain configuration details for: " << chain);
  return cgm(true)->config_chain(chain);
}


const HLT::Chain* Trig::ExpertMethods::getChainDetails(const std::string& chain) const {
  return cgm()->chain(chain);
}

const LVL1CTP::Lvl1Item* Trig::ExpertMethods::getItemDetails(const std::string& chain) const {
  return cgm()->item(chain);
}

<<<<<<< HEAD
#ifndef XAOD_STANDALONE // AthAnalysis or full Athena
=======
#if !defined(XAOD_STANDALONE) && !defined(XAOD_ANALYSIS) // Full Athena

const HLT::NavigationCore* Trig::ExpertMethods::getNavigation() const
{
  return dynamic_cast<const HLT::NavigationCore*>(cgm()->navigation());
}
>>>>>>> 2f9eba58

Trig::CacheGlobalMemory* Trig::ExpertMethods::cgm(bool onlyConfig) const {
  if ( ! onlyConfig ) {
    if ( !const_cast<Trig::CacheGlobalMemory*>(m_cacheGlobalMemory->get())->assert_decision() ) {
      ATH_MSG_WARNING("TDT has not ben able to unpack trigger decision");    
    } 
  } 
  return m_cacheGlobalMemory->get(); 
}

#ifndef XAOD_ANALYSIS // Full Athena only sub-part 

const HLT::NavigationCore* Trig::ExpertMethods::getNavigation() const
{
  if (!(checkExperimentalAndExpertMethods())) return 0;
  return dynamic_cast<const HLT::NavigationCore*>(cgm()->navigation());
}

#else // AthAnalysis only sub-part

const HLT::TrigNavStructure* Trig::ExpertMethods::getNavigation() const
{
  if (!(checkExperimentalAndExpertMethods())) return 0;
  return dynamic_cast<const HLT::TrigNavStructure*>(cgm()->navigation());
}


#endif

#else // AnalysisBase

const HLT::TrigNavStructure* Trig::ExpertMethods::getNavigation() const
{
  return cgm()->navigation();
}

Trig::CacheGlobalMemory* Trig::ExpertMethods::cgm(bool onlyConfig) const {
  if ( ! onlyConfig ) {
    if ( !const_cast<Trig::CacheGlobalMemory*>(m_cacheGlobalMemory)->assert_decision() ) {
      ATH_MSG_WARNING("TDT has not ben able to unpack trigger decision");    
    } 
  } 
  return m_cacheGlobalMemory; 
}

#endif


bool Trig::ExpertMethods::isHLTTruncated() const {

  SG::ReadHandleKey<xAOD::TrigDecision>* trigDecRH = cgm()->xAODTrigDecisionKey();
  if (trigDecRH && !trigDecRH->empty()) {
    SG::ReadHandle<xAOD::TrigDecision> trigDec = SG::makeHandle(*trigDecRH);
    if(!trigDec.isValid()) {
      ATH_MSG_DEBUG("TDT has not been able to retrieve xTrigDecision");
    } else {
      return trigDec->efTruncated();
    }
  }

#ifndef XAOD_ANALYSIS // Full Athena only 
  SG::ReadHandle<HLT::HLTResult> hltResult("HLTResult_HLT");
  if(!hltResult.isValid()) {
    ATH_MSG_WARNING("TDT has not ben able to get HLTResult_HLT");
    return false;
  }
  return hltResult->isHLTResultTruncated();   
#else // AnalysisBase or AthAnalysis
  ATH_MSG_ERROR("isHLTTruncated only supported with a xAOD::TrigDecision ReadHandle (Runs 2,3) or in full Athena (Run 2)");
  return false;
#endif
  
}<|MERGE_RESOLUTION|>--- conflicted
+++ resolved
@@ -75,16 +75,7 @@
   return cgm()->item(chain);
 }
 
-<<<<<<< HEAD
 #ifndef XAOD_STANDALONE // AthAnalysis or full Athena
-=======
-#if !defined(XAOD_STANDALONE) && !defined(XAOD_ANALYSIS) // Full Athena
-
-const HLT::NavigationCore* Trig::ExpertMethods::getNavigation() const
-{
-  return dynamic_cast<const HLT::NavigationCore*>(cgm()->navigation());
-}
->>>>>>> 2f9eba58
 
 Trig::CacheGlobalMemory* Trig::ExpertMethods::cgm(bool onlyConfig) const {
   if ( ! onlyConfig ) {
@@ -95,11 +86,11 @@
   return m_cacheGlobalMemory->get(); 
 }
 
+// NOTE: Nested ifndef
 #ifndef XAOD_ANALYSIS // Full Athena only sub-part 
 
 const HLT::NavigationCore* Trig::ExpertMethods::getNavigation() const
 {
-  if (!(checkExperimentalAndExpertMethods())) return 0;
   return dynamic_cast<const HLT::NavigationCore*>(cgm()->navigation());
 }
 
@@ -107,12 +98,10 @@
 
 const HLT::TrigNavStructure* Trig::ExpertMethods::getNavigation() const
 {
-  if (!(checkExperimentalAndExpertMethods())) return 0;
   return dynamic_cast<const HLT::TrigNavStructure*>(cgm()->navigation());
 }
 
-
-#endif
+#endif // NOTE: End of nested ifndef
 
 #else // AnalysisBase
 
