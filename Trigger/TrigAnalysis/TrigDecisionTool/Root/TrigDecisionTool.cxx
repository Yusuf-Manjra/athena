/*
  Copyright (C) 2002-2017 CERN for the benefit of the ATLAS collaboration
*/

/**********************************************************************************
 * @Project: TrigDecisionTool
 * @Package: TrigDecisionTool
 * @Class  : TrigDecisionTool
 *
 * @brief main tool
 *
 * @author Michael Begel  <michael.begel@cern.ch> - Brookhaven National Laboratory
 * @author Lukas Heinrich  <lukas.heinrich@cern.ch> - NYU
 *
 ***********************************************************************************/

#include "AsgTools/AsgToolsConf.h"
#include "TrigDecisionTool/DecisionUnpackerAthena.h"



#include "TrigDecisionTool/DecisionUnpackerStandalone.h"
#include "TrigNavStructure/StandaloneNavigation.h"
#include "TrigDecisionTool/TrigDecisionTool.h"
#include "TrigConfHLTData/HLTChainList.h"
#include "TrigConfL1Data/CTPConfig.h"
#include "TrigConfL1Data/Menu.h"

#ifdef ASGTOOL_ATHENA
#include "AthenaKernel/getMessageSvc.h"
#endif


static std::vector<std::string> s_instances;


Trig::TrigDecisionTool::TrigDecisionTool(const std::string& name) :
  asg::AsgMetadataTool(name),
#ifdef ASGTOOL_ATHENA
  AthMessaging( Athena::getMessageSvc(), name),
#endif
  m_configKeysCache(),
  m_configKeysCached( false )
  ,m_configTool("TrigConf::xAODConfigTool")
#ifndef XAOD_ANALYSIS
  ,m_configSvc("", name) //defaults to empty, which will make full athena use configTool ... only works with xAOD
  ,m_fullNavigation("HLT::Navigation/Navigation", this)
  ,m_navigation(0) //should initialize it... it's dangerous not to
#else
  ,m_navigation(new HLT::StandaloneNavigation())
#endif
{
   declareProperty( "TrigDecisionKey", m_decisionKey="xTrigDecision", "StoreGate key of TrigDecision object. Consult checkSG.py for the actual name.");
   declareProperty( "PublicChainGroups", m_publicChainGroups, "Pre-created chain groups");
   declareProperty( "UseAODDecision", m_useAODDecision = false );
   declareProperty( "AcceptMultipleInstance", m_acceptMultipleInstance = false );

  //full Athena env
#ifndef XAOD_ANALYSIS
   declareProperty( "TrigConfigSvc", m_configSvc, "Trigger Config Service");
   declareProperty( "Navigation", m_fullNavigation);
   // ugly hack to prevent genconf from causing the MessageSvc to bork
   const std::string cmd = System::cmdLineArgs()[0];
   if ( cmd.find( "genconf" ) == std::string::npos ) {
     m_navigation = &*m_fullNavigation;
   }
#endif
   declareProperty( "ConfigTool", m_configTool);
   
#ifndef XAOD_STANDALONE
   //just for Athena/AthAnalysisBase
   auto props = getProperties();
   for( Property* prop : props ) {
     if( prop->name() != "OutputLevel" ) {
       continue;
     }
     prop->declareUpdateHandler( &Trig::TrigDecisionTool::outputlevelupdateHandler, this );
     break;
   }
#endif
    Logger::setMessaging(this);

   m_configKeysCache.resize(3,0);
}

#ifdef ASGTOOL_ATHENA
void Trig::TrigDecisionTool::outputlevelupdateHandler(Property& p) {
   //call the original update handler
   this->msg_update_handler(p);
   Logger::msg().setLevel(AthMessaging::msg().level());
}
#endif

Trig::TrigDecisionTool::~TrigDecisionTool() {
#ifdef XAOD_ANALYSIS
  if(m_navigation){
    delete m_navigation;
  }
#endif
}

StatusCode
Trig::TrigDecisionTool::initialize() {
   TrigDecisionToolCore::initialize().ignore();

   s_instances.push_back(name());
   if ( s_instances.size() > 1) {
       ATH_MSG_WARNING("Several TrigDecisionTool instances" );
       ATH_MSG_WARNING("This not to efficent from performance perspective. Access of the same EDM objects will give warnings. Continues anyway ..." );      
       if (!m_acceptMultipleInstance){
	 ATH_MSG_ERROR("Will not accept multiple instances. If you really want to have some, use 'AcceptMultipleInstance' property" );
	 return StatusCode::FAILURE;
       }
   }

   ATH_MSG_INFO("Initializing Trig::TrigDecisionTool (standalone version even for athena)");
  
#if defined(ASGTOOL_ATHENA) && !defined(XAOD_ANALYSIS)
   //This is the full Athena Environment
   //we setup the full TrigConfigSvc
   
   if(m_configSvc.empty()) {
     ATH_MSG_DEBUG("No TrigConfigSvc provided. Using ConfigTool instead...");
     CHECK( m_configTool.retrieve()); //use configTool if no configSvc available
   } else {
<<<<<<< HEAD
     m_configTool.disable();
=======

     m_configTool.disable();

>>>>>>> 72d631cb
     StatusCode sc = m_configSvc.retrieve();
     if ( sc.isFailure() ) {
       ATH_MSG_FATAL("Unable to get pointer to TrigConfigSvc");
       return sc;
     }
     // call update if there is anything in config svc
     if ( m_configSvc->chainList() || m_configSvc->ctpConfig() ) {
       configurationUpdate( m_configSvc->chainList(), m_configSvc->ctpConfig() );
     }
   }


   StatusCode sc = m_fullNavigation.retrieve();
   if ( sc.isFailure() ) {
     ATH_MSG_FATAL( "Unable to get Navigation tool");
     return sc;
   }
#else
   ATH_CHECK(m_configTool.retrieve());
#endif



   cgm()->navigation(&*m_navigation);
   cgm()->setStore(&*evtStore());
   
#ifdef ASGTOOL_ATHENA
   ServiceHandle<IIncidentSvc> incSvc("IncidentSvc",name());
   if (incSvc.retrieve().isFailure()) {
     ATH_MSG_ERROR("Cannot retrieve IncidentSvc");
     return StatusCode::FAILURE;
   }

   long int pri=-1; //ensure happens *after* TrigConfxAOD tool ... use -1 priority
   incSvc->addListener( this, "TrigConf", pri );
   incSvc->removeListener( this, "BeginEvent");  //beginEvent is added by AsgMetadataTool already! ...DONT ADD IT AGAIN ... especially at priority 100!
   incSvc->addListener( this, "BeginEvent", pri );
   //do the same adjustment for the BeginInputFile incident, just to be safe 
   incSvc->removeListener( this, IncidentType::BeginInputFile );
   incSvc->addListener( this, IncidentType::BeginInputFile, pri, true/*rethrow*/);
#endif

   ATH_MSG_INFO("Initialized TDT" );

   std::map<std::string, std::string>::const_iterator pIt;
   for ( pIt = m_publicChainGroups.begin(); pIt != m_publicChainGroups.end(); ++pIt ) {
      std::vector<std::string> patterns;
      patterns.push_back(pIt->second);
      cgm()->createChainGroup(patterns, pIt->first);
      ATH_MSG_INFO("created Public Chain Group " << pIt->first << " with pattern: " << pIt->second );
   }

   m_configKeysCached = false;
  
   return StatusCode::SUCCESS;
}

StatusCode Trig::TrigDecisionTool::beginEvent() {
  //invalidate handle so that we read a new decision object
  if(cgm()->unpacker()){
    ATH_MSG_VERBOSE("beginEvent: invalidating handle");
    cgm()->unpacker()->invalidate_handle();
  }
 

#ifndef XAOD_ANALYSIS
  if(m_configSvc.empty()) {
#endif
  //for analysis releases we check whether we need to update the config
    //we also do this in full athena, in the case where there was no configSvc provided
  ATH_MSG_VERBOSE("beginEvent: check if config update is nessecary (via config Tool)");
  
  bool keysMatch = configKeysMatch(m_configTool->masterKey(),m_configTool->lvl1PrescaleKey(),m_configTool->hltPrescaleKey());
  if(!m_configKeysCached || !keysMatch){
    ATH_MSG_INFO("updating config with SMK: " << m_configTool->masterKey() << " and L1PSK: " << m_configTool->lvl1PrescaleKey() << " and HLTPSK: " << m_configTool->hltPrescaleKey());
    
    
    m_configKeysCache[0]    = m_configTool->masterKey();
    m_configKeysCache[1]    = m_configTool->lvl1PrescaleKey();     
    m_configKeysCache[2]    = m_configTool->hltPrescaleKey();
    m_configKeysCached = true;
    configurationUpdate( m_configTool->chainList(), m_configTool->ctpConfig() );
  }
  else{
    ATH_MSG_VERBOSE("keysmatch: " << keysMatch << " cached: " << m_configKeysCached);
  }
#ifndef XAOD_ANALYSIS
  }
#endif
  return StatusCode::SUCCESS;
}

StatusCode Trig::TrigDecisionTool::beginInputFile() {
  
   // We need to update the cached configuration when switching to a new input
   // file:
   //have to do this at the next beginEvent, because the event info isn't ready at this point (e.g. if the file has no events!)
   m_configKeysCached=false;

   // Return gracefully:
   return StatusCode::SUCCESS;
}

bool Trig::TrigDecisionTool::configKeysMatch(uint32_t smk, uint32_t lvl1psk, uint32_t hltpsk){
  return ( ( smk == m_configKeysCache[ 0 ] ) &&
           ( lvl1psk == m_configKeysCache[ 1 ] ) &&
           ( hltpsk == m_configKeysCache[ 2 ] ) );
}

StatusCode
Trig::TrigDecisionTool::finalize() {
   // release all chaingroups
   m_navigation->reset();

   auto it = std::find(s_instances.begin(), s_instances.end(), name());
   if(it != s_instances.end()){
     s_instances.erase(it);
   }
   else{
      ATH_MSG_ERROR("could not find instance name in instance list, but must have been added in ::initialize(). Name: " << name());
      return StatusCode::FAILURE;
   }
   ATH_MSG_INFO("TDT finalized and removed from instance list");
   return StatusCode::SUCCESS;
}

#ifndef XAOD_ANALYSIS
void
Trig::TrigDecisionTool::handle(const Incident& inc) {
   // an update configuration incident triggers the update of the configuration
   ATH_MSG_DEBUG("got  incident type:" << inc.type()  << " source: " << inc.source() );
   
   if ( inc.type()=="TrigConf" ) {
     ATH_MSG_INFO("updating config via config svc");
     
     
     configurationUpdate( m_configSvc->chainList(), 
     			  m_configSvc->ctpConfig() 
     			  );
   }
   else {
     //call the parent handle
     AsgMetadataTool::handle(inc);
   }
}
#endif

bool
Trig::TrigDecisionTool::isPassed(const std::string& chain, unsigned int condition) const {
   return TrigDecisionToolCore::isPassed(chain, condition);
}


bool
Trig::TrigDecisionTool::isPassed(const std::string& chain) const {
   return TrigDecisionToolCore::isPassed(chain);
}

unsigned int
Trig::TrigDecisionTool::isPassedBits( const std::string& chain ) const {

   return TrigDecisionToolCore::isPassedBits( chain );
}

<|MERGE_RESOLUTION|>--- conflicted
+++ resolved
@@ -123,13 +123,9 @@
      ATH_MSG_DEBUG("No TrigConfigSvc provided. Using ConfigTool instead...");
      CHECK( m_configTool.retrieve()); //use configTool if no configSvc available
    } else {
-<<<<<<< HEAD
+
      m_configTool.disable();
-=======
-
-     m_configTool.disable();
-
->>>>>>> 72d631cb
+
      StatusCode sc = m_configSvc.retrieve();
      if ( sc.isFailure() ) {
        ATH_MSG_FATAL("Unable to get pointer to TrigConfigSvc");
