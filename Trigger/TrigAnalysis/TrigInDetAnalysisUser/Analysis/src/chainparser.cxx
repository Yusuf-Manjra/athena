//
//   @file    selectblock.cxx         
//   
//
//   @author M.Sutton
// 
//   Copyright (C) 2017 M.Sutton (sutt@cern.ch)    
//
//   $Id: selectblock.cxx, v0.0   Mon 23 Jan 2017 12:30:25 CET sutt $

#include <iostream> 
#include <fstream> 
#include <string> 
#include <vector> 
#include <cstdlib> 
#include <cstdio> 
#include <map> 
#include <regex>



#include <cmath>

#include <algorithm>

#include "utils.h"

template<typename T>
std::ostream& operator<<( std::ostream& s, std::vector<T>& v ) { 
  for ( size_t i=0 ; i<v.size() ; i++ ) s << v[i] << std::endl;
  return s; 
}


bool contains( const std::string& s, const std::string& regx ) { 
  return s.find( regx )!=std::string::npos;
}

bool contains_end( const std::string& s, const std::string& regx ) { 
  return std::regex_match( s, std::regex(regx+"$") ); 
}


std::vector<std::string> split( std::string& line ) { 
  std::vector<std::string> strings;
 
  while ( contains( line, "/" ) )  line.replace( line.find("/"), 1, "   " );
  while ( contains( line, "\t" ) ) line.replace( line.find("\t"), 1, " " );

  while ( contains( line, " " ) ) { 
    std::string _s = chop( line, " " );
    std::string  s = chop( _s, "\t" );
    if ( contains( s, "\t" ) ) { 
      line.replace( s.find("\t"), 1, " " );
      continue;
    }
    while ( contains( s, " " ) ) line.replace( s.find(" "), 1, "" );
    if ( s != "" ) strings.push_back( s );
  }

  strings.push_back( line );
  
  //  for ( size_t i=0 ; i<strings.size() ; i++ ) std::cout << " : " << strings[i];
  //  std::cout << std::endl;

  return strings;
}


struct threshold { 

  threshold( double t_, int i_, const std::string& c, const std::string& k, int co ) : 
    i(i_), thresh(t_), chain(c), key(k), counts(co)  { } 

  int         i;
  double      thresh;

  std::string chain;
  std::string key;

  int         counts;

};

bool operator< ( const threshold& t0, const threshold& t1 ) { return t0.thresh <  t1.thresh; } 
bool operator> ( const threshold& t0, const threshold& t1 ) { return t0.thresh >  t1.thresh; } 
bool operator==( const threshold& t0, const threshold& t1 ) { return t0.thresh == t1.thresh; } 
bool operator<=( const threshold& t0, const threshold& t1 ) { return t0.thresh <= t1.thresh; } 

std::ostream& operator<<( std::ostream& s, const threshold& t ) { 
  return s << t.chain << "\t" << t.key << "\t(" << t.thresh << ")\t" << t.counts;
}


int usage( int , char** argv, int i=0 ) { 
  if ( i!=0 ) std::cout << "error " << i << "\n\n"; 

  std::cout << "Usage: " << argv[0] << " FILE SLICE [OPTIONS] file\n\n";

  std::cout << "\t decodes which chains are available from a HIST file log\n";
  std::cout << "\t by default, sorts chains by threshold\n";

  std::cout << "Options:\n";
  std::cout << "   -all                     \t list all chains\n";
  std::cout << "   -cr, --return            \t separate chains with a return\n";
  std::cout << "   -c,  --counts            \t sort by counts rather than threshold\n";
  std::cout << "   -t,  --thresh value      \t require at least value entries - default is 100\n";
  std::cout << "   -n            value      \t report only n chains - default is 4\n\n";

  std::cout << "   -k            expression \t match any chain containing expression\n";
  std::cout << "   -K            expression \t match only chains containing expression\n";
  std::cout << "        --veto   expression \t veto all chains containing \"expression\"\n";
  std::cout << "   -x, --excluded           \t also include usually excluded entries\n\n";


  std::cout << "   -v,  --verbose           \t verbose output\n\n";
  std::cout << "   -h,  --help              \t this help\n" << std::endl;

  return i;
}


int main( int argc, char** argv ) {
  
  if ( argc<3 ) return usage( argc, argv, 1 );

  bool allflag = false;

  std::vector<std::string> keys;

  //  keys.push_back( "IDTrig" );
  bool nokeys = true;

  std::vector<std::string> Keys;
  bool noKeys = true;

  std::vector<std::string> veto;

  std::string creturn = "";

  bool verbose = false;
  bool usecounts = false;
  bool excluded  = false;

  unsigned n = 4;

  std::string  afile = "";
  std::string aslice = "";
  
  double userthreshold = 100;

  for ( int i=1 ; i<argc ; i++ ) { 
    std::string arg = argv[i];
    if      ( arg=="-all" ) allflag = true; 
    else if ( arg=="-v" || arg=="--verbose" ) verbose = true;
    else if ( arg=="-t" || arg=="--threshold" ) { 
      if ( ++i<argc ) 	userthreshold = std::atof(argv[i]);
      else            return usage( argc, argv, 1 );
    }
    else if ( arg=="-cr" )       creturn = "\n";
    else if ( arg=="-c" || arg=="--counts" )  usecounts = true;
    else if ( arg=="-k" ) {
      if ( ++i<argc ) {
	if ( nokeys ) { 
	  keys.clear();
	  nokeys = false;
	}
	keys.push_back(argv[i]);
      }
      else return usage( argc, argv, 2 );
    } 
    else if ( arg=="-K" ) {
      if ( ++i<argc ) {
	if ( noKeys ) { 
	  Keys.clear();
	  noKeys = false;
	}
	Keys.push_back(argv[i]);
      }
      else return usage( argc, argv, 3 );
    } 
    else if ( arg=="--veto" ) {
      if ( ++i<argc ) veto.push_back(argv[i]);
      else return usage( argc, argv, 4 );
    } 
    else if ( arg=="-n" ) {
      if ( ++i<argc ) n = std::atoi(argv[i]);
      else return usage( argc, argv, 5 );
    } 
    else if (  arg=="-h" || arg=="--help" )     return usage( argc, argv, 6 );
    else if (  arg=="-x" || arg=="--excluded" ) excluded = true;
    else { 
      if      (  afile=="" )  afile=arg;
      else if ( aslice=="" ) aslice=arg;
      else  return usage( argc, argv, 7 );
    }
  }

  if ( afile=="" ) return usage( argc, argv, 8 );

  std::ifstream file( afile.c_str() );

  std::vector<std::vector<std::string> > block(1,std::vector<std::string>() );  

  std::string line;

  std::vector<int> position(1, 0);

  if ( aslice=="" ) return usage( argc, argv, 9 ); 

  std::string slice = "/" + aslice + "/";

  std::string rawslice = aslice;

  std::map<std::string, std::string> chains;

  typedef std::map<std::string, std::string> chain_map;
  chains.insert( chain_map::value_type( "Electron", "_e" ) );
  chains.insert( chain_map::value_type( "Egamma",   "_e" ) );
  chains.insert( chain_map::value_type( "Muon",     "_mu" ) );
  chains.insert( chain_map::value_type( "Tau",      "_tau" ) );
  chains.insert( chain_map::value_type( "Bjet",     "_j" ) );

<<<<<<< HEAD
=======
  chains.insert( chain_map::value_type( "EgammaPurity",   "_e" ) );
  chains.insert( chain_map::value_type( "MuonPurity",     "_mu" ) );
  chains.insert( chain_map::value_type( "TauPurity",      "_tau" ) );
  chains.insert( chain_map::value_type( "BjetPurity",     "_j" ) );

>>>>>>> 1d00aeb1
  chain_map::const_iterator itr = chains.find( rawslice );

  if ( itr==chains.end() ) { 
    std::cerr << "can not process type " << rawslice << std::endl;
    return -1;
  }
	
  std::string tag = "HLT";
  tag += itr->second;

  std::vector<threshold> thresholds;

  std::string fullpath = "";

  /// read through and parse chain list file

  bool purity = contains( slice, "Purity" );

  while( getline( file, line ) && !file.fail() ) {

    if ( !contains( line, slice ) ) continue;

    std::vector<std::string> expl = split( line );
    
    int it = 0;
    
    unsigned expected_size = 0;
    
    //    bool shifter = false;

    if      ( expl[2] == "IDMon" ) expected_size = 6;
    else if ( expl[2] == "TRIDT" ) { 
<<<<<<< HEAD
      if      ( expl[4] == "Expert"  ) expected_size = 7;
      else if ( expl[4] == "Shifter" ) expected_size = 6;
=======
      if      ( expl[4] == "Expert"  && !purity ) expected_size = 7;
      else if ( expl[4] == "Shifter" ||  purity ) expected_size = 6;
>>>>>>> 1d00aeb1
      else { 
	std::cerr << "unknown HIST type" << std::endl;
	return 1;
      }
    }
    else { 
      std::cerr << "unknown HIST type" << std::endl;
      return 1;
    }
      
    if ( expl.size() > expected_size ) { 

      int counts = std::atoi(expl[expected_size].c_str());

      /// ignore chains with no entries ( could print out as problem chains if required)
      if ( counts > userthreshold ) { 

	std::string tmp = expl[expected_size-2];

	if ( contains( tmp, tag ) ) tmp.replace( tmp.find(tag), tag.size(), "" ); 

	size_t pos = tmp.find("_");
	if ( pos!=std::string::npos ) tmp.replace( pos, tmp.size()-pos, "" );

	bool condition = false;

	if ( keys.size()>0 ) for ( size_t ik=keys.size() ; ik-- ; ) condition |= contains( expl[expected_size-2], keys[ik] ) ||  contains( expl[expected_size-1], keys[ik] );
	else  condition = true;

	if ( Keys.size()>0 ) for ( size_t ik=Keys.size() ; ik-- ; ) condition &= contains( expl[expected_size-2], Keys[ik] ) ||  contains( expl[expected_size-1], Keys[ik] );
	
	if ( veto.size()>0 ) for ( size_t iv=veto.size() ;  iv-- ; )  condition &= !( contains( expl[expected_size-2], veto[iv] ) ||  contains( expl[expected_size-1], veto[iv] ) );

	if ( ( excluded || ( !contains( expl[5], "EFID" )   && !contains( expl[4], "gsc" )   &&
			     !contains( expl[4], "medium" ) && !contains( expl[4], "loose" ) && 
			     !contains( expl[4], "2015" )   &&  !contains( expl[4], "_r1_" ) && 
			     !( contains( expl[4], "_track" ) && !contains( expl[4], "tracktwo") )&&  
			     !contains( expl[4], "L2Star" ) && !contains( expl[4], "Shifter" ) ) ) && 
	     condition ) {  
	  
	  double thresh_var = std::atof( tmp.c_str() );
	  int    counts_var = counts;
	  
	  if ( usecounts ) { 
	    counts_var = int(thresh_var);
	    thresh_var = counts;
	  }

	  if ( expected_size >= 2 ) { 

	    threshold t( thresh_var, it++, expl[expected_size-2], expl[expected_size-1], counts_var );

	    if ( verbose && fullpath=="" ) for ( unsigned ip=0 ; ip<expected_size-2 ; ip++ )  fullpath += expl[ip]+"/";
	    
	    //    std::cout << "\tfullpath " << fullpath << std::endl;
	    //	  std::cout << "\t" << t << "\t" << contains( expl[4], "_track_" ) << std::endl;
	    //    std::cout << "\tadding: " << t << std::endl;
	    
	    thresholds.push_back( t );
	  }
	}
      }
    }
  }
  
  
  /// sort all the selected thresholds into order

  if ( usecounts ) sort( thresholds.rbegin(), thresholds.rend() );
  else             sort( thresholds.begin(), thresholds.end() );


  /// vector of indices into the threshold vector
 
  std::vector<int> id;
    

  
  if ( allflag ) { 
    
    // write out all thresholds

    for ( size_t i=0 ; i<thresholds.size() ; i++ ) id.push_back(i);

  }
  else if ( usecounts ) { 

    /// write out the top n in terms of numbers of events 

    for ( size_t i=0 ; i<thresholds.size() && i<n ; i++ ) id.push_back(i);

  }
  else { 
    
    // select (up to) 3 representative thresholds

    std::vector<unsigned> ind(n,0);

    if ( thresholds.size() == 0 ) { 
      std::cerr << "no valid thresholds found" << std::endl;
      return -2;
    }
    
    
    if ( rawslice=="Bjet" ) { 
      for ( size_t i=0 ; i<thresholds.size() ; i++ ) { 
	ind[0] = i;
	if ( thresholds[i].thresh > 30 ) break;
      }
    }
    
    for ( size_t i=thresholds.size() ; i-- ;  ) { 
      //    if ( thresholds[i].counts > 0.05*thresholds[ind[0]].counts ) { 
      if ( thresholds[i].counts > 0.05*thresholds[ind[0]].counts ) { 
	ind[n-1] = i;
	break;
      } 
    } 
    
    /// calculate the intermediate chains with n options

    for ( unsigned it=1 ; n>0 && it<n-1 ; it++ ) {

      double tn = std::log(thresholds[ind[n-1]].thresh);
      double t0 = std::log(thresholds[ind[0]].thresh);
      
      double f = it*1.0/(n-1);

      double cthresh = std::exp( f*tn + (1-f)*t0 );

      //      double cthresh = std::exp( (it/(n-1))*std::log(thresholds[ind[n-1]].thresh) - (it/(n-1) - 1)*std::log(thresholds[ind[0]].thresh ) ;
    
      ind[it] = int( f*ind[n-1]+(1-f)*ind[0] ); 

      //      std::cout << "it " << it << "\tf " << f << "\tcthresh " << cthresh << "\tint " << ind[it] << "\tthresholds size " << thresholds.size() << std::endl;
    
      double delta = cthresh - thresholds[ind[it]].thresh;
      
      double R2 = delta*delta;
      
      for ( size_t i=ind[0]+1 ;  i<ind[n-1]-1 ; i++ ) { 
	double delta = cthresh - thresholds[i].thresh;
	
	double R2_ = delta*delta;
	
	if ( R2_ < R2 ) {
	  ind[it] = i;
	  R2 = R2_;
	}
	
      }
    }      

    id.push_back( ind[0] );
    

    for ( unsigned i=1 ; i<n ; i++ ) { 
      if ( ind[i]!=ind[i-1] ) id.push_back( ind[i] );
    }

    //    std::cout << "indices " << id << std::endl;

  }
    
  for ( size_t i=0 ; i<id.size() ; i++ ) { 
    if ( verbose )  std::cout << "  " << fullpath << thresholds[id[i]].chain << "/" << thresholds[id[i]].key << creturn;
    else            std::cout << "  " << thresholds[id[i]].chain << "_" << thresholds[id[i]].key << creturn;
  }
  
  return 0;
} 
<|MERGE_RESOLUTION|>--- conflicted
+++ resolved
@@ -221,14 +221,11 @@
   chains.insert( chain_map::value_type( "Tau",      "_tau" ) );
   chains.insert( chain_map::value_type( "Bjet",     "_j" ) );
 
-<<<<<<< HEAD
-=======
   chains.insert( chain_map::value_type( "EgammaPurity",   "_e" ) );
   chains.insert( chain_map::value_type( "MuonPurity",     "_mu" ) );
   chains.insert( chain_map::value_type( "TauPurity",      "_tau" ) );
   chains.insert( chain_map::value_type( "BjetPurity",     "_j" ) );
 
->>>>>>> 1d00aeb1
   chain_map::const_iterator itr = chains.find( rawslice );
 
   if ( itr==chains.end() ) { 
@@ -261,13 +258,8 @@
 
     if      ( expl[2] == "IDMon" ) expected_size = 6;
     else if ( expl[2] == "TRIDT" ) { 
-<<<<<<< HEAD
-      if      ( expl[4] == "Expert"  ) expected_size = 7;
-      else if ( expl[4] == "Shifter" ) expected_size = 6;
-=======
       if      ( expl[4] == "Expert"  && !purity ) expected_size = 7;
       else if ( expl[4] == "Shifter" ||  purity ) expected_size = 6;
->>>>>>> 1d00aeb1
       else { 
 	std::cerr << "unknown HIST type" << std::endl;
 	return 1;
