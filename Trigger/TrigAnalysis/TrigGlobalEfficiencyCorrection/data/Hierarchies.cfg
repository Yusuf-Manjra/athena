--- conflicted
+++ resolved
@@ -23,11 +23,7 @@
 ## 2015 electron trigger legs (no '_nod0' suffix)
 loose1 := e12_lhloose_L1EM10VH > e120_lhloose
 loose2 := e17_lhloose > e12_lhloose > e9_lhloose
-<<<<<<< HEAD
-[-]          e24_lhmedium_L1EM20VHI > e24_lhmedium_L1EM20VH_OR_e60_lhmedium_OR_e120_lhloose
-=======
 [-]          e24_lhmedium_L1EM20VHI > e24_lhmedium_L1EM20VH > e24_lhmedium_L1EM20VH_OR_e60_lhmedium_OR_e120_lhloose
->>>>>>> 4583c5d9
 [-]          e24_lhmedium_L1EM20VHI > e24_lhmedium_L1EM20VH > e60_lhmedium > e7_lhmedium > loose1 > loose2
 [<61 GeV]    e24_lhmedium_L1EM20VH_OR_e60_lhmedium_OR_e120_lhloose > e60_lhmedium > e7_lhmedium > loose1 > loose2
 [61-121 GeV] e60_lhmedium > e7_lhmedium > e24_lhmedium_L1EM20VH_OR_e60_lhmedium_OR_e120_lhloose > loose1 > loose2
