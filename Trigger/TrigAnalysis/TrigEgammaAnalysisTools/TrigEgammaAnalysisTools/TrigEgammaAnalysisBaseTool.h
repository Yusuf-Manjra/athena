/*
  Copyright (C) 2002-2019 CERN for the benefit of the ATLAS collaboration
*/

#ifndef TrigEgammaAnalysisBaseTool_H
#define TrigEgammaAnalysisBaseTool_H

#include "TrigEgammaAnalysisTools/ITrigEgammaAnalysisBaseTool.h"
#include "AsgTools/AsgTool.h"
#include "PATCore/AcceptInfo.h"
#include "PATCore/AcceptData.h"
#include "TrigDecisionTool/TrigDecisionTool.h"
#include "TrigEgammaMatchingTool/ITrigEgammaMatchingTool.h"
#include "TrigEgammaAnalysisTools/ITrigEgammaPlotTool.h"
#include "TrigEgammaEmulationTool/ITrigEgammaEmulationTool.h"
#include "TrigEgammaEmulationTool/TrigEgammaEmulationTool.h"
#include "TrigHLTMonitoring/IHLTMonTool.h"
#include "LumiBlockComps/ILumiBlockMuTool.h"
#include "LumiBlockData/LuminosityCondData.h"
#include "xAODTruth/TruthParticle.h"
#include "xAODTruth/TruthParticleContainer.h"
#include "xAODTrigCalo/TrigEMCluster.h"
#include "xAODEgamma/Egamma.h"
#include "xAODEgamma/ElectronContainer.h"
#include "xAODEgamma/PhotonContainer.h"
#include "xAODEgamma/EgammaxAODHelpers.h"
#include "xAODEgamma/ElectronAuxContainer.h"
#include "xAODTrigRinger/TrigRingerRings.h"
#include "xAODTrigRinger/TrigRingerRingsContainer.h"
#include "xAODTrigRinger/TrigRNNOutput.h"
#include "xAODTrigRinger/TrigRNNOutputContainer.h"
#include "xAODTracking/TrackParticleContainer.h"
#include "xAODTrigger/TrigPassBits.h"
#include "xAODEgamma/PhotonAuxContainer.h"
#include "xAODCaloRings/RingSet.h"                     
#include "xAODCaloRings/RingSetContainer.h"            
#include "xAODCaloRings/CaloRings.h"                   
#include "xAODCaloRings/CaloRingsContainer.h"          
#include "xAODCaloRings/tools/getCaloRingsDecorator.h" 
#include "EgammaAnalysisInterfaces/IAsgElectronIsEMSelector.h"
#include "EgammaAnalysisInterfaces/IAsgPhotonIsEMSelector.h"
#include "EgammaAnalysisInterfaces/IAsgElectronLikelihoodTool.h"
#include "StoreGate/ReadCondHandleKey.h"

class TrigEgammaAnalysisBaseTool
: public asg::AsgTool,
  virtual public ITrigEgammaAnalysisBaseTool {
ASG_TOOL_CLASS(TrigEgammaAnalysisBaseTool, ITrigEgammaAnalysisBaseTool)

<<<<<<< HEAD
public:

  TrigEgammaAnalysisBaseTool( const std::string& myname);
  ~TrigEgammaAnalysisBaseTool() {};

  StatusCode initialize() ;
  StatusCode book() ;
  StatusCode execute() ;
  StatusCode finalize() ;
  template<class T, class B> std::unique_ptr<xAOD::TrigPassBits> createBits(const T* CONT, const B* BITS);
  template<class T> std::unique_ptr<xAOD::TrigPassBits> getBits(const HLT::TriggerElement* te,const T* CONT);
  template<class T> const T* getFeature(const HLT::TriggerElement* te,const std::string key="");
  template<class T> bool ancestorPassed(const HLT::TriggerElement* te,const std::string key="");
  template <class T1, class T2> const T1* closestObject(const std::pair<const xAOD::Egamma *, const HLT::TriggerElement *>, 
                                                        float &, bool usePassbits=true,const std::string key="");
  // Interface class methods needed to pass information to additional tools or to set common tools
  void setParent(IHLTMonTool *parent)  { m_parent = parent;};
  void setPlotTool(ToolHandle<ITrigEgammaPlotTool> tool)  {m_plot=tool;}
  void setDetail(bool detail)  {m_detailedHists=detail;}
  void setTP(bool tp)  {m_tp=tp;}
  void setEmulation(bool doEmu)  {m_doEmulation=doEmu;}
  void setEmulationTool(ToolHandle<Trig::ITrigEgammaEmulationTool> tool)  {m_emulationTool=tool;}
  void setPVertex(const float onvertex, const float ngoodvertex)  {m_nPVertex = onvertex; m_nGoodVertex = ngoodvertex;}
  void setAvgMu(const float onlmu, const float offmu)  {m_onlmu=onlmu; m_offmu=offmu;} //For tools called by tools
=======
class TrigEgammaAnalysisBaseTool: public asg::AsgTool, virtual public ITrigEgammaAnalysisBaseTool 
{
  ASG_TOOL_CLASS(TrigEgammaAnalysisBaseTool, ITrigEgammaAnalysisBaseTool)

  public:
>>>>>>> 3b7e016d
  
  void setSGContainsRnn(bool contains)  {m_sgContainsRnn=contains;}
  void setSGContainsTrigPhoton(bool contains)  {m_sgContainsTrigPhoton=contains;}
  
  // Set current MonGroup
  void cd(const std::string &dir);
  // Accessor members
  void addDirectory(const std::string &s);
  void addHistogram(TH1 *h, const std::string &dir = "");
  void addHistogram(TH2 *h, const std::string &dir = "");
  void addTree(TTree *t, const std::string &dir = "");

  TH1 *hist1(const std::string &histName, const std::string &dir = "");
  TH2 *hist2(const std::string &histName, const std::string &dir = "");
  TTree *tree(const std::string &treeName, const std::string &dir = "");
  void setLabels(TH1* histo, const std::vector<std::string>& labels);
  
  virtual void print() const;
  
private:
  
  /*! Property update handlers */
  void updateDetail(Property& p);
  void updateAltBinning(Property& p);
  void updateTP(Property& p);
  void updateEmulation(Property& p);
  void updateOutputLevel(Property& p);

  std::string m_msg;
  /*! creates map of trigger name and TrigInfo struct */
  std::map<std::string,TrigInfo> m_trigInfo;
  /*! Include more detailed histograms */
  bool m_detailedHists;
  /*! AcceptInfo to store TrigDecision */
  asg::AcceptInfo m_accept;
  /*! Helper strings for trigger level analysis */
  static const std::vector<std::string> m_trigLevel;
  static const std::map<std::string,std::string> m_trigLvlMap;
  
  /*! Cache pileup info */
  float m_onlmu;
  float m_offmu;
  float m_nGoodVertex; 
  float m_nPVertex;
  
  /*! Hook to check for RNN features in SG */
  bool m_sgContainsRnn;
  bool m_sgContainsTrigPhoton;
  // Properties  
  ToolHandle<Trig::TrigDecisionTool> m_trigdec;
  ToolHandle<Trig::ITrigEgammaMatchingTool> m_matchTool;
  ToolHandle<Trig::ITrigEgammaEmulationTool> m_emulationTool;
  ToolHandle<ITrigEgammaPlotTool> m_plot;


protected:
  // Methods
  ///*! Offline isEM Selectors */
  ToolHandleArray<IAsgElectronIsEMSelector> m_electronIsEMTool;
  /*! Offline LH Selectors */
  ToolHandleArray<IAsgElectronLikelihoodTool> m_electronLHTool;
  ToolHandle<IAsgElectronLikelihoodTool> m_electronLHVLooseTool;
  /*! Simple setter to pick up correct probe PID for given trigger */
  void parseTriggerName(const std::string,const std::string, bool&, std::string &,float &, float &, std::string &,std::string &, bool&, bool&);
  /*! Split double object trigger in two simple object trigger */
  bool splitTriggerName(const std::string, std::string &, std::string &);
  /*! Creates static map to return L1 item from trigger name */
  std::string getL1Item(std::string trigger);

  /*! Check if electron fulfils isolation criteria */
  bool isIsolated(const xAOD::Electron*, const std::string);
  bool isPrescaled(const std::string); 

  std::string getProbePid(const std::string);// {return m_offProbeTightness;}
  /*! book common histograms for analysis */
  void bookAnalysisHistos(const std::string);

  void setTrigInfo(const std::string);
  void setTrigEmulation(){m_forceTrigEmulation=true;};
  
  TrigInfo getTrigInfo(const std::string);
  std::map<std::string,TrigInfo> getTrigInfoMap() { return m_trigInfo; }
 
  float dR(const float, const float, const float, const float);
  
  /*! Helper functions now part of base class */
  float getEta2(const xAOD::Egamma* eg);
  float getEt(const xAOD::Electron* eg);
  float getEtCluster37(const xAOD::Egamma* eg);
  float getDEmaxs1(const xAOD::Egamma *eg);
  float rTRT  (const xAOD::Electron* eg);
  float getSigmaD0(const xAOD::Electron *eg);
  float getD0sig(const xAOD::Electron *eg);
  float getEnergyBE0(const xAOD::Egamma *eg);
  float getEnergyBE1(const xAOD::Egamma *eg);
  float getEnergyBE2(const xAOD::Egamma *eg);
  float getEnergyBE3(const xAOD::Egamma *eg);
  float getEaccordion(const xAOD::Egamma *eg);
  float getE0Eaccordion(const xAOD::Egamma *eg);
  float getAvgMu();

  /*! Setters/Getters for caching Pileup info*/
  float getAvgOnlineMu(){return m_onlmu;}
  void setAvgOnlineMu();
  float getAvgOfflineMu(){return m_offmu;}
  void setAvgOfflineMu();

  /* calculate the number of primary vertex for each event*/
  void calculatePileupPrimaryVertex();
  float getNPVtx(){return m_nPVertex;}
  float getNGoodVertex(){return m_nGoodVertex;}
 
  /* Protection for Holders not in AOD */
  bool getSGContainsRnn() { return m_sgContainsRnn;}
  bool getSGContainsTrigPhoton() { return m_sgContainsTrigPhoton;}

  /* trig rings and offline rings helper method for feature extraction from xaod */ 
  bool getCaloRings( const xAOD::Electron *, std::vector<float> & );
  bool getTrigCaloRings( const xAOD::TrigEMCluster *, std::vector<float> & );
  void parseCaloRingsLayers( unsigned layer, unsigned &minRing, unsigned &maxRing, std::string &caloLayerName);

  /* Helper function to write all trigger lint into a txt file */
  bool write_trigger_list( const std::vector<std::string>  &);
   // Monte carlo answer: Electron, Photon, EnhancedBias, Zee, Unknow
  MonteCarlo::PDGID pdgid(const xAOD::Egamma *, const xAOD::TruthParticleContainer *,const xAOD::TruthParticle *&);

  /*! Retrieve ToolHandles */
  ITrigEgammaPlotTool *plot(){return &*m_plot;}
  Trig::TrigDecisionTool *tdt(){return &*m_trigdec;};
  Trig::ITrigEgammaMatchingTool *match(){return &*m_matchTool;}
  Trig::ITrigEgammaEmulationTool *emulation(){return &*m_emulationTool;}

  // Retrieve Properties
  bool getDetail() const {return m_detailedHists;}
  bool getTP() const {return m_tp;}
  bool getEmulation() const {return m_doEmulation;}

  // AcceptInfo/Data
  const asg::AcceptInfo& getAccept() const {return m_accept;}
  asg::AcceptData setAccept(const HLT::TriggerElement *,const TrigInfo);
  
  //Class Members
  // Athena services
  StoreGateSvc * m_storeGate;
  ITHistSvc* m_histsvc;
  IHLTMonTool *m_parent;

  // ToolHandles
  ToolHandleArray<ITrigEgammaAnalysisBaseTool> m_tools;
  /*! Luminosity data */
  SG::ReadCondHandleKey<LuminosityCondData> m_luminosityCondDataKey;
  //{ (AthAlgTool*)this, "LuminosityCondDataKey", "LuminosityCondData", "", "" };
  /*! Online Lumi tool */
  ToolHandle<ILumiBlockMuTool>  m_lumiBlockMuTool; // This would retrieve the offline <mu>
  
  /*! Set Jpsiee */
  bool m_doJpsiee;
  /*! TP Trigger Analysis */
  bool m_tp;
  /*! Emulation Analysis */
  bool m_doEmulation;
  /*! force emulation trigger */
  bool m_forceTrigEmulation;
  /* force trigger attachment into the list */
  bool m_forceTrigAttachment;

  // Infra-structure members
  std::string m_file;
  /*! String for offline container key */
  std::string m_offElContKey;
  /*! String for offline container key */
  std::string m_offPhContKey;
  /*! Cut Counter Labels for histograms */
  std::vector<std::string> m_cutlabels;
  /*! IsEM Labels for histograms */
  std::vector<std::string> m_labels;
  /*! isEMResultNames for offline */
  std::vector<std::string> m_isemname;
  /*! LHResultNames for offline */
  std::vector<std::string> m_lhname;
  // Common data members
  /*! default probe pid for trigitems that don't have pid in their name */
  std::string m_defaultProbePid;

  /*! C Macros for plotting */  
#define GETTER(_name_) float getShowerShape_##_name_(const xAOD::Egamma* eg);
  GETTER(e011)
      GETTER(e132)    
      GETTER(e237)
      GETTER(e277)
      GETTER(ethad)       
      GETTER(ethad1)    
      GETTER(weta1)
      GETTER(weta2)
      GETTER(f1)
      GETTER(e2tsts1) 
      GETTER(emins1)
      GETTER(emaxs1)
      GETTER(wtots1)
      GETTER(fracs1)   
      GETTER(Reta)  
      GETTER(Rphi)    
      GETTER(f3)  
      GETTER(f3core)
      GETTER(Eratio)
      GETTER(Rhad)
      GETTER(Rhad1)  
      GETTER(DeltaE)    
#undef GETTER


      // GETTER for Isolation monitoring
#define GETTER(_name_) float getIsolation_##_name_(const xAOD::Electron* eg);
      GETTER(ptcone20)
      GETTER(ptcone30)
      GETTER(ptcone40)    
      GETTER(ptvarcone20)
      GETTER(ptvarcone30)
      GETTER(ptvarcone40)    
#undef GETTER    
#define GETTER(_name_) float getIsolation_##_name_(const xAOD::Egamma* eg);
      GETTER(etcone20)
      GETTER(etcone30)
      GETTER(etcone40)    
      GETTER(topoetcone20)
      GETTER(topoetcone30)
      GETTER(topoetcone40)   
#undef GETTER    
      // GETTERs for CaloCluster monitoring   
#define GETTER(_name_) float getCluster_##_name_(const xAOD::Egamma* eg);
      GETTER(et)
      GETTER(phi)
      GETTER(eta)   
#undef GETTER

      // GETTERs for Track monitoring   
#define GETTER(_name_) float getTrack_##_name_(const xAOD::Electron* eg);
      GETTER(pt)
      GETTER(phi)
      GETTER(eta)   
      GETTER(d0)  
      GETTER(z0)    
#undef GETTER


      // GETTERs for Track details monitoring    
#define GETTER(_name_) float getTrackSummary_##_name_(const xAOD::Electron* eg);
      GETTER(numberOfInnermostPixelLayerHits) 
      GETTER(numberOfInnermostPixelLayerOutliers) 
      GETTER(numberOfPixelHits)
      GETTER(numberOfPixelOutliers)
      GETTER(numberOfSCTHits)    
      GETTER(numberOfSCTOutliers)    
      GETTER(numberOfTRTHits)
      GETTER(numberOfTRTHighThresholdHits)
      GETTER(numberOfTRTHighThresholdOutliers)
      GETTER(numberOfTRTOutliers)
      GETTER(expectInnermostPixelLayerHit)
      GETTER(numberOfPixelDeadSensors)
      GETTER(numberOfSCTDeadSensors)
      GETTER(numberOfTRTXenonHits)
#undef GETTER

#define GETTER(_name_) float getTrackSummaryFloat_##_name_(const xAOD::Electron* eg);
      GETTER(eProbabilityComb)
      GETTER(eProbabilityHT)
      GETTER(pixeldEdx)    
#undef GETTER

      // GETTERs for Calo-Track monitoring
#define GETTER(_name_) float getCaloTrackMatch_##_name_(const xAOD::Electron* eg);
      GETTER(deltaEta0)
      GETTER(deltaPhi0)
      GETTER(deltaPhiRescaled0)    
      GETTER(deltaEta1)
      GETTER(deltaPhi1)
      GETTER(deltaPhiRescaled1)    
      GETTER(deltaEta2)
      GETTER(deltaPhi2)
      GETTER(deltaPhiRescaled2)    
      GETTER(deltaEta3)
      GETTER(deltaPhi3)
      GETTER(deltaPhiRescaled3) 
#undef GETTER    
};
/** Main feature of the code 
 * templates the TE to get a feature
 * or find the passing TE
 * **********************/

// Attempt to create a unique_ptr from existing xAOD::TrigPassBits
// crashes at container_clid and AuxVectorData line 424(359) 
// when retrieving the cached auxid variable from store
// Assuming my attempt to utilise smart pointers breaks the caching of aux data in ESDtoAOD.
//
// Instead template the conversion and always create transient passBit
template<class CONT, class BITS> 
std::unique_ptr< xAOD::TrigPassBits> TrigEgammaAnalysisBaseTool::createBits(const CONT* container, const BITS* passbits){
    ATH_MSG_DEBUG("Converting "<< ClassID_traits< BITS >::ID() );
    std::unique_ptr<xAOD::TrigPassBits> xbits(new xAOD::TrigPassBits());
    xbits->makePrivateStore();
    xbits->reset(container);
    xbits->setSize(passbits->size());
    if(passbits->size()==0){
        xbits->setPassBits( std::vector< uint32_t >() );
    }
    else {
        xbits->setPassBits( std::vector< uint32_t >( ( ( passbits->size() - 1 ) / 32 ) + 1 ) );
    }
    for ( size_t b = 0, bmax = passbits->size(); b < bmax; ++b ) {
        xbits->markPassing(b, passbits->isPassing(b));
    }
    return xbits;

}

template<class CONT> 
std::unique_ptr< xAOD::TrigPassBits> TrigEgammaAnalysisBaseTool::getBits(const HLT::TriggerElement* te,const CONT* container){
    // For conversion of 2015/2016 data
    const TrigPassBits *bits = getFeature<TrigPassBits>(te);
    if(bits){
        ATH_MSG_DEBUG("Run1 conversion");
        ATH_MSG_DEBUG("create bits AOD to xAOD");
        return createBits<CONT,TrigPassBits>(container,bits);
    }
    // Workaround, see above
    const xAOD::TrigPassBits *xbits=getFeature<xAOD::TrigPassBits>(te);
    if(xbits){
        ATH_MSG_DEBUG("create bits xAOD to xAOD");
        return createBits<CONT,xAOD::TrigPassBits>(container,xbits); 
    }
    else
        return nullptr;
}

template<class T>
const T* TrigEgammaAnalysisBaseTool::getFeature(const HLT::TriggerElement* te,const std::string key){
    if ( te == nullptr ) return nullptr;
    if ( (m_trigdec->ancestor<T>(te,key)).te() == nullptr )
        return nullptr;
    return ( (m_trigdec->ancestor<T>(te,key)).cptr() );
}

template<class T>
bool TrigEgammaAnalysisBaseTool::ancestorPassed(const HLT::TriggerElement* te,const std::string key){
    if ( te == nullptr ) return false;
    if ( (m_trigdec->ancestor<T>(te,key)).te() == nullptr )
        return false;
    return ( (m_trigdec->ancestor<T>(te,key)).te()->getActiveState());
}

template <class T1, class T2>
const T1* TrigEgammaAnalysisBaseTool::closestObject(const std::pair<const xAOD::Egamma *,const HLT::TriggerElement *> pairObj, float &dRmax,bool usePassbits,const std::string key){
    float eta = pairObj.first->eta();
    float phi = pairObj.first->phi();
    // Reset to resonable start value
    if(dRmax < 0.15) dRmax = 0.15;
    const auto *cont=getFeature<T2>(pairObj.second,key);
    if(cont==nullptr) return nullptr;
    std::unique_ptr<xAOD::TrigPassBits> bits = getBits<T2>(pairObj.second,cont);
    
    if(usePassbits){ 
        if(bits==nullptr) return nullptr;
    }
    const T1 *cl = nullptr;
    float dr=0.; 
    for(const auto& obj : *cont){
        if( usePassbits && !bits->isPassing(obj,cont) ) continue; 
        if(obj==nullptr) continue;
        dr=dR(eta,phi,obj->eta(),obj->phi());
        if ( dr<dRmax){
            dRmax=dr;
            cl = obj;
        } // dR
    }
    return cl;
}


#endif<|MERGE_RESOLUTION|>--- conflicted
+++ resolved
@@ -47,8 +47,7 @@
   virtual public ITrigEgammaAnalysisBaseTool {
 ASG_TOOL_CLASS(TrigEgammaAnalysisBaseTool, ITrigEgammaAnalysisBaseTool)
 
-<<<<<<< HEAD
-public:
+  public:
 
   TrigEgammaAnalysisBaseTool( const std::string& myname);
   ~TrigEgammaAnalysisBaseTool() {};
@@ -72,13 +71,6 @@
   void setEmulationTool(ToolHandle<Trig::ITrigEgammaEmulationTool> tool)  {m_emulationTool=tool;}
   void setPVertex(const float onvertex, const float ngoodvertex)  {m_nPVertex = onvertex; m_nGoodVertex = ngoodvertex;}
   void setAvgMu(const float onlmu, const float offmu)  {m_onlmu=onlmu; m_offmu=offmu;} //For tools called by tools
-=======
-class TrigEgammaAnalysisBaseTool: public asg::AsgTool, virtual public ITrigEgammaAnalysisBaseTool 
-{
-  ASG_TOOL_CLASS(TrigEgammaAnalysisBaseTool, ITrigEgammaAnalysisBaseTool)
-
-  public:
->>>>>>> 3b7e016d
   
   void setSGContainsRnn(bool contains)  {m_sgContainsRnn=contains;}
   void setSGContainsTrigPhoton(bool contains)  {m_sgContainsTrigPhoton=contains;}
