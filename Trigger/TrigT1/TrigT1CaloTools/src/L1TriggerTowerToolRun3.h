/*
  Copyright (C) 2002-2022 CERN for the benefit of the ATLAS collaboration
*/
///////////////////////////////////////////////////////////////////
// L1TriggerTowerToolRun3.h, 
///////////////////////////////////////////////////////////////////

 /***************************************************************************
  *                                                                         *
  *                                                                         *
  ***************************************************************************/

#ifndef L1TRIGGERTOWERTOOLRUN3_H
#define L1TRIGGERTOWERTOOLRUN3_H

#include "AthenaBaseComps/AthAlgTool.h"
#include "GaudiKernel/IIncidentListener.h"
#include "GaudiKernel/ToolHandle.h"
#include "GaudiKernel/ServiceHandle.h"
#include "TrigT1CaloToolInterfaces/IL1TriggerTowerToolRun3.h"
#include "xAODTrigL1Calo/TriggerTowerContainer.h"
#include "xAODEventInfo/EventInfo.h"
#include "StoreGate/ReadHandleKey.h"
#include "TrigConfData/L1Menu.h"
#include "StoreGate/ReadCondHandle.h"
#include "TrigT1CaloCalibConditions/L1CaloRunParametersContainer.h"
#include "TrigT1CaloCalibConditions/L1CaloPprConditionsContainerRun2.h"
#include "TrigT1CaloCalibConditions/L1CaloPprDisabledChannelContainerRun2.h"
#include "TrigT1CaloCalibConditions/L1CaloPpmFineTimeRefsContainer.h"
#include "TrigConfInterfaces/ITrigConfigSvc.h" 


class CaloIdManager;
class CaloLVL1_ID;
class CaloTriggerTowerService;
class Incident;

namespace LVL1
{
  class IL1CaloMappingTool;
  class IL1CaloTTIdTools;
  class IL1DynamicPedestalProvider;

  /** @class L1TriggerTowerToolRun3

      This is a tool to reconstruct the L1 EM/tau trigger sums
      for a particular RoI location from the stored TriggerTowers.
      Used for offline monitoring and trigger reconstruction.

      Useage: L1TriggerTowerToolRun3->process(digits, eta, phi, EmHad,  //inputs
                                        et, bcid, bcidresult)     //outputs
      
      @author  Alan Watson <Alan.Watson@cern.ch>
  */  

  class L1TriggerTowerToolRun3 : virtual public IL1TriggerTowerToolRun3, public IIncidentListener, public AthAlgTool
  {
    public:
      
      L1TriggerTowerToolRun3(const std::string&,const std::string&,const IInterface*);

       /** default destructor */
      virtual ~L1TriggerTowerToolRun3 ();
      
       /** standard Athena-Algorithm method */
      virtual StatusCode initialize() override; 
      /** standard Athena-Algorithm method */
      virtual StatusCode finalize() override;
      /** catch begRun */
      virtual void handle(const Incident&) override;

      /** Take in vector of ADC digits, return PPrASIC results */
      virtual void process(const std::vector<int> &digits,
                           double eta, double phi, int layer,
                           std::vector<int> &et, std::vector<int> &bcidResults,
                           std::vector<int> &bcidDecisions, bool useJepLut = true) override;
       
      virtual void process(const std::vector<int> &digits, const L1CaloCoolChannelId& channelId,
                           std::vector<int> &et, std::vector<int> &bcidResults,
                           std::vector<int> &bcidDecisions, bool useJepLut = true) override;

      virtual void simulateChannel(const xAOD::TriggerTower& tt, std::vector<int>& outCpLut,std::vector<int>& outJepLut, std::vector<int>& bcidResults, std::vector<int>& bcidDecisions) const override;
      
      virtual void pedestalCorrection(std::vector<int>& firInOut, int firPed, int iElement, int layer,
                                      int bcid, float mu, std::vector<int_least16_t>& correctionOut) override;
      virtual void fir(const std::vector<int> &digits, const L1CaloCoolChannelId& channelId, std::vector<int> &output) const override;
      virtual void fir(const std::vector<int> &digits, const std::vector<int> &firCoeffs, std::vector<int> &output) const override;
      virtual void dropBits(const std::vector<int> &fir, const L1CaloCoolChannelId& channelId, std::vector<int> &output) const override;
      virtual void dropBits(const std::vector<int> &fir, unsigned int first, std::vector<int> &output) const override;
      virtual void etRange(const std::vector<int> &et, const L1CaloCoolChannelId& channelId, std::vector<int> &output) const override;
      virtual void etRange(const std::vector<int> &et, int energyLow, int energyHigh, std::vector<int> &output) const override;
      virtual void peakBcid(const std::vector<int> &fir, const L1CaloCoolChannelId& channelId, std::vector<int> &output) const override;
      virtual void peakBcid(const std::vector<int> &fir, unsigned int strategy,  std::vector<int> &output) const override;
      virtual void satBcid(const std::vector<int> &digits, const L1CaloCoolChannelId& channelId,  std::vector<int> &output) const override;
      virtual void satBcid(const std::vector<int> &digits, int satLow, int satHigh, int satLevel, std::vector<int> &output) const override;
      virtual void bcid(const std::vector<int> &fir, const std::vector<int> &digits, const L1CaloCoolChannelId& channelId, std::vector<int> &output) const override;
      virtual void bcid(const std::vector<int> &fir, const std::vector<int> &digits, unsigned int strategy, int satLow, int satHigh, int satLevel, std::vector<int> &output) const override;
      virtual void bcid(const std::vector<int> &fir, const std::vector<int> &lutInput, const std::vector<int> &digits, int energyLow, int energyHigh, int decisionSource, std::vector<unsigned int> &decisionConditions, unsigned int strategy, int satLow, int satHigh, int satLevel, std::vector<int> &result, std::vector<int> &decision) const override;
      virtual void bcidDecisionRange(const std::vector<int>& lutInput, const std::vector<int>& digits, const L1CaloCoolChannelId& channelId, std::vector<int> &output) const override;
      virtual void bcidDecision(const std::vector<int> &bcidResults, const std::vector<int> &range, std::vector<int> &output) const override;
      virtual void bcidDecision(const std::vector<int> &bcidResults, const std::vector<int> &range, const std::vector<unsigned int> &mask, std::vector<int> &output) const;
      virtual void cpLut(const std::vector<int> &fir, const L1CaloCoolChannelId& channelId, std::vector<int> &output) const override;
      virtual void jepLut(const std::vector<int> &fir, const L1CaloCoolChannelId& channelId, std::vector<int> &output) const override;
      virtual void lut(const std::vector<int> &fir, int slope, int offset, int cut, int strategy, bool disabled, std::vector<int> &output) const override;
      virtual void nonLinearLut(const std::vector<int> &fir, int slope, int offset, int cut, int scale, short par1, short par2, short par3, short par4, bool disabled, std::vector<int> &output) const;
      virtual void applyEtRange(const std::vector<int>& lut, const std::vector<int>& range, const L1CaloCoolChannelId& channelId, std::vector<int> &output) const override;
      virtual void firParams(const L1CaloCoolChannelId& channelId, std::vector<int> &firCoeffs) const override;
      virtual void bcidParams(const L1CaloCoolChannelId& channelId, int &energyLow, int &energyHigh, int &decisionSource, std::vector<unsigned int> &decisionConditions,
<<<<<<< HEAD
                              unsigned int &peakFinderStrategy, int &satLow, int &satHigh, int &satLevel) const override;
      virtual void cpLutParams(const L1CaloCoolChannelId& channelId, int &startBit, int &slope, int &offset, int &cut, int &pedValue, float &pedMean, int &strategy, bool &disabled) override;
      virtual void jepLutParams(const L1CaloCoolChannelId& channelId, int &startBit, int &slope, int &offset, int &cut, int &pedValue, float &pedMean, int &strategy, bool &disabled) override;
      virtual Identifier identifier(double eta, double phi, int layer) override;
      virtual HWIdentifier hwIdentifier(const Identifier& id) override;
      virtual HWIdentifier hwIdentifier(double eta, double phi, int layer) override;
      virtual L1CaloCoolChannelId channelID(double eta, double phi, int layer) override;
      virtual L1CaloCoolChannelId channelID(const Identifier& id) override;
      virtual bool satOverride(int range) const override;
      virtual bool disabledChannel(const L1CaloCoolChannelId& channelId) const override;
      virtual double FCalTTeta(const L1CaloCoolChannelId& channelId) override;
      virtual double FCalTTeta(double nominalEta, double phi, int layer) override;
      virtual std::pair<double, double> refValues(const L1CaloCoolChannelId& channelId) override; 
      
=======
                              unsigned int &peakFinderStrategy, int &satLow, int &satHigh, int &satLevel) const;
      virtual void cpLutParams(const L1CaloCoolChannelId& channelId, int &startBit, int &slope, int &offset, int &cut, int &pedValue, float &pedMean, int &strategy, bool &disabled);
      virtual void jepLutParams(const L1CaloCoolChannelId& channelId, int &startBit, int &slope, int &offset, int &cut, int &pedValue, float &pedMean, int &strategy, bool &disabled);
      virtual Identifier identifier(double eta, double phi, int layer);
      virtual HWIdentifier hwIdentifier(const Identifier& id);
      virtual HWIdentifier hwIdentifier(double eta, double phi, int layer);
      virtual L1CaloCoolChannelId channelID(double eta, double phi, int layer);
      virtual L1CaloCoolChannelId channelID(const Identifier& id);
      virtual bool satOverride(int range) const;
      virtual bool disabledChannel(const L1CaloCoolChannelId& channelId) const ;
      virtual double FCalTTeta(const L1CaloCoolChannelId& channelId);
      virtual double FCalTTeta(double nominalEta, double phi, int layer);
      virtual std::pair<double, double> refValues(const L1CaloCoolChannelId& channelId); 

>>>>>>> ab334b33
    private:
      bool isRun2() const;
  
      /** Get extra noise cut with disabled channel */
      bool disabledChannel(const L1CaloCoolChannelId& channelId, unsigned int& noiseCut) const;


      /// Id managers
      const CaloIdManager* m_caloMgr;
      
      /// and tools for computing identifiers
      const CaloLVL1_ID* m_lvl1Helper;
      ToolHandle<LVL1::IL1CaloTTIdTools> m_l1CaloTTIdTools;
      ToolHandle<CaloTriggerTowerService> m_ttSvc;
      
      /// and mappings
      ToolHandle<LVL1::IL1CaloMappingTool> m_mappingTool;

            
      SG::ReadCondHandleKey<L1CaloPprConditionsContainerRun2> m_pprConditionsContainerRun2{ this, "InputKeyPprConditionsRun2", "L1CaloPprConditionsContainerRun2"};
      SG::ReadCondHandleKey<L1CaloPprDisabledChannelContainerRun2> m_pprDisabledChannelContainer{ this, "InputKeyDisabledChannel", "L1CaloPprDisabledChannelContainerRun2"};
      SG::ReadCondHandleKey<L1CaloPpmFineTimeRefsContainer>  m_ppmFineTimeRefsContainer{ this, "InputKeyTimeRefs", "L1CaloPpmFineTimeRefsContainer"}; 
      SG::ReadCondHandleKey<L1CaloRunParametersContainer>  m_runParametersContainer{ this, "InputKeyRunParameters", "L1CaloRunParametersContainer"};

      
      /// Mapping lookup table
      std::vector<unsigned int> m_idTable;

      /// Baseline correction Tool
      bool m_correctFir;
      ToolHandle<LVL1::IL1DynamicPedestalProvider> m_dynamicPedestalProvider;

      SG::ReadHandleKey<xAOD::EventInfo> m_eventInfoKey{ this, "EventInfoKey", "EventInfo", "" };
      SG::ReadHandleKey<TrigConf::L1Menu>  m_L1MenuKey{ this, "L1TriggerMenu", "DetectorStore+L1TriggerMenu", "L1 Menu" };
      
      // xAOD ConfigSvc is useable in both RAWtoALL jobs and from ESD, AOD.
      ServiceHandle<TrigConf::ITrigConfigSvc> m_configSvc{this, "TrigConfigSvc", "TrigConf::xAODConfigSvc/xAODConfigSvc"};  
      const TrigConf::L1Menu* getL1Menu(const EventContext& ctx) const;

      ///Parameters
      static const int s_saturationValue = 255;
      static const int s_maxTowers = 7168;     
      static const int m_nBcid = 350; // mc12: max 350 // all: 3564
  }; 
    
} // end of namespace

#endif <|MERGE_RESOLUTION|>--- conflicted
+++ resolved
@@ -106,7 +106,6 @@
       virtual void applyEtRange(const std::vector<int>& lut, const std::vector<int>& range, const L1CaloCoolChannelId& channelId, std::vector<int> &output) const override;
       virtual void firParams(const L1CaloCoolChannelId& channelId, std::vector<int> &firCoeffs) const override;
       virtual void bcidParams(const L1CaloCoolChannelId& channelId, int &energyLow, int &energyHigh, int &decisionSource, std::vector<unsigned int> &decisionConditions,
-<<<<<<< HEAD
                               unsigned int &peakFinderStrategy, int &satLow, int &satHigh, int &satLevel) const override;
       virtual void cpLutParams(const L1CaloCoolChannelId& channelId, int &startBit, int &slope, int &offset, int &cut, int &pedValue, float &pedMean, int &strategy, bool &disabled) override;
       virtual void jepLutParams(const L1CaloCoolChannelId& channelId, int &startBit, int &slope, int &offset, int &cut, int &pedValue, float &pedMean, int &strategy, bool &disabled) override;
@@ -121,22 +120,6 @@
       virtual double FCalTTeta(double nominalEta, double phi, int layer) override;
       virtual std::pair<double, double> refValues(const L1CaloCoolChannelId& channelId) override; 
       
-=======
-                              unsigned int &peakFinderStrategy, int &satLow, int &satHigh, int &satLevel) const;
-      virtual void cpLutParams(const L1CaloCoolChannelId& channelId, int &startBit, int &slope, int &offset, int &cut, int &pedValue, float &pedMean, int &strategy, bool &disabled);
-      virtual void jepLutParams(const L1CaloCoolChannelId& channelId, int &startBit, int &slope, int &offset, int &cut, int &pedValue, float &pedMean, int &strategy, bool &disabled);
-      virtual Identifier identifier(double eta, double phi, int layer);
-      virtual HWIdentifier hwIdentifier(const Identifier& id);
-      virtual HWIdentifier hwIdentifier(double eta, double phi, int layer);
-      virtual L1CaloCoolChannelId channelID(double eta, double phi, int layer);
-      virtual L1CaloCoolChannelId channelID(const Identifier& id);
-      virtual bool satOverride(int range) const;
-      virtual bool disabledChannel(const L1CaloCoolChannelId& channelId) const ;
-      virtual double FCalTTeta(const L1CaloCoolChannelId& channelId);
-      virtual double FCalTTeta(double nominalEta, double phi, int layer);
-      virtual std::pair<double, double> refValues(const L1CaloCoolChannelId& channelId); 
-
->>>>>>> ab334b33
     private:
       bool isRun2() const;
   
