--- conflicted
+++ resolved
@@ -13,13 +13,8 @@
                    src/*.cxx
                    PUBLIC_HEADERS TrigT1CaloCalibTools
                    INCLUDE_DIRS ${ROOT_INCLUDE_DIRS} ${CORAL_INCLUDE_DIRS} ${CLHEP_INCLUDE_DIRS}
-<<<<<<< HEAD
-                   LINK_LIBRARIES ${CORAL_LIBRARIES} ${ROOT_LIBRARIES} ${CLHEP_LIBRARIES} AsgTools AthenaBaseComps AthenaKernel AthenaPoolUtilities CaloDetDescrLib CaloEvent CaloIdentifier CaloTriggerToolLib CxxUtils DerivationFrameworkInterfaces GaudiKernel Identifier LArCablingLib LArElecCalib LArIdentifier LArRawEvent LArRecConditions StoreGateLib TileConditionsLib TileEvent TrigT1CaloCalibConditions TrigT1CaloCalibToolInterfaces TrigT1CaloCondSvcLib TrigT1CaloEventLib TrigT1CaloMonitoringToolsLib TrigT1CaloToolInterfaces TrigT1CaloUtilsLib TrigT1Interfaces xAODTrigL1Calo
+                   LINK_LIBRARIES ${CORAL_LIBRARIES} ${ROOT_LIBRARIES} ${CLHEP_LIBRARIES} AsgTools AthenaBaseComps AthenaKernel AthenaPoolUtilities CaloDetDescrLib CaloEvent CaloIdentifier CaloTriggerToolLib CxxUtils DerivationFrameworkInterfaces GaudiKernel Identifier LArCablingLib LArElecCalib LArIdentifier LArRawEvent LArRecConditions StoreGateLib TileConditionsLib TileEvent TrigT1CaloCalibConditions TrigT1CaloCalibToolInterfaces TrigT1CaloCondSvcLib TrigT1CaloEventLib TrigT1CaloMonitoringToolsLib TrigT1CaloToolInterfaces TrigT1CaloUtilsLib TrigT1Interfaces xAODBase xAODTrigL1Calo
                    PRIVATE_LINK_LIBRARIES AthenaMonitoringLib LWHists )
-=======
-                   LINK_LIBRARIES ${CORAL_LIBRARIES} ${ROOT_LIBRARIES} ${CLHEP_LIBRARIES} AsgTools AthenaBaseComps AthenaKernel AthenaPoolUtilities CaloDetDescrLib CaloEvent CaloIdentifier CaloTriggerToolLib CxxUtils DerivationFrameworkInterfaces GaudiKernel Identifier LArCablingLib LArElecCalib LArIdentifier LArRawEvent LArRecConditions StoreGateLib TileConditionsLib TileEvent TrigT1CaloCalibConditions TrigT1CaloCalibToolInterfaces TrigT1CaloCondSvcLib TrigT1CaloEventLib TrigT1CaloMonitoringToolsLib TrigT1CaloToolInterfaces TrigT1CaloUtilsLib TrigT1Interfaces xAODBase xAODTrigL1Calo
-                   PRIVATE_LINK_LIBRARIES AthenaMonitoringLib EventInfo LWHists )
->>>>>>> c7d2b7a7
 
 atlas_add_component( TrigT1CaloCalibTools
                      src/components/*.cxx
