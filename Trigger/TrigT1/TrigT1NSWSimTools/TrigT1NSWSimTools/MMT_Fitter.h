/*
  Copyright (C) 2002-2018 CERN for the benefit of the ATLAS collaboration
*/

#ifndef MMT_FITTER_H
#define MMT_FITTER_H

#include "AthenaKernel/MsgStreamMember.h"

#include "MMT_struct.h"


class MMT_Fitter{
 public:
  MMT_Fitter(MMT_Parameters *par, int nlg=256, double LG_min=0., double LG_max=0.5);
  ~MMT_Fitter(){}
  void Get_Fit(vector<Hit>& track, map<int,evFit_entry>& Event_Fit, map<hitData_key,hitData_entry>& Hits_Data_Set_Time);
  evFit_entry fit_event(int event, vector<Hit>& track, vector<hitData_entry>& hitDatas, int& nfit, vector<pair<double,double> >&mxmy, double& mxl, double& mv, double& mu) const;
  int get_last() const {return m_last;}
<<<<<<< HEAD
  int SC_ROI_n_x() const {return m_par->n_x;}
  int SC_ROI_n_y() const {return m_par->n_y;}
=======
  int SC_ROI_n_x() const {return m_par->m_n_x;}
  int SC_ROI_n_y() const {return m_par->m_n_y;}
>>>>>>> 36c55b6b
  int find_hitData(const vector<hitData_entry>& hitDatas, const hitData_key& key) const;


  /// Log a message using the Athena controlled logging system
  MsgStream& msg( MSG::Level lvl ) const { return m_msg << lvl; }
  /// Check whether the logging system is active at the provided verbosity level
  bool msgLvl( MSG::Level lvl ) const { return m_msg.get().level() <= lvl; }

 protected:
  int m_last;
  //some variables
  MMT_Parameters *m_par;

  //functions translated
  int Filter_UV(vector<Hit>& track) const;
  float32fixed<2> Get_Global_Slope(const vector<Hit>& track, const string& type) const;
  float32fixed<2> Get_Local_Slope(const vector<Hit>& Track,double theta=-999.,double phi=-999.) const;
  ROI Get_ROI(float32fixed<2> M_x,float32fixed<2> M_u,float32fixed<2> M_v,const vector<Hit>&track) const;
  double phi_correct_factor(const vector<Hit>&track)const;
  float32fixed<2> Get_Delta_Theta(float32fixed<2> M_local,float32fixed<2> M_global) const;
  float32fixed<2> Get_Delta_Theta_division(float32fixed<2> M_local,float32fixed<2> M_global, float32fixed<4> a=1.) const;
  int Rough_ROI_temp(float32fixed<4> theta, float32fixed<4> phi) const;

  //sim hit code stuff
  int track_to_index(const vector<Hit>&track)const;

  //ideal local slope for debugging purposes
  double ideal_local_slope(const vector<Hit>& Track)const;
  double ideal_z(const Hit& hit)const;
  double ideal_ak(const vector<Hit>& Track)const;
  double ideal_zbar(const vector<Hit>& Track)const;

  //translated from Table_Generators.m
  float32fixed<2> LG_lgr(int ilgr, double a, int number_LG_regions, float32fixed<2> _min, float32fixed<2> _max) const;
  float32fixed<2> mult_factor_lgr(int ilgr, double a, int number_LG_regions, float32fixed<2> _min, float32fixed<2> _max) const;
  float32fixed<4> Slope_Components_ROI_val(int jy, int ix, int thetaphi) const;
  float32fixed<4> Slope_Components_ROI_theta(int jy, int ix) const;
  float32fixed<4> Slope_Components_ROI_phi(int jy, int ix) const;
  float32fixed<2> DT_Factors_val(int i, int j) const;


 private:
  //some functions
  vector<Hit> q_hits(const string& type,const vector<Hit>& hits) const;

  //Fitter components
  int m_number_LG_regions,m_n_fit;
  float32fixed<2> m_LG_min,m_LG_max;
  vector<int> q_planes(char type) const;//return position of what planes are where

  /// Private message stream member
  mutable Athena::MsgStreamMember m_msg;

};
#endif<|MERGE_RESOLUTION|>--- conflicted
+++ resolved
@@ -17,13 +17,8 @@
   void Get_Fit(vector<Hit>& track, map<int,evFit_entry>& Event_Fit, map<hitData_key,hitData_entry>& Hits_Data_Set_Time);
   evFit_entry fit_event(int event, vector<Hit>& track, vector<hitData_entry>& hitDatas, int& nfit, vector<pair<double,double> >&mxmy, double& mxl, double& mv, double& mu) const;
   int get_last() const {return m_last;}
-<<<<<<< HEAD
-  int SC_ROI_n_x() const {return m_par->n_x;}
-  int SC_ROI_n_y() const {return m_par->n_y;}
-=======
   int SC_ROI_n_x() const {return m_par->m_n_x;}
   int SC_ROI_n_y() const {return m_par->m_n_y;}
->>>>>>> 36c55b6b
   int find_hitData(const vector<hitData_entry>& hitDatas, const hitData_key& key) const;
 
 
