/*
<<<<<<< HEAD
  Copyright (C) 2002-2019 CERN for the benefit of the ATLAS collaboration
=======
  Copyright (C) 2002-2018 CERN for the benefit of the ATLAS collaboration
>>>>>>> 36c55b6b
*/

#include "TrigT1NSWSimTools/MMT_Finder.h"

MMT_Finder::MMT_Finder(MMT_Parameters *par, int nUVRoads){

  ATH_MSG_DEBUG("MMT_Finder::building finder");

  m_par = par;
  m_nUVRoads = nUVRoads;

  m_nRoads = ceil(  ( ( m_par->m_slope_max - m_par->m_slope_min ) / m_par->m_h.getFixed()  ).getFixed()  ); //initialization, can use floats

  if(m_nUVRoads>1){
    m_nRoads *= m_nUVRoads; // This should probably be configurable and dynamic based on the geometry of the chamber
  }

  int nplanes=m_par->m_setup.size();

<<<<<<< HEAD
  ATH_MSG_DEBUG("MMT_Find::finder entries " << m_nRoads << " " << m_par->slope_max.getFixed() << " " << m_par->slope_min.getFixed() << " " << m_par->h.getFixed());
=======
  ATH_MSG_DEBUG("MMT_Find::finder entries " << m_nRoads << " " << m_par->m_slope_max.getFixed() << " " << m_par->m_slope_min.getFixed() << " " << m_par->m_h.getFixed());
>>>>>>> 36c55b6b

  m_gateFlags = vector<vector<double> >(m_nRoads,(vector<double>(2,0)));// sloperoad,
  m_finder    = vector<vector<finder_entry> >(m_nRoads,(vector<finder_entry>(nplanes,finder_entry())));  //[strip,slope,hit_index];

  ATH_MSG_DEBUG("MMT_Find::built finder");

  return;

}

void MMT_Finder::fillHitBuffer( map< pair<int,int> , finder_entry > & hitBuffer, // Map (road,plane) -> Finder entry
                                const Hit& hit) const {
  // This function takes in the Hit object and places it into the hit buffer hitBuffer, putting it in any relevant (road,plane)

  //Get initial parameters: tolerance, step size (h), slope of hit
  float32fixed<3> tol;
  float32fixed<3> h=m_par->m_h.getFixed();

  //Conver hit to slope here
  float32fixed<3> slope=hit.info.slope.getFixed();
  ATH_MSG_DEBUG("SLOPE " << hit.info.slope.getFixed());

  //Plane and key info of the hit
  int plane=hit.info.plane;

  string plane_type=m_par->m_setup.substr(plane,1);

  if(plane_type=="x") tol=m_par->m_x_error.getFixed();
  else if(plane_type=="u"||plane_type=="v") tol=m_par->m_uv_error.getFixed();
  else return;  //if it's an unsupported plane option, don't fill


  //---slope road boundaries based on hit_slope +/- tolerance---; if min or max is out of bounds, put it at the limit
  float32fixed<3> s_min = slope - tol, s_max = slope + tol;

  int road_min = round( (  (s_min - m_par->m_slope_min)/h  ).getFixed() );
  int road_max = round( (  (s_max - m_par->m_slope_min)/h  ).getFixed() );

  if( road_min < 0 ) road_min = 0 ;
  if( road_max >= (m_nRoads/m_nUVRoads) ){ road_max = (m_nRoads/m_nUVRoads) - 1 ; }

  if(m_nUVRoads > 1){ // Implementation of UV road setup.

    // For each road in x (which is what happens by default)
    // define a bunch of extra roads, for each UV setup.

    // I have a hit's slope from above and the kind of plane this is
    // So let's loop over the roads...


    //----fill buffer----
    pair<int,int> key(0,plane);

    if (plane_type=="x"){
      for(int iRoadGroup = road_min; iRoadGroup<=road_max; iRoadGroup++){ // road loop

        for(int iRoadOffset = 0; iRoadOffset < m_nUVRoads; iRoadOffset++){
          int iRoad = iRoadGroup*m_nUVRoads + iRoadOffset;
          key.first = iRoad;

          // If this road+plane combination is not already in the buffer
          // Or if this hit's key is smaller than the key that's in there...
          if( hitBuffer.find(key) == hitBuffer.end() || hit.key < hitBuffer.find(key)->second.hit.key ){
            hitBuffer[key]=finder_entry(true,m_clock,hit); // Put it in there!
          }

        } // road offset
      } // road group
    } // x planes
    else { // uv planes

      // int planeDirection = 0;
      // if (plane_type=="u") planeDirection = 1;
      // else if (plane_type=="v") planeDirection = -1;

      for(int iRoadGroup = road_min; iRoadGroup<=road_max; iRoadGroup++){ // road loop

        // for(int iRoadOffset = 0; iRoadOffset < m_nUVRoads; iRoadOffset++){
        //   int iRoad = iRoadGroup*m_nUVRoads + iRoadOffset;
        //   key.first = iRoad;

        //   // If this road+plane combination is not already in the buffer
        //   // Or if this hit's key is smaller than the key that's in there...
        //   if( hitBuffer.find(key) == hitBuffer.end() || hit.key < hitBuffer.find(key)->second.hit.key ){
        //     hitBuffer[key]=finder_entry(true,m_clock,hit); // Put it in there!
        //   }

      } // road offset
    } // road group
  } else {

    // Now I have a slope range representing the hit.

    // road_min / max represent a range of roads that I will consider hit

    //----fill buffer----
    pair<int,int> key(0,plane);
    for(int road = road_min; road<=road_max; road++){ // road loop

      key.first = road;

      if( hitBuffer.find(key) == hitBuffer.end() ){ // If this road+plane combination is not already in the buffer
        hitBuffer[key]=finder_entry(true,m_clock,hit); // Put it in there!
      }
      else if( hit.key < hitBuffer.find(key)->second.hit.key ){ // Or if this hit's key is smaller than the key that's in there...
        hitBuffer[key]=finder_entry(true,m_clock,hit);
      }
    } // road loop
  } // UV roads vs standard

}

void MMT_Finder::checkBufferForHits(vector<bool>& plane_is_hit,
                                    vector<Hit>& track,
                                    int road,
                                    map<pair<int,int>,finder_entry> hitBuffer
                                    ) const{
  //Loops through the buffer which should have entries = nplanes
  //Takes the hit and bool for each plane (if it exists)
  int nplanes=m_par->m_setup.size();

  pair<int,int> key (road,0);

  for(int plane=0; plane<nplanes; plane++){
    key.second=plane;
    Hit hit;
    if(hitBuffer.count(key)){
     plane_is_hit.push_back(true);
     hit=hitBuffer.at(key).hit;
    }
    else plane_is_hit.push_back(false);
    track.push_back(hit);
  }
}

int MMT_Finder::Coincidence_Gate(const vector<bool>& plane_hits) const{

  // This function should be updated to include the clock and age of the hits...

  //8 for eight detector planes
  if(plane_hits.size()!=8){
    ATH_MSG_DEBUG("Coincidence_Gate: Don't have 8 plane hit!");
  }
  //Might want to establish a heirarchy of gates
  //Eg, 4X+4UV > 3+3.   Also,
  int X_count=0,U_count=0,V_count=0,value=0;bool front=false,back=false;
  //search the string
  vector<int> u_planes=m_par->q_planes("u"), x_planes=m_par->q_planes("x"), v_planes=m_par->q_planes("v");
  for(unsigned int ip=0;ip<x_planes.size();ip++){
    if(plane_hits[x_planes[ip]]){
      X_count++;
      if(x_planes[ip]<4)front=true;
      else back=true;
    }
  }
  for(unsigned int ip=0;ip<u_planes.size();ip++) U_count+=plane_hits[u_planes[ip]];
  for(unsigned int ip=0;ip<v_planes.size();ip++) V_count+=plane_hits[v_planes[ip]];
  int UV_count = U_count + V_count;
  bool xpass=X_count>=m_par->m_CT_x,uvpass=UV_count>=m_par->m_CT_uv,fbpass=front&&back;
  value = 10*X_count+UV_count;
  if(!xpass||!uvpass){
    value*=-1;
    if(value<-10) ATH_MSG_DEBUG("Coincidence_Gate: hit count fail with value: "<<value);
  }
  else if(!fbpass&&X_count+UV_count>0){
    if(value>0)value*=-1;
    value-=5;
    ATH_MSG_DEBUG("Coincidence_Gate: quadruplet fail with value: "<<value);
  }
  return value;
}<|MERGE_RESOLUTION|>--- conflicted
+++ resolved
@@ -1,9 +1,5 @@
 /*
-<<<<<<< HEAD
   Copyright (C) 2002-2019 CERN for the benefit of the ATLAS collaboration
-=======
-  Copyright (C) 2002-2018 CERN for the benefit of the ATLAS collaboration
->>>>>>> 36c55b6b
 */
 
 #include "TrigT1NSWSimTools/MMT_Finder.h"
@@ -23,11 +19,7 @@
 
   int nplanes=m_par->m_setup.size();
 
-<<<<<<< HEAD
-  ATH_MSG_DEBUG("MMT_Find::finder entries " << m_nRoads << " " << m_par->slope_max.getFixed() << " " << m_par->slope_min.getFixed() << " " << m_par->h.getFixed());
-=======
   ATH_MSG_DEBUG("MMT_Find::finder entries " << m_nRoads << " " << m_par->m_slope_max.getFixed() << " " << m_par->m_slope_min.getFixed() << " " << m_par->m_h.getFixed());
->>>>>>> 36c55b6b
 
   m_gateFlags = vector<vector<double> >(m_nRoads,(vector<double>(2,0)));// sloperoad,
   m_finder    = vector<vector<finder_entry> >(m_nRoads,(vector<finder_entry>(nplanes,finder_entry())));  //[strip,slope,hit_index];
