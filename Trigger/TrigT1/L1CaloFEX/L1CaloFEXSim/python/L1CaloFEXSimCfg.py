#
# Copyright (C) 2002-2021 CERN for the benefit of the ATLAS collaboration
#
from AthenaConfiguration.ComponentAccumulator import ComponentAccumulator
from AthenaConfiguration.ComponentFactory import CompFactory

def ReadSCellFromPoolFileCfg(flags, key='SCell'):
    '''Configure reading SCell container from a Pool file like RDO or ESD'''
    acc = ComponentAccumulator()

    # Ensure SCell container is in the input file
    assert key in flags.Input.Collections or not flags.Input.Collections, 'MC input file is required to contain SCell container'

    # Need geometry and conditions for the SCell converter from POOL
    from AtlasGeoModel.GeoModelConfig import GeoModelCfg
    gm = GeoModelCfg(flags)
    gmtool = CompFactory.LArDetectorToolNV(GeometryConfig='RECO')
    gm.getPrimary().DetectorTools += [ gmtool ]
    acc.merge(gm)
    if flags.LAr.doAlign:
        acc.addCondAlgo(CompFactory.CaloAlignCondAlg())
    else:
        acc.addCondAlgo(CompFactory.CaloAlignCondAlg(LArAlignmentStore="",CaloCellPositionShiftFolder=""))
    acc.addCondAlgo(CompFactory.CaloSuperCellAlignCondAlg())

    # Ensure correct dependency tree: conditions->(converter)->SCells->(SGInputLoader)->clients
    from SGComps.SGInputLoaderConfig import SGInputLoaderCfg
    acc.merge(SGInputLoaderCfg(flags,
                               Load=[('CaloCellContainer', key)],
                               ExtraInputs=[('CaloDetDescrManager', 'ConditionStore+CaloDetDescrManager'),
                                            ('CaloSuperCellDetDescrManager', 'ConditionStore+CaloSuperCellDetDescrManager')]))

    return acc


def ReadSCellFromByteStreamCfg(flags, key='SCell'):
    acc=ComponentAccumulator()

    # Geometry, conditions and cabling setup
    from TileGeoModel.TileGMConfig import TileGMCfg
    from LArGeoAlgsNV.LArGMConfig import LArGMCfg
    from LArCabling.LArCablingConfig import LArLATOMEMappingCfg
    acc.merge(TileGMCfg(flags))
    acc.merge(LArGMCfg(flags))
    acc.merge(LArLATOMEMappingCfg(flags))

    # Conversion from ByteStream to LArRawSCContainer
    decoderTool = CompFactory.LArLATOMEDecoder('LArLATOMEDecoder', ProtectSourceId = True)
    decoderAlg = CompFactory.LArRawSCDataReadingAlg('LArRawSCDataReadingAlg', LATOMEDecoder=decoderTool)
    acc.addEventAlgo(decoderAlg)

    # Conversion from LArRawSCContainer to SCell
    scellAlg = CompFactory.LArRAWtoSuperCell('LArRAWtoSuperCell', SCellContainerOut=key)
    acc.addEventAlgo(scellAlg)

    return acc


def TriggerTowersInputCfg(flags):
    '''Configuration to provide TriggerTowers as input to the Fex simulation'''
    if flags.Input.isMC:
        # For MC produce TT with R2TTMaker
        from TrigT1CaloSim.TrigT1CaloSimRun2Config import Run2TriggerTowerMakerCfg
        return Run2TriggerTowerMakerCfg(flags)
    else:
        # For data decode TT from ByteStream
        from TrigT1CaloByteStream.LVL1CaloRun2ByteStreamConfig import LVL1CaloRun2ReadBSCfg
        return LVL1CaloRun2ReadBSCfg(flags)


def L1CaloFEXSimCfg(flags):
    acc = ComponentAccumulator()

    # Configure SCell inputs
    sCellType = "SCell"
    if flags.Input.isMC:
        # Read SCell directly from input RDO file
        acc.merge(ReadSCellFromPoolFileCfg(flags,sCellType))
    else:
        from AthenaConfiguration.Enums import LHCPeriod
        if flags.GeoModel.Run is LHCPeriod.Run2:
            # Run-2 data inputs, emulate SCells
            sCellType = "EmulatedSCell"
            from TrigT1CaloFexPerf.EmulationConfig import emulateSC_Cfg
            acc.merge(emulateSC_Cfg(flags,SCOut=sCellType))
        else:
            # Run-3+ data inputs, decode SCells from ByteStream
            acc.merge(ReadSCellFromByteStreamCfg(flags,sCellType))

    # Need also TriggerTowers as input
    acc.merge(TriggerTowersInputCfg(flags))

<<<<<<< HEAD
    eFEX = CompFactory.LVL1.eFEXDriver('eFEXDriver')
=======
    # eFEX simulation
    eFEX = CompFactory.LVL1.eFEXDriver('eFEXDriver',
        SCell=sCellType )
>>>>>>> bad500bf
    eFEX.eSuperCellTowerMapperTool = CompFactory.LVL1.eSuperCellTowerMapper('eSuperCellTowerMapper', SCell=sCellType)
    acc.addEventAlgo(eFEX)

<<<<<<< HEAD
    # jFEX part
    jFEX = CompFactory.LVL1.jFEXDriver('jFEXDriver')
=======
    # jFEX simulation
    jFEX = CompFactory.LVL1.jFEXDriver('jFEXDriver',
        SCell=sCellType )
>>>>>>> bad500bf
    jFEX.jSuperCellTowerMapperTool = CompFactory.LVL1.jSuperCellTowerMapper('jSuperCellTowerMapper', SCell=sCellType)
    jFEX.jFEXSysSimTool = CompFactory.LVL1.jFEXSysSim('jFEXSysSimTool')
    acc.addEventAlgo(jFEX)

<<<<<<< HEAD
    gFEX = CompFactory.LVL1.gFEXDriver('gFEXDriver')
=======
    # gFEX simulation
    gFEX = CompFactory.LVL1.gFEXDriver('gFEXDriver',
        SCell=sCellType )
>>>>>>> bad500bf
    gFEX.gSuperCellTowerMapperTool = CompFactory.LVL1.gSuperCellTowerMapper('gSuperCellTowerMapper', SCell=sCellType)
    gFEX.gFEXSysSimTool = CompFactory.LVL1.gFEXSysSim('gFEXSysSimTool')
    acc.addEventAlgo(gFEX)

    return acc


if __name__ == '__main__':
    ##################################################
    # Add an argument parser
    ##################################################
    import argparse
    p = argparse.ArgumentParser()
    p.add_argument('-i', '--input',
                   metavar='KEY',
                   default='ttbar',
                   help='Key of the input from TrigValInputs to be used, default=%(default)s')
    p.add_argument('-e', '--execute',
                   action='store_true',
                   help='After building the configuration, also process a few events')
    p.add_argument('-n', '--nevents',
                   metavar='N',
                   type=int,
                   default=25,
                   help='Number of events to process if --execute is used, default=%(default)s')
    args = p.parse_args()

    ##################################################
    # Configure all the flags
    ##################################################
    from AthenaConfiguration.AllConfigFlags import ConfigFlags as flags
    from TrigValTools.TrigValSteering import Input
    from AthenaCommon.Configurable import Configurable
    Configurable.configurableRun3Behavior = 1
    flags.Input.Files = Input.get_input(args.input).paths
    flags.Output.AODFileName = 'AOD.pool.root'
    flags.Common.isOnline = not flags.Input.isMC
    flags.Exec.MaxEvents = args.nevents
    flags.Concurrency.NumThreads = 1
    flags.Concurrency.NumConcurrentEvents = 1
    flags.Scheduler.ShowDataDeps = True
    flags.Scheduler.CheckDependencies = True
    flags.Scheduler.ShowDataFlow = True
    flags.Trigger.EDMVersion = 3
    flags.Trigger.doLVL1 = True
    flags.Trigger.enableL1CaloPhase1 = True
    flags.LAr.doAlign = not flags.Input.isMC
    if flags.Common.isOnline:
        flags.IOVDb.GlobalTag = flags.Trigger.OnlineCondTag

    # TODO 1: Reverse this into a special setting for Run-2 data input when the default geo tag is changed to Run-3
    # TODO 2: Any better way of figuring this out than run number?
    if not flags.Input.isMC and flags.Input.RunNumber[0] > 400000:
        flags.GeoModel.AtlasVersion = 'ATLAS-R3S-2021-02-00-00'

    # Enable only calo for this test
    from AthenaConfiguration.DetectorConfigFlags import setupDetectorsFromList
    setupDetectorsFromList(flags,['LAr','Tile','MBTS'],True)

    flags.lock()

    ##################################################
    # Set up central services: Main + Input reading + L1Menu + Output writing
    ##################################################
    from AthenaConfiguration.MainServicesConfig import MainServicesCfg
    acc = MainServicesCfg(flags)

    from AthenaConfiguration.Enums import Format
    if flags.Input.Format == Format.POOL:
        from AthenaPoolCnvSvc.PoolReadConfig import PoolReadCfg
        acc.merge(PoolReadCfg(flags))
    else:
        from TriggerJobOpts.TriggerByteStreamConfig import ByteStreamReadCfg
        acc.merge(ByteStreamReadCfg(flags))

    from TrigConfigSvc.TrigConfigSvcCfg import L1ConfigSvcCfg, generateL1Menu, createL1PrescalesFileFromMenu
    acc.merge(L1ConfigSvcCfg(flags))
    generateL1Menu(flags)
    createL1PrescalesFileFromMenu(flags)

    from OutputStreamAthenaPool.OutputStreamConfig import OutputStreamCfg
    FexEDMList = [
        'xAOD::eFexEMRoIContainer#L1_eEMRoI','xAOD::eFexEMRoIAuxContainer#L1_eEMRoIAux.',
        'xAOD::eFexTauRoIContainer#L1_eTauRoI','xAOD::eFexTauRoIAuxContainer#L1_eTauRoIAux.',
        'xAOD::jFexTauRoIContainer#L1_jFexTauRoI','xAOD::jFexTauRoIAuxContainer#L1_jFexTauRoIAux.',
        'xAOD::jFexSRJetRoIContainer#L1_jFexSRJetRoI','xAOD::jFexSRJetRoIAuxContainer#L1_jFexSRJetRoIAux.',
        'xAOD::jFexLRJetRoIContainer#L1_jFexLRJetRoI','xAOD::jFexLRJetRoIAuxContainer#L1_jFexLRJetRoIAux.',
        'xAOD::jFexMETRoIContainer#L1_jFexMETRoI','xAOD::jFexMETRoIAuxContainer#L1_jFexMETRoIAux.',
        'xAOD::jFexSumETRoIContainer#L1_jFexSumETRoI','xAOD::jFexSumETRoIAuxContainer#L1_jFexSumETRoIAux.',
        'xAOD::gFexJetRoIContainer#L1_gFexSRJetRoI','xAOD::gFexJetRoIAuxContainer#L1_gFexSRJetRoIAux.',
        'xAOD::gFexJetRoIContainer#L1_gFexLRJetRoI','xAOD::gFexJetRoIAuxContainer#L1_gFexLRJetRoIAux.',
        'xAOD::gFexJetRoIContainer#L1_gFexRhoRoI','xAOD::gFexJetRoIAuxContainer#L1_gFexRhoRoIAux.',
        'xAOD::gFexGlobalRoIContainer#L1_gScalarEJwoj','xAOD::gFexGlobalRoIAuxContainer#L1_gScalarEJwojAux.',
        'xAOD::gFexGlobalRoIContainer#L1_gMETComponentsJwoj','xAOD::gFexGlobalRoIAuxContainer#L1_gMETComponentsJwojAux.',
        'xAOD::gFexGlobalRoIContainer#L1_gMHTComponentsJwoj','xAOD::gFexGlobalRoIAuxContainer#L1_gMHTComponentsJwojAux.',
        'xAOD::gFexGlobalRoIContainer#L1_gMSTComponentsJwoj','xAOD::gFexGlobalRoIAuxContainer#L1_gMSTComponentsJwojAux.',
    ]
    acc.merge(OutputStreamCfg(flags, 'AOD', ItemList=FexEDMList))

    ##################################################
    # The configuration fragment to be tested
    ##################################################
    acc.merge(L1CaloFEXSimCfg(flags))

    ##################################################
    # Save and optionally run the configuration
    ##################################################
    with open("L1Sim.pkl", "wb") as f:
        acc.store(f)
        f.close()

    if args.execute:
        sc = acc.run()
        if sc.isFailure():
            exit(1)<|MERGE_RESOLUTION|>--- conflicted
+++ resolved
@@ -90,35 +90,17 @@
     # Need also TriggerTowers as input
     acc.merge(TriggerTowersInputCfg(flags))
 
-<<<<<<< HEAD
     eFEX = CompFactory.LVL1.eFEXDriver('eFEXDriver')
-=======
-    # eFEX simulation
-    eFEX = CompFactory.LVL1.eFEXDriver('eFEXDriver',
-        SCell=sCellType )
->>>>>>> bad500bf
     eFEX.eSuperCellTowerMapperTool = CompFactory.LVL1.eSuperCellTowerMapper('eSuperCellTowerMapper', SCell=sCellType)
     acc.addEventAlgo(eFEX)
 
-<<<<<<< HEAD
     # jFEX part
     jFEX = CompFactory.LVL1.jFEXDriver('jFEXDriver')
-=======
-    # jFEX simulation
-    jFEX = CompFactory.LVL1.jFEXDriver('jFEXDriver',
-        SCell=sCellType )
->>>>>>> bad500bf
     jFEX.jSuperCellTowerMapperTool = CompFactory.LVL1.jSuperCellTowerMapper('jSuperCellTowerMapper', SCell=sCellType)
     jFEX.jFEXSysSimTool = CompFactory.LVL1.jFEXSysSim('jFEXSysSimTool')
     acc.addEventAlgo(jFEX)
 
-<<<<<<< HEAD
     gFEX = CompFactory.LVL1.gFEXDriver('gFEXDriver')
-=======
-    # gFEX simulation
-    gFEX = CompFactory.LVL1.gFEXDriver('gFEXDriver',
-        SCell=sCellType )
->>>>>>> bad500bf
     gFEX.gSuperCellTowerMapperTool = CompFactory.LVL1.gSuperCellTowerMapper('gSuperCellTowerMapper', SCell=sCellType)
     gFEX.gFEXSysSimTool = CompFactory.LVL1.gFEXSysSim('gFEXSysSimTool')
     acc.addEventAlgo(gFEX)
