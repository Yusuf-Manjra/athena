--- conflicted
+++ resolved
@@ -81,15 +81,9 @@
     std::vector<uint32_t> m_LRJet_tobwords;
     std::vector<uint32_t> m_tau_tobwords;
 
-<<<<<<< HEAD
-    int m_jTowersIDs_Wide [FEXAlgoSpaceDefs::jFEX_algoSpace_height][FEXAlgoSpaceDefs::jFEX_wide_algoSpace_width] = {0};
-    int m_jTowersIDs_Thin [FEXAlgoSpaceDefs::jFEX_algoSpace_height][FEXAlgoSpaceDefs::jFEX_thin_algoSpace_width] = {0};
-    int m_jTowersIDs      [FEXAlgoSpaceDefs::jFEX_algoSpace_height][FEXAlgoSpaceDefs::jFEX_thin_algoSpace_width] = {0};
-=======
     int m_jTowersIDs_Wide [FEXAlgoSpaceDefs::jFEX_algoSpace_height][FEXAlgoSpaceDefs::jFEX_wide_algoSpace_width] = {{0}};
     int m_jTowersIDs_Thin [FEXAlgoSpaceDefs::jFEX_algoSpace_height][FEXAlgoSpaceDefs::jFEX_thin_algoSpace_width] = {{0}};
     int m_jTowersIDs      [FEXAlgoSpaceDefs::jFEX_algoSpace_height][FEXAlgoSpaceDefs::jFEX_thin_algoSpace_width] = {{0}};
->>>>>>> 91d736d3
     std::map<int,jTower> m_jTowersColl;
 
     CaloCellContainer m_sCellsCollection;
