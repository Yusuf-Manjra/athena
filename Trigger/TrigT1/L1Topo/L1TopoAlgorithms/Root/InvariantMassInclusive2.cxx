/*********************************
 * InvariantMassInclusive2.cpp
 * Created by V SOrin 2014.
 * Copyright (c) 2012 Joerg Stelzer. All rights reserved.
 *
 * @brief algorithm calculates the sqr of the INVMASS between  two lists and applies invmass criteria
 *
 * @param NumberLeading
**********************************/


#include "L1TopoAlgorithms/InvariantMassInclusive2.h"
#include "L1TopoCommon/Exception.h"
#include "L1TopoInterfaces/Decision.h"
// Bitwise implementation utils
#include "L1TopoSimulationUtils/L1TopoDataTypes.h"
#include "L1TopoSimulationUtils/Trigo.h"
#include "L1TopoSimulationUtils/Hyperbolic.h"
#include "L1TopoSimulationUtils/Kinematics.h"
//
#include "TH1F.h"
#include "TH2F.h"

#include <cmath>
#include <iostream>

REGISTER_ALG_TCS(InvariantMassInclusive2)

using namespace std;

// not the best solution but we will move to athena where this comes for free
#define LOG cout << "TCS::InvariantMassInclusive2:     "

<<<<<<< HEAD
=======

>>>>>>> 1a1df68a
TCS::InvariantMassInclusive2::InvariantMassInclusive2(const std::string & name) : DecisionAlg(name)
{
   defineParameter("InputWidth1", 9);
   defineParameter("InputWidth2", 9);
   defineParameter("MaxTob1", 0);
   defineParameter("MaxTob2", 0);
   defineParameter("NumResultBits", 6);
   defineParameter("MinMSqr",   0, 0);
   defineParameter("MaxMSqr", 999, 0);
   defineParameter("MinMSqr",   0, 1);
   defineParameter("MaxMSqr", 999, 1);
   defineParameter("MinMSqr",   0, 2);
   defineParameter("MaxMSqr", 999, 2);
   defineParameter("MinMSqr",   0, 3);
   defineParameter("MaxMSqr", 999, 3);
   defineParameter("MinMSqr",   0, 4);
   defineParameter("MaxMSqr", 999, 4);
   defineParameter("MinMSqr",   0, 5);
   defineParameter("MaxMSqr", 999, 5);
   defineParameter("MinET1",0,0);
   defineParameter("MinET2",0,0);
   defineParameter("MinET1",0,1);
   defineParameter("MinET2",0,1);
   defineParameter("MinET1",0,2);
   defineParameter("MinET2",0,2);
   defineParameter("MinET1",0,3);
   defineParameter("MinET2",0,3);
   defineParameter("MinET1",0,4);
   defineParameter("MinET2",0,4);
   defineParameter("MinET1",0,5);
   defineParameter("MinET2",0,5);
   defineParameter("ApplyEtaCut", 0);
   defineParameter("MinEta1",  0);
   defineParameter("MaxEta1", 31);
   defineParameter("MinEta2",  0);
   defineParameter("MaxEta2", 31);

   setNumberOutputBits(6);
}

TCS::InvariantMassInclusive2::~InvariantMassInclusive2(){}


TCS::StatusCode
TCS::InvariantMassInclusive2::initialize() {
   p_NumberLeading1 = parameter("InputWidth1").value();
   p_NumberLeading2 = parameter("InputWidth2").value();
   if(parameter("MaxTob1").value() > 0) p_NumberLeading1 = parameter("MaxTob1").value();
   if(parameter("MaxTob2").value() > 0) p_NumberLeading2 = parameter("MaxTob2").value();

   for(unsigned int i=0; i<numberOutputBits(); ++i) {
      p_InvMassMin[i] = parameter("MinMSqr", i).value();
      p_InvMassMax[i] = parameter("MaxMSqr", i).value();

      p_MinET1[i] = parameter("MinET1",i).value();
      p_MinET2[i] = parameter("MinET2",i).value();
   }
   TRG_MSG_INFO("NumberLeading1 : " << p_NumberLeading1);
   TRG_MSG_INFO("NumberLeading2 : " << p_NumberLeading2);
   for(unsigned int i=0; i<numberOutputBits(); ++i) {
    TRG_MSG_INFO("InvMassMin   : " << p_InvMassMin[i]);
    TRG_MSG_INFO("InvMassMax   : " << p_InvMassMax[i]);
    TRG_MSG_INFO("MinET1          : " << p_MinET1[i]);
    TRG_MSG_INFO("MinET2          : " << p_MinET2[i]);
   }

   p_ApplyEtaCut = parameter("ApplyEtaCut").value();
   p_MinEta1     = parameter("MinEta1"    ).value();
   p_MaxEta1     = parameter("MaxEta1"    ).value();
   p_MinEta2     = parameter("MinEta2"    ).value();
   p_MaxEta2     = parameter("MaxEta2"    ).value();
   TRG_MSG_INFO("ApplyEtaCut : "<<p_ApplyEtaCut );
   TRG_MSG_INFO("MinEta1     : "<<p_MinEta1     );
   TRG_MSG_INFO("MaxEta1     : "<<p_MaxEta1     );
   TRG_MSG_INFO("MinEta2     : "<<p_MinEta2     );
   TRG_MSG_INFO("MaxEta2     : "<<p_MaxEta2     );

   TRG_MSG_INFO("number output : " << numberOutputBits());
   // book histograms
   for(unsigned int i=0; i<numberOutputBits(); ++i) {
       const int buf_len = 512;
       char hname_accept[buf_len], hname_reject[buf_len];
       int mass_min = sqrt(p_InvMassMin[i]);
       int mass_max = sqrt(p_InvMassMax[i]);
       // mass
       snprintf(hname_accept, buf_len, "Accept_InvariantMassInclusive2_bit%d_%dM%d_Mass", i, mass_min, mass_max);
       snprintf(hname_reject, buf_len, "Reject_InvariantMassInclusive2_bit%d_%dM%d_Mass", i, mass_min, mass_max);
       registerHist(m_histAcceptM[i] = new TH1F(hname_accept, hname_accept, 100, 0.0, 2*mass_max));
       registerHist(m_histRejectM[i] = new TH1F(hname_reject, hname_reject, 100, 0.0, 2*mass_max));
       // eta2 vs. eta1
       snprintf(hname_accept, buf_len, "Accept_InvariantMassInclusive2_bit%d_%dM%d_Eta1Eta2", i, mass_min, mass_max);
       snprintf(hname_reject, buf_len, "Reject_InvariantMassInclusive2_bit%d_%dM%d_Eta1Eta2", i, mass_min, mass_max);
       registerHist(m_histAcceptEta1Eta2[i] = new TH2F(hname_accept, hname_accept, 100, -50.0, +50.0, 100, -50.0, +50.0));
       registerHist(m_histRejectEta1Eta2[i] = new TH2F(hname_reject, hname_reject, 100, -50.0, +50.0, 100, -50.0, +50.0));
   }
   return StatusCode::SUCCESS;
}



TCS::StatusCode
TCS::InvariantMassInclusive2::processBitCorrect( const std::vector<TCS::TOBArray const *> & input,
                             const std::vector<TCS::TOBArray *> & output,
                             Decision & decison )
{

   if( input.size() == 2) {
      for( TOBArray::const_iterator tob1 = input[0]->begin();
           tob1 != input[0]->end() && distance(input[0]->begin(), tob1) < p_NumberLeading1;
           ++tob1)
         {


            for( TCS::TOBArray::const_iterator tob2 = input[1]->begin();
                 tob2 != input[1]->end() && distance(input[1]->begin(), tob2) < p_NumberLeading2;
                 ++tob2) {
                // Inv Mass calculation
                unsigned int invmass2 = TSU::Kinematics::calcInvMassBW( *tob1, *tob2 );
                const int eta1 = (*tob1)->eta();
                const int eta2 = (*tob2)->eta();
                const unsigned int aeta1 = std::abs(eta1);
                const unsigned int aeta2 = std::abs(eta2);
               for(unsigned int i=0; i<numberOutputBits(); ++i) {
                   bool accept = false;
                   if( parType_t((*tob1)->Et()) <= p_MinET1[i]) continue; // ET cut
                   if( parType_t((*tob2)->Et()) <= p_MinET2[i]) continue; // ET cut
                   if(p_ApplyEtaCut &&
                      ((aeta1 < p_MinEta1 || aeta1 > p_MaxEta1 ) ||
                       (aeta2 < p_MinEta2 || aeta2 > p_MaxEta2 ) ))  continue;
                   accept = invmass2 >= p_InvMassMin[i] && invmass2 <= p_InvMassMax[i];
                   if( accept ) {
                       decison.setBit(i, true);
                       output[i]->push_back( TCS::CompositeTOB(*tob1, *tob2) );
                       m_histAcceptM[i]->Fill(sqrt((float)invmass2));
                       m_histAcceptEta1Eta2[i]->Fill(eta1, eta2);

                   } else {
                       m_histRejectM[i]->Fill(sqrt((float)invmass2));
                       m_histRejectEta1Eta2[i]->Fill(eta1, eta2);
                   }
                   TRG_MSG_DEBUG("Decision " << i << ": " << (accept?"pass":"fail") << " invmass2 = " << invmass2);
               }
            }
         }
   } else {

      TCS_EXCEPTION("InvariantMassInclusive2 alg must have  2 inputs, but got " << input.size());

   }
   return TCS::StatusCode::SUCCESS;

}

TCS::StatusCode
TCS::InvariantMassInclusive2::process( const std::vector<TCS::TOBArray const *> & input,
                             const std::vector<TCS::TOBArray *> & output,
                             Decision & decison )
{


   if( input.size() == 2) {
      for( TOBArray::const_iterator tob1 = input[0]->begin();
           tob1 != input[0]->end() && distance(input[0]->begin(), tob1) < p_NumberLeading1;
           ++tob1)
         {
            for( TCS::TOBArray::const_iterator tob2 = input[1]->begin();
                 tob2 != input[1]->end() && distance(input[1]->begin(), tob2) < p_NumberLeading2;
                 ++tob2) {
                // Inv Mass calculation
                unsigned int invmass2 = TSU::Kinematics::calcInvMass( *tob1, *tob2 );
                const int eta1 = (*tob1)->eta();
                const int eta2 = (*tob2)->eta();
                const unsigned int aeta1 = std::abs(eta1);
                const unsigned int aeta2 = std::abs(eta2);
               for(unsigned int i=0; i<numberOutputBits(); ++i) {
                  if( parType_t((*tob1)->Et()) <= p_MinET1[i]) continue; // ET cut
                  if( parType_t((*tob2)->Et()) <= p_MinET2[i]) continue; // ET cut
                   if(p_ApplyEtaCut &&
                      ((aeta1 < p_MinEta1 || aeta1 > p_MaxEta1 ) ||
                       (aeta2 < p_MinEta2 || aeta2 > p_MaxEta2 ) )) continue;
                  bool accept = invmass2 >= p_InvMassMin[i] && invmass2 <= p_InvMassMax[i];
                  if( accept ) {
                     decison.setBit(i, true);
                     output[i]->push_back( TCS::CompositeTOB(*tob1, *tob2) );
                     m_histAcceptM[i]->Fill(sqrt((float)invmass2));
                     m_histAcceptEta1Eta2[i]->Fill(eta1, eta2);
                  } else {
                     m_histRejectM[i]->Fill(sqrt((float)invmass2));
                     m_histRejectEta1Eta2[i]->Fill(eta1, eta2);
                  }
                  TRG_MSG_DEBUG("Decision " << i << ": " << (accept ?"pass":"fail") << " invmass2 = " << invmass2);
               }
            }
         }
   } else {
      TCS_EXCEPTION("InvariantMassInclusive2 alg must have  2 inputs, but got " << input.size());
   }
   return TCS::StatusCode::SUCCESS;
}<|MERGE_RESOLUTION|>--- conflicted
+++ resolved
@@ -31,10 +31,7 @@
 // not the best solution but we will move to athena where this comes for free
 #define LOG cout << "TCS::InvariantMassInclusive2:     "
 
-<<<<<<< HEAD
-=======
-
->>>>>>> 1a1df68a
+
 TCS::InvariantMassInclusive2::InvariantMassInclusive2(const std::string & name) : DecisionAlg(name)
 {
    defineParameter("InputWidth1", 9);
