--- conflicted
+++ resolved
@@ -157,11 +157,8 @@
       unsigned int m_rhad {0};
       unsigned int m_wstot {0};
 
-<<<<<<< HEAD
-      unsigned int  m_jtauiso {0};
-=======
+      unsigned int m_jtauiso {0};
       unsigned int m_fcore {0};
->>>>>>> 2044a65f
       
       inputTOBType_t   m_tobType { NONE };
 
