// Copyright (C) 2002-2020 CERN for the benefit of the ATLAS collaboration

#include "L1TopoEvent/TopoInputEvent.h"
#include <fstream>
#include <pthread.h>

using namespace TCS;

//Current input list size for gFEX tobs and jEM might be not accurate 
TopoInputEvent::TopoInputEvent() :
  TrigConfMessaging("TopoInputEvent"),
  m_clusters("InputClusters",120),
  m_eems("InputeEms",120),
  m_jems("InputjEms",60),
  m_etaus("InputeTaus",120),
<<<<<<< HEAD
  m_jtaus("InputjTaus",60),
=======
  m_ctaus("InputcTaus",120),
>>>>>>> fed9b370
  m_taus("InputTaus",120),
  m_jets("InputJets",60),
  m_jLargeRJets("InputjLargeRJets",60),
  m_gLargeRJets("InputgLargeRJets",60),
  m_jJets("InputjJets",60),
  m_gJets("InputgJets",60),
  m_muons("InputMuons",32),
  m_lateMuons("InputLateMuons",32),
  m_muonsNextBC("InputMuonsNextBC",32),
  m_met("InputMet",1)
{
}

TopoInputEvent::~TopoInputEvent() {}

StatusCode TopoInputEvent::addCluster(const TCS::ClusterTOB & cluster) {
   m_clusters.push_back(cluster);
   return StatusCode::SUCCESS;
}

StatusCode TopoInputEvent::addeEm(const TCS::eEmTOB & eem) {
   m_eems.push_back(eem);
   return StatusCode::SUCCESS;
}

StatusCode TopoInputEvent::addjEm(const TCS::jEmTOB & jem) {
   m_jems.push_back(jem);
   return StatusCode::SUCCESS;
}

StatusCode TopoInputEvent::addeTau(const TCS::eTauTOB & etau) {
   m_etaus.push_back(etau);
   return StatusCode::SUCCESS;
}

StatusCode TopoInputEvent::addcTau(const TCS::eTauTOB & etau) {
   TCS::cTauTOB ctau(etau.Et(),etau.isolation(),etau.eta(),etau.phi(),TCS::ETAU);
   ctau.setEtDouble( etau.EtDouble() );
   ctau.setEtaDouble( etau.etaDouble() );
   ctau.setPhiDouble( etau.phiDouble() );
   m_ctaus.push_back(ctau);
   return StatusCode::SUCCESS;
}

StatusCode TopoInputEvent::addTau(const TCS::ClusterTOB & tau) {
   m_taus.push_back(tau);
   return StatusCode::SUCCESS;
}

StatusCode TopoInputEvent::addJet(const TCS::JetTOB & jet) {
   m_jets.push_back(jet);
   return StatusCode::SUCCESS;
}

StatusCode TopoInputEvent::addjTau(const TCS::jTauTOB & tau) {
   m_jtaus.push_back(tau);
   return StatusCode::SUCCESS;
}

StatusCode TopoInputEvent::addcTau(const TCS::jTauTOB & jtau) {
  TCS::cTauTOB ctau(jtau.Et(),jtau.isolation(),jtau.eta(),jtau.phi(),TCS::JTAU);
   ctau.setEtDouble( jtau.EtDouble() );
   ctau.setEtaDouble( jtau.etaDouble() );
   ctau.setPhiDouble( jtau.phiDouble() );
   m_ctaus.push_back(ctau);
   return StatusCode::SUCCESS;
}

StatusCode TopoInputEvent::addjLargeRJet(const TCS::jLargeRJetTOB & jet) {
   m_jLargeRJets.push_back(jet);
   return StatusCode::SUCCESS;
}

StatusCode TopoInputEvent::addgLargeRJet(const TCS::gLargeRJetTOB & jet) {
   m_gLargeRJets.push_back(jet);
   return StatusCode::SUCCESS;
}

StatusCode TopoInputEvent::addjJet(const TCS::jJetTOB & jet) {
   m_jJets.push_back(jet);
   return StatusCode::SUCCESS;
}

StatusCode TopoInputEvent::addgJet(const TCS::gJetTOB & jet) {
   m_gJets.push_back(jet);
   return StatusCode::SUCCESS;
}

StatusCode TopoInputEvent::addMuon(const TCS::MuonTOB & muon) {
   m_muons.push_back(muon);
   return StatusCode::SUCCESS;
}

StatusCode TopoInputEvent::addLateMuon(const TCS::LateMuonTOB & muon) {
   m_lateMuons.push_back(muon);
   return StatusCode::SUCCESS;
}

StatusCode TopoInputEvent::addMuonNextBC(const TCS::MuonNextBCTOB & muon) {
   m_muonsNextBC.push_back(muon);
   return StatusCode::SUCCESS;
}

StatusCode TopoInputEvent::setMET(const TCS::MetTOB & met) {
   m_met.clear();
   m_met.push_back(met);
   return StatusCode::SUCCESS;
}

StatusCode TopoInputEvent::setEventInfo(const uint32_t runNo, const uint32_t evtNo, const uint32_t lumiB, const uint32_t BCID) {
   m_runNo = runNo;
   m_evtNo = evtNo;
   m_lumiB = lumiB;
   m_BCID  = BCID; 
   return StatusCode::SUCCESS;
}

void TopoInputEvent::setOverflowFromEmtauInput (const bool &v)
{
    m_overflowFromEmtauInput = v;
}

void TopoInputEvent::setOverflowFromJetInput   (const bool &v)
{
    m_overflowFromJetInput = v;
}

void TopoInputEvent::setOverflowFromeEmInput   (const bool &v)
{
    m_overflowFromeEmInput = v;
}

void TopoInputEvent::setOverflowFromjEmInput   (const bool &v)
{
    m_overflowFromjEmInput = v;
}

void TopoInputEvent::setOverflowFromeTauInput   (const bool &v)
{
    m_overflowFromeTauInput = v;
}

void TopoInputEvent::setOverflowFromjTauInput   (const bool &v)
{
    m_overflowFromjTauInput = v;
}

void TopoInputEvent::setOverflowFromjJetInput   (const bool &v)
{
    m_overflowFromjJetInput = v;
}

void TopoInputEvent::setOverflowFromgJetInput   (const bool &v)
{
    m_overflowFromgJetInput = v;
}

void TopoInputEvent::setOverflowFromjLargeRJetInput   (const bool &v)
{
    m_overflowFromjLargeRJetInput = v;
}

void TopoInputEvent::setOverflowFromgLargeRJetInput   (const bool &v)
{
    m_overflowFromgLargeRJetInput = v;
}

void TopoInputEvent::setOverflowFromEnergyInput(const bool &v)
{
    m_overflowFromEnergyInput = v;
}

void TopoInputEvent::setOverflowFromMuonInput  (const bool &v)
{
    m_overflowFromMuonInput = v;
}

// access to data for the steering
const InputTOBArray *
TopoInputEvent::inputTOBs(inputTOBType_t tobType) const {
   switch(tobType) {
   case CLUSTER: return &m_clusters;
   case EEM: return &m_eems;
<<<<<<< HEAD
   case JEM: return &m_jems;
=======
   case ETAU: return &m_etaus;
   case CTAU: return &m_ctaus;
>>>>>>> fed9b370
   case JET: return &m_jets;
   case ETAU: return &m_etaus;
   case JTAU: return &m_jtaus;
   case JJET: return &m_jJets;
   case GJET: return &m_gJets;
   case JLARGERJET: return &m_jLargeRJets;
   case GLARGERJET: return &m_gLargeRJets;
   case MUON: return &m_muons;
   case LATEMUON: return &m_lateMuons;
   case MUONNEXTBC: return &m_muonsNextBC;
   case TAU: return &m_taus;
   case MET: return &m_met;
   }
   return 0;
}

bool TopoInputEvent::hasInputOverflow(TCS::inputTOBType_t tobType) const
{
    //Not using or setting the overflow bits in practice. We will need to get back to this in 2022. 
    bool inputOverflow = false;
    switch(tobType) {
    case CLUSTER:    inputOverflow = overflowFromEmtauInput();  break;
    case JET:        inputOverflow = overflowFromJetInput();    break;
    case MUON:       inputOverflow = overflowFromMuonInput();   break;
    case LATEMUON:   inputOverflow = false;                     break; 
    case MUONNEXTBC: inputOverflow = false;                     break; 
    case TAU:        inputOverflow = overflowFromEmtauInput();  break;
    case MET:        inputOverflow = overflowFromEnergyInput(); break;
    default:         inputOverflow = false;
    }
   return inputOverflow;
}

TCS::StatusCode
TCS::TopoInputEvent::clear() {
   // only need to clear the vectors since the objects themselves are
   // collected on the ClusterTOB::heap and reset by the
   // TopoSteering::reset
   m_clusters.clear();
   m_eems.clear();
   m_jems.clear();
   m_etaus.clear();
   m_ctaus.clear();
   m_jets.clear();
   m_jtaus.clear();
   m_jLargeRJets.clear();
   m_gLargeRJets.clear();
   m_jJets.clear();
   m_gJets.clear();
   m_taus.clear();
   m_muons.clear();
   m_lateMuons.clear();
   m_muonsNextBC.clear();
   m_met.clear();
   m_runNo = 0;
   m_evtNo = 0;
   m_lumiB = 0;
   m_BCID  = 0;
   setMET(MetTOB(0,0,0)); // default MET

   m_overflowFromMuonInput = false;

   return StatusCode::SUCCESS;
}

void
TopoInputEvent::enableInputDump( const std::string& filename, bool enable ) {
   m_dumpEnabled = enable;
   m_inputDumpFile = filename;
}


void
TopoInputEvent::dump() {

   if( ! m_dumpEnabled ) return;

   std::ofstream file(m_inputDumpFile, std::ios_base::out | std::ios_base::app );
   file << "<event>" << std::endl;

   file << "<cluster>" << std::endl;
   for(ClusterTOB* cluster : m_clusters) {
      file << cluster->Et() << "  " << cluster->isolation() << "  " << cluster->eta() << "  " << cluster->phi() << "  " << cluster->etaDouble() << "  " << cluster->phiDouble() << std::endl;
   }
   file << "</cluster>" << std::endl;

   file << "<eem>" << std::endl;
   for(eEmTOB* eem : m_eems) {
      file << eem->Et() << "  " << eem->isolation() << "  " << eem->eta() << "  " << eem->phi() << "  " << eem->etaDouble() << "  " << eem->phiDouble() << std::endl;
   }
   file << "</eem>" << std::endl;

   file << "<jem>" << std::endl;
   for(jEmTOB* jem : m_jems) {
      file << jem->Et() << "  " << jem->eta() << "  " << jem->phi() << "  " << jem->etaDouble() << "  " << jem->phiDouble() << std::endl;
   }
   file << "</jem>" << std::endl;

   file << "<etau>" << std::endl;
   for(eTauTOB* etau : m_etaus) {
      file << etau->Et() << "  " << etau->isolation() << "  " << etau->eta() << "  " << etau->phi() << "  " << etau->etaDouble() << "  " << etau->phiDouble() << std::endl;
   }
   file << "</etau>" << std::endl;

   file << "<tau>" << std::endl;
   for(ClusterTOB* tau : m_taus) {
      file << tau->Et() << "  " << tau->isolation() << "  " << tau->eta() << "  " << tau->phi() << "  " << tau->etaDouble() << "  " << tau->phiDouble() << std::endl;
   }
   file << "</tau>" << std::endl;

   file << "<jet>" << std::endl;
   for(JetTOB* jet : m_jets) {
      file << jet->Et1() << "  " << jet->Et2() << "  " << jet->eta() << "  " << jet->phi() << "  " << jet->etaDouble() << "  " << jet->phiDouble() << std::endl;
   }
   file << "</jet>" << std::endl;

   file << "<jTau>" << std::endl;
   for(jTauTOB* tau : m_jtaus) {
      file << tau->Et() << "  " << tau->eta() << "  " << tau->phi() << "  " << tau->etaDouble() << "  " << tau->phiDouble() << std::endl;
   }
   file << "</jTau>" << std::endl;

   file << "<jLargeRJet>" << std::endl;
   for(jLargeRJetTOB* jet : m_jLargeRJets) {
      file << jet->Et() << "  " << jet->eta() << "  " << jet->phi() << "  " << jet->etaDouble() << "  " << jet->phiDouble() << std::endl;
   }
   file << "</jLargeRJet>" << std::endl;

   file << "<gLargeRJet>" << std::endl;
   for(gLargeRJetTOB* jet : m_gLargeRJets) {
      file << jet->Et() << "  " << jet->eta() << "  " << jet->phi() << "  " << jet->etaDouble() << "  " << jet->phiDouble() << std::endl;
   }
   file << "</gLargeRJet>" << std::endl;

   file << "<jJet>" << std::endl;
   for(jJetTOB* jet : m_jJets) {
      file << jet->Et() << "  " << jet->eta() << "  " << jet->phi() << "  " << jet->etaDouble() << "  " << jet->phiDouble() << std::endl;
   }
   file << "</jJet>" << std::endl;

   file << "<gJet>" << std::endl;
   for(gJetTOB* jet : m_gJets) {
      file << jet->Et() << "  " << jet->eta() << "  " << jet->phi() << "  " << jet->etaDouble() << "  " << jet->phiDouble() << std::endl;
   }
   file << "</gJet>" << std::endl;

   file << "<muon>" << std::endl;
   for(MuonTOB* muon : m_muons) {
      file << muon->Et() << "  " << muon->eta() << "  " << muon->phi() << "  " << muon->EtaDouble() << "  " << muon->PhiDouble() << std::endl;
   }
   file << "</muon>" << std::endl;

   file << "<lateMuon>" << std::endl;
   for(LateMuonTOB* lateMuon : m_lateMuons) {
      file << lateMuon->Et() << "  " << lateMuon->eta() << "  " << lateMuon->phi() << "  " << lateMuon->EtaDouble() << "  " << lateMuon->PhiDouble() << std::endl;
   }
   file << "</lateMuon>" << std::endl;

   file << "<muonNextBC>" << std::endl;
   for(MuonNextBCTOB* muonNextBC : m_muonsNextBC) {
      file << muonNextBC->Et() << "  " << muonNextBC->eta() << "  " << muonNextBC->phi() << "  " << muonNextBC->EtaDouble() << "  " << muonNextBC->PhiDouble() << std::endl;
   }
   file << "</muonNextBC>" << std::endl;   

   file << "<met>" << std::endl;
   for(MetTOB* met : m_met) {
      file << met->Ex() << "  " << met->Ey() << "  " << met->Et() << std::endl;
   }
   file << "</met>" << std::endl;
   file << "<info>" << std::endl;
   file << m_runNo << "  " << m_evtNo << "  " << m_lumiB << "  " << m_BCID << std::endl;
   file << "</info>" << std::endl;
   file << "</event>" << std::endl;
   file.close();
}

void
TopoInputEvent::dumpStart() {
   if( ! m_dumpEnabled ) return;
   std::ofstream file(m_inputDumpFile);
   file << "<file>" << std::endl;
   file.close();
}

void
TopoInputEvent::dumpFinish() {
   if( ! m_dumpEnabled ) return;
   std::ofstream file(m_inputDumpFile, std::ios_base::out | std::ios_base::app);
   file << "</file>" << std::endl;
   file.close();
}



namespace TCS {


std::ostream & operator<<(std::ostream &o, const TCS::TopoInputEvent &evt) {
   o << "Event:" << std::endl;
   o << "  #clusters: " << evt.clusters().size() << " (capacity: " << evt.clusters().capacity() << ")" << std::endl;
   o << "  #eems    : " << evt.eems().size() << " (capacity: " << evt.eems().capacity() << ")" << std::endl;
   o << "  #etaus    : " << evt.etaus().size() << " (capacity: " << evt.etaus().capacity() << ")" << std::endl;
   o << "  #taus    : " << evt.taus().size() << " (capacity: " << evt.taus().capacity() << ")" << std::endl;
   o << "  #jets    : " << evt.jets().size() << " (capacity: " << evt.jets().capacity() << ")" << std::endl;
   o << "  #muons   : " << evt.muons().size() << " (capacity: " << evt.muons().capacity() << ")" << std::endl;
   o << "  #latemuons   : " << evt.lateMuons().size() << " (capacity: " << evt.lateMuons().capacity() << ")" << std::endl;
   o << "  #muonsNextBC : " << evt.muonsNextBC().size() << " (capacity: " << evt.muonsNextBC().capacity() << ")" << std::endl;
   o << "  #met     : " << evt.m_met.size() << " (capacity: " << evt.m_met.capacity() << ")" << std::endl;
   o << "  #info    : runNo, evtNo, lumiBlock and BCID" << std::endl;
   
   o << "Details:" << std::endl;
   o << "Cluster input vector (" << evt.clusters().name() << "):" << std::endl << evt.clusters();
   o << "eEm input vector (" << evt.eems().name() << "):" << std::endl << evt.eems();
   o << "eTau input vector (" << evt.etaus().name() << "):" << std::endl << evt.etaus();
   o << "Tau input vector (" << evt.taus().name() << "):" << std::endl << evt.taus();
   o << "Jet input vector (" << evt.jets().name() << "):" << std::endl << evt.jets();
   o << "Muon input vector (" << evt.muons().name() << "):" << std::endl << evt.muons();
   o << "LateMuon input vector (" << evt.lateMuons().name() << "):" << std::endl << evt.lateMuons();
   o << "MuonNextBC input vector (" << evt.muonsNextBC().name() << "):" << std::endl << evt.muonsNextBC();
   o << "MET input (" << evt.m_met.name() << "):" << std::endl << evt.m_met;
   o << "Overflow from:"
     <<" EmtauInput "<<evt.overflowFromEmtauInput()
     <<" JetInput "<<evt.overflowFromJetInput()
     <<" EnergyInput "<<evt.overflowFromEnergyInput()
     <<" MuonInput "<<evt.overflowFromMuonInput()
     << std::endl;
   o << "Event info: " << evt.run_number() << "  " << evt.event_number() << "  " << evt.lumi_block() << "  " << evt.bunch_crossing_id();

   return o;
}

}


void
TopoInputEvent::print() const {
   TRG_MSG_INFO("Event:");
   TRG_MSG_INFO("  #clusters: " << clusters().size() << " (capacity: " << clusters().capacity() << ")");
   TRG_MSG_INFO("  #eems    : " << eems().size() << " (capacity: " << eems().capacity() << ")");
   TRG_MSG_INFO("  #etaus    : " << etaus().size() << " (capacity: " << etaus().capacity() << ")");
   TRG_MSG_INFO("  #taus    : " << taus().size() << " (capacity: " << taus().capacity() << ")");
   TRG_MSG_INFO("  #jets    : " << jets().size() << " (capacity: " << jets().capacity() << ")");
   TRG_MSG_INFO("  #muons   : " << muons().size() << " (capacity: " << muons().capacity() << ")");
   TRG_MSG_INFO("  #latemuons  : " << lateMuons().size() << " (capacity: " << lateMuons().capacity() << ")");
   TRG_MSG_INFO("  #muonsNextBC: " << muonsNextBC().size() << " (capacity: " << muonsNextBC().capacity() << ")");
   TRG_MSG_INFO("  #met     : " << m_met.size() << " (capacity: " << m_met.capacity() << ")");
   
   TRG_MSG_DEBUG("Details:");
   TRG_MSG_DEBUG("Cluster input vector (" << clusters().name() << "):");
   for(auto * x : clusters()) TRG_MSG_DEBUG("      " << *x);
   TRG_MSG_DEBUG("eEm input vector (" << eems().name() << "):");
   for(auto * x : eems()) TRG_MSG_DEBUG("      " << *x);
   TRG_MSG_DEBUG("eTau input vector (" << etaus().name() << "):");
   for(auto * x : etaus()) TRG_MSG_DEBUG("      " << *x);
   TRG_MSG_DEBUG("Tau input vector (" << taus().name() << "):");// << std::endl << taus();
   for(auto * x : taus()) TRG_MSG_DEBUG("      " << *x);
   TRG_MSG_DEBUG("Jet input vector (" << jets().name() << "):");// << std::endl << jets();
   for(auto * x : jets()) TRG_MSG_DEBUG("      " << *x);
   TRG_MSG_DEBUG("Muon input vector (" << muons().name() << "):");// << std::endl << muons();
   for(auto * x : muons()) TRG_MSG_DEBUG("      " << *x);
   TRG_MSG_DEBUG("LateMuon input vector (" << lateMuons().name() << "):");// << std::endl << latemuons();
   for(auto * x : lateMuons()) TRG_MSG_DEBUG("      " << *x);
   TRG_MSG_DEBUG("MuonsNextBC input vector (" << muonsNextBC().name() << "):");// << std::endl << muonsNextBC();
   for(auto * x : muonsNextBC()) TRG_MSG_DEBUG("      " << *x);
   TRG_MSG_DEBUG("MET input (" << m_met.name() << "):");// << std::endl << m_met;
   for(auto * x : m_met) TRG_MSG_DEBUG("      " << *x);
   TRG_MSG_DEBUG("Overflow bits from:"
                 <<" emtau "<<m_overflowFromEmtauInput
                 <<" jet "<<m_overflowFromJetInput
                 <<" energy "<<m_overflowFromEnergyInput
                 <<" muon "<<m_overflowFromMuonInput);
   TRG_MSG_DEBUG("Event info:");
   TRG_MSG_DEBUG("      runNo: " << run_number() << "  evtNo: " << event_number() << "  lumiBlock: " << lumi_block() << "  BCID: " << bunch_crossing_id());
}

<|MERGE_RESOLUTION|>--- conflicted
+++ resolved
@@ -13,11 +13,8 @@
   m_eems("InputeEms",120),
   m_jems("InputjEms",60),
   m_etaus("InputeTaus",120),
-<<<<<<< HEAD
   m_jtaus("InputjTaus",60),
-=======
   m_ctaus("InputcTaus",120),
->>>>>>> fed9b370
   m_taus("InputTaus",120),
   m_jets("InputJets",60),
   m_jLargeRJets("InputjLargeRJets",60),
@@ -201,12 +198,9 @@
    switch(tobType) {
    case CLUSTER: return &m_clusters;
    case EEM: return &m_eems;
-<<<<<<< HEAD
    case JEM: return &m_jems;
-=======
    case ETAU: return &m_etaus;
    case CTAU: return &m_ctaus;
->>>>>>> fed9b370
    case JET: return &m_jets;
    case ETAU: return &m_etaus;
    case JTAU: return &m_jtaus;
