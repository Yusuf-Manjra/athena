--- conflicted
+++ resolved
@@ -355,16 +355,10 @@
     ('xAOD::TrigMissingET#HLT_TrigEFMissingET_mht',                             'BS ESD AODFULL AODSLIM AODVERYSLIM',                'MET'),
     ('xAOD::TrigMissingETAuxContainer#HLT_TrigEFMissingET_mhtAux.',                      'BS ESD AODFULL AODSLIM AODVERYSLIM',                'MET'),
     
-<<<<<<< HEAD
     ('xAOD::TrigMissingET#HLT_TrigEFMissingET_topocltrk_PUC_nojcalib',                      'BS ESD AODFULL AODSLIM AODVERYSLIM',                'MET'),
     ('xAOD::TrigMissingETAuxContainer#HLT_TrigEFMissingET_topocltrk_PUC_nojcalibAux.',               'BS ESD AODFULL AODSLIM AODVERYSLIM',                'MET'),
     ('xAOD::TrigMissingET#HLT_TrigEFMissingET_topocltrk_PUC_em_nojcalib',                      'BS ESD AODFULL AODSLIM AODVERYSLIM',                'MET'),
     ('xAOD::TrigMissingETAuxContainer#HLT_TrigEFMissingET_topocltrk_PUC_em_nojcalibAux.',               'BS ESD AODFULL AODSLIM AODVERYSLIM',                'MET'),
-
-=======
-    ('xAOD::TrigMissingET#HLT_TrigEFMissingET_topocltrk_PUC',                      'BS ESD AODFULL AODSLIM AODVERYSLIM',                'MET'),
-    ('xAOD::TrigMissingETAuxContainer#HLT_TrigEFMissingET_topocltrk_PUCAux.',               'BS ESD AODFULL AODSLIM AODVERYSLIM',                'MET'),
->>>>>>> 0eb92fc2
 
     ('xAOD::TrigMissingET#HLT_TrigEFMissingET_trkmht',                             'BS ESD AODFULL AODSLIM',                'MET'),
     ('xAOD::TrigMissingETAuxContainer#HLT_TrigEFMissingET_trkmhtAux.',                      'BS ESD AODFULL AODSLIM',                'MET'),
