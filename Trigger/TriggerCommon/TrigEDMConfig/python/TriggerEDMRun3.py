--- conflicted
+++ resolved
@@ -368,18 +368,9 @@
 
     # FIXME: add vertex tracks
 
-<<<<<<< HEAD
-    #bjet jets first step
-    ('xAOD::JetContainer#HLT_GSCJet',                             'BS ESD AODFULL AODSLIM AODVERYSLIM', 'Bjet', 'inViews:FullScanBjetView'),
-=======
     # bjet jets
     ('xAOD::JetContainer#HLT_GSCJet',                             'BS ESD AODFULL AODSLIM AODVERYSLIM', 'Bjet', 'inViews:BTagViews'),
->>>>>>> 98b9df31
-    ('xAOD::JetAuxContainer#HLT_GSCJetAux.',                         'BS ESD AODFULL AODSLIM AODVERYSLIM', 'Bjet'),
-
-    #bjet jets second step
-    ('xAOD::JetContainer#HLT_InViewJets',                             'BS ESD AODFULL AODSLIM AODVERYSLIM', 'Bjet', 'inViews:BTagViews'),
-    ('xAOD::JetAuxContainer#HLT_InViewJetsAux.btaggingLink',          'BS ESD AODFULL AODSLIM AODVERYSLIM', 'Bjet'),
+    ('xAOD::JetAuxContainer#HLT_GSCJetAux.btaggingLink',          'BS ESD AODFULL AODSLIM AODVERYSLIM', 'Bjet'),
 
     # vertex for b-jets
     ('xAOD::VertexContainer#HLT_EFHistoPrmVtx',                          'BS ESD AODFULL AODSLIM AODVERYSLIM', 'Bjet'),
