# Copyright (C) 2002-2019 CERN for the benefit of the ATLAS collaboration


# Definition of trigger EDM for the Run 3

# Concept of categories is kept similar to TriggerEDMRun2.py, categories are: 
#   Bjet, Bphys, Egamma, ID/Tracking (to be concluded if can be merged), 
#   Jet, L1, MET, MinBias, Muon, Steer, Tau, Calo

# Please note: 
#   Dynamic varialbes/Container slimming: All dyn vars are removed unless explicitly specified to be kept!
#   Please refer to ATR-20275 for discussion about policy/handling of dynamic variables

from AthenaCommon.Logging import logging
__log = logging.getLogger('TriggerEDMRun3Config')


def recordable( name ):
    """
    Verify that the name is in the list of recorded objects and conform to the name convention

    In Run 2 it was a delicate process to configure correctly what got recorded
    as it had to be set in the algorithm that produced it as well in the TriggerEDM.py in a consistent manner.

    For Run 3 every alg input/output key can be crosschecked against the list of objects to record which is defined here.
    I.e. in the configuration alg developer would do this:
    from TriggerEDM.TriggerEDMRun3 import recordable

    alg.outputKey = recordable("SomeKey")
    If the names are correct the outputKey is assigned with SomeKey, if there is a missmatch an exception is thrown.
    """

    if name in ["HLTNav_Summary", "L1DecoderSummary"] or "L1" in name or "RoI" in name:
        pass
    else: #negative filtering
        if not name.startswith( "HLT_" ):
            __log.error( "The collection name {0} does not start with HLT_".format( name ) )
        if "Aux" in name and not name[-1] != ".":
            __log.error( "The collection name {0} is Aux but the name does not end with the '.'".format( name ) )

    for entry in TriggerHLTListRun3:
        if entry[0].split( "#" )[1] == name:
            return name
    msg = "The collection name {0} is not declared to be stored by HLT. Add it to TriggerEDMRun3.py".format( name )
    __log.error("ERROR in recordable() - see following stack trace.")
    raise RuntimeError( msg )


# ------------------------------------------------------------
# Trigger EDM list for Run 3 with all containers that should
# be stored in the specified format as well as the category
# ------------------------------------------------------------
AllowedOutputFormats = ['BS', 'ESD', 'AODFULL', 'AODSLIM', 'AODVERYSLIM', 'AODBLSSLIM', 'AODLARGE', 'AODSMALL', ]

JetVarsToKeep = ['ActiveArea', 'ActiveArea4vec_eta', 'ActiveArea4vec_m', 'ActiveArea4vec_phi', 'ActiveArea4vec_pt', 'AlgorithmType', 
                 'DetectorEta', 'DetectorPhi', 'EMFrac', 'EnergyPerSampling', 'GhostTrack', 'HECFrac', 'InputType', 
                 'JetConstitScaleMomentum_eta', 'JetConstitScaleMomentum_m', 'JetConstitScaleMomentum_phi', 'JetConstitScaleMomentum_pt', 
                 'Jvt', 'JVFCorr', 'NumTrkPt500', 'NumTrkPt1000', 'SizeParameter', 'SumPtTrkPt500', 'SumPtTrkPt1000', 'TrackWidthPt1000',]
JetVars = '.'.join(JetVarsToKeep)

TriggerHLTListRun3 = [

    #framework/steering
    ('xAOD::TrigCompositeContainer#HLTNav_Summary',          'BS ESD AODFULL AODSLIM', 'Steer'),
    ('xAOD::TrigCompositeAuxContainer#HLTNav_SummaryAux.',   'BS ESD AODFULL AODSLIM', 'Steer'),
    ('xAOD::TrigCompositeContainer#L1DecoderSummary',        'BS ESD AODFULL AODSLIM', 'Steer'),
    ('xAOD::TrigCompositeAuxContainer#L1DecoderSummaryAux.', 'BS ESD AODFULL AODSLIM', 'Steer'),

    ('xAOD::TrigDecision#xTrigDecision' ,                    'ESD AODFULL AODSLIM', 'Steer'),
    ('xAOD::TrigDecisionAuxInfo#xTrigDecisionAux.',          'ESD AODFULL AODSLIM', 'Steer'),
    ('xAOD::TrigConfKeys#TrigConfKeys' ,                     'ESD AODFULL AODSLIM', 'Steer'),

    ('TrigRoiDescriptorCollection#EMRoIs',                   'BS ESD AODFULL AODSLIM',  'Steer'),
    ('TrigRoiDescriptorCollection#MURoIs',                   'BS ESD AODFULL AODSLIM',  'Steer'),
    ('TrigRoiDescriptorCollection#METRoI',                   'BS ESD AODFULL AODSLIM',  'Steer'),
    ('TrigRoiDescriptorCollection#JETRoI',                   'BS ESD AODFULL AODSLIM',  'Steer'),

    ('xAOD::TrigCompositeContainer#L1EM',                    'BS ESD AODFULL AODSLIM', 'Steer'),
    ('xAOD::TrigCompositeAuxContainer#L1EMAux.',             'BS ESD AODFULL AODSLIM', 'Steer'),
    ('xAOD::TrigCompositeContainer#L1MU',                    'BS ESD AODFULL AODSLIM', 'Steer'),
    ('xAOD::TrigCompositeAuxContainer#L1MUAux.',             'BS ESD AODFULL AODSLIM', 'Steer'),
    ('xAOD::TrigCompositeContainer#L1MET',                   'BS ESD AODFULL AODSLIM', 'Steer'),
    ('xAOD::TrigCompositeAuxContainer#L1METAux.',            'BS ESD AODFULL AODSLIM', 'Steer'),
    ('xAOD::TrigCompositeContainer#L1J',                     'BS ESD AODFULL AODSLIM', 'Steer'),
    ('xAOD::TrigCompositeAuxContainer#L1JAux.',              'BS ESD AODFULL AODSLIM', 'Steer'),

    ('xAOD::TrigCompositeContainer#HLT_TrigCostContainer',   'BS ESD', 'Steer'),
    ('xAOD::TrigCompositeAuxContainer#HLT_TrigCostContainerAux.alg.store.view.thread.slot.roi.start.stop.', 'BS ESD', 'Steer'),

    # Run-2 L1 (temporary)
    ('xAOD::MuonRoIContainer#LVL1MuonRoIs' ,                 'ESD AODFULL AODSLIM AODVERYSLIM AODBLSSLIM', 'L1'),
    ('xAOD::MuonRoIAuxContainer#LVL1MuonRoIsAux.' ,          'ESD AODFULL AODSLIM AODVERYSLIM AODBLSSLIM', 'L1'),
    ('xAOD::EmTauRoIContainer#LVL1EmTauRoIs' ,               'ESD AODFULL AODSLIM AODVERYSLIM AODBLSSLIM', 'L1'),
    ('xAOD::EmTauRoIAuxContainer#LVL1EmTauRoIsAux.' ,        'ESD AODFULL AODSLIM AODVERYSLIM AODBLSSLIM', 'L1'),
    ('xAOD::JetRoIContainer#LVL1JetRoIs' ,                   'ESD AODFULL AODSLIM AODVERYSLIM AODBLSSLIM', 'L1'),
    ('xAOD::JetRoIAuxContainer#LVL1JetRoIsAux.' ,            'ESD AODFULL AODSLIM AODVERYSLIM AODBLSSLIM', 'L1'),
    ('xAOD::JetEtRoI#LVL1JetEtRoI' ,                         'ESD AODFULL AODSLIM AODVERYSLIM AODBLSSLIM', 'L1'),
    ('xAOD::JetEtRoIAuxInfo#LVL1JetEtRoIAux.' ,              'ESD AODFULL AODSLIM AODVERYSLIM AODBLSSLIM', 'L1'),
    ('xAOD::EnergySumRoI#LVL1EnergySumRoI' ,                 'ESD AODFULL AODSLIM AODVERYSLIM AODBLSSLIM', 'L1'),
    ('xAOD::EnergySumRoIAuxInfo#LVL1EnergySumRoIAux.',       'ESD AODFULL AODSLIM AODVERYSLIM AODBLSSLIM', 'L1'),


    # Egamma
    ('xAOD::TrigEMClusterContainer#HLT_L2CaloEMClusters',           'BS ESD AODFULL', 'Egamma', 'inViews:EMCaloViews'), # last arg specifies in which view container the fragments are, look into the proprty of View maker alg for it
    ('xAOD::TrigEMClusterAuxContainer#HLT_L2CaloEMClustersAux.',    'BS ESD AODFULL', 'Egamma'),
    ('xAOD::TrigPhotonContainer#HLT_L2Photons',                     'BS ESD AODFULL', 'Egamma', 'inViews:L2PhotonRecoViews'),
    ('xAOD::TrigPhotonAuxContainer#HLT_L2PhotonsAux.',              'BS ESD AODFULL', 'Egamma'),
    ('xAOD::TrigElectronContainer#HLT_L2Electrons',                 'BS ESD AODFULL', 'Egamma', 'inViews:EMElectronViews'),
    ('xAOD::TrigElectronAuxContainer#HLT_L2ElectronsAux.',          'BS ESD AODFULL', 'Egamma'),

    ('xAOD::TrackParticleContainer#HLT_xAODTracks_Electron',        'BS ESD AODFULL', 'Egamma', 'inViews:EMElectronViews'),
    ('xAOD::TrackParticleAuxContainer#HLT_xAODTracks_ElectronAux.', 'BS ESD AODFULL', 'Egamma'),
    
    #these two corresponds to the output of the precisionCalo step
    ('xAOD::CaloClusterContainer#HLT_CaloEMClusters',               'BS ESD AODFULL', 'Egamma', 'inViews:precisionCaloViews'),
    ('xAOD::CaloClusterTrigAuxContainer#HLT_CaloEMClustersAux.',    'BS ESD AODFULL', 'Egamma'),

    # This varient needed by TrigUpgradeTest/egammaRinger.py
    ('xAOD::CaloClusterContainer#HLT_TopoCaloClusters',             'BS ESD AODFULL', 'Egamma'),
    ('xAOD::CaloClusterTrigAuxContainer#HLT_TopoCaloClustersAux.',  'BS ESD AODFULL', 'Egamma'),

    # Not sure we need these two... 
    ('xAOD::CaloClusterContainer#HLT_TopoCaloClustersRoI',          'BS ESD AODFULL', 'Egamma', 'inViews:precisionCaloViews'),
    ('xAOD::CaloClusterTrigAuxContainer#HLT_TopoCaloClustersRoIAux.nCells.', 'BS ESD AODFULL', 'Egamma'),

    # These are for precision photon and precision Electron Keeping same names as in Run2
    ('xAOD::ElectronContainer#HLT_egamma_Electrons',                'BS ESD AODFULL', 'Egamma', 'inViews:precisionElectronViews'),
    ('xAOD::ElectronTrigAuxContainer#HLT_egamma_ElectronsAux',      'BS ESD AODFULL', 'Egamma'),
<<<<<<< HEAD
    ('xAOD::ElectronContainer#HLT_egamma_Iso_Electrons',            'BS ESD AODFULL', 'Egamma', 'inViews:precisionIsoElectronViews'),
=======
    ('xAOD::ElectronContainer#HLT_egamma_Iso_Electrons',            'BS ESD AODFULL', 'Egamma', 'inViews:precisionElectronIsoViews'),
>>>>>>> 0c31211f
    ('xAOD::ElectronTrigAuxContainer#HLT_egamma_Iso_ElectronsAux',  'BS ESD AODFULL', 'Egamma'),

    ('xAOD::PhotonContainer#HLT_egamma_Photons',                    'BS ESD AODFULL', 'Egamma', 'inViews:precisionPhotonViews'),
    ('xAOD::PhotonTrigAuxContainer#HLT_egamma_PhotonsAux.',         'BS ESD AODFULL', 'Egamma'),
<<<<<<< HEAD
    ('xAOD::PhotonContainer#HLT_egamma_Iso_Photons',                'BS ESD AODFULL', 'Egamma', 'inViews:precisionIsoPhotonViews'),
=======
    ('xAOD::PhotonContainer#HLT_egamma_Iso_Photons',                'BS ESD AODFULL', 'Egamma', 'inViews:precisionPhotonIsoViews'),
>>>>>>> 0c31211f
    ('xAOD::PhotonTrigAuxContainer#HLT_egamma_Iso_PhotonsAux',      'BS ESD AODFULL', 'Egamma'),

    # Muon

    #Id track particles
    ('xAOD::TrackParticleContainer#HLT_xAODTracks_Muon',                 'BS ESD AODFULL', 'Muon', 'inViews:EMCombViewRoIs'),
    ('xAOD::TrackParticleAuxContainer#HLT_xAODTracks_MuonAux.',          'BS ESD AODFULL', 'Muon'),

    ('xAOD::TrackParticleContainer#HLT_xAODTracks_MuonFS',                 'BS ESD AODFULL', 'Muon', 'inViews:MUCBFSViews'),
    ('xAOD::TrackParticleAuxContainer#HLT_xAODTracks_MuonFSAux.',          'BS ESD AODFULL', 'Muon'),

    ('xAOD::TrackParticleContainer#HLT_xAODTracks_MuonIso',                 'BS ESD AODFULL', 'Muon', 'inViews:MUEFIsoViewRoIs'),
    ('xAOD::TrackParticleAuxContainer#HLT_xAODTracks_MuonIsoAux.',          'BS ESD AODFULL', 'Muon'),

    #bphys
    ('xAOD::TrigBphysContainer#TrigBphysDimu',                              'BS ESD AODFULL AODSLIM AODVERYSLIM AODBLSSLIM', 'Bphys'),
    ('xAOD::TrigBphysAuxContainer#TrigBphysDimuAux.',                       'BS ESD AODFULL AODSLIM AODVERYSLIM AODBLSSLIM', 'Bphys'),
    ('xAOD::TrigBphysContainer#TrigBphysEFDimu',                            'BS ESD AODFULL AODSLIM AODVERYSLIM AODBLSSLIM', 'Bphys'),
    ('xAOD::TrigBphysAuxContainer#TrigBphysEFDimuAux.',                     'BS ESD AODFULL AODSLIM AODVERYSLIM AODBLSSLIM', 'Bphys'),

    #xAOD muons (msonly (x2: roi+FS), combined (x3: FS+RoI (outside-in, inside-out+outside-in))
    ('xAOD::MuonContainer#HLT_Muons_RoI',                                       'BS ESD AODFULL', 'Muon', 'inViews:MUEFSAViewRoIs'),
    ('xAOD::MuonAuxContainer#HLT_Muons_RoIAux.',                                'BS ESD AODFULL', 'Muon'),

    ('xAOD::MuonContainer#HLT_Muons_FS',                                        'BS ESD AODFULL', 'Muon', 'inViews:MUFSViewRoI'),
    ('xAOD::MuonAuxContainer#HLT_Muons_FSAux.',                                 'BS ESD AODFULL', 'Muon'),

    ('xAOD::MuonContainer#HLT_MuonsCB_RoI',                                     'BS ESD AODFULL', 'Muon', 'inViews:MUEFCBViewRoIs'),
    ('xAOD::MuonAuxContainer#HLT_MuonsCB_RoIAux.',                              'BS ESD AODFULL', 'Muon'),

    ('xAOD::MuonContainer#HLT_MuonsCB_FS',                                      'BS ESD AODFULL', 'Muon', 'inViews:MUCBFSViews'),
    ('xAOD::MuonAuxContainer#HLT_MuonsCB_FSAux.',                               'BS ESD AODFULL', 'Muon'),

    ('xAOD::MuonContainer#HLT_MuonsCBOutsideIn',                                'BS ESD AODFULL', 'Muon', 'inViews:MUEFCBViewRoIs'),
    ('xAOD::MuonAuxContainer#HLT_MuonsCBOutsideInAux.',                         'BS ESD AODFULL', 'Muon'),

    ('TrigRoiDescriptorCollection#MuonCandidates_FS_ROIs',                      'BS ESD AODFULL', 'Muon'),

    #xAOD isolated muon
    ('xAOD::MuonContainer#HLT_MuonsIso',                                'BS ESD AODFULL', 'Muon', 'inViews:MUEFIsoViewRoIs'),
    ('xAOD::MuonAuxContainer#HLT_MuonsIsoAux.',                         'BS ESD AODFULL', 'Muon'),

    #Muon track particle containers (combined (x2: FS+RoI), extrapolated (x2: FS+RoI), MSonly (x1: FS))
    ('xAOD::TrackParticleContainer#HLT_CBCombinedMuon_RoITrackParticles',                     'BS ESD AODFULL', 'Muon', 'inViews:MUEFCBViewRoIs'),
    ('xAOD::TrackParticleAuxContainer#HLT_CBCombinedMuon_RoITrackParticlesAux.',              'BS ESD AODFULL', 'Muon'),

    ('xAOD::TrackParticleContainer#HLT_CBCombinedMuon_FSTrackParticles',                      'BS ESD AODFULL', 'Muon', 'inViews:MUCBFSViews'),
    ('xAOD::TrackParticleAuxContainer#HLT_CBCombinedMuon_FSTrackParticlesAux.',               'BS ESD AODFULL', 'Muon'),

    ('xAOD::TrackParticleContainer#HLT_MSExtrapolatedMuons_RoITrackParticles',                'BS ESD AODFULL', 'Muon', 'inViews:MUEFSAViewRoIs'),
    ('xAOD::TrackParticleAuxContainer#HLT_MSExtrapolatedMuons_RoITrackParticlesAux.',         'BS ESD AODFULL', 'Muon'),

    ('xAOD::TrackParticleContainer#HLT_MSExtrapolatedMuons_FSTrackParticles',                 'BS ESD AODFULL', 'Muon', 'inViews:MUFSViewRoI'),
    ('xAOD::TrackParticleAuxContainer#HLT_MSExtrapolatedMuons_FSTrackParticlesAux.',          'BS ESD AODFULL', 'Muon'),

    ('xAOD::TrackParticleContainer#HLT_MSOnlyExtrapolatedMuons_FSTrackParticles',             'BS ESD AODFULL', 'Muon', 'inViews:MUFSViewRoI'),
    ('xAOD::TrackParticleAuxContainer#HLT_MSOnlyExtrapolatedMuons_FSTrackParticlesAux.',      'BS ESD AODFULL', 'Muon'),

    #xAOD L2 muons (SA, CB, isolation)
    ('xAOD::L2StandAloneMuonContainer#HLT_MuonL2SAInfo',        'BS ESD AODFULL', 'Muon', 'inViews:MUViewRoIs'),
    ('xAOD::L2StandAloneMuonAuxContainer#HLT_MuonL2SAInfoAux.', 'BS ESD AODFULL', 'Muon'),

    ('xAOD::L2CombinedMuonContainer#HLT_MuonL2CBInfo',          'BS ESD AODFULL', 'Muon', 'inViews:EMCombViewRoIs'),
    ('xAOD::L2CombinedMuonAuxContainer#HLT_MuonL2CBInfoAux.',   'BS ESD AODFULL', 'Muon'),

    ('xAOD::L2IsoMuonContainer#HLT_MuonL2ISInfo',               'BS ESD AODFULL', 'Muon', 'inViews:MUIsoViewRoIs'),
    ('xAOD::L2IsoMuonAuxContainer#HLT_MuonL2ISInfoAux.',        'BS ESD AODFULL', 'Muon'),


    # Tau

    ('xAOD::TrackParticleContainer#HLT_xAODTracks_TauCore',                 'BS ESD AODFULL', 'Tau', 'inViews:TCoreViewRoIs'),
    ('xAOD::TrackParticleAuxContainer#HLT_xAODTracks_TauCoreAux.',          'BS ESD AODFULL', 'Tau'),

    ('xAOD::TrackParticleContainer#HLT_xAODTracks_TauIso',                 'BS ESD AODFULL', 'Tau', 'inViews:TIsoViewRoIs'),
    ('xAOD::TrackParticleAuxContainer#HLT_xAODTracks_TauIsoAux.',          'BS ESD AODFULL', 'Tau'),

    ('xAOD::TrackParticleContainer#HLT_xAODTracks_Tau',                 'BS ESD AODFULL', 'Tau', 'inViews:TCoreViewRoIs'),
    ('xAOD::TrackParticleAuxContainer#HLT_xAODTracks_TauAux.',          'BS ESD AODFULL', 'Tau'),

    # Jet
    ('xAOD::JetContainer#HLT_AntiKt4EMTopoJets_subjesIS',                      'BS ESD AODFULL AODSLIM AODVERYSLIM', 'Jet'),
    ('xAOD::JetAuxContainer#HLT_AntiKt4EMTopoJets_subjesISAux.'+JetVars,       'BS ESD AODFULL AODSLIM AODVERYSLIM', 'Jet'),

    ('xAOD::JetContainer#HLT_AntiKt4EMTopoJets_subjes',                        'BS ESD AODFULL', 'Jet'),
    ('xAOD::JetAuxContainer#HLT_AntiKt4EMTopoJets_subjesAux.'+JetVars,         'BS ESD AODFULL', 'Jet'),

    ('xAOD::JetContainer#HLT_AntiKt4EMTopoJets_nojcalib',                      'BS ESD AODFULL', 'Jet'),
    ('xAOD::JetAuxContainer#HLT_AntiKt4EMTopoJets_nojcalibAux.'+JetVars,       'BS ESD AODFULL', 'Jet'),

    ('xAOD::JetContainer#HLT_AntiKt10LCTopoJets_subjes',                       'BS ESD AODFULL', 'Jet'),
    ('xAOD::JetAuxContainer#HLT_AntiKt10LCTopoJets_subjesAux.'+JetVars,        'BS ESD AODFULL', 'Jet'),

    ('xAOD::JetContainer#HLT_AntiKt10LCTopoJets_nojcalib',                     'BS ESD AODFULL', 'Jet'),
    ('xAOD::JetAuxContainer#HLT_AntiKt10LCTopoJets_nojcalibAux.'+JetVars,      'BS ESD AODFULL', 'Jet'),

    ('xAOD::JetContainer#HLT_AntiKt10JetRCJets_subjesIS',                      'BS ESD AODFULL', 'Jet'),
    ('xAOD::JetAuxContainer#HLT_AntiKt10JetRCJets_subjesISAux.'+JetVars,       'BS ESD AODFULL', 'Jet'),

    ('xAOD::JetContainer#HLT_AntiKt10LCTopoTrimmedPtFrac5SmallR20Jets_jes',                'BS ESD AODFULL AODSLIM AODVERYSLIM', 'Jet'),
    ('xAOD::JetAuxContainer#HLT_AntiKt10LCTopoTrimmedPtFrac5SmallR20Jets_jesAux.'+JetVars, 'BS ESD AODFULL AODSLIM AODVERYSLIM', 'Jet'),

    # MET
    ('xAOD::TrigMissingETContainer#HLT_MET_cell',                               'BS ESD AODFULL AODSLIM AODVERYSLIM', 'MET'),
    ('xAOD::TrigMissingETAuxContainer#HLT_MET_cellAux.',                        'BS ESD AODFULL AODSLIM AODVERYSLIM', 'MET'),

    ('xAOD::TrigMissingETContainer#HLT_MET_mht',                           'BS ESD AODFULL AODSLIM AODVERYSLIM', 'MET'),
    ('xAOD::TrigMissingETAuxContainer#HLT_MET_mhtAux.',                    'BS ESD AODFULL AODSLIM AODVERYSLIM', 'MET'),

    ('xAOD::TrigMissingETContainer#HLT_MET_tcPufit',                       'BS ESD AODFULL AODSLIM AODVERYSLIM', 'MET'),
    ('xAOD::TrigMissingETAuxContainer#HLT_MET_tcPufitAux.',                'BS ESD AODFULL AODSLIM AODVERYSLIM', 'MET'),

    ('xAOD::TrigMissingETContainer#HLT_MET_tc',                            'BS ESD AODFULL AODSLIM AODVERYSLIM', 'MET'),
    ('xAOD::TrigMissingETAuxContainer#HLT_MET_tcAux.',                     'BS ESD AODFULL AODSLIM AODVERYSLIM', 'MET'),

    ('xAOD::CaloClusterContainer#HLT_TopoCaloClustersFS',                  'BS ESD AODFULL AODSLIM AODVERYSLIM', 'MET'),
    ('xAOD::CaloClusterTrigAuxContainer#HLT_TopoCaloClustersFSAux.nCells.','BS ESD AODFULL AODSLIM AODVERYSLIM', 'MET'),

    # tau
    ('xAOD::TauJetContainer#HLT_TrigTauRecMerged',                         'BS ESD AODFULL AODSLIM AODVERYSLIM', 'Tau'),
    ('xAOD::TauJetAuxContainer#HLT_TrigTauRecMergedAux.',                  'BS ESD AODFULL AODSLIM AODVERYSLIM', 'Tau'),

    ('xAOD::TauJetContainer#HLT_TrigTauRecMerged_MVA',                     'BS ESD AODFULL AODSLIM AODVERYSLIM', 'Tau'),
    ('xAOD::TauJetAuxContainer#HLT_TrigTauRecMerged_MVAAux.',              'BS ESD AODFULL AODSLIM AODVERYSLIM', 'Tau'),

    # tau calo clusters
    ('xAOD::CaloClusterContainer#HLT_TopoCaloClustersLC',                  'BS ESD AODFULL', 'Tau', 'inViews:TAUCaloRoIs'),
    ('xAOD::CaloClusterTrigAuxContainer#HLT_TopoCaloClustersLCAux.nCells.','BS ESD AODFULL', 'Tau'),

    # tau tracks
    ('xAOD::TauTrackContainer#HLT_tautrack_MVA',                           'BS ESD AODFULL AODSLIM AODVERYSLIM', 'Tau'),
    ('xAOD::TauTrackAuxContainer#HLT_tautrack_MVAAux.',                    'BS ESD AODFULL AODSLIM AODVERYSLIM', 'Tau'),

    #bjet
    ('xAOD::TrackParticleContainer#HLT_xAODTracks_FS',                     'BS ESD AODFULL', 'Bjet'),
    ('xAOD::TrackParticleAuxContainer#HLT_xAODTracks_FSAux.',              'BS ESD AODFULL', 'Bjet'),

    #bjet jets

    ('xAOD::JetContainer#HLT_SplitJet',                           'BS ESD AODFULL AODSLIM AODVERYSLIM', 'Bjet'),
    ('xAOD::JetAuxContainer#HLT_SplitJetAux.',                       'BS ESD AODFULL AODSLIM AODVERYSLIM', 'Bjet'),

    ('xAOD::JetContainer#HLT_GSCJet',                             'BS ESD AODFULL AODSLIM AODVERYSLIM', 'Bjet', 'inViews:BJetViews'),
    ('xAOD::JetAuxContainer#HLT_GSCJetAux.',                         'BS ESD AODFULL AODSLIM AODVERYSLIM', 'Bjet'),

    # vertex for b-jets
    ('xAOD::VertexContainer#HLT_EFHistoPrmVtx',                          'BS ESD AODFULL AODSLIM AODVERYSLIM', 'Bjet'),
    ('xAOD::VertexAuxContainer#HLT_EFHistoPrmVtxAux.',                   'BS ESD AODFULL AODSLIM AODVERYSLIM', 'Bjet'),  

    # MinBias
    ('xAOD::TrackParticleContainer#HLT_xAODTracksMinBias',                 'BS ESD AODFULL', 'MinBias'),
    ('xAOD::TrackParticleAuxContainer#HLT_xAODTracksMinBiasAux.',          'BS ESD AODFULL', 'MinBias'),

    # ID
    # Requested by TrigUpgradeTest/IDCalo.py
    ('xAOD::TrackParticleContainer#HLT_xAODTracks',                        'BS ESD AODFULL', 'ID'),
    ('xAOD::TrackParticleAuxContainer#HLT_xAODTracksAux.',                 'BS ESD AODFULL', 'ID'),

    ('EventInfo#ByteStreamEventInfo',              'ESD', 'Misc'),
    ('ROIB::RoIBResult#*',                         'ESD', 'Misc'), 

    ('xAOD::TrigCompositeContainer#HLT_SpacePointCounts',            'BS ESD AODFULL AODSLIM', 'MinBias'),
    ('xAOD::TrigCompositeAuxContainer#HLT_SpacePointCountsAux.',     'BS ESD AODFULL AODSLIM', 'MinBias'),
]


#-------------------------------------------------------------------------------
# EDM details list to store the transient-persistent version
#-------------------------------------------------------------------------------
EDMDetailsRun3 = {}

# xAOD versions are auto-detected at serialisation, but T/P classes need to specify P version here
EDMDetailsRun3[ "TrigRoiDescriptorCollection" ]     = {'persistent':"TrigRoiDescriptorCollection_p3"}

EDMDetailsRun3[ "xAOD::TrigDecisionAuxInfo" ]         = {'parent':"xAOD::TrigDecision"}
EDMDetailsRun3[ "xAOD::EnergySumRoIAuxInfo" ]         = {'parent':"xAOD::EnergySumRoI"}
EDMDetailsRun3[ "xAOD::JetEtRoIAuxInfo" ]             = {'parent':"xAOD::JetEtRoI"}
EDMDetailsRun3[ "xAOD::CaloClusterTrigAuxContainer" ] = {'parent':"xAOD::CaloClusterContainer"}


#-------------------------------------------------------------------------------
# Helper functions 
#-------------------------------------------------------------------------------
def persistent( transient ):
    """
    Persistent EDM class, for xAOD it is the actual class version

    Uses list defined above. If absent assumes v1
    """
    if transient in EDMDetailsRun3:
        if 'persistent' in EDMDetailsRun3[transient]:
            return EDMDetailsRun3[transient]['persistent']
    return transient


def tpMap():
    """
    List
    """
    l = {}
    for tr in EDMDetailsRun3.keys():
        if "xAOD" in tr:
            continue
        l[tr] = persistent(tr)
    return l

<|MERGE_RESOLUTION|>--- conflicted
+++ resolved
@@ -126,20 +126,12 @@
     # These are for precision photon and precision Electron Keeping same names as in Run2
     ('xAOD::ElectronContainer#HLT_egamma_Electrons',                'BS ESD AODFULL', 'Egamma', 'inViews:precisionElectronViews'),
     ('xAOD::ElectronTrigAuxContainer#HLT_egamma_ElectronsAux',      'BS ESD AODFULL', 'Egamma'),
-<<<<<<< HEAD
     ('xAOD::ElectronContainer#HLT_egamma_Iso_Electrons',            'BS ESD AODFULL', 'Egamma', 'inViews:precisionIsoElectronViews'),
-=======
-    ('xAOD::ElectronContainer#HLT_egamma_Iso_Electrons',            'BS ESD AODFULL', 'Egamma', 'inViews:precisionElectronIsoViews'),
->>>>>>> 0c31211f
     ('xAOD::ElectronTrigAuxContainer#HLT_egamma_Iso_ElectronsAux',  'BS ESD AODFULL', 'Egamma'),
 
     ('xAOD::PhotonContainer#HLT_egamma_Photons',                    'BS ESD AODFULL', 'Egamma', 'inViews:precisionPhotonViews'),
     ('xAOD::PhotonTrigAuxContainer#HLT_egamma_PhotonsAux.',         'BS ESD AODFULL', 'Egamma'),
-<<<<<<< HEAD
     ('xAOD::PhotonContainer#HLT_egamma_Iso_Photons',                'BS ESD AODFULL', 'Egamma', 'inViews:precisionIsoPhotonViews'),
-=======
-    ('xAOD::PhotonContainer#HLT_egamma_Iso_Photons',                'BS ESD AODFULL', 'Egamma', 'inViews:precisionPhotonIsoViews'),
->>>>>>> 0c31211f
     ('xAOD::PhotonTrigAuxContainer#HLT_egamma_Iso_PhotonsAux',      'BS ESD AODFULL', 'Egamma'),
 
     # Muon
