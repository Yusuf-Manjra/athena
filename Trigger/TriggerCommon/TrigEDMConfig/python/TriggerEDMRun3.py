--- conflicted
+++ resolved
@@ -368,11 +368,7 @@
 
     # FIXME: add vertex tracks
 
-<<<<<<< HEAD
     #bjet jets first step
-=======
-    # bjet jets
->>>>>>> 4bdd5980
     ('xAOD::JetContainer#HLT_GSCJet',                             'BS ESD AODFULL AODSLIM AODVERYSLIM', 'Bjet', 'inViews:FullScanBjetView'),
     ('xAOD::JetAuxContainer#HLT_GSCJetAux.',                         'BS ESD AODFULL AODSLIM AODVERYSLIM', 'Bjet'),
 
