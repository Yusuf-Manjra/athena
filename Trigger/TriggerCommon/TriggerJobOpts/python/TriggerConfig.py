--- conflicted
+++ resolved
@@ -566,14 +566,10 @@
     from MuonConfig.MuonBytestreamDecodeConfig import MuonCacheCfg
     acc.merge( MuonCacheCfg() )
 
-<<<<<<< HEAD
     from MuonConfig.MuonRdoDecodeConfig import MuonPrdCacheCfg
     acc.merge( MuonPrdCacheCfg() )
 
-    from TrigUpgradeTest.InDetConfig import InDetIDCCacheCreatorCfg
-=======
     from TrigInDetConfig.InDetConfig import InDetIDCCacheCreatorCfg
->>>>>>> 5fdb3b47
     acc.merge( InDetIDCCacheCreatorCfg() )
 
     return acc
