# Copyright (C) 2002-2017 CERN for the benefit of the ATLAS collaboration


from AthenaConfiguration.ComponentAccumulator import ComponentAccumulator
from AthenaCommon.CFElements import seqAND, seqOR, flatAlgorithmSequences
from AthenaCommon.Logging import logging
__log = logging.getLogger('TriggerConfig')

def collectHypos( steps ):
    __log.info("Collecting hypos")
    from collections import defaultdict
    hypos = defaultdict( list )

    for stepSeq in steps.getChildren():
        if "filter" in stepSeq.name():
            __log.info("Skipping filtering steps " +stepSeq.name() )
            continue
        
        __log.info( "collecting hypos from step " + stepSeq.name() )
#        start = {}
        for seq,algs in flatAlgorithmSequences( stepSeq ).iteritems():
            
            for alg in algs:
                # will replace by function once dependencies are sorted
                if 'HypoInputDecisions'  in alg.__class__.__dict__:
                    __log.info( "found hypo " + alg.name() + " in " +stepSeq.name() )
                    hypos[stepSeq.name()].append( alg )
    return hypos

def triggerSummaryCfg(flags, hypos):
    """ 
    Configures an algorithm(s) that should be run after the slection process
    Returns: ca, algorithm
    """
    acc = ComponentAccumulator()
    
    from DecisionHandling.DecisionHandlingConf import TriggerSummaryAlg
    summaryAlg = TriggerSummaryAlg()
    summaryAlg.InputDecision = "HLTChains"
        
    return acc, summaryAlg

def triggerMonitoringCfg(flags, hypos, l1Decoder):
    """
    Configures components needed for monitoring chains
    """
    acc = ComponentAccumulator()
    from TrigSteerMonitor.TrigSteerMonitorConf import TrigSignatureMoniMT, DecisionCollectorTool
    mon = TrigSignatureMoniMT()
    mon.L1Decisions="HLTChains"
    if len(hypos) == 0:
        __log.warning("Menu is not configured")
        return acc, mon
    allChains = {} # collects the last decision obj for each chain

    for stepName, stepHypos in sorted( hypos.items() ):
        dcTool = DecisionCollectorTool( "DecisionCollector" + stepName )
        for hypo in stepHypos:
            dcTool.Decisions += [ hypo.HypoOutputDecisions ]
            for t in hypo.HypoTools:
                allChains[t.name()] = hypo.HypoOutputDecisions

        mon.CollectorTools += [ dcTool ]
        __log.info( "The step monitoring decisions in " + dcTool.name() + str( dcTool.Decisions ) )
    

    mon.FinalDecisions = list( set( allChains.values() ) )
    __log.info( "Final decisions to be monitored are "+ str( mon.FinalDecisions ) )

<<<<<<< HEAD
    mon.ChainsList = list( set( allChains.keys() + l1Decoder.ctpUnpacker.CTPToChainMapping.keys()) )
=======
    mon.ChainsList = list( set( allChains + l1Decoder.ChainToCTPMapping.keys()) )
>>>>>>> 2491db2f
    
    return acc, mon

def setupL1DecoderFromMenu( flags, l1Decoder ):
    """ Post setup of the L1Decoder, once approved, it should be moved to L1DecoderCfg function """

    from TriggerJobOpts.MenuConfigFlags import MenuUtils
    l1Decoder.ChainToCTPMapping = MenuUtils.toCTPSeedingDict( flags )


def triggerRunCfg(flags, menu=None):
    """ 
    top of the trigger config (for real triggering online or on MC)
    Returns: ca only
    """
    if flags.Trigger.doLVL1:
        # conigure L1 simulation
        pass
    
    acc = ComponentAccumulator()

    from L1Decoder.L1DecoderConfig import L1DecoderCfg
    #TODO
    # information about the menu has to be injected into L1 decoder config
    # necessary ingreedient is list of mappings from L1 item to chain
    # and item to threshold (the later can be maybe extracted from L1 config file)
    l1DecoderAcc, l1DecoderAlg = L1DecoderCfg( flags )
    setupL1DecoderFromMenu( flags, l1DecoderAlg )
    acc.merge( l1DecoderAcc )    
            

    # detour to the menu here, (missing now, instead a temporary hack)
    if menu:
        menuAcc, HLTSteps = menu( flags )
        __log.info( "Configured menu with "+ str( len(HLTSteps.getChildren()) ) +" steps" )
        
    # collect hypothesis algorithms from all sequence
    hypos = collectHypos( HLTSteps )           
    
    summaryAcc, summaryAlg = triggerSummaryCfg( flags, hypos )
    acc.merge( summaryAcc ) 
    
    #once menu is included we should configure monitoring here as below
    
    monitoringAcc, monitoringAlg = triggerMonitoringCfg( flags, hypos, l1DecoderAlg )
    acc.merge( monitoringAcc )
    
    HLTTop = seqOR( "HLTTop", [ l1DecoderAlg, HLTSteps, summaryAlg, monitoringAlg ] )
    acc.addSequence( HLTTop )

    acc.merge( menuAcc )
    
    return acc


def triggerPostRunCfg(flags):
    """
    Configures components needed for processing trigger informatin in Raw/ESD step
    Returns: ca only
    """
    acc = ComponentAccumulator()
    # configure in order BS decodnig, EDM gap filling, insertion of trigger metadata to ESD
    
    return acc


if __name__ == "__main__":
    from AthenaCommon.Configurable import Configurable
    Configurable.configurableRun3Behavior=1
    from AthenaConfiguration.AllConfigFlags import ConfigFlags

    ConfigFlags.set("Trigger.L1Decoder.forceEnableAllChains",True)
    ConfigFlags.set('global.InputFiles',["/cvmfs/atlas-nightlies.cern.ch/repo/data/data-art/TrigP1Test/data17_13TeV.00327265.physics_EnhancedBias.merge.RAW._lb0100._SFO-1._0001.1",])
    ConfigFlags.lock()    
    
    acc = triggerRunCfg( ConfigFlags, lambda x: (ComponentAccumulator(), seqAND("whatever") ) )

    f=open("TriggerRunConf.pkl","w")
    acc.store(f)
    f.close()
<|MERGE_RESOLUTION|>--- conflicted
+++ resolved
@@ -67,11 +67,8 @@
     mon.FinalDecisions = list( set( allChains.values() ) )
     __log.info( "Final decisions to be monitored are "+ str( mon.FinalDecisions ) )
 
-<<<<<<< HEAD
-    mon.ChainsList = list( set( allChains.keys() + l1Decoder.ctpUnpacker.CTPToChainMapping.keys()) )
-=======
-    mon.ChainsList = list( set( allChains + l1Decoder.ChainToCTPMapping.keys()) )
->>>>>>> 2491db2f
+    mon.ChainsList = list( set( allChains.keys() + l1Decoder.ChainToCTPMapping.keys()) )
+
     
     return acc, mon
 
