--- conflicted
+++ resolved
@@ -33,7 +33,6 @@
                     hypos[stepSeq.name()].append( alg )
     return hypos
 
-<<<<<<< HEAD
 def __decisionsFromHypo( hypo ):
     """ return all chains served by this hypo and the key of produced decision object """
     if hypo.getType() == 'ComboHypo':
@@ -41,7 +40,7 @@
     else: # regular hypos
         return [ t.name() for t in hypo.HypoTools ], hypo.HypoOutputDecisions
 
-=======
+
 
 def collectFilters( steps ):
     """
@@ -87,14 +86,13 @@
             decisionObjects.update( filt.Output )
     
     return decisionObjects
->>>>>>> 4657fa41
+
     
 def triggerSummaryCfg(flags, hypos):
     """ 
     Configures an algorithm(s) that should be run after the slection process
     Returns: ca, algorithm
     """
-<<<<<<< HEAD
     acc = ComponentAccumulator()
     from TrigOutputHandling.TrigOutputHandlingConf import DecisionSummaryMakerAlg
     decisionSummaryAlg = DecisionSummaryMakerAlg()
@@ -109,15 +107,8 @@
     decisionSummaryAlg.FinalDecisionKeys = list(set(allChains.values()))
     decisionSummaryAlg.FinalStepDecisions = allChains
     return acc, decisionSummaryAlg
-    
-=======
-    acc = ComponentAccumulator()    
-    from DecisionHandling.DecisionHandlingConf import TriggerSummaryAlg
-    summaryAlg = TriggerSummaryAlg()
-    summaryAlg.InputDecision = "HLTChains"
-    
-    return acc, summaryAlg
->>>>>>> 4657fa41
+        
+
 
 def triggerMonitoringCfg(flags, hypos, l1Decoder):
     """
