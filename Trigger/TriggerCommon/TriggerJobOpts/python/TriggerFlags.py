# Copyright (C) 2002-2017 CERN for the benefit of the ATLAS collaboration

""" Trigger specific flags  """


__author__  = 'T. Bold, J. Baines'
__version__=""
__doc__="Trigger specific flags  "


from AthenaCommon.Logging import logging
log = logging.getLogger( 'TriggerJobOpts.TriggerFlags' )
log.setLevel(logging.DEBUG)

from AthenaCommon.JobProperties import JobProperty, JobPropertyContainer, jobproperties
from TriggerMenu.menu.CommonSliceHelper import AllowedList
from TrigConfigSvc.TrigConfigSvcUtils import getKeysFromNameRelease, getMenuNameFromDB


_flags = []

# Define Default Flags
class doLVL1(JobProperty):
    """ run the LVL1 simulation (set to FALSE to read the LVL1 result from BS file) """
    statusOn=True
    allowedType=['bool']
    StoredValue=True

_flags.append(doLVL1)

class doL1Topo(JobProperty):
    """ Run the L1 Topo simulation (set to FALSE to read the L1 Topo result from BS file) """
    statusOn=True
    allowedType=['bool']
    StoredValue=True

_flags.append(doL1Topo)

class readLVL1Calo(JobProperty):
    """  read LVL1 Calo info from pool or BS """
    statusOn=True
    allowedType=['bool']
    StoredValue=False

_flags.append(readLVL1Calo)

class readLVL1Muon(JobProperty):
    """ read LVL1 Muon in from Pool or BS """
    statusOn=True
    allowedType=['bool']
    StoredValue=False

_flags.append(readLVL1Muon)

class fakeLVL1(JobProperty):
    """ create fake RoI from KINE info  """
    statusOn=True
    allowedType=['bool']
    StoredValue=False

_flags.append(fakeLVL1)

class useCaloTTL(JobProperty):
    """ False for DC1. Can use True for Rome files with Digits or post-Rome data """
    statusOn=True
    allowedType=['bool']
    StoredValue=True

_flags.append(useCaloTTL)

class useL1CaloCalibration(JobProperty):
    """ Should be false for early data, true for later """
    statusOn=True
    allowedType=['bool']
    StoredValue=False

_flags.append(useL1CaloCalibration)

class useRun1CaloEnergyScale(JobProperty):
    statusOn=True
    allowedType=['bool']
    StoredValue=False

_flags.append(useRun1CaloEnergyScale)

class doCosmicSim(JobProperty):
    """ run the LVL1 simulation with special setup for cosmic simulation (set to FALSE by default, to do collisions simulation) """
    statusOn=True
    allowedType=['bool']
    StoredValue=False

_flags.append(doCosmicSim)

class disableRandomPrescale(JobProperty):
    """ if True, disable Random Prescales """
    statusOn=True
    allowedType=['bool']
    StoredValue=False

_flags.append(disableRandomPrescale)

class doLVL2(JobProperty):
    """ if False, disable LVL2 selection """
    statusOn=True
    allowedType=['bool']
    StoredValue=False

_flags.append(doLVL2)

class doEF(JobProperty):
    """ if False, disable EF selection """
    statusOn=True
    allowedType=['bool']
    StoredValue=False

_flags.append(doEF)


class doHLT(JobProperty):
    """ if False, disable HLT selection """
    statusOn=True
    allowedType=['bool']
    StoredValue=True
    
    def _do_action(self):
        """ setup flag level consistency """
        if self.get_Value() is True:
            if TriggerFlags.doEF.is_locked():
                TriggerFlags.doEF.unlock()
                TriggerFlags.doEF.set_Off()
                TriggerFlags.doEF.lock()
            else:
                TriggerFlags.doEF.set_Off()
            if TriggerFlags.doEF.is_locked():
                TriggerFlags.doLVL2.unlock()
                TriggerFlags.doLVL2.set_Off()
                TriggerFlags.doLVL2.lock()
            else:
                TriggerFlags.doLVL2.set_Off()
            log = logging.getLogger( 'TriggerFlags.doHLT' )
            log.info("doHLT is True: force doLVL2=False and doEF=False"  )

            
_flags.append(doHLT)


class doMergedHLTResult(JobProperty):
    """ if False disable decoding of the merged HLT Result (so decoding L2/EF Result) """
    statusOn=True
    allowedType=['bool']
    StoredValue=True

_flags.append(doMergedHLTResult)

class doAlwaysUnpackDSResult(JobProperty):
    """ if False disable decoding of DS results for all files but for real DS files """
    statusOn=True
    allowedType=['bool']
    StoredValue=True

_flags.append(doAlwaysUnpackDSResult)

class writeL1TopoValData(JobProperty):
    """ if False disable writing out of the xAOD L1Topo validation object """
    statusOn=True
    allowedType=['bool']
    StoredValue=True

_flags.append(writeL1TopoValData)

class EDMDecodingVersion(JobProperty):
    """ if 1, Run1 decoding version is set; if 2, Run2 """
    statusOn=True
    allowedType=['int']
    StoredValue=2

_flags.append(EDMDecodingVersion)



class doFEX(JobProperty):
    """ if False disable Feature extraction algorithms """
    statusOn=True
    allowedType=['bool']
    StoredValue=True

_flags.append(doFEX)

class doHypo(JobProperty):
    """ if False disable all Hypothesis algorithms (HYPO)"""
    statusOn=True
    allowedType=['bool']
    StoredValue=True

_flags.append(doHypo)

class doTruth(JobProperty):
    """ """
    statusOn=True
    allowedType=['bool']
    StoredValue=False

_flags.append(doTruth)

# FTK simulation switch

class doFTK(JobProperty):
    """ if False, disable FTK result reader """
    statusOn=True
    allowedType=['bool']
    StoredValue=False

_flags.append(doFTK)

# monitoring switch
class enableMonitoring(JobProperty):
    """ enables certain monitoring type: Validation, Online, Time"""
    statusOn=True
    allowedType=['list']
    StoredValue=[]

_flags.append(enableMonitoring)

# trigger configuration source list
class configurationSourceList(JobProperty):
    """ define where to read trigger configuration from. Allowed values: ['xml','aod','ds']"""
    statusOn=True
    allowedType=['list']
    StoredValue=[]
    allowedValues = AllowedList( ['aod','xml','ds'] )

_flags.append(configurationSourceList)

class doTriggerConfigOnly(JobProperty):
    """ if True only the configuration services should be set, no algorithm """
    statusOn=True
    allowedType=['bool']
    StoredValue=False

_flags.append(doTriggerConfigOnly)
              
# Flags to switch on/off Detector Slices
class doID(JobProperty):
    """ if False, disable ID algos at LVL2 and EF """
    statusOn=True
    allowedType=['bool']
    StoredValue=True

_flags.append(doID)

class doCalo(JobProperty):
    """ if False, disable Calo algorithms at LVL2 & EF """
    statusOn=True
    allowedType=['bool']
    StoredValue=True

_flags.append(doCalo)

class doCaloOffsetCorrection(JobProperty):
    """ enable Calo pileup offset BCID correction """
    statusOn=True
    allowedType=['bool']
    StoredValue=True

_flags.append(doCaloOffsetCorrection)

class doBcm(JobProperty):
    """ if False, disable BCM algorithms at LVL2 & EF """
    statusOn=True
    allowedType=['bool']
    StoredValue=True

_flags.append(doBcm)

class doTrt(JobProperty):
    """ if False, disable TRT algorithms at LVL2 & EF """
    statusOn=True
    allowedType=['bool']
    StoredValue=True

_flags.append(doTrt)

class doZdc(JobProperty):
    """ if False, disable ZDC algorithms at LVL2 & EF """
    statusOn=True
    allowedType=['bool']
    StoredValue=True

_flags.append(doZdc)

class doLucid(JobProperty):
    """ if False, disable Lucid algorithms at LVL2 & EF """
    statusOn=True
    allowedType=['bool']
    StoredValue=True

_flags.append(doLucid)

class doMuon(JobProperty):
    """ if FAlse, disable Muons, note: muons need input file containing digits"""
    statusOn=True
    allowedType=['bool']
    StoredValue=True

_flags.append(doMuon)

class doHLTpersistency(JobProperty):
    """ serialise L2result """
    statusOn=True
    allowedType=['bool']
    StoredValue=True

_flags.append(doHLTpersistency)

class useOfflineSpacePoints(JobProperty):
    """ use online convertors for Si SpacePoints"""
    statusOn=True
    allowedType=['bool']
    StoredValue=False

_flags.append(useOfflineSpacePoints)

class doNtuple(JobProperty):
    """ """
    statusOn=True
    allowedType=['bool']
    StoredValue=False

_flags.append(doNtuple)


class writeBS(JobProperty):
    """ """
    statusOn=True
    allowedType=['bool']
    StoredValue=False

_flags.append(writeBS)

class readBS(JobProperty):
    """ """
    statusOn=True
    allowedType=['bool']
    StoredValue=False

_flags.append(readBS)


class AODEDMSet(JobProperty):
    """ Define which sets of object go to AOD """
    statusOn=True
    allowedType=['list']
    StoredValue='AODSLIM'

_flags.append(AODEDMSet)

class ESDEDMSet(JobProperty):
    """ Define which sets of object go to ESD (or derived ESD) """
    statusOn=True
    allowedType=['list']
    StoredValue='ESD'

_flags.append(ESDEDMSet)

class OnlineCondTag(JobProperty):
    """ Default (online) HLT conditions tag """
    statusOn=True
    allowedType=['str']
<<<<<<< HEAD
    StoredValue='CONDBR2-HLTP-2016-01'
=======
    StoredValue='CONDBR2-HLTP-2017-03'
>>>>>>> 1d00aeb1

_flags.append(OnlineCondTag)

class OnlineGeoTag(JobProperty):
    """ Default (online) HLT geometry tag """
    statusOn=True
    allowedType=['str']
<<<<<<< HEAD
    StoredValue='ATLAS-R2-2015-04-00-00'
=======
    StoredValue='ATLAS-R2-2016-01-00-01'
>>>>>>> 1d00aeb1
    
_flags.append(OnlineGeoTag)

# =========
#
# trigger flags used by trigger configuration
#

class configForStartup(JobProperty):
    """ A temporary flag to determine the actions to be taken for the different cases of HLT running in the startup phase"""
    statusOn=True
    allowedType=['string']
    StoredValue = 'HLTonlineNoL1Thr'
    
    allowedValues = [
        'HLTonline',
        'HLToffline',
        'HLTonlineNoL1Thr',
        'HLTofflineNoL1Thr'
        ]

_flags.append(configForStartup)

class run2Config(JobProperty):
    """ A flag to specify 2016 or 2017 (tunes, etc) running conditions """
    statusOn=True
    allowedType=['string']
    StoredValue = '2017'
    allowedValues = [
        '2016',
        '2017',
        ]
    def _do_action(self):
        from TriggerMenu.egamma.EgammaSliceFlags import run2ConfigAction as egammaRun2ConfigAction
        egammaRun2ConfigAction(self.get_Value())

_flags.append(run2Config)

class dataTakingConditions(JobProperty):
    """ A flag that describes the conditions of the Trigger at data taking, and determines which part of it will be processed in reconstruction."""
    statusOn=True
    allowedType=['string']
    StoredValue = 'FullTrigger'
    
    allowedValues = [
        'HltOnly',
        'Lvl1Only',
        'FullTrigger',
        'NoTrigger'
        ]

_flags.append(dataTakingConditions)

class triggerUseFrontier(JobProperty):
    """Flag determines if frontier should be used to connect to the oracle database, current default is False"""
    statusOn=True
    allowedType=['bool']
    StoredValue = False
    def _do_action(self):
        log = logging.getLogger( 'TriggerFlags.triggerUseFrontier' )
        log.info("Setting TriggerFlags.triggerUseFrontier to %r" % self.get_Value())
        
_flags.append(triggerUseFrontier)



class triggerConfig(JobProperty):
    """ Flag to set various menus and options (read from XML or DB)
    Allowed values:

    Note that we use LVL1 prefix here in order not to touch the
    HLT if we're only running a LVL1 digitization job. The
    prefix is automatically added in the Digi job transform.
    
    NONE or OFF                             -trigger off 

    For digitization (L1) only use LVL1 prefix:
    LVL1:DEFAULT                            -default L1 menu
    LVL1:MenuName                           -takes the L1 xml representation of this menu
    LVL1:DB:connectionstring:SMKey,L1PSKey  -takes these db keys
    LVL1:DB:connectionstring:MenuName,Rel   -takes this menu from the db - not yet supported

    For MC reconstruction use MCRECO prefix:
    MCRECO:DEFAULT                                       -default L1 and HLT menu
    MCRECO:MenuName                                      -takes the L1 and HLT xml respresentations of the menu
    MCRECO:L1CaloCalib=True/False:MenuName               -takes the L1 and HLT xml respresentations of the menu, sets L1 calo calib
    MCRECO:DB:connectionstring:SMKey,L1PSK,HLTPSK[,BGK]  -takes these db keys
    MCRECO:DB:L1CaloCalib=True/False:connectionstring:SMKey,L1PSK,HLTPSK  -takes these db keys, sets L1 calo calib
    MCRECO:DB:connectionstring:MenuName,Rel              -takes this menu from the db (looks up the SMK)
                                                         -NB for the above: move to alias tables?
                                                   
    For data reconstruction: use DATARECO prefix. TO BE IMPLEMENTED. 
    DATARECO:ONLINE
    DATARECO:OFFLINE
    DATARECO:DB:connectionstring:SMKey,L1PSK,HLTPSK
    
    InFile: TO BE IMPLEMENTED

    connectionstring can be one of the following
    1)  <ALIAS>                              -- usually TRIGGERDB or TRIGGERDBMC (generally any string without a colon ':')
    2)  <type>:<detail>                      -- <type> has to be oracle, mysql, or sqlite_file, <detail> is one of the following
    2a) sqlite_file:filename.db              -- an sqlite file, no authentication needed, will be opened in read-only mode
    2b) oracle://ATLAS_CONFIG/ATLAS_CONF_TRIGGER_V2  -- a service description type://server/schema without user and password
    2c) oracle://ATLAS_CONFIG/ATLAS_CONF_TRIGGER_V2;username=ATLAS_CONF_TRIGGER_V2_R;password=<...>  -- a service description with user and password

    Note: specifying :DBF: instead of :DB: will set the trigger flag triggerUseFrontier to true
    """
    
    statusOn=''
    allowedType=['string']
    StoredValue = 'MCRECO:DEFAULT'


    def _do_action(self):
        """ setup some consistency """
        from TriggerJobOpts.TriggerFlags import TriggerFlags as tf
                
        log = logging.getLogger( 'TriggerFlags.triggerConfig' )
        log.info("triggerConfig: \""+self.get_Value()+"\"")
        # We split the string passed to the flag
        configs = self.get_Value().split(":")
        
        ## ------
        ##  OFF or NONE: we want to turn everything related to trigger to false (via rec flag)
        ##  Note that this is true for reconstruction only at the moment. For LVL1 Digitization jobs,
        ##  which don't use rec flags, this is still done in the skeleton. Might be changed in future.
        ## ------
        if (configs[0] == 'OFF' or configs[0] == 'NONE'):
            from RecExConfig.RecFlags  import rec
            rec.doTrigger=False
            log.info("triggerConfig: Setting rec.doTrigger to False")
            
            
        ## ------
        ## DATARECO : We deal with data (cosmics, single run, collisions)
        ## ------               
        elif configs[0] == 'DATARECO':
            if configs[1] == 'ONLINE': # We read config from COOL directly
                log.warning("triggerConfig: DATARECO:ONLINE (reco from cool) is not yet implemented. You should not use it.")
            elif configs[1] == 'OFFLINE': # We read config from XML
                log.warning("triggerConfig: DATARECO:OFFLINE (reco from xml) is not yet implemented. You should not use it.")
            elif configs[1] == 'REPR': # We read config from XML
                log.info("triggerConfig: DATARECO:REPR is designed to configure the offline reconstruction in a trigger reprocessing job")
                try:
                    f = open("MenuCoolDbLocation.txt",'r')
                    tf.triggerCoolDbConnection = f.read()
                    f.close()
                except IOError, e:
                    log.fatal("triggerConfig=DATARECO:REPR requires 'MenuCoolDbLocation.tx' to be present in the local directory (reco part of trigger reprocessing)")
                    
            elif configs[1] == 'DB' or configs[1] == 'DBF': # We read config from a private DB
                ### We read the menu from the TriggerDB
                tf.readMenuFromTriggerDb=True
                tf.triggerUseFrontier = (configs[1]=='DBF')
                tf.triggerDbConnection = ':'.join(configs[2:-1])  # the dbconnection goes from second to last ':', it can contain ':'
                DBkeys = configs[-1].split(",")
                if (len(DBkeys) == 3):                            # we got 3 keys (SM, L1PS, HLTPS)
                    tf.triggerDbKeys=[int(x) for x in DBkeys] + [1]
                    log.info("triggerConfig: DATARECO from DB with speficied keys SMK %i, L1 PSK %i, and HLT PSK %i." % tuple(tf.triggerDbKeys()[0:3])   )
                elif (len(DBkeys) == 2):                       # we got a menu name and a release which we need to look up 
                    log.info("triggerConfig: DATARECO from DB with specified menu name and release: finding keys...")
                    tf.triggerDbKeys=getKeysFromNameRelease(tf.triggerDbConnection(),DBkeys[0],DBkeys[1],False) + [1]
                    log.info("triggerConfig: DATARECO from DB with keys SMK %i, L1 PSK %i, and HLT PSK %i." % tuple(tf.triggerDbKeys()[0:3])   )
                else:
                    log.info("triggerConfig: DATARECO from DB configured with wrong number of keys/arguments" )

        ## ---------
        ##  InFile : We wish to read a file with config info already in it (ESD, AOD, ...)
        ## ---------            
        elif configs[0] == 'InFile': 
            log.warning("triggerConfig: Infile is not yet implemented. You should not use it.")

        ## ------
        ##  LVL1 : For LVL1 simulation only in Digitization job 
        ## ------
        elif configs[0] == 'LVL1':
            if configs[1] == 'DB' or configs[1]=='DBF':
                ### We read config from the TriggerDB
                tf.readMenuFromTriggerDb=True
                tf.triggerUseFrontier = (configs[1]=='DBF')
                tf.triggerDbConnection = ':'.join(configs[2:-1])  # the dbconnection goes from second to last ':', it can contain ':'
                DBkeys = configs[-1].split(",")
                if (len(DBkeys) == 2): #We got either 2 keys (SM, L1PS) or menu name plus release. If latter, second object will contain a .
                    if '.' not in str(DBkeys[1]):
                        tf.triggerDbKeys=[int(x) for x in DBkeys] +[-1,1] # SMkey, L1PSkey, HLTPSkey, BGkey
                        log.info("triggerConfig: LVL1 from DB with specified keys SMK %i and L1 PSK %i." % tuple(tf.triggerDbKeys()[0:2])   )
                    else:
                        log.info("triggerConfig: LVL1 from DB with speficied menu name and release: finding keys...")
                        tf.triggerDbKeys=getKeysFromNameRelease(tf.triggerDbConnection(),DBkeys[0],DBkeys[1],True) + [-1,1]
                        log.info("triggerConfig: LVl1 from DB with keys SMK %i and L1 PSK %i" % tuple(tf.triggerDbKeys()[0:2])   )
                else:                  #We got a menu name which we need to look up - not implemented yet
                    log.info("triggerConfig: LVL1 from DB configured with wrong number of keys/arguments" )

            else:
                ### We read config from XML
                tf.readLVL1configFromXML=True
                if (configs[1] == 'DEFAULT' or configs[1] == 'default'):
                    tf.triggerMenuSetup = 'default'
                else:
                    tf.triggerMenuSetup = configs[1]
                log.info("triggerConfig: LVL1 menu from xml (%s)" % tf.triggerMenuSetup())

                

        #------
        # MCRECO: Reconstruction of MC
        #------            
        elif configs[0] == 'MCRECO':
            from RecExConfig.RecFlags  import rec
            from RecJobTransforms.RecConfig import recConfig
            rec.doTrigger = True

            if configs[1] == 'DB' or configs[1]=='DBF':
                ### We read the menu from the TriggerDB
                tf.readMenuFromTriggerDb=True
                tf.triggerUseFrontier = (configs[1]=='DBF')
                
                #see if L1 calib arg supplied
                if "L1CaloCalib" in configs[2]:
                    if configs[2].split("=")[-1] == "True" or configs[2].split("=")[-1] == "true":
                        log.info("Setting L1CaloCalib from TriggerConfig command to %s " % configs[2].split("=")[-1])
                        tf.useL1CaloCalibration=True
                    elif configs[2].split("=")[-1] == "False" or configs[2].split("=")[-1] == "false":
                        log.info("Setting L1CaloCalib from TriggerConfig command to %s " % configs[2].split("=")[-1])
                        tf.useL1CaloCalibration=False
                    else:
                        log.warning("Unknown value for L1CaloCalib ('%s'), will use default" % configs[2].split("=")[-1])
                    tf.triggerDbConnection = ':'.join(configs[3:-1])  # the dbconnection goes from third to last ':', it can contain ':'
                else:
                    tf.triggerDbConnection = ':'.join(configs[2:-1])  # the dbconnection goes from second to last ':', it can contain ':'
                DBkeys = configs[-1].split(",")
                if (len(DBkeys) == 4):                            # we got 4 keys (SM, L1PS, HLTPS,BGK)
                    tf.triggerDbKeys=[int(x) for x in DBkeys]
                    log.info("triggerConfig: MCRECO from DB with speficied keys SMK %i, L1 PSK %i, HLT PSK %i, and BGK %i." % tuple(tf.triggerDbKeys()[0:4])   )
                if (len(DBkeys) == 3):                            # we got 3 keys (SM, L1PS, HLTPS)
                    tf.triggerDbKeys=[int(x) for x in DBkeys] + [1]
                    log.info("triggerConfig: MCRECO from DB with speficied keys SMK %i, L1 PSK %i, and HLT PSK %i." % tuple(tf.triggerDbKeys()[0:3])   )
                elif (len(DBkeys) == 2):                       # we got a menu name and a release which we need to look up 
                    log.info("triggerConfig: MCRECO from DB with specified menu name and release: finding keys...")
                    tf.triggerDbKeys=getKeysFromNameRelease(tf.triggerDbConnection(),DBkeys[0],DBkeys[1],False) + [1]
                    log.info("triggerConfig: MCRECO from DB with keys SMK %i, L1 PSK %i, and HLT PSK %i." % tuple(tf.triggerDbKeys()[0:3])   )
                else:
                    log.info("triggerConfig: MCRECO from DB configured with wrong number of keys/arguments" )

                # we need to set triggerMenuSetup to the correct name
                # that we get from the triggerDB, otherwise
                # TriggerGetter->GenerateMenu.generateMenu() would be
                # run with the wrong menu and the configuration of the
                # algorithms would be incorrect (bug 72547)
                tf.triggerMenuSetup=getMenuNameFromDB(tf.triggerDbConnection(),tf.triggerDbKeys()[2])
                log.info("triggerConfig: Setting tf.triggerMenuSetup to " + tf.triggerMenuSetup())
            else:
                ### We read the menu from xml
                if "L1CaloCalib" in configs[1]:
                    if configs[1].split("=")[-1] == "True" or configs[1].split("=")[-1] == "true":
                        log.info("Setting L1CaloCalib from TriggerConfig command to %s " % configs[1].split("=")[-1])
                        tf.useL1CaloCalibration=True
                    elif configs[1].split("=")[-1] == "False" or configs[1].split("=")[-1] == "false":
                        log.info("Setting L1CaloCalib from TriggerConfig command to %s " %  configs[1].split("=")[-1])
                        tf.useL1CaloCalibration=False
                    else:
                        log.warning("Unknown value for L1CaloCalib ('%s'), will use default" % configs[1].split("=")[-1])
                if (configs[-1] == 'DEFAULT' or configs[-1] == 'default'):
                    tf.triggerMenuSetup = 'default'
                else:
                    tf.triggerMenuSetup = configs[-1]

                tf.readLVL1configFromXML=True
                tf.readHLTconfigFromXML=True
                log.info("triggerConfig: MCRECO menu from xml (%s)" % tf.triggerMenuSetup())

            # This part was there in the original (old) csc_reco_trigger.py snippet
            # Still wanted?
            if rec.doTrigger:
                # Switch off trigger of sub-detectors
                for detOff in recConfig.detectorsOff:
                    cmd = 'TriggerFlags.do%s = False' % detOff
                    # possibly not all DetFlags have a TriggerFlag
                    try:
                        exec cmd
                        log.info(cmd)
                    except AttributeError:
                        pass
        #------            
        # We passed a wrong argument to triggerConfig
        #------
        else:
            log.error("triggerConfig argument \""+self.get_Value()+"\" not understood. "
                      + "Please check in TriggerFlags.py to see the allowed values.")
            

_flags.append(triggerConfig)



class readL1TopoConfigFromXML(JobProperty):
    """Use to specify external l1topo xml configuration file
    (e.g. from the release or a local directory)
    
    If set to True:
    the L1Topo config will be taken from TriggerFlags.inputL1TopoConfigFile()
    
    If set to False:    
    the L1Topo config xml file is read from the python generated XML
    file, which is specified in TriggerFlags.outputL1TopoconfigFile()
    """
    statusOn=True
    allowedType=['bool']
    # note: if you change the following default value, you must also change the default value in class inputLVL1configFile
    # StoredValue=False
    StoredValue = False # once the python generation is implemented the default should be False

    def _do_action(self):
        """ setup some consistency """
        if self.get_Value() is False:
            TriggerFlags.inputL1TopoConfigFile = TriggerFlags.outputL1TopoConfigFile()

_flags.append(readL1TopoConfigFromXML)




class readLVL1configFromXML(JobProperty):
    """ If set to True the LVL1 config file is read from earlier generated XML file """
    statusOn=True
    allowedType=['bool']
    # note: if you change the following default value, you must also change the default value in class inputLVL1configFile
    # StoredValue=False
    StoredValue = False

    def _do_action(self):
        """ setup some consistency """
        import os
        log = logging.getLogger( 'TriggerFlags.readLVL1configFromXML' )

        import TriggerMenu.l1.Lvl1Flags
        
        if self.get_Value() is False:
            TriggerFlags.inputLVL1configFile = TriggerFlags.outputLVL1configFile()
            TriggerFlags.Lvl1.items.set_On()
        else:
            xmlFile=TriggerFlags.inputLVL1configFile()
            from TrigConfigSvc.TrigConfigSvcConfig import findFileInXMLPATH
            if xmlFile!='NONE' and not os.path.exists(findFileInXMLPATH(xmlFile)):
                log.error("Cannot find LVL1 xml file %s" % xmlFile)

            TriggerFlags.Lvl1.items.set_Off()

_flags.append(readLVL1configFromXML)



class readHLTconfigFromXML(JobProperty):
    """ If set to True the HLT config file is read from earlier generated XMl file """
    statusOn=True
    allowedType=['bool']
    # note: if you change the following default value, you must also change the default value in class inputHLTconfigFile
    # StoredValue=False
    StoredValue = False

    def _do_action(self):
        """ Disable all subcontainers defining slices ON/OFF flags """

        import os
        log = logging.getLogger( 'TriggerFlags.readHLTconfigFromXML' )

        ## loop over all properties in the container
        for prop in TriggerFlags.__dict__.values():
            if issubclass( prop.__class__, JobPropertyContainer ) and "signatures" in prop.__dict__.keys():
                for slice_prop_name in prop.__dict__:
                    slice_prop = prop.__dict__.get(slice_prop_name)
                    if issubclass(slice_prop.__class__, JobProperty):
                        if self.get_Value() is True: ## now depending on the value set flags are on/off
                            slice_prop.set_Off()
                        else:
                            slice_prop.set_On()
        ## in addition set inputLVL1configFile to be the same as outputLVL1configFile
        if self.get_Value() is False:
            TriggerFlags.inputHLTconfigFile = TriggerFlags.outputHLTconfigFile()
        else:
            if TriggerFlags.inputHLTconfigFile != 'NONE':
                
                TriggerFlags.inputHLTconfigFile = "HLTconfig_"+TriggerFlags.triggerMenuSetup()+"_" + TriggerFlags.menuVersion() + ".xml"
                nightlyPaths=os.environ['XMLPATH'].split(':')

                for p in nightlyPaths:
                    #print p+"/TriggerMenuXML/HLTconfig_"+TriggerFlags.triggerMenuSetup()+"_" + TriggerFlags.menuVersion() + ".xml"
                    full_path_name = p+"/TriggerMenuXML/"+TriggerFlags.inputHLTconfigFile()
                    if os.path.exists(full_path_name) is True:
                        log.info("The HLT xml file is: "+full_path_name)
                        success = True
                        break
                    else:
                        success = False

                if success is False:
                    log.error("The HLT xml file is missing: HLTconfig_"+TriggerFlags.triggerMenuSetup()+"_" + TriggerFlags.menuVersion() + ".xml")
                
_flags.append(readHLTconfigFromXML)


# trigger configuration source list
class readMenuFromTriggerDb(JobProperty):
    """ define the TriggerDb to be the source of the LVL1 and HLT trigger menu"""
    statusOn=False
    allowedType=['bool']
    StoredValue=False
#    def _do_action(self):
#        """ setup reading from DB requires menu readingFromXML """
#        if self.get_Value() is True:
#            TriggerFlags.readLVL1configFromXML = True
#            TriggerFlags.readHLTconfigFromXML = True
_flags.append(readMenuFromTriggerDb)

# trigger configuration source list
class readConfigFromTriggerDb(JobProperty):
    """ define the TriggerDb to be the source of the LVL1 and HLT trigger menu"""
    statusOn=False
    allowedType=['bool']
    StoredValue=False

    def _do_action(self):
        """ setup reading from DB requires menu readingFromXML """
        if self.get_Value() is True:
            # readMenuFromTriggerDb dumps only the HLTMenu to an XML file - it is of no use since HLTConfigSvc is set for the DB
            TriggerFlags.readMenuFromTriggerDb = False
            TriggerFlags.readLVL1configFromXML = False
            TriggerFlags.readHLTconfigFromXML = False

_flags.append(readConfigFromTriggerDb)

class triggerDbKeys(JobProperty):
    """ define the keys [Configuration, LVL1Prescale, HLTPrescale, L1BunchGroupSet] in that order!"""
    statusOn=False
    allowedType=['list']
    StoredValue=[0,0,0,1]

_flags.append(triggerDbKeys)

class triggerDbConnection(JobProperty):
    """ define triggerDB connection parameters"""
    statusOn=False
    allowedType=['dict']
    StoredValue="TRIGGERDB"

_flags.append(triggerDbConnection)

class triggerCoolDbConnection(JobProperty):
    """ define connection parameters to cool if external sqlite file is to be used"""
    statusOn=True
    allowedType=['str']
    StoredValue=''

_flags.append(triggerCoolDbConnection)

class outputL1TopoConfigFile(JobProperty):
    """ File name for output L1Topo configuration XML file produced by the python menu generation """
    statusOn=True
    allowedType=['str']
    StoredValue=""

    def __call__(self):
        if self.get_Value() == "":
            # triggerMenuSetup contains the prescale mode in many
            # cases, e.g. MC_pp_v5_tight_mc_prescale. Prescaling is
            # not available for L1Topo, therefore that part is being
            # removed.
            import re
            menuSetup = TriggerFlags.triggerMenuSetup()
            m = re.match('(.*v\d).*', menuSetup)
            if m:
                menuSetup = m.groups()[0]
            return "L1Topoconfig_" + menuSetup + "_" + TriggerFlags.menuVersion() + ".xml"
        else:
            return self.get_Value()
        
_flags.append(outputL1TopoConfigFile)

class outputLVL1configFile(JobProperty):
    """ File name for output LVL1 configuration XML file """
    statusOn=True
    StoredValue=""

    def __call__(self):
        if self.get_Value() == "":
            return "LVL1config_"+TriggerFlags.triggerMenuSetup()+"_" + TriggerFlags.menuVersion() + ".xml"
        else:
            return self.get_Value()
        
_flags.append(outputLVL1configFile)

class outputHLTconfigFile(JobProperty):
    """ File name for output HLT configuration XML file """
    statusOn=True
#    allowedType=['str']
    StoredValue=""
    
    def __call__(self):
        if self.get_Value() == "":
            return "HLTconfig_"+TriggerFlags.triggerMenuSetup()+"_" + TriggerFlags.menuVersion() + ".xml"
        else:
            return self.get_Value()

_flags.append(outputHLTconfigFile)



class inputL1TopoConfigFile(JobProperty):
    """Used to define an external L1Topo configuration file. To be
    used together with trigger flag readL1TopoConfigFromXML.

    If TriggerFlags.readL1TopoConfigFromXML()==True, then this file is
    used for L1TopoConfiguration.
    
    Defaults to L1TopoConfig_<triggerMenuSetup>_<menuVersion>.xml
    """
    statusOn=True
    allowedType=['str']
    StoredValue=""

    def __call__(self):
        if self.get_Value() == "":
            return "L1TopoConfig_"+TriggerFlags.triggerMenuSetup()+"_" + TriggerFlags.menuVersion() + ".xml"
        else:
            return self.get_Value()
        
_flags.append(inputL1TopoConfigFile)



class inputLVL1configFile(JobProperty):
    """ File name for input LVL1 configuration XML file """
    statusOn=True
#    allowedType=['str']
#   The following default is appropriate when XML cofig is the default
#    StoredValue="TriggerMenuXML/LVL1config_default_" + TriggerFlags.menuVersion() + ".xml"
#   The following default is appropriate when python config is the default
    StoredValue=""
#    StoredValue = "TriggerMenuXML/LVL1config_default_" + TriggerFlags.menuVersion() + ".xml"

    def __call__(self):
        if self.get_Value() == "":
            return "LVL1config_"+TriggerFlags.triggerMenuSetup()+"_" + TriggerFlags.menuVersion() + ".xml"
        else:
            return self.get_Value()
        
_flags.append(inputLVL1configFile)



class inputHLTconfigFile(JobProperty):
    """ File name for input HLT configuration XML file """
    statusOn=True
    allowedType=['str']
#   The following default is appropriate when XML cofig is the default
#    StoredValue="TriggerMenuXML/HLTconfig_default_" + TriggerFlags.menuVersion() + ".xml"
#   The following default is appropriate when python config is the default
    StoredValue=""
#    StoredValue = "TriggerMenuXML/HLTconfig_default_" + TriggerFlags.menuVersion() + ".xml"

    def __call__(self):
        if self.get_Value() == "":
            return "HLTconfig_"+TriggerFlags.triggerMenuSetup()+"_" + TriggerFlags.menuVersion() + ".xml"
        else:
            return self.get_Value()
        
_flags.append(inputHLTconfigFile)

class abortOnConfigurationError(JobProperty):
    """ Should the job be stoped if there is an error in configuration"""
    statusOn=True
    allowedType=['bool']
    StoredValue=False

_flags.append(abortOnConfigurationError)


# =================
#
# trigger menu flags - menu version, prescale sets
#
# =================
class menuVersion(JobProperty):
    """ Defines the menu version to use, usually the same as the release number. This is part of the XML file name. """
    statusOn=True
    allowedType=['str']
    
    from AthenaCommon.AppMgr import release_metadata
    StoredValue = release_metadata()['release']  # returns '?' if missing
    
_flags.append(menuVersion)


class triggerMenuSetup(JobProperty):
    """ Defines the luminosity dependent setup of trigger lumi01 == 10^33, switches on/off signatures """
    statusOn=True
    allowedType=['str']
    allowedValues = [
        'default', 'cosmic_default', 'InitialBeam_default',
        # menus for 10^31 with EMScale L1 calib
        'Physics_lumi1E31_simpleL1Calib','Physics_lumi1E31_simpleL1Calib_no_prescale',
        'MC_lumi1E31_simpleL1Calib','MC_lumi1E31_simpleL1Calib_no_prescale',
        'MC_lumi1E31_simpleL1Calib_physics_prescale',
        # menus for 10^32 with EMScale L1 calib
        'Physics_lumi1E32_simpleL1Calib','Physics_lumi1E32_simpleL1Calib_no_prescale',
        'MC_lumi1E32_simpleL1Calib','MC_lumi1E32_simpleL1Calib_no_prescale',
        'MC_lumi1E32_simpleL1Calib_physics_prescale',
        # menus for 10^33
        'Physics_lumi1E33','Physics_lumi1E33_no_prescale',
        'MC_lumi1E33','MC_lumi1E33_no_prescale',
        'Physics_lumi1E34','Physics_lumi1E34_no_prescale',
        'MC_lumi1E34','MC_lumi1E34_no_prescale',
        #
        'Cosmics','Cosmic_v1', 'Cosmic2009_v1', 'Cosmic2009_v2', 
        'InitialBeam_v1', 'MC_InitialBeam_v1', 'MC_InitialBeam_v1_no_prescale',
        'Cosmic2009_simpleL1Calib', 'Cosmic2009_inclMuons',
        'enhBias',
        # for 2010 running
        'Cosmic_v2','Cosmic_v3',
        'InitialBeam_v2', 'MC_InitialBeam_v2', 'MC_InitialBeam_v2_no_prescale',
        'InitialBeam_v3', 'MC_InitialBeam_v3', 'MC_InitialBeam_v3_no_prescale',
        #for 2010-2011 running
        'Physics_pp_v1', 'Physics_pp_v1_no_prescale', 'Physics_pp_v1_cosmics_prescale',
        'MC_pp_v1', 'MC_pp_v1_no_prescale',
        'MC_pp_v1_tight_mc_prescale', 'MC_pp_v1_loose_mc_prescale',
        #v2 
        'Physics_pp_v2', 'Physics_pp_v2_no_prescale', 'Physics_pp_v2_cosmics_prescale', 
        'MC_pp_v2', 'MC_pp_v2_primary', 'MC_pp_v2_no_prescale', 
        'MC_pp_v2_tight_mc_prescale', 'MC_pp_v2_loose_mc_prescale',
        #v3
        'Physics_pp_v3', 'Physics_pp_v3_no_prescale', 'Physics_pp_v3_cosmics_prescale', 
        'MC_pp_v3', 'MC_pp_v3_primary', 'MC_pp_v3_no_prescale', 
        'MC_pp_v3_tight_mc_prescale', 'MC_pp_v3_loose_mc_prescale',
        #v4
        'Physics_pp_v4', 'Physics_pp_v4_no_prescale', 'Physics_pp_v4_cosmics_prescale',
        'MC_pp_v4', 'MC_pp_v4_primary', 'MC_pp_v4_no_prescale',
        'MC_pp_v4_upgrade_mc_prescale','MC_pp_v4_tight_mc_prescale', 'MC_pp_v4_loose_mc_prescale',
        # L1 v2 for testing
        'L1_pp_v2',
        'L1_pp_v3',
        'L1_pp_v4',
        'L1_pp_test',
        'L1_alfa_v1',
        'L1_alfa_v2',
        # for HeavyIon
        'InitialBeam_HI_v1', 'InitialBeam_HI_v1_no_prescale',
        'MC_InitialBeam_HI_v1', 'MC_InitialBeam_HI_v1_no_prescale',
        'Physics_HI_v1', 'Physics_HI_v1_no_prescale',
        'MC_HI_v1',     'MC_HI_v1_no_prescale', 'MC_HI_v1_pPb_mc_prescale',
        #
        'Physics_HI_v2', 'Physics_HI_v2_no_prescale', 
        'MC_HI_v2',  'MC_HI_v2_no_prescale', 'MC_HI_v2_pPb_mc_prescale',
        #
        'Physics_default', 'MC_loose_default', 'MC_tight_default',
        # -----------------------------------------------------------------
        # Run 2
        'MC_pp_v5', 'MC_pp_v5_no_prescale', 'MC_pp_v5_tight_mc_prescale', 'MC_pp_v5_loose_mc_prescale','MC_pp_v5_special_mc_prescale', # for development and simulation
        'Physics_pp_v5', # for testing algorithms and software quality during LS1, later for data taking
        'Physics_pp_v5_cosmics_prescale',
        'Physics_pp_v5_tight_physics_prescale', 
        'LS1_v1', # for P1 detector commissioning (cosmics, streamers)
        'DC14', 'DC14_no_prescale', 'DC14_tight_mc_prescale', 'DC14_loose_mc_prescale', # for DC14
        'Physics_HI_v3', 'Physics_HI_v3_no_prescale', # for 2015 lead-lead menu 
        'MC_HI_v3', 'MC_HI_v3_tight_mc_prescale',
        'Physics_HI_v4', 'Physics_HI_v4_no_prescale', # for 2016 proton-lead menu 
        'MC_HI_v4', 'MC_HI_v4_tight_mc_prescale',

        'MC_pp_v6','Physics_pp_v6','MC_pp_v6_no_prescale', 'MC_pp_v6_tight_mc_prescale', 'MC_pp_v6_tightperf_mc_prescale', 'MC_pp_v6_loose_mc_prescale','Physics_pp_v6_tight_physics_prescale',
        'MC_pp_v7','Physics_pp_v7','MC_pp_v7_no_prescale', 'MC_pp_v7_tight_mc_prescale', 'MC_pp_v7_tightperf_mc_prescale', 'MC_pp_v7_loose_mc_prescale','Physics_pp_v7_tight_physics_prescale',

        # -----------------------------------------------------------------
        # Upgrade
        'MC_PhaseII',
        ]

    _default_menu='MC_pp_v7_tight_mc_prescale'
    _default_cosmic_menu='Physics_pp_v5_cosmics_prescale'
    _default_InitialBeam_menu='MC_InitialBeam_v3_no_prescale'
    
    StoredValue = _default_menu

    def _do_action(self):
        """ setup some consistency """

        # meaning full default menu
        if self.get_Value() == 'default':
            self.set_Value(self._default_menu)
            self._log.info("%s - trigger menu 'default' changed to '%s'" % (self.__class__.__name__, self.get_Value()))
        elif self.get_Value() == 'cosmic_default':
            self.set_Value(self._default_cosmic_menu)
            self._log.info("%s - trigger menu 'cosmic_default' changed to '%s'" % (self.__class__.__name__, self.get_Value()))
        elif self.get_Value() == 'InitialBeam_default':
            self.set_Value(self._default_InitialBeam_menu)
            self._log.info("%s - trigger menu 'InitialBeam_default' changed to '%s'" % (self.__class__.__name__, self.get_Value()))
            
        # filenames for LVL1 and HLT
        if TriggerFlags.readLVL1configFromXML() is True:
            TriggerFlags.inputLVL1configFile = "LVL1config_"+self.get_Value()+"_" + TriggerFlags.menuVersion() + ".xml"
        if TriggerFlags.readHLTconfigFromXML() is True and (TriggerFlags.inputHLTconfigFile=="" or TriggerFlags.inputHLTconfigFile is None):
            TriggerFlags.inputHLTconfigFile = "HLTconfig_"+self.get_Value()+"_" + TriggerFlags.menuVersion() + ".xml"

_flags.append(triggerMenuSetup)

class L1PrescaleSet(JobProperty):
    statusOn = True
    allowedTypes = ['str']
    allowedValues = ['', 'None']
    StoredValue = ''
_flags.append(L1PrescaleSet)

class HLTPrescaleSet(JobProperty):
    statusOn = True
    allowedTypes = ['str']
    allowedValues = ['', 'None']
    StoredValue = ''
_flags.append(HLTPrescaleSet)


# the container of all trigger flags

class Trigger(JobPropertyContainer):
    """ Trigger top flags """
      
    def Slices_LVL2_setOn(self):
        """ Runs setL2 flags in all slices. Effectivelly enable LVL2. """
        for prop in self.__dict__.values():
            if issubclass( prop.__class__, JobPropertyContainer ) and "signatures" in prop.__dict__.keys():
                prop.setL2()

    def Slices_EF_setOn(self):
        """ Runs setEF flags in all slices. Effectivelly enable EF. """
        for prop in self.__dict__.values():
            if issubclass( prop.__class__, JobPropertyContainer ) and "signatures" in prop.__dict__.keys():
                prop.setEF()

    def Slices_all_setOn(self):
        """ Runs setL2 and setEF in all slices. Effectivelly enable trigger. """
        for prop in self.__dict__.values():
            if issubclass( prop.__class__, JobPropertyContainer ) and "signatures" in prop.__dict__.keys():
                prop.setAll()

    def Slices_LVL2_setOff(self):
        """ Runs unsetL2 flags in all slices.  Effectivelly disable LVL2. """
        for prop in self.__dict__.values():
            if issubclass( prop.__class__, JobPropertyContainer ) and "signatures" in prop.__dict__.keys():
                prop.unsetL2()


    def Slices_EF_setOff(self):
        """ Runs unsetEF flags in all slices.  Effectivelly disable EF. """
        for prop in self.__dict__.values():
            if issubclass( prop.__class__, JobPropertyContainer ) and "signatures" in prop.__dict__.keys():
                prop.unsetEF()

    def Slices_all_setOff(self):
        """ Runs unsetAll in all slices. Effectivelly disable trigger. """
        for prop in self.__dict__.values():
            if issubclass( prop.__class__, JobPropertyContainer ) and "signatures" in prop.__dict__.keys():
                prop.unsetAll()


## attach yourself to the RECO flags
from RecExConfig.RecFlags import rec
rec.add_Container(Trigger)


for flag in _flags:
    rec.Trigger.add_JobProperty(flag)
del _flags

## make an alias for trigger flags which looks like old TriggerFlags class
TriggerFlags = rec.Trigger




## add online specific flags
from TriggerJobOpts.TriggerOnlineFlags      import OnlineFlags

## add slices generation flags

from TriggerMenu.menu.SliceFlags import *
from TriggerJobOpts.Tier0TriggerFlags       import Tier0TriggerFlags
from TrigTier0.NtupleProdFlags              import NtupleProductionFlags


def sync_Trigger2Reco():
    from AthenaCommon.Include import include
    from RecExConfig.RecAlgsFlags import recAlgs
    from AthenaCommon.GlobalFlags  import globalflags
    from RecExConfig.RecFlags import rec
    
    if  recAlgs.doTrigger() and rec.readRDO() and not globalflags.InputFormat()=='bytestream':
        include( "TriggerRelease/TransientBS_DetFlags.py" )

    from RecExConfig.RecFlags import rec
    if globalflags.InputFormat() == 'bytestream':
        TriggerFlags.readBS = True
        TriggerFlags.doLVL1 = False
        TriggerFlags.doLVL2 = False
        TriggerFlags.doEF   = False

    if rec.doWriteBS():
        TriggerFlags.writeBS = True

del log<|MERGE_RESOLUTION|>--- conflicted
+++ resolved
@@ -366,11 +366,7 @@
     """ Default (online) HLT conditions tag """
     statusOn=True
     allowedType=['str']
-<<<<<<< HEAD
-    StoredValue='CONDBR2-HLTP-2016-01'
-=======
     StoredValue='CONDBR2-HLTP-2017-03'
->>>>>>> 1d00aeb1
 
 _flags.append(OnlineCondTag)
 
@@ -378,11 +374,7 @@
     """ Default (online) HLT geometry tag """
     statusOn=True
     allowedType=['str']
-<<<<<<< HEAD
-    StoredValue='ATLAS-R2-2015-04-00-00'
-=======
     StoredValue='ATLAS-R2-2016-01-00-01'
->>>>>>> 1d00aeb1
     
 _flags.append(OnlineGeoTag)
 
