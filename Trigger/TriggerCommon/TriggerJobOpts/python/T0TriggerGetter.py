# Copyright (C) 2002-2021 CERN for the benefit of the ATLAS collaboration

from TriggerJobOpts.TriggerFlags import TriggerFlags
from AthenaCommon.Logging import logging

log = logging.getLogger( "T0TriggerGetter.py" )

from RecExConfig.Configured import Configured

def withLVL1():
    return TriggerFlags.dataTakingConditions()=='Lvl1Only' or TriggerFlags.dataTakingConditions()=='FullTrigger'

def withHLT():
    return TriggerFlags.dataTakingConditions()=='HltOnly' or TriggerFlags.dataTakingConditions()=='FullTrigger'

class T0TriggerGetter(Configured):

    _configured=True
    _done=False
    
    def configure(self):
        if self._done:
            log.info("configuration already done, who is calling it again?")
            return True
        self._done=True

        # setup configuration services
        from TriggerJobOpts.TriggerConfigGetter import TriggerConfigGetter
        cfg = TriggerConfigGetter()  # noqa: F841

<<<<<<< HEAD
        # preconfigure TrigDecisionTool
        from AthenaCommon.AppMgr import ToolSvc
        if not hasattr(ToolSvc, 'TrigDecisionTool'):
            from AthenaCommon.Configurable import Configurable
            from AthenaConfiguration.ComponentAccumulator import appendCAtoAthena
            from AthenaConfiguration.AllConfigFlags import ConfigFlags
            Configurable.configurableRun3Behavior += 1
            from TrigDecisionTool.TrigDecisionToolConfig import getTrigDecisionTool
            acc = getTrigDecisionTool(ConfigFlags)
            appendCAtoAthena( acc )
            Configurable.configurableRun3Behavior -= 1

=======
        # configure TrigDecisionTool
        from AthenaCommon.Configurable import ConfigurableRun3Behavior
        from AthenaConfiguration.AllConfigFlags import ConfigFlags
        tdtAcc = None
        with ConfigurableRun3Behavior():
            from TrigDecisionTool.TrigDecisionToolConfig import getTrigDecisionTool
            tdtAcc = getTrigDecisionTool(ConfigFlags)

        from AthenaConfiguration.ComponentAccumulator import appendCAtoAthena
        appendCAtoAthena(tdtAcc)
>>>>>>> a628d80f

        if withLVL1():
            log.info("configuring lvl1")
            from TriggerJobOpts.Lvl1ResultBuilderGetter import Lvl1ResultBuilderGetter
            lvl1 = Lvl1ResultBuilderGetter()  # noqa: F841

        if withHLT():
            log.info("configuring hlt")
            from TriggerJobOpts.HLTTriggerResultGetter import HLTTriggerResultGetter
            hlt = HLTTriggerResultGetter()   # noqa: F841

        #Call the tools to unpack the bytestream
        #bsu=ByteStreamUnpackGetter()
        
        #Call the tool to make the TrigDecision object for ESD or AOD
        #tdg=TrigDecisionGetter()
        
        return True<|MERGE_RESOLUTION|>--- conflicted
+++ resolved
@@ -28,20 +28,6 @@
         from TriggerJobOpts.TriggerConfigGetter import TriggerConfigGetter
         cfg = TriggerConfigGetter()  # noqa: F841
 
-<<<<<<< HEAD
-        # preconfigure TrigDecisionTool
-        from AthenaCommon.AppMgr import ToolSvc
-        if not hasattr(ToolSvc, 'TrigDecisionTool'):
-            from AthenaCommon.Configurable import Configurable
-            from AthenaConfiguration.ComponentAccumulator import appendCAtoAthena
-            from AthenaConfiguration.AllConfigFlags import ConfigFlags
-            Configurable.configurableRun3Behavior += 1
-            from TrigDecisionTool.TrigDecisionToolConfig import getTrigDecisionTool
-            acc = getTrigDecisionTool(ConfigFlags)
-            appendCAtoAthena( acc )
-            Configurable.configurableRun3Behavior -= 1
-
-=======
         # configure TrigDecisionTool
         from AthenaCommon.Configurable import ConfigurableRun3Behavior
         from AthenaConfiguration.AllConfigFlags import ConfigFlags
@@ -52,7 +38,6 @@
 
         from AthenaConfiguration.ComponentAccumulator import appendCAtoAthena
         appendCAtoAthena(tdtAcc)
->>>>>>> a628d80f
 
         if withLVL1():
             log.info("configuring lvl1")
