--- conflicted
+++ resolved
@@ -16,13 +16,8 @@
 # fragments generating configuration will be functions in New JO, 
 # so let's make them functions already now
 #----------------------------------------------------------------
-<<<<<<< HEAD
-def gammaFastCaloCfg( flags ):
-    return fastCaloMenuSequence("GammaFastCalo")
-=======
 def fastPhotonCaloSequenceCfg( flags ):
     return fastCaloMenuSequence("Gamma")
->>>>>>> 75e01a32
     
 def fastPhotonSequenceCfg( flags ):    
     return fastPhotonMenuSequence()
@@ -72,11 +67,7 @@
     def getFastCalo(self):
         stepName = "PhotonFastCalo"
         log.debug("Configuring step " + stepName)
-<<<<<<< HEAD
-        fastCalo = RecoFragmentsPool.retrieve( gammaFastCaloCfg, None ) # the None will be used for flags in future
-=======
         fastCalo = RecoFragmentsPool.retrieve( fastPhotonCaloSequenceCfg, None ) # the None will be used for flags in future
->>>>>>> 75e01a32
         return ChainStep(stepName, [fastCalo])
         
     def getFastPhoton(self):
