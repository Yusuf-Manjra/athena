# Copyright (C) 2002-2021 CERN for the benefit of the ATLAS collaboration

#----------------------------------------------------------------
# Static classes to configure photon chain container names
#----------------------------------------------------------------

from TrigEDMConfig.TriggerEDMRun3 import recordable
from AthenaCommon.Logging import logging
from AthenaConfiguration.ComponentFactory import CompFactory
from AthenaConfiguration.ComponentAccumulator import ComponentAccumulator
from ROOT import egammaPID
from TrigInDetConfig.ConfigSettings import getInDetTrigConfig
IDTrigConfig = getInDetTrigConfig( 'electron' )

# Add ONNX into app service mgr (in rec-ex common style), but only in Run 2 conf style
from AthenaCommon.Configurable import Configurable
if not Configurable.configurableRun3Behavior:
    from AthOnnxruntimeService.AthOnnxruntimeServiceConf import AthONNX__ONNXRuntimeSvc
    from AthenaCommon.AppMgr import ServiceMgr
    ServiceMgr += AthONNX__ONNXRuntimeSvc()

log = logging.getLogger(__name__)

class TrigEgammaKeys(object):
      """Static class to collect all string manipulation in Electron sequences """
      SuperElectronRecCollectionName = 'HLT_ElectronSuperRecCollection'
      SuperPhotonRecCollectionName = 'HLT_PhotonSuperRecCollection'
      outputElectronKey = recordable('HLT_egamma_Electrons')
      outputTopoCollection = 'HLT_egammaTopoCluster'
      EgammaRecKey = 'HLT_egammaRecCollection'
      PrecisionCaloEgammaRecKey = 'HLT_prcisionCaloEgammaRecCollection'
      IDTrigConfig = getInDetTrigConfig( 'electron' )
      outputPhotonKey = recordable('HLT_egamma_Photons')
      outputTopoSeededClusterKey = 'HLT_egammaTopoSeededClusters'
      TrigEMClusterToolOutputContainer = recordable('HLT_TrigEMClusters')
      TrigElectronTracksCollectionName = IDTrigConfig.tracks_IDTrig()
      pidVersion = 'rel22_20210611'
      dnnVersion = 'rel21_20210928'
      ringerVersion = 'TrigL2_20210702_r4'
      


class TrigEgammaKeys_LRT(object):
      """Static class to collect all string manipulation in Electron_LRT sequences """
      outputElectronKey_LRT = recordable('HLT_egamma_Electrons_LRT')
      IDTrigConfig_LRT = getInDetTrigConfig('electronLRT')
      TrigElectronTracksCollectionName_LRT = IDTrigConfig_LRT.tracks_IDTrig()

class TrigEgammaKeys_GSF(object):
      """Static class to collect all string manipulation in Electron sequences """
      outputElectronKey_GSF = recordable('HLT_egamma_Electrons_GSF')
      outputTrackKey_GSF = 'HLT_IDTrkTrack_Electron_GSF'
      outputTrackParticleKey_GSF = recordable('HLT_IDTrack_Electron_GSF')
      

#
# Electron DNN Selectors
#
def TrigEgammaPrecisionElectronDNNSelectorCfg(name='TrigEgammaPrecisionElectronDNNSelector', **kwargs):
    acc = ComponentAccumulator()
    # We should include the DNN here
<<<<<<< HEAD
    ConfigFilePath = 'ElectronPhotonSelectorTools/offline/'+TrigEgammaKeys.dnnVersion
=======
    if not ConfigFilePath:
      ConfigFilePath = 'ElectronPhotonSelectorTools/trigger/'+TrigEgammaKeys.dnnVersion
>>>>>>> c275dd9a
  
    import collections
    SelectorNames = collections.OrderedDict({
          'dnntight'  :'AsgElectronDNNTightSelector',
          'dnnmedium' :'AsgElectronDNNMediumSelector',
          'dnnloose'  :'AsgElectronDNNLooseSelector',
          })

    ElectronToolConfigFile = collections.OrderedDict({
          'dnntight'  :'ElectronDNNMulticlassTight.conf',
          'dnnmedium' :'ElectronDNNMulticlassMedium.conf',
          'dnnloose'  :'ElectronDNNMulticlassLoose.conf',
          })

    selectors = []
    from AthenaCommon.AppMgr import ToolSvc
    log.debug('Configuring electron DNN' )
    for dnnname, name in SelectorNames.items():
      SelectorTool = CompFactory.AsgElectronSelectorTool(name)
      SelectorTool.ConfigFile = ConfigFilePath + '/' + ElectronToolConfigFile[dnnname]
      SelectorTool.skipDeltaPoverP = True
      acc.addPublicTool(SelectorTool)

    return acc

#
# Electron LH Selectors
#
def TrigEgammaPrecisionElectronLHSelectorCfg( name='TrigEgammaPrecisionElectronLHSelector', **kwargs):

    # Configure the LH selectors
    acc = ComponentAccumulator()
    ConfigFilePath = 'ElectronPhotonSelectorTools/trigger/'+TrigEgammaKeys.pidVersion

    import collections
    SelectorNames = collections.OrderedDict({
          'lhtight'       :'AsgElectronLHTightSelector',
          'lhmedium'      :'AsgElectronLHMediumSelector',
          'lhloose'       :'AsgElectronLHLooseSelector',
          'lhvloose'      :'AsgElectronLHVLooseSelector',
          'lhtight_nopix' :'AsgElectronLHTightSelectorNoPix',
          'lhmedium_nopix':'AsgElectronLHMediumSelectorNoPix',
          'lhloose_nopix' :'AsgElectronLHLooseSelectorNoPix',
          'lhvloose_nopix':'AsgElectronLHVLooseSelectorNoPix',
          })
     
    ElectronToolConfigFile = collections.OrderedDict({
          'lhtight'         :'ElectronLikelihoodTightTriggerConfig.conf',
          'lhmedium'        :'ElectronLikelihoodMediumTriggerConfig.conf',
          'lhloose'         :'ElectronLikelihoodLooseTriggerConfig.conf',
          'lhvloose'        :'ElectronLikelihoodVeryLooseTriggerConfig.conf',
          'lhtight_nopix'   :'ElectronLikelihoodTightTriggerConfig_NoPix.conf',
          'lhmedium_nopix'  :'ElectronLikelihoodMediumTriggerConfig_NoPix.conf',
          'lhloose_nopix'   :'ElectronLikelihoodLooseTriggerConfig_NoPix.conf',
          'lhvloose_nopix'  :'ElectronLikelihoodVeryLooseTriggerConfig_NoPix.conf',
          })

    selectors = []
    log.debug('Configuring electron PID' )
    from AthenaCommon.AppMgr import ToolSvc
    for pidname, name in SelectorNames.items():
      SelectorTool = CompFactory.AsgElectronLikelihoodTool(name)
      SelectorTool.ConfigFile = ConfigFilePath + '/' + ElectronToolConfigFile[pidname]
      SelectorTool.usePVContainer = False 
      SelectorTool.skipDeltaPoverP = True
      acc.addPublicTool(SelectorTool)
    return acc


#
# Electron CB Selectors
#
def TrigEgammaPrecisionElectronCBSelectorCfg(name='TrigEgammaPrecisionElectronCBSelector', **kwargs):
    #from AthenaCommon.Configurable import ConfigurableRun3Behavior
    #with ConfigurableRun3Behavior():
    acc = ComponentAccumulator()
    from ElectronPhotonSelectorTools.TrigEGammaPIDdefs import BitDefElectron

    ElectronLooseHI = (0
            | 1 << BitDefElectron.ClusterEtaRange_Electron
            | 1 << BitDefElectron.ClusterHadronicLeakage_Electron
            | 1 << BitDefElectron.ClusterMiddleEnergy_Electron
            | 1 << BitDefElectron.ClusterMiddleEratio37_Electron
            | 1 << BitDefElectron.ClusterMiddleWidth_Electron
            | 1 << BitDefElectron.ClusterStripsWtot_Electron
    )

    ElectronMediumHI = (ElectronLooseHI
            | 1 << BitDefElectron.ClusterMiddleEratio33_Electron
            | 1 << BitDefElectron.ClusterBackEnergyFraction_Electron
            | 1 << BitDefElectron.ClusterStripsEratio_Electron
            | 1 << BitDefElectron.ClusterStripsDeltaEmax2_Electron
            | 1 << BitDefElectron.ClusterStripsDeltaE_Electron
            | 1 << BitDefElectron.ClusterStripsFracm_Electron
            | 1 << BitDefElectron.ClusterStripsWeta1c_Electron
    )

    ConfigFilePath = 'ElectronPhotonSelectorTools/trigger/'+TrigEgammaKeys.pidVersion

    from collections import OrderedDict
    SelectorNames = OrderedDict({
          'medium': 'AsgElectronIsEMSelectorHIMedium',
          'loose': 'AsgElectronIsEMSelectorHILoose',
          'mergedtight'  : 'AsgElectronIsEMSelectorMergedTight',
    })

    ElectronToolConfigFile = {
          'medium': 'ElectronIsEMMediumSelectorCutDefs.conf',
          'loose': 'ElectronIsEMLooseSelectorCutDefs.conf',
          'mergedtight'  : 'ElectronIsEMMergedTightSelectorCutDefs.conf',
    }

    ElectronMaskBits = {
          'medium': ElectronMediumHI,
          'loose': ElectronLooseHI,
          'mergedtight'  : egammaPID.ElectronTightHLT,
    }

    selectors = []
    from AthenaCommon.AppMgr import ToolSvc
    for sel, name in SelectorNames.items():
        SelectorTool = CompFactory.AsgElectronIsEMSelector(name)
        SelectorTool.ConfigFile = ConfigFilePath + '/' + ElectronToolConfigFile[sel]
        SelectorTool.isEMMask = ElectronMaskBits[sel]
        acc.addPublicTool(SelectorTool)
    
    return acc


#
# Photon IsEM selectors
#
def createTrigEgammaPrecisionPhotonSelectors(ConfigFilePath=None):
    from ElectronPhotonSelectorTools.ConfiguredAsgPhotonIsEMSelectors import ConfiguredAsgPhotonIsEMSelector

    if not ConfigFilePath:
      ConfigFilePath = 'ElectronPhotonSelectorTools/trigger/'+TrigEgammaKeys.pidVersion

    import collections
    # Configure the IsEM selectors
    SelectorNames = collections.OrderedDict( {
            'tight'  : 'TightPhotonSelector',
            'medium' : 'MediumPhotonSelector',
            'loose'  : 'LoosePhotonSelector',
            } )
    SelectorPID = {
            'loose'  : egammaPID.PhotonIDLoose,
            'medium' : egammaPID.PhotonIDMedium,
            'tight'  : egammaPID.PhotonIDTight,
            }
    PhotonToolConfigFile = {
            'loose'  : 'PhotonIsEMLooseSelectorCutDefs.conf', 
            'medium' : 'PhotonIsEMMediumSelectorCutDefs.conf', 
            'tight'  : 'PhotonIsEMTightSelectorCutDefs.conf',
            } 
    PhotonIsEMBits = {
            'loose'  : egammaPID.PhotonLoose,
            'medium' : egammaPID.PhotonMedium,
            'tight'  : egammaPID.PhotonTight,
            }

    selectors = []
    for sel, name in SelectorNames.items():
        log.debug('Configuring photon PID for %s', sel)
        SelectorTool = ConfiguredAsgPhotonIsEMSelector(name, SelectorPID[sel])
        ConfigFile = ConfigFilePath + '/' + PhotonToolConfigFile[sel] 
        log.debug('Configuration file: %s', ConfigFile)
        SelectorTool.ConfigFile = ConfigFile
        SelectorTool.ForceConvertedPhotonPID = True
        SelectorTool.isEMMask = PhotonIsEMBits[sel] 
        selectors.append(SelectorTool)

    return selectors




def createTrigEgammaFastCaloSelectors(ConfigFilePath=None):

    import collections
    from AthenaCommon.Logging import logging
    log = logging.getLogger(__name__)

    # We should include the ringer here
    if not ConfigFilePath:
      ConfigFilePath = 'RingerSelectorTools/'+TrigEgammaKeys.ringerVersion

  
    SelectorNames = collections.OrderedDict({
            'tight'    : 'AsgElectronFastCaloRingerTightSelectorTool',
            'medium'   : 'AsgElectronFastCaloRingerMediumSelectorTool',
            'loose'    : 'AsgElectronFastCaloRingerLooseSelectorTool',
            'vloose'   : 'AsgElectronFastCaloRingerVeryLooseSelectorTool',
            })
        

    ToolConfigFile = collections.OrderedDict({
          #                               ET < 15 GeV                                                  ET >= 15 GeV
          'tight'   :['ElectronJpsieeRingerTightTriggerConfig_RingsOnly.conf'     , 'ElectronZeeRingerTightTriggerConfig_RingsOnly.conf'    ],
          'medium'  :['ElectronJpsieeRingerMediumTriggerConfig_RingsOnly.conf'    , 'ElectronZeeRingerMediumTriggerConfig_RingsOnly.conf'   ],
          'loose'   :['ElectronJpsieeRingerLooseTriggerConfig_RingsOnly.conf'     , 'ElectronZeeRingerLooseTriggerConfig_RingsOnly.conf'    ],
          'vloose'  :['ElectronJpsieeRingerVeryLooseTriggerConfig_RingsOnly.conf' , 'ElectronZeeRingerVeryLooseTriggerConfig_RingsOnly.conf'],
          })
        
    selectors = []
    for pidname , name in SelectorNames.items():
      log.debug('Configuring electron ringer PID for %s', pidname)
      SelectorTool=CompFactory.Ringer.AsgRingerSelectorTool(name)
      SelectorTool.ConfigFiles = [ (ConfigFilePath+'/'+path) for path in ToolConfigFile[pidname] ]
      selectors.append(SelectorTool)
    return selectors



#
# Electron/Photon ringer NN selectors
#
def createTrigEgammaFastElectronSelectors(ConfigFilePath=None):

    import collections
    from AthenaCommon.Logging import logging
    log = logging.getLogger(__name__)

    # We should include the ringer here
    if not ConfigFilePath:
      ConfigFilePath = 'RingerSelectorTools/'+TrigEgammaKeys.ringerVersion
  

    SelectorNames = collections.OrderedDict({
            'tight'    : 'AsgElectronFastElectronRingerTightSelectorTool',
            'medium'   : 'AsgElectronFastElectronRingerMediumSelectorTool',
            'loose'    : 'AsgElectronFastElectronRingerLooseSelectorTool',
            'vloose'   : 'AsgElectronFastElectronRingerVeryLooseSelectorTool',
            })
        
    ToolConfigFile = collections.OrderedDict({
          #                               ET < 15 GeV                                       ET >= 15 GeV
          'tight'   :['ElectronJpsieeRingerTightTriggerConfig.conf'     , 'ElectronZeeRingerTightTriggerConfig.conf'    ],
          'medium'  :['ElectronJpsieeRingerMediumTriggerConfig.conf'    , 'ElectronZeeRingerMediumTriggerConfig.conf'   ],
          'loose'   :['ElectronJpsieeRingerLooseTriggerConfig.conf'     , 'ElectronZeeRingerLooseTriggerConfig.conf'    ],
          'vloose'  :['ElectronJpsieeRingerVeryLooseTriggerConfig.conf' , 'ElectronZeeRingerVeryLooseTriggerConfig.conf'],
          })
        
    selectors = []
    for pidname , name in SelectorNames.items():
      log.debug('Configuring electron ringer PID for %s', pidname)
      SelectorTool=CompFactory.Ringer.AsgRingerSelectorTool(name)
      SelectorTool.ConfigFiles = [ (ConfigFilePath+'/'+path) for path in ToolConfigFile[pidname] ]
      selectors.append(SelectorTool)
    return selectors


#
# Ringer fast photon selectors
#
def createTrigEgammaFastPhotonSelectors(ConfigFilePath=None):

    from AthenaCommon.Logging import logging
    import collections
    # We should include the ringer here
    if not ConfigFilePath:
      ConfigFilePath = 'RingerSelectorTools/'+TrigEgammaKeys.ringerVersion

    log = logging.getLogger(__name__)
    SelectorNames = collections.OrderedDict( {
      'tight'  : 'AsgPhotonFastCaloRingerTightSelectorTool' ,
      'medium' : 'AsgPhotonFastCaloRingerMediumSelectorTool',
      'loose'  : 'AsgPhotonFastCaloRingerLooseSelectorTool' ,
    } )
    
    ToolConfigFile = collections.OrderedDict({
      'tight' : ['PhotonRingerTightTriggerConfig.conf' ],
      'medium': ['PhotonRingerMediumTriggerConfig.conf'],
      'loose' : ['PhotonRingerLooseTriggerConfig.conf' ],
    })
    selectors = []
    for pidname , name in SelectorNames.items():
      log.debug('Configuring electron ringer PID for %s', pidname)
      SelectorTool=CompFactory.Ringer.AsgRingerSelectorTool(name)
      SelectorTool.ConfigFiles = [ (ConfigFilePath+'/'+path) for path in ToolConfigFile[pidname] ]
      selectors.append(SelectorTool)
    return selectors<|MERGE_RESOLUTION|>--- conflicted
+++ resolved
@@ -59,12 +59,9 @@
 def TrigEgammaPrecisionElectronDNNSelectorCfg(name='TrigEgammaPrecisionElectronDNNSelector', **kwargs):
     acc = ComponentAccumulator()
     # We should include the DNN here
-<<<<<<< HEAD
-    ConfigFilePath = 'ElectronPhotonSelectorTools/offline/'+TrigEgammaKeys.dnnVersion
-=======
+
     if not ConfigFilePath:
       ConfigFilePath = 'ElectronPhotonSelectorTools/trigger/'+TrigEgammaKeys.dnnVersion
->>>>>>> c275dd9a
   
     import collections
     SelectorNames = collections.OrderedDict({
