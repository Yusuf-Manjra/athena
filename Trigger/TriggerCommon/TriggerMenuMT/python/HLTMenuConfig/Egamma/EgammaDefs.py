--- conflicted
+++ resolved
@@ -19,16 +19,11 @@
     from AthenaCommon.AppMgr import ServiceMgr
     ServiceMgr += AthONNX__ONNXRuntimeSvc()
 
-<<<<<<< HEAD
-=======
-
 from egammaRec.egammaRecFlags import jobproperties
 from egammaRec.Factories import ToolFactory, ServiceFactory
 from egammaMVACalib import egammaMVACalibConf
 from xAODEgamma.xAODEgammaParameters import xAOD
 
-
->>>>>>> 0aacb4a3
 log = logging.getLogger(__name__)
 
 class TrigEgammaKeys(object):
