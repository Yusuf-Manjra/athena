#
#  Copyright (C) 2002-2019 CERN for the benefit of the ATLAS collaboration
#

import AthenaCommon.CfgMgr as CfgMgr
from AthenaConfiguration.AllConfigFlags import ConfigFlags

# menu components   
from TriggerMenuMT.HLTMenuConfig.Menu.MenuComponents import MenuSequence, RecoFragmentsPool
from AthenaCommon.CFElements import parOR, seqAND
from ViewAlgs.ViewAlgsConf import EventViewCreatorAlgorithm
<<<<<<< HEAD
from TrigEDMConfig.TriggerEDMRun3 import recordable

def inDetSetup():
    from InDetRecExample.InDetJobProperties import InDetFlags
    InDetFlags.doCaloSeededBrem = False
    InDetFlags.InDet25nsec = True 
    InDetFlags.doPrimaryVertex3DFinding = False 
    InDetFlags.doPrintConfigurables = False
    InDetFlags.doResolveBackTracks = True 
    InDetFlags.doSiSPSeededTrackFinder = True
    InDetFlags.doTRTPhaseCalculation = True
    InDetFlags.doTRTSeededTrackFinder = True
    InDetFlags.doTruth = False
    InDetFlags.init()

    # PixelLorentzAngleSvc and SCTLorentzAngleSvc
    include("InDetRecExample/InDetRecConditionsAccess.py")

=======
>>>>>>> 57f0698d

def electronSequence(ConfigFlags):
    """ second step:  tracking....."""
    
    from TriggerMenuMT.HLTMenuConfig.CommonSequences.InDetSetup import makeInDetAlgs
    (viewAlgs, eventAlgs) = makeInDetAlgs()
    from TrigFastTrackFinder.TrigFastTrackFinder_Config import TrigFastTrackFinder_eGamma

    theFTF = TrigFastTrackFinder_eGamma()
    theFTF.isRoI_Seeded = True
    viewAlgs.append(theFTF)


    # A simple algorithm to confirm that data has been inherited from parent view
    # Required to satisfy data dependencies
    from TriggerMenuMT.HLTMenuConfig.CommonSequences.CaloSequenceSetup import CaloMenuDefs  
    ViewVerify = CfgMgr.AthViews__ViewDataVerifier("electronViewDataVerifier")
    ViewVerify.DataObjects = [('xAOD::TrigEMClusterContainer','StoreGateSvc+'+ CaloMenuDefs.L2CaloClusters)]
    viewAlgs.append(ViewVerify)
    
    TrackParticlesName = ""
    for viewAlg in viewAlgs:
        if viewAlg.name() == "InDetTrigTrackParticleCreatorAlg":
            TrackParticlesName = viewAlg.TrackParticlesName
      
      
    from TrigEgammaHypo.TrigL2ElectronFexMTConfig import L2ElectronFex_1
    theElectronFex= L2ElectronFex_1()
    theElectronFex.TrigEMClusterName = CaloMenuDefs.L2CaloClusters
    theElectronFex.TrackParticlesName = TrackParticlesName
    theElectronFex.ElectronsName=recordable("HLT_L2Electrons")

    # EVCreator:
    l2ElectronViewsMaker = EventViewCreatorAlgorithm("l2ElectronViewsMaker")
    l2ElectronViewsMaker.RoIsLink = "roi" # -||-
    l2ElectronViewsMaker.InViewRoIs = "EMIDRoIs" # contract with the fastCalo
    l2ElectronViewsMaker.Views = "EMElectronViews"
    l2ElectronViewsMaker.ViewFallThrough = True


    for viewAlg in viewAlgs:
        if "RoIs" in viewAlg.properties():
            viewAlg.RoIs = l2ElectronViewsMaker.InViewRoIs
        if "roiCollectionName" in viewAlg.properties():
            viewAlg.roiCollectionName = l2ElectronViewsMaker.InViewRoIs

    theElectronFex.RoIs = l2ElectronViewsMaker.InViewRoIs    
    electronInViewAlgs = parOR("electronInViewAlgs", viewAlgs + [ theElectronFex ])
    l2ElectronViewsMaker.ViewNodeName = "electronInViewAlgs"

    electronAthSequence = seqAND("electronAthSequence", eventAlgs + [l2ElectronViewsMaker, electronInViewAlgs ] )
    return (electronAthSequence, l2ElectronViewsMaker, theElectronFex.ElectronsName)


def electronMenuSequence():
    """ Creates 2nd step Electron  MENU sequence"""
    # retrievee the reco seuqence+IM
    (electronAthSequence, l2ElectronViewsMaker, sequenceOut) = RecoFragmentsPool.retrieve(electronSequence, ConfigFlags)

    # make the Hypo
    from TrigEgammaHypo.TrigEgammaHypoConf import TrigL2ElectronHypoAlgMT
    theElectronHypo = TrigL2ElectronHypoAlgMT()
    theElectronHypo.Electrons = sequenceOut

    theElectronHypo.RunInView=True

    from TrigEgammaHypo.TrigL2ElectronHypoTool import TrigL2ElectronHypoToolFromDict

    return  MenuSequence( Maker       = l2ElectronViewsMaker,                                        
                          Sequence    = electronAthSequence,
                          Hypo        = theElectronHypo,
                          HypoToolGen = TrigL2ElectronHypoToolFromDict )
<|MERGE_RESOLUTION|>--- conflicted
+++ resolved
@@ -9,27 +9,7 @@
 from TriggerMenuMT.HLTMenuConfig.Menu.MenuComponents import MenuSequence, RecoFragmentsPool
 from AthenaCommon.CFElements import parOR, seqAND
 from ViewAlgs.ViewAlgsConf import EventViewCreatorAlgorithm
-<<<<<<< HEAD
 from TrigEDMConfig.TriggerEDMRun3 import recordable
-
-def inDetSetup():
-    from InDetRecExample.InDetJobProperties import InDetFlags
-    InDetFlags.doCaloSeededBrem = False
-    InDetFlags.InDet25nsec = True 
-    InDetFlags.doPrimaryVertex3DFinding = False 
-    InDetFlags.doPrintConfigurables = False
-    InDetFlags.doResolveBackTracks = True 
-    InDetFlags.doSiSPSeededTrackFinder = True
-    InDetFlags.doTRTPhaseCalculation = True
-    InDetFlags.doTRTSeededTrackFinder = True
-    InDetFlags.doTruth = False
-    InDetFlags.init()
-
-    # PixelLorentzAngleSvc and SCTLorentzAngleSvc
-    include("InDetRecExample/InDetRecConditionsAccess.py")
-
-=======
->>>>>>> 57f0698d
 
 def electronSequence(ConfigFlags):
     """ second step:  tracking....."""
