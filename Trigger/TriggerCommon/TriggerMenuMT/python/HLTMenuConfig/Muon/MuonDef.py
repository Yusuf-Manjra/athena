# Copyright (C) 2002-2019 CERN for the benefit of the ATLAS collaboration

########################################################################
#
# SliceDef file for muon chains/signatures
#
#########################################################################
from AthenaCommon.Logging import logging
logging.getLogger().info("Importing %s",__name__)
log = logging.getLogger("TriggerMenuMT.HLTMenuConfig.Muon.MuonDef")

from TriggerMenuMT.HLTMenuConfig.Menu.ChainConfigurationBase import ChainConfigurationBase

from TriggerMenuMT.HLTMenuConfig.Muon.MuonSequenceSetup import muFastSequence, muFastOvlpRmSequence, muCombSequence, muCombOvlpRmSequence, muEFMSSequence, muEFSASequence, muIsoSequence, muEFCBSequence, muEFSAFSSequence, muEFCBFSSequence, muEFIsoSequence, muEFCBInvMassSequence, efLateMuRoISequence, efLateMuSequence

# this must be moved to the HypoTool file:
def dimuDrComboHypoToolFromDict(chainDict):
    from DecisionHandling.DecisionHandlingConf import DeltaRRoIComboHypoTool
    name = chainDict['chainName']
    tool= DeltaRRoIComboHypoTool(name)
    tool.DRcut=3.
    return tool


#--------------------------------------------------------
# fragments generating config will be functions in new JO
#--------------------------------------------------------
def muFastSequenceCfg(flags):
    return muFastSequence()

def muFastOvlpRmSequenceCfg(flags):
    return muFastOvlpRmSequence()

def muCombSequenceCfg(flags):
    return muCombSequence()

def muCombOvlpRmSequenceCfg(flags):
    return muCombOvlpRmSequence()

def muEFMSSequenceCfg(flags):
    return muEFMSSequence()

def muEFSASequenceCfg(flags):
    return muEFSASequence()

def muIsoSequenceCfg(flags):
    return muIsoSequence()

def muEFCBSequenceCfg(flags):
    return muEFCBSequence()

def muEFCBInvMSequenceCfg(flags):
    return muEFCBInvMassSequence()

def FSmuEFSASequenceCfg(flags):
    return muEFSAFSSequence()

def FSmuEFCBSequenceCfg(flags):
    return muEFCBFSSequence()

def muEFIsoSequenceCfg(flags):
    return muEFIsoSequence()

def muEFLateRoISequenceCfg(flags):
    return efLateMuRoISequence()

def muEFLateSequenceCfg(flags):
    return efLateMuSequence()


############################################# 
###  Class/function to configure muon chains 
#############################################

class MuonChainConfiguration(ChainConfigurationBase):

    def __init__(self, chainDict):
        ChainConfigurationBase.__init__(self,chainDict)

    # ----------------------
    # Assemble the chain depending on information from chainName
    # ----------------------
    def assembleChain(self):                            
        chainSteps = []
        #log.debug("Assembling leg for chain " + self.chainName)

        stepDictionary = self.getStepDictionary()

        key = self.chainPart['extra']+self.chainPart['isoInfo']

        steps=stepDictionary[key]

        for step_level in steps:
            for step in step_level:
                chainstep = getattr(self, step)()
                chainSteps+=[chainstep]
    
        if 'invm' in self.chainPart['invMassInfo']:
            steps=stepDictionary['invM']
            for step_level in steps:
                for step in step_level:
                    chainstep = getattr(self, step)()
                    chainSteps+=[chainstep]

        myChain = self.buildChain(chainSteps)
        return myChain

    def getStepDictionary(self):


        # --------------------
        # define here the names of the steps and obtain the chainStep configuration
        # each value is a list [ L2, EF ] where L2 = [list of L2 steps] and EF = [ EF steps]
        # this way, Bphys (or others) can insert steps at the end of L2 and end of EF after
        # the muon steps are defined
        # note that bphys chains are by default noL2Comb, even though this is not in the name
        # --------------------

        stepDictionary = {
            "":[['getmuFast', 'getmuComb'], ['getmuEFSA', 'getmuEFCB']],
            "fast":[['getmuFast']],
            "Comb":[['getmuFast', 'getmuComb']],
            "noL2Comb" : [['getmuFast'], ['getmuEFSA', 'getmuEFCB']],
            "ivar":[['getmuFast', 'getmuComb', 'getmuIso']],
            "noL1":[[],['getFSmuEFSA', 'getFSmuEFCB']],
            "msonly":[['getmuFast', 'getmuMSEmpty'], ['getmuEFMS']],
            "ivarmedium":[['getmuFast', 'getmuComb'], ['getmuEFSA', 'getmuEFCB', 'getmuEFIso']],
            "invM":[[],['getmuInvM']],
            "lateMu":[[],['getLateMuRoI','getLateMu']],
<<<<<<< HEAD
            "Dr": [['getmuFastDr', 'getmuCombDr'],[]]
=======
            "Dr": [['getmuFastDr', 'getmuCombDr']],
            "muoncalib":[['getmuFast']]
>>>>>>> c5420631
        }

        return stepDictionary
  
        
    # --------------------
    def getmuFast(self):
        doOvlpRm = False
        if "bTau" in self.chainName or "bJpsi" in self.chainName or "bUpsi" in self.chainName or "bDimu" in self.chainName or "bBmu" in self.chainName:
           doOvlpRm = False
        elif self.mult>1:
           doOvlpRm = True
        elif len( self.dict['signatures'] )>1 and not self.chainPart['extra']:
           doOvlpRm = True
        else:
           doOvlpRm = False



        # tmp comment out OverlapRm /FP:
        doOvlpRm= False
           

        if doOvlpRm:
           return self.getStep(1,"mufast", [muFastOvlpRmSequenceCfg] )
        else:
           return self.getStep(1,"mufast", [muFastSequenceCfg] )
         
    # --------------------
    def getmuComb(self):
        doOvlpRm = False
        if "bTau" in self.chainName or "bJpsi" in self.chainName or "bUpsi" in self.chainName or "bDimu" in self.chainName or "bBmu" in self.chainName:
           doOvlpRm = False
        elif self.mult>1:
           doOvlpRm = True
        elif len( self.dict['signatures'] )>1 and not self.chainPart['extra']:
           doOvlpRm = True
        else:
           doOvlpRm = False


         # tmp comment out OverlapRm /FP:
        doOvlpRm= False


        if doOvlpRm:
           return self.getStep(2, 'muComb', [muCombOvlpRmSequenceCfg] )
        else:
           return self.getStep(2, 'muComb', [muCombSequenceCfg] )

    # --------------------
    def getmuEFSA(self):
        return self.getStep(3,'muEFSA',[ muEFSASequenceCfg])

    # --------------------
    def getmuEFMS(self):
        return self.getStep(3,'muEFMS', [muEFMSSequenceCfg])

    # --------------------
    def getmuIso(self):
        return self.getStep(3,'muIso', [muIsoSequenceCfg])

    # --------------------
    def getmuEFCB(self):
        return self.getStep(4,'EFCB', [muEFCBSequenceCfg])
 
    # --------------------
    def getFSmuEFSA(self):
        return self.getStep(4,'FSmuEFSA', [FSmuEFSASequenceCfg])

    # --------------------
    def getFSmuEFCB(self):
        return self.getStep(5,'FSmuEFCB', [FSmuEFCBSequenceCfg])

    #---------------------
    def getmuEFIso(self):
        return self.getStep(5,'muEFIso',[ muEFIsoSequenceCfg])

    #--------------------
    def getmuMSEmptyAll(self, stepID):
        return self.getStep(stepID,'muMS_empty',[])

    #--------------------
    def getmuMSEmpty(self):
        return self.getmuMSEmptyAll(2)

    #--------------------
    def getmuFastEmpty(self):
        return self.getStep(1,'muFast_empty',[])

    #--------------------
    def getEFCBEmpty(self):
        return self.getStep(6,'EFCBEmpty',[])
    
    #--------------------
    def getmuInvM(self):
        return self.getStep(5,'muInvM',[muEFCBInvMSequenceCfg])
        
    #--------------------
    def getLateMuRoI(self):
        return self.getStep(1,'muEFLateRoI',[muEFLateRoISequenceCfg])

    #--------------------
    def getLateMu(self):
        return self.getStep(2,'muEFLate',[muEFLateSequenceCfg])

    #--------------------

    def getmuCombDr(self):     
        step=self.getStep(2, 'muComb', sequenceCfgArray=[muCombSequenceCfg])
        step.addComboHypoTools([dimuDrComboHypoToolFromDict] )
        return step

    def getmuFastDr(self):     
        step=self.getStep(1,"mufast", [muFastSequenceCfg] )
        step.addComboHypoTools([dimuDrComboHypoToolFromDict] )
        return step<|MERGE_RESOLUTION|>--- conflicted
+++ resolved
@@ -127,12 +127,8 @@
             "ivarmedium":[['getmuFast', 'getmuComb'], ['getmuEFSA', 'getmuEFCB', 'getmuEFIso']],
             "invM":[[],['getmuInvM']],
             "lateMu":[[],['getLateMuRoI','getLateMu']],
-<<<<<<< HEAD
-            "Dr": [['getmuFastDr', 'getmuCombDr'],[]]
-=======
             "Dr": [['getmuFastDr', 'getmuCombDr']],
             "muoncalib":[['getmuFast']]
->>>>>>> c5420631
         }
 
         return stepDictionary
