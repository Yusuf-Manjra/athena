#
#  Copyright (C) 2002-2021 CERN for the benefit of the ATLAS collaboration
#
from TriggerMenuMT.HLTMenuConfig.Menu.MenuComponents import ChainStep, RecoFragmentsPool
from AthenaConfiguration.AllConfigFlags import ConfigFlags
from AthenaCommon.Logging import logging
from ..Jet.JetChainConfiguration import JetChainConfiguration
log = logging.getLogger(__name__)


def addTLAStep(chain, chainDict):
    '''
    Add one extra chain step for TLA Activities
    '''

    tlaSequencesList = []
    log.debug("addTLAStep: processing chain: %s", chainDict['chainName'])
    

    for cPart in chainDict['chainParts']:
        
        log.debug("addTLAStep: processing signature: %s", cPart['signature'] )
        # call the sequence from their respective signatures
        tlaSequencesList.append(getTLASignatureSequence(ConfigFlags, chainDict=chainDict, signature=cPart['signature'])),
            
    log.debug("addTLAStep: About to add a step with: %d, parallel sequences.", len(tlaSequencesList))            
    
    # we add one step per TLA chain, with sequences matching the list of signatures
    # and multiplicities matching those of the previous step of the chain (already merged if combined)
    prevStep = chain.steps[-1]
    stepName = 'Step{:d}_merged{:d}_TLAStep_{:s}'.format(len(chain.steps)+1,len(prevStep.legIds), prevStep.name)
    step = ChainStep(name         = stepName,
                    Sequences     = tlaSequencesList,
                    multiplicity = prevStep.multiplicity,
                    chainDicts   = prevStep.stepDicts)	

    chain.steps.append(step)



def getTLASignatureSequence(ConfigFlags, chainDict, signature):
    # Here we simply retrieve the TLA sequence from the existing signature code 

    if signature == 'Photon':    
        from ..Photon.PrecisionPhotonTLAMenuSequences import TLAPhotonMenuSequence
        photonOutCollectionName = "HLT_egamma_Photons"
        return RecoFragmentsPool.retrieve(TLAPhotonMenuSequence, ConfigFlags, photonsIn=photonOutCollectionName)
  
<<<<<<< HEAD
    
    elif chainPart['signature'] == 'Muon':    
        from ..Muon.TLAMuonSequence import TLAMuonMenuSequence        
        return TLAMuonMenuSequence (ConfigFlags, muChainPart=chainPart)       
=======
    elif signature == 'Muon':    
        from ..Muon.TLAMuonSequence import TLAMuonMenuSequence
        muonOutCollectionName = "HLT_MuonsCB_RoI"
        return RecoFragmentsPool.retrieve(TLAMuonMenuSequence, ConfigFlags, muonsIn=muonOutCollectionName)
>>>>>>> bb45d3f9
    
    elif signature  == 'Jet' or signature  == 'Bjet':   
        from ..Jet.JetTLASequences import TLAJetMenuSequence
        jetDef = JetChainConfiguration(chainDict)
        jetInputCollectionName = jetDef.jetName
        log.debug(f"TLA jet input collection = {jetInputCollectionName}")
        # Turn off b-tagging for jets that have no tracks anyway - we want to avoid 
        # adding a TLA AntiKt4EMTopoJets_subjetsIS BTagging container in the EDM.
        # We do not switch off BTag recording for Jet signatures as both Jet and Bjet signature
        # will use the same hypo alg, so it needs to be configured the same!
        # Thus, BTag recording will always run for PFlow jets, creating an empty container if no btagging exists. 
        attachBtag = True
        if jetDef.recoDict["trkopt"] == "notrk": attachBtag = False
        return RecoFragmentsPool.retrieve(TLAJetMenuSequence, ConfigFlags, jetsIn=jetInputCollectionName, attachBtag=attachBtag)


def findTLAStep(chainConfig):
    tlaSteps = [s for s in chainConfig.steps if 'TLAStep' in s.name and 'EmptyPEBAlign' not in s.name and 'EmptyTLAAlign' not in s.name and 'PEBInfoWriter' not in s.name]
    if len(tlaSteps) == 0:
        return None
    elif len(tlaSteps) > 1:
        raise RuntimeError('Multiple TLA steps in one chain are not supported. ', len(tlaSteps), ' were found in chain ' + chainConfig.name)
    return tlaSteps[0]


def alignTLASteps(chain_configs, chain_dicts):

    def is_tla_dict(chainNameAndDict):
        return  chainNameAndDict[1]['eventBuildType'] == 'PhysicsTLA' 

    all_tla_chain_dicts = dict(filter(is_tla_dict, chain_dicts.items()))
    all_tla_chain_names = list(all_tla_chain_dicts.keys())

    
    def is_tla_config(chainNameAndConfig):
        return chainNameAndConfig[0] in all_tla_chain_names

    all_tla_chain_configs = dict(filter(is_tla_config, chain_configs.items()))


    maxTLAStepPosition = {} # {eventBuildType: N}

    def getTLAStepPosition(chainConfig):
        tlaStep = findTLAStep(chainConfig)
        return chainConfig.steps.index(tlaStep) + 1

    # First loop to find the maximal TLA step positions to which we need to align
    for chainName, chainConfig in all_tla_chain_configs.items():
        tlaStepPosition = getTLAStepPosition(chainConfig)
        ebt = all_tla_chain_dicts[chainName]['eventBuildType']
        if ebt not in maxTLAStepPosition or tlaStepPosition > maxTLAStepPosition[ebt]:
            maxTLAStepPosition[ebt] = tlaStepPosition

    # Second loop to insert empty steps before the TLA steps where needed
    for chainName, chainConfig in all_tla_chain_configs.items():
        tlaStepPosition = getTLAStepPosition(chainConfig)
        ebt = all_tla_chain_dicts[chainName]['eventBuildType']
        if tlaStepPosition < maxTLAStepPosition[ebt]:
            numStepsNeeded = maxTLAStepPosition[ebt] - tlaStepPosition
            log.debug('Aligning TLA step for chain %s by adding %d empty steps', chainName, numStepsNeeded)
            chainConfig.insertEmptySteps('EmptyTLAAlign', numStepsNeeded, tlaStepPosition-1)
<|MERGE_RESOLUTION|>--- conflicted
+++ resolved
@@ -21,7 +21,7 @@
         
         log.debug("addTLAStep: processing signature: %s", cPart['signature'] )
         # call the sequence from their respective signatures
-        tlaSequencesList.append(getTLASignatureSequence(ConfigFlags, chainDict=chainDict, signature=cPart['signature'])),
+        tlaSequencesList.append(getTLASignatureSequence(ConfigFlags, chainDict=chainDict, chainPart=cPart)), #signature=cPart['signature'])),
             
     log.debug("addTLAStep: About to add a step with: %d, parallel sequences.", len(tlaSequencesList))            
     
@@ -38,25 +38,18 @@
 
 
 
-def getTLASignatureSequence(ConfigFlags, chainDict, signature):
+def getTLASignatureSequence(ConfigFlags, chainDict, chainPart):
     # Here we simply retrieve the TLA sequence from the existing signature code 
-
+    signature= chainPart['signature']
+    
     if signature == 'Photon':    
         from ..Photon.PrecisionPhotonTLAMenuSequences import TLAPhotonMenuSequence
         photonOutCollectionName = "HLT_egamma_Photons"
         return RecoFragmentsPool.retrieve(TLAPhotonMenuSequence, ConfigFlags, photonsIn=photonOutCollectionName)
-  
-<<<<<<< HEAD
     
-    elif chainPart['signature'] == 'Muon':    
+    elif signature == 'Muon':    
         from ..Muon.TLAMuonSequence import TLAMuonMenuSequence        
         return TLAMuonMenuSequence (ConfigFlags, muChainPart=chainPart)       
-=======
-    elif signature == 'Muon':    
-        from ..Muon.TLAMuonSequence import TLAMuonMenuSequence
-        muonOutCollectionName = "HLT_MuonsCB_RoI"
-        return RecoFragmentsPool.retrieve(TLAMuonMenuSequence, ConfigFlags, muonsIn=muonOutCollectionName)
->>>>>>> bb45d3f9
     
     elif signature  == 'Jet' or signature  == 'Bjet':   
         from ..Jet.JetTLASequences import TLAJetMenuSequence
