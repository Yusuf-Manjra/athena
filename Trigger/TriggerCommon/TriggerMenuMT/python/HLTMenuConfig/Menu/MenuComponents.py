
# Copyright (C) 2002-2019 CERN for the benefit of the ATLAS collaboration

from AthenaCommon.Logging import logging
log = logging.getLogger( __name__ )

from DecisionHandling.DecisionHandlingConf import RoRSeqFilter
from TriggerMenuMT.HLTMenuConfig.Menu.MenuComponentsNaming import CFNaming
from AthenaCommon.CFElements import parOR, seqAND


class Node(object):
    """base class representing one Alg + inputs + outputs, to be used to Draw dot diagrams and connect objects"""
    def __init__(self, Alg):
        self.name = ("%sNode")%( Alg.name())
        self.Alg=Alg
        self.inputs=[]
        self.outputs=[]

    def addOutput(self, name):
        self.outputs.append(name)

    def addInput(self, name):
        self.inputs.append(name)

    def getOutputList(self):
        return self.outputs

    def getInputList(self):
        return self.inputs

    def __repr__(self):
        return "Node::%s  [%s] -> [%s]"%(self.Alg.name(), ' '.join(map(str, self.getInputList())), ' '.join(map(str, self.getOutputList())))



class AlgNode(Node):
    """Node class that connects inputs and outputs to basic alg. properties """
    def __init__(self, Alg, inputProp, outputProp):
        Node.__init__(self, Alg)
        self.outputProp=outputProp
        self.inputProp=inputProp

    def addDefaultOutput(self):
        if self.outputProp != '':
            self.addOutput(("%s_%s"%(self.Alg.name(),self.outputProp)))

    def setPar(self, prop, name):
        cval = self.Alg.getProperties()[prop]
        if type(cval) is list:
            cval.append(name)
            return setattr(self.Alg, prop, cval)
        else:
            return setattr(self.Alg, prop, name)

    def resetPar(self, prop):
        cval = self.Alg.getProperties()[prop]
        if type(cval) is list:
            return setattr(self.Alg, prop, [])
        else:
            return setattr(self.Alg, prop, "")

    def getPar(self, prop):
        if hasattr(self.Alg, prop):
            return getattr(self.Alg, prop)
        else:
            return self.Alg.getDefaultProperty(prop)


    def resetOutput(self):
        self.resetPar(self.outputProp)

    def resetInput(self):
        self.resetPar(self.inputProp)

    def addOutput(self, name):
        outputs = self.readOutputList()
        if name in outputs:
            log.debug("Output DH not added in %s: %s already set!", self.name, name)
        else:
            if self.outputProp != '':
                self.setPar(self.outputProp,name)
            else:
                log.error("no OutputProp set")
        Node.addOutput(self, name)


    def readOutputList(self):
        outputs = []
        cval = self.getPar(self.outputProp)
        if cval == '':
            return outputs
        if type(cval) is list:
            outputs.extend(cval)
        else:
            outputs.append(cval)
        return outputs

    def addInput(self, name):
        inputs = self.readInputList()
        if name in inputs:
            log.debug("Input DH not added in %s: %s already set!", self.name, name)
        else:
            if self.inputProp != '':
                self.setPar(self.inputProp,name)
            else:
                log.error("no InputProp set")
        Node.addInput(self, name)


    def readInputList(self):
        inputs = []
        cval = self.getPar(self.inputProp)
        if cval =='':
            return inputs
        if type(cval) is list:
            inputs.extend(cval)
        else:
            inputs.append(cval)
        return inputs

    def __repr__(self):
        return "Alg::%s  [%s] -> [%s]"%(self.Alg.name(), ' '.join(map(str, self.getInputList())), ' '.join(map(str, self.getOutputList())))


def algColor(alg):
    """ Set given color to Alg type"""
    if isHypoBase(alg):
        return "darkorchid1"
    if isInputMakerBase(alg):
        return "cyan3"
    if isFilterAlg(alg):
        return "chartreuse3"
    return "cadetblue1"


class HypoToolConf(object):
    """ Class to group info on hypotools for ChainDict"""
    def __init__(self, hypoToolGen):
        self.hypoToolGen = hypoToolGen
        self.name=hypoToolGen.__name__ if hypoToolGen else "None"


    def setConf( self, chainDict):
        if type(chainDict) is not dict:
            raise RuntimeError("Configuring hypo with %s, not good anymore, use chainDict" % str(chainDict) )
        self.chainDict = chainDict


    def create(self):
        """creates instance of the hypo tool"""
        return self.hypoToolGen( self.chainDict )


class HypoAlgNode(AlgNode):
    """Node for HypoAlgs"""
    initialOutput= 'StoreGateSvc+UNSPECIFIED_OUTPUT'
    def __init__(self, Alg):
        assert isHypoBase(Alg), "Error in creating HypoAlgNode from Alg "  + Alg.name()
        AlgNode.__init__(self, Alg, 'HypoInputDecisions', 'HypoOutputDecisions')
        self.tools = []
        self.previous=[]

    def addOutput(self, name):
        outputs = self.readOutputList()
        if name in outputs:
            log.debug("Output DH not added in %s: %s already set!", self.name, name)
        elif self.initialOutput in outputs:
            AlgNode.addOutput(self, name)
        else:
            log.error("Hypo " + self.name +" has already %s as configured output: you may want to duplicate the Hypo!" + outputs[0])




    def addHypoTool (self, hypoToolConf):
        log.debug("   Adding HypoTool %s to %s", hypoToolConf.chainDict['chainName'], self.Alg.name())
        if hypoToolConf.chainDict['chainName'] not in self.tools:
            ## HypoTools are private, so need to be created when added to the Alg
            ## this incantation may seem strange, however it is the only one which works
            ## trying tool = hypoToolConf.create() and then assignement does not work! will be no problem in run3 config
            tools = self.Alg.HypoTools
            self.Alg.HypoTools = tools+[hypoToolConf.create()]
            self.tools.append( self.Alg.HypoTools[-1].getName() ) # should not be needed anymore
        else:
            raise RuntimeError("The hypo tool of name "+ hypoToolConf.chainDict['chainName'] +" already present")


    def setPreviousDecision(self,prev):
        self.previous.append(prev)
        return self.addInput(prev)

    def resetDecisions(self):
        self.previous = []
        self.resetOutput()
        self.resetInput()

    def __repr__(self):
        return "HypoAlg::%s  [%s] -> [%s], previous = [%s], HypoTools=[%s]"%(self.Alg.name(),' '.join(map(str, self.getInputList())),
                                                                                 ' '.join(map(str, self.getOutputList())),
                                                                                 ' '.join(map(str, self.previous)),
                                                                                 ' '.join(map(str, self.tools)))


class SequenceFilterNode(AlgNode):
    """Node for any kind of sequence filter"""
    def __init__(self, Alg, inputProp, outputProp):
        AlgNode.__init__(self,  Alg, inputProp, outputProp)

    def setChains(self, name):
        return self.setPar("Chains", name)

    def getChains(self):
        return self.getPar("Chains")

    def __repr__(self):
        return "SequenceFilter::%s  [%s] -> [%s], chains=%s"%(self.Alg.name(),' '.join(map(str, self.getInputList())),' '.join(map(str, self.getOutputList())), self.getChains())


class RoRSequenceFilterNode(SequenceFilterNode):
    def __init__(self, name):
        Alg= RoRSeqFilter(name)
        SequenceFilterNode.__init__(self,  Alg, 'Input', 'Output')



class InputMakerNode(AlgNode):
    def __init__(self, Alg):
        assert isInputMakerBase(Alg), "Error in creating InputMakerNode from Alg "  + Alg.name()
        AlgNode.__init__(self,  Alg, 'InputMakerInputDecisions', 'InputMakerOutputDecisions')
        input_maker_output = CFNaming.inputMakerOutName(self.Alg.name(),"out")
        self.addOutput(input_maker_output)


from DecisionHandling.DecisionHandlingConf import ComboHypo
class ComboMaker(AlgNode):
    def __init__(self, name, multiplicity):
        #Alg = RecoFragmentsPool.retrieve( self.create, name )
        log.debug("ComboMaker init: Alg %s", name)
        Alg = ComboHypo(name)
        AlgNode.__init__(self,  Alg, 'HypoInputDecisions', 'HypoOutputDecisions')
        self.prop="MultiplicitiesMap"
        self.mult=list(multiplicity)

    def create (self, name):
        log.debug("ComboMaker.create %s",name)
        return ComboHypo(name)

    def addChain(self, chainDict):
        chainName = chainDict['chainName']
        log.debug("ComboMaker %s adding chain %s", self.Alg.name(),chainName)
        allMultis = self.mult
        newdict = {chainName : allMultis}

        cval = self.Alg.getProperties()[self.prop]  # check necessary to see if chain was added already?
        if type(cval) is dict:
            if chainName in cval.keys():
                log.error("ERROR in cofiguration: ComboAlg %s has already been configured for chain %s", self.Alg.name(), chainName)
            else:
                cval[chainName]=allMultis
        else:
            cval=newdict

        setattr(self.Alg, self.prop, cval)
        log.debug("ComboAlg %s has now these chains chain %s", self.Alg.name(), self.getPar(self.prop))


    def getChains(self):
        cval = self.Alg.getProperties()[self.prop]
        return cval



#########################################################
# USEFULL TOOLS
#########################################################

def isHypoBase(alg):
    if  'HypoInputDecisions'  in alg.__class__.__dict__:
        return True
    prop = alg.__class__.__dict__.get('_properties')
    return  ('HypoInputDecisions'  in prop)

def isInputMakerBase(alg):
    return  ('InputMakerInputDecisions'  in alg.__class__.__dict__)

def isFilterAlg(alg):
    return isinstance(alg, RoRSeqFilter)



##########################################################
# NOW sequences and chains
##########################################################

class MenuSequence(object):
    """ Class to group reco sequences with the Hypo"""
    """ By construction it has one Hypo Only; behaviour changed to support muFastOvlpRmSequence() which has two, but this will change"""

    def __init__(self, Sequence, Maker,  Hypo, HypoToolGen, CA=None ):
        assert Maker.name().startswith("IM"), "The input maker {} name needs to start with letter: IM".format(Maker.name())
        self._sequence     = Node( Alg=Sequence)
        self._maker       = InputMakerNode( Alg = Maker )
        self._seed=''
        self.ca = CA

        if isinstance(Hypo, list): # we will remove support for this and will issue error
            log.warning("Sequence %s has more than one Hypo; correct your sequence in the next development cycle", self.name)
            assert len(Hypo) == len(HypoToolGen), "The number of hypo algs {} and hypo tools {} not the same".format( len(Hypo), len(HypoToolGen) )

        input_maker_output= self.maker.readOutputList()[0] # only one since it's merged

        #### Add input/output Decision to Hypo, handle first somewhat ill-defined case
        if isinstance(Hypo, list):
            self._hypo         = [ HypoAlgNode( Alg = alg ) for alg in Hypo ]
            self._hypoToolConf = [ HypoToolConf( tool ) for tool in HypoToolGen ]
            self._name         = [ CFNaming.menuSequenceName(alg.name()) for alg in self._hypo ]

            hypo_input = input_maker_output
            for hypo_alg_node in self._hypo:
                hypo_output = CFNaming.hypoAlgOutName(hypo_alg_node.Alg.name())
                hypo_alg_node.addOutput(  hypo_output )
                hypo_alg_node.setPreviousDecision( hypo_input )
                hypo_input = hypo_output

        else:
            self._name = CFNaming.menuSequenceName(Hypo.name())
            self._hypoToolConf = HypoToolConf( HypoToolGen )
            self._hypo = HypoAlgNode( Alg = Hypo )
            hypo_output = CFNaming.hypoAlgOutName(Hypo.name())
            self._hypo.addOutput(hypo_output)
            self._hypo.setPreviousDecision( input_maker_output)

        log.debug("MenuSequence.connect: connecting InputMaker and HypoAlg and OverlapRemoverAlg, adding: \n\
        InputMaker::%s.output=%s",\
                        self.maker.Alg.name(), input_maker_output)

        if type(self._hypo) is list:
            hypo_input_total = []
            [ hypo_input_total.extend( alg_node.Alg.getInputList() )  for alg_node in self._hypo ]
            hypo_output_total = []
            [ hypo_output_total.extend( alg_node.Alg.getOutputList() )  for alg_node in self._hypo ]

            for hp, hp_in, hp_out in zip( self._hypo, hypo_input_total, hypo_output_total):
                log.debug("HypoAlg::%s.previousDecision=%s, \n\
                HypoAlg::%s.output=%s",\
                          hp.Alg.name(), hp_in, hp.Alg.name(), hp_out)
        else:
           log.debug("HypoAlg::%s.previousDecision=%s, \n \
           HypoAlg::%s.output=%s",\
                           self.hypo.Alg.name(), input_maker_output, self.hypo.Alg.name(), self.hypo.readOutputList()[0])

    @property
    def seed(self):
        return self._seed

    @property
    def name(self):
        return self._name

    @property
    def sequence(self):
        if self.ca is not None:
            makerAlg = self.ca.getEventAlgo(self._maker.Alg.name())
            self._maker.Alg = makerAlg
        return self._sequence

    @property
    def __maker(self):
        if self.ca is not None:
            makerAlg = self.ca.getEventAlgo(self._maker.Alg.name())
            self._maker.Alg = makerAlg
        return self._maker


    @property
    def __hypo(self):
        if self.ca is not None:
            hypoAlg = self.ca.getEventAlgo(self._hypo.Alg.name())
            self._hypo.Alg = hypoAlg
        return self._hypo


    def getOutputList(self):
        outputlist = []
        if type(self.__hypo) is list:

            for hypo in self.__hypo:
                outputlist.append(hypo.readOutputList()[0])
        else:
            outputlist.append(self.__hypo.readOutputList()[0])

        return outputlist


    def connectToFilter(self, outfilter):
        """ Connect filter to the InputMaker"""
<<<<<<< HEAD
        self.__maker.addInput(outfilter)
      

    def connect(self, Hypo, HypoToolGen):
        """ Sets the input and output of the hypo, and links to the input maker """
        input_maker_output= self.__maker.readOutputList()[0] # only one since it's merged

         #### Add input/output Decision to Hypo
        if type(Hypo) is list:
            self.name=[]
            self.hypoToolConf=[]
            self._hypo=[]
            hypo_input_total=[]
            hypo_output_total=[]
            hypo_input = input_maker_output
            for hypo_alg, hptool in zip(Hypo, HypoToolGen):
              self.name.append( CFNaming.menuSequenceName(hypo_alg.name()) )
              self.hypoToolConf.append( HypoToolConf( hptool ) )

              hypo_input_total.append(hypo_input)
              hypo_output = CFNaming.hypoAlgOutName(hypo_alg.name())
              hypo_output_total.append(hypo_output)

              hypo_node = HypoAlgNode( Alg = hypo_alg )
              hypo_node.addOutput(hypo_output)
              hypo_node.setPreviousDecision(hypo_input)
              
              self._hypo.append( hypo_node )
              hypo_input = hypo_output
            log.warning("Sequence %s has more than one Hypo; correct your sequence for next develpments", self.name)
        else:
           self.name = CFNaming.menuSequenceName(Hypo.name())
           self.hypoToolConf = HypoToolConf( HypoToolGen )
           self._hypo = HypoAlgNode( Alg = Hypo )
           hypo_output = CFNaming.hypoAlgOutName(Hypo.name())
           self._hypo.addOutput(hypo_output)
           self._hypo.setPreviousDecision( input_maker_output)
=======
        self.maker.addInput(outfilter)
>>>>>>> dc797062


<<<<<<< HEAD
        log.debug("MenuSequence.connect: connecting InputMaker and HypoAlg and OverlapRemoverAlg, adding: \n\
        InputMaker::%s.output=%s",\
                        self.__maker.Alg.name(), input_maker_output)
        if type(self._hypo) is list:
           for hp, hp_in, hp_out in zip( self._hypo, hypo_input_total, hypo_output_total):
              log.debug("HypoAlg::%s.previousDecision=%s, \n\
                         HypoAlg::%s.output=%s",\
                              hp.Alg.name(), hp_in, hp.Alg.name(), hp_out)
        else:
           log.debug("HypoAlg::%s.previousDecision=%s, \n\
                      HypoAlg::%s.output=%s",\
                           self.__hypo.Alg.name(), input_maker_output, self.__hypo.Alg.name(), self.__hypo.readOutputList()[0])


    def configureHypoTool(self, chainDict):
        if type(self.hypoToolConf) is list:
            log.warning ("This sequence %s has %d multiple HypoTools ",self.sequence.name, len(self.hypoToolConf))
            for hypo, hypoToolConf in zip(self._hypo, self.hypoToolConf):
                hypoToolConf.setConf( chainDict )
                hypo.addHypoTool(self.hypoToolConf)
        else:
            self.hypoToolConf.setConf( chainDict )
            self._hypo.addHypoTool(self.hypoToolConf) #this creates the HypoTools  


    def addToSequencer(self, stepReco, seqAndView, already_connected):
        ath_sequence = self.sequence.Alg
        name = ath_sequence.name()
        if name in already_connected:
            log.debug("AthSequencer %s already in the Tree, not added again",name)
            return stepReco, seqAndView, already_connected        
        else:
            already_connected.append(name)
            stepReco += ath_sequence
        if type(self._hypo) is list:
           for hp in self._hypo:
              seqAndView += hp.Alg
        else:
           seqAndView += self._hypo.Alg
        return stepReco, seqAndView, already_connected        


    def buildCFDot(self, cfseq_algs, all_hypos, isCombo, last_step_hypo_nodes, file):
        cfseq_algs.append(self._maker)
        cfseq_algs.append(self.sequence )
        if self.reuse is False:
            file.write("    %s[fillcolor=%s]\n"%(self._maker.Alg.name(), algColor(self._maker.Alg)))
            file.write("    %s[fillcolor=%s]\n"%(self.sequence.Alg.name(), algColor(self.sequence.Alg)))
            self.reuse=True
        if type(self._hypo) is list:
            for hp in self._hypo:
                cfseq_algs.append(hp)
                file.write("    %s[color=%s]\n"%(hp.Alg.name(), algColor(hp.Alg)))
                all_hypos.append(hp)
        else:
            cfseq_algs.append(self._hypo)
            file.write("    %s[color=%s]\n"%(self._hypo.Alg.name(), algColor(self._hypo.Alg)))
            all_hypos.append(self._hypo)
            if not isCombo:
                if type(self._hypo) is list:
                    last_step_hypo_nodes.append(self._hypo[-1])
                else:
                    last_step_hypo_nodes.append(self._hypo)

        return cfseq_algs, all_hypos, last_step_hypo_nodes


    def getTools(self):
        if type(self._hypo) is list:
            return self._hypo[0].tools
        else:
            return self._hypo.tools
=======
    def createHypoTools(self, chainDict):
        if isinstance(self._hypoToolConf, list):
            for hypoAlg, hypoToolConf in zip( self._hypo, self._hypoToolConf ):
                hypoToolConf.setConf( chainDict )
                hypoAlg.addHypoTool(hypoToolConf) #this creates the HypoTools
        else:
            self._hypoToolConf.setConf( chainDict )
            self._hypo.addHypoTool( self._hypoToolConf ) #this creates the HypoTools
>>>>>>> dc797062

    def setSeed( self, seed ):
        self._seed = seed

    def __repr__(self):
        if type(self._hypo) is list:
           hyponame=[]
           hypotool=[]
           for hp, hptool in zip(self._hypo, self.hypoToolConf):
              hyponame.append( hp.Alg.name() )
              hypotool.append( hptool.name )
           return "MenuSequence::%s \n Hypo::%s \n Maker::%s \n Sequence::%s \n HypoTool::%s"\
           %(self.name, hyponame, self.__maker.Alg.name(), self.sequence.Alg.name(), hypotool)
        else:
           hyponame = self._hypo.Alg.name()
           hypotool = self.hypoToolConf.name
           return "MenuSequence::%s \n Hypo::%s \n Maker::%s \n Sequence::%s \n HypoTool::%s\n"\
           %(self.name, hyponame, self.__maker.Alg.name(), self.sequence.Alg.name(), hypotool)




#################################################

#from TriggerMenuMT.HLTMenuConfig.Menu.DictFromChainName import getAllThresholdsFromItem, getUniqueThresholdsFromItem


class Chain(object):
    """Basic class to define the trigger menu """
    __slots__='name','steps','vseeds','L1decisions'
    def __init__(self, name, ChainSteps, L1Thresholds):
        """
        Construct the Chain from the steps
        Out of all arguments the ChainSteps & L1Thresholds are most relevant, the chain name is used in debug messages
        """
        self.name = name
        self.steps=ChainSteps
        self.vseeds=L1Thresholds

        from L1Decoder.L1DecoderConfig import mapThresholdToL1DecisionCollection
        # L1decisions are used to set the seed type (EM, MU,JET), removing the actual threshold
        # in practice it is the L1Decoder Decision output
        self.L1decisions = [ mapThresholdToL1DecisionCollection(stri) for stri in L1Thresholds]
        log.debug("L1Decisions: %s", ' '.join(self.L1decisions))

        self.setSeedsToSequences()
        isCombo=False
        #TO DO: check that all the steps are combo
        for step in self.steps:
            if step.isCombo:
                isCombo=True

        log.debug("Made %s Chain %s with seeds: %s ", "combo" if isCombo else "", name, self.L1decisions)


    def checkMultiplicity(self):
        if len(self.steps) == 0:
            return 0
        mult=[sum(step.multiplicity) for step in self.steps] # on mult per step
        not_empty_mult = [m for m in mult if m!=0]
        if len(not_empty_mult) == 0: #empty chain?
            log.error("checkMultiplicity: Chain %s has all steps with multiplicity =0: what to do?", self.name)
            return 0
        if not_empty_mult.count(not_empty_mult[0]) != len(not_empty_mult):
            log.error("checkMultiplicity: Chain %s has steps with differnt multiplicities: %s", self.name, ' '.join(mult))
            return 0

        if not_empty_mult[0] != len(self.vseeds):
            log.error("checkMultiplicity: Chain %s has %d multiplicity per step, and %d L1Decisions", self.name, mult, len(self.vseeds))
            return 0
        return not_empty_mult[0]



    def setSeedsToSequences(self):
        """ Set the L1 seeds (L1Decisions) to the menu sequences """
        if len(self.steps) == 0:
            return

        # TODO: check if the number of seeds is sufficient for all the seuqences, no action of no steps are configured
        for step in self.steps:
            for seed, seq in zip(self.L1decisions, step.sequences):
                seq.setSeed( seed )
                log.debug( "setSeedsToSequences: Chain %s adding seed %s to sequence in step %s", self.name, seed, step.name )

    def getChainLegs(self):
        """ This is extrapolating the chain legs"""
        from TriggerMenuMT.HLTMenuConfig.Menu.ChainDictTools import splitChainInDict
        listOfChainDictsLegs = splitChainInDict(self.name)
        legs = [part['chainName'] for part in listOfChainDictsLegs]
        return legs


    def decodeHypoToolConfs(self):
        """ This is extrapolating the hypotool configuration from the chain name"""
        log.debug("decodeHypoToolConfs for chain %s", self.name)
        from TriggerMenuMT.HLTMenuConfig.Menu.ChainDictTools import splitChainInDict
        listOfChainDictsLegs = splitChainInDict(self.name)
        for step in self.steps:
            if len(step.sequences) == 0:
                continue

            step_mult = [str(m) for m in step.multiplicity]
            menu_mult = [part['chainParts'][0]['multiplicity'] for part in listOfChainDictsLegs ]
            if step_mult != menu_mult:
                # need to agree on the procedure: if the jet code changes the chainparts accordingly, this will never happen
                log.warning("Got multiplicty %s from chain parts, but have %s legs. This is expected now for jets, so this tmp fix is added:", menu_mult, step_mult)
                chainDict = listOfChainDictsLegs[0]
                chainDict['chainName']= self.name # rename the chaindict to remove the leg name
                for seq in step.sequences:
<<<<<<< HEAD
                    seq.configureHypoTool( chainDict ) #this creates the HypoTools                    
                continue

            # add one hypotool per sequence and chain part
            for seq, onePartChainDict in zip(step.sequences, listOfChainDictsLegs):
                if seq.ca is not None: # The CA merging took care of everything
                    continue
                seq.configureHypoTool( onePartChainDict )#this creates the HypoTools
=======
                    seq.createHypoTools( chainDict )

            # add one hypotool per sequence and chain part
            else:
                for seq, onePartChainDict in zip(step.sequences, listOfChainDictsLegs):
                    seq.createHypoTools( onePartChainDict )
>>>>>>> dc797062


    def __repr__(self):
        return "--- Chain %s --- \n + Seeds: %s \n + Steps: \n %s \n"%(\
                    self.name, ' '.join(map(str, self.L1decisions)), '\n '.join(map(str, self.steps)))




class CFSequence(object):
    """Class to describe the flow of decisions through ChainStep + filter with their connections (input, output)
    A Filter can have more than one input/output if used in different chains, so this class stores and manages all of them (when doing the connect)
    """
    def __init__(self, ChainStep, FilterAlg):
        self.filter = FilterAlg
        self.step = ChainStep
        if self.step.isCombo:
            self.connectCombo()
        self.setDecisions()
        log.debug("CFSequence.__init: created %s ",self)

    def setDecisions(self):
        """ Set the output decision of this CFSequence as the hypo outputdecision; In case of combo, takes the Combo outputs"""
        self.decisions=[]
        if not len(self.step.sequences):
            self.decisions.extend(self.filter.readOutputList())
        else:
            if self.step.isCombo:
                self.decisions.extend(self.step.combo.getOutputList())
            else:
                for sequence in self.step.sequences:
                    sequence_outputs=sequence.getOutputList()
                    for output in sequence_outputs:
                        self.decisions.append(output)

        log.debug("CFSequence: set out decisions: %s", self.decisions)


    def connect(self, connections):
        """Connect filter to ChainStep (and all its sequences) through these connections (which are sets of filter outputs)
        if a ChainStep contains the same sequence multiple times (for multi-object chains),
        the filter is connected only once (to avoid multiple DH links)
        """
        log.debug("CFSequence: connect Filter %s with %d menuSequences of step %s, using %d connections", self.filter.Alg.name(), len(self.step.sequences), self.step.name, len(connections))
        if len(connections) == 0:
            log.error("ERROR, no filter outputs are set!")
            #raise("CFSequence: Invalid Filter Configuration")

        if len(self.step.sequences):
            # check whether the number of filter outputs are the same as the number of sequences in the step
            if len(connections) != len(self.step.sequences):
                log.error("Found %d connections and %d MenuSequences in Step %s", len(connections), len(self.step.sequences), self.step.name)
                #raise("CFSequence: Invalid Filter Configuration")
            nseq=0
            for seq in self.step.sequences:
                filter_out = connections[nseq]
                log.debug("CFSequence: Found input %s to sequence::%s from Filter::%s (from seed %s)", filter_out, seq.name, self.filter.Alg.name(), seq.seed)
                seq.connectToFilter( filter_out )
                nseq+=1
        else:
          log.debug("This CFSequence has no sequences: outputs are the Filter outputs")



    def connectCombo(self):
        """ connect Combo to Hypos"""
        for seq in self.step.sequences:
            if type(seq.getOutputList()) is list:
               combo_input=seq.getOutputList()[-1] # last one?
            else:
               combo_input=seq.getOutputList()[0]
            self.step.combo.addInput(combo_input)
            log.debug("CFSequence.connectCombo: adding input to  %s: %s",  self.step.combo.Alg.name(), combo_input)
            # inputs are the output decisions of the hypos of the sequences
            combo_output=CFNaming.comboHypoOutputName (self.step.combo.Alg.name(), combo_input)
            self.step.combo.addOutput(combo_output)
            log.debug("CFSequence.connectCombo: adding output to  %s: %s",  self.step.combo.Alg.name(), combo_output)



    def __repr__(self):
        return "--- CFSequence ---\n + Filter: %s \n + decisions: %s\n +  %s \n"%(\
                    self.filter.Alg.name(), self.decisions, self.step)



class StepComp(object):
    """ Class to build hte ChainStep, for including empty sequences"""
    def __init__(self, sequence, multiplicity,empty):
        self.sequence=sequence
        self.multiplicity=multiplicity
        self.empty=empty

class ChainStep(object):
    """Class to describe one step of a chain; if multiplicity is greater than 1, the step is combo/combined.  Set one multiplicity value per sequence"""
    def __init__(self, name,  Sequences=[], multiplicity=[1]):

        self.name = name
        self.sequences=Sequences
        self.multiplicity = multiplicity
        self.isCombo=sum(multiplicity)>1
        self.combo=None
        if self.isCombo:
            self.makeCombo(Sequences )
        self.decisions = []

    def makeCombo(self, Sequences):
        if len(Sequences)==0:
            return
        hashableMult = tuple(self.multiplicity)
        self.combo =  RecoFragmentsPool.retrieve(createComboAlg, None, name=CFNaming.comboHypoName(self.name), multiplicity=hashableMult)


    def __repr__(self):
        return "--- ChainStep %s ---\n + isCombo = %d, multiplicity = %d \n + MenuSequences = %s"%(self.name, self.isCombo,sum(self.multiplicity), ' '.join(map(str, [seq.name for seq in self.sequences]) ))


def createComboAlg(dummyFlags, name, multiplicity):
    return ComboMaker(name, multiplicity)


# this is fragment for New JO


from AthenaConfiguration.ComponentAccumulator import ComponentAccumulator
class InEventReco( ComponentAccumulator ):
    """ Class to handle in-event reco """
    def __init__(self, name, inputMaker=None):
        super( InEventReco, self ).__init__()
        self.name = name
        from AthenaCommon.CFElements import parOR, seqAND
        self.mainSeq = seqAND( name )
        self.addSequence( self.mainSeq )

        # Details below to be checked
        self.inputMakerAlg = inputMaker

        # Avoid registering a duplicate
        self.addEventAlgo( self.inputMakerAlg, self.mainSeq.name() )
        self.recoSeq = parOR( "InputSeq_"+self.inputMakerAlg.name())
        self.addSequence( self.recoSeq, self.mainSeq.name() )
    pass

    def mergeReco( self, ca ):
        """ Merged CA movnig reconstruction algorithms into the right sequence """
        return self.merge( ca, sequenceName=self.recoSeq.getName() )

    def addRecoAlg( self, alg ):
        """Reconstruction alg to be run per event"""
        log.warning( "InViewReco.addRecoAlgo: consider using mergeReco that takes care of the CA accumulation and moving algorithms" )
        self.addEventAlgo( alg, self.recoSeq.name() )

    def addHypoAlg(self, alg):
        self.addEventAlgo( alg, self.mainSeq.name() )

    def sequence( self ):
        return self.mainSeq

    def inputMaker( self ):
        return self.inputMakerAlg



class InViewReco( ComponentAccumulator ):
    """ Class to handle in-view reco, sets up the View maker if not provided and exposes InputMaker so that more inputs to it can be added in the process of assembling the menu """
    def __init__(self, name, viewMaker=None):
        super( InViewReco, self ).__init__()
        self.name = name
        from AthenaCommon.CFElements import parOR, seqAND
        self.mainSeq = seqAND( name )
        self.addSequence( self.mainSeq )

        from ViewAlgs.ViewAlgsConf import EventViewCreatorAlgorithm
        if viewMaker:
            self.viewMakerAlg = viewMaker
        else:
            self.viewMakerAlg = EventViewCreatorAlgorithm("IM"+name,
                                                          ViewFallThrough = True,
                                                          RoIsLink        = 'initialRoI', # -||-
                                                          InViewRoIs      = name+'RoIs',
                                                          Views           = name+'Views',
                                                          ViewNodeName    = name+"InView")

        self.addEventAlgo( self.viewMakerAlg, self.mainSeq.name() )
        self.viewsSeq = parOR( self.viewMakerAlg.ViewNodeName )
        self.addSequence( self.viewsSeq, self.mainSeq.name() )

    def addInputFromFilter(self, filterAlg ):
        assert len(filterAlg.Output) == 1, "Can only oprate on filter algs with one configured output, use addInput to setup specific inputs"
        self.addInput( filterAlg.Output[0], "Reco_"+( filterAlg.Output[0].replace("Filtered_", "") ) )

    def addInput(self, inKey, outKey ):
        """Adds input (DecisionsContainer) from which the views should be created """
        self.viewMakerAlg.InputMakerInputDecisions += [ inKey ]
        self.viewMakerAlg.InputMakerOutputDecisions += [ outKey ]

    def mergeReco( self, ca ):
        """ Merged CA movnig reconstruction algorithms into the right sequence """
        return self.merge( ca, sequenceName=self.viewsSeq.getName() )

    def addRecoAlg( self, alg ):
        """Reconstruction alg to be run per view"""
        log.warning( "InViewReco.addRecoAlgo: consider using mergeReco that takes care of the CA accumulation and moving algorithms" )
        self.addEventAlgo( alg, self.viewsSeq.name() )

    def addHypoAlg(self, alg):
        self.addEventAlgo( alg, self.mainSeq.name() )

    def sequence( self ):
        return self.mainSeq

    def inputMaker( self ):
        return self.viewMakerAlg

#
class RecoFragmentsPool(object):
    """ Class to host all the reco fragments that need to be reused """
    fragments = {}
    @classmethod
    def retrieve( cls,  creator, flags, **kwargs ):
        """ create, or return created earlier reco fragment

        Reco fragment is uniquelly identified by the function and set og **kwargs.
        The flags are not part of unique identifier as creation of new reco fragments should not be caused by difference in the unrelated flags.
        TODO, if that code survives migration to New JO we need to handle the case when the creator is an inner function
        """
        requestHash = hash( ( creator, tuple(kwargs.keys()), tuple(kwargs.values()) ) )
        if requestHash not in cls.fragments:
            recoFragment = creator( flags, **kwargs )
            cls.fragments[requestHash] = recoFragment
            return recoFragment
        else:
            return cls.fragments[requestHash]


def getChainStepName(chainName, stepNumber):
    return '{}_step{}'.format(chainName, stepNumber)

def createStepView(stepName):
    stepReco = parOR(CFNaming.stepRecoName(stepName))
    stepView = seqAND(CFNaming.stepViewName(stepName), [stepReco])
    return stepReco, stepView<|MERGE_RESOLUTION|>--- conflicted
+++ resolved
@@ -395,7 +395,6 @@
 
     def connectToFilter(self, outfilter):
         """ Connect filter to the InputMaker"""
-<<<<<<< HEAD
         self.__maker.addInput(outfilter)
       
 
@@ -433,12 +432,8 @@
            hypo_output = CFNaming.hypoAlgOutName(Hypo.name())
            self._hypo.addOutput(hypo_output)
            self._hypo.setPreviousDecision( input_maker_output)
-=======
-        self.maker.addInput(outfilter)
->>>>>>> dc797062
-
-
-<<<<<<< HEAD
+
+
         log.debug("MenuSequence.connect: connecting InputMaker and HypoAlg and OverlapRemoverAlg, adding: \n\
         InputMaker::%s.output=%s",\
                         self.__maker.Alg.name(), input_maker_output)
@@ -511,16 +506,6 @@
             return self._hypo[0].tools
         else:
             return self._hypo.tools
-=======
-    def createHypoTools(self, chainDict):
-        if isinstance(self._hypoToolConf, list):
-            for hypoAlg, hypoToolConf in zip( self._hypo, self._hypoToolConf ):
-                hypoToolConf.setConf( chainDict )
-                hypoAlg.addHypoTool(hypoToolConf) #this creates the HypoTools
-        else:
-            self._hypoToolConf.setConf( chainDict )
-            self._hypo.addHypoTool( self._hypoToolConf ) #this creates the HypoTools
->>>>>>> dc797062
 
     def setSeed( self, seed ):
         self._seed = seed
@@ -631,7 +616,6 @@
                 chainDict = listOfChainDictsLegs[0]
                 chainDict['chainName']= self.name # rename the chaindict to remove the leg name
                 for seq in step.sequences:
-<<<<<<< HEAD
                     seq.configureHypoTool( chainDict ) #this creates the HypoTools                    
                 continue
 
@@ -640,14 +624,6 @@
                 if seq.ca is not None: # The CA merging took care of everything
                     continue
                 seq.configureHypoTool( onePartChainDict )#this creates the HypoTools
-=======
-                    seq.createHypoTools( chainDict )
-
-            # add one hypotool per sequence and chain part
-            else:
-                for seq, onePartChainDict in zip(step.sequences, listOfChainDictsLegs):
-                    seq.createHypoTools( onePartChainDict )
->>>>>>> dc797062
 
 
     def __repr__(self):
