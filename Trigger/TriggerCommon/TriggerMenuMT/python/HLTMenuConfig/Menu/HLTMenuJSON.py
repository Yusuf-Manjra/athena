--- conflicted
+++ resolved
@@ -43,13 +43,9 @@
     from TriggerMenuMT.HLTMenuConfig.Menu.TriggerConfigHLT import TriggerConfigHLT
     triggerConfigHLT = TriggerConfigHLT.currentTriggerConfig()
 
-<<<<<<< HEAD
     return __generateJSON( triggerConfigHLT.allChainDicts, None, TriggerFlags.triggerMenuSetup(), TriggerFlags.outputHLTmenuJsonFile() )
     
-=======
-    return __generateJSON( triggerConfigHLT.allChainDicts, None, TriggerFlags.triggerMenuSetup() )
 
->>>>>>> 24372d4e
 def generateJSON_newJO( allStepsSequence ):
     __log.info("Generating HLT JSON config in the new JO")
     from AthenaConfiguration.AllConfigFlags import ConfigFlags
@@ -63,10 +59,5 @@
         if 'Trigger.menu.' in name:
             for chain in ConfigFlags._get( name ):
                 chainDicts.append( decoder.getChainDict( chain ) )
-<<<<<<< HEAD
-                                    
-    return __generateJSON( chainDicts, None, ConfigFlags.Trigger.triggerMenuSetup, ConfigFlags.Trigger.HLTMenuJsonFile )
-=======
-
-    return __generateJSON( chainDicts, None, ConfigFlags.Trigger.triggerMenuSetup )
->>>>>>> 24372d4e
+                      
+    return __generateJSON( chainDicts, None, ConfigFlags.Trigger.triggerMenuSetup, ConfigFlags.Trigger.HLTMenuJsonFile )