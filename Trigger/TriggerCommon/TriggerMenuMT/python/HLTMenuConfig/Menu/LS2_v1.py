--- conflicted
+++ resolved
@@ -163,14 +163,11 @@
     
         # for moving to PhysicsP1, ATR-21242
         ChainProp(name='HLT_g140_etcut_L1EM22VHI', groups=SinglePhotonGroup),
-<<<<<<< HEAD
 
         #ATR-21882
         #ChainProp(name='HLT_2g15_tight_dPhi15_L1DPHI-M70-2EM12I', l1SeedThresholds=['EM12I'], groups=MultiPhotonGroup),
         ChainProp(name='HLT_2g15_tight_dPhi15_L12EM3', groups=MultiPhotonGroup),
-=======
         ChainProp(name='HLT_g300_etcut_L1EM22VHI', groups=SinglePhotonGroup),
->>>>>>> 12d6dd5e
     ]
 
     TriggerFlags.METSlice.signatures = TriggerFlags.METSlice.signatures() + [
