# Copyright (C) 2002-2019 CERN for the benefit of the ATLAS collaboration

#------------------------------------------------------------------------#
# LS2_v1.py menu for the long shutdown development
#------------------------------------------------------------------------#

# This defines the input format of the chain and it's properties with the defaults set
# always required are: name, stream and groups
#['name', 'L1chainParts'=[], 'stream', 'groups', 'merging'=[], 'topoStartFrom'=False],
from TriggerMenuMT.HLTMenuConfig.Menu.ChainDefInMenu import ChainProp

PhysicsStream="Main"
SingleMuonGroup = ['RATE:SingleMuon', 'BW:Muon']
MultiMuonGroup = ['RATE:MultiMuon', 'BW:Muon']
SingleElectronGroup = ['RATE:SingleElectron', 'BW:Electron']
MultiElectronGroup = ['RATE:MultiElectron', 'BW:Electron']
SinglePhotonGroup = ['RATE:SinglePhoton', 'BW:Photon']
MultiPhotonGroup = ['RATE:MultiPhoton', 'BW:Photon']
SingleMETGroup = ['RATE:MET', 'BW:MET']
#MultiMETGroup = ['RATE:MultiMET', 'BW:MultiMET']
SingleJetGroup = ['RATE:SingleJet', 'BW:Jet']
MultiJetGroup = ['RATE:MultiJet', 'BW:Jet']
SingleBjetGroup = ['RATE:SingleBJet', 'BW:BJet']
#MultiBjetGroup = ['RATE:MultiBJet', 'BW:BJet']
SingleTauGroup = ['RATE:SingleTau', 'BW:Tau']
#MultiTauGroup = ['RATE:MultiTau', 'BW:Tau']
BphysicsGroup = ['RATE:Bphysics', 'BW:Bphysics']
MinBiasGroup = ['RATE:MinBias', 'BW:MinBias']
EgammaStreamersGroup = ['RATE:SeededStreamers', 'BW:Egamma']

def setupMenu():

    from TriggerJobOpts.TriggerFlags          import TriggerFlags
    from AthenaCommon.Logging                 import logging
    log = logging.getLogger( 'TriggerMenuMT.HLTMenuConfig.Menu.LS2_v1.py' )


    TriggerFlags.Slices_all_setOff()

    TriggerFlags.TestSlice.signatures = []

    TriggerFlags.MuonSlice.signatures = [
        #ATR-20049
        ChainProp(name='HLT_mu60_0eta105_msonly_L1MU20', groups=SingleMuonGroup),
        ChainProp(name='HLT_mu80_msonly_3layersEC_L1MU20', groups=SingleMuonGroup),
        ChainProp(name='HLT_3mu6_L13MU6', l1SeedThresholds=['MU6'],   groups=MultiMuonGroup),
        ChainProp(name='HLT_3mu6_msonly_L13MU6', l1SeedThresholds=['MU6'],   groups=MultiMuonGroup),
        ChainProp(name='HLT_4mu4_L14MU4', l1SeedThresholds=['MU4'],   groups=MultiMuonGroup),
        ChainProp(name='HLT_mu26_ivarmedium_L1MU20', groups=SingleMuonGroup),
        ChainProp(name='HLT_mu50_L1MU20', groups=SingleMuonGroup),
        ChainProp(name='HLT_2mu14_L12MU10', groups=MultiMuonGroup),
        ChainProp(name='HLT_2mu6Comb_L12MU6', l1SeedThresholds=['MU6'],   groups=MultiMuonGroup),
        ChainProp(name='HLT_2mu6_L12MU6',     l1SeedThresholds=['MU6'],   groups=MultiMuonGroup),
     ]

    TriggerFlags.EgammaSlice.signatures = [
        # ElectronChains----------
        ChainProp(name='HLT_e26_etcut_L1EM22VHI', groups=SingleElectronGroup),
        ChainProp(name='HLT_2e17_etcut_L12EM15VH', stream=[PhysicsStream], groups=MultiElectronGroup),
        ChainProp(name='HLT_g140_etcut_L1EM24VHI', groups=SinglePhotonGroup),  
        ChainProp(name='HLT_2g35_etcut_L12EM20VH', groups=MultiPhotonGroup),  
    ]

    TriggerFlags.METSlice.signatures = [
        ChainProp(name='HLT_xe65_cell_L1XE50', groups=SingleMETGroup),
        # MultiMET Chain
    ]

    TriggerFlags.JetSlice.signatures = [
<<<<<<< HEAD
=======
        ChainProp(name='HLT_j85_L1J20', groups=SingleJetGroup),
        ChainProp(name='HLT_j45_L1J15', groups=SingleJetGroup), # 
        ChainProp(name='HLT_j420_L1J20', groups=SingleJetGroup),

        #ChainProp(name='HLT_j225_gsc420_boffperf_split_L1J20', groups=SingleJetGroup),
        ChainProp(name='HLT_j260_320eta490_L1J20', groups=SingleJetGroup),

        ChainProp(name='HLT_j460_a10_lcw_subjes_L1J20', groups=SingleJetGroup),
        ChainProp(name='HLT_j460_a10r_L1J20', groups=SingleJetGroup),
        ChainProp(name='HLT_j460_a10t_lcw_jes_30smcINF_L1J100', groups=SingleJetGroup),
        ChainProp(name='HLT_2j330_a10t_lcw_jes_35smcINF_L1J100', groups=SingleJetGroup),
>>>>>>> 8b73535d
        # ATR-20049
        ChainProp(name='HLT_j420_L1J100', groups=SingleJetGroup),
        ChainProp(name='HLT_j260_320eta490_L1J75_31ETA49', groups=SingleJetGroup),
        ChainProp(name='HLT_j460_a10r_L1J100',  groups=SingleJetGroup),
        ChainProp(name='HLT_j460_a10_lcw_subjes_L1J100', groups=SingleJetGroup),
        ChainProp(name='HLT_j460_a10t_lcw_jes_L1J100', groups=SingleJetGroup),
        ChainProp(name='HLT_5j70_0eta240_L14J20', groups=MultiJetGroup), # this chain is supposed to be seeded off L1_4J15 in principle, needs CF fix
        ChainProp(name='HLT_3j200_L1J100', groups=MultiJetGroup),

        ChainProp(name='HLT_j80_j60_L1J15', l1SeedThresholds=['']*2, groups=MultiJetGroup),
        ChainProp(name='HLT_j80_0eta240_2j60_320eta490_j0_dijetSEP80j1etSEP0j1eta240SEP80j2etSEP0j2eta240SEP700djmass_L1J20', l1SeedThresholds=['']*3, groups=MultiJetGroup),
    ]

    TriggerFlags.BjetSlice.signatures = [
        #ATR-20049
        ChainProp(name="HLT_j175_gsc225_bmv2c1040_split_L1J100", groups=SingleBjetGroup),
        ChainProp(name="HLT_j225_gsc275_bmv2c1060_split_L1J100", groups=SingleBjetGroup),
        ChainProp(name="HLT_j225_gsc300_bmv2c1070_split_L1J100", groups=SingleBjetGroup),
        ChainProp(name="HLT_j225_gsc360_bmv2c1077_split_L1J100", groups=SingleBjetGroup),
    ] 

    TriggerFlags.TauSlice.signatures = [
        #ATR-20049
        ChainProp(name="HLT_tau160_mediumRNN_tracktwoMVA_L1TAU100", groups=SingleTauGroup),
    ]
    TriggerFlags.BphysicsSlice.signatures = [
        #ATR-20049
        ChainProp(name='HLT_2mu10_bJpsimumu_L12MU10',     groups=BphysicsGroup),
        ChainProp(name='HLT_2mu10_bUpsimumu_L12MU10',     groups=BphysicsGroup),
    ]
    TriggerFlags.CombinedSlice.signatures = [ 
        ChainProp(name='HLT_e3_etcut1step_mu6fast_L1EM8I_MU10', l1SeedThresholds=['EM8I', 'MU10'], stream=[PhysicsStream], groups=MultiElectronGroup),    #L1 item thresholds in wrong order (EM first, then MU)    
   ]
    TriggerFlags.HeavyIonSlice.signatures  = []
    TriggerFlags.BeamspotSlice.signatures  = [
        ChainProp(name='HLT_beamspot_allTE_trkfast_L1J15',  l1SeedThresholds=[''], stream=['BeamSpot'], groups=['RATE:BeamSpot',  'BW:BeamSpot']),
        #ChainProp(name='HLT_beamspot_activeTE_trkfast_L1J15',  l1SeedThresholds=[''], stream=['BeamSpot'], groups=['RATE:BeamSpot',  'BW:BeamSpot']),
        #ChainProp(name='HLT_beamspot_trkFS_trkfast_L1J15',  l1SeedThresholds=[''], stream=['BeamSpot'], groups=['RATE:BeamSpot',  'BW:BeamSpot']),
    ]
    TriggerFlags.MinBiasSlice.signatures   = []
    TriggerFlags.CalibSlice.signatures     = []
    TriggerFlags.CosmicSlice.signatures    = []
    TriggerFlags.StreamingSlice.signatures = [
    ]
    TriggerFlags.MonitorSlice.signatures   = [
<<<<<<< HEAD
=======
        ChainProp(name='HLT_costmonitor_CostMonDS_L1TE5',        l1SeedThresholds=[''], stream=['CostMonitoring'], groups=['RATE:Monitoring','BW:Other']),
>>>>>>> 8b73535d
    ]

    # Random Seeded EB chains which select at the HLT based on L1 TBP bits
    TriggerFlags.EnhancedBiasSlice.signatures = [ ]

    signatureList=[]
    for prop in dir(TriggerFlags):
        if prop[-5:]=='Slice':
            sliceName=prop
            slice=getattr(TriggerFlags,sliceName)
            if slice.signatures():
                signatureList.extend(slice.signatures())
            else:
                log.debug('SKIPPING '+str(sliceName))
    mySigList=[]
    for allInfo in signatureList:
        mySigList.append(allInfo[0])
    mydict={}
    for chain in mySigList:
        mydict[chain]=[-1,0,0]
    mydict.update(Prescales.HLTPrescales_cosmics)
    from copy import deepcopy
    Prescales.HLTPrescales_cosmics = deepcopy(mydict)
    

class Prescales(object):
    #   Item name             | Prescale
    #----------------------------------------------------------
    L1Prescales = {}

    #   Signature name   | [ HLTprescale, HLTpass-through, rerun]
    #   - Prescale values should be a positive integer (default=1)
    #   - If the current pass_through value is non-zero,
    #     the value given here will be used as pass_through rate
    #     Assuming that pass through chains are configured so
    #     in the slice files and won't change. Also prescale
    #     and pass_through will not be used together.
    #   - If only the first value is specified,
    #     the default value of pass-through (=0) will be used
    #----------------------------------------------------------
    HLTPrescales = {
        }

    L1Prescales_cosmics  = {}
    HLTPrescales_cosmics = {}
    chain_list=[]
<|MERGE_RESOLUTION|>--- conflicted
+++ resolved
@@ -67,20 +67,6 @@
     ]
 
     TriggerFlags.JetSlice.signatures = [
-<<<<<<< HEAD
-=======
-        ChainProp(name='HLT_j85_L1J20', groups=SingleJetGroup),
-        ChainProp(name='HLT_j45_L1J15', groups=SingleJetGroup), # 
-        ChainProp(name='HLT_j420_L1J20', groups=SingleJetGroup),
-
-        #ChainProp(name='HLT_j225_gsc420_boffperf_split_L1J20', groups=SingleJetGroup),
-        ChainProp(name='HLT_j260_320eta490_L1J20', groups=SingleJetGroup),
-
-        ChainProp(name='HLT_j460_a10_lcw_subjes_L1J20', groups=SingleJetGroup),
-        ChainProp(name='HLT_j460_a10r_L1J20', groups=SingleJetGroup),
-        ChainProp(name='HLT_j460_a10t_lcw_jes_30smcINF_L1J100', groups=SingleJetGroup),
-        ChainProp(name='HLT_2j330_a10t_lcw_jes_35smcINF_L1J100', groups=SingleJetGroup),
->>>>>>> 8b73535d
         # ATR-20049
         ChainProp(name='HLT_j420_L1J100', groups=SingleJetGroup),
         ChainProp(name='HLT_j260_320eta490_L1J75_31ETA49', groups=SingleJetGroup),
@@ -126,10 +112,6 @@
     TriggerFlags.StreamingSlice.signatures = [
     ]
     TriggerFlags.MonitorSlice.signatures   = [
-<<<<<<< HEAD
-=======
-        ChainProp(name='HLT_costmonitor_CostMonDS_L1TE5',        l1SeedThresholds=[''], stream=['CostMonitoring'], groups=['RATE:Monitoring','BW:Other']),
->>>>>>> 8b73535d
     ]
 
     # Random Seeded EB chains which select at the HLT based on L1 TBP bits
