# Copyright (C) 2002-2020 CERN for the benefit of the ATLAS collaboration

#------------------------------------------------------------------------#
# LS2_v1.py menu for the long shutdown development
#------------------------------------------------------------------------#

# This defines the input format of the chain and it's properties with the defaults set
# always required are: name, stream and groups
#['name', 'L1chainParts'=[], 'stream', 'groups', 'merging'=[], 'topoStartFrom'=False],

from TriggerMenuMT.HLTMenuConfig.Menu.ChainDefInMenu import ChainProp

import TriggerMenuMT.HLTMenuConfig.Menu.MC_pp_run3_v1 as mc_menu
import TriggerMenuMT.HLTMenuConfig.Menu.PhysicsP1_pp_run3_v1 as p1_menu

# this is not the best option, due to flake violation, this list has to be changed when some groups are removed
from TriggerMenuMT.HLTMenuConfig.Menu.Physics_pp_run3_v1 import PhysicsStream,SingleMuonGroup,MultiMuonGroup,SingleElectronGroup,MultiElectronGroup,SinglePhotonGroup,MultiPhotonGroup,SingleMETGroup,MultiMETGroup,SingleJetGroup,MultiJetGroup,SingleBjetGroup,SingleTauGroup,MultiTauGroup,BphysicsGroup,EgammaMuonGroup,MuonJetGroup,MuonMETGroup 

def setupMenu():

    mc_menu.setupMenu()
    p1_menu.addP1Signatures()

    from TriggerJobOpts.TriggerFlags          import TriggerFlags
    from AthenaCommon.Logging                 import logging
    log = logging.getLogger( __name__ )
    log.info('setupMenu ...')


    TriggerFlags.TestSlice.signatures = TriggerFlags.TestSlice.signatures() + []


    TriggerFlags.MuonSlice.signatures = TriggerFlags.MuonSlice.signatures() + [
        #ATR-19985
        ChainProp(name='HLT_mu6_mu6noL1_L1MU6', l1SeedThresholds=['MU6','FSNOSEED'], groups=MultiMuonGroup),
        ChainProp(name='HLT_mu20_ivarmedium_mu8noL1_L1MU20', l1SeedThresholds=['MU20','FSNOSEED'], groups=MultiMuonGroup),

        #ATR-22107
        ChainProp(name='HLT_mu20_ivarmedium_mu4noL1_10invm70_L1MU20', l1SeedThresholds=['MU20','FSNOSEED'], groups=MultiMuonGroup),

        #test chains
        ChainProp(name='HLT_mu6_L1MU6',     groups=SingleMuonGroup),

        ChainProp(name='HLT_mu6_ivarmedium_L1MU6', groups=SingleMuonGroup),

        # commented because it is conflict with dimuon noL1 serial chain
        # ChainProp(name='HLT_mu6noL1_L1MU6', l1SeedThresholds=['FSNOSEED'], groups=SingleMuonGroup),
        
        ChainProp(name='HLT_mu6_msonly_L1MU6',     groups=SingleMuonGroup),

        ChainProp(name='HLT_2mu6_10invm70_L1MU6', groups=SingleMuonGroup),
        ChainProp(name='HLT_mu10_lateMu_L1LATE-MU10_XE50', l1SeedThresholds=['FSNOSEED'], groups=SingleMuonGroup),

        # this is for test only
        ChainProp(name='HLT_2mu6_Dr_L12MU4',  groups=MultiMuonGroup),
        #  ChainProp(name='HLT_mu6_Dr_mu4_Dr_L12MU4', l1SeedThresholds=['MU4']*2, groups=MultiMuonGroup),
        # ATR-20049
        ChainProp(name='HLT_mu6_mu4_L12MU4',  l1SeedThresholds=['MU4']*2, groups=MultiMuonGroup),
        
        # in planned primary as an option
        ChainProp(name='HLT_mu24_ivarmedium_L1MU20', groups=SingleMuonGroup),

        # Additional intermediate thresholds for validation comparisons to match with Physics_pp_v7_primaries menu
        ChainProp(name='HLT_mu28_ivarmedium_L1MU20', groups=SingleMuonGroup),
        ChainProp(name='HLT_mu35_ivarmedium_L1MU20', groups=SingleMuonGroup),
        ChainProp(name='HLT_2mu15_L12MU10', groups=SingleMuonGroup),
        ChainProp(name='HLT_3mu8_msonly_L13MU6', groups=SingleMuonGroup),
        ChainProp(name='HLT_mu80_L1MU20', groups=SingleMuonGroup),
        ChainProp(name='HLT_mu60_L1MU20', groups=SingleMuonGroup),
        ChainProp(name='HLT_mu24_mu10noL1_L1MU20', l1SeedThresholds=['MU20','FSNOSEED'], groups=MultiMuonGroup),
        ChainProp(name='HLT_mu26_mu8noL1_L1MU20', l1SeedThresholds=['MU20','FSNOSEED'], groups=MultiMuonGroup),
        ChainProp(name='HLT_mu26_mu10noL1_L1MU20', l1SeedThresholds=['MU20', 'FSNOSEED'], groups=MultiMuonGroup),
        ChainProp(name='HLT_mu28_mu8noL1_L1MU20', l1SeedThresholds=['MU20','FSNOSEED'], groups=MultiMuonGroup),
        ChainProp(name='HLT_mu22_2mu4noL1_L1MU20', l1SeedThresholds=['MU20','FSNOSEED'], groups=MultiMuonGroup),
        ChainProp(name='HLT_mu24_2mu4noL1_L1MU20', l1SeedThresholds=['MU20','FSNOSEED'], groups=MultiMuonGroup),
        ChainProp(name="HLT_mu10_L1MU10", groups=SingleMuonGroup),
        ChainProp(name='HLT_2mu4_L12MU4',  groups=MultiMuonGroup),

        # ATR-19452
        ChainProp(name='HLT_2mu4_muonqual_L12MU4',  groups=MultiMuonGroup),
        ChainProp(name='HLT_2mu6_muonqual_L12MU6',  groups=MultiMuonGroup),

        # ATR-20650
        ChainProp(name='HLT_mu0_muoncalib_L1MU4_EMPTY', groups=SingleMuonGroup),
        ChainProp(name='HLT_mu0_muoncalib_L1MU20',      groups=SingleMuonGroup),

        # Unisolated single muons for monitoring isolated muons
        ChainProp(name="HLT_mu8_L1MU6", groups=SingleMuonGroup),
        ChainProp(name="HLT_mu14_L1MU10", groups=SingleMuonGroup),
        ChainProp(name="HLT_mu24_L1MU20", groups=SingleMuonGroup),
        ChainProp(name="HLT_mu26_L1MU20", groups=SingleMuonGroup),

        #ATR-21003
        ChainProp(name='HLT_mu4_l2io_L1MU4', groups=SingleMuonGroup),
        ChainProp(name='HLT_2mu14_l2io_L12MU10', groups=MultiMuonGroup),
        ChainProp(name='HLT_2mu6_l2io_L12MU6',     l1SeedThresholds=['MU6'],   groups=MultiMuonGroup),
    ]

    TriggerFlags.EgammaSlice.signatures = TriggerFlags.EgammaSlice.signatures() + [
        # ElectronChains----------
        ChainProp(name='HLT_e3_etcut_L1EM3', groups=SingleElectronGroup),
        ChainProp(name='HLT_e5_etcut_L1EM3', groups=SingleElectronGroup),
        ChainProp(name='HLT_e7_etcut_L1EM3', stream=[PhysicsStream, 'express'], groups=SingleElectronGroup),

        ChainProp(name='HLT_2e3_etcut_L12EM3', stream=[PhysicsStream], groups=MultiElectronGroup),

        # low et threshold for debugging
        ChainProp(name='HLT_e5_lhloose_noringer_L1EM3', groups=SingleElectronGroup),
        ChainProp(name='HLT_e5_lhmedium_noringer_L1EM3', groups=SingleElectronGroup),
        ChainProp(name='HLT_e5_lhtight_noringer_L1EM3', groups=SingleElectronGroup),
        ChainProp(name='HLT_e5_lhtight_noringer_nod0_L1EM3', groups=SingleElectronGroup),

        # low et threshold chains using Ringer
        ChainProp(name='HLT_e5_lhloose_L1EM3', groups=SingleElectronGroup),
        ChainProp(name='HLT_e5_lhmedium_L1EM3', groups=SingleElectronGroup),
        ChainProp(name='HLT_e5_lhtight_L1EM3', groups=SingleElectronGroup),
        ChainProp(name='HLT_e5_lhtight_nod0_L1EM3', groups=SingleElectronGroup),

        # Primary
        ChainProp(name='HLT_e17_lhvloose_nod0_L1EM15VH',  groups=SingleElectronGroup),
        ChainProp(name='HLT_e24_lhvloose_L1EM20VH', groups=SingleElectronGroup),
        ChainProp(name='HLT_e26_lhloose_L1EM22VHI', groups=SingleElectronGroup),
        ChainProp(name='HLT_e26_lhmedium_L1EM22VHI', groups=SingleElectronGroup),
        ChainProp(name='HLT_e26_lhtight_L1EM22VHI', groups=SingleElectronGroup),
        #ChainProp(name='HLT_e26_lhtight_gsf_L1EM22VHI', groups=SingleElectronGroup), Placeholder for GSF chain
        ChainProp(name='HLT_e26_lhtight_ivarloose_L1EM22VHI', groups=SingleElectronGroup),
        ChainProp(name='HLT_e26_lhtight_ivarmedium_L1EM22VHI', groups=SingleElectronGroup),
        ChainProp(name='HLT_e26_lhtight_ivartight_L1EM22VHI', groups=SingleElectronGroup),
        ChainProp(name='HLT_e26_lhtight_nod0_L1EM22VHI', groups=SingleElectronGroup),
        ChainProp(name='HLT_e26_lhtight_nod0_L1EM24VHI', groups=SingleElectronGroup),
        ChainProp(name='HLT_e60_lhmedium_L1EM22VHI', groups=SingleElectronGroup),
        ChainProp(name='HLT_e60_lhmedium_nod0_L1EM22VHI', groups=SingleElectronGroup),
        ChainProp(name='HLT_e140_lhloose_L1EM22VHI', groups=SingleElectronGroup),
        ChainProp(name='HLT_e140_lhloose_nod0_L1EM22VHI', groups=SingleElectronGroup),
        ChainProp(name='HLT_e300_etcut_L1EM22VHI', groups=SingleElectronGroup),

        ChainProp(name='HLT_2e17_lhvloose_L12EM3', stream=[PhysicsStream], groups=MultiElectronGroup),
        ChainProp(name='HLT_2e17_lhvloose_L12EM15VH', stream=[PhysicsStream], groups=MultiElectronGroup),
        ChainProp(name='HLT_2e17_lhvloose_L12EM15VHI', stream=[PhysicsStream], groups=MultiElectronGroup),
        ChainProp(name='HLT_2e24_lhvloose_L12EM20VH', stream=[PhysicsStream], groups=MultiElectronGroup),
        ChainProp(name='HLT_e24_lhvloose_2e12_lhvloose_L1EM20VH_3EM10VH', stream=[PhysicsStream], groups=MultiElectronGroup),

        # TnP triggers
        ChainProp(name='HLT_e20_lhmedium_e15_lhmedium_Zee_L12EM3', groups=MultiElectronGroup),    
        # for moving to PhysicsP1, ATR-21242
        # ChainProp(name='HLT_2e17_etcut_L12EM15VHI', stream=[PhysicsStream], groups=MultiElectronGroup),
   
        # PhotonChains------------
        # these are to debug photon working points should be removed in production
        ChainProp(name='HLT_g5_etcut_L1EM3', groups=SinglePhotonGroup),
        ChainProp(name='HLT_g5_loose_L1EM3', groups=SinglePhotonGroup),
        ChainProp(name='HLT_g5_medium_L1EM3', groups=SinglePhotonGroup),
        ChainProp(name='HLT_g5_tight_L1EM3', groups=SinglePhotonGroup),
        ChainProp(name='HLT_g25_etcut_L1EM20VH', groups=SinglePhotonGroup),
        ChainProp(name='HLT_g25_loose_L1EM20VH', groups=SinglePhotonGroup),
        ChainProp(name='HLT_g25_medium_L1EM20VH', groups=SinglePhotonGroup),
        ChainProp(name='HLT_g25_tight_L1EM20VH', groups=SinglePhotonGroup),
        ChainProp(name='HLT_g22_tight_L1EM15VH', groups=SinglePhotonGroup),
        ChainProp(name='HLT_g20_loose_L1EM15VH', groups=SinglePhotonGroup),
        ChainProp(name='HLT_g20_medium_L1EM15VH', groups=SinglePhotonGroup),
        ChainProp(name='HLT_g20_tight_L1EM15VH', groups=SinglePhotonGroup),
        ChainProp(name='HLT_g20_tight_icaloloose_L1EM15VH', groups=SinglePhotonGroup),
        ChainProp(name='HLT_g20_tight_icalomedium_L1EM15VH', groups=SinglePhotonGroup),
        ChainProp(name='HLT_g20_tight_icalotight_L1EM15VH', groups=SinglePhotonGroup),
        # Primary photon chains
        ChainProp(name='HLT_g120_loose_L1EM22VHI', groups=SinglePhotonGroup),
        ChainProp(name='HLT_g140_loose_L1EM22VHI', groups=SinglePhotonGroup),
        ChainProp(name='HLT_2g35_medium_L12EM20VH', groups=MultiPhotonGroup),
        ChainProp(name='HLT_g35_medium_g25_medium_L12EM20VH', groups=MultiPhotonGroup),
        ChainProp(name='HLT_2g20_tight_L12EM15VH', groups=MultiPhotonGroup),
        #ChainProp(name='HLT_2g22_tight_L12EM15VHI', groups=MultiPhotonGroup),
        ChainProp(name='HLT_2g20_tight_icaloloose_L12EM15VH', groups=MultiPhotonGroup),
        ChainProp(name='HLT_2g22_tight_L12EM15VH', groups=MultiPhotonGroup),
        ChainProp(name='HLT_2g50_loose_L12EM20VH', groups=MultiPhotonGroup),

        # 3photon chains
        ChainProp(name='HLT_2g25_loose_g15_loose_L12EM20VH', groups=MultiPhotonGroup),

        # ATR-19360
        ChainProp(name='HLT_g5_etcut_LArPEB_L1EM3',stream=['LArCells'], groups=SinglePhotonGroup),
    
        # for moving to PhysicsP1, ATR-21242
        ChainProp(name='HLT_g140_etcut_L1EM22VHI', groups=SinglePhotonGroup),

        #ATR-21882
        ChainProp(name='HLT_2g15_tight_dPhi15_L1DPHI-M70-2EM12I', l1SeedThresholds=['EM12'], groups=MultiPhotonGroup),

        ChainProp(name='HLT_g300_etcut_L1EM22VHI', groups=SinglePhotonGroup),
    ]

    TriggerFlags.METSlice.signatures = TriggerFlags.METSlice.signatures() + [
        ChainProp(name='HLT_xe30_cell_L1XE10', groups=SingleMETGroup),
        ChainProp(name='HLT_xe30_mht_L1XE10', groups=SingleMETGroup),
        ChainProp(name='HLT_xe30_tcpufit_L1XE10', groups=SingleMETGroup),
        ChainProp(name='HLT_xe30_trkmht_L1XE10', groups=SingleMETGroup),
        ChainProp(name='HLT_xe30_pfsum_L1XE10', groups=SingleMETGroup),
        ChainProp(name='HLT_xe30_pfopufit_L1XE10', groups=SingleMETGroup),
        ChainProp(name='HLT_xe30_cvfpufit_L1XE10', groups=SingleMETGroup),
        ChainProp(name='HLT_xe30_mhtpufit_em_subjesgscIS_L1XE10', groups=SingleMETGroup),
        ChainProp(name='HLT_xe30_mhtpufit_pf_subjesgscIS_L1XE10', groups=SingleMETGroup),
        ChainProp(name='HLT_xe100_pfopufit_L1XE50', groups=SingleMETGroup),
        ChainProp(name='HLT_xe100_cvfpufit_L1XE50', groups=SingleMETGroup),
        ChainProp(name='HLT_xe100_mhtpufit_em_subjesgscIS_L1XE50', groups=SingleMETGroup),
        ChainProp(name='HLT_xe100_mhtpufit_pf_subjesgscIS_L1XE50', groups=SingleMETGroup),
        ChainProp(name='HLT_xe110_tc_em_L1XE50', groups=SingleMETGroup),
        ChainProp(name='HLT_xe110_mht_L1XE50', groups=SingleMETGroup),
        ChainProp(name='HLT_xe110_tcpufit_L1XE50', groups=SingleMETGroup),
        # MultiMET Chain
        ChainProp(name='HLT_xe30_cell_xe30_tcpufit_L1XE10', l1SeedThresholds=['XE10']*2, groups=MultiMETGroup), #must be FS seeded
        # ATR-21934
        ChainProp(name='HLT_xe100_trkmht_xe85_tcpufit_xe65_cell_L1XE50',l1SeedThresholds=['XE50']*3,  groups=MultiMETGroup),
        ChainProp(name='HLT_xe95_trkmht_xe90_tcpufit_xe75_cell_L1XE50', l1SeedThresholds=['XE50']*3,  groups=MultiMETGroup),
    ]


    TriggerFlags.JetSlice.signatures = TriggerFlags.JetSlice.signatures() + [
        ChainProp(name='HLT_j85_L1J20', groups=SingleJetGroup),
        ChainProp(name='HLT_j45_L1J15', groups=SingleJetGroup),
        ChainProp(name='HLT_j45_subjesgscIS_ftf_L1J15', groups=SingleJetGroup),
        ChainProp(name='HLT_j45_subresjesgscIS_ftf_L1J15', groups=SingleJetGroup),
        ChainProp(name='HLT_j45_subjesgscIS_ftf_011jvt_L1J15', groups=SingleJetGroup),
        ChainProp(name='HLT_j45_subjesgscIS_ftf_015jvt_L1J15', groups=SingleJetGroup),
        ChainProp(name='HLT_j45_subjesgscIS_ftf_059jvt_L1J15', groups=SingleJetGroup),
        ChainProp(name='HLT_j45_ftf_L1J15', groups=SingleJetGroup),
        ChainProp(name='HLT_j85_ftf_L1J20', groups=SingleJetGroup),

        ChainProp(name='HLT_j45_pf_ftf_L1J20', groups=SingleJetGroup),
        ChainProp(name='HLT_j45_pf_ftf_preselj45_L1J20', groups=SingleJetGroup),
        ChainProp(name='HLT_j45_ftf_preselj45_L1J20', groups=SingleJetGroup),
        ChainProp(name='HLT_j45_subjesIS_ftf_preselj45_L1J20', groups=SingleJetGroup),
        ChainProp(name='HLT_j45_pf_subjesgscIS_ftf_L1J20', groups=SingleJetGroup),
        ChainProp(name='HLT_j85_pf_ftf_L1J20', groups=SingleJetGroup),

        ChainProp(name='HLT_j45_nojcalib_L1J20', groups=SingleJetGroup),
        ChainProp(name='HLT_j45_sktc_nojcalib_L1J20', groups=SingleJetGroup),
        ChainProp(name='HLT_j45_cssktc_nojcalib_L1J20', groups=SingleJetGroup),
        ChainProp(name='HLT_j45_pf_nojcalib_ftf_L1J20', groups=SingleJetGroup),
        ChainProp(name='HLT_j45_csskpf_nojcalib_ftf_L1J20', groups=SingleJetGroup),

        ChainProp(name='HLT_j260_320eta490_L1J20', groups=SingleJetGroup),

        ChainProp(name='HLT_j460_a10_lcw_subjes_L1J20', groups=SingleJetGroup),
        ChainProp(name='HLT_j460_a10r_L1J20', groups=SingleJetGroup),
        ChainProp(name='HLT_j460_a10t_lcw_nojcalib_L1J100', groups=SingleJetGroup),
        ChainProp(name='HLT_j460_a10t_lcw_nojcalib_35smcINF_L1J100', groups=SingleJetGroup),
        ChainProp(name='HLT_2j330_a10t_lcw_nojcalib_35smcINF_L1J100', groups=SingleJetGroup),
        ChainProp(name='HLT_j460_a10sd_lcw_nojcalib_L1J100', groups=SingleJetGroup),
        ChainProp(name='HLT_j460_a10sd_pf_nojcalib_ftf_L1J100', groups=SingleJetGroup),
        ChainProp(name='HLT_j460_a10sd_csskpf_nojcalib_ftf_L1J100', groups=SingleJetGroup),
        ChainProp(name='HLT_j460_a10sd_csskpf_nojcalib_ftf_35smcINF_L1J100', groups=SingleJetGroup),
        ChainProp(name='HLT_2j330_a10sd_csskpf_nojcalib_ftf_35smcINF_L1J100', groups=SingleJetGroup),
        ChainProp(name='HLT_j460_a10sd_csskpf_jes_ftf_L1J100', groups=SingleJetGroup),
        ChainProp(name='HLT_j460_a10sd_csskpf_jes_ftf_35smcINF_L1J100', groups=SingleJetGroup),
        ChainProp(name='HLT_2j330_a10sd_csskpf_jes_ftf_35smcINF_L1J100', groups=SingleJetGroup),

        ChainProp(name='HLT_j0_vbenfSEP30etSEP34mass35SEP50fbet_L1J20', groups=SingleJetGroup),

        ChainProp(name='HLT_j0_aggSEP1000htSEP30etSEP0eta320_L1J20', groups=SingleJetGroup),
        ChainProp(name='HLT_j0_aggSEP500htSEP30etSEP0eta320_L1J20', groups=SingleJetGroup),

        # ATR-20624
        ChainProp(name='HLT_j0_perf_L1J12_EMPTY', stream=['Main'], groups=SingleJetGroup),

        # TLA test chain, ATR-20395 
        ChainProp(name='HLT_JetDS_j0_L1J100', stream=['JetDS'], groups=SingleJetGroup), 

        # ATR-22096
        ChainProp(name='HLT_j420_subresjesgscIS_ftf_L1J100',            groups=SingleJetGroup),
        ChainProp(name='HLT_j420_pf_subresjesgscIS_ftf_L1J100',         groups=SingleJetGroup),
        #
        ChainProp(name='HLT_3j200_subresjesgscIS_ftf_L1J100',           groups=MultiJetGroup),
        ChainProp(name='HLT_3j200_pf_subresjesgscIS_ftf_L1J100',        groups=MultiJetGroup),
        #
        ChainProp(name='HLT_4j120_subjesIS_L13J50',                     groups=MultiJetGroup),
        ChainProp(name='HLT_4j120_subresjesgscIS_ftf_L13J50',           groups=MultiJetGroup),
        ChainProp(name='HLT_4j120_pf_subresjesgscIS_ftf_L13J50',        groups=MultiJetGroup),
        #
        ChainProp(name='HLT_5j70_subresjesgscIS_ftf_0eta240_L14J15',    groups=MultiJetGroup),
        ChainProp(name='HLT_5j70_pf_subresjesgscIS_ftf_0eta240_L14J15', groups=MultiJetGroup),
        #
        ChainProp(name='HLT_5j85_subjesIS_L14J15',                      groups=MultiJetGroup),
        ChainProp(name='HLT_5j85_subresjesgscIS_ftf_L14J15',            groups=MultiJetGroup),
        ChainProp(name='HLT_5j85_pf_subresjesgscIS_ftf_L14J15',         groups=MultiJetGroup),
        #
        ChainProp(name='HLT_6j55_subjesIS_0eta240_L14J15',              groups=MultiJetGroup),
        ChainProp(name='HLT_6j55_subresjesgscIS_ftf_0eta240_L14J15',    groups=MultiJetGroup),
        ChainProp(name='HLT_6j55_pf_subresjesgscIS_ftf_0eta240_L14J15', groups=MultiJetGroup),
        #
        ChainProp(name='HLT_6j70_subjesIS_L14J15',                      groups=MultiJetGroup),
        ChainProp(name='HLT_6j70_subresjesgscIS_ftf_L14J15',            groups=MultiJetGroup),
        ChainProp(name='HLT_6j70_pf_subresjesgscIS_ftf_L14J15',         groups=MultiJetGroup),
        #
        ChainProp(name='HLT_7j45_subjesIS_L14J15',                      groups=MultiJetGroup),
        ChainProp(name='HLT_7j45_subresjesgscIS_ftf_L14J15',            groups=MultiJetGroup),
        ChainProp(name='HLT_7j45_pf_subresjesgscIS_ftf_L14J15',         groups=MultiJetGroup),
        #
        ChainProp(name='HLT_10j40_subjesIS_L14J15',                     groups=MultiJetGroup),
        ChainProp(name='HLT_10j40_subresjesgscIS_ftf_L14J15',           groups=MultiJetGroup),
        ChainProp(name='HLT_10j40_pf_subresjesgscIS_ftf_L14J15',        groups=MultiJetGroup),
    ]

    TriggerFlags.BjetSlice.signatures = TriggerFlags.BjetSlice.signatures() + [
        # ATR-22165
        ChainProp(name='HLT_j275_subjesgscIS_ftf_bdl1r60_split_L1J100',     groups=SingleBjetGroup),
        ChainProp(name='HLT_j300_subjesgscIS_ftf_bdl1r70_split_L1J100',     groups=SingleBjetGroup),
        ChainProp(name='HLT_j360_subjesgscIS_ftf_bdl1r77_split_L1J100',     groups=SingleBjetGroup),
        ChainProp(name='HLT_j45_subjesgscIS_ftf_bdl1r70_split_L1J20',       groups=SingleBjetGroup),
        # pflow options
        ChainProp(name='HLT_j275_pf_subjesgscIS_ftf_bdl1r60_split_L1J100',  groups=SingleBjetGroup),
        ChainProp(name='HLT_j300_pf_subjesgscIS_ftf_bdl1r70_split_L1J100',  groups=SingleBjetGroup),
        ChainProp(name='HLT_j360_pf_subjesgscIS_ftf_bdl1r77_split_L1J100',  groups=SingleBjetGroup),
        ChainProp(name='HLT_j45_pf_subjesgscIS_ftf_bdl1r70_split_L1J20',    groups=SingleBjetGroup),
        ChainProp(name="HLT_j45_subjesgscIS_ftf_bmv2c1070_split_L1J20",  groups=SingleBjetGroup),
    ]

    TriggerFlags.TauSlice.signatures = TriggerFlags.TauSlice.signatures() + [
        #ATR-20049
        ChainProp(name="HLT_tau0_perf_ptonly_L1TAU12", groups=SingleTauGroup),
        ChainProp(name="HLT_tau0_perf_ptonly_L1TAU60", groups=SingleTauGroup),
        ChainProp(name="HLT_tau25_idperf_track_L1TAU12IM", groups=SingleTauGroup),
        ChainProp(name="HLT_tau25_idperf_tracktwo_L1TAU12IM", groups=SingleTauGroup),
        ChainProp(name="HLT_tau25_perf_tracktwo_L1TAU12IM", groups=SingleTauGroup),
        ChainProp(name="HLT_tau25_medium1_tracktwo_L1TAU12IM", groups=SingleTauGroup),
        ChainProp(name="HLT_tau25_idperf_tracktwoMVA_L1TAU12IM",groups=SingleTauGroup),
        ChainProp(name="HLT_tau25_perf_tracktwoMVA_L1TAU12IM",groups=SingleTauGroup),
        ChainProp(name="HLT_tau25_medium1_tracktwoMVA_L1TAU12IM",groups=SingleTauGroup),
        ChainProp(name="HLT_tau25_verylooseRNN_tracktwoMVA_L1TAU12IM",groups=SingleTauGroup),
        ChainProp(name="HLT_tau25_looseRNN_tracktwoMVA_L1TAU12IM",groups=SingleTauGroup),
        ChainProp(name="HLT_tau25_mediumRNN_tracktwoMVA_L1TAU12IM",groups=SingleTauGroup),
        ChainProp(name="HLT_tau25_tightRNN_tracktwoMVA_L1TAU12IM",groups=SingleTauGroup),
        ChainProp(name="HLT_tau25_verylooseRNN_tracktwo_L1TAU12IM",groups=SingleTauGroup),
        ChainProp(name="HLT_tau25_looseRNN_tracktwo_L1TAU12IM",groups=SingleTauGroup),
        ChainProp(name="HLT_tau25_mediumRNN_tracktwo_L1TAU12IM",groups=SingleTauGroup),
        ChainProp(name="HLT_tau25_tightRNN_tracktwo_L1TAU12IM",groups=SingleTauGroup),
        ChainProp(name="HLT_tau25_medium1_tracktwoEF_L1TAU12IM", groups=SingleTauGroup),
        ChainProp(name="HLT_tau35_mediumRNN_tracktwoMVA_L1TAU12IM", groups=SingleTauGroup),
        ChainProp(name="HLT_tau160_idperf_track_L1TAU100",groups=SingleTauGroup),
        ChainProp(name="HLT_tau0_perf_ptonly_L1TAU100",groups=SingleTauGroup),
        ChainProp(name="HLT_tau80_medium1_tracktwo_L1TAU60",groups=SingleTauGroup),
        ChainProp(name="HLT_tau160_idperf_tracktwo_L1TAU100",groups=SingleTauGroup),
        ChainProp(name="HLT_tau160_perf_tracktwo_L1TAU100",groups=SingleTauGroup),
        ChainProp(name="HLT_tau160_idperf_tracktwoMVA_L1TAU100",groups=SingleTauGroup),
        ChainProp(name="HLT_tau160_perf_tracktwoMVA_L1TAU100",groups=SingleTauGroup),
        ChainProp(name="HLT_tau160_medium1_tracktwo_L1TAU100",groups=SingleTauGroup),
        ChainProp(name="HLT_tau160_medium1_tracktwoEF_L1TAU100",groups=SingleTauGroup),
        ChainProp(name="HLT_tau200_medium1_tracktwoEF_L1TAU100",groups=SingleTauGroup),
        ChainProp(name="HLT_tau200_mediumRNN_tracktwoMVA_L1TAU100",groups=SingleTauGroup),
        # ATR-21797
        # the following 3 chains were in serial mode in Run-2
        ChainProp(name="HLT_tau80_mediumRNN_tracktwoMVA_tau60_mediumRNN_tracktwoMVA_L1TAU60_2TAU40",         l1SeedThresholds=['TAU60','TAU40'],     groups=MultiTauGroup),
        ChainProp(name="HLT_tau80_mediumRNN_tracktwoMVA_tau35_mediumRNN_tracktwoMVA_L1TAU60_DR-TAU20ITAU12I",l1SeedThresholds=['TAU60','TAU12IM'],   groups=MultiTauGroup),
        ChainProp(name="HLT_tau35_mediumRNN_tracktwoMVA_tau25_mediumRNN_tracktwoMVA_L1DR-TAU20ITAU12I-J25",  l1SeedThresholds=['TAU20IM','TAU12IM'], groups=MultiTauGroup),
    ]

    TriggerFlags.BphysicsSlice.signatures = TriggerFlags.BphysicsSlice.signatures() + [
        #ATR-20603
        ChainProp(name='HLT_2mu4_bJpsimumu_L12MU4', groups=BphysicsGroup),
        ChainProp(name='HLT_2mu4_bUpsimumu_L12MU4', groups=BphysicsGroup),
        #ATR-20839
        ChainProp(name='HLT_2mu4_bDimu_L12MU4', groups=BphysicsGroup),
<<<<<<< HEAD
        #ATR-21003
        ChainProp(name='HLT_mu4_l2io_L1MU4', groups=SingleMuonGroup),
        ChainProp(name='HLT_2mu14_l2io_L12MU10', groups=MultiMuonGroup),
        ChainProp(name='HLT_2mu6_l2io_L12MU6',     l1SeedThresholds=['MU6'],   groups=MultiMuonGroup),
        ChainProp(name='HLT_2mu6_bJpsimumul2io_L12MU6',     l1SeedThresholds=['MU6'],   groups=BphysicsGroup),
=======
>>>>>>> b11a477c
    ]

    TriggerFlags.CombinedSlice.signatures = TriggerFlags.CombinedSlice.signatures() + [
        # groups need to be properly assigned here later
        # Primary e-mu chains
        ChainProp(name='HLT_e17_lhloose_mu14_L1EM15VH_MU10', l1SeedThresholds=['EM15VH','MU10'], stream=[PhysicsStream], groups=EgammaMuonGroup),
        ChainProp(name='HLT_e7_lhmedium_mu24_L1MU20',l1SeedThresholds=['EM3','MU20'],  stream=[PhysicsStream], groups=EgammaMuonGroup),
        ChainProp(name='HLT_e12_lhloose_2mu10_L12MU10', l1SeedThresholds=['EM8VH','MU10'], stream=[PhysicsStream], groups=EgammaMuonGroup),
        ChainProp(name='HLT_2e12_lhloose_mu10_L12EM8VH_MU10', l1SeedThresholds=['EM8VH','MU10'], stream=[PhysicsStream], groups=EgammaMuonGroup),

        # Primary g-mu chains
        ChainProp(name='HLT_g25_medium_mu24_ivarmedium_L1MU20',l1SeedThresholds=['EM15VH','MU20'], stream=[PhysicsStream], groups=EgammaMuonGroup),
        ChainProp(name='HLT_g35_loose_mu18_L1EM24VHI', l1SeedThresholds=['EM24VHI','MU10'], stream=[PhysicsStream], groups=EgammaMuonGroup),
        ChainProp(name='HLT_2g10_loose_mu20_L1MU20', l1SeedThresholds=['EM7','MU20'], stream=[PhysicsStream], groups=EgammaMuonGroup), # unsure what EM seed should be

        # Primary e-g chains: electron + photon stay in the same step - these need to be parallel merged!
        # test
        ChainProp(name='HLT_e3_etcut1step_g5_etcut_L12EM3',l1SeedThresholds=['EM3','EM3'], stream=[PhysicsStream], groups=MultiElectronGroup),
        # primaries
        ChainProp(name='HLT_e24_lhmedium_g25_medium_L12EM20VH', l1SeedThresholds=['EM20VH','EM20VH'], stream=[PhysicsStream], groups=MultiElectronGroup),
        ChainProp(name='HLT_e24_lhmedium_2g12_loose_L1EM20VH_3EM10VH', l1SeedThresholds=['EM20VH','EM10VH'], stream=[PhysicsStream], groups=MultiElectronGroup), # unsure about l1SeedThresholds

        # Test chains for muon + jet/MET merging/aligning
        ChainProp(name='HLT_mu6_xe30_mht_L1XE10', l1SeedThresholds=['MU6','XE10'], stream=[PhysicsStream], groups=MuonMETGroup),
        ChainProp(name='HLT_mu6_j45_nojcalib_L1J20', l1SeedThresholds=['MU6','J20'], stream=[PhysicsStream], groups=MuonJetGroup),

        #ATR-22107
        ChainProp(name='HLT_e26_lhmedium_mu8noL1_L1EM22VHI', l1SeedThresholds=['EM22VHI','FSNOSEED'], stream=[PhysicsStream], groups=EgammaMuonGroup),
#        ChainProp(name='HLT_e9_lhvloose_mu20_mu8noL1_L1MU20', l1SeedThresholds=['EM3','MU20','FSNOSEED'], stream=[PhysicsStream], groups=EgammaMuonGroup),
#        ChainProp(name='HLT_g35_loose_mu15_mu2noL1_L1EM22VHI', l1SeedThresholds=['EM22VHI','MU6','FSNOSEED'], stream=[PhysicsStream], groups=EgammaMuonGroup),
        ChainProp(name='HLT_g35_tight_icalotight_mu18noL1_L1EM22VHI', l1SeedThresholds=['EM22VHI','FSNOSEED'], stream=[PhysicsStream], groups=EgammaMuonGroup),
        #        ChainProp(name='HLT_g35_tight_icalotight_mu15noL1_mu2noL1_L1EM22VHI', l1SeedThresholds=['EM22VHI','FSNOSEED','FSNOSEED'], stream=[PhysicsStream], groups=EgammaMuonGroup),
    
    ]
    TriggerFlags.HeavyIonSlice.signatures  = TriggerFlags.HeavyIonSlice.signatures() + []
    TriggerFlags.BeamspotSlice.signatures  = TriggerFlags.BeamspotSlice.signatures() + [
        ChainProp(name='HLT_beamspot_allTE_trkfast_BeamSpotPEB_L1J15',  l1SeedThresholds=['FSNOSEED'], stream=['BeamSpot'], groups=['Online', 'RATE:BeamSpot',  'BW:BeamSpot']),
    ]
    TriggerFlags.MinBiasSlice.signatures   = TriggerFlags.MinBiasSlice.signatures() + [
        # ChainProp(name='HLT_mb_sp400_trk40_hmt_L1RD0_FILLED',        l1SeedThresholds=['FSNOSEED'], stream=[PhysicsStream], groups=MinBiasGroup),
        # ChainProp(name='HLT_mb_sp600_trk45_hmt_L1RD0_FILLED',        l1SeedThresholds=['FSNOSEED'], stream=[PhysicsStream], groups=MinBiasGroup),
    ]
    TriggerFlags.CalibSlice.signatures     =    TriggerFlags.CalibSlice.signatures() + [
        ChainProp(name='HLT_alfacalib_AlfaPEB_L1ALFA_ANY', l1SeedThresholds=['FSNOSEED'], stream=['ALFACalib'], groups=['RATE:ALFACalibration','BW:Detector']),
        #ChainProp(name='HLT_larnoiseburst_L1All', l1SeedThresholds=['FSNOSEED'], stream=['DISCARD'], groups=['Online', 'RATE:DISCARD', 'BW:DISCARD'])
    ]
    TriggerFlags.CosmicSlice.signatures    = TriggerFlags.CosmicSlice.signatures() + [
    ]

    TriggerFlags.StreamingSlice.signatures = TriggerFlags.StreamingSlice.signatures() + [
        #ChainProp(name='HLT_noalg_mb_L1RD2_EMPTY', l1SeedThresholds=['FSNOSEED'], stream=['MinBias'], groups=MinBiasGroup),
        #ChainProp(name='HLT_noalg_zb_L1ZB', l1SeedThresholds=['FSNOSEED'], stream=['ZeroBias'], groups=ZeroBiasGroup),
        ChainProp(name='HLT_noalg_L1All', l1SeedThresholds=['FSNOSEED'], stream=[PhysicsStream], groups=['RATE:SeededStreamers', 'BW:Other']), # ATR-22072, for rates in MC. To move to MC menu once good nightly in LS2_v1.
    ]

    TriggerFlags.MonitorSlice.signatures   = TriggerFlags.MonitorSlice.signatures() + [
       ChainProp(name='HLT_cscmon_CSCPEB_L1All', l1SeedThresholds=['FSNOSEED'], stream=['CSC'], groups=['RATE:Monitoring','BW:Other']),
    ]

    # Random Seeded EB chains which select at the HLT based on L1 TBP bits
    TriggerFlags.EnhancedBiasSlice.signatures = TriggerFlags.EnhancedBiasSlice.signatures() + [
        ChainProp(name='HLT_eb_low_L1RD2_FILLED', l1SeedThresholds=['FSNOSEED'], stream=['EnhancedBias'], groups= ["RATE:EnhancedBias", "BW:Detector"] ),
        ChainProp(name='HLT_eb_medium_L1RD2_FILLED', l1SeedThresholds=['FSNOSEED'], stream=['EnhancedBias'], groups= ["RATE:EnhancedBias", "BW:Detector"] ),

        ChainProp(name='HLT_noalg_eb_L1PhysicsHigh_noPS', l1SeedThresholds=['FSNOSEED'], stream=['EnhancedBias'], groups= ["RATE:EnhancedBias", "BW:Detector"] ),
        ChainProp(name='HLT_noalg_eb_L1PhysicsVeryHigh_noPS', l1SeedThresholds=['FSNOSEED'], stream=['EnhancedBias'], groups= ["RATE:EnhancedBias", "BW:Detector"] ),

        ChainProp(name='HLT_noalg_eb_L1RD3_FILLED', l1SeedThresholds=['FSNOSEED'], stream=['EnhancedBias'], groups= ["RATE:EnhancedBias", "BW:Detector"] ),
        ChainProp(name='HLT_noalg_eb_L1RD3_EMPTY', l1SeedThresholds=['FSNOSEED'], stream=['EnhancedBias'], groups= ["RATE:EnhancedBias", "BW:Detector"] ),

        ChainProp(name='HLT_noalg_eb_L1EMPTY_noPS', l1SeedThresholds=['FSNOSEED'], stream=['EnhancedBias'], groups= ["RATE:EnhancedBias", "BW:Detector"] ),
        ChainProp(name='HLT_noalg_eb_L1FIRSTEMPTY_noPS', l1SeedThresholds=['FSNOSEED'], stream=['EnhancedBias'], groups= ["RATE:EnhancedBias", "BW:Detector"] ),
        ChainProp(name='HLT_noalg_eb_L1UNPAIRED_ISO_noPS', l1SeedThresholds=['FSNOSEED'], stream=['EnhancedBias'], groups= ["RATE:EnhancedBias", "BW:Detector"] ),
        ChainProp(name='HLT_noalg_eb_L1UNPAIRED_NONISO_noPS', l1SeedThresholds=['FSNOSEED'], stream=['EnhancedBias'], groups= ["RATE:EnhancedBias", "BW:Detector"] ),
        ChainProp(name='HLT_noalg_eb_L1ABORTGAPNOTCALIB_noPS', l1SeedThresholds=['FSNOSEED'], stream=['EnhancedBias'], groups= ["RATE:EnhancedBias", "BW:Detector"] )
    ]


    TriggerFlags.UnconventionalTrackingSlice.signatures = TriggerFlags.UnconventionalTrackingSlice.signatures() + [
        ChainProp(name='HLT_unconvtrk120_isohpttrack_imedium_L1XE50', groups=SingleMETGroup, l1SeedThresholds=['XE50']),
        ChainProp(name='HLT_unconvtrk120_isohpttrack_icummedium_L1XE50', groups=SingleMETGroup, l1SeedThresholds=['XE50']),
        ChainProp(name='HLT_xe80_tcpufit_unconvtrk120_isohpttrack_imedium_L1XE50', groups=SingleMETGroup, l1SeedThresholds=['XE50','FSNOSEED']),
        ChainProp(name='HLT_xe80_tcpufit_unconvtrk80_isohpttrack_imedium_L1XE50', groups=SingleMETGroup, l1SeedThresholds=['XE50','FSNOSEED']),
        ChainProp(name='HLT_xe80_tcpufit_unconvtrk120_isohpttrack_icummedium_L1XE50', groups=SingleMETGroup, l1SeedThresholds=['XE50','FSNOSEED']),
    ]
<|MERGE_RESOLUTION|>--- conflicted
+++ resolved
@@ -358,14 +358,9 @@
         ChainProp(name='HLT_2mu4_bUpsimumu_L12MU4', groups=BphysicsGroup),
         #ATR-20839
         ChainProp(name='HLT_2mu4_bDimu_L12MU4', groups=BphysicsGroup),
-<<<<<<< HEAD
         #ATR-21003
-        ChainProp(name='HLT_mu4_l2io_L1MU4', groups=SingleMuonGroup),
-        ChainProp(name='HLT_2mu14_l2io_L12MU10', groups=MultiMuonGroup),
-        ChainProp(name='HLT_2mu6_l2io_L12MU6',     l1SeedThresholds=['MU6'],   groups=MultiMuonGroup),
-        ChainProp(name='HLT_2mu6_bJpsimumul2io_L12MU6',     l1SeedThresholds=['MU6'],   groups=BphysicsGroup),
-=======
->>>>>>> b11a477c
+        ChainProp(name='HLT_2mu6_bJpsimumul2io_L12MU6', groups=BphysicsGroup),
+        ChainProp(name='HLT_2mu6_bJpsimumu_L12MU6',     groups=BphysicsGroup),
     ]
 
     TriggerFlags.CombinedSlice.signatures = TriggerFlags.CombinedSlice.signatures() + [
