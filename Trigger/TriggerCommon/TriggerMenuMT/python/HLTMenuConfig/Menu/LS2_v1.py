# Copyright (C) 2002-2021 CERN for the benefit of the ATLAS collaboration

#------------------------------------------------------------------------#
# LS2_v1.py menu for the long shutdown development
#------------------------------------------------------------------------#

# This defines the input format of the chain and it's properties with the defaults set
# always required are: name, stream and groups
#['name', 'L1chainParts'=[], 'stream', 'groups', 'merging'=[], 'topoStartFrom'=False],

import TriggerMenuMT.HLTMenuConfig.Menu.MC_pp_run3_v1 as mc_menu
import TriggerMenuMT.HLTMenuConfig.Menu.PhysicsP1_pp_run3_v1 as p1_menu
from TriggerMenuMT.HLTMenuConfig.Menu.ChainDefInMenu import ChainProp
# this is not the best option, due to flake violation, this list has to be changed when some groups are removed
from TriggerMenuMT.HLTMenuConfig.Menu.Physics_pp_run3_v1 import (PhysicsStream,
                                                                 SingleMuonGroup,
                                                                 MultiMuonGroup,
                                                                 SingleElectronGroup,
                                                                 MultiElectronGroup,
                                                                 SinglePhotonGroup,
                                                                 MultiPhotonGroup,
                                                                 SingleMETGroup,
                                                                 MultiMETGroup,
                                                                 SingleJetGroup,
                                                                 MultiJetGroup,
                                                                 SingleBjetGroup,
                                                                 MultiBjetGroup,
                                                                 BjetMETGroup,
                                                                 SingleTauGroup,
                                                                 BphysicsGroup,
                                                                 BphysElectronGroup,
                                                                 EgammaMuonGroup,
                                                                 EgammaMETGroup,
                                                                 EgammaBjetGroup,
                                                                 MuonJetGroup,
                                                                 TauMETGroup,
                                                                 TauJetGroup,
                                                                 MuonMETGroup,
                                                                 EgammaJetGroup,
                                                                 JetMETGroup,
                                                                 MinBiasGroup,
                                                                 PrimaryL1MuGroup,
                                                                 PrimaryLegGroup,
                                                                 PrimaryPhIGroup,
                                                                 SupportLegGroup,
                                                                 SupportPhIGroup,
                                                                 LowMuGroup
                                                                 )

def setupMenu():

    mc_menu.setupMenu()
    p1_menu.addP1Signatures()

    from AthenaCommon.Logging import logging
    from TriggerJobOpts.TriggerFlags import TriggerFlags
    log = logging.getLogger( __name__ )
    log.info('[setupMenu] going to add the Dev menu chains now')

    TriggerFlags.TestSlice.signatures = TriggerFlags.TestSlice.signatures() + []


    TriggerFlags.MuonSlice.signatures = TriggerFlags.MuonSlice.signatures() + [
        #ATR-19985
        ChainProp(name='HLT_mu6_mu6noL1_L1MU6', l1SeedThresholds=['MU6','FSNOSEED'], groups=MultiMuonGroup),

        #test chains
        ChainProp(name='HLT_mu6_L1MU6',     groups=SingleMuonGroup),
        ChainProp(name="HLT_noalg_L1MU6",  groups=SingleMuonGroup+LowMuGroup),


        ChainProp(name='HLT_mu6_LRT_idperf_l2lrt_L1MU6',     groups=SingleMuonGroup),
        ChainProp(name='HLT_mu6_LRT_idperf_L1MU6',           groups=SingleMuonGroup),
        ChainProp(name='HLT_mu24_LRT_idperf_L1MU20',           groups=SingleMuonGroup),
        ChainProp(name='HLT_mu24_LRT_l2lrt_d0loose_L1MU20',     groups=SingleMuonGroup),
        ChainProp(name='HLT_mu24_LRT_l2lrt_d0medium_L1MU20',     groups=SingleMuonGroup),
        ChainProp(name='HLT_mu24_LRT_l2lrt_d0tight_L1MU20',     groups=SingleMuonGroup),
        ChainProp(name='HLT_mu24_LRT_d0loose_L1MU20',     groups=SingleMuonGroup),
        ChainProp(name='HLT_mu24_LRT_d0medium_L1MU20',     groups=SingleMuonGroup),
        ChainProp(name='HLT_mu24_LRT_d0tight_L1MU20',     groups=SingleMuonGroup),

        ChainProp(name='HLT_mu6_ivarmedium_L1MU6', groups=SingleMuonGroup),

        # commented because it is conflict with dimuon noL1 serial chain
        # ChainProp(name='HLT_mu6noL1_L1MU6', l1SeedThresholds=['FSNOSEED'], groups=SingleMuonGroup),

        ChainProp(name='HLT_mu6_msonly_L1MU6',     groups=SingleMuonGroup, monGroups=['muonMon:shifter','muonMon:val','idMon:t0']),

        ChainProp(name='HLT_2mu6_10invm70_L1MU6', groups=SingleMuonGroup),
        ChainProp(name='HLT_mu10_lateMu_L1LATE-MU10_XE50', l1SeedThresholds=['FSNOSEED'], groups=SingleMuonGroup),

        # ATR-20049
        ChainProp(name='HLT_mu6_mu4_L12MU4',  l1SeedThresholds=['MU4']*2, groups=MultiMuonGroup),

        # Additional intermediate thresholds for validation comparisons to match with Physics_pp_v7_primaries menu
        ChainProp(name='HLT_mu24_mu10noL1_L1MU20', l1SeedThresholds=['MU20','FSNOSEED'], groups=MultiMuonGroup),
        ChainProp(name="HLT_mu10_L1MU10", groups=SingleMuonGroup),
        ChainProp(name='HLT_2mu4_L12MU4',  groups=MultiMuonGroup),

        # ATR-19452
        ChainProp(name='HLT_2mu4_muonqual_L12MU4',  groups=MultiMuonGroup),
        ChainProp(name='HLT_2mu6_muonqual_L12MU6',  groups=MultiMuonGroup),

        # ATR-20650
        ChainProp(name='HLT_mu0_muoncalib_L1MU4_EMPTY', groups=SingleMuonGroup),
        ChainProp(name='HLT_mu0_muoncalib_L1MU20',      groups=SingleMuonGroup),

        # Unisolated single muons for monitoring isolated muons
        ChainProp(name="HLT_mu8_L1MU6", groups=SingleMuonGroup),
        ChainProp(name="HLT_mu14_L1MU10", groups=SingleMuonGroup),
        ChainProp(name="HLT_mu24_L1MU20", groups=SingleMuonGroup),

        #ATR-21003
        ChainProp(name='HLT_mu4_l2io_L1MU4', groups=SingleMuonGroup),
        ChainProp(name='HLT_2mu14_l2io_L12MU10', groups=MultiMuonGroup),
        ChainProp(name='HLT_2mu6_l2io_L12MU6',     l1SeedThresholds=['MU6'],   groups=MultiMuonGroup),

        #ATR-22537
        ChainProp(name='HLT_2mu10_l2mt_L1MU10', groups=MultiMuonGroup),

        #performance chain for isolation (ATR-21905)
        ChainProp(name='HLT_mu26_ivarperf_L1MU20', groups=SingleMuonGroup),

        #-- nscan ATR-19376
        ChainProp(name='HLT_mu20_mu6noL1_nscan_L1MU20', l1SeedThresholds=['MU20','FSNOSEED'],   groups=MultiMuonGroup),

        #ATR-20505
        ChainProp(name='HLT_2mu50_msonly_L1MU20', groups=PrimaryLegGroup+SingleMuonGroup),   

        #ATR-23614 
        ChainProp(name='HLT_mu20_mu2noL1_invmJPsi_os_L1MU20', l1SeedThresholds=['MU20','FSNOSEED'], groups=MultiMuonGroup),
   ]

    TriggerFlags.EgammaSlice.signatures = TriggerFlags.EgammaSlice.signatures() + [

        # Phase1 eEM chains
        ChainProp(name='HLT_e5_etcut_L1eEM3', groups=SingleElectronGroup),

        # ElectronChains----------
        ChainProp(name='HLT_e3_etcut_L1EM3', groups=SingleElectronGroup),
        ChainProp(name='HLT_e5_etcut_L1EM3', groups=SingleElectronGroup),
        ChainProp(name='HLT_e7_etcut_L1EM3', stream=[PhysicsStream, 'express'], groups=SingleElectronGroup, monGroups=['electronMon:shifter']),

        ChainProp(name='HLT_2e3_etcut_L12EM3', stream=[PhysicsStream], groups=MultiElectronGroup),

        # low et threshold for debugging
        ChainProp(name='HLT_e5_lhloose_noringer_L1EM3', groups=SingleElectronGroup),
        ChainProp(name='HLT_e5_lhmedium_noringer_L1EM3', groups=SingleElectronGroup),
        ChainProp(name='HLT_e5_lhtight_noringer_nod0_L1EM3', groups=SingleElectronGroup),
        ChainProp(name='HLT_e5_idperf_loose_L1EM3', groups=SingleElectronGroup),        #idperf chains
        ChainProp(name='HLT_e5_idperf_medium_L1EM3', groups=SingleElectronGroup),        #idperf chains
        ChainProp(name='HLT_e5_idperf_tight_L1EM3', groups=SingleElectronGroup),        #idperf chains

        # low et threshold chains using Ringer
        ChainProp(name='HLT_e5_lhloose_L1EM3', groups=SingleElectronGroup),
        ChainProp(name='HLT_e5_lhmedium_L1EM3', groups=SingleElectronGroup),
        ChainProp(name='HLT_e5_lhtight_gsf_L1EM3', groups=SingleElectronGroup),
        ChainProp(name='HLT_e5_lhtight_nod0_L1EM3', groups=SingleElectronGroup),

        # dnn chain
        ChainProp(name='HLT_e5_dnnloose_L1EM3', groups=SingleElectronGroup),
        ChainProp(name='HLT_e5_dnnmedium_L1EM3', groups=SingleElectronGroup),
        ChainProp(name='HLT_e5_dnntight_L1EM3', groups=SingleElectronGroup),

        # lrt chains

        # Commented out: ATR-23564
        # Chains below for ATR-23500 should be used instead
        # ChainProp(name='HLT_e5_lhloose_lrtloose_L1EM3', groups=SingleElectronGroup),
        # ChainProp(name='HLT_e5_lhmedium_lrtmedium_L1EM3', groups=SingleElectronGroup),
        # ChainProp(name='HLT_e5_lhtight_lrttight_L1EM3', groups=SingleElectronGroup),

        # ChainProp(name='HLT_e26_lhloose_lrtloose_L1EM22VHI', groups=SingleElectronGroup),
        # ChainProp(name='HLT_e26_lhmedium_lrtloose_L1EM22VHI', groups=SingleElectronGroup),
        # ChainProp(name='HLT_e26_lhtight_lrtloose_L1EM22VHI', groups=SingleElectronGroup),

        ChainProp(name='HLT_e5_idperf_loose_lrtloose_L1EM3', groups=SingleElectronGroup),
        ChainProp(name='HLT_e26_idperf_loose_lrtloose_L1EM22VHI', groups=SingleElectronGroup),  

        # Test chains for ATR-23500, once ATR-23564 is resolved
        #ChainProp(name='HLT_e26_lhvloosenopix_lrtloose_L1EM22VHI', groups=SingleElectronGroup),
        #ChainProp(name='HLT_e26_lhvloosenopix_lrtmedium_L1EM22VHI', groups=SingleElectronGroup),
        #ChainProp(name='HLT_e26_lhvloosenopix_lrttight_L1EM22VHI', groups=SingleElectronGroup),
        #
        #ChainProp(name='HLT_e26_lhloosenopix_lrtloose_L1EM22VHI', groups=SingleElectronGroup),
        #ChainProp(name='HLT_e26_lhloosenopix_lrtmedium_L1EM22VHI', groups=SingleElectronGroup),
        #ChainProp(name='HLT_e26_lhloosenopix_lrttight_L1EM22VHI', groups=SingleElectronGroup),
        #
        #ChainProp(name='HLT_e26_lhloosenopix_ivarloose_lrtloose_L1EM22VHI', groups=SingleElectronGroup),
        #ChainProp(name='HLT_e26_lhvloosenopix_ivarloose_lrtmedium_L1EM22VHI', groups=SingleElectronGroup),
        #ChainProp(name='HLT_e26_lhvloosenopix_ivarloose_lrttight_L1EM22VHI', groups=SingleElectronGroup),
        #ChainProp(name='HLT_e28_lhloosenopix_lrtmedium_L1EM22VHI', groups=SingleElectronGroup),


        # Primary
        ChainProp(name='HLT_e17_lhvloose_nod0_L1EM15VH',  groups=SingleElectronGroup),
        ChainProp(name='HLT_e17_lhvloose_nod0_L1EM15VHI',  groups=SingleElectronGroup),
        ChainProp(name='HLT_e17_lhvloose_L1EM15VH',  groups=SingleElectronGroup),
        ChainProp(name='HLT_e17_lhvloose_gsf_L1EM15VHI',  groups=SingleElectronGroup),
        ChainProp(name='HLT_e24_lhvloose_gsf_L1EM20VH', groups=SingleElectronGroup),
        ChainProp(name='HLT_e26_lhloose_L1EM15VH', groups=SingleElectronGroup),
        ChainProp(name='HLT_e26_lhmedium_L1EM15VH', groups=SingleElectronGroup),
        ChainProp(name='HLT_e26_lhtight_L1EM15VH', groups=SingleElectronGroup),
        ChainProp(name='HLT_e26_lhloose_L1EM22VHI', groups=SingleElectronGroup),
        ChainProp(name='HLT_e26_lhmedium_L1EM22VHI', groups=SingleElectronGroup),
        ChainProp(name='HLT_e26_lhtight_gsf_L1EM22VHI', groups=SingleElectronGroup), #Placeholder for GSF chain
        ChainProp(name='HLT_e26_lhtight_gsf_ivarloose_L1EM22VHI', groups=SingleElectronGroup),
        ChainProp(name='HLT_e26_lhtight_ivarmedium_L1EM22VHI', groups=SingleElectronGroup),
        ChainProp(name='HLT_e26_lhtight_ivartight_L1EM22VHI', groups=SingleElectronGroup),
        ChainProp(name='HLT_e26_lhtight_nod0_L1EM22VHI', groups=SingleElectronGroup),
        ChainProp(name='HLT_e26_lhtight_nod0_L1EM24VHI', groups=SingleElectronGroup),
        ChainProp(name='HLT_e26_idperf_loose_L1EM24VHI', groups=SingleElectronGroup),      #idperf chains
        ChainProp(name='HLT_e28_idperf_loose_L1EM24VHI', groups=SingleElectronGroup),      #idperf chains
        ChainProp(name='HLT_e60_lhmedium_nod0_L1EM22VHI', groups=SingleElectronGroup),
        ChainProp(name='HLT_e140_lhloose_nod0_L1EM22VHI', groups=SingleElectronGroup),

        ChainProp(name='HLT_2e17_lhvloose_L12EM15VH', stream=[PhysicsStream], groups=MultiElectronGroup),

        ## Zee triggers
        ChainProp(name='HLT_e20_lhmedium_e15_idperf_medium_Zee_L1EM15VH', l1SeedThresholds=['EM15VH','EM7'], groups=MultiElectronGroup), #idperf leg

        # electron forward triggers (keep this only for dev now)
        #ChainProp(name='HLT_e30_etcut_fwd_L1EM22VHI', groups=SingleElectronGroup),
        # for moving to PhysicsP1, ATR-21242
        # ChainProp(name='HLT_2e17_etcut_L12EM15VHI', stream=[PhysicsStream], groups=MultiElectronGroup),

        #ATR-22749
        ChainProp(name='HLT_2e5_lhvloose_bBeeM6000_L12EM3', l1SeedThresholds=['EM3'], groups=BphysElectronGroup),


        # PhotonChains------------
        # these are to debug photon working points should be removed in production
        ChainProp(name='HLT_g5_etcut_L1EM3', groups=SinglePhotonGroup),
        ChainProp(name='HLT_g5_loose_L1EM3', groups=SinglePhotonGroup),
        ChainProp(name='HLT_g5_medium_L1EM3', groups=SinglePhotonGroup),
        ChainProp(name='HLT_g5_tight_L1EM3', groups=SinglePhotonGroup),
        ChainProp(name='HLT_g25_etcut_L1EM20VH', groups=SinglePhotonGroup),
        ChainProp(name='HLT_g20_medium_L1EM15VHI', groups=SinglePhotonGroup),
        ChainProp(name='HLT_g20_tight_icalomedium_L1EM15VHI', groups=SinglePhotonGroup),
        ChainProp(name='HLT_g20_tight_icalotight_L1EM15VHI', groups=SinglePhotonGroup),
        ChainProp(name='HLT_g20_medium_L1EM15VH', groups=SinglePhotonGroup),
        ChainProp(name='HLT_g20_tight_L1EM15VH', groups=SinglePhotonGroup),
        ChainProp(name='HLT_g20_tight_icalomedium_L1EM15VH', groups=SinglePhotonGroup),
        ChainProp(name='HLT_g20_tight_icalotight_L1EM15VH', groups=SinglePhotonGroup),
        # Low eT photon chains for TLA
        ChainProp(name='HLT_g35_loose_L1EM22VHI', groups=SinglePhotonGroup),
        ChainProp(name='HLT_g35_medium_L1EM22VHI', groups=SinglePhotonGroup),
        ChainProp(name='HLT_g35_tight_L1EM22VHI', groups=SinglePhotonGroup),
        ChainProp(name='HLT_g35_tight_icaloloose_L1EM22VHI', groups=SinglePhotonGroup),

        # PhotonDS chains for TLA
        ChainProp(name='HLT_g35_loose_PhotonDS_L1EM22VHI',stream=['PhotonDS'], groups=PrimaryLegGroup+SinglePhotonGroup),
     
        # Primary photon chains
        ChainProp(name='HLT_2g35_medium_L12EM20VH', groups=MultiPhotonGroup),
        ChainProp(name='HLT_2g20_tight_L12EM15VHI', groups=MultiPhotonGroup),


        # ATR-21355 - cannot be moved to the calibSlice because they need to configure the photon/ sequence
        ChainProp(name='HLT_g3_loose_LArPEBHLT_L1EM3',	   stream=['LArCells'], groups=['PS:Online']+SinglePhotonGroup),
        ChainProp(name='HLT_g12_loose_LArPEBHLT_L1EM10VH', stream=['LArCells'], groups=['PS:Online']+SinglePhotonGroup),
        ChainProp(name='HLT_g20_loose_LArPEBHLT_L1EM15',   stream=['LArCells'], groups=['PS:Online']+SinglePhotonGroup),
        ChainProp(name='HLT_g40_loose_LArPEBHLT_L1EM20VHI',stream=['LArCells'], groups=['PS:Online']+SinglePhotonGroup),
        ChainProp(name='HLT_g60_loose_LArPEBHLT_L1EM20VHI',stream=['LArCells'], groups=['PS:Online']+SinglePhotonGroup),
        ChainProp(name='HLT_g80_loose_LArPEBHLT_L1EM20VHI',stream=['LArCells'], groups=['PS:Online']+SinglePhotonGroup),

        # for moving to PhysicsP1, ATR-21242
        ChainProp(name='HLT_g140_etcut_L1EM22VHI', groups=SinglePhotonGroup),

        #ATR-21882
        ChainProp(name='HLT_2g15_tight_dPhi15_m80_L1DPHI-M70-2eEM12I', l1SeedThresholds=['EM12'], groups=PrimaryPhIGroup+MultiPhotonGroup),

        #Support photon chains ATR-23425
        ChainProp(name='HLT_2g15_loose_dPhi15_L1DPHI-M70-2eEM12I', l1SeedThresholds=['EM12'], groups=SupportPhIGroup+MultiPhotonGroup),
        ChainProp(name='HLT_2g20_loose_L12EM15VH', groups=SupportLegGroup+MultiPhotonGroup),
        
        #------------ 1e_1g HEG ATR-23158
        ChainProp(name='HLT_e25_mergedtight_g35_medium_Heg_L12EM20VH',l1SeedThresholds=['EM20VH','EM20VH'], groups=PrimaryLegGroup+MultiElectronGroup),

        # hipTRT trigger, ATR-22603
        ChainProp(name='HLT_g0_hiptrt_L1EM22VHI', groups=SinglePhotonGroup), 
       
    ]

    TriggerFlags.METSlice.signatures = TriggerFlags.METSlice.signatures() + [
      
        ChainProp(name='HLT_xe30_cell_L1XE30', groups=SingleMETGroup),
        ChainProp(name='HLT_xe30_mht_L1XE30', groups=SingleMETGroup),
        ChainProp(name='HLT_xe30_tcpufit_L1XE30', groups=SingleMETGroup),
        ChainProp(name='HLT_xe30_trkmht_L1XE30', groups=SingleMETGroup),
        ChainProp(name='HLT_xe30_pfsum_L1XE30', groups=SingleMETGroup),
        ChainProp(name='HLT_xe30_pfsum_cssk_L1XE30', groups=SingleMETGroup),
        ChainProp(name='HLT_xe30_pfsum_vssk_L1XE30', groups=SingleMETGroup),
        ChainProp(name='HLT_xe30_pfopufit_L1XE30', groups=SingleMETGroup),
        ChainProp(name='HLT_xe30_cvfpufit_L1XE30', groups=SingleMETGroup),
        ChainProp(name='HLT_xe30_mhtpufit_em_subjesgscIS_L1XE30', groups=SingleMETGroup),
        ChainProp(name='HLT_xe30_mhtpufit_pf_subjesgscIS_L1XE30', groups=SingleMETGroup),

        ChainProp(name='HLT_xe110_tc_em_L1XE50', groups=SingleMETGroup),
        ChainProp(name='HLT_xe110_mht_L1XE50', groups=SingleMETGroup),
        ChainProp(name='HLT_xe110_tcpufit_L1XE50', groups=SingleMETGroup),
        ChainProp(name='HLT_xe110_pfsum_L1XE50', groups=SingleMETGroup),
        ChainProp(name='HLT_xe110_pfsum_cssk_L1XE50', groups=SingleMETGroup),
        ChainProp(name='HLT_xe110_pfsum_vssk_L1XE50', groups=SingleMETGroup),
        # MultiMET Chain
        ChainProp(name='HLT_xe30_cell_xe30_tcpufit_L1XE30', l1SeedThresholds=['FSNOSEED']*2, groups=MultiMETGroup), #must be FS seeded

        # Test chains to determine rate after calo-only preselection for tracking
        ChainProp(name='HLT_xe60_cell_L1XE50', groups=SingleMETGroup),
        ChainProp(name='HLT_xe55_cell_xe70_tcpufit_L1XE50', l1SeedThresholds=['FSNOSEED']*2, groups=MultiMETGroup),
    ]


    TriggerFlags.JetSlice.signatures = TriggerFlags.JetSlice.signatures() + [

        ChainProp(name='HLT_j85_L1J20', l1SeedThresholds=['FSNOSEED'], groups=[SingleJetGroup]),
        ChainProp(name='HLT_j80_j60_SHARED_j40__L1J15', l1SeedThresholds=['FSNOSEED']*3, groups=[MultiJetGroup]),
        ChainProp(name='HLT_j85_CLEANlb_L1J20', l1SeedThresholds=['FSNOSEED'], groups=[SingleJetGroup]),
        ChainProp(name='HLT_j85_CLEANllp_L1J20', l1SeedThresholds=['FSNOSEED'], groups=[SingleJetGroup]),
        ChainProp(name='HLT_j45_L1J15', l1SeedThresholds=['FSNOSEED'], groups=['PS:Online']+SingleJetGroup),
        ChainProp(name='HLT_j45_subjesgsc_ftf_L1J15', l1SeedThresholds=['FSNOSEED'], groups=SingleJetGroup),
        ChainProp(name='HLT_j45_subjesgscIS_ftf_L1J15', l1SeedThresholds=['FSNOSEED'], groups=SingleJetGroup),
        ChainProp(name='HLT_j45_subresjesgsc_ftf_L1J15', l1SeedThresholds=['FSNOSEED'], groups=SingleJetGroup),
        ChainProp(name='HLT_j45_subjesgscIS_ftf_011jvt_L1J15', l1SeedThresholds=['FSNOSEED'], groups=SingleJetGroup),
        ChainProp(name='HLT_j45_subjesgscIS_ftf_015jvt_L1J15', l1SeedThresholds=['FSNOSEED'], groups=SingleJetGroup),
        ChainProp(name='HLT_j45_subjesgscIS_ftf_059jvt_L1J15', l1SeedThresholds=['FSNOSEED'], groups=SingleJetGroup),
        ChainProp(name='HLT_j45_ftf_L1J15', l1SeedThresholds=['FSNOSEED'], groups=SingleJetGroup),
        ChainProp(name='HLT_j85_ftf_L1J20', l1SeedThresholds=['FSNOSEED'], groups=SingleJetGroup),

        # Test chains with moment cuts
        ChainProp(name='HLT_j85_050momemfrac100_L1J20', l1SeedThresholds=['FSNOSEED'], groups=SingleJetGroup),
        ChainProp(name='HLT_j85_momhecfrac010_L1J20', l1SeedThresholds=['FSNOSEED'], groups=SingleJetGroup),
        ChainProp(name='HLT_j85_050momemfrac100XXmomhecfrac010_L1J20', l1SeedThresholds=['FSNOSEED'], groups=SingleJetGroup),

        ChainProp(name='HLT_j45_pf_subresjesgsc_ftf_L1J15', l1SeedThresholds=['FSNOSEED'], groups=SingleJetGroup),
        ChainProp(name='HLT_j45_pf_ftf_L1J15', l1SeedThresholds=['FSNOSEED'], groups=SingleJetGroup),
        ChainProp(name='HLT_j45_pf_ftf_010jvt_L1J15', l1SeedThresholds=['FSNOSEED'], groups=SingleJetGroup),
        ChainProp(name='HLT_j45_pf_ftf_020jvt_L1J15', l1SeedThresholds=['FSNOSEED'], groups=SingleJetGroup),
        ChainProp(name='HLT_j45_pf_ftf_050jvt_L1J15', l1SeedThresholds=['FSNOSEED'], groups=SingleJetGroup),
        ChainProp(name='HLT_j45_ftf_preselj20_L1J15', l1SeedThresholds=['FSNOSEED'], groups=SingleJetGroup),
        ChainProp(name='HLT_j45_subjesIS_ftf_preselj20_L1J15', l1SeedThresholds=['FSNOSEED'], groups=SingleJetGroup),
        ChainProp(name='HLT_j45_pf_subjesgsc_ftf_L1J15', l1SeedThresholds=['FSNOSEED'], groups=SingleJetGroup),
        ChainProp(name='HLT_j45_pf_subjesgscIS_ftf_L1J15', l1SeedThresholds=['FSNOSEED'], groups=SingleJetGroup),
        ChainProp(name='HLT_j85_pf_ftf_L1J20', l1SeedThresholds=['FSNOSEED'], groups=SingleJetGroup),

        ChainProp(name='HLT_j45_nojcalib_L1J15', l1SeedThresholds=['FSNOSEED'], groups=SingleJetGroup),
        ChainProp(name='HLT_j45_sk_nojcalib_L1J15', l1SeedThresholds=['FSNOSEED'], groups=SingleJetGroup),
        ChainProp(name='HLT_j45_cssk_nojcalib_L1J15', l1SeedThresholds=['FSNOSEED'], groups=SingleJetGroup),
        ChainProp(name='HLT_j45_pf_nojcalib_ftf_L1J15', l1SeedThresholds=['FSNOSEED'], groups=SingleJetGroup),
        ChainProp(name='HLT_j45_cssk_pf_nojcalib_ftf_L1J15', l1SeedThresholds=['FSNOSEED'], groups=SingleJetGroup),

        ChainProp(name='HLT_j260_320eta490_L1J20', l1SeedThresholds=['FSNOSEED'], groups=['PS:Online']+SingleJetGroup),

        ChainProp(name='HLT_j460_a10_lcw_subjes_L1J20', l1SeedThresholds=['FSNOSEED'], groups=['PS:Online']+SingleJetGroup),
        ChainProp(name='HLT_j460_a10r_L1J20', l1SeedThresholds=['FSNOSEED'], groups=['PS:Online']+SingleJetGroup),
        ChainProp(name='HLT_j460_a10t_lcw_nojcalib_L1J100', l1SeedThresholds=['FSNOSEED'], groups=SingleJetGroup),
        ChainProp(name='HLT_j460_a10t_lcw_nojcalib_35smcINF_L1J100', l1SeedThresholds=['FSNOSEED'], groups=SingleJetGroup),
        ChainProp(name='HLT_2j330_a10t_lcw_nojcalib_35smcINF_L1J100', l1SeedThresholds=['FSNOSEED'], groups=SingleJetGroup),
        ChainProp(name='HLT_j460_a10sd_lcw_nojcalib_L1J100', l1SeedThresholds=['FSNOSEED'], groups=SingleJetGroup),
        ChainProp(name='HLT_j460_a10sd_pf_nojcalib_ftf_L1J100', l1SeedThresholds=['FSNOSEED'], groups=SingleJetGroup),

        ChainProp(name='HLT_j460_a10sd_cssk_pf_nojcalib_ftf_L1J100', l1SeedThresholds=['FSNOSEED'], groups=SingleJetGroup),
        ChainProp(name='HLT_j460_a10sd_cssk_pf_nojcalib_ftf_35smcINF_L1J100', l1SeedThresholds=['FSNOSEED'], groups=SingleJetGroup),
        ChainProp(name='HLT_2j330_a10sd_cssk_pf_nojcalib_ftf_35smcINF_L1J100', l1SeedThresholds=['FSNOSEED'], groups=SingleJetGroup),
        ChainProp(name='HLT_j460_a10sd_cssk_pf_jes_ftf_35smcINF_L1J100', l1SeedThresholds=['FSNOSEED'], groups=SingleJetGroup),
        ChainProp(name='HLT_2j330_a10sd_cssk_pf_jes_ftf_35smcINF_L1J100', l1SeedThresholds=['FSNOSEED'], groups=SingleJetGroup),

        ChainProp(name='HLT_j0_FBDJNOSHARED10etXX20etXX34massXX50fbet_L1J20', l1SeedThresholds=['FSNOSEED'], groups=SingleJetGroup),
        ChainProp(name='HLT_j0_FBDJSHARED_L1J20', l1SeedThresholds=['FSNOSEED'], groups=SingleJetGroup),
        ChainProp(name='HLT_j60_j0_FBDJSHARED_L1J20', l1SeedThresholds=['FSNOSEED']*2, groups=MultiJetGroup),

        # Central Exclusive Production for SM group
        ChainProp(name='HLT_2j100_L1CEP-CJ50', l1SeedThresholds=['FSNOSEED'], groups=PrimaryLegGroup+MultiJetGroup),
        ChainProp(name='HLT_2j100_L1CEP-CJ60', l1SeedThresholds=['FSNOSEED'], groups=PrimaryLegGroup+MultiJetGroup),

        # HT chains using pt conditions
        ChainProp(name='HLT_j0_HT1000_L1J20', l1SeedThresholds=['FSNOSEED'], groups=SingleJetGroup),
        ChainProp(name='HLT_j0_HT500_L1J20', l1SeedThresholds=['FSNOSEED'], groups=SingleJetGroup),
        ChainProp(name='HLT_j0_pf_ftf_HT50_L1J20', l1SeedThresholds=['FSNOSEED'], groups=SingleJetGroup),
        ChainProp(name='HLT_j0_pf_ftf_HT50XX010jvt_L1J20', l1SeedThresholds=['FSNOSEED'], groups=SingleJetGroup),

        ChainProp(name='HLT_j0_HT1000_L1J100', l1SeedThresholds=['FSNOSEED'], groups=PrimaryLegGroup+SingleJetGroup),
        # HT-seeded L1, for comparison, little unique wrt J100
        ChainProp(name='HLT_j0_HT1000_L1HT190-J15s5pETA21', l1SeedThresholds=['FSNOSEED'], groups=PrimaryLegGroup+SingleJetGroup),

        # HT chains using et conditions
        ChainProp(name='HLT_j0_HT1000XX30et_L1J20', l1SeedThresholds=['FSNOSEED'], groups=SingleJetGroup),
        ChainProp(name='HLT_j0_HT500XX30et_L1J20', l1SeedThresholds=['FSNOSEED'], groups=SingleJetGroup),
        ChainProp(name='HLT_j0_pf_ftf_HT50XX30et_L1J20', l1SeedThresholds=['FSNOSEED'], groups=SingleJetGroup),
        ChainProp(name='HLT_j0_pf_ftf_HT50XX30etXX010jvt_L1J20', l1SeedThresholds=['FSNOSEED'], groups=SingleJetGroup),
        # multiscenario with HT chains using pt conditions
        ChainProp(name='HLT_j0_HT1000_j0_DIJET80j12ptXX0j12eta240XX700djmass_L1J20', l1SeedThresholds=['FSNOSEED']*2, groups=MultiJetGroup),

        # dijet chains using pt
        ChainProp(name='HLT_j0_DIJET80j12ptXX0j12eta240XX700djmass_L1J20', l1SeedThresholds=['FSNOSEED'], groups=SingleJetGroup),
        ChainProp(name='HLT_j0_DIJET80j12ptXX700djmassXXdjdphi260_L1J20', l1SeedThresholds=['FSNOSEED'], groups=SingleJetGroup),
        ChainProp(name='HLT_j0_DIJET70j12ptXX1000djmassXXdjdphi200XX400djdeta_L1J20', l1SeedThresholds=['FSNOSEED'], groups=SingleJetGroup),
        ChainProp(name='HLT_j0_DIJET20j12ptXX110djmass_L1J20', l1SeedThresholds=['FSNOSEED'], groups=SingleJetGroup),
        ChainProp(name='HLT_j0_DIJET20j12ptXX110djmass_PTRANGE2r3_L1J20', l1SeedThresholds=['FSNOSEED'], groups=SingleJetGroup),

        # dijet chains using et
        ChainProp(name='HLT_j0_DIJET80j12etXX0j12eta240XX700djmass_L1J20', l1SeedThresholds=['FSNOSEED'], groups=SingleJetGroup),
        ChainProp(name='HLT_j0_DIJET80j12etXX700djmassXXdjdphi260_L1J20', l1SeedThresholds=['FSNOSEED'], groups=SingleJetGroup),
        ChainProp(name='HLT_j0_DIJET70j12etXX1000djmassXXdjdphi200XX400djdeta_L1J20', l1SeedThresholds=['FSNOSEED'], groups=SingleJetGroup),
        ChainProp(name='HLT_j0_DIJET20j12etXX110djmass_L1J20', l1SeedThresholds=['FSNOSEED'], groups=SingleJetGroup),
        ChainProp(name='HLT_j0_DIJET20j12etXX110djmass_PTRANGE2r3_L1J20', l1SeedThresholds=['FSNOSEED'], groups=SingleJetGroup),

        ChainProp(name='HLT_j85_ftf_MASK300ceta210XX300nphi10_L1J20', l1SeedThresholds=['FSNOSEED'],
                  groups=SingleJetGroup),

        ChainProp(name='HLT_j40_j0_HT50XX10etXX0eta320_L1J20',
                  l1SeedThresholds=['FSNOSEED']*2, groups=MultiJetGroup),
        ChainProp(name='HLT_j40_j0_HT50XX10ptXX0eta320_L1J20',
                  l1SeedThresholds=['FSNOSEED']*2, groups=MultiJetGroup), # same as above but using pt conditions

        # ATR-20624
        ChainProp(name='HLT_j0_perf_L1J12_EMPTY', l1SeedThresholds=['FSNOSEED'], stream=['Main'], groups=['PS:Online']+SingleJetGroup),

        # ATR-21368 - cannot be moved to the calibSlice because they need to configure the jet sequence
        ChainProp(name='HLT_j40_LArPEBHLT_L1J20', l1SeedThresholds=['FSNOSEED'],			stream=['LArCells'], groups=['PS:Online']+SingleJetGroup),
        ChainProp(name='HLT_j75_320eta490_LArPEBHLT_L1J30_31ETA49', l1SeedThresholds=['FSNOSEED'],	stream=['LArCells'], groups=['PS:Online']+SingleJetGroup),
        ChainProp(name='HLT_j140_320eta490_LArPEBHLT_L1J75_31ETA49', l1SeedThresholds=['FSNOSEED'],	stream=['LArCells'], groups=['PS:Online']+SingleJetGroup),
        ChainProp(name='HLT_j165_LArPEBHLT_L1J100', l1SeedThresholds=['FSNOSEED'],			stream=['LArCells'], groups=['PS:Online']+SingleJetGroup),

        # TLA test chains, ATR-20395
        ChainProp(name='HLT_j20_JetDS_L1J100', l1SeedThresholds=['FSNOSEED'], stream=['JetDS'], groups=PrimaryLegGroup+SingleJetGroup),
        ChainProp(name='HLT_j20_JetDS_L1J50_DETA20-J50J', l1SeedThresholds=['FSNOSEED'], stream=['JetDS'], groups=PrimaryLegGroup+SingleJetGroup),
        # TLA test HT chains, ATR-21594
        ChainProp(name='HLT_j20_JetDS_L1HT190-J15s5pETA21', l1SeedThresholds=['FSNOSEED'], stream=['JetDS'], groups=PrimaryLegGroup+SingleJetGroup),
        # Piggybacking on HH4b, exact thresholds for preselections to be determined later - this is for rate and cost
        ChainProp(name='HLT_j60_j45_2j20_JetDS_L1J45p0ETA21_3J15p0ETA25', l1SeedThresholds=['FSNOSEED']*3, stream=['JetDS'], groups=PrimaryLegGroup+MultiJetGroup),

       
        # ATR-22096
        ChainProp(name='HLT_j420_ftf_L1J100', l1SeedThresholds=['FSNOSEED'],             groups=SingleJetGroup+ PrimaryLegGroup),
        ChainProp(name='HLT_j420_pf_ftf_L1J100', l1SeedThresholds=['FSNOSEED'],          groups=SingleJetGroup+ PrimaryLegGroup),

        #Adding testing chains for Tight,Medium,Loose preselections (ATR-23547) and also corresponding emtopo chain
        ChainProp(name='HLT_j420_pf_ftf_preselj135_L1J100', l1SeedThresholds=['FSNOSEED'], groups=SingleJetGroup+ PrimaryLegGroup),
        ChainProp(name='HLT_j420_pf_ftf_preselj180_L1J100', l1SeedThresholds=['FSNOSEED'], groups=SingleJetGroup+ PrimaryLegGroup),
        ChainProp(name='HLT_j420_pf_ftf_preselj225_L1J100', l1SeedThresholds=['FSNOSEED'], groups=SingleJetGroup+ PrimaryLegGroup),
        ChainProp(name='HLT_j135_L1J100', l1SeedThresholds=['FSNOSEED'], groups=SingleJetGroup),
        ChainProp(name='HLT_j180_L1J100', l1SeedThresholds=['FSNOSEED'], groups=SingleJetGroup),
        ChainProp(name='HLT_j225_L1J100', l1SeedThresholds=['FSNOSEED'], groups=SingleJetGroup),

        ChainProp(name='HLT_3j200_ftf_L1J100', l1SeedThresholds=['FSNOSEED'],            groups=MultiJetGroup + PrimaryLegGroup),
        ChainProp(name='HLT_4j115_ftf_L13J50', l1SeedThresholds=['FSNOSEED'], groups=MultiJetGroup + PrimaryLegGroup),


        ChainProp(name='HLT_5j70_ftf_0eta240_L14J15', l1SeedThresholds=['FSNOSEED'],     groups=MultiJetGroup + PrimaryLegGroup),
        #Adding testing chains for Tight,Medium,Loose preselections (ATR-23547) and also corresponding emtopo chain
        ChainProp(name='HLT_4j115_pf_ftf_presel4j33_L13J50', l1SeedThresholds=['FSNOSEED'], groups=MultiJetGroup + PrimaryLegGroup),
        ChainProp(name='HLT_4j115_pf_ftf_presel4j55_L13J50', l1SeedThresholds=['FSNOSEED'], groups=MultiJetGroup + PrimaryLegGroup),
        ChainProp(name='HLT_4j115_pf_ftf_presel4j85_L13J50', l1SeedThresholds=['FSNOSEED'], groups=MultiJetGroup + PrimaryLegGroup),
        ChainProp(name='HLT_4j33_L13J50', l1SeedThresholds=['FSNOSEED'], groups=MultiJetGroup),
        ChainProp(name='HLT_4j55_L13J50', l1SeedThresholds=['FSNOSEED'], groups=MultiJetGroup),
        ChainProp(name='HLT_4j85_L13J50', l1SeedThresholds=['FSNOSEED'], groups=MultiJetGroup),

 
        #Adding testing chains for Tight,Medium,Loose preselections (ATR-23547) and also corresponding emtopo chain
        ChainProp(name='HLT_5j70_pf_ftf_0eta240_presel5j24_L14J15', l1SeedThresholds=['FSNOSEED'],  groups=MultiJetGroup + PrimaryLegGroup),
        ChainProp(name='HLT_5j70_pf_ftf_0eta240_presel5j35_L14J15', l1SeedThresholds=['FSNOSEED'],  groups=MultiJetGroup + PrimaryLegGroup),
        ChainProp(name='HLT_5j70_pf_ftf_0eta240_presel5j50_L14J15', l1SeedThresholds=['FSNOSEED'],  groups=MultiJetGroup + PrimaryLegGroup),
        ChainProp(name='HLT_5j24_L14J15', l1SeedThresholds=['FSNOSEED'],  groups=MultiJetGroup ),
        ChainProp(name='HLT_5j35_L14J15', l1SeedThresholds=['FSNOSEED'],  groups=MultiJetGroup ),
        ChainProp(name='HLT_5j50_L14J15', l1SeedThresholds=['FSNOSEED'],  groups=MultiJetGroup ),

        ChainProp(name='HLT_5j85_ftf_L14J15', l1SeedThresholds=['FSNOSEED'],             groups=MultiJetGroup + PrimaryLegGroup),

        #Adding testing chains for Tight,Medium,Loose preselections (ATR-23547) and also corresponding emtopo chain
        ChainProp(name='HLT_5j85_pf_ftf_presel5j24_L14J15', l1SeedThresholds=['FSNOSEED'], groups=MultiJetGroup + PrimaryLegGroup),
        ChainProp(name='HLT_5j85_pf_ftf_presel5j35_L14J15', l1SeedThresholds=['FSNOSEED'], groups=MultiJetGroup + PrimaryLegGroup),
        ChainProp(name='HLT_5j85_pf_ftf_presel5j50_L14J15', l1SeedThresholds=['FSNOSEED'], groups=MultiJetGroup + PrimaryLegGroup),

        ChainProp(name='HLT_6j55_ftf_0eta240_L14J15', l1SeedThresholds=['FSNOSEED'],     groups=MultiJetGroup + PrimaryLegGroup),

        #Adding testing chains for Tight,Medium,Loose preselections (ATR-23547) and also corresponding emtopo chain
        ChainProp(name='HLT_6j55_pf_ftf_0eta240_presel6j36_L14J15', l1SeedThresholds=['FSNOSEED'], groups=MultiJetGroup + PrimaryLegGroup),
        ChainProp(name='HLT_6j55_pf_ftf_0eta240_presel6j40_L14J15', l1SeedThresholds=['FSNOSEED'], groups=MultiJetGroup + PrimaryLegGroup),
        ChainProp(name='HLT_6j55_pf_ftf_0eta240_presel6j45_L14J15', l1SeedThresholds=['FSNOSEED'], groups=MultiJetGroup + PrimaryLegGroup),
        ChainProp(name='HLT_6j36_L14J15', l1SeedThresholds=['FSNOSEED'], groups=MultiJetGroup),
        ChainProp(name='HLT_6j40_L14J15', l1SeedThresholds=['FSNOSEED'], groups=MultiJetGroup),
        ChainProp(name='HLT_6j45_L14J15', l1SeedThresholds=['FSNOSEED'], groups=MultiJetGroup),

        ChainProp(name='HLT_6j70_ftf_L14J15', l1SeedThresholds=['FSNOSEED'],             groups=MultiJetGroup + PrimaryLegGroup),

        #Adding testing chains for Tight,Medium,Loose preselections (ATR-23547) and also corresponding emtopo chain
        ChainProp(name='HLT_6j70_pf_ftf_presel6j36_L14J15', l1SeedThresholds=['FSNOSEED'], groups=MultiJetGroup + PrimaryLegGroup),
        ChainProp(name='HLT_6j70_pf_ftf_presel6j40_L14J15', l1SeedThresholds=['FSNOSEED'], groups=MultiJetGroup + PrimaryLegGroup),
        ChainProp(name='HLT_6j70_pf_ftf_presel6j45_L14J15', l1SeedThresholds=['FSNOSEED'], groups=MultiJetGroup + PrimaryLegGroup),

        ChainProp(name='HLT_7j45_ftf_L14J15', l1SeedThresholds=['FSNOSEED'],            groups=MultiJetGroup + PrimaryLegGroup),

        #Adding testing chains for Tight,Medium,Loose preselections (ATR-23547) and also corresponding emtopo chain
        ChainProp(name='HLT_7j45_pf_ftf_presel7j21_L14J15', l1SeedThresholds=['FSNOSEED'], groups=MultiJetGroup + PrimaryLegGroup),
        ChainProp(name='HLT_7j45_pf_ftf_presel7j28_L14J15', l1SeedThresholds=['FSNOSEED'], groups=MultiJetGroup + PrimaryLegGroup),
        ChainProp(name='HLT_7j45_pf_ftf_presel7j35_L14J15', l1SeedThresholds=['FSNOSEED'], groups=MultiJetGroup + PrimaryLegGroup),
        ChainProp(name='HLT_7j21_L14J15', l1SeedThresholds=['FSNOSEED'], groups=MultiJetGroup ),
        ChainProp(name='HLT_7j28_L14J15', l1SeedThresholds=['FSNOSEED'], groups=MultiJetGroup ),
        ChainProp(name='HLT_7j35_L14J15', l1SeedThresholds=['FSNOSEED'], groups=MultiJetGroup ),

        ChainProp(name='HLT_10j40_ftf_L14J15', l1SeedThresholds=['FSNOSEED'],            groups=MultiJetGroup + PrimaryLegGroup),
 
        #Adding testing chains for Tight,Medium,Loose preselections (ATR-23547) and also corresponding emtopo chain
        ChainProp(name='HLT_10j40_pf_ftf_presel7j21_L14J15', l1SeedThresholds=['FSNOSEED'], groups=MultiJetGroup + PrimaryLegGroup),
        ChainProp(name='HLT_10j40_pf_ftf_presel7j28_L14J15', l1SeedThresholds=['FSNOSEED'], groups=MultiJetGroup + PrimaryLegGroup),
        ChainProp(name='HLT_10j40_pf_ftf_presel7j35_L14J15', l1SeedThresholds=['FSNOSEED'], groups=MultiJetGroup + PrimaryLegGroup),

        #  Chains to test JVT and PFlow effects in low-threshold 6j
        ChainProp(name='HLT_6j25_0eta240_L14J15', l1SeedThresholds=['FSNOSEED'],                           groups=MultiJetGroup),
        ChainProp(name='HLT_6j25_ftf_0eta240_L14J15', l1SeedThresholds=['FSNOSEED'],        groups=MultiJetGroup),
        ChainProp(name='HLT_6j25_ftf_0eta240_010jvt_L14J15', l1SeedThresholds=['FSNOSEED'], groups=MultiJetGroup),
        ChainProp(name='HLT_6j25_ftf_0eta240_020jvt_L14J15', l1SeedThresholds=['FSNOSEED'], groups=MultiJetGroup),
        ChainProp(name='HLT_6j25_ftf_0eta240_050jvt_L14J15', l1SeedThresholds=['FSNOSEED'], groups=MultiJetGroup),

        ChainProp(name='HLT_6j35_0eta240_L14J15', l1SeedThresholds=['FSNOSEED'],                           groups=MultiJetGroup),
        ChainProp(name='HLT_6j35_ftf_0eta240_L14J15', l1SeedThresholds=['FSNOSEED'],        groups=MultiJetGroup),
        ChainProp(name='HLT_6j35_ftf_0eta240_010jvt_L14J15', l1SeedThresholds=['FSNOSEED'], groups=MultiJetGroup),
        ChainProp(name='HLT_6j35_ftf_0eta240_020jvt_L14J15', l1SeedThresholds=['FSNOSEED'], groups=MultiJetGroup),
        ChainProp(name='HLT_6j35_ftf_0eta240_050jvt_L14J15', l1SeedThresholds=['FSNOSEED'], groups=MultiJetGroup),

        ChainProp(name='HLT_6j45_0eta240_L14J15', l1SeedThresholds=['FSNOSEED'],                           groups=MultiJetGroup),
        ChainProp(name='HLT_6j45_ftf_0eta240_L14J15', l1SeedThresholds=['FSNOSEED'],        groups=MultiJetGroup),
        ChainProp(name='HLT_6j45_ftf_0eta240_010jvt_L14J15', l1SeedThresholds=['FSNOSEED'], groups=MultiJetGroup),
        ChainProp(name='HLT_6j45_ftf_0eta240_020jvt_L14J15', l1SeedThresholds=['FSNOSEED'], groups=MultiJetGroup),
        ChainProp(name='HLT_6j45_ftf_0eta240_050jvt_L14J15', l1SeedThresholds=['FSNOSEED'], groups=MultiJetGroup),

        ChainProp(name='HLT_6j25_pf_ftf_0eta240_L14J15', l1SeedThresholds=['FSNOSEED'],        groups=MultiJetGroup),
        ChainProp(name='HLT_6j25_pf_ftf_0eta240_010jvt_L14J15', l1SeedThresholds=['FSNOSEED'], groups=MultiJetGroup),
        ChainProp(name='HLT_6j25_pf_ftf_0eta240_020jvt_L14J15', l1SeedThresholds=['FSNOSEED'], groups=MultiJetGroup),
        ChainProp(name='HLT_6j25_pf_ftf_0eta240_050jvt_L14J15', l1SeedThresholds=['FSNOSEED'], groups=MultiJetGroup),

        ChainProp(name='HLT_6j35_pf_ftf_0eta240_L14J15', l1SeedThresholds=['FSNOSEED'],        groups=MultiJetGroup),
        ChainProp(name='HLT_6j35_pf_ftf_0eta240_010jvt_L14J15', l1SeedThresholds=['FSNOSEED'], groups=MultiJetGroup),
        ChainProp(name='HLT_6j35_pf_ftf_0eta240_020jvt_L14J15', l1SeedThresholds=['FSNOSEED'], stream=['VBFDelayed'], groups=PrimaryLegGroup+MultiJetGroup),
        ChainProp(name='HLT_6j35_pf_ftf_0eta240_050jvt_L14J15', l1SeedThresholds=['FSNOSEED'], groups=MultiJetGroup),

        ChainProp(name='HLT_6j45_pf_ftf_0eta240_L14J15', l1SeedThresholds=['FSNOSEED'],        groups=MultiJetGroup),
        ChainProp(name='HLT_6j45_pf_ftf_0eta240_010jvt_L14J15', l1SeedThresholds=['FSNOSEED'], groups=MultiJetGroup),
        ChainProp(name='HLT_6j45_pf_ftf_0eta240_020jvt_L14J15', l1SeedThresholds=['FSNOSEED'], stream=['VBFDelayed'], groups=PrimaryLegGroup+MultiJetGroup),
        ChainProp(name='HLT_6j45_pf_ftf_0eta240_050jvt_L14J15', l1SeedThresholds=['FSNOSEED'], groups=MultiJetGroup),

        # HH4b
        # 4J15 seed temporarily for rate estimates
        ChainProp(name='HLT_j80_ftf_0eta240_020jvt_j55_ftf_0eta240_020jvt_j28_ftf_0eta240_020jvt_j20_ftf_0eta240_020jvt_L1J45p0ETA21_3J15p0ETA25', l1SeedThresholds=['FSNOSEED']*4, groups=MultiJetGroup),
        ChainProp(name='HLT_j80_ftf_0eta240_j55_ftf_0eta240_j28_ftf_0eta240_j20_ftf_0eta240_L1J45p0ETA21_3J15p0ETA25', l1SeedThresholds=['FSNOSEED']*4, groups=MultiJetGroup),
        # PFlow variants
        ChainProp(name='HLT_j80_pf_ftf_0eta240_020jvt_j55_pf_ftf_0eta240_020jvt_j28_pf_ftf_0eta240_020jvt_j20_pf_ftf_0eta240_020jvt_L1J45p0ETA21_3J15p0ETA25', l1SeedThresholds=['FSNOSEED']*4, groups=MultiJetGroup),
        ChainProp(name='HLT_j80_pf_ftf_0eta240_j55_pf_ftf_0eta240_j28_pf_ftf_0eta240_j20_pf_ftf_0eta240_L1J45p0ETA21_3J15p0ETA25', l1SeedThresholds=['FSNOSEED']*4, groups=MultiJetGroup),
        # Mu-seeded
        ChainProp(name='HLT_j80_pf_ftf_0eta240_020jvt_j55_pf_ftf_0eta240_020jvt_j28_pf_ftf_0eta240_020jvt_j20_pf_ftf_0eta240_020jvt_L1MU20', l1SeedThresholds=['FSNOSEED']*4, groups=MultiJetGroup),
        ChainProp(name='HLT_j80_pf_ftf_0eta240_j55_pf_ftf_0eta240_j28_pf_ftf_0eta240_j20_pf_ftf_0eta240_L1MU20', l1SeedThresholds=['FSNOSEED']*4, groups=MultiJetGroup),
        ChainProp(name='HLT_j80_pf_ftf_0eta240_020jvt_j55_pf_ftf_0eta240_020jvt_j28_pf_ftf_0eta240_020jvt_j20_pf_ftf_0eta240_020jvt_L1MU10_2J15_J20', l1SeedThresholds=['FSNOSEED']*4, groups=MultiJetGroup),
        ChainProp(name='HLT_j80_pf_ftf_0eta240_j55_pf_ftf_0eta240_j28_pf_ftf_0eta240_j20_pf_ftf_0eta240_L1MU10_2J15_J20', l1SeedThresholds=['FSNOSEED']*4, groups=MultiJetGroup),

        # ATR-22594
        ChainProp(name='HLT_2j250_ftf_0eta240_j120_ftf_0eta240_L1J100',       l1SeedThresholds=['FSNOSEED']*2, groups=MultiJetGroup + PrimaryLegGroup),
        ChainProp(name='HLT_2j250_pf_ftf_0eta240_j120_pf_ftf_0eta240_L1J100', l1SeedThresholds=['FSNOSEED']*2, groups=MultiJetGroup + PrimaryLegGroup),
        ChainProp(name='HLT_j150_ftf_2j55_ftf_L1J85_3J30',                    l1SeedThresholds=['FSNOSEED']*2, groups=MultiJetGroup),
        # SC L1 seed
        # Note: l1SeedThresholds needs to be given explicitly, as it cannot
        # be auto-filled by DictFromChainName for L1Topo items
        ChainProp(name='HLT_j460_a10r_L1SC111-CJ15',                   l1SeedThresholds=['FSNOSEED'], groups=PrimaryLegGroup+SingleJetGroup),
        ChainProp(name='HLT_j460_a10_lcw_subjes_L1SC111-CJ15',         l1SeedThresholds=['FSNOSEED'], groups=PrimaryLegGroup+SingleJetGroup),
        ChainProp(name='HLT_j460_a10t_lcw_jes_L1SC111-CJ15',           l1SeedThresholds=['FSNOSEED'], groups=PrimaryLegGroup+SingleJetGroup),
        ChainProp(name='HLT_j420_a10t_lcw_jes_35smcINF_L1SC111-CJ15',  l1SeedThresholds=['FSNOSEED'], groups=PrimaryLegGroup+SingleJetGroup),
        ChainProp(name='HLT_2j330_a10t_lcw_jes_35smcINF_L1SC111-CJ15', l1SeedThresholds=['FSNOSEED'], groups=PrimaryLegGroup+SingleJetGroup),
        ChainProp(name='HLT_j360_a10t_lcw_jes_60smcINF_j360_a10t_lcw_jes_L1SC111-CJ15', l1SeedThresholds=['FSNOSEED']*2, groups=PrimaryLegGroup+MultiJetGroup),
        ChainProp(name='HLT_j370_a10t_lcw_jes_35smcINF_j370_a10t_lcw_jes_L1SC111-CJ15', l1SeedThresholds=['FSNOSEED']*2, groups=PrimaryLegGroup+MultiJetGroup),
        # Jet-only VBF chain
        ChainProp(name="HLT_j110_subjesgscIS_ftf_j45_subjesgscIS_ftf_L1J50", l1SeedThresholds=['FSNOSEED','FSNOSEED'], groups=MultiJetGroup),
        ChainProp(name='HLT_j70_0eta320_j50_0eta490_j0_DJMASS1000j50dphi200x400deta_L1MJJ-500-NFF', l1SeedThresholds=['FSNOSEED']*3,stream=['VBFDelayed'],groups=PrimaryLegGroup+MultiJetGroup), # previously HLT_j70_j50_0eta490_invm1000j70_dphi20_deta40_L1MJJ-500-NFF
    ]

    TriggerFlags.BjetSlice.signatures = TriggerFlags.BjetSlice.signatures() + [
        # TO BE REMOVED
        # leave one split chain for one validation round
        ChainProp(name='HLT_j45_0eta290_020jvt_pf_ftf_boffperf_split_L1J20', l1SeedThresholds=['FSNOSEED'], groups=SingleBjetGroup),

        # single bjet pflow options
        ChainProp(name="HLT_j225_0eta290_020jvt_pf_ftf_bdl1r60_L1J100", l1SeedThresholds=['FSNOSEED'], groups=PrimaryLegGroup+SingleBjetGroup),
        ChainProp(name="HLT_j225_0eta290_020jvt_pf_ftf_bdl1r70_L1J100", l1SeedThresholds=['FSNOSEED'], groups=PrimaryLegGroup+SingleBjetGroup),
        ChainProp(name="HLT_j225_0eta290_020jvt_pf_ftf_bdl1r77_L1J100", l1SeedThresholds=['FSNOSEED'], groups=PrimaryLegGroup+SingleBjetGroup),
        ChainProp(name="HLT_j225_0eta290_020jvt_pf_ftf_bdl1r85_L1J100", l1SeedThresholds=['FSNOSEED'], groups=PrimaryLegGroup+SingleBjetGroup),

        ChainProp(name='HLT_j275_0eta290_020jvt_pf_ftf_bdl1r70_L1J100', l1SeedThresholds=['FSNOSEED'], groups=PrimaryLegGroup+SingleBjetGroup),
        ChainProp(name='HLT_j275_0eta290_020jvt_pf_ftf_bdl1r77_L1J100', l1SeedThresholds=['FSNOSEED'], groups=PrimaryLegGroup+SingleBjetGroup),
        ChainProp(name='HLT_j275_0eta290_020jvt_pf_ftf_bdl1r85_L1J100', l1SeedThresholds=['FSNOSEED'], groups=PrimaryLegGroup+SingleBjetGroup),

        ChainProp(name='HLT_j300_0eta290_020jvt_pf_ftf_bdl1r60_L1J100', l1SeedThresholds=['FSNOSEED'], groups=PrimaryLegGroup+SingleBjetGroup),
        ChainProp(name='HLT_j300_0eta290_020jvt_pf_ftf_bdl1r77_L1J100', l1SeedThresholds=['FSNOSEED'], groups=PrimaryLegGroup+SingleBjetGroup),
        ChainProp(name='HLT_j300_0eta290_020jvt_pf_ftf_bdl1r85_L1J100', l1SeedThresholds=['FSNOSEED'], groups=PrimaryLegGroup+SingleBjetGroup),

        ChainProp(name='HLT_j360_0eta290_020jvt_pf_ftf_bdl1r60_L1J100', l1SeedThresholds=['FSNOSEED'], groups=PrimaryLegGroup+SingleBjetGroup),
        ChainProp(name='HLT_j360_0eta290_020jvt_pf_ftf_bdl1r70_L1J100', l1SeedThresholds=['FSNOSEED'], groups=PrimaryLegGroup+SingleBjetGroup),
        ChainProp(name='HLT_j360_0eta290_020jvt_pf_ftf_bdl1r85_L1J100', l1SeedThresholds=['FSNOSEED'], groups=PrimaryLegGroup+SingleBjetGroup),


        # ATR-22937
        # multi-b chains for assessing mistag rates and flavor fractions
        ChainProp(name="HLT_3j65_0eta290_020jvt_pf_ftf_bdl1r60_L1J45p0ETA21_3J15p0ETA25", l1SeedThresholds=['FSNOSEED'], groups=MultiBjetGroup),
        ChainProp(name="HLT_3j65_0eta290_020jvt_pf_ftf_bdl1r70_L1J45p0ETA21_3J15p0ETA25", l1SeedThresholds=['FSNOSEED'], groups=MultiBjetGroup),
        ChainProp(name="HLT_3j65_0eta290_020jvt_pf_ftf_bdl1r77_L1J45p0ETA21_3J15p0ETA25", l1SeedThresholds=['FSNOSEED'], groups=MultiBjetGroup),
        ChainProp(name="HLT_3j65_0eta290_020jvt_pf_ftf_bdl1r85_L1J45p0ETA21_3J15p0ETA25", l1SeedThresholds=['FSNOSEED'], groups=MultiBjetGroup),

        ChainProp(name="HLT_4j35_0eta290_020jvt_pf_ftf_bdl1r60_L1J45p0ETA21_3J15p0ETA25", l1SeedThresholds=['FSNOSEED'], groups=MultiBjetGroup),
        ChainProp(name="HLT_4j35_0eta290_020jvt_pf_ftf_bdl1r70_L1J45p0ETA21_3J15p0ETA25", l1SeedThresholds=['FSNOSEED'], groups=MultiBjetGroup),
        ChainProp(name="HLT_4j35_0eta290_020jvt_pf_ftf_bdl1r77_L1J45p0ETA21_3J15p0ETA25", l1SeedThresholds=['FSNOSEED'], groups=MultiBjetGroup),
        ChainProp(name="HLT_4j35_0eta290_020jvt_pf_ftf_bdl1r85_L1J45p0ETA21_3J15p0ETA25", l1SeedThresholds=['FSNOSEED'], groups=MultiBjetGroup),


        # for monitoring
        ChainProp(name='HLT_j45_0eta290_020jvt_020jvt_pf_ftf_bdl1r70_L1J20', l1SeedThresholds=['FSNOSEED'], groups=SingleBjetGroup),

        # very loose chain for tagger training
        ChainProp(name='HLT_j20_0eta290_020jvt_pf_ftf_boffperf_L1J15', l1SeedThresholds=['FSNOSEED'], groups=SingleBjetGroup),


        # Test chains for ttbar and HH->4b chains
        # Adding non-final b-tag selection
        # leave 4J15 in these two chains for comparison
        ChainProp(name='HLT_j80_pf_ftf_0eta240_020jvt_j55_pf_ftf_0eta240_020jvt_j28_pf_ftf_0eta240_020jvt_bdl1r60_j20_pf_ftf_0eta240_020jvt_bdl1r60_L14J15', l1SeedThresholds=['FSNOSEED']*4, groups=PrimaryLegGroup+MultiBjetGroup),
        ChainProp(name='HLT_j80_pf_ftf_0eta240_020jvt_j55_pf_ftf_0eta240_020jvt_bdl1r70_j28_pf_ftf_0eta240_020jvt_bdl1r70_j20_pf_ftf_0eta240_020jvt_bdl1r70_L14J15', l1SeedThresholds=['FSNOSEED']*4, groups=PrimaryLegGroup+MultiBjetGroup),


        # Intended L1 seeds -- 3b70 for Physics_Main, 2b60 for Delayed
        ChainProp(name='HLT_j80_pf_ftf_0eta240_020jvt_j55_pf_ftf_0eta240_020jvt_bdl1r70_j28_pf_ftf_0eta240_020jvt_bdl1r70_j20_pf_ftf_0eta240_020jvt_bdl1r70_L1J45p0ETA21_3J15p0ETA25', l1SeedThresholds=['FSNOSEED']*4, groups=PrimaryLegGroup+MultiBjetGroup),
        ChainProp(name='HLT_j80_pf_ftf_0eta240_020jvt_j55_pf_ftf_0eta240_020jvt_j28_pf_ftf_0eta240_020jvt_bdl1r60_j20_pf_ftf_0eta240_020jvt_bdl1r60_L1J45p0ETA21_3J15p0ETA25', l1SeedThresholds=['FSNOSEED']*4, groups=PrimaryLegGroup+MultiBjetGroup),
        ChainProp(name='HLT_j80_pf_ftf_0eta240_020jvt_j55_pf_ftf_0eta240_020jvt_bdl1r70_j28_pf_ftf_0eta240_020jvt_bdl1r70_j20_pf_ftf_0eta240_020jvt_bdl1r70_L1MU20', l1SeedThresholds=['FSNOSEED']*4, groups=PrimaryLegGroup+MultiBjetGroup),
        ChainProp(name='HLT_j80_pf_ftf_0eta240_020jvt_j55_pf_ftf_0eta240_020jvt_j28_pf_ftf_0eta240_020jvt_bdl1r60_j20_pf_ftf_0eta240_020jvt_bdl1r60_L1MU20', l1SeedThresholds=['FSNOSEED']*4, groups=PrimaryLegGroup+MultiBjetGroup),
        ChainProp(name='HLT_j80_pf_ftf_0eta240_020jvt_j55_pf_ftf_0eta240_020jvt_bdl1r70_j28_pf_ftf_0eta240_020jvt_bdl1r70_j20_pf_ftf_0eta240_020jvt_bdl1r70_L1MU10_2J15_J20', l1SeedThresholds=['FSNOSEED']*4, groups=PrimaryLegGroup+MultiBjetGroup),
        ChainProp(name='HLT_j80_pf_ftf_0eta240_020jvt_j55_pf_ftf_0eta240_020jvt_j28_pf_ftf_0eta240_020jvt_bdl1r60_j20_pf_ftf_0eta240_020jvt_bdl1r60_L1MU10_2J15_J20', l1SeedThresholds=['FSNOSEED']*4, groups=PrimaryLegGroup+MultiBjetGroup),


        # Swap legs for b-tags pending b counting ComboHypo
        ChainProp(name='HLT_j80_pf_ftf_0eta240_020jvt_bdl1r70_j55_pf_ftf_0eta240_020jvt_bdl1r70_j28_pf_ftf_0eta240_020jvt_bdl1r70_j20_pf_ftf_0eta240_020jvt_L1J45p0ETA21_3J15p0ETA25', l1SeedThresholds=['FSNOSEED']*4, groups=PrimaryLegGroup+MultiBjetGroup),
        ChainProp(name='HLT_j80_pf_ftf_0eta240_020jvt_j55_pf_ftf_0eta240_020jvt_bdl1r60_j28_pf_ftf_0eta240_020jvt_bdl1r60_j20_pf_ftf_0eta240_020jvt_L1J45p0ETA21_3J15p0ETA25', l1SeedThresholds=['FSNOSEED']*4, groups=PrimaryLegGroup+MultiBjetGroup),
        ChainProp(name='HLT_j80_pf_ftf_0eta240_020jvt_bdl1r60_j55_pf_ftf_0eta240_020jvt_bdl1r60_j28_pf_ftf_0eta240_020jvt_j20_pf_ftf_0eta240_020jvt_L1J45p0ETA21_3J15p0ETA25', l1SeedThresholds=['FSNOSEED']*4, groups=PrimaryLegGroup+MultiBjetGroup),


        # Looser b-tag working points -- 2b70, 3b77, 3b85
        ChainProp(name='HLT_j80_pf_ftf_0eta240_020jvt_j55_pf_ftf_0eta240_020jvt_j28_pf_ftf_0eta240_020jvt_bdl1r70_j20_pf_ftf_0eta240_020jvt_bdl1r70_L1J45p0ETA21_3J15p0ETA25', l1SeedThresholds=['FSNOSEED']*4, groups=PrimaryLegGroup+MultiBjetGroup),
        ChainProp(name='HLT_j80_pf_ftf_0eta240_020jvt_j55_pf_ftf_0eta240_020jvt_bdl1r77_j28_pf_ftf_0eta240_020jvt_bdl1r77_j20_pf_ftf_0eta240_020jvt_bdl1r77_L1J45p0ETA21_3J15p0ETA25', l1SeedThresholds=['FSNOSEED']*4, groups=PrimaryLegGroup+MultiBjetGroup),
        ChainProp(name='HLT_j80_pf_ftf_0eta240_020jvt_j55_pf_ftf_0eta240_020jvt_bdl1r85_j28_pf_ftf_0eta240_020jvt_bdl1r85_j20_pf_ftf_0eta240_020jvt_bdl1r85_L1J45p0ETA21_3J15p0ETA25', l1SeedThresholds=['FSNOSEED']*4, groups=PrimaryLegGroup+MultiBjetGroup),
        ChainProp(name='HLT_j80_pf_ftf_0eta240_020jvt_j55_pf_ftf_0eta240_020jvt_j28_pf_ftf_0eta240_020jvt_bdl1r70_j20_pf_ftf_0eta240_020jvt_bdl1r70_L1MU20', l1SeedThresholds=['FSNOSEED']*4, groups=PrimaryLegGroup+MultiBjetGroup),
        ChainProp(name='HLT_j80_pf_ftf_0eta240_020jvt_j55_pf_ftf_0eta240_020jvt_bdl1r77_j28_pf_ftf_0eta240_020jvt_bdl1r77_j20_pf_ftf_0eta240_020jvt_bdl1r77_L1MU20', l1SeedThresholds=['FSNOSEED']*4, groups=PrimaryLegGroup+MultiBjetGroup),
        ChainProp(name='HLT_j80_pf_ftf_0eta240_020jvt_j55_pf_ftf_0eta240_020jvt_bdl1r85_j28_pf_ftf_0eta240_020jvt_bdl1r85_j20_pf_ftf_0eta240_020jvt_bdl1r85_L1MU20', l1SeedThresholds=['FSNOSEED']*4, groups=PrimaryLegGroup+MultiBjetGroup),
        ChainProp(name='HLT_j80_pf_ftf_0eta240_020jvt_j55_pf_ftf_0eta240_020jvt_j28_pf_ftf_0eta240_020jvt_bdl1r70_j20_pf_ftf_0eta240_020jvt_bdl1r70_L1MU10_2J15_J20', l1SeedThresholds=['FSNOSEED']*4, groups=PrimaryLegGroup+MultiBjetGroup),
        ChainProp(name='HLT_j80_pf_ftf_0eta240_020jvt_j55_pf_ftf_0eta240_020jvt_bdl1r77_j28_pf_ftf_0eta240_020jvt_bdl1r77_j20_pf_ftf_0eta240_020jvt_bdl1r77_L1MU10_2J15_J20', l1SeedThresholds=['FSNOSEED']*4, groups=PrimaryLegGroup+MultiBjetGroup),
        ChainProp(name='HLT_j80_pf_ftf_0eta240_020jvt_j55_pf_ftf_0eta240_020jvt_bdl1r85_j28_pf_ftf_0eta240_020jvt_bdl1r85_j20_pf_ftf_0eta240_020jvt_bdl1r85_L1MU10_2J15_J20', l1SeedThresholds=['FSNOSEED']*4, groups=PrimaryLegGroup+MultiBjetGroup),

        # Decouple b-tagging from jet thresholds
        # 3j20_b[70,77,85]
        ChainProp(name='HLT_j80_pf_ftf_0eta240_020jvt_j55_pf_ftf_0eta240_020jvt_j28_pf_ftf_0eta240_020jvt_j20_pf_ftf_0eta240_020jvt_SHARED_3j20_pf_ftf_0eta240_020jvt_bdl1r70_L1J45p0ETA21_3J15p0ETA25', l1SeedThresholds=['FSNOSEED']*5, stream=[PhysicsStream], groups=PrimaryLegGroup+MultiBjetGroup),
        ChainProp(name='HLT_j80_pf_ftf_0eta240_020jvt_j55_pf_ftf_0eta240_020jvt_j28_pf_ftf_0eta240_020jvt_j20_pf_ftf_0eta240_020jvt_SHARED_3j20_pf_ftf_0eta240_020jvt_bdl1r77_L1J45p0ETA21_3J15p0ETA25', l1SeedThresholds=['FSNOSEED']*5, stream=[PhysicsStream], groups=PrimaryLegGroup+MultiBjetGroup),
        ChainProp(name='HLT_j80_pf_ftf_0eta240_020jvt_j55_pf_ftf_0eta240_020jvt_j28_pf_ftf_0eta240_020jvt_j20_pf_ftf_0eta240_020jvt_SHARED_3j20_pf_ftf_0eta240_020jvt_bdl1r85_L1J45p0ETA21_3J15p0ETA25', l1SeedThresholds=['FSNOSEED']*5, stream=[PhysicsStream], groups=PrimaryLegGroup+MultiBjetGroup),
        # 2j20_b[60,70,77]
        ChainProp(name='HLT_j80_pf_ftf_0eta240_020jvt_j55_pf_ftf_0eta240_020jvt_j28_pf_ftf_0eta240_020jvt_j20_pf_ftf_0eta240_020jvt_SHARED_2j20_pf_ftf_0eta240_020jvt_bdl1r60_L1J45p0ETA21_3J15p0ETA25', l1SeedThresholds=['FSNOSEED']*5, stream=['VBFDelayed'], groups=PrimaryLegGroup+MultiBjetGroup),
        ChainProp(name='HLT_j80_pf_ftf_0eta240_020jvt_j55_pf_ftf_0eta240_020jvt_j28_pf_ftf_0eta240_020jvt_j20_pf_ftf_0eta240_020jvt_SHARED_2j20_pf_ftf_0eta240_020jvt_bdl1r70_L1J45p0ETA21_3J15p0ETA25', l1SeedThresholds=['FSNOSEED']*5, stream=['VBFDelayed'], groups=PrimaryLegGroup+MultiBjetGroup),
        ChainProp(name='HLT_j80_pf_ftf_0eta240_020jvt_j55_pf_ftf_0eta240_020jvt_j28_pf_ftf_0eta240_020jvt_j20_pf_ftf_0eta240_020jvt_SHARED_2j20_pf_ftf_0eta240_020jvt_bdl1r85_L1J45p0ETA21_3J15p0ETA25', l1SeedThresholds=['FSNOSEED']*5, stream=['VBFDelayed'], groups=PrimaryLegGroup+MultiBjetGroup),
        # j[55,28,20]_b70
        ChainProp(name='HLT_j80_pf_ftf_0eta240_020jvt_j55_pf_ftf_0eta240_020jvt_j28_pf_ftf_0eta240_020jvt_j20_pf_ftf_0eta240_020jvt_SHARED_j55_pf_ftf_0eta240_020jvt_bdl1r70_j28_pf_ftf_0eta240_020jvt_bdl1r70_j20_pf_ftf_0eta240_020jvt_bdl1r70_L1J45p0ETA21_3J15p0ETA25', l1SeedThresholds=['FSNOSEED']*7, stream=[PhysicsStream], groups=PrimaryLegGroup+MultiBjetGroup),
        # j[28,20]_b60
        ChainProp(name='HLT_j80_pf_ftf_0eta240_020jvt_j55_pf_ftf_0eta240_020jvt_j28_pf_ftf_0eta240_020jvt_j20_pf_ftf_0eta240_020jvt_SHARED_j28_pf_ftf_0eta240_020jvt_bdl1r70_j20_pf_ftf_0eta240_020jvt_bdl1r70_L1J45p0ETA21_3J15p0ETA25', l1SeedThresholds=['FSNOSEED']*6, stream=['VBFDelayed'], groups=PrimaryLegGroup+MultiBjetGroup),
        # Copies with L1 muon+jet seed
        # j[28,20]_b60
        ChainProp(name='HLT_j80_pf_ftf_0eta240_020jvt_j55_pf_ftf_0eta240_020jvt_j28_pf_ftf_0eta240_020jvt_j20_pf_ftf_0eta240_020jvt_SHARED_j28_pf_ftf_0eta240_020jvt_bdl1r70_j20_pf_ftf_0eta240_020jvt_bdl1r70_L1MU10_2J15_J20', l1SeedThresholds=['FSNOSEED']*6, stream=['VBFDelayed'], groups=PrimaryLegGroup+MultiBjetGroup),
        # j20_b60
        ChainProp(name='HLT_j80_pf_ftf_0eta240_020jvt_j55_pf_ftf_0eta240_020jvt_j28_pf_ftf_0eta240_020jvt_j20_pf_ftf_0eta240_020jvt_bdl1r70_L1MU10_2J15_J20', l1SeedThresholds=['FSNOSEED']*4, stream=['VBFDelayed'], groups=PrimaryLegGroup+MultiBjetGroup),

        # Boffperf to facilitate emulation studies
        ChainProp(name='HLT_j80_pf_ftf_j55_pf_ftf_j28_pf_ftf_j20_0eta290_pf_ftf_boffperf_L1J45p0ETA21_3J15p0ETA25', l1SeedThresholds=['FSNOSEED']*4, groups=MultiBjetGroup),

        # Tests of potential TLA chains for cost/rate
        # ATR-23002 - b-jets
        ChainProp(name='HLT_j20_0eta290_pf_ftf_boffperf_L1HT190-J15s5pETA21', l1SeedThresholds=['FSNOSEED'], groups=SingleBjetGroup),
        ChainProp(name='HLT_j100_pf_ftf_0eta320_j20_0eta290_pf_ftf_boffperf_L1HT190-J15s5pETA21', l1SeedThresholds=['FSNOSEED']*2, groups=SingleBjetGroup),
        ChainProp(name='HLT_4j20_0eta290_pf_ftf_boffperf_L1HT190-J15s5pETA21', l1SeedThresholds=['FSNOSEED'], groups=MultiBjetGroup),
        ChainProp(name='HLT_4j20_pf_ftf_020jvt_boffperf_L1HT190-J15s5pETA21', l1SeedThresholds=['FSNOSEED'], groups=MultiBjetGroup),
        ChainProp(name='HLT_3j20_pf_ftf_020jvt_j20_0eta290_pf_ftf_boffperf_L1HT190-J15s5pETA21', l1SeedThresholds=['FSNOSEED']*2, groups=MultiBjetGroup),
        ChainProp(name='HLT_4j20_pf_ftf_020jvt_boffperf_L1J45p0ETA21_3J15p0ETA25', groups=MultiBjetGroup),


        # Candidates for allhad ttbar delayed stream
        ChainProp(name='HLT_5j25_pf_ftf_0eta240_020jvt_j25_pf_ftf_0eta240_020jvt_bdl1r60_L14J15', l1SeedThresholds=['FSNOSEED']*2, groups=PrimaryLegGroup+MultiBjetGroup),
        ChainProp(name='HLT_5j35_pf_ftf_0eta240_020jvt_j25_pf_ftf_0eta240_020jvt_bdl1r60_L14J15', l1SeedThresholds=['FSNOSEED']*2, stream=['VBFDelayed'], groups=PrimaryLegGroup+MultiBjetGroup),
        ChainProp(name='HLT_5j45_pf_ftf_0eta240_020jvt_j25_pf_ftf_0eta240_020jvt_bdl1r60_L14J15', l1SeedThresholds=['FSNOSEED']*2, groups=PrimaryLegGroup+MultiBjetGroup),

        # Boffperf copy to facilitate emulation studies
        ChainProp(name='HLT_5j25_pf_ftf_0eta240_j25_pf_ftf_0eta240_boffperf_L14J15', l1SeedThresholds=['FSNOSEED']*2, groups=MultiBjetGroup),

        # These are VBF chains
        ChainProp(name='HLT_j80_pf_ftf_0eta240_j60_pf_ftf_0eta320_j45_pf_ftf_320eta490_SHARED_2j45_pf_ftf_0eta290_bdl1r60_L1J40p0ETA25_2J25_J20p31ETA49', l1SeedThresholds=['FSNOSEED']*4, groups=PrimaryLegGroup+MultiBjetGroup),
        # This chain should reduce to the following one, kept to test
        ChainProp(name='HLT_2j40_pf_ftf_0eta490_SHARED_2j45_pf_ftf_0eta290_bdl1r70_j0_pf_ftf_HT300_j0_pf_ftf_DJMASS700j35_L1HT150-J20s5pETA31_MJJ-400-CF', l1SeedThresholds=['FSNOSEED']*4, groups=PrimaryLegGroup+MultiBjetGroup),
        ChainProp(name='HLT_2j45_pf_ftf_bdl1r70_j0_pf_ftf_HT300_j0_pf_ftf_DJMASS700j35_L1HT150-J20s5pETA31_MJJ-400-CF', l1SeedThresholds=['FSNOSEED']*3, groups=PrimaryLegGroup+MultiBjetGroup),
        # While it may appear that the 2j35 selections are redundant, in fact the SHARED expression
        # allows the b-tags to be on any of the four jets preceding "SHARED"
        ChainProp(name='HLT_j70_pf_ftf_0eta490_j50_pf_ftf_0eta490_2j35_pf_ftf_0eta490_SHARED_2j35_pf_ftf_0eta290_bdl1r70_j0_pf_ftf_DJMASS1000j50_L1MJJ-500-NFF', l1SeedThresholds=['FSNOSEED']*5,stream=['VBFDelayed'], groups=PrimaryLegGroup+MultiBjetGroup),

        # TODO
        ### Are these VBF chains?
        ChainProp(name="HLT_j55_pf_ftf_0eta320_bdl1r70_2j45_pf_ftf_320eta490_L1J25p0ETA23_2J15p31ETA49",l1SeedThresholds=['FSNOSEED']*2,  stream=[PhysicsStream], groups=MultiBjetGroup),
        ChainProp(name="HLT_j80_pf_ftf_0eta320_bdl1r70_j60_pf_ftf_0eta320_bdl1r85_j45_pf_ftf_320eta490_L1J40p0ETA25_2J25_J20p31ETA49", l1SeedThresholds=['FSNOSEED']*3,stream=[PhysicsStream], groups=MultiBjetGroup),


        # Chris doesn't know which of these are for what signature
        ChainProp(name="HLT_j150_0eta290_020jvt_pf_ftf_0eta320_2j55_0eta290_020jvt_pf_ftf_bdl1r70_L1J85_3J30", l1SeedThresholds=['FSNOSEED','FSNOSEED'], groups=MultiBjetGroup),
        ChainProp(name="HLT_3j35_0eta290_020jvt_pf_ftf_bdl1r70_j35_pf_ftf_0eta320_L14J15p0ETA25", l1SeedThresholds=['FSNOSEED','FSNOSEED'], groups=MultiBjetGroup),
        ChainProp(name="HLT_j175_0eta290_020jvt_pf_ftf_bdl1r60_j60_0eta290_020jvt_pf_ftf_bdl1r60_L1J100", l1SeedThresholds=['FSNOSEED','FSNOSEED'], groups=MultiBjetGroup),
        ChainProp(name="HLT_2j35_0eta290_020jvt_pf_ftf_bdl1r70_2j35_0eta290_020jvt_pf_ftf_bdl1r85_L14J15p0ETA25", l1SeedThresholds=['FSNOSEED','FSNOSEED'], groups=MultiBjetGroup),
        ChainProp(name="HLT_2j55_0eta290_020jvt_pf_ftf_bdl1r60_2j55_pf_ftf_0eta320_L14J15p0ETA25", l1SeedThresholds=['FSNOSEED','FSNOSEED'], groups=MultiBjetGroup),
        ChainProp(name="HLT_2j35_0eta290_020jvt_pf_ftf_bdl1r60_3j35_pf_ftf_0eta320_L15J15p0ETA25", l1SeedThresholds=['FSNOSEED','FSNOSEED'], groups=MultiBjetGroup),
        ChainProp(name="HLT_2j45_0eta290_020jvt_pf_ftf_bdl1r60_3j45_pf_ftf_0eta320_L15J15p0ETA25", l1SeedThresholds=['FSNOSEED','FSNOSEED'], groups=MultiBjetGroup),
        ChainProp(name="HLT_j75_0eta290_020jvt_pf_ftf_bdl1r60_3j75_pf_ftf_L14J20", l1SeedThresholds=['FSNOSEED','FSNOSEED'], groups=MultiBjetGroup),
        #ChainProp(name="HLT_2j45_0eta290_020jvt_pf_ftf_bdl1r50_2j45_pf_ftf_L14J15p0ETA25", l1SeedThresholds=['FSNOSEED','FSNOSEED'], groups=MultiBjetGroup),
        ChainProp(name="HLT_2j45_0eta290_020jvt_pf_ftf_bdl1r60_2j45_pf_ftf_L14J15p0ETA25", l1SeedThresholds=['FSNOSEED','FSNOSEED'], groups=MultiBjetGroup),


        # EMTopo Chains (likely not used)
        # ATR-22165
        ChainProp(name='HLT_j275_subjesgscIS_ftf_bdl1r60_L1J100', l1SeedThresholds=['FSNOSEED'], groups=SingleBjetGroup),
        ChainProp(name='HLT_j300_subjesgscIS_ftf_bdl1r70_L1J100', l1SeedThresholds=['FSNOSEED'], groups=SingleBjetGroup),
        ChainProp(name='HLT_j360_subjesgscIS_ftf_bdl1r77_L1J100', l1SeedThresholds=['FSNOSEED'], groups=SingleBjetGroup),
        ChainProp(name='HLT_j45_subjesgscIS_ftf_bdl1r70_L1J20', l1SeedThresholds=['FSNOSEED'], groups=SingleBjetGroup),

        ChainProp(name="HLT_j110_subjesgscIS_ftf_bdl1r60_j45_subjesgscIS_ftf_bdl1r70_L1J50", l1SeedThresholds=['FSNOSEED','FSNOSEED'], groups=MultiBjetGroup),

    ]

    TriggerFlags.TauSlice.signatures = TriggerFlags.TauSlice.signatures() + [
        #ATR-20049
        ChainProp(name="HLT_tau0_ptonly_L1TAU8", groups=SingleTauGroup),
        ChainProp(name="HLT_tau0_ptonly_L1TAU60", groups=SingleTauGroup),
        ChainProp(name="HLT_tau25_ptonly_L1TAU12IM", groups=SingleTauGroup),
        ChainProp(name="HLT_tau25_idperf_track_L1TAU12IM", groups=SingleTauGroup),
        ChainProp(name="HLT_tau25_idperf_tracktwo_L1TAU12IM", groups=SingleTauGroup),
        ChainProp(name="HLT_tau25_idperf_tracktwoMVA_L1TAU12IM", groups=SingleTauGroup),
        ChainProp(name="HLT_tau25_idperf_tracktwoMVABDT_L1TAU12IM", groups=SingleTauGroup),
        ChainProp(name="HLT_tau25_perf_track_L1TAU12IM", groups=SingleTauGroup),
        ChainProp(name="HLT_tau25_perf_tracktwo_L1TAU12IM", groups=SingleTauGroup),
        ChainProp(name="HLT_tau25_perf_tracktwoMVA_L1TAU12IM", groups=SingleTauGroup),
        ChainProp(name="HLT_tau25_perf_tracktwoMVABDT_L1TAU12IM", groups=SingleTauGroup),
        ChainProp(name="HLT_tau25_looseRNN_tracktwoMVA_L1TAU12IM", groups=SingleTauGroup),
        ChainProp(name="HLT_tau25_looseRNN_tracktwoMVABDT_L1TAU12IM", groups=SingleTauGroup),
        ChainProp(name="HLT_tau25_looseRNN_tracktwoLLP_L1TAU12IM", groups=SingleTauGroup),
        ChainProp(name="HLT_tau25_mediumRNN_tracktwoMVA_L1TAU12IM", groups=SingleTauGroup),
        ChainProp(name="HLT_tau25_mediumRNN_tracktwoMVABDT_L1TAU12IM", groups=SingleTauGroup),
        ChainProp(name="HLT_tau25_mediumRNN_tracktwoLLP_L1TAU12IM", groups=SingleTauGroup),
        ChainProp(name="HLT_tau25_tightRNN_tracktwoMVA_L1TAU12IM", groups=SingleTauGroup),
        ChainProp(name="HLT_tau25_tightRNN_tracktwoMVABDT_L1TAU12IM", groups=SingleTauGroup),
        ChainProp(name="HLT_tau25_tightRNN_tracktwoLLP_L1TAU12IM", groups=SingleTauGroup),
        ChainProp(name="HLT_tau25_medium1_track_L1TAU12IM", groups=SingleTauGroup),
        ChainProp(name="HLT_tau25_medium1_tracktwo_L1TAU12IM", groups=SingleTauGroup),
        ChainProp(name="HLT_tau35_ptonly_L1TAU12IM", groups=SingleTauGroup),
        ChainProp(name="HLT_tau35_idperf_track_L1TAU12IM", groups=SingleTauGroup),
        ChainProp(name="HLT_tau35_idperf_tracktwo_L1TAU12IM", groups=SingleTauGroup),
        ChainProp(name="HLT_tau35_idperf_tracktwoMVA_L1TAU12IM", groups=SingleTauGroup),
        ChainProp(name="HLT_tau35_idperf_tracktwoMVABDT_L1TAU12IM", groups=SingleTauGroup),
        ChainProp(name="HLT_tau35_perf_track_L1TAU12IM", groups=SingleTauGroup),
        ChainProp(name="HLT_tau35_perf_tracktwo_L1TAU12IM", groups=SingleTauGroup),
        ChainProp(name="HLT_tau35_perf_tracktwoMVA_L1TAU12IM", groups=SingleTauGroup),
        ChainProp(name="HLT_tau35_perf_tracktwoMVABDT_L1TAU12IM", groups=SingleTauGroup),
        ChainProp(name="HLT_tau35_looseRNN_tracktwoMVA_L1TAU12IM", groups=SingleTauGroup),
        ChainProp(name="HLT_tau35_looseRNN_tracktwoMVABDT_L1TAU12IM", groups=SingleTauGroup),
        ChainProp(name="HLT_tau35_mediumRNN_tracktwoMVA_L1TAU12IM", groups=SingleTauGroup),
        ChainProp(name="HLT_tau35_mediumRNN_tracktwoMVABDT_L1TAU12IM", groups=SingleTauGroup),
        ChainProp(name="HLT_tau35_tightRNN_tracktwoMVA_L1TAU12IM", groups=SingleTauGroup),
        ChainProp(name="HLT_tau35_tightRNN_tracktwoMVABDT_L1TAU12IM", groups=SingleTauGroup),
        ChainProp(name="HLT_tau160_ptonly_L1TAU100", groups=SingleTauGroup),
        ChainProp(name="HLT_tau160_idperf_track_L1TAU100", groups=SingleTauGroup),
        ChainProp(name="HLT_tau160_idperf_tracktwo_L1TAU100", groups=SingleTauGroup),
        ChainProp(name="HLT_tau160_idperf_tracktwoMVA_L1TAU100", groups=SingleTauGroup),
        ChainProp(name="HLT_tau160_idperf_tracktwoMVABDT_L1TAU100", groups=SingleTauGroup),
        ChainProp(name="HLT_tau160_perf_track_L1TAU100", groups=SingleTauGroup),
        ChainProp(name="HLT_tau160_perf_tracktwo_L1TAU100", groups=SingleTauGroup),
        ChainProp(name="HLT_tau160_perf_tracktwoMVA_L1TAU100", groups=SingleTauGroup),
        ChainProp(name="HLT_tau160_perf_tracktwoMVABDT_L1TAU100", groups=SingleTauGroup),
        ChainProp(name="HLT_tau160_medium1_track_L1TAU100", groups=SingleTauGroup),
        ChainProp(name="HLT_tau160_medium1_tracktwo_L1TAU100", groups=SingleTauGroup),
        ChainProp(name="HLT_tau160_looseRNN_tracktwoLLP_L1TAU100", groups=SingleTauGroup),
        ChainProp(name="HLT_tau160_mediumRNN_tracktwoLLP_L1TAU100", groups=SingleTauGroup),
        ChainProp(name="HLT_tau160_tightRNN_tracktwoLLP_L1TAU100", groups=SingleTauGroup),
        ChainProp(name="HLT_tau200_ptonly_L1TAU100", groups=SingleTauGroup),
        ChainProp(name="HLT_tau200_medium1_track_L1TAU100", groups=SingleTauGroup),
        ChainProp(name="HLT_tau200_medium1_tracktwo_L1TAU100", groups=SingleTauGroup),
        ChainProp(name="HLT_tau200_looseRNN_tracktwoLLP_L1TAU100", groups=SingleTauGroup),
        ChainProp(name="HLT_tau200_mediumRNN_tracktwoLLP_L1TAU100", groups=SingleTauGroup),
        ChainProp(name="HLT_tau200_tightRNN_tracktwoLLP_L1TAU100", groups=SingleTauGroup),

    ]

    TriggerFlags.BphysicsSlice.signatures = TriggerFlags.BphysicsSlice.signatures() + [
        #ATR-21003
        ChainProp(name='HLT_2mu6_bJpsimumul2io_L12MU6', groups=BphysicsGroup),
        #ATR-23576
        ChainProp(name='HLT_2mu4_bBmumu_Lxy0_L1BPH-2M9-0DR15-2MU4', l1SeedThresholds=['MU4'], groups=PrimaryL1MuGroup+BphysicsGroup),
        ChainProp(name='HLT_mu6_mu4_bJpsimumu_L1BPH-2M9-0DR15-MU6MU4', l1SeedThresholds=['MU6','MU4'], groups=PrimaryL1MuGroup+BphysicsGroup),
        ChainProp(name='HLT_mu6_mu4_bJpsimumu_Lxy0_L1BPH-2M9-0DR15-MU6MU4', l1SeedThresholds=['MU6','MU4'], groups=PrimaryL1MuGroup+BphysicsGroup),
        ChainProp(name='HLT_mu6_mu4_bBmumu_Lxy0_L1BPH-2M9-0DR15-MU6MU4', l1SeedThresholds=['MU6','MU4'], groups=PrimaryL1MuGroup+BphysicsGroup),
        ChainProp(name='HLT_mu6_mu4_bUpsimumu_L1BPH-8M15-0DR22-MU6MU4-BO', l1SeedThresholds=['MU6','MU4'], groups=PrimaryL1MuGroup+BphysicsGroup),
        ChainProp(name='HLT_2mu6_bJpsimumu_L1BPH-2M9-2DR15-2MU6', l1SeedThresholds=['MU6'], groups=PrimaryL1MuGroup+BphysicsGroup),
        ChainProp(name='HLT_2mu6_bBmumu_Lxy0_L1BPH-2M9-2DR15-2MU6', l1SeedThresholds=['MU6'], groups=PrimaryL1MuGroup+BphysicsGroup),
        ChainProp(name='HLT_2mu6_bUpsimumu_L1BPH-8M15-0DR22-2MU6', l1SeedThresholds=['MU6'], groups=PrimaryL1MuGroup+BphysicsGroup),
        ChainProp(name='HLT_2mu6_bPhi_L1LFV-MU6', l1SeedThresholds=['MU6'], groups=PrimaryL1MuGroup+BphysicsGroup),
        ChainProp(name='HLT_mu11_mu6_bBmumu_L1LFV-MU11', l1SeedThresholds=['MU11','MU6'], groups=PrimaryL1MuGroup+BphysicsGroup),
        ChainProp(name='HLT_mu11_mu6_bDimu2700_L1LFV-MU11', l1SeedThresholds=['MU11','MU6'], groups=PrimaryL1MuGroup+BphysicsGroup),
        ChainProp(name='HLT_mu11_mu6_bDimu_L1LFV-MU11', l1SeedThresholds=['MU11','MU6'], groups=PrimaryL1MuGroup+BphysicsGroup),
        ChainProp(name='HLT_mu11_mu6_bJpsimumu_L1LFV-MU11', l1SeedThresholds=['MU11','MU6'], groups=PrimaryL1MuGroup+BphysicsGroup),
        ChainProp(name='HLT_mu11_mu6_bUpsimumu_L1LFV-MU11', l1SeedThresholds=['MU11','MU6'], groups=PrimaryL1MuGroup+BphysicsGroup),
        ChainProp(name='HLT_mu11_mu6_bPhi_L1LFV-MU11', l1SeedThresholds=['MU11','MU6'], groups=PrimaryL1MuGroup+BphysicsGroup),
        ChainProp(name='HLT_mu11_mu6_bTau_L1LFV-MU11', l1SeedThresholds=['MU11','MU6'], groups=PrimaryL1MuGroup+BphysicsGroup),
        # supplementary PEB triggers
        ChainProp(name='HLT_mu4_bJpsi_MuonTrkPEB_L1MU4', stream =['BphysPEB'] , groups=BphysicsGroup+['PS:Online']),
        ChainProp(name='HLT_mu6_bJpsi_MuonTrkPEB_L1MU6', stream =['BphysPEB'] , groups=BphysicsGroup+['PS:Online']),
        ChainProp(name='HLT_mu10_bJpsi_MuonTrkPEB_L1MU10', stream =['BphysPEB'] , groups=BphysicsGroup+['PS:Online']),
        ChainProp(name='HLT_mu20_bJpsi_MuonTrkPEB_L1MU20', stream =['BphysPEB'] , groups=BphysicsGroup+['PS:Online']),
    ]

    TriggerFlags.CombinedSlice.signatures = TriggerFlags.CombinedSlice.signatures() + [
        # groups need to be properly assigned here later
        # Primary e-mu chains
        ChainProp(name='HLT_e17_lhloose_mu14_L1EM15VH_MU10', l1SeedThresholds=['EM15VH','MU10'], stream=[PhysicsStream], groups=PrimaryLegGroup+EgammaMuonGroup),
        ChainProp(name='HLT_e7_lhmedium_mu24_L1MU20',l1SeedThresholds=['EM3','MU20'],  stream=[PhysicsStream], groups=PrimaryLegGroup+EgammaMuonGroup),
        ChainProp(name='HLT_e12_lhloose_2mu10_L12MU10', l1SeedThresholds=['EM8VH','MU10'], stream=[PhysicsStream], groups=PrimaryLegGroup+EgammaMuonGroup),
        ChainProp(name='HLT_2e12_lhloose_mu10_L12EM8VH_MU10', l1SeedThresholds=['EM8VH','MU10'], stream=[PhysicsStream], groups=PrimaryLegGroup+EgammaMuonGroup),

        # Primary g-mu chains
        ChainProp(name='HLT_g25_medium_mu24_L1MU20',l1SeedThresholds=['EM15VH','MU20'], stream=[PhysicsStream], groups=PrimaryLegGroup+EgammaMuonGroup), #ATR-22594
        ChainProp(name='HLT_g35_loose_mu18_L1EM22VHI', l1SeedThresholds=['EM22VHI','MU10'], stream=[PhysicsStream], groups=PrimaryLegGroup+EgammaMuonGroup),
        ChainProp(name='HLT_g35_loose_mu18_L1EM24VHI', l1SeedThresholds=['EM24VHI','MU10'], stream=[PhysicsStream], groups=PrimaryLegGroup+EgammaMuonGroup),
        ChainProp(name='HLT_2g10_loose_mu20_L1MU20', l1SeedThresholds=['EM7','MU20'], stream=[PhysicsStream], groups=PrimaryLegGroup+EgammaMuonGroup), # unsure what EM seed should be
        #LLP
        ChainProp(name='HLT_g15_loose_2mu10_msonly_L12MU10', l1SeedThresholds=['EM8VH','MU10'], stream=[PhysicsStream], groups=PrimaryLegGroup+EgammaMuonGroup),
        ChainProp(name='HLT_g40_loose_mu40_msonly_L1EM20VH_MU20', l1SeedThresholds=['EM20VH','MU20'], stream=[PhysicsStream], groups=PrimaryLegGroup+EgammaMuonGroup), #ATR-20505
        
        # Test chains for muon + jet/MET merging/aligning
        ChainProp(name='HLT_mu6_xe30_mht_L1XE30', l1SeedThresholds=['MU6','FSNOSEED'], stream=[PhysicsStream], groups=MuonMETGroup),
        ChainProp(name='HLT_mu6_j45_nojcalib_L1J20', l1SeedThresholds=['MU6','FSNOSEED'], stream=[PhysicsStream], groups=MuonJetGroup),

        #ATR-22107
        ChainProp(name='HLT_e24_lhmedium_mu8noL1_L1EM22VHI', l1SeedThresholds=['EM22VHI','FSNOSEED'], stream=[PhysicsStream], groups=EgammaMuonGroup),
        ChainProp(name='HLT_e26_lhmedium_mu8noL1_L1EM22VHI', l1SeedThresholds=['EM22VHI','FSNOSEED'], stream=[PhysicsStream], groups=PrimaryLegGroup+EgammaMuonGroup),
        ChainProp(name='HLT_e28_lhmedium_mu8noL1_L1EM24VHI', l1SeedThresholds=['EM24VHI','FSNOSEED'], stream=[PhysicsStream], groups=PrimaryLegGroup+EgammaMuonGroup),
        ChainProp(name='HLT_e9_lhvloose_mu20_mu8noL1_L1MU20', l1SeedThresholds=['EM3','MU20','FSNOSEED'], stream=[PhysicsStream], groups=PrimaryLegGroup+EgammaMuonGroup),
        ChainProp(name='HLT_g35_loose_mu15_mu2noL1_L1EM22VHI', l1SeedThresholds=['EM22VHI','MU6','FSNOSEED'], stream=[PhysicsStream], groups=PrimaryLegGroup+EgammaMuonGroup),
        ChainProp(name='HLT_g35_loose_mu15_mu2noL1_L1EM24VHI', l1SeedThresholds=['EM24VHI','MU6','FSNOSEED'], stream=[PhysicsStream], groups=PrimaryLegGroup+EgammaMuonGroup),
        ChainProp(name='HLT_g35_tight_icalotight_mu18noL1_L1EM22VHI', l1SeedThresholds=['EM22VHI','FSNOSEED'], stream=[PhysicsStream], groups=PrimaryLegGroup+EgammaMuonGroup),
        ChainProp(name='HLT_g35_tight_icalotight_mu18noL1_L1EM24VHI', l1SeedThresholds=['EM24VHI','FSNOSEED'], stream=[PhysicsStream], groups=PrimaryLegGroup+EgammaMuonGroup),
        ChainProp(name='HLT_g35_tight_icalotight_mu15noL1_mu2noL1_L1EM22VHI', l1SeedThresholds=['EM22VHI','FSNOSEED','FSNOSEED'], stream=[PhysicsStream], groups=PrimaryLegGroup+EgammaMuonGroup),
        ChainProp(name='HLT_g35_tight_icalotight_mu15noL1_mu2noL1_L1EM24VHI', l1SeedThresholds=['EM24VHI','FSNOSEED','FSNOSEED'], stream=[PhysicsStream], groups=PrimaryLegGroup+EgammaMuonGroup),

        # tau+X chains (ATR-21609) 
        # TODO: need to add dRtt to chain below. How do we avoid overlap between taus and jets?
        ChainProp(name='HLT_tau25_mediumRNN_tracktwoMVA_tau20_mediumRNN_tracktwoMVA_03dRAB_j70_0eta320_j50_0eta490_j0_DJMASS900j50_L1MJJ-500-NFF',l1SeedThresholds=['TAU8','TAU8','FSNOSEED','FSNOSEED','FSNOSEED'],stream=['VBFDelayed'], groups=PrimaryLegGroup+TauJetGroup),
        ChainProp(name='HLT_tau25_mediumRNN_tracktwoMVABDT_tau20_mediumRNN_tracktwoMVABDT_03dRAB_j70_0eta320_j50_0eta490_j0_DJMASS900j50_L1MJJ-500-NFF',l1SeedThresholds=['TAU8','TAU8','FSNOSEED','FSNOSEED','FSNOSEED'],stream=['VBFDelayed'], groups=PrimaryLegGroup+TauJetGroup),
        # displaced tau+X (ATR-21754)
        ChainProp(name="HLT_tau80_mediumRNN_tracktwoLLP_tau60_mediumRNN_tracktwoLLP_03dRAB_L1TAU60_2TAU40",                  l1SeedThresholds=['TAU60','TAU40'],     groups=TauJetGroup),
        
        # photon + multijets (ATR-22594)
        ChainProp(name='HLT_g85_tight_3j50_L1EM22VHI',l1SeedThresholds=['EM22VHI','FSNOSEED'],stream=[PhysicsStream], groups=PrimaryLegGroup+EgammaJetGroup),
        ChainProp(name='HLT_g45_loose_6j45_L14J15p0ETA25',l1SeedThresholds=['EM15','FSNOSEED'],stream=[PhysicsStream], groups=PrimaryLegGroup+EgammaJetGroup),

        # photon + MET (ATR-22594)
        ChainProp(name='HLT_g90_loose_xe90_cell_L1EM22VHI',l1SeedThresholds=['EM22VHI','FSNOSEED'],stream=[PhysicsStream], groups=EgammaMETGroup),

        # electron + MET (ATR-22594)
        ChainProp(name='HLT_e70_lhloose_xe70_cell_L1EM22VHI',l1SeedThresholds=['EM22VHI','FSNOSEED'],stream=[PhysicsStream], groups=EgammaMETGroup),

        # photon + VBF Hbb (ATR-23293) 
        ChainProp(name='HLT_g25_medium_2j35_pf_ftf_0eta490_bdl1r77_2j35_pf_ftf_0eta490_L1EM22VHI',l1SeedThresholds=['EM22VHI','FSNOSEED','FSNOSEED'],stream=[PhysicsStream], groups=PrimaryLegGroup+EgammaBjetGroup), 
        ChainProp(name='HLT_g25_medium_j35_pf_ftf_0eta490_bdl1r77_3j35_pf_ftf_0eta490_j0_pf_ftf_DIJET35j12ptXX700djmass_L1EM22VHI',l1SeedThresholds=['EM22VHI','FSNOSEED','FSNOSEED','FSNOSEED'],stream=[PhysicsStream], groups=PrimaryLegGroup+EgammaBjetGroup),
        ChainProp(name='HLT_g20_tight_icaloloose_j35_pf_ftf_bdl1r77_3j35_pf_ftf_0eta490_j0_pf_ftf_DIJET35j12ptXX500djmass_L1EM18VHI_MJJ-300',l1SeedThresholds=['EM18VHI','FSNOSEED','FSNOSEED','FSNOSEED'],stream=[PhysicsStream], groups=PrimaryLegGroup+EgammaBjetGroup),        
        
        
        # VBF triggers (ATR-22594)
        ChainProp(name='HLT_2mu6_2j50_0eta490_j0_DJMASS900j50_L1MJJ-500-NFF',l1SeedThresholds=['MU6','FSNOSEED','FSNOSEED'],stream=['VBFDelayed'], groups=PrimaryLegGroup+MuonJetGroup), # Formerly HLT_2mu6_2j50_0eta490_invm900j50
        ChainProp(name='HLT_e5_lhvloose_j70_0eta320_j50_0eta490_j0_DJMASS1000j50_xe50_tcpufit_L1MJJ-500-NFF',l1SeedThresholds=['EM3','FSNOSEED','FSNOSEED','FSNOSEED','FSNOSEED'],stream=['VBFDelayed'], groups=PrimaryLegGroup+EgammaJetGroup),
        ChainProp(name='HLT_2e5_lhmedium_j70_0eta320_j50_0eta490_j0_DJMASS900j50_L1MJJ-500-NFF',l1SeedThresholds=['EM3','FSNOSEED','FSNOSEED','FSNOSEED'],stream=['VBFDelayed'], groups=PrimaryLegGroup+EgammaJetGroup),
        ChainProp(name='HLT_g25_medium_4j35_0eta490_j0_DJMASS1000j35_L1EM22VHI',l1SeedThresholds=['EM22VHI','FSNOSEED','FSNOSEED'],stream=[PhysicsStream], groups=PrimaryLegGroup+EgammaJetGroup),
        ChainProp(name='HLT_e10_lhmedium_ivarloose_j70_0eta320_j50_0eta490_j0_DJMASS900j50_L1MJJ-500-NFF',l1SeedThresholds=['EM8VH','FSNOSEED','FSNOSEED','FSNOSEED'],stream=['VBFDelayed'], groups=PrimaryLegGroup+EgammaJetGroup),
        ChainProp(name='HLT_mu4_j70_0eta320_j50_0eta490_j0_DJMASS1000j50_L1MJJ-500-NFF',l1SeedThresholds=['MU4','FSNOSEED','FSNOSEED','FSNOSEED'],stream=['VBFDelayed'], groups=PrimaryLegGroup+MuonJetGroup),
        ChainProp(name='HLT_mu10_ivarmedium_j70_0eta320_j50_0eta490_j0_DJMASS900j50_L1MJJ-500-NFF',l1SeedThresholds=['MU10','FSNOSEED','FSNOSEED','FSNOSEED'],stream=['VBFDelayed'], groups=PrimaryLegGroup+MuonJetGroup),
        ChainProp(name='HLT_j70_0eta320_j50_0eta490_j0_DJMASS1000j50dphi240_xe90_tcpufit_xe50_cell_L1MJJ-500-NFF',l1SeedThresholds=['FSNOSEED']*5,stream=['VBFDelayed'], groups=PrimaryLegGroup+JetMETGroup),

        # meson + photon (ATR-22644, ATR-23239)
        ChainProp(name='HLT_g25_medium_tau25_dikaonmass_tracktwoMVA_50invmAB_L1EM22VHI', l1SeedThresholds=['EM22VHI','TAU8'], stream=[PhysicsStream], groups=PrimaryLegGroup+['RATE:TauGamma', 'BW:Tau', 'BW:Egamma']),
        ChainProp(name='HLT_g25_medium_tau25_kaonpi1_tracktwoMVA_50invmAB_L1EM22VHI', l1SeedThresholds=['EM22VHI','TAU8'], stream=[PhysicsStream], groups=PrimaryLegGroup+['RATE:TauGamma', 'BW:Tau', 'BW:Egamma']),
        ChainProp(name='HLT_g25_medium_tau25_kaonpi2_tracktwoMVA_50invmAB_L1EM22VHI', l1SeedThresholds=['EM22VHI','TAU8'], stream=[PhysicsStream], groups=PrimaryLegGroup+['RATE:TauGamma', 'BW:Tau', 'BW:Egamma']),
        ChainProp(name='HLT_g25_medium_tau25_singlepion_tracktwoMVA_50invmAB_L1EM22VHI', l1SeedThresholds=['EM22VHI','TAU8'], stream=[PhysicsStream], groups=PrimaryLegGroup+['RATE:TauGamma', 'BW:Tau', 'BW:Egamma']),
        ChainProp(name='HLT_g25_medium_tau25_dipion1_tracktwoMVA_50invmAB_L1EM22VHI', l1SeedThresholds=['EM22VHI','TAU8'], stream=[PhysicsStream], groups=PrimaryLegGroup+['RATE:TauGamma', 'BW:Tau', 'BW:Egamma']),
        ChainProp(name='HLT_g25_medium_tau25_dipion2_tracktwoMVA_50invmAB_L1EM22VHI', l1SeedThresholds=['EM22VHI','TAU8'], stream=[PhysicsStream], groups=PrimaryLegGroup+['RATE:TauGamma', 'BW:Tau', 'BW:Egamma']),
        ChainProp(name='HLT_g35_medium_tau25_dipion3_tracktwoMVA_60invmAB_L1EM22VHI', l1SeedThresholds=['EM22VHI','TAU8'], stream=[PhysicsStream], groups=PrimaryLegGroup+['RATE:TauGamma', 'BW:Tau', 'BW:Egamma']),
        ChainProp(name='HLT_g25_medium_tau25_dipion4_tracktwoMVA_50invmAB_L1EM22VHI', l1SeedThresholds=['EM22VHI','TAU8'], stream=[PhysicsStream], groups=PrimaryLegGroup+['RATE:TauGamma', 'BW:Tau', 'BW:Egamma']),

        #Combined BPhys
        #ATR-22749 Added on May 25
        ChainProp(name='HLT_e9_lhvloose_e5_lhvloose_bBeeM6000_mu6_noL2Comb_L1BPH-0M9-EM7-EM5_MU6', l1SeedThresholds=['EM7','EM3','MU6'], groups=BphysElectronGroup),
        ChainProp(name='HLT_e9_lhvloose_e5_lhvloose_bBeeM6000_2mu4_noL2Comb_L1BPH-0M9-EM7-EM5_2MU4', l1SeedThresholds=['EM7','EM3','MU4'], groups=BphysElectronGroup),

        # Tests of potential TLA chains for cost/rate
        # ATR-19317 - dijet+ISR 
        ChainProp(name='HLT_g35_loose_3j25_pf_ftf_L1EM22VHI',          l1SeedThresholds=['EM22VHI','FSNOSEED'], groups=EgammaJetGroup),
        ChainProp(name='HLT_g35_medium_3j25_pf_ftf_L1EM22VHI',         l1SeedThresholds=['EM22VHI','FSNOSEED'], groups=EgammaJetGroup),
        ChainProp(name='HLT_g35_tight_3j25_pf_ftf_L1EM22VHI',          l1SeedThresholds=['EM22VHI','FSNOSEED'], groups=EgammaJetGroup),
        ChainProp(name='HLT_g35_tight_3j25_0eta290_pf_ftf_boffperf_L1EM22VHI', l1SeedThresholds=['EM22VHI','FSNOSEED'], groups=EgammaJetGroup),


        #ATR-23600
        ChainProp(name='HLT_tau50_mediumRNN_tracktwoMVA_xe80_tcpufit_xe50_cell_L1XE50', l1SeedThresholds=['TAU25IM','FSNOSEED','FSNOSEED'], stream=[PhysicsStream], groups=PrimaryLegGroup+TauMETGroup),
        ChainProp(name='HLT_tau50_mediumRNN_tracktwoMVA_xe80_pfopufit_xe50_cell_L1XE50', l1SeedThresholds=['TAU25IM','FSNOSEED','FSNOSEED'], stream=[PhysicsStream], groups=PrimaryLegGroup+TauMETGroup),
        ChainProp(name='HLT_tau50_mediumRNN_tracktwoMVABDT_xe80_tcpufit_xe50_cell_L1XE50', l1SeedThresholds=['TAU25IM','FSNOSEED','FSNOSEED'], stream=[PhysicsStream], groups=PrimaryLegGroup+TauMETGroup),
        ChainProp(name='HLT_tau50_mediumRNN_tracktwoMVABDT_xe80_pfopufit_xe50_cell_L1XE50', l1SeedThresholds=['TAU25IM','FSNOSEED','FSNOSEED'], stream=[PhysicsStream], groups=PrimaryLegGroup+TauMETGroup),
        ChainProp(name='HLT_j80_pf_ftf_bdl1r60_xe60_cell_L12J50_XE40', l1SeedThresholds=['FSNOSEED','FSNOSEED'], stream=[PhysicsStream], groups=PrimaryLegGroup+BjetMETGroup),
        ChainProp(name='HLT_g25_medium_mu24_ivarmedium_L1MU20', l1SeedThresholds=['EM22VHI','MU20'], stream=[PhysicsStream], groups=PrimaryLegGroup+EgammaMuonGroup),
        ChainProp(name='HLT_g15_loose_2mu10_msonly_L1MU4_EMPTY', l1SeedThresholds=['EM8VH','MU4'], stream=['Late'], groups=PrimaryLegGroup+EgammaMuonGroup),
        ChainProp(name='HLT_g15_loose_2mu10_msonly_L1MU6_EMPTY', l1SeedThresholds=['EM8VH','MU6'], stream=['Late'], groups=PrimaryLegGroup+EgammaMuonGroup),
        ChainProp(name='HLT_g15_loose_2mu10_msonly_L1MU4_UNPAIRED_ISO', l1SeedThresholds=['EM8VH','MU4'], stream=['Late'], groups=PrimaryLegGroup+EgammaMuonGroup),
    ]
    TriggerFlags.HeavyIonSlice.signatures  = TriggerFlags.HeavyIonSlice.signatures() + []
    TriggerFlags.BeamspotSlice.signatures  = TriggerFlags.BeamspotSlice.signatures() + [
        ChainProp(name='HLT_beamspot_allTE_trkfast_BeamSpotPEB_L1J15',  l1SeedThresholds=['FSNOSEED'], stream=['BeamSpot'], groups=['PS:Online', 'RATE:BeamSpot',  'BW:BeamSpot']),
    ]
    TriggerFlags.MinBiasSlice.signatures   = TriggerFlags.MinBiasSlice.signatures() + [
        ChainProp(name="HLT_mb_mbts_L1MBTS_1_EMPTY",               l1SeedThresholds=['FSNOSEED'], stream=[PhysicsStream], groups=MinBiasGroup+['PS:Online']+LowMuGroup),
        ChainProp(name="HLT_mb_mbts_L1MBTS_1",                     l1SeedThresholds=['FSNOSEED'], stream=[PhysicsStream], groups=MinBiasGroup+['PS:Online']+LowMuGroup),
        ChainProp(name="HLT_mb_mbts_L1MBTS_1_1",                   l1SeedThresholds=['FSNOSEED'], stream=[PhysicsStream], groups=MinBiasGroup+['PS:Online']+LowMuGroup),
        ChainProp(name="HLT_mb_mbts_L1MBTS_2",                     l1SeedThresholds=['FSNOSEED'], stream=[PhysicsStream], groups=MinBiasGroup+['PS:Online']+LowMuGroup),
        ChainProp(name="HLT_mb_mbts_L1RD0_FILLED",                 l1SeedThresholds=['FSNOSEED'], stream=[PhysicsStream], groups=MinBiasGroup+['PS:Online']+LowMuGroup),
        ChainProp(name="HLT_mb_mbts_L1RD0_EMPTY",                  l1SeedThresholds=['FSNOSEED'], stream=[PhysicsStream], groups=MinBiasGroup+['PS:Online']+LowMuGroup),
        ChainProp(name='HLT_mb_sp400_trk40_hmt_L1RD0_FILLED',      l1SeedThresholds=['FSNOSEED'], stream=[PhysicsStream], groups=MinBiasGroup+['PS:Online']+LowMuGroup),
        ChainProp(name='HLT_mb_sp600_trk45_hmt_L1RD0_FILLED',      l1SeedThresholds=['FSNOSEED'], stream=[PhysicsStream], groups=MinBiasGroup+['PS:Online']+LowMuGroup),
        ChainProp(name='HLT_mb_sp1200_trk60_hmt_L1RD0_FILLED',     l1SeedThresholds=['FSNOSEED'], stream=[PhysicsStream], groups=MinBiasGroup+['PS:Online']+LowMuGroup),
        ChainProp(name='HLT_mb_sp1400_trk80_hmt_L1RD0_FILLED',     l1SeedThresholds=['FSNOSEED'], stream=[PhysicsStream], groups=MinBiasGroup+['PS:Online']+LowMuGroup),
        ChainProp(name='HLT_mb_sp2000_trk100_hmt_L1RD0_FILLED',    l1SeedThresholds=['FSNOSEED'], stream=[PhysicsStream], groups=MinBiasGroup+['PS:Online']+LowMuGroup),
        ChainProp(name='HLT_mb_sp3000_trk100_hmt_L1RD0_FILLED',    l1SeedThresholds=['FSNOSEED'], stream=[PhysicsStream], groups=MinBiasGroup+['PS:Online']+LowMuGroup),
        ChainProp(name='HLT_mb_sp5000_trk80_hmt_L1RD0_FILLED',     l1SeedThresholds=['FSNOSEED'], stream=[PhysicsStream], groups=MinBiasGroup+['PS:Online']+LowMuGroup),
        ChainProp(name='HLT_mb_sp5000_trk100_hmt_L1RD0_FILLED',    l1SeedThresholds=['FSNOSEED'], stream=[PhysicsStream], groups=MinBiasGroup+['PS:Online']+LowMuGroup),
        ChainProp(name='HLT_mb_sp5000_trk200_hmt_L1RD0_FILLED',    l1SeedThresholds=['FSNOSEED'], stream=[PhysicsStream], groups=MinBiasGroup+['PS:Online']+LowMuGroup),
        ChainProp(name='HLT_mb_sp400_pusup300_trk40_hmt_L1RD0_FILLED',      l1SeedThresholds=['FSNOSEED'], stream=[PhysicsStream], groups=MinBiasGroup+['PS:Online']+LowMuGroup),
        ChainProp(name='HLT_mb_sptrk_L1MBTS_1', l1SeedThresholds=['FSNOSEED'], stream=[PhysicsStream], groups=['PS:Online',MinBiasGroup]+LowMuGroup),

        ChainProp(name='HLT_mb_sptrk_pt2_L1RD0_FILLED', l1SeedThresholds=['FSNOSEED'], stream=[PhysicsStream], groups=['PS:Online']+MinBiasGroup+LowMuGroup),
        ChainProp(name='HLT_mb_sptrk_pt2_L1MBTS_2', l1SeedThresholds=['FSNOSEED'], stream=[PhysicsStream], groups=['PS:Online']+MinBiasGroup+LowMuGroup),
        ChainProp(name='HLT_mb_sptrk_pt4_L1RD0_FILLED', l1SeedThresholds=['FSNOSEED'], stream=[PhysicsStream], groups=['PS:Online']+MinBiasGroup+LowMuGroup),
        ChainProp(name='HLT_mb_sptrk_pt4_L1MBTS_2', l1SeedThresholds=['FSNOSEED'], stream=[PhysicsStream], groups=['PS:Online']+MinBiasGroup+LowMuGroup),
        ChainProp(name='HLT_mb_sptrk_pt6_L1RD0_FILLED', l1SeedThresholds=['FSNOSEED'], stream=[PhysicsStream], groups=['PS:Online']+MinBiasGroup+LowMuGroup),
        ChainProp(name='HLT_mb_sptrk_pt6_L1MBTS_2', l1SeedThresholds=['FSNOSEED'], stream=[PhysicsStream], groups=['PS:Online']+MinBiasGroup+LowMuGroup),
        ChainProp(name='HLT_mb_sptrk_pt8_L1RD0_FILLED', l1SeedThresholds=['FSNOSEED'], stream=[PhysicsStream], groups=['PS:Online']+MinBiasGroup+LowMuGroup),
        ChainProp(name='HLT_mb_sptrk_pt8_L1MBTS_2', l1SeedThresholds=['FSNOSEED'], stream=[PhysicsStream], groups=['PS:Online']+MinBiasGroup+LowMuGroup),
        ChainProp(name='HLT_mb_sptrk_pt2_L1AFP_A_OR_C', l1SeedThresholds=['FSNOSEED'], stream=[PhysicsStream], groups=['PS:Online']+MinBiasGroup+LowMuGroup),
        ChainProp(name='HLT_mb_sptrk_pt4_L1AFP_A_OR_C', l1SeedThresholds=['FSNOSEED'], stream=[PhysicsStream], groups=['PS:Online']+MinBiasGroup+LowMuGroup),
        ChainProp(name='HLT_mb_sptrk_pt6_L1AFP_A_OR_C', l1SeedThresholds=['FSNOSEED'], stream=[PhysicsStream], groups=['PS:Online']+MinBiasGroup+LowMuGroup),
        ChainProp(name='HLT_mb_sptrk_pt8_L1AFP_A_OR_C', l1SeedThresholds=['FSNOSEED'], stream=[PhysicsStream], groups=['PS:Online']+MinBiasGroup+LowMuGroup),
        ChainProp(name='HLT_mb_sptrk_pt2_L1AFP_A_AND_C', l1SeedThresholds=['FSNOSEED'], stream=[PhysicsStream], groups=['PS:Online']+MinBiasGroup+LowMuGroup),
        ChainProp(name='HLT_mb_sptrk_pt4_L1AFP_A_AND_C', l1SeedThresholds=['FSNOSEED'], stream=[PhysicsStream], groups=['PS:Online']+MinBiasGroup+LowMuGroup),
        ChainProp(name='HLT_mb_sptrk_pt6_L1AFP_A_AND_C', l1SeedThresholds=['FSNOSEED'], stream=[PhysicsStream], groups=['PS:Online']+MinBiasGroup+LowMuGroup),
        ChainProp(name='HLT_mb_sptrk_pt8_L1AFP_A_AND_C', l1SeedThresholds=['FSNOSEED'], stream=[PhysicsStream], groups=['PS:Online']+MinBiasGroup+LowMuGroup),

        #noalg chains
        

        # High mu AFP
        ChainProp(name='HLT_mb_afprec_2j20_L1RD0_FILLED', l1SeedThresholds=['FSNOSEED']*2, stream=[PhysicsStream],groups=MinBiasGroup+LowMuGroup+SupportLegGroup),
    ]

    TriggerFlags.CalibSlice.signatures     =    TriggerFlags.CalibSlice.signatures() + [
        ChainProp(name='HLT_noalg_AlfaPEB_L1ALFA_ANY', l1SeedThresholds=['FSNOSEED'], stream=['ALFACalib'], groups=['RATE:ALFACalibration','BW:Detector']+LowMuGroup),
        # Calib Chains
        ChainProp(name='HLT_larpsallem_L1EM3', groups=SingleElectronGroup),
        ChainProp(name='HLT_larpsall_L1J15', l1SeedThresholds=['J15'], stream=['CosmicCalo'],groups=['RATE:Calibration','BW:Detector']),
    ]
    TriggerFlags.CosmicSlice.signatures    = TriggerFlags.CosmicSlice.signatures() + [
    ]

    TriggerFlags.StreamingSlice.signatures = TriggerFlags.StreamingSlice.signatures() + [
        #ChainProp(name='HLT_noalg_mb_L1RD2_EMPTY', l1SeedThresholds=['FSNOSEED'], stream=['MinBias'], groups=MinBiasGroup),
        #ChainProp(name='HLT_noalg_zb_L1ZB', l1SeedThresholds=['FSNOSEED'], stream=['ZeroBias'], groups=ZeroBiasGroup),
        ChainProp(name='HLT_noalg_L1All', l1SeedThresholds=['FSNOSEED'], stream=[PhysicsStream], groups=['Primary:CostAndRate', 'RATE:SeededStreamers', 'BW:Other']), # ATR-22072, for rates in MC. To move to MC menu once good nightly in LS2_v1.


    ]

    TriggerFlags.MonitorSlice.signatures   = TriggerFlags.MonitorSlice.signatures() + [
       ChainProp(name='HLT_noalg_CSCPEB_L1All', l1SeedThresholds=['FSNOSEED'], stream=['CSC'], groups=['RATE:Monitoring','BW:Other']),
       ChainProp(name='HLT_l1topodebug_legacy_L1All', l1SeedThresholds=['FSNOSEED'], stream=['L1TopoMismatches'], groups=['PS:Online', 'RATE:Monitoring', 'BW:Other']),
    ]

    # Random Seeded EB chains which select at the HLT based on L1 TBP bits
    TriggerFlags.EnhancedBiasSlice.signatures = TriggerFlags.EnhancedBiasSlice.signatures() + [
        ChainProp(name='HLT_eb_low_L1RD2_FILLED', l1SeedThresholds=['FSNOSEED'], stream=['EnhancedBias'], groups= ["RATE:EnhancedBias", "BW:Detector"] ),
        ChainProp(name='HLT_eb_medium_L1RD2_FILLED', l1SeedThresholds=['FSNOSEED'], stream=['EnhancedBias'], groups= ["RATE:EnhancedBias", "BW:Detector"] ),

        ChainProp(name='HLT_noalg_eb_L1PhysicsHigh_noPS', l1SeedThresholds=['FSNOSEED'], stream=['EnhancedBias'], groups= ["RATE:EnhancedBias", "BW:Detector"] ),
        ChainProp(name='HLT_noalg_eb_L1PhysicsVeryHigh_noPS', l1SeedThresholds=['FSNOSEED'], stream=['EnhancedBias'], groups= ["RATE:EnhancedBias", "BW:Detector"] ),

        ChainProp(name='HLT_noalg_eb_L1RD3_FILLED', l1SeedThresholds=['FSNOSEED'], stream=['EnhancedBias'], groups= ["RATE:EnhancedBias", "BW:Detector"] ),
        ChainProp(name='HLT_noalg_eb_L1RD3_EMPTY', l1SeedThresholds=['FSNOSEED'], stream=['EnhancedBias'], groups= ["RATE:EnhancedBias", "BW:Detector"] ),

        ChainProp(name='HLT_noalg_eb_L1EMPTY_noPS', l1SeedThresholds=['FSNOSEED'], stream=['EnhancedBias'], groups= ["RATE:EnhancedBias", "BW:Detector"] ),
        ChainProp(name='HLT_noalg_eb_L1FIRSTEMPTY_noPS', l1SeedThresholds=['FSNOSEED'], stream=['EnhancedBias'], groups= ["RATE:EnhancedBias", "BW:Detector"] ),
        ChainProp(name='HLT_noalg_eb_L1UNPAIRED_ISO_noPS', l1SeedThresholds=['FSNOSEED'], stream=['EnhancedBias'], groups= ["RATE:EnhancedBias", "BW:Detector"] ),
        ChainProp(name='HLT_noalg_eb_L1UNPAIRED_NONISO_noPS', l1SeedThresholds=['FSNOSEED'], stream=['EnhancedBias'], groups= ["RATE:EnhancedBias", "BW:Detector"] ),
        ChainProp(name='HLT_noalg_eb_L1ABORTGAPNOTCALIB_noPS', l1SeedThresholds=['FSNOSEED'], stream=['EnhancedBias'], groups= ["RATE:EnhancedBias", "BW:Detector"] )
    ]


    TriggerFlags.UnconventionalTrackingSlice.signatures = TriggerFlags.UnconventionalTrackingSlice.signatures() + [
        #Isolated High Pt Trigger
        ChainProp(name='HLT_unconvtrk50_isohpttrack_L1XE50', groups=SingleMETGroup, l1SeedThresholds=['FSNOSEED']),
        ChainProp(name='HLT_xe80_tcpufit_unconvtrk120_isohpttrack_medium_iaggrmedium_L1XE50', groups=SingleMETGroup, l1SeedThresholds=['FSNOSEED']*2),
        ChainProp(name='HLT_xe80_tcpufit_unconvtrk140_isohpttrack_medium_iaggrmedium_L1XE50', groups=SingleMETGroup, l1SeedThresholds=['FSNOSEED']*2),
        ChainProp(name='HLT_xe80_tcpufit_unconvtrk100_isohpttrack_medium_iaggrmedium_L1XE50', groups=SingleMETGroup, l1SeedThresholds=['FSNOSEED']*2),
        ChainProp(name='HLT_xe80_tcpufit_unconvtrk120_isohpttrack_medium_iaggrloose_L1XE50', groups=SingleMETGroup, l1SeedThresholds=['FSNOSEED']*2),


        ChainProp(name='HLT_unconvtrk0_fslrt_L1All', groups=SingleMETGroup, l1SeedThresholds=['FSNOSEED']),
        ChainProp(name='HLT_unconvtrk0_fslrt_L1XE50', groups=SingleMETGroup, l1SeedThresholds=['FSNOSEED']),

        # dEdx triggers
<<<<<<< HEAD
        ChainProp(name='HLT_xe80_tcpufit_unconvtrk25_dedx_medium_L1XE50', groups=SingleMETGroup, l1SeedThresholds=['FSNOSEED']*2),
        ChainProp(name='HLT_xe80_tcpufit_unconvtrk50_dedx_medium_L1XE50', groups=SingleMETGroup, l1SeedThresholds=['FSNOSEED']*2),
    ]
=======
        #ChainProp(name='HLT_xe80_tcpufit_unconvtrk25_dedx_medium_L1XE50', groups=SingleMETGroup, l1SeedThresholds=['FSNOSEED']*2),
        #ChainProp(name='HLT_xe80_tcpufit_unconvtrk50_dedx_medium_L1XE50', groups=SingleMETGroup, l1SeedThresholds=['FSNOSEED']*2),
    ]
>>>>>>> abfda174
<|MERGE_RESOLUTION|>--- conflicted
+++ resolved
@@ -1018,12 +1018,6 @@
         ChainProp(name='HLT_unconvtrk0_fslrt_L1XE50', groups=SingleMETGroup, l1SeedThresholds=['FSNOSEED']),
 
         # dEdx triggers
-<<<<<<< HEAD
-        ChainProp(name='HLT_xe80_tcpufit_unconvtrk25_dedx_medium_L1XE50', groups=SingleMETGroup, l1SeedThresholds=['FSNOSEED']*2),
-        ChainProp(name='HLT_xe80_tcpufit_unconvtrk50_dedx_medium_L1XE50', groups=SingleMETGroup, l1SeedThresholds=['FSNOSEED']*2),
-    ]
-=======
         #ChainProp(name='HLT_xe80_tcpufit_unconvtrk25_dedx_medium_L1XE50', groups=SingleMETGroup, l1SeedThresholds=['FSNOSEED']*2),
         #ChainProp(name='HLT_xe80_tcpufit_unconvtrk50_dedx_medium_L1XE50', groups=SingleMETGroup, l1SeedThresholds=['FSNOSEED']*2),
     ]
->>>>>>> abfda174
