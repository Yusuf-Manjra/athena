# Copyright (C) 2002-2019 CERN for the benefit of the ATLAS collaboration

from collections import defaultdict
from AthenaConfiguration.ComponentAccumulator import ComponentAccumulator
from AthenaConfiguration.ComponentFactory import CompFactory
from TriggerMenuMT.HLTMenuConfig.Menu.MenuComponentsNaming import CFNaming
from TriggerMenuMT.HLTMenuConfig.Menu.TriggerConfigHLT import TriggerConfigHLT
from TriggerMenuMT.HLTMenuConfig.Menu.HLTCFConfig import makeSummary
from TriggerMenuMT.HLTMenuConfig.Menu.HLTCFDot import stepCF_DataFlow_to_dot, \
    stepCF_ControlFlow_to_dot, all_DataFlow_to_dot
from TriggerMenuMT.HLTMenuConfig.Menu.MenuComponents import isInputMakerBase, isHypoBase
from AthenaCommon.CFElements import parOR, seqAND, findAlgorithm, findAllAlgorithms
from AthenaCommon.Logging import logging
log = logging.getLogger( __name__ )

def printStepsMatrix(matrix):
    print('----- Steps matrix ------') # noqa: ATL901
    for nstep in matrix:
        print('step {}:'.format(nstep)) # noqa: ATL901
        for chainName in matrix[nstep]:
            namesInCell = map(lambda el: el.name, matrix[nstep][chainName])
            print('---- {}: {}'.format(chainName, namesInCell))  # noqa: ATL901
    print('-------------------------')  # noqa: ATL901

def memoize(f):
    """ caches call of the helper functions, (copied from the internet) remove when we move to python 3.2 or newer and rplace by functools.lru_cache"""
    memo = {}
    def helper(*x):
        tupledx = tuple(x)
        if tupledx not in memo:
            memo[tupledx] = f(*x)
        return memo[tupledx]
    return helper

def generateDecisionTree(chains):
    acc = ComponentAccumulator()
    mainSequenceName = 'HLTAllSteps'
    acc.addSequence( seqAND(mainSequenceName) )

    @memoize
    def getFiltersStepSeq( stepNumber ):
        """
        Returns sequence containing all filters for a step
        """            
        name = 'Step{}_{}'.format(stepNumber, CFNaming.FILTER_POSTFIX)
        if stepNumber > 1:
            getRecosStepSeq( stepNumber -1 ) # make sure steps sequencers are correctly made: Step1_filter, Step1_recos, Step2_filters, Step2_recos ...
        seq = parOR( name )
        acc.addSequence( seq, parentName = mainSequenceName )
        return seq

    @memoize
    def getRecosStepSeq( stepNumber ):
        """
        """
        getFiltersStepSeq( stepNumber ) # make sure there is filters step before recos
        name = 'Step{}{}'.format(stepNumber, CFNaming.RECO_POSTFIX)
        seq = parOR( name )
        acc.addSequence( seq, parentName = mainSequenceName )
        return seq

    @memoize
    def getSingleMenuSeq( stepNumber, stepName ):
        """
        """
        name = "Menu{}{}".format(stepNumber, stepName)
        seq = seqAND( name )
        allRecoSeqName = getRecosStepSeq( stepNumber ).name        
        acc.addSequence(seq, parentName = allRecoSeqName )
        return seq

    
    @memoize
    def getFilterAlg( stepNumber, stepName ):
        """ 
        Returns, if need be create, filter for a given step
        """
        
        filtersStep = getFiltersStepSeq( stepNumber )
        singleRecSeq = getSingleMenuSeq( stepNumber, stepName )
        
        filterName = CFNaming.filterName( stepName )
        filterAlg = CompFactory.RoRSeqFilter( filterName )
        
        acc.addEventAlgo( filterAlg, sequenceName=filtersStep.name )
        acc.addEventAlgo( filterAlg, sequenceName=singleRecSeq.name )
                             
        log.debug('Creted filter {}'.format(filterName))
        return filterAlg
<<<<<<< HEAD

            
    def addIfNotThere( prop, toadd ):
        if toadd not in prop:
            prop.append( toadd )

    def setOrCheckIfTheSame( prop, toadd ):
        if prop is not toadd:
            prop = toadd

=======
                    
>>>>>>> 927d8e30
    @memoize 
    def findInputMaker( stepCounter, stepName ):
        seq = getSingleMenuSeq( stepCounter, stepName )
        algs = findAllAlgorithms( seq )        
        for alg in algs:        
            if isInputMakerBase(alg):
                return alg
        raise Exception("No input maker in seq "+seq.name)

    @memoize
    def findHypoAlg( stepCounter, stepName ):
        seq = getSingleMenuSeq( stepCounter, stepName )
        algs = findAllAlgorithms( seq )
        for alg in algs:
            if isHypoBase(alg):
                return alg
        raise Exception("No hypo alg in seq "+seq.name)
        
    def addIfNotThere( prop, toadd, context="" ):
        if toadd not in prop:
            log.info("{} adding value {} to property".format(context, toadd))
            prop.append( toadd )
        else:
            log.info("{} value {} already there".format(context, toadd))

<<<<<<< HEAD
    @memoize
    def findSingleRecoSeqOutput( chainStep ):
        for sequence in chainStep.sequences:
            for output in sequence.getOutputList():
                return output 
        

    
    #create all sequences and filter algs, add Hypo algs and tools (decision CF)
=======
    def setOrCheckIfTheSame( prop, toadd, context):
        if prop == "":
            prop = toadd
        if prop != toadd:
            raise Exception("{}, when setting property found conflicting values, existing {} and new {}".format(context, prop, toadd))


    #create all sequences and filter algs, merge CAs from signatures (decision CF)
>>>>>>> 927d8e30
    for chain in chains:
        for stepCounter, step in enumerate(chain.steps, 1):
            for sequence in step.sequences:
                getFilterAlg(stepCounter, step.name)
                recoSeqName = getSingleMenuSeq(stepCounter, step.name).name
                acc.merge( sequence.ca, sequenceName=recoSeqName )

    # cleanup settings made by Chain object (will be removed in the future)
    for chain in chains:
        for stepCounter, step in enumerate(chain.steps, 1):
            hypoAlg = findHypoAlg( stepCounter, step.name )
            hypoAlg.HypoInputDecisions  = ""
            hypoAlg.HypoOutputDecisions = ""

    # connect all outputs (decision DF)
    for chain in chains:
        for stepCounter, step in enumerate(chain.steps, 1):
            for sequence in step.sequences:
                filterAlg = getFilterAlg(stepCounter, step.name)
                addIfNotThere( filterAlg.Chains, chain.name, "{} filter alg chains".format(filterAlg.name) )
                if stepCounter == 1:
                    addIfNotThere( filterAlg.Input, chain.L1decisions[0], "{} L1 input".format(filterAlg.name) )
                else: # look into the previous step, index -2 is because we count steps from 1
                    hypoOutput = findHypoAlg( stepCounter-1, chain.steps[chain.steps.index(step)-1].name ).HypoOutputDecisions
                    addIfNotThere( filterAlg.Input, hypoOutput, "{} input".format(filterAlg.name) )
                    
                im = findInputMaker( stepCounter, step.name )
                for i in filterAlg.Input:
                    print( str(filterAlg.name) +" "+ str(i))
                    filterOutputName = CFNaming.filterOutName( filterAlg.name, i )
                    addIfNotThere( filterAlg.Output, filterOutputName, "{} output".format(filterAlg.name) )
                    addIfNotThere( im.InputMakerInputDecisions,  filterOutputName, "{} input".format(im.name))
                    
                hypoAlg = findHypoAlg( stepCounter, step.name )
                for i in im.InputMakerInputDecisions:
                    imOutputName = CFNaming.inputMakerOutName( im.name, i )
<<<<<<< HEAD
                    setOrCheckIfTheSame( hypoAlg.HypoInputDecisions, imOutputName )
                for i in hypoAlg.HypoInputDecisions:
                    hypoOutName = CFNaming.hypoAlgOutNameOld( hypoAlg.name, i)
                    setOrCheckIfTheSame( hypoAlg.HypoOutputDecisions, hypoOutName )

                hypoAlg.HypoTools.append( sequence._hypoToolConf.create() )
=======
                    setOrCheckIfTheSame( hypoAlg.HypoInputDecisions, imOutputName, "{} hypo input".format(hypoAlg.name) )
                for i in hypoAlg.HypoInputDecisions:
                    hypoOutName = CFNaming.hypoAlgOutNameOld( hypoAlg.name, i)
                    setOrCheckIfTheSame( hypoAlg.HypoOutputDecisions, hypoOutName, "{} hypo output".format(hypoAlg.name) )
                    
                print("here " +str(dir(sequence._hypoToolConf)))
                
                print("chain here " +str(dir(chain)))
                hypoAlg.HypoTools.append( sequence._hypoToolConf.confAndCreate( TriggerConfigHLT.getChainDictFromChainName(chain.name ) ) )
>>>>>>> 927d8e30
                            
    acc.printConfig()


    return acc



def createControlFlowNewJO(HLTNode, CFseq_list):
    """ Creates Control Flow Tree starting from the CFSequences in newJO"""     
    return<|MERGE_RESOLUTION|>--- conflicted
+++ resolved
@@ -87,20 +87,7 @@
                              
         log.debug('Creted filter {}'.format(filterName))
         return filterAlg
-<<<<<<< HEAD
-
-            
-    def addIfNotThere( prop, toadd ):
-        if toadd not in prop:
-            prop.append( toadd )
-
-    def setOrCheckIfTheSame( prop, toadd ):
-        if prop is not toadd:
-            prop = toadd
-
-=======
                     
->>>>>>> 927d8e30
     @memoize 
     def findInputMaker( stepCounter, stepName ):
         seq = getSingleMenuSeq( stepCounter, stepName )
@@ -126,17 +113,6 @@
         else:
             log.info("{} value {} already there".format(context, toadd))
 
-<<<<<<< HEAD
-    @memoize
-    def findSingleRecoSeqOutput( chainStep ):
-        for sequence in chainStep.sequences:
-            for output in sequence.getOutputList():
-                return output 
-        
-
-    
-    #create all sequences and filter algs, add Hypo algs and tools (decision CF)
-=======
     def setOrCheckIfTheSame( prop, toadd, context):
         if prop == "":
             prop = toadd
@@ -145,7 +121,6 @@
 
 
     #create all sequences and filter algs, merge CAs from signatures (decision CF)
->>>>>>> 927d8e30
     for chain in chains:
         for stepCounter, step in enumerate(chain.steps, 1):
             for sequence in step.sequences:
@@ -182,14 +157,6 @@
                 hypoAlg = findHypoAlg( stepCounter, step.name )
                 for i in im.InputMakerInputDecisions:
                     imOutputName = CFNaming.inputMakerOutName( im.name, i )
-<<<<<<< HEAD
-                    setOrCheckIfTheSame( hypoAlg.HypoInputDecisions, imOutputName )
-                for i in hypoAlg.HypoInputDecisions:
-                    hypoOutName = CFNaming.hypoAlgOutNameOld( hypoAlg.name, i)
-                    setOrCheckIfTheSame( hypoAlg.HypoOutputDecisions, hypoOutName )
-
-                hypoAlg.HypoTools.append( sequence._hypoToolConf.create() )
-=======
                     setOrCheckIfTheSame( hypoAlg.HypoInputDecisions, imOutputName, "{} hypo input".format(hypoAlg.name) )
                 for i in hypoAlg.HypoInputDecisions:
                     hypoOutName = CFNaming.hypoAlgOutNameOld( hypoAlg.name, i)
@@ -199,7 +166,6 @@
                 
                 print("chain here " +str(dir(chain)))
                 hypoAlg.HypoTools.append( sequence._hypoToolConf.confAndCreate( TriggerConfigHLT.getChainDictFromChainName(chain.name ) ) )
->>>>>>> 927d8e30
                             
     acc.printConfig()
 
