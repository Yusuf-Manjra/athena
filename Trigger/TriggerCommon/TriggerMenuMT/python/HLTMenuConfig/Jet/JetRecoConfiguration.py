--- conflicted
+++ resolved
@@ -20,11 +20,7 @@
     elif recoDict['constitType'] == 'pf':
       return 'subresjesgscIS'
 
-<<<<<<< HEAD
-recoKeys = ['recoAlg','dataType','calib','jetCalib','trkopt','trkpresel','cleaning']
-=======
-recoKeys = ['recoAlg','constitType','clusterCalib','constitMod','jetCalib','trkopt','trkpresel']
->>>>>>> 75b6c66d
+recoKeys = ['recoAlg','constitType','clusterCalib','constitMod','jetCalib','trkopt','trkpresel','cleaning']
 
 # Extract the jet reco dict from the chainDict
 def extractRecoDict(chainParts):
@@ -62,28 +58,6 @@
     # Translate the definition string into an approximation
     # of the "recoParts" in the jet chainParts.
     jetRecoDict = {}
-<<<<<<< HEAD
-    # Insert values from string
-    # Python names are more descriptive. May want to sync
-    # these names with the SignatureDict, needs coordination with
-    # menu group when they start to implement this
-    trkopt = "notrk"
-    trkpresel = "nopresel"
-    if "_ftf" in jet_def_string:
-        jetalg, inputtype, clusterscale, jetcalib, trkopt, cleaning = jet_def_string.split('_')
-    else:
-        jetalg, inputtype, clusterscale, jetcalib, cleaning = jet_def_string.split('_')
-
-    jetRecoDict = {
-        "recoAlg":   jetalg,
-        "dataType":  inputtype,
-        "calib":     clusterscale,
-        "jetCalib":  jetcalib,
-        "trkopt" :   trkopt,
-        "trkpresel": trkpresel,
-        "cleaning": cleaning
-    }
-=======
     from TriggerMenuMT.HLTMenuConfig.Menu.SignatureDicts import JetChainParts,JetChainParts_Default
     for key in recoKeys:
         keyFound = False
@@ -98,7 +72,6 @@
     if jetRecoDict['jetCalib'] == "default":
         jetRecoDict['jetCalib'] = interpretJetCalibDefault(jetRecoDict)
 
->>>>>>> 75b6c66d
     return jetRecoDict
 
 # Define the jet constituents to be interpreted by JetRecConfig
