--- conflicted
+++ resolved
@@ -13,11 +13,7 @@
     from TrigTauHypo.TrigTauHypoConf import TrigTauCaloRoiUpdaterMT
     algo = TrigTauCaloRoiUpdaterMT("TauCaloRoiUpdater")
     algo.RoIInputKey  = inputRoIs
-<<<<<<< HEAD
     algo.RoIOutputKey = recordable("HLT_RoiForTau")
-=======
-    algo.RoIOutputKey = recordable("RoiForTau")
->>>>>>> 03399bc5
     algo.CaloClustersKey = clusters
     return algo
 
@@ -45,11 +41,7 @@
     from TrigTauHypo.TrigTauHypoConf import TrigTauTrackRoiUpdaterMT
     algo = TrigTauTrackRoiUpdaterMT("TrackRoiUpdater")
     algo.RoIInputKey   = inputRoIs
-<<<<<<< HEAD
     algo.RoIOutputKey  = recordable("HLT_RoiForID2")
-=======
-    algo.RoIOutputKey  = recordable("RoiForID2")
->>>>>>> 03399bc5
     algo.fastTracksKey = tracks
     return algo
 
@@ -179,17 +171,8 @@
          viewAlg.roiCollectionName = RoIs
        if "TrackRoiUpdater" in viewAlg.name():
          viewAlg.RoIInputKey = RoIs
-<<<<<<< HEAD
-       #if "InDetTrigTrackParticleCreatorAlg" in viewAlg.name():
-       #  TrackCollection = viewAlg.TrackParticlesName
        if "TrigFastTrackFinder" in  viewAlg.name():
          TrackCollection = viewAlg.TracksName
-=======
-       if "InDetTrigTrackParticleCreatorAlg" in viewAlg.name():
-         TrackCollection = viewAlg.TrackParticlesName
-       if "TrigFastTrackFinder" in  viewAlg.name():
-         theFTFIso_name = viewAlg.getName()
->>>>>>> 03399bc5
 
 
     #Precision Tracking
@@ -216,17 +199,10 @@
 
     tauPrecisionMVAAlg = _algoTauPrecisionMVA(inputRoIs = RoIs, tracks = trackParticles)
 
-<<<<<<< HEAD
     tauIsoTrackSequence += tauPrecisionMVAAlg
 
     sequenceOut = tauPrecisionMVAAlg.TrigTauRecOutputKey
 
-    print "Here_too: ", sequenceOut
-
-=======
-    sequenceOut = tauPrecisionMVAAlg.TrigTauRecOutputKey
-
->>>>>>> 03399bc5
     return tauIsoTrackSequence, sequenceOut
 
 def tauFTFCoreSequence(ConfigFlags):
@@ -254,11 +230,7 @@
 
     ftfIsoViewsMaker                   = EventViewCreatorAlgorithm("IMFTFIso")
     ftfIsoViewsMaker.RoIsLink          = "roi" # -||-                                                                            
-<<<<<<< HEAD
     ftfIsoViewsMaker.InViewRoIs        = "TIsoViewRoIs" # contract with the fast track core
-=======
-    ftfIsoViewsMaker.InViewRoIs        = "TCoreViewRoIs" # contract with the fast track core
->>>>>>> 03399bc5
     ftfIsoViewsMaker.Views             = "TAUFTFIsoViews"
     ftfIsoViewsMaker.ViewFallThrough   = True
     ftfIsoViewsMaker.RequireParentView = True
