--- conflicted
+++ resolved
@@ -216,16 +216,9 @@
 
     #TODO: are both FTF necessary for taus??
     from TrigInDetConfig.InDetSetup import makeInDetAlgs
-<<<<<<< HEAD
     viewAlgs, viewVerify = makeInDetAlgs( config = IDTrigConfig, rois = RoIs, viewVerifier = tauViewDataVerifierName)
 
-    if "FTFIso" in name:
-       viewVerify.DataObjects += [( 'xAOD::TauJetContainer' , 'StoreGateSvc+HLT_TrigTauRecMerged_CaloOnlyMVA' )]
-    else:
-       viewVerify.DataObjects += [( 'xAOD::TauJetContainer' , 'StoreGateSvc+HLT_TrigTauRecMerged_CaloOnly')]
-=======
     viewAlgs, viewVerify = makeInDetAlgs( whichSignature=signName, separateTrackParticleCreator=signName, rois = RoIs, viewVerifier = "tauViewDataVerifier" )
->>>>>>> 9a50865e
 
     viewVerify.DataObjects += [( 'xAOD::TauTrackContainer' , 'StoreGateSvc+HLT_tautrack_dummy' ),
                                ( 'TrigRoiDescriptorCollection' , 'StoreGateSvc+' + RoIs ),
@@ -268,29 +261,10 @@
     PTTrackParticles = [] #List of TrackParticleKeys
     
     from TrigInDetConfig.InDetPT import makeInDetPrecisionTracking
-<<<<<<< HEAD
     #When run in a different view than FTF some data dependencies needs to be loaded through verifier
     #Pass verifier as an argument and it will automatically append necessary DataObjects@NOTE: Don't provide any verifier if loaded in the same view as FTF
     PTTracks, PTTrackParticles, PTAlgs = makeInDetPrecisionTracking( config = IDTrigConfig, verifier = False, rois = RoIs )
     PTSeq = parOR("precisionTrackingIn"+signatureName, PTAlgs  )
-=======
-
-    precName = ""
-    if "FTFId" in name:
-      precName = 'tauId'
-    elif "FTFTrackInView" in name:
-      precName = 'tauTrk'
-    elif "FTFTrackTwo" in name:
-      precName = 'tauTrkTwo'
-    elif "FTFIso" in name:
-      precName = 'tau'
-    elif "EF" in name:
-      precName = 'tauEF'
-
-
-    PTTracks, PTTrackParticles, PTAlgs = makeInDetPrecisionTracking( precName,  verifier = False, rois = RoIs, inputFTFtracks= TrackCollection )
-    PTSeq = parOR("precisionTrackingIn"+precName, PTAlgs  )
->>>>>>> 9a50865e
 
     #Get last tracks from the list as input for other alg       
     tauIdTrackSequence += PTSeq
