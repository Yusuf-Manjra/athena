--- conflicted
+++ resolved
@@ -11,14 +11,9 @@
     from TrigInDetConfig.ConfigSettings import getInDetTrigConfig
     IDTrigConfig = getInDetTrigConfig( 'bjet' )
 
-<<<<<<< HEAD
-    from TrigInDetConfig.InDetSetup import makeInDetAlgs
-    viewAlgs, viewVerify = makeInDetAlgs( config = IDTrigConfig, rois=inputRoI)
-=======
     from TrigInDetConfig.InDetTrigFastTracking import makeInDetTrigFastTracking
 
     viewAlgs, viewVerify = makeInDetTrigFastTracking( config = IDTrigConfig, rois=inputRoI)
->>>>>>> ea76add7
 
     viewVerify.DataObjects += [( 'TrigRoiDescriptorCollection' , 'StoreGateSvc+%s' % inputRoI ),
                                ( 'xAOD::VertexContainer' , 'StoreGateSvc+%s' % inputVertex ),
