#  Copyright (C) 2002-2021 CERN for the benefit of the ATLAS collaboration
#

# menu components
from AthenaCommon.CFElements import seqAND, findAllAlgorithms
from AthenaConfiguration.ComponentAccumulator import conf2toConfigurable, appendCAtoAthena
from AthenaCommon.Configurable import ConfigurableRun3Behavior
from TrigInDetConfig.ConfigSettings import getInDetTrigConfig
from TrigEDMConfig.TriggerEDMRun3 import recordable

from ..Menu.MenuComponents import MenuSequence
# ====================================================================================================
#    Get MenuSequences
# ====================================================================================================


# ====================================================================================================
#    step 1: This is Jet code. Not here!
# ====================================================================================================

# ====================================================================================================
#    step 2: Second stage of fast tracking, Precision tracking, and flavour tagging
# ====================================================================================================

# todo: pass in more information, i.e. jet collection name
def getBJetSequence(jc_name):

    config=getInDetTrigConfig('jet')
    prmVtxKey = config.vertex
    outputRoIName = "HLT_Roi_Bjet"

    from ViewAlgs.ViewAlgsConf import EventViewCreatorAlgorithm
    from DecisionHandling.DecisionHandlingConf import ViewCreatorCentredOnJetWithPVConstraintROITool
    InputMakerAlg = EventViewCreatorAlgorithm( f"IMBJet_{jc_name}_step2" )
    #
    newRoITool = ViewCreatorCentredOnJetWithPVConstraintROITool()
    newRoITool.RoisWriteHandleKey  = recordable( outputRoIName )
    newRoITool.VertexReadHandleKey = prmVtxKey
    newRoITool.PrmVtxLink = prmVtxKey.replace( "HLT_","" )
    #
    InputMakerAlg.mergeUsingFeature = True
    InputMakerAlg.RoITool = newRoITool
    #
    InputMakerAlg.Views = f"BTagViews_{jc_name}"
    InputMakerAlg.InViewRoIs = "InViewRoIs"
    #
    InputMakerAlg.RequireParentView = False
    InputMakerAlg.ViewFallThrough = True
    # BJet specific
    InputMakerAlg.PlaceJetInView = True

    # Output container names as defined in TriggerEDMRun3
    if not jc_name:
        raise ValueError("jet collection name is empty - pass the full HLT jet collection name to getBJetSequence().")
    jc_key = f'{jc_name}_'
    InputMakerAlg.InViewJets = recordable( f'{jc_key}bJets' )
    BTagName = recordable(f'{jc_key}BTagging')

    # Prepare data objects for view verifier
    viewDataObjects = [( 'TrigRoiDescriptorCollection' , 'StoreGateSvc+%s' % InputMakerAlg.InViewRoIs ),
                       ( 'xAOD::VertexContainer' , 'StoreGateSvc+%s' % prmVtxKey ),
                       ( 'xAOD::JetContainer' , 'StoreGateSvc+%s' % InputMakerAlg.InViewJets )]

    # Second stage of Fast Tracking and Precision Tracking
    from TriggerMenuMT.HLTMenuConfig.Bjet.BjetTrackingConfiguration import getSecondStageBjetTracking
    secondStageAlgs, PTTrackParticles = getSecondStageBjetTracking( inputRoI=InputMakerAlg.InViewRoIs, dataObjects=viewDataObjects )

    with ConfigurableRun3Behavior():
        # Flavour Tagging
        from TriggerMenuMT.HLTMenuConfig.Bjet.BjetFlavourTaggingConfiguration import getFlavourTagging
        acc_flavourTaggingAlgs,bTaggingContainerName = getFlavourTagging(
            inputJets=str(InputMakerAlg.InViewJets),
            inputVertex=prmVtxKey,
            inputTracks=PTTrackParticles[0],
            BTagName=BTagName,
            inputMuons=None
        )

    # Conversion of flavour-tagging algorithms from new to old-style
    # 1) We need to do the alogorithms manually and then remove them from the CA
    flavourTaggingAlgs = [conf2toConfigurable(alg)
                          for alg in findAllAlgorithms(acc_flavourTaggingAlgs._sequence)]
    bJetBtagSequence = seqAND( "bJetBtagSequence", secondStageAlgs + flavourTaggingAlgs )
    acc_flavourTaggingAlgs._sequence = []

    # 2) the rest is done by the generic helper
    appendCAtoAthena(acc_flavourTaggingAlgs)

<<<<<<< HEAD
    acc_flavourTaggingAlgs.wasMerged() #Needed to remove error message; Next we add all algorithms to sequence so this is kind of an old-style merge
    bJetBtagSequence = seqAND( f"bJetBtagSequence_{jc_name}", secondStageAlgs + AllFlavourTaggingAlgs )
    InputMakerAlg.ViewNodeName = f"bJetBtagSequence_{jc_name}"
=======
    InputMakerAlg.ViewNodeName = "bJetBtagSequence"
>>>>>>> dc67f7b7

    # Sequence
    BjetAthSequence = seqAND( f"BjetAthSequence_{jc_name}_step2",[InputMakerAlg,bJetBtagSequence] )

    from TrigBjetHypo.TrigBjetHypoConf import TrigBjetBtagHypoAlg
    hypo = TrigBjetBtagHypoAlg( f"TrigBjetBtagHypoAlg_{jc_name}" )
    # keys
    hypo.BTaggedJetKey = InputMakerAlg.InViewJets
    hypo.BTaggingKey = bTaggingContainerName
    hypo.TracksKey = PTTrackParticles[0]
    hypo.PrmVtxKey = newRoITool.VertexReadHandleKey
    # links for navigation
    hypo.BTaggingLink = bTaggingContainerName.replace( "HLT_","" )
    hypo.PrmVtxLink = newRoITool.PrmVtxLink

    from TrigBjetHypo.TrigBjetMonitoringConfig import TrigBjetOnlineMonitoring
    hypo.MonTool = TrigBjetOnlineMonitoring()

    from TrigBjetHypo.TrigBjetBtagHypoTool import TrigBjetBtagHypoToolFromDict
    return MenuSequence( Sequence    = BjetAthSequence,
                         Maker       = InputMakerAlg,
                         Hypo        = hypo,
                         HypoToolGen = TrigBjetBtagHypoToolFromDict)<|MERGE_RESOLUTION|>--- conflicted
+++ resolved
@@ -80,19 +80,13 @@
     # 1) We need to do the alogorithms manually and then remove them from the CA
     flavourTaggingAlgs = [conf2toConfigurable(alg)
                           for alg in findAllAlgorithms(acc_flavourTaggingAlgs._sequence)]
-    bJetBtagSequence = seqAND( "bJetBtagSequence", secondStageAlgs + flavourTaggingAlgs )
+    bJetBtagSequence = seqAND( f"bJetBtagSequence_{jc_name}", secondStageAlgs + flavourTaggingAlgs )
     acc_flavourTaggingAlgs._sequence = []
 
     # 2) the rest is done by the generic helper
     appendCAtoAthena(acc_flavourTaggingAlgs)
 
-<<<<<<< HEAD
-    acc_flavourTaggingAlgs.wasMerged() #Needed to remove error message; Next we add all algorithms to sequence so this is kind of an old-style merge
-    bJetBtagSequence = seqAND( f"bJetBtagSequence_{jc_name}", secondStageAlgs + AllFlavourTaggingAlgs )
     InputMakerAlg.ViewNodeName = f"bJetBtagSequence_{jc_name}"
-=======
-    InputMakerAlg.ViewNodeName = "bJetBtagSequence"
->>>>>>> dc67f7b7
 
     # Sequence
     BjetAthSequence = seqAND( f"BjetAthSequence_{jc_name}_step2",[InputMakerAlg,bJetBtagSequence] )
