#  Copyright (C) 2002-2020 CERN for the benefit of the ATLAS collaboration
#

# menu components
from AthenaCommon.CFElements import seqAND
from TriggerMenuMT.HLTMenuConfig.Menu.MenuComponents import MenuSequence, InViewReco
from TrigEDMConfig.TriggerEDMRun3 import recordable
from AthenaConfiguration.ComponentFactory import CompFactory
from AthenaConfiguration.ComponentAccumulator import conf2toConfigurable

#from AthenaCommon.Constants import DEBUG

# ====================================================================================================  
#    Get MenuSequences
# ==================================================================================================== 


def getBJetSequence():
    return bJetStep2Sequence()

# ==================================================================================================== 
#    step 1: This is Jet code. Not here!
# ==================================================================================================== 

# ==================================================================================================== 
#    step 2: Second stage of fast tracking, Precision tracking, and flavour tagging
# ====================================================================================================  

def bJetStep2Sequence():
    prmVtxKey = "HLT_EFHistoPrmVtx"
    outputRoIName = "HLT_Roi_Bjet"

    from ViewAlgs.ViewAlgsConf import EventViewCreatorAlgorithm
    from ViewAlgs.ViewAlgsConf import ViewCreatorCentredOnJetWithPVConstraintROITool
    InputMakerAlg = EventViewCreatorAlgorithm( "IMBJet_step2" )
    #InputMakerAlg = CompFactory.EventViewCreatorAlgorithm( "IMBJet_step2" )
    #
    newRoITool = ViewCreatorCentredOnJetWithPVConstraintROITool()
<<<<<<< HEAD
    #newRoITool = CompFactory.ViewCreatorCentredOnJetWithPVConstraintROITool()
    newRoITool.RoisWriteHandleKey = outputRoIName 
=======
    newRoITool.RoisWriteHandleKey = recordable( outputRoIName )
>>>>>>> a8b32e83
    newRoITool.VertexReadHandleKey = prmVtxKey
    newRoITool.PrmVtxLink = prmVtxKey.replace( "HLT_","" )
    #
    InputMakerAlg.mergeUsingFeature = True 
    InputMakerAlg.RoITool = newRoITool
    #
    InputMakerAlg.Views = "BTagViews"
    InputMakerAlg.InViewRoIs = "InViewRoIs"
    #
    InputMakerAlg.RequireParentView = False
    InputMakerAlg.ViewFallThrough = True
    # BJet specific
    InputMakerAlg.PlaceJetInView = True
    InputMakerAlg.InViewJets = recordable( "HLT_GSCJet" ) # Temporary name, To converge on this in the next future
    #
    InputMakerAlg.ViewNodeName = "bJetBtagSequence"


    # Prepare data objects for view verifier
    viewDataObjects = [( 'TrigRoiDescriptorCollection' , 'StoreGateSvc+' + InputMakerAlg.InViewRoIs ),
                       ( 'xAOD::VertexContainer' , 'StoreGateSvc+' + prmVtxKey ),
                       ( 'xAOD::JetContainer' , 'StoreGateSvc+' + InputMakerAlg.InViewJets )]

    # Second stage of Fast Tracking and Precision Tracking
    from TriggerMenuMT.HLTMenuConfig.Bjet.BjetTrackingConfiguration import getSecondStageBjetTracking
    secondStageAlgs, PTTrackParticles = getSecondStageBjetTracking( inputRoI=InputMakerAlg.InViewRoIs, dataObjects=viewDataObjects )

    from AthenaCommon.Configurable import Configurable
    Configurable.configurableRun3Behavior=1

    # Flavour Tagging
    from TriggerMenuMT.HLTMenuConfig.Bjet.BjetFlavourTaggingConfiguration import getFlavourTagging
<<<<<<< HEAD
    acc_flavourTaggingAlgs,bTaggingContainerName = getFlavourTagging( inputJets=InputMakerAlg.InViewJets, inputVertex=prmVtxKey, inputTracks=PTTrackParticles[0] )
    
    inViewReco = InViewReco("bJetBtagSequence", viewMaker= InputMakerAlg)
    #inViewReco = InViewReco("bJetBtagSequence")
    #inViewReco = InViewReco("bJetBtagSequence", viewMaker= conf2toConfigurable(InputMakerAlg))
    inViewReco.addRecoAlg(secondStageAlgs)
    inViewReco.mergeReco(acc_flavourTaggingAlgs)
    acc_flavourTaggingAlgs.wasMerged()
    inViewReco.wasMerged()

    Configurable.configurableRun3Behavior=0

    from TrigBjetHypo.TrigBjetHypoConf import TrigBjetBtagHypoAlgMT
    hypo = TrigBjetBtagHypoAlgMT( "TrigBjetBtagHypoAlg" )
    # keys
    hypo.BTaggedJetKey = InputMakerAlg.InViewJets
    hypo.BTaggingKey = bTaggingContainerName
    hypo.TracksKey = PTTrackParticles[0]
    hypo.PrmVtxKey = newRoITool.VertexReadHandleKey
    # links for navigation
    hypo.BTaggingLink = bTaggingContainerName.replace( "HLT_","" )
    hypo.PrmVtxLink = newRoITool.PrmVtxLink

    from TrigBjetHypo.TrigBjetOnlineMonitoringMTConfig import TrigBjetOnlineMonitoring
    hypo.MonTool = TrigBjetOnlineMonitoring()

    from TrigBjetHypo.TrigBjetBtagHypoTool import TrigBjetBtagHypoToolFromDict
    return MenuSequence( Sequence    = inViewReco.sequence(),
                         Maker       = inViewReco.inputMaker(),
                         Hypo        = hypo,
                         HypoToolGen = TrigBjetBtagHypoToolFromDict)
<|MERGE_RESOLUTION|>--- conflicted
+++ resolved
@@ -36,12 +36,8 @@
     #InputMakerAlg = CompFactory.EventViewCreatorAlgorithm( "IMBJet_step2" )
     #
     newRoITool = ViewCreatorCentredOnJetWithPVConstraintROITool()
-<<<<<<< HEAD
     #newRoITool = CompFactory.ViewCreatorCentredOnJetWithPVConstraintROITool()
-    newRoITool.RoisWriteHandleKey = outputRoIName 
-=======
     newRoITool.RoisWriteHandleKey = recordable( outputRoIName )
->>>>>>> a8b32e83
     newRoITool.VertexReadHandleKey = prmVtxKey
     newRoITool.PrmVtxLink = prmVtxKey.replace( "HLT_","" )
     #
@@ -74,7 +70,6 @@
 
     # Flavour Tagging
     from TriggerMenuMT.HLTMenuConfig.Bjet.BjetFlavourTaggingConfiguration import getFlavourTagging
-<<<<<<< HEAD
     acc_flavourTaggingAlgs,bTaggingContainerName = getFlavourTagging( inputJets=InputMakerAlg.InViewJets, inputVertex=prmVtxKey, inputTracks=PTTrackParticles[0] )
     
     inViewReco = InViewReco("bJetBtagSequence", viewMaker= InputMakerAlg)
