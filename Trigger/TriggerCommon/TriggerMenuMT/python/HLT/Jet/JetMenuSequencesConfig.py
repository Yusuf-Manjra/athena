#  Copyright (C) 2002-2023 CERN for the benefit of the ATLAS collaboration
#

from enum import Enum
from TriggerMenuMT.HLT.Config.MenuComponents import MenuSequenceCA, SelectionCA, InEventRecoCA
from AthenaConfiguration.ComponentFactory import CompFactory

from ..CommonSequences.FullScanDefs import  trkFSRoI, em_clusters, lc_clusters
from ..CommonSequences.CaloConfig import CaloClusterCfg
from ..Config.MenuComponents import parOR
from TrigEDMConfig.TriggerEDMRun3 import recordable

# Hypo tool generators
from TrigHLTJetHypo.TrigJetHypoToolConfig import trigJetHypoToolFromDict
from .JetPresel import caloPreselJetHypoToolFromDict, roiPreselJetHypoToolFromDict

from TrigInDetConfig.ConfigSettings import getInDetTrigConfig

from AthenaCommon.Logging import logging
logging.getLogger().info("Importing %s",__name__)
log = logging.getLogger(__name__)

###############################################################################################
### --- Input Makers ----

# For step 1, starting from the basic calo reco and topoclustering
# Used for calo-only chains and preselection for tracking
def getCaloInputMaker():
    from TrigT2CaloCommon.CaloDef import clusterFSInputMaker
    InputMakerAlg = clusterFSInputMaker()
    return InputMakerAlg

# For later steps, where calo reco should not be run
# The same instance of an algorithm cannot be run in different steps
# Used for chains that use tracking
def getTrackingInputMaker(trkopt):
    if trkopt=="ftf":

        IDTrigConfig = getInDetTrigConfig( 'jet' )

        log.debug( "jet FS tracking: useDynamicRoiZWidth: %s", IDTrigConfig.useDynamicRoiZWidth )
        
        roiUpdater = None
        if IDTrigConfig.useDynamicRoiZWidth:
            roiUpdater = CompFactory.RoiUpdaterTool( useBeamSpot=True )

            log.info( roiUpdater )

            InputMakerAlg = CompFactory.InputMakerForRoI( "IM_Jet_TrackingStep",
                                                          mergeUsingFeature = False,
                                                          RoITool = CompFactory.ViewCreatorFSROITool( name="RoiTool_FS", 
                                                                                                      RoiUpdater=roiUpdater,
                                                                                                      RoisWriteHandleKey=recordable( IDTrigConfig.roi ) ),
                                                          RoIs = trkFSRoI )
        else: 
            InputMakerAlg = CompFactory.InputMakerForRoI( "IM_Jet_TrackingStep",
                                                          mergeUsingFeature = False,
                                                          RoITool = CompFactory.ViewCreatorInitialROITool(),
                                                          RoIs = trkFSRoI)



    elif trkopt=="roiftf":
        IDTrigConfig = getInDetTrigConfig( 'jetSuper' )
        InputMakerAlg = CompFactory.EventViewCreatorAlgorithm(
            "IMJetRoIFTF",
            mergeUsingFeature = False,
            RoITool = CompFactory.ViewCreatorJetSuperROITool(
                'ViewCreatorJetSuperRoI',
                RoisWriteHandleKey  = recordable( IDTrigConfig.roi ),
                RoIEtaWidth = IDTrigConfig.etaHalfWidth,
                RoIPhiWidth = IDTrigConfig.phiHalfWidth,
                RoIZWidth   = IDTrigConfig.zedHalfWidth,
            ),
            Views = "JetSuperRoIViews",
            InViewRoIs = "InViewRoIs",
            RequireParentView = False,
            ViewFallThrough = True)
    else:
        raise RuntimeError("Unrecognised trkopt '%s' provided, choices are ['ftf','roiftf']",trkopt)
    return InputMakerAlg

###############################################################################################
### --- Menu Sequence helpers ---

# Functions defining the MenuSequence that will be placed into ChainSteps
# Generate a menu sequence given a set of jet sequences to schedule.
# The hypo may be set up as a preselection hypo, in which case it will
# record a single DecisionObject, instead of one per jet.
# A hypo may alternatively be configured to passThrough, such that
# the hypo will not retrieve any jets and simply pass.

class JetHypoAlgType(Enum):
    STANDARD = 0
    CALOPRESEL = 1
    ROIPRESEL = 2
    PASSTHROUGH = 3

<<<<<<< HEAD
def jetSelectionCfg(flags, reco, jetsIn, hypoType):
=======
@AccumulatorCache
def jetSelectionCfg(flags, reco, jetDefStr, jetsIn, hypoType):
>>>>>>> e3d8fe6f
    selname = reco.name.replace('RecoSequence','MenuSequence')
    if hypoType==JetHypoAlgType.PASSTHROUGH:
        hyponame = "TrigStreamerHypoAlg_passthrough"
        selname += "_passthrough"
        hypo = CompFactory.TrigStreamerHypoAlg(hyponame)
    else:
        assert jetsIn is not None
        if hypoType==JetHypoAlgType.CALOPRESEL:
            hyponame = f"TrigJetHypoAlg_{jetDefStr}_calopresel"
            selname += "_calopresel"
            hypo = CompFactory.TrigJetHypoAlg(hyponame, Jets=jetsIn, DoPresel=True)
        elif hypoType==JetHypoAlgType.ROIPRESEL:
            hyponame = f"TrigJetHypoAlg_{jetDefStr}_roipresel"
            selname += "_roipresel"
            hypo = CompFactory.TrigJetHypoAlg(hyponame, Jets=jetsIn, DoPresel=True)
        else:
            hyponame = f"TrigJetHypoAlg_{jetDefStr}"
            hypo = CompFactory.TrigJetHypoAlg(hyponame, Jets=jetsIn)

    log.debug("Generating jet SelectionCA for hypo %s",hyponame)

    selAcc = SelectionCA(selname)
    selAcc.mergeReco(reco)
    selAcc.addHypoAlgo(hypo)

    return selAcc

def makeMenuSequenceCA(flags, reco, jetDefStr, jetsIn=None, hypoType=JetHypoAlgType.STANDARD):
    def trigStreamerHypoTool(chain_dict):
        return CompFactory.TrigStreamerHypoTool(chain_dict["chainName"])

    trigHypoToolGen = {
        JetHypoAlgType.STANDARD:    trigJetHypoToolFromDict,
        JetHypoAlgType.PASSTHROUGH: trigStreamerHypoTool,
        JetHypoAlgType.CALOPRESEL:  caloPreselJetHypoToolFromDict,
        JetHypoAlgType.ROIPRESEL:   roiPreselJetHypoToolFromDict,
    }[hypoType]

    selAcc = jetSelectionCfg(flags, reco, jetDefStr, jetsIn, hypoType)

    return MenuSequenceCA(flags, selAcc, HypoToolGen=trigHypoToolGen)


###############################################################################################
### --- Menu Sequence getters ---

# For the preselection step before running tracking (step 1)
# We set RoIs='' (recognised as seedless) instead of caloFSRoI (output of caloInputMater()) to
# cut data dependency to InputMaker and allow full scan CaloCell+Clustering to be
# shared with EGamma (ATR-24722)
def jetCaloPreselMenuSequence(flags, **jetRecoDict):
    reco = InEventRecoCA(f"jetSeqCaloPresel_{jetRecoDict['jetDefStr']}_RecoSequence", inputMaker=getCaloInputMaker())

    doLCCalib = jetRecoDict['clusterCalib']=='lcw'
    reco.mergeReco( CaloClusterCfg(flags, doLCCalib=doLCCalib) )
    clustersKey = lc_clusters if doLCCalib else em_clusters

    from .JetRecoSequencesConfig import JetRecoCfg
    jetreco, jetsOut, jetDef = JetRecoCfg(flags, clustersKey=clustersKey, **jetRecoDict)
    reco.mergeReco(jetreco)
    log.debug("Generating jet preselection menu sequence for reco %s",jetDef.fullname())

    return makeMenuSequenceCA(flags, reco, jetRecoDict['jetDefStr'], jetsIn=jetDef.fullname(),
                            hypoType=JetHypoAlgType.CALOPRESEL), jetDef, clustersKey

# A null preselection, which will only run the cluster making (step 1)
# We set RoIs='' for same reason as described for jetCaloPreselMenuSequence
def jetCaloRecoMenuSequence(flags, clusterCalib):
    reco = InEventRecoCA(f"jetSeqCaloReco_{clusterCalib}_RecoSequence", inputMaker=getCaloInputMaker())

    doLCCalib = clusterCalib=='lcw'
    reco.mergeReco( CaloClusterCfg(flags, doLCCalib) )
    clustersKey = lc_clusters if doLCCalib else em_clusters

    return makeMenuSequenceCA(flags, reco, "caloreco", hypoType=JetHypoAlgType.PASSTHROUGH), clustersKey

# A full hypo selecting only on calo jets (step 1)
# Passing isPerf = True disables the hypo
# We set RoIs='' for same reason as described for jetCaloPreselMenuSequence
def jetCaloHypoMenuSequence(flags, isPerf, **jetRecoDict):
    reco = InEventRecoCA(f"jetSeqCaloHypo_{jetRecoDict['jetDefStr']}_RecoSequence", inputMaker=getCaloInputMaker())

    doLCCalib = jetRecoDict['clusterCalib']=='lcw'
    reco.mergeReco( CaloClusterCfg(flags, doLCCalib) )
    clustersKey = lc_clusters if doLCCalib else em_clusters

    if jetRecoDict["trkopt"] != "notrk":
        from .JetTrackingConfig import JetFSTrackingCfg
        trk_acc = JetFSTrackingCfg(flags, jetRecoDict["trkopt"], trkFSRoI)
        reco.mergeReco(trk_acc)

    from .JetRecoSequencesConfig import JetRecoCfg
    jetreco, jetsOut, jetDef = JetRecoCfg(flags, clustersKey=clustersKey, **jetRecoDict)
    reco.mergeReco(jetreco)
    log.debug("Generating jet calo hypo menu sequence for reco %s",jetDef.fullname())

    hypoType = JetHypoAlgType.STANDARD
    if isPerf: hypoType = JetHypoAlgType.PASSTHROUGH
    return makeMenuSequenceCA(flags, reco, jetRecoDict['jetDefStr'], jetsIn=jetDef.fullname(), hypoType=hypoType) ,jetDef

# A full hypo selecting only on heavy ion calo jets (step 1)
# Passing isPerf = True disables the hypo
# We set RoIs='' for same reason as described for jetCaloPreselMenuSequence
def jetHICaloHypoMenuSequence(flags, isPerf, **jetRecoDict):
    reco = InEventRecoCA(f"jetSeqHICaloHypo_{jetRecoDict['jetDefStr']}_RecoSequence", inputMaker=getCaloInputMaker())

    from ..CommonSequences.CaloConfig import HICaloTowerCfg
    reco.mergeReco( HICaloTowerCfg(flags) )

    from .JetHIConfig import JetHICfg
    jetreco, jetsOut, jetDef = JetHICfg(flags, clustersKey=em_clusters, **jetRecoDict)
    reco.mergeReco(jetreco)
    log.debug("Generating jet HI calo hypo menu sequence for reco %s",jetDef.fullname())

    hypoType = JetHypoAlgType.STANDARD
    if isPerf: hypoType = JetHypoAlgType.PASSTHROUGH
    return makeMenuSequenceCA(flags, reco, jetRecoDict['jetDefStr'], jetsIn=jetDef.fullname(), hypoType=hypoType), jetDef

# A full hypo selecting on jets with FS track reco (step 2)
# To combine either with a presel or a passthrough sequence
# As this does not run topoclustering, the cluster collection
# name needs to be passed in
def jetFSTrackingHypoMenuSequence(flags, clustersKey, isPerf, **jetRecoDict):
    reco = InEventRecoCA(f"jetFSTrackingHypo_{jetRecoDict['jetDefStr']}_RecoSequence", inputMaker=getTrackingInputMaker(jetRecoDict['trkopt']))

    assert jetRecoDict["trkopt"] != "notrk"
    from .JetTrackingConfig import JetFSTrackingCfg
    trk_acc = JetFSTrackingCfg(flags, jetRecoDict["trkopt"], trkFSRoI)
    reco.mergeReco(trk_acc)

    from .JetRecoSequencesConfig import JetRecoCfg
    jetreco, jetsOut, jetDef = JetRecoCfg(flags, clustersKey=clustersKey, **jetRecoDict)
    reco.mergeReco(jetreco)
    log.debug("Generating jet tracking hypo menu sequence for reco %s",jetDef.fullname())

    hypoType = JetHypoAlgType.STANDARD
    if isPerf: hypoType = JetHypoAlgType.PASSTHROUGH
    return makeMenuSequenceCA(flags, reco, jetRecoDict['jetDefStr'], jetsIn=jetDef.fullname(), hypoType=hypoType), jetDef

# A full hypo selecting on jets with RoI track reco (step 2)
# Needs to be preceded by a presel sequence, and be provided
# with the input jets from which to define RoIs
# Presel jets to be reused, which makes ghost association impossible
# Substitute DR association decorator
def jetRoITrackJetTagHypoMenuSequence(flags, jetsIn, isPresel=True, **jetRecoDict):
    # Seems odd, but we have to combine event and view execution here
    # where InViewRecoCA will do all in view
    reco = InEventRecoCA(
        f"jetRoITrackJetTagHypo_{jetRecoDict['jetDefStr']}_RecoSequence",
        inputMaker=getTrackingInputMaker(jetRecoDict['trkopt'])
    )

    # Add to top-level serial sequence after IM
    from TrigGenericAlgs.TrigGenericAlgsConfig import ROBPrefetchingAlgCfg_Si
    reco.mergeReco(ROBPrefetchingAlgCfg_Si(flags, nameSuffix=reco.inputMaker().name))

    # Add to top-level serial sequence to ensure it is ready for in-view reco
    from .JetRecoSequencesConfig import FastFtaggedJetCopyAlgCfg, JetRoITrackJetTagSequenceCfg, JetViewAlgCfg
    ftagjet_acc, ftaggedJetsIn = FastFtaggedJetCopyAlgCfg(flags,jetsIn=jetsIn,jetRecoDict=jetRecoDict)
    reco.mergeReco(ftagjet_acc)
    ftaggedJetsIn=recordable(ftaggedJetsIn)

    track_acc = JetRoITrackJetTagSequenceCfg(
        flags,
        ftaggedJetsIn,
        jetRecoDict['trkopt'],
        RoIs=reco.inputMaker().InViewRoIs)
    # Explicitly add the sequence here that is to run in the super-RoI view
    seqname = f"JetRoITrackJetTag_{jetRecoDict['trkopt']}_RecoSequence"
    reco.addSequence(parOR(seqname))
    reco.merge(track_acc,seqname)
    reco.inputMaker().ViewNodeName = seqname

    # Run the JetViewAlg sequence to filter out low pT jets
    # Have to run it outside of JetRoITrackJetTagSequence (which runs in EventView), so that hypo recognises the filtered jets.
    jetview_Acc, filtered_jetsIn = JetViewAlgCfg(flags,jetsIn=ftaggedJetsIn,**jetRecoDict)
    reco.merge(jetview_Acc)

    # Needs track-to-jet association here, maybe with dR decorator
    hypoType = JetHypoAlgType.ROIPRESEL if isPresel else JetHypoAlgType.STANDARD
    return makeMenuSequenceCA(flags, reco, jetRecoDict['jetDefStr'], jetsIn=filtered_jetsIn, hypoType=hypoType)<|MERGE_RESOLUTION|>--- conflicted
+++ resolved
@@ -96,12 +96,7 @@
     ROIPRESEL = 2
     PASSTHROUGH = 3
 
-<<<<<<< HEAD
-def jetSelectionCfg(flags, reco, jetsIn, hypoType):
-=======
-@AccumulatorCache
 def jetSelectionCfg(flags, reco, jetDefStr, jetsIn, hypoType):
->>>>>>> e3d8fe6f
     selname = reco.name.replace('RecoSequence','MenuSequence')
     if hypoType==JetHypoAlgType.PASSTHROUGH:
         hyponame = "TrigStreamerHypoAlg_passthrough"
