# Copyright (C) 2002-2021 CERN for the benefit of the ATLAS collaboration
#
# Run this file in order to print out the empty slots

from TriggerMenuMT.L1.Base.L1MenuFlags import L1MenuFlags

def print_available():
    import logging
    defineMenu()
    available = list(set(range(509)) - set(L1MenuFlags.CtpIdMap.value.values()) - set([508]))
    freeItems = 512 - len(L1MenuFlags.items.value) # correct for ZB and CALREQ items
    floatingItems = sorted(list(set(L1MenuFlags.items.value) - set(L1MenuFlags.CtpIdMap.value.keys()))) # these items get their CTPID assigned automatically
    unusedItemsWithCTPID = set(L1MenuFlags.CtpIdMap.value.keys()) - set(L1MenuFlags.items.value) # this should be empty, otherwise remove the items from the CtpIdMap
    available.sort()
    logging.info("There are %d available CTP IDs: %s", len(available), ",".join(map(str,available)))
    logging.info("IDs >= 472 go in partition 2, IDs >= 492 go in partition 3")
    logging.info("There are %d free items", freeItems)
    logging.info("There are %d floating items: %s", len(floatingItems), ",".join(map(str,floatingItems)))
    logging.info("There are %d unused items with CTP ID: %s", len(unusedItemsWithCTPID), ",".join(map(str,unusedItemsWithCTPID)))

def defineMenu():

    L1MenuFlags.CTPVersion = 4 # new CTP

    L1MenuFlags.BunchGroupPartitioning = [1, 15, 15] # partition 1: 1-10, partition 2: empty (was 14), partition 3: 15 (note that BGRP0 is used by all items)
    L1MenuFlags.BunchGroupNames = ['BCRVeto', 'Paired', 'CalReq', 'Empty', 
                                   'IsolatedUnpaired', 'NonIsolatedUnpaired', 'EmptyAfterPaired', 'InTrain', 
                                   'AbortGapNotCalReq', 'VdM', 'ALFA', 'EmptyBeforePaired',
                                   'EmptyAndPaired']

    L1MenuFlags.MenuPartitioning = [0, 472, 492] # partition 1: ctpid 0-471, partition 2: ctpid 472-491, partition 3: ctpid 492-511

    L1MenuFlags.ApplyCTPLimits = False # allow to have more than 512 CTP inputs or outputs, NOT FOR P1! Only for simulation

    L1MenuFlags.items = [

        ##
        # single EM
        ##
        'L1_EM3','L1_EM7','L1_EM12', 'L1_EM8VH', 'L1_EM10VH', 'L1_EM15', 'L1_EM15VH', 'L1_EM15VHI', 'L1_EM18VHI',
        'L1_EM20VH', 'L1_EM20VHI', 'L1_EM22VH', 'L1_EM22VHI', 'L1_EM24VHI',
        'L1_EM3_EMPTY', 'L1_EM7_EMPTY', 'L1_EM7_UNPAIRED_ISO', 'L1_EM7_FIRSTEMPTY',
        'L1_EM20VH_FIRSTEMPTY',
        # new calo
        'L1_eEM3', 'L1_eEM5', 'L1_eEM8', 'L1_eEM8L',
        'L1_eEM10L', 'L1_eEM12', 'L1_eEM15',  'L1_eEM15L',  'L1_eEM15M', 
        'L1_eEM18M', 'L1_eEM20L', 'L1_eEM20VM',
        'L1_eEM22', 'L1_eEM22L', 'L1_eEM22M', 'L1_eEM22T',

        ## 
        # MU
        ##
        'L1_MU3V', 'L1_MU5VF', 'L1_MU8F', 'L1_MU8VF', 'L1_MU14FCH', 'L1_MU14FCHR',
        'L1_MU3VF', 'L1_MU8FC', 'L1_MU8VFC', 'L1_MU15VFCH', 'L1_MU10BOM', 'L1_MU4BOM', 'L1_MU12BOM', 'L1_MU10BO', 
        'L1_2MU3V', 'L1_2MU5VF', 'L1_2MU8F', 'L1_MU8VF_2MU5VF', 'L1_MU5VF_2MU3V',
        'L1_3MU3V', 'L1_3MU5VF', 'L1_MU5VF_3MU3V', 'L1_4MU3V',
        'L1_2MU5VF_3MU3V', 'L1_2MU8VF', 
        'L1_MU8F_2MU5VF',

        'L1_2MU14FCH_OVERLAY',
        'L1_MU3V_EMPTY', 'L1_MU5VF_EMPTY', 'L1_MU3V_FIRSTEMPTY', 'L1_MU8VF_EMPTY',
        'L1_MU3V_UNPAIRED_ISO',        

        ##
        # combined lepton (e and mu)
        ##
        'L1_2EM3', 'L1_2EM7', 'L1_2EM15', 'L1_2EM15VH', 'L1_2EM15VHI',
        'L1_2EM20VH', 'L1_EM20VH_3EM10VH',
        'L1_2EM8VH_MU8F', 'L1_EM15VH_MU8F',  'L1_EM7_MU8F',

        # Combined lepton, new calo (for ATR-24182)
        'L1_2eEM15M', 'L1_2eEM20L', 'L1_3eEM10L', 'L1_eEM20L_3eEM10L',

        # single tau
        'L1_TAU8', 'L1_TAU12IM',   'L1_TAU20IM',  'L1_TAU40', 'L1_TAU60', 'L1_TAU100',
        'L1_TAU8_EMPTY', 'L1_TAU8_FIRSTEMPTY', 'L1_TAU8_UNPAIRED_ISO', 'L1_TAU40_EMPTY', 'L1_TAU40_UNPAIRED_ISO',
        # new calo
        'L1_eTAU8', 
        'L1_eTAU12', 'L1_jTAU12', 'L1_jTAU20', 'L1_jTAU20M', 'L1_cTAU12M',
        'L1_eTAU12L', 'L1_eTAU12M', 
        'L1_eTAU20', 'L1_cTAU20M', 
        'L1_eTAU25', 'L1_cTAU25M',
        'L1_eTAU30HM', 
        'L1_eTAU40', 'L1_eTAU60', 'L1_eTAU100',

        # multi tau
        'L1_2TAU8', 'L1_TAU20IM_2TAU12IM', 'L1_TAU60_2TAU40',

        # multi tau, new calo
        'L1_eTAU60_2eTAU40', 

        # combined tau - lepton
        'L1_EM15VHI_2TAU12IM',
        'L1_MU8F_TAU12IM',  
        'L1_MU8F_TAU12IM_J25_2J12',
        'L1_MU8F_TAU12IM_3J12',
        'L1_EM15VHI_2TAU12IM_J25_3J12',
        'L1_MU8F_TAU20IM',
        'L1_MU8F_TAU20IM_J25_2J20',

        # combined tau - jet
        'L1_TAU20IM_2TAU12IM_J25_2J20_3J12',
        'L1_TAU20IM_2TAU12IM_4J12p0ETA25',
        'L1_TAU25IM_2TAU20IM_2J25_3J20',

        # combined tau - xe
        'L1_TAU20IM_2J20_XE45',
        'L1_TAU20IM_2J20_XE50',
        'L1_EM15VHI_2TAU12IM_XE35',
        'L1_EM15VHI_2TAU12IM_4J12',
        'L1_MU8F_TAU12IM_XE35',  
        'L1_TAU20IM_2TAU12IM_XE35', 
        'L1_TAU40_2TAU12IM_XE40',  

        # combined em - jet
        'L1_EM18VHI_3J20',
        'L1_EM20VH_3J20',

        # combined mu - jet 
        'L1_MU3V_J15', 'L1_BTAG-MU3VjJ15',

        #ATR-13743 
        'L1_MU8F_2J20','L1_MU8F_3J20', 'L1_MU8F_2J15_J20',
        'L1_MU14FCH_J40',
        'L1_MU14FCH_XE30',

        # single jet
        'L1_J12', 'L1_J15','L1_J20','L1_J25', 'L1_J30', 'L1_J40', 'L1_J50' ,'L1_J75','L1_J85', 'L1_J100', 'L1_J400',
        'L1_J400_LAR',
        'L1_J20p31ETA49', 'L1_J30p31ETA49', 'L1_J50p31ETA49', 'L1_J75p31ETA49', 'L1_J15p31ETA49',
        'L1_J12_EMPTY','L1_J12_FIRSTEMPTY', 'L1_J12_UNPAIRED_ISO', 'L1_J12_UNPAIRED_NONISO', 'L1_J12_ABORTGAPNOTCALIB',
        'L1_J15p31ETA49_UNPAIRED_ISO',
        'L1_J30_EMPTY', 'L1_J30_FIRSTEMPTY', 'L1_J30p31ETA49_EMPTY', 'L1_J30p31ETA49_UNPAIRED_ISO', 'L1_J30p31ETA49_UNPAIRED_NONISO',
        'L1_J50_UNPAIRED_ISO', 'L1_J50_UNPAIRED_NONISO', 'L1_J50_ABORTGAPNOTCALIB',         
        'L1_J100_FIRSTEMPTY',
        'L1_J12_BGRP12',

        # jJ 
<<<<<<< HEAD
        'L1_jJ12', 'L1_jJ12p0ETA25', 'L1_jJ15', 'L1_jJ15p0ETA25', 'L1_jJ15p31ETA49', 'L1_jJ20', 'L1_jJ20p31ETA49', 'L1_jJ25',  'L1_jJ25p0ETA23',
        'L1_jJ30', 'L1_jJ30_EMPTY', 'L1_jJ30_FIRSTEMPTY', 'L1_jJ30p31ETA49', 'L1_jJ35p0ETA23', 'L1_jJ40', 'L1_jJ40p0ETA25', 'L1_jJ45p0ETA21', 'L1_jJ50', 'L1_jJ50p31ETA49',
        'L1_jJ75', 'L1_jJ75p31ETA49', 'L1_jJ85',
        'L1_jJ100', 'L1_jJ120', 'L1_jJ400',
        'L1_jJ400_LAR',

        'L1_4jJ15', 'L1_3jJ50', 'L1_4jJ20', 'L1_4jJ15p0ETA25', 'L1_5jJ15p0ETA25', 
=======
        'L1_jJ12', 'L1_jJ12p0ETA25', 'L1_jJ15', 'L1_jJ15p0ETA25', 'L1_jJ20', 'L1_jJ25',  'L1_jJ25p0ETA23',
        'L1_jJ30', 'L1_jJ35p0ETA23', 'L1_jJ40', 'L1_jJ40p0ETA25', 'L1_jJ45p0ETA21', 'L1_jJ50',
        'L1_jJ75', 'L1_jJ85', 'L1_jJ100', 'L1_jJ120', 'L1_jJ400',
        'L1_jJ400_LAR',

        'L1_jJ15p31ETA49', 'L1_jJ20p31ETA49', 'L1_jJ30p31ETA49', 'L1_jJ50p31ETA49', 'L1_jJ75p31ETA49',

        'L1_4jJ15', 'L1_3jJ50', 'L1_4jJ20', 'L1_4jJ15p0ETA25', 
>>>>>>> 17476806
        'L1_3jJ35p0ETA23', 'L1_jJ85_3jJ30', 
        'L1_jJ40p0ETA25_2jJ25_jJ20p31ETA49', 'L1_jJ25p0ETA23_2jJ15p31ETA49', 'L1_jJ45p0ETA21_3jJ15p0ETA25', 
        'L1_MU3V_jJ15', 

  
        # jLJ
        'L1_jLJ80', 'L1_jLJ100', 'L1_jLJ140', 'L1_jLJ160', 

        # jEM
        'L1_jEM15', 'L1_jEM15M',   

        # multi jet
        'L1_J45p0ETA21_3J15p0ETA25',
        'L1_J50_2J40p0ETA25_3J15p0ETA25',
        'L1_3J50', 'L1_4J15', 'L1_4J20',
        'L1_3J15p0ETA25_XE40',
        'L1_6J15',
        'L1_J85_3J30',

        # multi jet forward
        'L1_J25p0ETA23_2J15p31ETA49',
        'L1_J40p0ETA25_2J15p31ETA49',
        'L1_J40p0ETA25_2J25_J20p31ETA49',
        
        # multi jet central
        'L1_3J25p0ETA23',
        'L1_3J35p0ETA23',
        'L1_4J15p0ETA25',
        'L1_5J15p0ETA25', 

        # combined jet
        'L1_2J15_XE55', 'L1_J40_XE50',
        'L1_2J50_XE40', 'L1_J40_XE60',
        
        # XE
        'L1_XE35', 'L1_XE40', 'L1_XE45', 'L1_XE50', 
        'L1_XE55', 'L1_XE60', 'L1_XE30', 'L1_XE300',
        # new calo
        'L1_gXERHO30', 'L1_gXERHO50',
        'L1_gXEPUFIT30', 'L1_gXEPUFIT50',
        'L1_gXE30', 'L1_gXE40', 'L1_gXE50',
        'L1_gTE50',

        'L1_jXE30', 'L1_jXE40', 'L1_jXE50', 'L1_jXE55', 'L1_jXE300', 
        'L1_jXEC50', 'L1_jTE100', 'L1_jTEC100', 'L1_jTEFWD100', 'L1_jTEFWDA100', 'L1_jTEFWDC100',
           
        # ATR-24037 
        'L1_jXEPerf50',
    
        # RNDM
        'L1_RD0_FILLED', 'L1_RD0_UNPAIRED_ISO',  'L1_RD0_EMPTY', 'L1_RD0_ABORTGAPNOTCALIB',
        'L1_RD0_FIRSTEMPTY', 'L1_RD0_BGRP11',
        'L1_RD0_BGRP7',
        'L1_RD1_EMPTY',
        'L1_RD2_EMPTY',
        'L1_RD2_FILLED',
        'L1_RD3_EMPTY',
        'L1_RD3_FILLED',

        #LUCID

        # ZDC 
        # TODO: request for pilot run (ATR-22904), to be removed for pp
        'L1_ZDC_A', 'L1_ZDC_C', 'L1_ZDC_AND',

        # VDM

        # TRT
        'L1_TRT_FILLED', 'L1_TRT_EMPTY',

        # TGC
        'L1_TGC_BURST',

        # LHCF
    
        #CALREQ
        'L1_CALREQ1',
        'L1_CALREQ2',

        # BPTX
        #'L1_BPTX0_BGRP0','L1_BPTX1_BGRP0',

        # BCM
        'L1_BCM_Wide_BGRP0', 'L1_BCM_AC_CA_BGRP0', 'L1_BCM_Wide_EMPTY','L1_BCM_Wide_UNPAIRED_ISO','L1_BCM_Wide_UNPAIRED_NONISO',
        'L1_BCM_AC_UNPAIRED_ISO','L1_BCM_CA_UNPAIRED_ISO',
        'L1_BCM_AC_UNPAIRED_NONISO','L1_BCM_CA_UNPAIRED_NONISO',
        'L1_BCM_AC_ABORTGAPNOTCALIB', 'L1_BCM_CA_ABORTGAPNOTCALIB','L1_BCM_Wide_ABORTGAPNOTCALIB',
        'L1_BCM_AC_CALIB', 'L1_BCM_CA_CALIB','L1_BCM_Wide_CALIB',

        # AFP
        # high-priority (all mu)
        'L1_AFP_A_AND_C_TOF_T0T1',
        'L1_AFP_FSA_BGRP0', 'L1_AFP_FSC_BGRP0',
        # med-priority (all mu)
        'L1_AFP_FSA_TOF_T0_BGRP0', 'L1_AFP_FSA_TOF_T1_BGRP0','L1_AFP_FSC_TOF_T0_BGRP0', 'L1_AFP_FSC_TOF_T1_BGRP0',
        # low-priority (all mu)
        'L1_AFP_FSA_TOF_T2_BGRP0', 'L1_AFP_FSA_TOF_T3_BGRP0','L1_AFP_FSC_TOF_T2_BGRP0', 'L1_AFP_FSC_TOF_T3_BGRP0',
        'L1_AFP_A_OR_C_UNPAIRED_ISO', 'L1_AFP_A_OR_C_UNPAIRED_NONISO', 'L1_AFP_A_OR_C_EMPTY', 'L1_AFP_A_OR_C_FIRSTEMPTY',
        'L1_AFP_A_AND_C_TOF_J20', 'L1_AFP_A_AND_C_TOF_T0T1_J20', 'L1_AFP_A_AND_C_TOF_J30', 'L1_AFP_A_AND_C_TOF_T0T1_J30', 'L1_AFP_A_AND_C_TOF_J50', 'L1_AFP_A_AND_C_TOF_T0T1_J50', 'L1_AFP_A_AND_C_TOF_J75', 'L1_AFP_A_AND_C_TOF_T0T1_J75', 

        'L1_AFP_A_AND_C_TOF_jJ20', 'L1_AFP_A_AND_C_TOF_T0T1_jJ20', 'L1_AFP_A_AND_C_TOF_jJ30', 'L1_AFP_A_AND_C_TOF_T0T1_jJ30', 'L1_AFP_A_AND_C_TOF_jJ50', 'L1_AFP_A_AND_C_TOF_T0T1_jJ50', 'L1_AFP_A_AND_C_TOF_jJ75', 'L1_AFP_A_AND_C_TOF_T0T1_jJ75',

        # high-priority (low mu)
        'L1_AFP_NSA_BGRP0', 'L1_AFP_NSC_BGRP0', 
        'L1_AFP_A','L1_AFP_C', 'L1_AFP_A_AND_C',
        #'L1_AFP_A_OR_C_J5','L1_AFP_A_AND_C_J5', # J5 not available in legacy menu. Need to update to jJ threshold for low-mu
        'L1_AFP_A_OR_C_J12','L1_AFP_A_AND_C_J12',
        'L1_MU5VF_AFP_A_OR_C','L1_MU5VF_AFP_A_AND_C','L1_EM7_AFP_A_OR_C','L1_EM7_AFP_A_AND_C',
        # med-priority (low mu)
        'L1_AFP_A_OR_C','L1_AFP_A_OR_C_MBTS_2', 'L1_AFP_A_AND_C_MBTS_2',

        # MBTS
        'L1_MBTS_A', 'L1_MBTS_C',
        'L1_MBTS_1_EMPTY', 'L1_MBTS_1_1_EMPTY', 'L1_MBTS_2_EMPTY', 
        'L1_MBTS_1_UNPAIRED_ISO', 'L1_MBTS_1_1_UNPAIRED_ISO', 'L1_MBTS_2_UNPAIRED_ISO',
        'L1_MBTS_1', 'L1_MBTS_1_1', 'L1_MBTS_2',
        'L1_MBTS_4_A', 'L1_MBTS_4_C',
        'L1_MBTS_1_A', 'L1_MBTS_1_C',
        'L1_MBTS_1_A_EMPTY', 'L1_MBTS_1_C_EMPTY',

        # extra MBTS 
        # TODO: to be removed for high-mu pp        
        #'L1_MBTSA0', 'L1_MBTSA1', 'L1_MBTSA2', 'L1_MBTSA3', 'L1_MBTSA4', 'L1_MBTSA5', 'L1_MBTSA6', 'L1_MBTSA7', 'L1_MBTSA8', 'L1_MBTSA9', 'L1_MBTSA10', 'L1_MBTSA11', 'L1_MBTSA12', 'L1_MBTSA13', 'L1_MBTSA14', 'L1_MBTSA15', 'L1_MBTSC0', 'L1_MBTSC1', 'L1_MBTSC2', 'L1_MBTSC3', 'L1_MBTSC4', 'L1_MBTSC5', 'L1_MBTSC6', 'L1_MBTSC7', 'L1_MBTSC8', 'L1_MBTSC9', 'L1_MBTSC10', 'L1_MBTSC11', 'L1_MBTSC12', 'L1_MBTSC13', 'L1_MBTSC14', 'L1_MBTSC15', 

         # ZB 
        'L1_ZB',

        #ATR-21371
        # TODO: to be removed for high-mu pp
        #'L1_ALFA_ANY',
        #'L1_ALFA_ELAST15', 'L1_ALFA_ELAST18',
        #'L1_ALFA_B7L1U','L1_ALFA_B7L1L','L1_ALFA_A7L1U','L1_ALFA_A7L1L','L1_ALFA_A7R1U','L1_ALFA_A7R1L','L1_ALFA_B7R1U','L1_ALFA_B7R1L',
        #'L1_ALFA_SYST9', 'L1_ALFA_SYST10', 'L1_ALFA_SYST11', 'L1_ALFA_SYST12', 'L1_ALFA_SYST17', 'L1_ALFA_SYST18',



        #--------------------------------
        # TOPO items
        #--------------------------------

        # legacy L1Topo
        'L1_HT190-J15s5pETA21', 
        'L1_BPH-0M9-EM7-EM5_2MU3V',
        'L1_BPH-0M9-EM7-EM5_MU5VF',
        'L1_BPH-0DR3-EM7J15_2MU3V',
        'L1_BPH-0DR3-EM7J15_MU5VF',
        'L1_JPSI-1M5-EM7',
        'L1_JPSI-1M5-EM12',
        'L1_MJJ-500-NFF',
        'L1_MJJ-700',
        'L1_EM18VHI_MJJ-300',
        'L1_HT150-J20s5pETA31_MJJ-400-CF',
        'L1_LLP-RO',
        'L1_LLP-NOMATCH',
        'L1_DPHI-2EM3',
        'L1_SC111-CJ15',
        'L1_J50_DETA20-J50J',
        'L1_DR-TAU20ITAU12I',
        'L1_DR-TAU20ITAU12I-J25',
        'L1_TAU60_DR-TAU20ITAU12I', 
        'L1_BPH-0M9-EM7-EM5', 
        'L1_BPH-0DR3-EM7J15',
        'L1_LAR-ZEE',

        # phase1 L1Topo
        'L1_LAR-ZEE-eEM',
        'L1_JPSI-1M5-eEM7',
        'L1_JPSI-1M5-eEM12',
        'L1_BPH-0M9-eEM7-eEM5', 'L1_BPH-0M9-eEM7-eEM5_MU5VF', 'L1_BPH-0M9-eEM7-eEM5_2MU3V',
        'L1_BPH-0DR3-eEM7jJ15', 'L1_BPH-0DR3-eEM7jJ15_MU5VF', 'L1_BPH-0DR3-eEM7jJ15_2MU3V',
        'L1_LLP-RO-eEM', 'L1_LLP-NOMATCH-eEM',
        'L1_DPHI-2eEM3', 
        'L1_jHT150-jJ20s5pETA31_jMJJ-400-CF',
        'L1_HT190-jJ15s5pETA21',
        'L1_SC111-CjJ15',  
        'L1_jJ50_DETA20-jJ50J', 

        #ATR-19510
        'L1_DY-BOX-2MU5VF', 'L1_DY-BOX-MU5VFMU3V', 'L1_DY-BOX-2MU3V',

        #ATR-23394
        'L1_LFV-eEM8L-MU8VF', 'L1_LFV-eEM12L-MU5VF',

        'L1_LFV-MU5VF',
        'L1_LFV-MU8VF', 

        'L1_jMJJ-700-NFF',
        'L1_jMJJ-300-NFF',
        'L1_jMJJ-500-NFF',
        'L1_jMJJ-400-CF',
        'L1_eEM18M_jMJJ-300-NFF',

        'L1_10DR-MU14FCH-MU5VF', #ATR-19376
    
        #ATR-19720, ATR-19639
        'L1_BPH-2M9-0DR15-2MU3V',
        'L1_BPH-2M9-0DR15-MU5VFMU3V',
        'L1_BPH-2M9-0DR15-C-MU5VFMU3V',
        'L1_BPH-2M9-2DR15-2MU5VF',
        'L1_BPH-8M15-0DR22-MU5VFMU3V-BO',
        'L1_BPH-8M15-0DR22-2MU5VF',
        #ATR-19355
        'L1_BPH-0M10-3MU3V',
        #ATR-19638
        'L1_BPH-0M10C-3MU3V',
        #ATR-21566 
        'L1_BPH-0DR12C-2MU3V',

        #ATR-22782
        'L1_BPH-0M16-20DR99-2MU3V', 'L1_BPH-0M16-15DR99-2MU3V',
        'L1_BPH-8M15-20DR99-C-2MU3V', 'L1_BPH-8M15-20DR99-2MU3V', 'L1_BPH-8M15-15DR99-2MU3V',          

        # INVM + DPHI 
        'L1_jMJJ-400-NFF-0DPHI22',
        'L1_jMJJ-400-NFF-0DPHI24',
        'L1_jMJJ-400-NFF-0DPHI26',

        'L1_LATE-MU8F_XE30', 'L1_LATE-MU8F_J50',

        #ATR-18824
        'L1_ZAFB-04DPHI-eEM15M',
        'L1_ZAFB-25DPHI-eEM15M',
        #ATR-22109
        #'L1_ZAFB-25DPHI-eEM18M',

        'L1_DPHI-M70-2eEM10M', 'L1_DPHI-M70-2eEM12M', #ATR-19302
        'L1_DPHI-M70-2eEM12', # ATR-21637 (no shower shape cuts)
                
        #ATR-17320
        'L1_CEP-CjJ60',
        'L1_CEP-CjJ50',
        'L1_AFP_A_AND_C_TOF_CEP-CjJ60','L1_AFP_A_AND_C_TOF_T0T1_CEP-CjJ60',

        ]


# Run this file as python python/l1menu/Menu_MC_pp_v7.py to print out available IDs
# CTP ID 509-511 are reserved for CALREQ
    
    L1MenuFlags.CtpIdMap = {

        # NB: 508 is reserved for the zero bias trigger, and 509-511 for the CALREQ triggers (at the moment, ATR-22654)

    }

if __name__ == "__main__": print_available()<|MERGE_RESOLUTION|>--- conflicted
+++ resolved
@@ -136,15 +136,6 @@
         'L1_J12_BGRP12',
 
         # jJ 
-<<<<<<< HEAD
-        'L1_jJ12', 'L1_jJ12p0ETA25', 'L1_jJ15', 'L1_jJ15p0ETA25', 'L1_jJ15p31ETA49', 'L1_jJ20', 'L1_jJ20p31ETA49', 'L1_jJ25',  'L1_jJ25p0ETA23',
-        'L1_jJ30', 'L1_jJ30_EMPTY', 'L1_jJ30_FIRSTEMPTY', 'L1_jJ30p31ETA49', 'L1_jJ35p0ETA23', 'L1_jJ40', 'L1_jJ40p0ETA25', 'L1_jJ45p0ETA21', 'L1_jJ50', 'L1_jJ50p31ETA49',
-        'L1_jJ75', 'L1_jJ75p31ETA49', 'L1_jJ85',
-        'L1_jJ100', 'L1_jJ120', 'L1_jJ400',
-        'L1_jJ400_LAR',
-
-        'L1_4jJ15', 'L1_3jJ50', 'L1_4jJ20', 'L1_4jJ15p0ETA25', 'L1_5jJ15p0ETA25', 
-=======
         'L1_jJ12', 'L1_jJ12p0ETA25', 'L1_jJ15', 'L1_jJ15p0ETA25', 'L1_jJ20', 'L1_jJ25',  'L1_jJ25p0ETA23',
         'L1_jJ30', 'L1_jJ35p0ETA23', 'L1_jJ40', 'L1_jJ40p0ETA25', 'L1_jJ45p0ETA21', 'L1_jJ50',
         'L1_jJ75', 'L1_jJ85', 'L1_jJ100', 'L1_jJ120', 'L1_jJ400',
@@ -152,8 +143,7 @@
 
         'L1_jJ15p31ETA49', 'L1_jJ20p31ETA49', 'L1_jJ30p31ETA49', 'L1_jJ50p31ETA49', 'L1_jJ75p31ETA49',
 
-        'L1_4jJ15', 'L1_3jJ50', 'L1_4jJ20', 'L1_4jJ15p0ETA25', 
->>>>>>> 17476806
+        'L1_4jJ15', 'L1_3jJ50', 'L1_4jJ20', 'L1_4jJ15p0ETA25', 'L1_5jJ15p0ETA25', 
         'L1_3jJ35p0ETA23', 'L1_jJ85_3jJ30', 
         'L1_jJ40p0ETA25_2jJ25_jJ20p31ETA49', 'L1_jJ25p0ETA23_2jJ15p31ETA49', 'L1_jJ45p0ETA21_3jJ15p0ETA25', 
         'L1_MU3V_jJ15', 
