#!/bin/env python

# Copyright (C) 2002-2019 CERN for the benefit of the ATLAS collaboration

import sys,os

from TriggerJobOpts.TriggerFlags import TriggerFlags as TF
from TriggerMenuMT.LVL1MenuConfig.TriggerConfigLVL1 import TriggerConfigLVL1
from TriggerMenuMT.LVL1MenuConfig.LVL1.Lvl1Flags import Lvl1Flags

from AthenaCommon.Logging import logging
log = logging.getLogger("generateLVL1MenuMT")

def generateL1Menu(menu, useTopoMenu="MATCH"):    

    # what menu to build
    TF.triggerMenuSetup = menu

    # TPC for L1
    tpcl1 = TriggerConfigLVL1( outputFile = TF.outputLVL1configFile() )

    # build the menu structure
    tpcl1.generateMenu()

    # write xml file
    outfilename = tpcl1.writeXML()

    # consistency checker
    checkResult = os.system("get_files -xmls -symlink LVL1config.dtd > /dev/null")
    checkResult = os.system("xmllint --noout --dtdvalid LVL1config.dtd %s" % outfilename)
    if checkResult == 0:
        log.info("XML file %s is conform with LVL1config.dtd", outfilename)
    else:
        log.error("The XML does not follow the document type definition LVL1config.dtd")
        
    return tpcl1.menu


def readL1MenuFromXML(menu="LVL1config_Physics_pp_v6.xml"):

    fullname = None

    if '/' in menu:
        fullname = menu
    
    import os
    for path in os.environ['XMLPATH'].split(':'):
        if 'TriggerMenuXML' not in os.listdir(path):
            continue
        if menu in os.listdir("%s/TriggerMenuXML/" % path):
            fullname = "%s/TriggerMenuXML/%s" % (path,menu)
        break # we only want to look into the first TriggerMenuXML package

    if fullname:
        tpcl1 = TriggerConfigLVL1( inputFile = fullname, outputFile = "test.xml" )
        tpcl1.writeXML()
        return tpcl1.menu
    else:
        log.error("Did not find file %s", menu)
        return None



def findUnneededRun2():
    from TriggerJobOpts.TriggerFlags import TriggerFlags as TF
    from TriggerMenuMT.LVL1MenuConfig.LVL1.Lvl1Flags import Lvl1Flags
    
    menus = ['Physics_pp_v6']

    for menu in menus:
        TF.triggerMenuSetup = menu
        tpcl1 = TriggerConfigLVL1()

        log.info(set(tpcl1.registeredItems.keys()) - set(Lvl1Flags.items()))



def findRequiredItemsFromXML():
<<<<<<< HEAD
    from TriggerJobOpts.TriggerFlags import TriggerFlags as TF
    from TriggerMenuMT.LVL1MenuConfig.LVL1.Lvl1Flags import Lvl1Flags
    
    menus = ['Physics_pp_v7','MC_pp_v7','LS2_v1']
=======
    menus = ['Physics_pp_v7','MC_pp_v7','LS2_v1','Cosmic_pp_run3_v1']
>>>>>>> 8d731992

    from TriggerMenuMT.LVL1MenuConfig.LVL1.XMLReader import L1MenuXMLReader

    allItems = set()
    allThrs = set()

    path='/afs/cern.ch/atlas/software/builds/AtlasP1HLT/18.1.0.2/InstallArea/XML/TriggerMenuXML'

    for menu in menus:
        xmlfile = "%s/LVL1config_%s.xml" % (path,menu)
        r = L1MenuXMLReader(xmlfile)
        allItems.update( [x['name'] for x in r.getL1Items()] )
        allThrs.update( [x['name'] for x in r.getL1Thresholds()] )
        log.info('%s %d %d', menu, len(allItems), len(allThrs))

    from pickle import dump
    f = open("L1Items.pickle","w")
    dump([menus,allItems,allThrs],f)


def findUnneededRun1(what="items"):
    
    from pickle import load
    f = open("L1Items.pickle","r")
    [menus,allItems,allThrs] = load(f)

    # the TPC for L1
    tpcl1 = TriggerConfigLVL1( outputFile = TF.outputLVL1configFile() )

    if what=="items":
        unneeded = sorted(list(set( tpcl1.registeredItems.keys() ) - allItems))
    else:
        unneeded = sorted(list(set( tpcl1.registeredThresholds.keys() ) - allThrs))

    log.info("==> unneeded %s:%d", what, len(unneeded))

    import re
    p = re.compile('.*$')

    log.info([x for x in unneeded if p.match(x)])

def findFreeCTPIDs(menu):
    from pickle import load
    f = open("L1Items.pickle","r")
    [menus,allItems,allThrs] = load(f)

    TF.triggerMenuSetup = menu
    tpcl1 = TriggerConfigLVL1( outputFile = TF.outputLVL1configFile() )  # noqa: F841

    log.info(set(Lvl1Flags.CtpIdMap().keys()) - allItems)


    
def main():
    printCabling = False
    for arg in sys.argv:
        if arg.lower().startswith("cab"):
            printCabling = True

    if len(sys.argv)==1:
        
        generateL1Menu(menu="LS2_v1" )
        generateL1Menu(menu="Cosmic_pp_run3_v1")
        return 0

    
    if sys.argv[1].endswith(".xml"):
        readL1MenuFromXML(sys.argv[1])
        return 0
    
    if sys.argv[1].lower().startswith("phy6"):
        menu = generateL1Menu(menu="Physics_pp_v6")
        if printCabling:
            menu.printCabling()
        return 0

    if sys.argv[1].lower().startswith("phy7"):
        menu = generateL1Menu(menu="Physics_pp_v7")
        if printCabling:
            menu.printCabling()
        return 0
    
    if sys.argv[1].lower().startswith("mc6"):
        menu = generateL1Menu(menu="MC_pp_v6")
        if printCabling:
            menu.printCabling()
        return 0

    if sys.argv[1].lower().startswith("mc7"):
        menu = generateL1Menu(menu="MC_pp_v7")
        if printCabling:
            menu.printCabling()
        return 0


    if sys.argv[1].lower().startswith("mc4"):
        generateL1Menu(menu="MC_pp_v4")
        return 0

    if sys.argv[1].lower().startswith("mc"):
        generateL1Menu(menu="MC_pp_v6")
        return 0

    if sys.argv[1].lower().startswith("mcp"):
        generateL1Menu(menu="MC_pp_v6_no_prescale")
        generateL1Menu(menu="MC_pp_v6_loose_mc_prescale")
        generateL1Menu(menu="MC_pp_v6_tight_mc_prescale")
        return 0

    if sys.argv[1].lower().startswith("ls"):
        menu = generateL1Menu(menu="LS2_v1")
        menu.printCabling()
        return 0

    if sys.argv[1].lower().startswith("cosmic"):
        menu = generateL1Menu(menu="Cosmic_pp_run3_v1")
        menu.printCabling()
        return 0

    if sys.argv[1].lower().startswith("dc14"):
        generateL1Menu(menu="DC14",useTopoMenu="Physics_pp_v6")
        return 0

    if sys.argv[1].lower().startswith("hiphy"):
        generateL1Menu(menu="Physics_HI_v3")
        return 0

    if sys.argv[1].lower().startswith("himc"):
        generateL1Menu(menu="MC_HI_v3")
        return 0
    
    if sys.argv[1].lower().startswith("hipphy"):
        generateL1Menu(menu="Physics_HI_v4")
        return 0

    if sys.argv[1].lower().startswith("hipmc"):
        generateL1Menu(menu="MC_HI_v4")
        return 0    

if __name__=="__main__":
    sys.exit( main() )
        
        <|MERGE_RESOLUTION|>--- conflicted
+++ resolved
@@ -76,14 +76,7 @@
 
 
 def findRequiredItemsFromXML():
-<<<<<<< HEAD
-    from TriggerJobOpts.TriggerFlags import TriggerFlags as TF
-    from TriggerMenuMT.LVL1MenuConfig.LVL1.Lvl1Flags import Lvl1Flags
-    
-    menus = ['Physics_pp_v7','MC_pp_v7','LS2_v1']
-=======
     menus = ['Physics_pp_v7','MC_pp_v7','LS2_v1','Cosmic_pp_run3_v1']
->>>>>>> 8d731992
 
     from TriggerMenuMT.LVL1MenuConfig.LVL1.XMLReader import L1MenuXMLReader
 
