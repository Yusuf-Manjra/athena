--- conflicted
+++ resolved
@@ -438,14 +438,9 @@
 
     else:
         log.error('Bphysics Chain %s can not be constructed, the given topo algs are not known: %s  ' %(chainDict['chainName'], mtopo ))
-<<<<<<< HEAD
-    
-    if  L2Fex != None :
-=======
 
     # OI make sure that L2Fex is not running, when only 1 muon and therefore only 1 ID RoI is processed at L2
     if  L2Fex != None and mult_without_noL1 > 1 :
->>>>>>> 05db9cd4
         theChainDef.addSequence([L2Fex, L2Hypo], inputTEsL2, L2TEname, topo_start_from = topoStartFrom)
         theChainDef.addSignatureL2([L2TEname])
     else :
