--- conflicted
+++ resolved
@@ -202,16 +202,6 @@
 
 
         # MUON ctpid=[0x20;0x2f]
-<<<<<<< HEAD
-        LVL1MenuItem('L1_MU0'  ).setLogic( MU0  & physcond).setTriggerType(TT.muon)
-        LVL1MenuItem('L1_MU4'  ).setLogic( MU4  & physcond).setTriggerType(TT.muon)
-        LVL1MenuItem('L1_MU6'  ).setLogic( MU6  & physcond).setTriggerType(TT.muon)
-        LVL1MenuItem('L1_MU10' ).setLogic( MU10 & physcond).setTriggerType(TT.muon)
-        LVL1MenuItem('L1_MU11' ).setLogic( MU11 & physcond).setTriggerType(TT.muon)
-        LVL1MenuItem('L1_MU15' ).setLogic( MU15 & physcond).setTriggerType(TT.muon)
-        LVL1MenuItem('L1_MU20' ).setLogic( MU20 & physcond).setTriggerType(TT.muon)
-        LVL1MenuItem('L1_MU21' ).setLogic( MU21 & physcond).setTriggerType(TT.muon)
-=======
         LVL1MenuItem('L1_MU0'  ).setLogic( MU0  & physcond).setTriggerType(TT.muon)    # noqa: F821
         LVL1MenuItem('L1_MU4'  ).setLogic( MU4  & physcond).setTriggerType(TT.muon)    # noqa: F821
         LVL1MenuItem('L1_MU6'  ).setLogic( MU6  & physcond).setTriggerType(TT.muon)    # noqa: F821
@@ -220,7 +210,6 @@
         LVL1MenuItem('L1_MU15' ).setLogic( MU15 & physcond).setTriggerType(TT.muon)    # noqa: F821
         LVL1MenuItem('L1_MU20' ).setLogic( MU20 & physcond).setTriggerType(TT.muon)    # noqa: F821
         LVL1MenuItem('L1_MU21' ).setLogic( MU21 & physcond).setTriggerType(TT.muon)    # noqa: F821
->>>>>>> 1d00aeb1
 
         # 2xMU, 3xMU, 4xMU
         LVL1MenuItem('L1_2MU0'     ).setLogic( MU0.x(2)        & physcond).setTriggerType(TT.muon)    # noqa: F821
@@ -302,33 +291,6 @@
         LVL1MenuItem('L1_2MU6_EMPTY'         ).setLogic(MU6.x(2) & cosmiccond).setTriggerType( TT.muon )    # noqa: F821
         LVL1MenuItem('L1_2MU6_FIRSTEMPTY'    ).setLogic(MU6.x(2) & firstempty).setTriggerType( TT.muon )    # noqa: F821
 
-<<<<<<< HEAD
-        LVL1MenuItem('L1_MU20_FIRSTEMPTY' ).setLogic( MU20 & firstempty).setTriggerType(TT.muon)
-        LVL1MenuItem('L1_MU21_FIRSTEMPTY' ).setLogic( MU21 & firstempty).setTriggerType(TT.muon)
-
-        #FTK items
-        LVL1MenuItem('L1_MU6_FTK').setLogic( MU6  & physcond).setTriggerType(TT.ftk)
-        LVL1MenuItem('L1_MU15_FTK').setLogic( MU15  & physcond).setTriggerType(TT.ftk)
-        LVL1MenuItem('L1_MU20_FTK').setLogic( MU20  & physcond).setTriggerType(TT.ftk)
-        LVL1MenuItem('L1_MU21_FTK').setLogic( MU21  & physcond).setTriggerType(TT.ftk)
-            
-        # EM and MU
-        LVL1MenuItem('L1_EM6_MU10'   ).setLogic( EM6        & MU10     & physcond).setTriggerType(TT.muon)
-        LVL1MenuItem('L1_EM7_MU10'   ).setLogic( EM7        & MU10     & physcond).setTriggerType(TT.muon)
-        LVL1MenuItem('L1_EM7_MU15'   ).setLogic( EM7        & MU15     & physcond).setTriggerType(TT.muon)
-        LVL1MenuItem('L1_EM8VH_MU15' ).setLogic( EM8VH      & MU15     & physcond).setTriggerType(TT.muon)
-        LVL1MenuItem('L1_EM7_MU20'   ).setLogic( EM7        & MU20     & physcond).setTriggerType(TT.muon)
-        LVL1MenuItem('L1_EM8VH_MU20' ).setLogic( EM8VH      & MU20     & physcond).setTriggerType(TT.muon)
-
-        LVL1MenuItem('L1_EM7_MU11' ).setLogic( EM7        & MU11     & physcond).setTriggerType(TT.muon)
-        LVL1MenuItem('L1_EM8_MU10'   ).setLogic( EM8        & MU10     & physcond).setTriggerType(TT.muon)
-        LVL1MenuItem('L1_EM8I_MU10'  ).setLogic( EM8I       & MU10     & physcond).setTriggerType(TT.muon)
-        LVL1MenuItem('L1_EM15I_MU4'   ).setLogic( EM15  & EM8I     & MU4      & physcond).setTriggerType(TT.muon)
-        LVL1MenuItem('L1_EM15VH_MU10').setLogic( EM15VH     & MU10     & physcond).setTriggerType(TT.muon)
-        LVL1MenuItem('L1_EM3_MU20'   ).setLogic( EM3        & MU20     & physcond).setTriggerType(TT.muon)
-        LVL1MenuItem('L1_2EM8VH_MU10').setLogic( EM8VH.x(2) & MU10     & physcond).setTriggerType(TT.muon)
-        LVL1MenuItem('L1_EM15VH_2EM8VH_MU6').setLogic( EM15VH & EM8VH.x(2) &  MU6 & physcond).setTriggerType(TT.muon)
-=======
         LVL1MenuItem('L1_MU20_FIRSTEMPTY' ).setLogic( MU20 & firstempty).setTriggerType(TT.muon)    # noqa: F821
         LVL1MenuItem('L1_MU21_FIRSTEMPTY' ).setLogic( MU21 & firstempty).setTriggerType(TT.muon)    # noqa: F821
 
@@ -354,7 +316,6 @@
         LVL1MenuItem('L1_EM3_MU20'   ).setLogic( EM3        & MU20     & physcond).setTriggerType(TT.muon)    # noqa: F821
         LVL1MenuItem('L1_2EM8VH_MU10').setLogic( EM8VH.x(2) & MU10     & physcond).setTriggerType(TT.muon)    # noqa: F821
         LVL1MenuItem('L1_EM15VH_2EM8VH_MU6').setLogic( EM15VH & EM8VH.x(2) &  MU6 & physcond).setTriggerType(TT.muon)    # noqa: F821
->>>>>>> 1d00aeb1
 
         # TAU ctpid=[0x40:0x4f]
         LVL1MenuItem('L1_TAU6'  ).setLogic( HA6   & physcond).setTriggerType( TT.calo )    # noqa: F821
@@ -376,20 +337,6 @@
         LVL1MenuItem('L1_TAU20IM' ).setLogic( HA20IM  & physcond).setTriggerType( TT.calo )  # noqa: F821
         LVL1MenuItem('L1_TAU20IT' ).setLogic( HA20IT  & physcond).setTriggerType( TT.calo )  # noqa: F821
         
-<<<<<<< HEAD
-        LVL1MenuItem('L1_TAU20A' ).setLogic( HA20A  & physcond).setTriggerType( TT.calo ) 
-        LVL1MenuItem('L1_TAU20C' ).setLogic( HA20C  & physcond).setTriggerType( TT.calo ) 
-
-        LVL1MenuItem('L1_TAU25' ).setLogic( HA25  & physcond).setTriggerType( TT.calo )
-        if '_v6' in TriggerFlags.triggerMenuSetup() or '_HI' in TriggerFlags.triggerMenuSetup():
-           LVL1MenuItem('L1_TAU25IT' ).setLogic( HA25IT  & physcond).setTriggerType( TT.calo )
-        else:
-           LVL1MenuItem('L1_TAU25IM' ).setLogic( HA25IM  & physcond).setTriggerType( TT.calo )
-        LVL1MenuItem('L1_TAU30' ).setLogic( HA30  & physcond).setTriggerType( TT.calo )
-        LVL1MenuItem('L1_TAU40' ).setLogic( HA40  & physcond).setTriggerType( TT.calo )
-        LVL1MenuItem('L1_TAU60' ).setLogic( HA60  & physcond).setTriggerType( TT.calo )
-        LVL1MenuItem('L1_TAU100' ).setLogic( HA100  & physcond).setTriggerType( TT.calo )
-=======
         LVL1MenuItem('L1_TAU20A' ).setLogic( HA20A  & physcond).setTriggerType( TT.calo )    # noqa: F821
         LVL1MenuItem('L1_TAU20C' ).setLogic( HA20C  & physcond).setTriggerType( TT.calo )    # noqa: F821
 
@@ -402,7 +349,6 @@
         LVL1MenuItem('L1_TAU40' ).setLogic( HA40  & physcond).setTriggerType( TT.calo )      # noqa: F821
         LVL1MenuItem('L1_TAU60' ).setLogic( HA60  & physcond).setTriggerType( TT.calo )      # noqa: F821
         LVL1MenuItem('L1_TAU100' ).setLogic( HA100  & physcond).setTriggerType( TT.calo )    # noqa: F821
->>>>>>> 1d00aeb1
 
         LVL1MenuItem('L1_TAU8_UNPAIRED_ISO'   ).setLogic( HA8   & unpaired_isocond ).setTriggerType( TT.calo )    # noqa: F821
 
@@ -469,40 +415,6 @@
         LVL1MenuItem('L1_MU10_TAU12IL_J25_2J12' ).setLogic( MU10 & HA12IL & J25 & J12.x(2)    & physcond).setTriggerType( TT.calo ) # noqa: F821
         LVL1MenuItem('L1_TAU12I_MU10_J20.31ETA49' ).setLogic( HA12I & MU10 & J2031ETA49    & physcond).setTriggerType( TT.calo )    # noqa: F821
         if not '_v6' in TriggerFlags.triggerMenuSetup() and not '_HI' in TriggerFlags.triggerMenuSetup():
-<<<<<<< HEAD
-           LVL1MenuItem('L1_MU10_TAU12IM_3J12' ).setLogic( MU10 & HA12IM & J12.x(3)    & physcond).setTriggerType( TT.calo )
-
-        LVL1MenuItem('L1_TAU20_2TAU12I_J25_2J15_3J12'   ).setLogic( HA20 & HA12I.x(2)     & J25 & J15.x(2) & J12.x(3) & physcond).setTriggerType( TT.calo )
-        LVL1MenuItem('L1_TAU20_2TAU12_J25_2J20_3J12'   ).setLogic( HA20 & HA12.x(2)     & J25 & J20.x(2) & J12.x(3) & physcond).setTriggerType( TT.calo )
-        LVL1MenuItem('L1_TAU20IM_2TAU12IM_J25_2J20_3J12').setLogic( HA20IM & HA12IM.x(2)     & J25 & J20.x(2) & J12.x(3) & physcond).setTriggerType( TT.calo )
-        LVL1MenuItem('L1_TAU20IL_2TAU12IL_J25_2J20_3J12').setLogic( HA20IL & HA12IL.x(2)     & J25 & J20.x(2) & J12.x(3) & physcond).setTriggerType( TT.calo )
-
-        if '_v6' in TriggerFlags.triggerMenuSetup() or '_HI' in TriggerFlags.triggerMenuSetup():
-           LVL1MenuItem('L1_TAU25IT_2TAU12IT_2J25_3J12').setLogic( HA25IT & HA12IT.x(2)     & J25.x(2)  & J12.x(3) & physcond).setTriggerType( TT.calo )
-        else:
-           LVL1MenuItem('L1_TAU25IM_2TAU20IM_2J25_3J20').setLogic( HA25IM & HA20IM.x(2)     & J25.x(2)  & J20.x(3) & physcond).setTriggerType( TT.calo )
-           LVL1MenuItem('L1_TAU20IM_2TAU12IM_4J12').setLogic( HA20IM & HA12IM.x(2)  & J12.x(4) & physcond).setTriggerType( TT.calo )
-           LVL1MenuItem('L1_TAU60_2TAU40').setLogic( HA60 & HA40.x(2)  & physcond).setTriggerType( TT.calo )
-        LVL1MenuItem('L1_2TAU12I_TAU20_J25_2J15_3J12'  ).setLogic( HA12I.x(2)   & HA20  & J25 & J15.x(2) & J12.x(3) & physcond).setTriggerType( TT.calo )
-        LVL1MenuItem('L1_TAU20_2J20_XE45'              ).setLogic( HA20    & J20.x(2)   & XE45 & physcond).setTriggerType( TT.calo )
-        LVL1MenuItem('L1_TAU20IM_2J20_XE50'            ).setLogic( HA20IM   & J20.x(2)   & XE50 & physcond).setTriggerType( TT.calo )
-        LVL1MenuItem('L1_TAU20IM_2J20_XE45'            ).setLogic( HA20IM    & J20.x(2)   & XE45 & physcond).setTriggerType( TT.calo )
-        LVL1MenuItem('L1_TAU25_2J20_XE45'              ).setLogic( HA25      & J20.x(2)   & XE45 & physcond).setTriggerType( TT.calo )
-        LVL1MenuItem('L1_TAU20_2TAU12_XE35'            ).setLogic( HA20    & HA12.x(2)  & XE35 & physcond).setTriggerType( TT.calo )
-        LVL1MenuItem('L1_TAU20IM_2TAU12IM_XE35'        ).setLogic( HA20IM  & HA12IM.x(2)  & XE35 & physcond).setTriggerType( TT.calo )
-        LVL1MenuItem('L1_TAU20IL_2TAU12IL_XE35'        ).setLogic( HA20IL  & HA12IL.x(2)  & XE35 & physcond).setTriggerType( TT.calo )
-        LVL1MenuItem('L1_TAU20IT_2TAU12IT_XE35'        ).setLogic( HA20IT  & HA12IT.x(2)  & XE35 & physcond).setTriggerType( TT.calo )
-        LVL1MenuItem('L1_TAU20IM_2TAU12IM_XE40'        ).setLogic( HA20IM  & HA12IM.x(2)  & XE40 & physcond).setTriggerType( TT.calo )
-        LVL1MenuItem('L1_TAU40_2TAU12IM_XE40'        ).setLogic( HA40  & HA12IM.x(2)  & XE40 & physcond).setTriggerType( TT.calo )   
-        LVL1MenuItem('L1_EM20VHI_TAU20IM_2TAU20_J25_3J20'          ).setLogic( EM20VHI  &  HA20IM  &  HA20.x(2) &  J25  & J20.x(3) & physcond).setTriggerType( TT.calo )
-        LVL1MenuItem('L1_MU10_TAU12I_XE35'             ).setLogic( MU10    & HA12I      & XE35 & physcond).setTriggerType( TT.calo )
-        LVL1MenuItem('L1_MU10_TAU12_XE35'              ).setLogic( MU10    & HA12       & XE35 & physcond).setTriggerType( TT.calo )
-        LVL1MenuItem('L1_MU10_TAU12IL_XE35'            ).setLogic( MU10    & HA12IL     & XE35 & physcond).setTriggerType( TT.calo )
-        LVL1MenuItem('L1_MU10_TAU12IM_XE35'            ).setLogic( MU10    & HA12IM     & XE35 & physcond).setTriggerType( TT.calo )
-        LVL1MenuItem('L1_MU10_TAU12IT_XE35'            ).setLogic( MU10    & HA12IT     & XE35 & physcond).setTriggerType( TT.calo )
-        LVL1MenuItem('L1_MU10_TAU12IM_XE40'            ).setLogic( MU10    & HA12IM     & XE40 & physcond).setTriggerType( TT.calo )
-        LVL1MenuItem('L1_TAU20I_2TAU12I_XE35'          ).setLogic( HA20I   & HA12I.x(2) & XE35 & physcond).setTriggerType( TT.calo )
-=======
            LVL1MenuItem('L1_MU10_TAU12IM_3J12' ).setLogic( MU10 & HA12IM & J12.x(3)    & physcond).setTriggerType( TT.calo )    # noqa: F821
 
         LVL1MenuItem('L1_TAU20_2TAU12I_J25_2J15_3J12'   ).setLogic( HA20 & HA12I.x(2)     & J25 & J15.x(2) & J12.x(3) & physcond).setTriggerType( TT.calo )      # noqa: F821
@@ -535,7 +447,6 @@
         LVL1MenuItem('L1_MU10_TAU12IT_XE35'            ).setLogic( MU10    & HA12IT     & XE35 & physcond).setTriggerType( TT.calo )    # noqa: F821
         LVL1MenuItem('L1_MU10_TAU12IM_XE40'            ).setLogic( MU10    & HA12IM     & XE40 & physcond).setTriggerType( TT.calo )    # noqa: F821
         LVL1MenuItem('L1_TAU20I_2TAU12I_XE35'          ).setLogic( HA20I   & HA12I.x(2) & XE35 & physcond).setTriggerType( TT.calo )    # noqa: F821
->>>>>>> 1d00aeb1
 
         if not '_v6' in TriggerFlags.triggerMenuSetup() and not '_HI' in TriggerFlags.triggerMenuSetup():
            LVL1MenuItem('L1_EM15VHI_TAU20IM_2TAU15_J25_2J20_3J15'          ).setLogic( EM15VHI  &  HA20IM  &  HA15.x(2) &  J25  & J20.x(2) & J15.x(3) & physcond).setTriggerType( TT.calo )    # noqa: F821
@@ -551,16 +462,6 @@
            LVL1MenuItem('L1_EM15HI_2TAU12_XE35'         ).setLogic( EM15HI  & HA12.x(2) & XE35 & physcond).setTriggerType( TT.calo )        # noqa: F821
 
         #FTK items
-<<<<<<< HEAD
-        LVL1MenuItem('L1_TAU12IM_FTK').setLogic( HA12IM & physcond).setTriggerType( TT.ftk)
-        LVL1MenuItem('L1_TAU20IM_FTK').setLogic( HA20IM & physcond).setTriggerType( TT.ftk)
-        if '_v6' in TriggerFlags.triggerMenuSetup() or '_HI' in TriggerFlags.triggerMenuSetup():
-           LVL1MenuItem('L1_MU20_TAU12IM_FTK').setLogic( MU20 & HA12IM & physcond).setTriggerType( TT.ftk)
-        else:
-           LVL1MenuItem('L1_MU21_TAU12IM_FTK').setLogic( (MU20 | MU21) & HA12IM & physcond).setTriggerType( TT.ftk)
-        LVL1MenuItem('L1_TAU20IM_2TAU12IM_J25_2J20_3J12_FTK').setLogic( HA20IM & HA12IM.x(2)     & J25 & J20.x(2) & J12.x(3) & physcond).setTriggerType( TT.ftk )
-        LVL1MenuItem('L1_DR-TAU20ITAU12I-J25_FTK').setLogic( TOPO_1DISAMB_J25ab_0DR28_TAU20abi_TAU12abi & physcond).setTriggerType(TT.ftk)
-=======
         LVL1MenuItem('L1_TAU12IM_FTK').setLogic( HA12IM & physcond).setTriggerType(TT.ftk)    # noqa: F821
         LVL1MenuItem('L1_TAU20IM_FTK').setLogic( HA20IM & physcond).setTriggerType(TT.ftk)    # noqa: F821
         if '_v6' in TriggerFlags.triggerMenuSetup() or '_HI' in TriggerFlags.triggerMenuSetup():
@@ -569,7 +470,6 @@
            LVL1MenuItem('L1_MU21_TAU12IM_FTK').setLogic( (MU20 | MU21) & HA12IM & physcond).setTriggerType(TT.ftk)    # noqa: F821
         LVL1MenuItem('L1_TAU20IM_2TAU12IM_J25_2J20_3J12_FTK').setLogic( HA20IM & HA12IM.x(2)     & J25 & J20.x(2) & J12.x(3) & physcond).setTriggerType(TT.ftk)    # noqa: F821
         LVL1MenuItem('L1_DR-TAU20ITAU12I-J25_FTK').setLogic( TOPO_1DISAMB_J25ab_0DR28_TAU20abi_TAU12abi & physcond).setTriggerType(TT.ftk)    # noqa: F821
->>>>>>> 1d00aeb1
 
 
 
@@ -1216,51 +1116,6 @@
         #AFP 
         #new naming convention ATR-15881 AFP_C = AFP_NSC && AFP_FSC_SIT,  AFP_C_SPECTOF = AFP_FSC_TOF
         if not '_v6' in TriggerFlags.triggerMenuSetup():
-<<<<<<< HEAD
-            AFP_A = (AFP_NSA & AFP_FSA_SIT)
-            AFP_C = (AFP_NSC & AFP_FSC_SIT)
-            AFP_A_AND_C_SPECTOF = (AFP_FSA_TOF & AFP_FSC_TOF)
-
-            LVL1MenuItem('L1_AFP_A_BGRP0').setLogic( AFP_A & BGRP0)
-            LVL1MenuItem('L1_AFP_A_SPECTOF_BGRP0').setLogic( AFP_FSA_TOF & BGRP0)
-            LVL1MenuItem('L1_AFP_C_BGRP0').setLogic( AFP_C & BGRP0)
-            LVL1MenuItem('L1_AFP_C_SPECTOF_BGRP0').setLogic( AFP_FSC_TOF & BGRP0)
-            LVL1MenuItem('L1_AFP_NSA_BGRP0').setLogic( AFP_NSA & BGRP0)
-            LVL1MenuItem('L1_AFP_NSC_BGRP0').setLogic( AFP_NSC & BGRP0)
-            LVL1MenuItem('L1_AFP_FSA_SIT_BGRP0').setLogic( AFP_FSA_SIT & BGRP0)
-            LVL1MenuItem('L1_AFP_FSC_SIT_BGRP0').setLogic( AFP_FSC_SIT & BGRP0)
-
-            LVL1MenuItem('L1_AFP_A_OR_C_UNPAIRED_ISO').setLogic( (AFP_A | AFP_C)  & unpaired_isocond )
-            LVL1MenuItem('L1_AFP_A_OR_C_UNPAIRED_NONISO').setLogic( (AFP_A | AFP_C)  & unpaired_nonisocond )
-
-            LVL1MenuItem('L1_AFP_A_OR_C_EMPTY').setLogic( (AFP_A | AFP_C) & cosmiccond)
-            LVL1MenuItem('L1_AFP_A_OR_C_FIRSTEMPTY').setLogic( (AFP_A | AFP_C) & firstempty)
-            
-            LVL1MenuItem('L1_AFP_A_AND_C_SPECTOF').setLogic( AFP_A_AND_C_SPECTOF & physcond )
-
-            LVL1MenuItem('L1_AFP_A_AND_C').setLogic( AFP_A & AFP_C & physcond )
-            LVL1MenuItem('L1_AFP_A_OR_C').setLogic( (AFP_A | AFP_C) & physcond )
-            LVL1MenuItem('L1_AFP_A').setLogic( AFP_A & physcond )
-            LVL1MenuItem('L1_AFP_C').setLogic( AFP_C & physcond )
-
-            LVL1MenuItem('L1_AFP_A_AND_C_MBTS_2').setLogic( AFP_A & AFP_C & MBTS_2 & physcond )
-            LVL1MenuItem('L1_AFP_A_OR_C_MBTS_2').setLogic( (AFP_A | AFP_C) & MBTS_2 & physcond )
-
-            LVL1MenuItem('L1_AFP_A_AND_C_J12').setLogic( AFP_A & AFP_C & J12 & physcond )
-            LVL1MenuItem('L1_AFP_A_OR_C_J12').setLogic( (AFP_A | AFP_C) & J12 & physcond )
-            LVL1MenuItem('L1_AFP_A_AND_C_EM3').setLogic( AFP_A & AFP_C & EM3 & physcond )
-            LVL1MenuItem('L1_AFP_A_OR_C_EM3').setLogic( (AFP_A | AFP_C) & EM3 & physcond )
-            LVL1MenuItem('L1_AFP_A_AND_C_MU4').setLogic( AFP_A & AFP_C & MU4 & physcond )
-            LVL1MenuItem('L1_AFP_A_OR_C_MU4').setLogic( (AFP_A | AFP_C) & MU4 & physcond )
-            LVL1MenuItem('L1_AFP_A_AND_C_TE5').setLogic( AFP_A & AFP_C & TE5 & physcond )
-            LVL1MenuItem('L1_AFP_A_OR_C_TE5').setLogic( (AFP_A | AFP_C) & TE5 & physcond )
-            LVL1MenuItem('L1_AFP_A_AND_C_J50').setLogic( AFP_A & AFP_C & J50 & physcond )
-            LVL1MenuItem('L1_AFP_A_AND_C_SPECTOF_J50').setLogic( AFP_A_AND_C_SPECTOF & J50 & physcond )
-            LVL1MenuItem('L1_AFP_A_AND_C_J75').setLogic( AFP_A & AFP_C & J75 & physcond )
-            LVL1MenuItem('L1_AFP_A_AND_C_SPECTOF_J75').setLogic( AFP_A_AND_C_SPECTOF & J75 & physcond )
-            LVL1MenuItem('L1_AFP_A_AND_C_J100').setLogic( AFP_A & AFP_C & J100 & physcond )
-            LVL1MenuItem('L1_AFP_A_AND_C_SPECTOF_J100').setLogic( AFP_A_AND_C_SPECTOF & J100 & physcond )
-=======
             AFP_A = (AFP_NSA & AFP_FSA_SIT)     # noqa: F821
             AFP_C = (AFP_NSC & AFP_FSC_SIT)     # noqa: F821
             AFP_A_AND_C_SPECTOF = (AFP_FSA_TOF & AFP_FSC_TOF)     # noqa: F821
@@ -1304,7 +1159,6 @@
             LVL1MenuItem('L1_AFP_A_AND_C_SPECTOF_J75').setLogic( AFP_A_AND_C_SPECTOF & J75 & physcond )   # noqa: F821
             LVL1MenuItem('L1_AFP_A_AND_C_J100').setLogic( AFP_A & AFP_C & J100 & physcond )               # noqa: F821
             LVL1MenuItem('L1_AFP_A_AND_C_SPECTOF_J100').setLogic( AFP_A_AND_C_SPECTOF & J100 & physcond ) # noqa: F821
->>>>>>> 1d00aeb1
 
         else:    
             LVL1MenuItem('L1_AFP_NSC').setLogic( AFP_NSC & physcond ) # noqa: F821
@@ -1553,16 +1407,6 @@
                     LVL1MenuItem('L1_MU4_J50_XE50_DPHI-J20s2XE30').setLogic( MU4 & J50 & XE50 & TOPO_10MINDPHI_J20s2_XE30  & physcond)    # noqa: F821
                     LVL1MenuItem('L1_MU4_XE60'  ).setLogic( MU4 & XE60  & physcond).setTriggerType(TT.calo)          # noqa: F821
                     LVL1MenuItem('L1_2MU4_XE60'  ).setLogic( MU4.x(2) & XE60  & physcond).setTriggerType(TT.calo)    # noqa: F821
-
-                    #ATR-15243 Higgsino
-                    LVL1MenuItem('L1_2MU4_J40_XE50'  ).setLogic( MU4.x(2) & J40 & XE50  & physcond).setTriggerType(TT.calo)
-                    LVL1MenuItem('L1_2MU4_J20_XE40_DPHI-J20s2XE30').setLogic( MU4.x(2) & J20 & XE40 & TOPO_10MINDPHI_J20s2_XE30  & physcond)
-                    LVL1MenuItem('L1_2MU4_J20_XE50_DPHI-J20s2XE30').setLogic( MU4.x(2) & J20 & XE50 & TOPO_10MINDPHI_J20s2_XE30  & physcond)
-
-                    LVL1MenuItem('L1_MU4_J30_XE40_DPHI-J20s2XE30').setLogic( MU4 & J30 & XE40 & TOPO_10MINDPHI_J20s2_XE30  & physcond)
-                    LVL1MenuItem('L1_MU4_J50_XE50_DPHI-J20s2XE30').setLogic( MU4 & J50 & XE50 & TOPO_10MINDPHI_J20s2_XE30  & physcond)
-                    LVL1MenuItem('L1_MU4_XE60'  ).setLogic( MU4 & XE60  & physcond).setTriggerType(TT.calo)
-                    LVL1MenuItem('L1_2MU4_XE60'  ).setLogic( MU4.x(2) & XE60  & physcond).setTriggerType(TT.calo)
 
                     # HT
                     #LVL1MenuItem('L1_HT0-J0.ETA49'     ).setLogic( TOPO_HT0_AJ0allETA49    & physcond)    # noqa: F821
@@ -1854,27 +1698,6 @@
 
                     LVL1MenuItem('L1_BPH-8M15-MU6MU4_BPH-0DR22-MU6MU4-BO').setLogic( TOPO_8INVM15_MU6ab_MU4ab & TOPO_0DR22_MU6ab_MU4ab & TOPO_MULT_CMU4ab.x(2) & TOPO_MULT_CMU6ab & physcond)    # noqa: F821
 
-<<<<<<< HEAD
-                    LVL1MenuItem('L1_BPH-8M15-MU6MU4_BPH-0DR22-MU6MU4-B').setLogic( TOPO_8INVM15_MU6ab_MU4ab & TOPO_0DR22_MU6ab_MU4ab & TOPO_MULT_CMU4ab & physcond)
-
-                    LVL1MenuItem('L1_BPH-8M15-MU6MU4_BPH-0DR22-MU6MU4-BO').setLogic( TOPO_8INVM15_MU6ab_MU4ab & TOPO_0DR22_MU6ab_MU4ab & TOPO_MULT_CMU4ab.x(2) & TOPO_MULT_CMU6ab & physcond)
-
-
-                    LVL1MenuItem('L1_BPH-2M8-2MU4'       ).setLogic( TOPO_2INVM8_2MU4ab & physcond)                 # backup 71% for Bs,J/psi
-                    #LVL1MenuItem('L1_BPH-2M9-2MU4'       ).setLogic( TOPO_2INVM9_2MU4ab & physcond)
-                    LVL1MenuItem('L1_BPH-8M15-MU6MU4'    ).setLogic( TOPO_8INVM15_MU6ab_MU4ab & physcond)           # backup 71% for Upsi
-                    LVL1MenuItem('L1_BPH-8M15-2MU6'      ).setLogic( TOPO_8INVM15_2MU6ab & physcond)                # backup 95% for Upsi
-    #SX end ATR-12789
-
-                    LVL1MenuItem('L1_LATE-MU10_XE50').setLogic( TOPO_LATE_MU10s1 & XE50 & physcond) 
-                    LVL1MenuItem('L1_LATE-MU10_J50').setLogic(  TOPO_LATE_MU10s1 & J50 & physcond)  
-                    if '_v7' in TriggerFlags.triggerMenuSetup():
-                      LVL1MenuItem('L1_SC111-CJ15').setLogic(  TOPO_SC111_CJ15abETA26 & physcond)
-                      LVL1MenuItem('L1_SC85-CJ15').setLogic(  TOPO_SC85_CJ15abETA26 & physcond)
-                    else:
-                      LVL1MenuItem('L1_SC111').setLogic(  TOPO_SC111_CJ15abETA26 & physcond)
-                      LVL1MenuItem('L1_SC85').setLogic(  TOPO_SC85_CJ15abETA26 & physcond)
-=======
 
                     LVL1MenuItem('L1_BPH-2M8-2MU4'       ).setLogic( TOPO_2INVM8_2MU4ab & physcond)                 # backup 71% for Bs,J/psi      # noqa: F821
                     #LVL1MenuItem('L1_BPH-2M9-2MU4'       ).setLogic( TOPO_2INVM9_2MU4ab & physcond)    # noqa: F821
@@ -1892,7 +1715,6 @@
                     else:
                       LVL1MenuItem('L1_SC111').setLogic(  TOPO_SC111_CJ15abETA26 & physcond)         # noqa: F821
                       LVL1MenuItem('L1_SC85').setLogic(  TOPO_SC85_CJ15abETA26 & physcond)           # noqa: F821
->>>>>>> 1d00aeb1
 
                     LVL1MenuItem('L1_TAU60_DR-TAU20ITAU12I' ).setLogic( HA60 & TOPO_0DR28_TAU20abi_TAU12abi & physcond)    # noqa: F821
 
