--- conflicted
+++ resolved
@@ -154,11 +154,7 @@
 
         mucorr=  '_wMu' if EFmuon else ''          
         ##MET with topo-cluster
-<<<<<<< HEAD
         if EFrecoAlg=='tc' or EFrecoAlg=='pueta' or EFrecoAlg=='pufit' or EFrecoAlg=='mht' or EFrecoAlg=='trkmht' or EFrecoAlg=='pufittrack' or EFrecoAlg=='trktc':
-=======
-        if EFrecoAlg=='tc' or EFrecoAlg=='pueta' or EFrecoAlg=='pufit' or EFrecoAlg=='mht' or EFrecoAlg=='trkmht' or EFrecoAlg=='pufittrack':
->>>>>>> 492803fb
 
             ##Topo-cluster
             if EFrecoAlg=='tc':
@@ -305,14 +301,9 @@
         # Obtaining the needed jet TEs from the jet code and b-jet code 
         #----------------------------------------------------
         from TriggerJobOpts.TriggerFlags import TriggerFlags
-<<<<<<< HEAD
         
         from TriggerMenu.bjet.generateBjetChainDefs import generateChainDefs as generateBjetChainDefs
     
-=======
-        from TriggerMenu.bjet.generateBjetChainDefs import generateChainDefs as generateBjetChainDefs
-
->>>>>>> 492803fb
         chain = ['j0_{0}_{1}'.format(calibration, jetCalib), '', [], ["Main"], ['RATE:SingleJet', 'BW:Jet'], -1]
 
         theDictFromChainName = DictFromChainName.DictFromChainName()
@@ -320,25 +311,18 @@
         
         jetChainDict['chainCounter'] = 9151
         jetChainDef = generateHLTChainDef(jetChainDict)
-<<<<<<< HEAD
         #This is a dummy b-jet chain, with a threshold at 20 GeV at the uncalibrated scale. It computes the tracks within each jet RoI. 
         #Change the calibration by changing 'nojcalib' to the desired calibration scale. 
         #For pufittrack, we found that the performance was superior using uncalibrated jets. 
-=======
         #This is a dummy b-jet chain, with a threshold at 20 GeV at the uncalibrated scale. It computes the tracks within each jet RoI.
         #Change the calibration by changing 'nojcalib' to the desired calibration scale.
         #For pufittrack, we found that the performance was superior using uncalibrated jets.
->>>>>>> 492803fb
         dummy_bjet_chain = ['j20_{0}_{1}_boffperf_split'.format(calibration, jetCalib),  '', [], ["Main"], ['RATE:SingleBJet', 'BW:BJet'], -1]
         bjet_chain_dict = theDictFromChainName.getChainDict(dummy_bjet_chain)
         bjet_chain_dict["chainCounter"] = 9152
         bjet_chain_dict['topoThreshold'] = None
         bjet_chain_def = generateBjetChainDefs(bjet_chain_dict)
-<<<<<<< HEAD
        
-=======
-            
->>>>>>> 492803fb
         #for i in range(3):
         #    m_input[i] = jetChainDef.sequenceList[i]['input']
         #    m_output[i]= jetChainDef.sequenceList[i]['output']
@@ -419,34 +403,20 @@
             self.EFsequenceList +=[[ [output3,output4],          [theEFMETFex],  'EF_xe_step1' ]]            
             self.EFsequenceList +=[[ ['EF_xe_step1',muonSeed],     [theEFMETMuonFex, theEFMETHypo],  'EF_xe_step2' ]]
 
-<<<<<<< HEAD
-
-=======
->>>>>>> 492803fb
+
         elif EFrecoAlg=='pufittrack':
             makelist = lambda x: x if isinstance(x, list) else [x]
             self.EFsequenceList += [ [ x['input'], makelist(x['algorithm']), x['output'] ] for x in bjet_chain_def.sequenceList[:-2] ]
 #            for x in bjet_chain_def.sequenceList[:-2]:
-<<<<<<< HEAD
 #                print x
-=======
-#                print x              
->>>>>>> 492803fb
 #            print self.EFsequenceList[4][2], "Clusters, output EF_FSTopoClusters"
 #            print self.EFsequenceList[6][2], "Jets, output EF_8389636500743033767_jetrec_a4tclcwnojcalibFS"
 #            print self.EFsequenceList[-1][2], "Tracks, output HLT_j20_eta_jsplit_IDTrig"
 #            print self.EFsequenceList[-5][2], "Vertex, output HLT_superIDTrig_prmVtx"
-<<<<<<< HEAD
 #            Fill the sequence with clusters, jets, tracks, vertices 
             self.EFsequenceList += [[ [self.EFsequenceList[4][2],self.EFsequenceList[6][2],self.EFsequenceList[-1][2],self.EFsequenceList[-5][2]], [theEFMETFex], 'EF_xe_step1' ]]  
             self.EFsequenceList += [[ ['EF_xe_step1',muonSeed], [theEFMETMuonFex, theEFMETHypo], 'EF_xe_step2' ]]
 
-=======
-#            Fill the sequence with clusters, jets, tracks, vertices
-            self.EFsequenceList += [[ [self.EFsequenceList[4][2],self.EFsequenceList[6][2],self.EFsequenceList[-1][2],self.EFsequenceList[-5][2]], [theEFMETFex], 'EF_xe_step1' ]]
-            self.EFsequenceList += [[ ['EF_xe_step1',muonSeed], [theEFMETMuonFex, theEFMETHypo], 'EF_xe_step2' ]]
-            
->>>>>>> 492803fb
         #trigger-jet based MET
         elif EFrecoAlg=='mht': 
             self.EFsequenceList +=[[ input0,algo0,  output0 ]]            
