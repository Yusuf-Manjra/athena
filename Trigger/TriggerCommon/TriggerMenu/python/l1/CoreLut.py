--- conflicted
+++ resolved
@@ -83,15 +83,10 @@
         tip = int(tip)
         if tip>=0 and tip<300:
             lut = tip/15
-<<<<<<< HEAD
             bit = tip % 15
         elif tip>=300 and tip<504:
             lut = (tip-300)/12 + 20
             bit = (tip-300) % 12
-=======
-        elif tip>=300 and tip<504:
-            lut = (tip-300)/12 + 20
->>>>>>> 7b1d0f73
         elif tip>=504 and tip<512:
             lut = 37
         else:
