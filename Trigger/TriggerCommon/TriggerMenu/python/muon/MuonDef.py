# Copyright (C) 2002-2017 CERN for the benefit of the ATLAS collaboration

########################################################################
#
# SliceDef file for muon chains/signatures
#
#########################################################################
from AthenaCommon import CfgGetter
from AthenaCommon.Logging import logging
logging.getLogger().info("Importing %s",__name__)

log = logging.getLogger("TriggerMenu.muon.MuonDef")

from TriggerMenu.menu.HltConfig import mergeRemovingOverlap,L2EFChainDef

from TrigInDetConf.TrigInDetSequence import TrigInDetSequence
from InDetTrigRecExample.EFInDetConfig import TrigEFIDSequence

from TrigmuComb.TrigmuCombConfig import TrigmuCombConfig
from TrigL2MuonSA.TrigL2MuonSAConfig import TrigL2MuonSAConfig
from TrigMuonHypo.TrigMuonHypoConfig import MucombHypoConfig, MufastHypoConfig

from TrigMuonEF.TrigMuonEFConfig import (TrigMuonEFTrackIsolationConfig,
                                         TrigMuonEFMSTrackIsolationConfig,
                                         TrigMuonEFTrackIsolationVarConfig,
                                         TrigMuonEFCaloIsolationConfig,
                                         TrigMuonEFRoiAggregatorConfig,
                                         TrigMuonEFIDTrackRoiMakerConfig)

from TrigMuonHypo.TrigMuonHypoConfig import (TrigMuonEFTrackIsolationHypoConfig,
                                             TrigMuonEFCombinerHypoConfig,
                                             TrigMuonEFCombinerDiMuonMassPtImpactsHypoConfig,
                                             TrigMuonEFCaloIsolationHypoConfig)

from TrigHIHypo.HFMuonHypos import hiHFMuonHypos
from TrigGenericAlgs.TrigGenericAlgsConf import PESA__DummyCopyAllTEAlgo
from TriggerMenu.commonUtils.makeCaloSequences import getFullScanCaloSequences
#-----------------------------------
class L2EFChain_mu(L2EFChainDef):
#-----------------------------------

  # Define frequently used instances here as class variables
  from TrigMuonHypo.TrigL2MuonOverlapRemoverConfig import TrigL2MuonOverlapRemoverConfig
  theL2OvlpRmConfig_mufast = TrigL2MuonOverlapRemoverConfig('Mufast','nominal')
  theL2OvlpRmConfig_mucomb = TrigL2MuonOverlapRemoverConfig('Mucomb','nominal') 

  # ---- This is for Calo isolation --------------------------------
  DummyMergerAlgo = PESA__DummyCopyAllTEAlgo("DummyMergerAlgo")
  fullScanSeqMap = getFullScanCaloSequences()
  # ----------------------------------------------------------------

  def __init__(self, chainDict, asymDiMuonChain = False, AllMuons = [], thisIsBphysChain=False):
    self.L2sequenceList   = []
    self.EFsequenceList   = []
    self.L2signatureList  = []
    self.EFsignatureList  = []
    self.TErenamingDict   = []

    self.chainName = chainDict['chainName']
    self.chainL1Item = chainDict['L1item']
    self.chainCounter = chainDict['chainCounter']
    
    self.chainPart = chainDict['chainParts']
    self.chainPartL1Item = self.chainPart['L1item']
    self.L2Name = 'L2_'+self.chainPart['chainPartName']
    self.EFName = 'EF_'+self.chainPart['chainPartName']
    self.mult = int(self.chainPart['multiplicity'])

    self.chainPartName = self.chainPart['chainPartName']
    self.chainPartNameNoMult = self.chainPartName[1:] if self.mult > 1 else self.chainPartName
    self.L2InputTE = self.chainPartL1Item or self.chainL1Item
    if 'AFP' in self.L2InputTE:
      self.L2InputTE = self.L2InputTE.replace("AFP_C_","")
    if self.L2InputTE:      # cut of L1_, _EMPTY,..., & multiplicity
      if "dRl1" in self.chainPart['addInfo']:
        #the dRl1 acts on a list of L1 RoIs, so we need to treat each item in the list separately
        #then recreate the list with proper thresholds
        #would probably be easier to just use ['MU6','MU6'] in the menu, but this way it's consistent 
        tmpL2InputTE = []
        for l1Thr in self.L2InputTE:
          l1Thr = l1Thr.replace("L1_","")
          l1Thr = l1Thr.split("_")[0]
          l1Thr = l1Thr[1:] if l1Thr.isdigit() else l1Thr 
          tmpL2InputTE.append(l1Thr)
        self.L2InputTE = tmpL2InputTE
      else:
        self.L2InputTE = self.L2InputTE.replace("L1_","")
        self.L2InputTE = self.L2InputTE.split("_")[0]
        self.L2InputTE = self.L2InputTE[1:] if self.L2InputTE[0].isdigit() else self.L2InputTE
      
    # --- used to configure hypos for FS muon chains
    self.allMuThrs=AllMuons

    # --- used to set default for Bphys chains
    self.thisIsBphysChain = thisIsBphysChain

    # --- when to run with ovlp removal ---
    self.ovlpRm = self.chainPart['overlapRemoval']
    self.asymDiMuonChain = asymDiMuonChain

    self.doOvlpRm = False
    if "nscan" in self.chainName or "bTau" in self.chainName :
      self.doOvlpRm = False
    elif "FTKFS" in self.chainPart['FSinfo']:
      self.setup_muXX_noL1FTK()
    elif (self.mult > 1) & ('wOvlpRm' in self.ovlpRm):
      self.doOvlpRm = True
    elif "bJpsi" in self.chainName or "bDimu" in self.chainName or "bUpsi" in self.chainName or self.thisIsBphysChain :
      self.doOvlpRm = False
    elif (self.asymDiMuonChain) and (self.mult > 1) and not self.chainPart['extra'] and not self.chainPart['reccalibInfo'] :
      self.doOvlpRm = True
    else: self.doOvlpRm = False
 
      
    # --- call corresponding functions to set up chains ---
    if not self.chainPart['extra'] \
          and not self.chainPart['FSinfo'] \
          and not self.chainPart['hypoInfo'] \
          and not self.chainPart['reccalibInfo'] \
          and "cosmicEF" not in self.chainPart['addInfo'] \
          and not "dRl1" in self.chainPart['addInfo'] \
          and not self.thisIsBphysChain :
      self.setup_muXX_ID()
    elif "muL2" in self.chainPart['reccalibInfo']:
      self.setup_muXX_muL2()
    elif "JpsimumuL2" in self.chainPart['FSinfo']:
      self.setup_muXX_JPsiL2()
    elif "nscan" in self.chainPart['FSinfo']:
      self.setup_muXX_NS()
    elif "calotag" in self.chainPart['FSinfo']:
      self.setup_muXX_calotag_noL1()
    elif "noL1" in self.chainPart['extra'] or "JpsimumuFS" in self.chainPart['FSinfo']:
      self.setup_muXX_noL1()
    elif "dRl1" in self.chainPart['addInfo']:
      self.setup_muXX_dR()
    elif self.chainPart['reccalibInfo'] == "idperf":
      self.setup_muXX_idperf()
    elif self.chainPart['reccalibInfo'] == "l2msonly"  and "cosmicEF" not in self.chainPart['addInfo'] :
      self.setup_muXX_L2MSOnly()
    elif self.chainPart['reccalibInfo'] == "mgonly"  and "cosmicEF" not in self.chainPart['addInfo'] :
      self.setup_muXX_MGOnly()
    elif self.chainPart['reccalibInfo'] == "l2idonly"  and "cosmicEF" not in self.chainPart['addInfo'] :
      self.setup_muXX_l2idonly()
    elif self.chainPart['reccalibInfo'] == "nomucomb"  and "cosmicEF" not in self.chainPart['addInfo'] :
      self.setup_muXX_nomucomb()
    elif self.chainPart['reccalibInfo'] == "msonly"  and "cosmicEF" not in self.chainPart['addInfo'] :
      self.setup_muXX_MSOnly()
    elif self.chainPart['reccalibInfo'] == "muoncalib"  and "cosmicEF" not in self.chainPart['addInfo'] \
          and "ds3" not in self.chainPart['addInfo'] :
      self.setup_muXX_muoncalib()
    elif self.chainPart['reccalibInfo'] == "muoncalib"  and "cosmicEF" not in self.chainPart['addInfo'] \
          and "ds3" in self.chainPart['addInfo'] :
      self.setup_muXX_muoncalib_ds3()
    elif self.thisIsBphysChain  and "cosmicEF" not in self.chainPart['addInfo'] :  ## Keep this  at the end, in case non-default chain is requested
        self.setup_muXX_nomucomb()
    elif "cosmicEF" in self.chainPart['addInfo']:
      self.setup_muXX_cosmicEF()
    elif "mucombTag" in self.chainPart['reccalibInfo'] and "noEF" in self.chainPart['addInfo'] :
      self.setup_muXX_mucombTag()
    else:
      log.error('Chain %s could not be assembled' % (self.chainPartName))
      return False

    # this is for Datascouting, sequence gets added at the end of a "normal" muon configuration
    if (("ds1" in self.chainPart['addInfo']) or ("ds2" in self.chainPart['addInfo'])  or ("ds3" in self.chainPart['addInfo'])) and (self.mult==1):
      self.addDataScoutingSequence()
    

    L2EFChainDef.__init__(self, self.chainName, self.L2Name, self.chainCounter, self.chainL1Item, self.EFName, self.chainCounter, self.L2InputTE)
       

  def defineSequences(self):    
    for sequence in self.L2sequenceList:
      self.addL2Sequence(*sequence)      
    for sequence in self.EFsequenceList:
      self.addEFSequence(*sequence)
      
  def defineSignatures(self):    
    for signature in self.L2signatureList:
      self.addL2Signature(*signature)      
    for signature in self.EFsignatureList:
      self.addEFSignature(*signature)

  def defineTErenaming(self):
    self.TErenamingMap = self.TErenamingDict


############################### HELPER FUNCTIONS ##############################
  def getMuFastThresh(self):
    if "idperf" in self.chainPart['reccalibInfo']:
      muFastThresh = str(self.chainPart['threshold'])+ "GeV" + "_v15a"
    elif "perf" in self.chainPart['addInfo']:
      muFastThresh = "passthrough"
    elif "mucombTag" in self.chainPart['reccalibInfo']:
      muFastThresh = "passthrough"
    elif "mgonly" in self.chainPart['reccalibInfo']:
      muFastThresh = "passthrough"
    elif "0eta105" in self.chainPart['etaRange']:
      muFastThresh = str(self.chainPart['threshold'])+ "GeV" + "_barrelOnly" + "_v15a"
    elif int(self.chainPart['threshold'])  == 4:
      muFastThresh = '4GeV_v15a'
    elif int(self.chainPart['threshold']) == 2:
      muFastThresh = '2GeV_v15a'
    else:
      muFastThresh = '6GeV_v15a'
    return muFastThresh
    

  def getL2AlgName(self):

    L2AlgName = 'Muon'    

    if (self.chainPart['reccalibInfo'] == "muoncalib"):

      if "ds3" in self.chainPart['addInfo']: 
        L2AlgName= 'MuonCalibDataScouting' 
      else:
        L2AlgName= 'MuonCalib'
        
    return L2AlgName


  def getMuCombThresh(self):
    if "idperf" in self.chainPart['reccalibInfo']:
      muCombThresh = "passthrough"
    elif "llns" in self.chainPart['addInfo']:
      if int(self.chainPart['threshold']) == 20:
        muCombThresh = '6GeV_v15a'
      elif int(self.chainPart['threshold']) == 11:
        muCombThresh = '4GeV_v15a'
    elif "perf" in self.chainPart['addInfo']:
      muCombThresh = "passthrough"
    elif "mucombTag" in self.chainPart['reccalibInfo']:
      muCombThresh = str(self.chainPart['threshold'])+ "GeV_v15a"
    elif int(self.chainPart['threshold']) >= 24:
      muCombThresh = '22GeV_v15a'
    else:
      muCombThresh = str(self.chainPart['threshold'])+ "GeV_v15a"
    return muCombThresh


  def getEFExtrapolatorThresh(self):
    if "idperf" in self.chainPart['reccalibInfo']:
      EFExtrapolatorThresh = "passthrough"
    elif "0eta105" in self.chainPart['etaRange']:
      EFExtrapolatorThresh = str(self.chainPart['threshold'])+ "GeV" + "_barrelOnly"
    else:
      EFExtrapolatorThresh = str(self.chainPart['threshold'])+ "GeV"
    return EFExtrapolatorThresh


  def getEFCombinerThresh(self):
    if "idperf" in self.chainPart['reccalibInfo']:
      EFCombinerThresh = "passthrough"
    elif "perf" in self.chainPart['addInfo']:
      EFCombinerThresh = "passthrough"
    else:
      EFCombinerThresh = str(self.chainPart['threshold'])+ "GeV_v15a"
    return EFCombinerThresh
############################### HELPER FUNCTIONS - END ##############################




############################### DEFINE GROUPS OF CHAINS HERE ##############################

  def setup_muXX_ID(self):

    L2AlgName = self.getL2AlgName()
    muFastThresh = self.getMuFastThresh()
    EFCombinerThresh = self.getEFCombinerThresh()
		    
    #--- L2 algos ---
    if "l2muonSA" in self.chainPart['L2SAAlg']:
      theL2StandAloneAlg  = TrigL2MuonSAConfig(L2AlgName)
      theL2StandAloneHypo = MufastHypoConfig(L2AlgName, muFastThresh)
    else:
      log.error("Chain built with %s but so far only l2muonSA is supported." % (self.chainPart['L2SAAlg']))
      return False
    
    [trkfast, trkiso, trkprec] = TrigInDetSequence("Muon", "muon", "IDTrig", "2step").getSequence()
    
    

    id_alg_output = "TrigFastTrackFinder_Muon" 
    if "muComb" in self.chainPart['L2CBAlg']:
      muCombThresh = self.getMuCombThresh()
      
      if "r1extr" in self.chainPart['addInfo']:
        theL2CombinedAlgr1  = TrigmuCombConfig(L2AlgName, id_alg_output,"OLDextr")
      else:
        theL2CombinedAlg  = TrigmuCombConfig(L2AlgName, id_alg_output)
        
      theL2CombinedHypo = MucombHypoConfig(L2AlgName, muCombThresh)
    else:
      log.error("Chain built with %s but so far only muComb is supported." % (self.chainPart['L2CBAlg']))
      return False                                                           
        
    #--- EF algos ---
    if 'SuperEF' in self.chainPart['EFAlg']:
      theEFAlg = CfgGetter.getAlgorithm("TrigMuSuperEF")      
      EFRecoAlgName = "Muon"
      if ("ds2" in self.chainPart['addInfo']):
        theEFAlg.MuonContName = "HLT_MuonEFInfoDSOnly"
    else:
      log.error("Chain built with %s but so far only SuperEF is supported." % (self.chainPart['EFAlg']))
      return False
    
    theTrigMuonEFCombinerHypoConfig = TrigMuonEFCombinerHypoConfig(EFRecoAlgName,EFCombinerThresh)

    #----Sequence list---
    self.L2sequenceList += [[self.L2InputTE,
                             [theL2StandAloneAlg],
                             'L2_mu_step1']]
    self.L2sequenceList += [['L2_mu_step1',
                             [theL2StandAloneHypo],
                             'L2_mu_hypo1']] 

    EFinputTE = ''

    if (self.doOvlpRm):
      self.L2sequenceList += [[['L2_mu_hypo1'], [self.theL2OvlpRmConfig_mufast ],'L2_step1a_wOvlpRm']]
      if "r1extr" in self.chainPart['addInfo']:
        self.L2sequenceList += [[['L2_step1a_wOvlpRm'], 
                                 trkfast+[theL2CombinedAlgr1],
                                 'L2_step1b_wOvlpRm']]
      else:
        self.L2sequenceList += [[['L2_step1a_wOvlpRm'], 
                                 trkfast+[theL2CombinedAlg],
                                 'L2_step1b_wOvlpRm']]

      self.L2sequenceList += [['L2_step1b_wOvlpRm',
                               [theL2CombinedHypo],
                               'L2_step1c_wOvlpRm']]
      if not "noMuCombOvlpRm" in self.chainPart['overlapRemoval']:
        self.L2sequenceList += [[['L2_step1c_wOvlpRm'], [ self.theL2OvlpRmConfig_mucomb ], 'L2_step2_wOvlpRm']]
        EFinputTE = 'L2_step2_wOvlpRm'
      else:
        EFinputTE = 'L2_step1c_wOvlpRm'

    else:
      if "r1extr" in self.chainPart['addInfo']:
        self.L2sequenceList += [[['L2_mu_hypo1'],
                                 trkfast+
                                 [theL2CombinedAlgr1],
                                 'L2_mu_step2']]
      else:
        self.L2sequenceList += [[['L2_mu_hypo1'],
                                 trkfast+
                                 [theL2CombinedAlg],
                                 'L2_mu_step2']]

      self.L2sequenceList += [['L2_mu_step2',
                               [theL2CombinedHypo],
                               'L2_mu_hypo2']]
      EFinputTE = 'L2_mu_hypo2'

      # Run also FTK tracking
<<<<<<< HEAD
    if self.chainPart['trkInfo'] == "ftk":
=======
    if "FTK" in self.chainPart['L2IDAlg']:
>>>>>>> 1d00aeb1
      from TrigInDetConf.TrigInDetFTKSequence import TrigInDetFTKSequence
      
      [ftktrkfast, ftktrkprec] = TrigInDetFTKSequence("Muon","muonIso",sequenceFlavour=["PT"]).getSequence()    
      
      self.L2sequenceList += [[['L2_mu_step2'],
                               ftktrkfast+ftktrkprec,
                               'L2_mu_step3']]
      from TrigMuonHypo.TrigMuonHypoConfig import MuisoHypoConfig
      
      theMuonFTKIsolationAlgo = TrigMuonEFTrackIsolationVarConfig("TrigMuonFTKTrackIsolationVar")
      
      theMuonFTKIsolationHypo = MuisoHypoConfig("TrigMuonFTKIsolationHypo")
      
      self.L2sequenceList += [[['L2_mu_step3'],
                               [theMuonFTKIsolationAlgo],
                               'L2_mu_step4']]
      self.L2sequenceList += [[['L2_mu_step4'],
                               [theMuonFTKIsolationHypo],
                               'L2_mu_hypo3']] 


    self.EFsequenceList += [[[EFinputTE],
                             trkprec,
                             'EF_mu_step1']]

    self.EFsequenceList += [[['EF_mu_step1'],
                             [theEFAlg,theTrigMuonEFCombinerHypoConfig],
                             'EF_mu_step2']]

    if self.chainPart['flavour'] != '':
      self.EFsequenceList += [[['EF_mu_step2'],
                               [ hiHFMuonHypos[self.chainPart['flavour']] ],
                               'EF_mu_step_flavour']]
       
    if '10invm30' in self.chainPart['addInfo'] and 'pt2' in self.chainPart['addInfo'] and 'z10' in self.chainPart['addInfo']:
      theTrigMuonEFCombinerDiMuonMassPtImpactsHypoConfig = TrigMuonEFCombinerDiMuonMassPtImpactsHypoConfig("DiMuon","0")
      self.EFsequenceList += [[['EF_mu_step2'],
                               [theTrigMuonEFCombinerDiMuonMassPtImpactsHypoConfig],
                               'EF_mu_step3']]
    if 'invm1' in self.chainPart['addInfo']:
      theTrigMuonEFCombinerDiMuonMassPtImpactsHiggsinoHypoConfig = TrigMuonEFCombinerDiMuonMassPtImpactsHypoConfig("HiggsinoDiMu","0")
      theTrigMuonEFCombinerDiMuonMassPtImpactsHiggsinoHypoConfig.massThresLow = 1.0
      theTrigMuonEFCombinerDiMuonMassPtImpactsHiggsinoHypoConfig.massThresHigh = -1
      theTrigMuonEFCombinerDiMuonMassPtImpactsHiggsinoHypoConfig.pairptThresLow = -1
      theTrigMuonEFCombinerDiMuonMassPtImpactsHiggsinoHypoConfig.pairptThresHigh = -1
      theTrigMuonEFCombinerDiMuonMassPtImpactsHiggsinoHypoConfig.deltaZThres = -1
      theTrigMuonEFCombinerDiMuonMassPtImpactsHiggsinoHypoConfig.deltaPhiThresLow = -1
      theTrigMuonEFCombinerDiMuonMassPtImpactsHiggsinoHypoConfig.deltaPhiThresHigh = -1
      theTrigMuonEFCombinerDiMuonMassPtImpactsHiggsinoHypoConfig.AcceptAll = False
      self.EFsequenceList += [[['EF_mu_step2'],
                               [theTrigMuonEFCombinerDiMuonMassPtImpactsHiggsinoHypoConfig],
                               'EF_mu_step3']]
    if self.chainPart['isoInfo']:      
      if self.chainPart['isoInfo'] == "iloose":
        theTrigMuonEFTrackIsolationHypoConfig = TrigMuonEFTrackIsolationHypoConfig("Muon","RelEFOnlyMedium")
      elif self.chainPart['isoInfo'] == "imedium":
        theTrigMuonEFTrackIsolationHypoConfig = TrigMuonEFTrackIsolationHypoConfig("Muon","RelEFOnlyTightWide")
      elif self.chainPart['isoInfo'] == "ivarloose":
        theTrigMuonEFTrackIsolationHypoConfig = TrigMuonEFTrackIsolationHypoConfig("Muon","RelEFOnlyVarMedium")
      elif self.chainPart['isoInfo'] == "ivarmedium":
        theTrigMuonEFTrackIsolationHypoConfig = TrigMuonEFTrackIsolationHypoConfig("Muon","RelEFOnlyVarTightWide")
      elif self.chainPart['isoInfo'] == "icalo":
        theTrigMuonEFCaloIsolationHypoConfig = TrigMuonEFCaloIsolationHypoConfig("Muon", "Rel")
      elif self.chainPart['isoInfo'] == "iloosecalo":
        theTrigMuonEFTrackIsolationHypoConfig = TrigMuonEFTrackIsolationHypoConfig("Muon","RelEFOnlyMedium")
        theTrigMuonEFCaloIsolationHypoConfig = TrigMuonEFCaloIsolationHypoConfig("Muon", "Rel")
      elif self.chainPart['isoInfo'] == "imediumcalo":
        theTrigMuonEFTrackIsolationHypoConfig = TrigMuonEFTrackIsolationHypoConfig("Muon","RelEFOnlyTightWide")
        theTrigMuonEFCaloIsolationHypoConfig = TrigMuonEFCaloIsolationHypoConfig("Muon", "Rel")
      elif self.chainPart['isoInfo'] == "ivarloosecalo":
        theTrigMuonEFTrackIsolationHypoConfig = TrigMuonEFTrackIsolationHypoConfig("Muon","RelEFOnlyVarMedium")
        theTrigMuonEFCaloIsolationHypoConfig = TrigMuonEFCaloIsolationHypoConfig("Muon", "Rel")
      elif self.chainPart['isoInfo'] == "ivarmediumcalo":
        theTrigMuonEFTrackIsolationHypoConfig = TrigMuonEFTrackIsolationHypoConfig("Muon","RelEFOnlyVarTightWide")
        theTrigMuonEFCaloIsolationHypoConfig = TrigMuonEFCaloIsolationHypoConfig("Muon", "Rel")
      else:
        log.error("Isolation %s not yet supported." % (self.chainPart['isoInfo']))
        return False

      inputTrk='EF_mu_step2'
      if self.chainPart['isoInfo'] != "icalo":
        isoIDseqList = trkiso+trkprec
        if "zROItest" in self.chainPart['addInfo']:
          # before running the tracking, we update the RoI based on the muon with TrigMuonEFIDTrackRoiMaker
          theTrigMuonEFIDTrackRoiMaker = TrigMuonEFIDTrackRoiMakerConfig()
          self.EFsequenceList += [[['EF_mu_step2'],
                                   [theTrigMuonEFIDTrackRoiMaker],
                                   'EF_mu_roi']]
          inputTrk = 'EF_mu_roi'
        self.EFsequenceList += [[[inputTrk],
                                 isoIDseqList,
                                 'EF_mu_step3']]

      if self.chainPart['isoInfo'] == "iloose" or self.chainPart['isoInfo'] == "imedium" or self.chainPart['isoInfo'] == "iloosecalo" or self.chainPart['isoInfo'] == "imediumcalo":
        self.EFsequenceList += [[['EF_mu_step3'],
                                 [TrigMuonEFTrackIsolationConfig("TrigMuonEFTrackIsolation")],
                                 'EF_mu_step4']]
        self.EFsequenceList += [[['EF_mu_step4'],
                                 [theTrigMuonEFTrackIsolationHypoConfig],
                                 'EF_mu_hypo3']]
      elif self.chainPart['isoInfo'] == "ivarloose" or self.chainPart['isoInfo'] == "ivarmedium" or self.chainPart['isoInfo'] == "ivarloosecalo" or self.chainPart['isoInfo'] == "ivarmediumcalo":
        self.EFsequenceList += [[['EF_mu_step3'],
                                 [TrigMuonEFTrackIsolationVarConfig("TrigMuonEFTrackIsolationVar")],
                                 'EF_mu_step4']]
        self.EFsequenceList += [[['EF_mu_step4'],
                                 [theTrigMuonEFTrackIsolationHypoConfig],
                                 'EF_mu_hypo3']]
      if 'calo' in self.chainPart['isoInfo']:

        # full scan topo and merging w/ RoI TEs
        te_in=''
        for step in self.fullScanSeqMap:
          self.EFsequenceList += [[[te_in],self.fullScanSeqMap[step],step]]
          te_in=step
        self.EFsequenceList += [[ ['EF_mu_step2',te_in],[self.DummyMergerAlgo],'EF_mu_step5']]
          

        self.EFsequenceList += [[['EF_mu_step5'],
                                 [ TrigMuonEFCaloIsolationConfig("TrigMuonEFCaloIsolation")],
                                 'EF_mu_step6']]
        self.EFsequenceList += [[['EF_mu_step6'],
                                 [theTrigMuonEFCaloIsolationHypoConfig ],
                                 'EF_mu_hypo4']]



    #--- adding signatures ----
    self.L2signatureList += [ [['L2_mu_step1']*self.mult] ]
    self.L2signatureList += [ [['L2_mu_hypo1']*self.mult] ]
    if (self.doOvlpRm):
      self.L2signatureList += [ [['L2_step1a_wOvlpRm']*self.mult] ]
      self.L2signatureList += [ [['L2_step1b_wOvlpRm']*self.mult] ]
      self.L2signatureList += [ [['L2_step1c_wOvlpRm']*self.mult] ]
      if not "noMuCombOvlpRm" in self.chainPart['overlapRemoval']:
        self.L2signatureList += [ [['L2_step2_wOvlpRm']*self.mult] ]
    else:
      self.L2signatureList += [ [['L2_mu_step2']*self.mult] ]
      self.L2signatureList += [ [['L2_mu_hypo2']*self.mult] ]
     
    if "FTK" in self.chainPart['L2IDAlg']:
      self.L2signatureList += [ [['L2_mu_step3']*self.mult] ]
      self.L2signatureList += [ [['L2_mu_step4']*self.mult] ] 
      self.L2signatureList += [ [['L2_mu_hypo3']*self.mult] ] 

    self.EFsignatureList += [ [['EF_mu_step1']*self.mult] ]
    self.EFsignatureList += [ [['EF_mu_step2']*self.mult] ]

    if '10invm30' in self.chainPart['addInfo'] and 'pt2' in self.chainPart['addInfo'] and 'z10' in self.chainPart['addInfo']:
      self.EFsignatureList += [ [['EF_mu_step3']] ]

    if 'invm1' in self.chainPart['addInfo']:
      self.EFsignatureList += [ [['EF_mu_step3']] ]

    if self.chainPart['isoInfo']:# == "iloose" or self.chainPart['isoInfo'] == "imedium":
      if self.chainPart['isoInfo'] != "icalo":
        if "zROItest" in self.chainPart['addInfo']:
          self.EFsignatureList += [ [['EF_mu_roi']*self.mult] ]
        self.EFsignatureList += [ [['EF_mu_step3']*self.mult] ]
        self.EFsignatureList += [ [['EF_mu_step4']*self.mult] ]
        self.EFsignatureList += [ [['EF_mu_hypo3']*self.mult] ]
      if 'calo' in self.chainPart['isoInfo']:
        for step in self.fullScanSeqMap:
          self.EFsignatureList += [ [[step]] ]
        self.EFsignatureList += [ [['EF_mu_step5']*self.mult] ]
        self.EFsignatureList += [ [['EF_mu_step6']*self.mult] ]
        self.EFsignatureList += [ [['EF_mu_hypo4']*self.mult] ]


    #--- renaming TEs ---
    self.TErenamingDict = {
      'L2_mu_step1': mergeRemovingOverlap('L2_mu_SA_', L2AlgName+muFastThresh+'_'+self.L2InputTE),
      'L2_mu_hypo1': mergeRemovingOverlap('L2_mu_SAhyp_', L2AlgName+muFastThresh+'_'+self.L2InputTE),
      'L2_mu_step2': mergeRemovingOverlap('L2_mucomb_',  self.chainPartNameNoMult.replace('_'+self.chainPart['isoInfo'], '').replace(self.chainPart['specialStream'], '')+'_'+self.L2InputTE),
      'L2_mu_hypo2': mergeRemovingOverlap('L2_mucombhyp_',  self.chainPartNameNoMult.replace('_'+self.chainPart['isoInfo'], '').replace(self.chainPart['specialStream'], '')+'_'+self.L2InputTE),
      'EF_mu_step1': mergeRemovingOverlap('EF_EFIDInsideOut_', self.chainPartNameNoMult+'_'+self.L2InputTE),
      'EF_mu_step2': mergeRemovingOverlap('EF_SuperEF_',   self.chainPartNameNoMult+'_'+self.L2InputTE),
      }    
    if "FTK" in self.chainPart['L2IDAlg']:
      self.TErenamingDict.update({'L2_mu_step3': mergeRemovingOverlap('EF_ftkfex_',self.chainPartNameNoMult+'_'+self.L2InputTE),
                                  'L2_mu_step4': mergeRemovingOverlap('EF_ftkiso_',self.chainPartNameNoMult+'_'+self.L2InputTE),
                                  'L2_mu_hypo3': mergeRemovingOverlap('EF_ftkhypo_',self.chainPartNameNoMult+'_'+self.L2InputTE),
                                  })
      
    if (("ds1" in self.chainPart['addInfo'])):
      chainPartNameNoMultNoDS = self.chainPartNameNoMult.replace('_ds1', '')
    elif (("ds2" in self.chainPart['addInfo'])):
      chainPartNameNoMultNoDS = self.chainPartNameNoMult.replace('_ds2', '')
    elif ("ds3" in self.chainPart['addInfo']): 
      chainPartNameNoMultNoDS = self.chainPartNameNoMult.replace('_ds3', '') 
    else:
      chainPartNameNoMultNoDS = self.chainPartNameNoMult

    if 'llns' in self.chainPart['addInfo']:
      self.TErenamingDict.update({'L2_mu_step2'   : mergeRemovingOverlap('L2_mucomb_',  L2AlgName+muCombThresh+'_'+self.L2InputTE+'_llns'),
                                  'L2_mu_hypo2'   : mergeRemovingOverlap('L2_mucombhyp_',  L2AlgName+muCombThresh+'_'+self.L2InputTE+'_llns')}) 
    if '10invm30' in self.chainPart['addInfo'] and 'pt2' in self.chainPart['addInfo'] and 'z10' in self.chainPart['addInfo']:
      self.TErenamingDict.update({'EF_mu_step1': mergeRemovingOverlap('EF_EFIDInsideOut_', chainPartNameNoMultNoDS.replace('_'+self.chainPart['isoInfo'],'')),
                                  'EF_mu_step2': mergeRemovingOverlap('EF_SuperEF_',   chainPartNameNoMultNoDS.replace('_'+self.chainPart['isoInfo'],'')),
                                  'EF_mu_step3': mergeRemovingOverlap('EF_invm_',    chainPartNameNoMultNoDS)})

    if 'invm1' in self.chainPart['addInfo']:
      self.TErenamingDict.update({'EF_mu_step1': mergeRemovingOverlap('EF_EFIDInsideOut_', chainPartNameNoMultNoDS.replace('_'+self.chainPart['isoInfo'],'')),
                                  'EF_mu_step2': mergeRemovingOverlap('EF_SuperEF_',   chainPartNameNoMultNoDS.replace('_'+self.chainPart['isoInfo'],'')),
                                  'EF_mu_step3': mergeRemovingOverlap('EF_invm_',    chainPartNameNoMultNoDS)})

    if (self.chainPart['isoInfo']) and ( self.chainPart['isoInfo'] not in ["icalo","iloosecalo","imediumcalo","ivarmediumcalo","ivarloosecalo"] ):

      self.TErenamingDict.update({'EF_mu_step1': mergeRemovingOverlap('EF_EFIDInsideOut_', chainPartNameNoMultNoDS.replace('_'+self.chainPart['isoInfo'],'')+'_'+self.L2InputTE),
                                  'EF_mu_step2': mergeRemovingOverlap('EF_SuperEF_',   chainPartNameNoMultNoDS.replace('_'+self.chainPart['isoInfo'],'')+'_'+self.L2InputTE),
                                  'EF_mu_roi': mergeRemovingOverlap('EF_SuperEFRoI_',   chainPartNameNoMultNoDS+'_'+self.L2InputTE),
                                  'EF_mu_step3': mergeRemovingOverlap('EF_muI_efid_',    chainPartNameNoMultNoDS+'_'+self.L2InputTE),
                                  'EF_mu_step4': mergeRemovingOverlap('EF_trkIso_',       chainPartNameNoMultNoDS+'_'+self.L2InputTE),
                                  'EF_mu_hypo3': mergeRemovingOverlap('EF_trkIsohyp_',       chainPartNameNoMultNoDS+'_'+self.L2InputTE)})
    if (self.chainPart['isoInfo']) and ( self.chainPart['isoInfo'] == "icalo" ):

      self.TErenamingDict.update({'EF_mu_step1': mergeRemovingOverlap('EF_EFIDInsideOut_', self.chainPartNameNoMult.replace('_'+self.chainPart['isoInfo'],'')),
                                  'EF_mu_step2': mergeRemovingOverlap('EF_SuperEF_',   self.chainPartNameNoMult.replace('_'+self.chainPart['isoInfo'],'')),
                                  'EF_full':mergeRemovingOverlap('EF_', self.chainPartNameNoMult+'_fs'),
                                  'EF_full_cell':mergeRemovingOverlap('EF_', self.chainPartNameNoMult+'_fscalocell'),
                                  'EF_FSTopoClusters':mergeRemovingOverlap('EF_', self.chainPartNameNoMult+'_fscalotopo'),
                                  'EF_FSTopoClustersED':mergeRemovingOverlap('EF_', self.chainPartNameNoMult+'_fscalotopoed'),
                                  'EF_mu_step5': mergeRemovingOverlap('EF_fullcalo_',    self.chainPartNameNoMult),
                                  'EF_mu_step6': mergeRemovingOverlap('EF_caloIso_',       self.chainPartNameNoMult),
                                  'EF_mu_hypo4': mergeRemovingOverlap('EF_caloIsohyp_',       self.chainPartNameNoMult)})
    if (self.chainPart['isoInfo']) and ( self.chainPart['isoInfo'] == "iloosecalo" or self.chainPart['isoInfo'] == "imediumcalo" or self.chainPart['isoInfo'] == "ivarloosecalo" or self.chainPart['isoInfo'] == "ivarmediumcalo"):
 
      self.TErenamingDict.update({'EF_mu_step1': mergeRemovingOverlap('EF_EFIDInsideOut_', self.chainPartNameNoMult.replace('_'+self.chainPart['isoInfo'],'')),
                                  'EF_mu_step2': mergeRemovingOverlap('EF_SuperEF_',   self.chainPartNameNoMult.replace('_'+self.chainPart['isoInfo'],'')),
                                  'EF_mu_roi': mergeRemovingOverlap('EF_SuperEFRoI_',   self.chainPartNameNoMult),
                                  'EF_mu_step3': mergeRemovingOverlap('EF_muI_efid_',    chainPartNameNoMultNoDS),
                                  'EF_mu_step4': mergeRemovingOverlap('EF_trkIso_',       chainPartNameNoMultNoDS),
                                  'EF_mu_hypo3': mergeRemovingOverlap('EF_trkIsohyp_',       chainPartNameNoMultNoDS),
                                  'EF_full':mergeRemovingOverlap('EF_', self.chainPartNameNoMult+'_fs'),
                                  'EF_full_cell':mergeRemovingOverlap('EF_', self.chainPartNameNoMult+'_fscalocell'),
                                  'EF_FSTopoClusters':mergeRemovingOverlap('EF_', self.chainPartNameNoMult+'_fscalotopo'),
                                  'EF_FSTopoClustersED':mergeRemovingOverlap('EF_', self.chainPartNameNoMult+'_fscalotopoed'),
                                  'EF_mu_step5': mergeRemovingOverlap('EF_fullcalo_',    self.chainPartNameNoMult),
                                  'EF_mu_step6': mergeRemovingOverlap('EF_caloIso_',       self.chainPartNameNoMult),
                                  'EF_mu_hypo4': mergeRemovingOverlap('EF_caloIsohyp_',       self.chainPartNameNoMult)})


    if self.doOvlpRm:
      if not "noMuCombOvlpRm" in self.chainPart['overlapRemoval']:
        self.TErenamingDict.update({'L2_step1a_wOvlpRm'  : mergeRemovingOverlap('L2_mu_SAOvlpRm_',    L2AlgName+muFastThresh+'_'+self.L2InputTE+'_wOvlpRm' ),
                                    'L2_step1b_wOvlpRm'  : mergeRemovingOverlap('L2_muon_comb',       L2AlgName+muCombThresh+'_'+self.L2InputTE+'_wOvlpRm' ),
                                    'L2_step1c_wOvlpRm'  : mergeRemovingOverlap('L2_muon_combhyp',       L2AlgName+muCombThresh+'_'+self.L2InputTE+'_wOvlpRm' ),
                                    'L2_step2_wOvlpRm'   : mergeRemovingOverlap('L2_mu_combOvlpRm_',  L2AlgName+muCombThresh+'_'+self.L2InputTE+'_wOvlpRm'),
                                    'EF_mu_step1': mergeRemovingOverlap('EF_EFIDInsideOut_', chainPartNameNoMultNoDS+'_wOvlpRm'),
                                    'EF_mu_step2': mergeRemovingOverlap('EF_SuperEF_',   chainPartNameNoMultNoDS+'_wOvlpRm')})

      else:
        self.TErenamingDict.update({'L2_step1a_wOvlpRm'  : mergeRemovingOverlap('L2_mu_SAOvlpRm_',    L2AlgName+muFastThresh+'_'+self.L2InputTE+'_wOvlpRm' ),
                                    'L2_step1b_wOvlpRm'  : mergeRemovingOverlap('L2_muon_comb',       L2AlgName+muCombThresh+'_'+self.L2InputTE+'_wOvlpRm' ),
                                    'L2_step1c_wOvlpRm'  : mergeRemovingOverlap('L2_muon_combhyp',       L2AlgName+muCombThresh+'_'+self.L2InputTE+'_wOvlpRm' ),
                                    'EF_mu_step1': mergeRemovingOverlap('EF_EFIDInsideOut_', chainPartNameNoMultNoDS+'_wOvlpRm'),
                                    'EF_mu_step2': mergeRemovingOverlap('EF_SuperEF_',   chainPartNameNoMultNoDS+'_wOvlpRm')})

    if self.doOvlpRm and self.chainPart['isoInfo']:
      self.TErenamingDict.update({'L2_step1a_wOvlpRm'  : mergeRemovingOverlap('L2_mu_SAOvlpRm_',    L2AlgName+muFastThresh+'_'+self.L2InputTE+'_wOvlpRm' ),
                                  'L2_step1b_wOvlpRm'  : mergeRemovingOverlap('L2_muon_comb',       L2AlgName+muCombThresh+'_'+self.L2InputTE+'_wOvlpRm' ),
                                  'L2_step1c_wOvlpRm'  : mergeRemovingOverlap('L2_muon_combhyp',       L2AlgName+muCombThresh+'_'+self.L2InputTE+'_wOvlpRm' ),
                                  'L2_step2_wOvlpRm'   : mergeRemovingOverlap('L2_mu_combOvlpRm_',  L2AlgName+muCombThresh+'_'+self.L2InputTE+'_wOvlpRm'),
                                  'EF_mu_step1': mergeRemovingOverlap('EF_EFIDInsideOut_', chainPartNameNoMultNoDS+'_wOvlpRm'),
                                  'EF_mu_step2': mergeRemovingOverlap('EF_SuperEF_',   chainPartNameNoMultNoDS+'_wOvlpRm'),
                                  'EF_mu_roi': mergeRemovingOverlap('EF_SuperEFRoI_',   chainPartNameNoMultNoDS+'_wOvlpRm'),
                                  'EF_mu_step3': mergeRemovingOverlap('EF_muI_efid_',    chainPartNameNoMultNoDS+'_wOvlpRm'),
                                  'EF_mu_step4': mergeRemovingOverlap('EF_trkIso_',       chainPartNameNoMultNoDS+'_wOvlpRm'),
                                  'EF_mu_hypo3': mergeRemovingOverlap('EF_trkIsohyp_',       chainPartNameNoMultNoDS+'_wOvlpRm')}) 

    if self.doOvlpRm and '10invm30' in self.chainPart['addInfo'] and 'pt2' in self.chainPart['addInfo'] and 'z10' in self.chainPart['addInfo']:
      self.TErenamingDict.update({'L2_step1a_wOvlpRm'  : mergeRemovingOverlap('L2_mu_SAOvlpRm_',    L2AlgName+muFastThresh+'_'+self.L2InputTE+'_wOvlpRm' ),
                                  'L2_step1b_wOvlpRm'  : mergeRemovingOverlap('L2_muon_comb',       L2AlgName+muCombThresh+'_'+self.L2InputTE+'_wOvlpRm' ),
                                  'L2_step1c_wOvlpRm'  : mergeRemovingOverlap('L2_muon_combhyp',       L2AlgName+muCombThresh+'_'+self.L2InputTE+'_wOvlpRm' ),
                                  'L2_step2_wOvlpRm'   : mergeRemovingOverlap('L2_mu_combOvlpRm_',  L2AlgName+muCombThresh+'_'+self.L2InputTE+'_wOvlpRm'),
                                  'EF_mu_step1': mergeRemovingOverlap('EF_EFIDInsideOut_', chainPartNameNoMultNoDS+'_wOvlpRm'),
                                  'EF_mu_step2': mergeRemovingOverlap('EF_SuperEF_',   chainPartNameNoMultNoDS+'_wOvlpRm'),
                                  'EF_mu_step3': mergeRemovingOverlap('EF_invm_',    chainPartNameNoMultNoDS+'_wOvlpRm')}) 
    if self.doOvlpRm and 'invm1' in self.chainPart['addInfo']:
      self.TErenamingDict.update({'L2_step1a_wOvlpRm'  : mergeRemovingOverlap('L2_mu_SAOvlpRm_',    L2AlgName+muFastThresh+'_'+self.L2InputTE+'_wOvlpRm' ),
                                  'L2_step1b_wOvlpRm'  : mergeRemovingOverlap('L2_muon_comb',       L2AlgName+muCombThresh+'_'+self.L2InputTE+'_wOvlpRm' ),
                                  'L2_step1c_wOvlpRm'  : mergeRemovingOverlap('L2_muon_combhyp',       L2AlgName+muCombThresh+'_'+self.L2InputTE+'_wOvlpRm' ),
                                  'L2_step2_wOvlpRm'   : mergeRemovingOverlap('L2_mu_combOvlpRm_',  L2AlgName+muCombThresh+'_'+self.L2InputTE+'_wOvlpRm'),
                                  'EF_mu_step1': mergeRemovingOverlap('EF_EFIDInsideOut_', chainPartNameNoMultNoDS+'_wOvlpRm'),
                                  'EF_mu_step2': mergeRemovingOverlap('EF_SuperEF_',   chainPartNameNoMultNoDS+'_wOvlpRm'),
                                  'EF_mu_step3': mergeRemovingOverlap('EF_invm_',    chainPartNameNoMultNoDS+'_wOvlpRm')}) 
     
    if self.chainPart['flavour']:
      self.TErenamingDict.update({'EF_mu_step_flavour': mergeRemovingOverlap('EF_',    self.chainPartNameNoMult)})


                                      
  #################################################################################################
  #################################################################################################

  def setup_muXX_muL2(self):

    L2AlgName = self.getL2AlgName()
    muFastThresh = self.getMuFastThresh()
		    
    #--- L2 algos ---
    if "l2muonSA" in self.chainPart['L2SAAlg']:
      theL2StandAloneAlg  = TrigL2MuonSAConfig(L2AlgName)
      theL2StandAloneHypo = MufastHypoConfig(L2AlgName, muFastThresh)
    else:
      log.error("Chain built with %s but so far only l2muonSA is supported." % (self.chainPart['L2SAAlg']))
      return False

    [trkfast, trkprec, trkiso] = TrigInDetSequence("Muon", "muon", "IDTrig", "2step").getSequence()
    
    id_alg_output = "TrigFastTrackFinder_Muon" 
    if "muComb" in self.chainPart['L2CBAlg']:
      muCombThresh = self.getMuCombThresh()
      theL2CombinedAlg  = TrigmuCombConfig(L2AlgName, id_alg_output)
      theL2CombinedHypo = MucombHypoConfig(L2AlgName, muCombThresh)
    else:
      log.error("Chain built with %s but so far only muComb is supported." % (self.chainPart['L2CBAlg']))
      return False
                   
    #----Sequence list---
    self.L2sequenceList += [[self.L2InputTE,
                             [theL2StandAloneAlg],
                             'L2_mu_step1']]
    self.L2sequenceList += [['L2_mu_step1',
                             [theL2StandAloneHypo],
                             'L2_mu_hypo1']] 


    self.L2sequenceList += [[['L2_mu_step1'],
    			      trkfast+
    			     [theL2CombinedAlg],
                             'L2_mu_step2']]
    self.L2sequenceList += [['L2_mu_step2',
                             [theL2CombinedHypo],
    			     'L2_mu_hypo2']]
			     
    #--- adding signatures ----
    self.L2signatureList += [ [['L2_mu_step1']*self.mult] ]
    self.L2signatureList += [ [['L2_mu_hypo1']*self.mult] ]
    self.L2signatureList += [ [['L2_mu_step2']*self.mult] ]
    self.L2signatureList += [ [['L2_mu_hypo2']*self.mult] ]
      
    #--- renaming TEs ---
    self.TErenamingDict = {
      'L2_mu_step1': mergeRemovingOverlap('L2_mu_SA_', L2AlgName+muFastThresh+'_'+self.L2InputTE),
      'L2_mu_hypo1': mergeRemovingOverlap('L2_mu_SAhyp_', L2AlgName+muFastThresh+'_'+self.L2InputTE),
      'L2_mu_step2': mergeRemovingOverlap('L2_mucomb_',   self.chainPartNameNoMult.replace('_'+self.chainPart['isoInfo'], '').replace(self.chainPart['specialStream'], '')+'_'+self.L2InputTE),
      'L2_mu_hypo2': mergeRemovingOverlap('L2_mucombhyp_',   self.chainPartNameNoMult.replace('_'+self.chainPart['isoInfo'], '').replace(self.chainPart['specialStream'], '')+'_'+self.L2InputTE),
      }    

                                      
  #################################################################################################
  #################################################################################################

  def setup_muXX_JPsiL2(self):

    L2AlgName = self.getL2AlgName()
    muFastThresh = self.getMuFastThresh()
		    
    #--- L2 algos ---
    if "l2muonSA" in self.chainPart['L2SAAlg']:
      theL2StandAloneAlg  = TrigL2MuonSAConfig(L2AlgName)
      theL2StandAloneHypo = MufastHypoConfig(L2AlgName, muFastThresh)
    else:
      log.error("Chain built with %s but so far only l2muonSA is supported." % (self.chainPart['L2SAAlg']))
      return False

    [trkfast, trkprec] = TrigInDetSequence("Muon", "muon", "IDTrig").getSequence()
    
    id_alg_output = "TrigFastTrackFinder_Muon" 
    if "muComb" in self.chainPart['L2CBAlg']:
      muCombThresh = self.getMuCombThresh()
      theL2CombinedAlg  = TrigmuCombConfig(L2AlgName, id_alg_output)
      theL2CombinedHypo = MucombHypoConfig(L2AlgName, muCombThresh)
    else:
      log.error("Chain built with %s but so far only muComb is supported." % (self.chainPart['L2CBAlg']))
      return False
                   
    
    from TrigBphysHypo.TrigL2BMuMuFexConfig import L2BMuMuFex_Jpsi_noSameMu
    theL2JpsimumuAlgo = L2BMuMuFex_Jpsi_noSameMu()
    from TrigBphysHypo.TrigL2BMuMuHypoConfig import L2BMuMuHypo_Jpsi_noSameMu
    theL2JpsimumuHypo = L2BMuMuHypo_Jpsi_noSameMu()

    #----Sequence list---
    self.L2sequenceList += [[self.L2InputTE,
                             [theL2StandAloneAlg],
                             'L2_mu_step1']]
    self.L2sequenceList += [['L2_mu_step1',
                             [theL2StandAloneHypo],
                             'L2_mu_hypo1']] 


    self.L2sequenceList += [[['L2_mu_step1'],
    			      trkfast+
    			     [theL2CombinedAlg],
                             'L2_mu_step2']]
    self.L2sequenceList += [['L2_mu_step2',
    			      [theL2CombinedHypo],
    			     'L2_mu_hypo2']]
			     
    self.L2sequenceList += [[['L2_mu_step2']*self.mult,
                             [theL2JpsimumuAlgo,theL2JpsimumuHypo],
                             'L2_mu_step3']]

    #--- adding signatures ----
    self.L2signatureList += [ [['L2_mu_step1']*self.mult] ]
    self.L2signatureList += [ [['L2_mu_hypo1']*self.mult] ]
    self.L2signatureList += [ [['L2_mu_step2']*self.mult] ]
    self.L2signatureList += [ [['L2_mu_hypo2']*self.mult] ]
    self.L2signatureList += [ [['L2_mu_step3']] ]
      
    #--- renaming TEs ---
    self.TErenamingDict = {
      'L2_mu_step1': mergeRemovingOverlap('L2_mu_SA_', L2AlgName+muFastThresh+'_'+self.L2InputTE),
      'L2_mu_hypo1': mergeRemovingOverlap('L2_mu_SAhyp_', L2AlgName+muFastThresh+'_'+self.L2InputTE),
      'L2_mu_step2': mergeRemovingOverlap('L2_mucomb_',   self.chainPartNameNoMult.replace('_'+self.chainPart['isoInfo'], '').replace(self.chainPart['specialStream'], '')+'_'+self.L2InputTE),
      'L2_mu_hypo2': mergeRemovingOverlap('L2_mucombhyp_',   self.chainPartNameNoMult.replace('_'+self.chainPart['isoInfo'], '').replace(self.chainPart['specialStream'], '')+'_'+self.L2InputTE),
      'L2_mu_step3': mergeRemovingOverlap('L2_JPsimumu_',   self.chainPartNameNoMult.replace('_'+self.chainPart['isoInfo'], '')+'_'+self.L2InputTE),
      }    

                                      
  #################################################################################################
  #################################################################################################

  def setup_muXX_idperf(self):

    L2AlgName = self.getL2AlgName()
    muFastThresh = self.getMuFastThresh()
    EFCombinerThresh = self.getEFCombinerThresh()
		    
    ########### L2 algos  #################

    if "l2muonSA" in self.chainPart['L2SAAlg']:
      theL2StandAloneAlg  = TrigL2MuonSAConfig(L2AlgName)
      theL2StandAloneHypo = MufastHypoConfig(L2AlgName, muFastThresh)
    else:
      log.error("Chain built with %s but so far only l2muonSA is supported." % (self.chainPart['L2SAAlg']))
      return False

    from TrigL2SiTrackFinder.TrigL2SiTrackFinder_Config import TrigL2SiTrackFinder_MuonA     # ---> this is Run1 tracking - keep it here
    theTrigL2SiTrackFinder_MuonA = TrigL2SiTrackFinder_MuonA()
    from TrigL2SiTrackFinder.TrigL2SiTrackFinder_Config import TrigL2SiTrackFinder_MuonB
    theTrigL2SiTrackFinder_MuonB = TrigL2SiTrackFinder_MuonB()
    from TrigL2SiTrackFinder.TrigL2SiTrackFinder_Config import TrigL2SiTrackFinder_MuonC
    theTrigL2SiTrackFinder_MuonC = TrigL2SiTrackFinder_MuonC()

    from TrigInDetConf.TrigInDetFTKSequence import TrigInDetFTKSequence
    if "FTKRefit" in self.chainPart['L2IDAlg']:
      [trkfast, trkprec] = TrigInDetFTKSequence("Muon","muon",sequenceFlavour=["refit","PT"]).getSequence()
    elif "FTK" in self.chainPart['L2IDAlg']:
      [trkfast, trkprec] = TrigInDetFTKSequence("Muon","muon",sequenceFlavour=["PT"]).getSequence()
    else:
      [trkfast, trkprec] = TrigInDetSequence("Muon", "muon", "IDTrig").getSequence()



    
    #id_alg_output = "STRATEGY_A"
    id_alg_output = "TrigFastTrackFinder_Muon" 

    if "muComb" in self.chainPart['L2CBAlg']:
      muCombThresh = self.getMuCombThresh()
      theL2CombinedAlg  = TrigmuCombConfig(L2AlgName, id_alg_output)
      theL2CombinedHypo = MucombHypoConfig(L2AlgName, muCombThresh)
    else:
      log.error("Chain built with %s but so far only muComb is supported." % (self.chainPart['L2CBAlg']))
      return False
        
    ########### EF algos  #################

    if 'SuperEF' in self.chainPart['EFAlg']:
      theTrigMuSuperEF = CfgGetter.getAlgorithm("TrigMuSuperEF_SAonly")
      theEFAlg = theTrigMuSuperEF 
      EFRecoAlgName = "Muon"
    else:
      log.error("Chain built with %s but so far only SuperEF is supported." % (self.chainPart['EFAlg']))
      return False

    from TrigMuonHypo.TrigMuonHypoConfig import TrigMuonEFCombinerHypoConfig
    theTrigMuonEFCombinerHypoConfig = TrigMuonEFCombinerHypoConfig(EFRecoAlgName,EFCombinerThresh)
   
    theTrigEFIDInsideOut_Muon = TrigEFIDSequence("Muon","muon")          # ---> this is Run1 tracking - keep it here


    ########### Sequence List ##############

    self.L2sequenceList += [[self.L2InputTE,
                             [theL2StandAloneAlg],
                             'L2_mu_step1']]
    self.L2sequenceList += [['L2_mu_step1',
                             [theL2StandAloneHypo],
                             'L2_mu_hypo1']] 

    EFinputTE = ''

    if "L2Star" in self.chainPart['L2IDAlg']:                             # ---> this is Run1 tracking - keep it here
      self.L2sequenceList += [[['L2_mu_step1'],
                               [theTrigL2SiTrackFinder_MuonA, 
                                theTrigL2SiTrackFinder_MuonB,
                                theTrigL2SiTrackFinder_MuonC, 
                                theL2CombinedAlg],
                               'L2_mu_step2']]
      self.L2sequenceList += [[['L2_mu_step2'],
                               [theL2CombinedHypo],
                               'L2_mu_hypo2']]
    else:
      self.L2sequenceList += [[['L2_mu_step1'],
                               trkfast+
                               [theL2CombinedAlg],
                               'L2_mu_step2']]
      self.L2sequenceList += [[['L2_mu_step2'],
                               [theL2CombinedHypo],
                                'L2_mu_hypo2']]

    EFinputTE = 'L2_mu_step2'

      
    if "L2Star" in self.chainPart['L2IDAlg']:                             # ---> this is Run1 tracking - keep it here
      self.EFsequenceList += [[[EFinputTE],
                                theTrigEFIDInsideOut_Muon.getSequence(),
                               'EF_mu_step1']]
    else:
      self.EFsequenceList += [[[EFinputTE],
                               trkprec,
                               'EF_mu_step1']]


    self.EFsequenceList += [[['EF_mu_step1'],
                             [theEFAlg],
                             'EF_mu_step2']]
    self.EFsequenceList += [[['EF_mu_step2'],
    	  		     [theTrigMuonEFCombinerHypoConfig],
    	  		      'EF_mu_hypo1']]

    ########### Signatures ###########
      
    self.L2signatureList += [ [['L2_mu_step1']*self.mult] ]
    self.L2signatureList += [ [['L2_mu_hypo1']*self.mult] ]
    self.L2signatureList += [ [['L2_mu_step2']*self.mult] ]
    self.L2signatureList += [ [['L2_mu_hypo2']*self.mult] ]
      
    self.EFsignatureList += [ [['EF_mu_step1']*self.mult] ]
    self.EFsignatureList += [ [['EF_mu_step2']*self.mult] ]
    self.EFsignatureList += [ [['EF_mu_hypo1']*self.mult] ]

    ########### TE renaming ##########

    self.TErenamingDict = {
      'L2_mu_step1': mergeRemovingOverlap('L2_mu_SA_',  L2AlgName+muFastThresh+'_'+self.L2InputTE),
      'L2_mu_hypo1': mergeRemovingOverlap('L2_mu_SAhyp_',  L2AlgName+muFastThresh+'_'+self.L2InputTE),
      'L2_mu_step2': mergeRemovingOverlap('L2_mucomb_', self.chainPartNameNoMult.replace('_'+self.chainPart['isoInfo'], '')+'_'+self.L2InputTE),
      'L2_mu_hypo2': mergeRemovingOverlap('L2_mucombhyp_', self.chainPartNameNoMult.replace('_'+self.chainPart['isoInfo'], '')+'_'+self.L2InputTE),
      'EF_mu_step1': mergeRemovingOverlap('EF_EFIDInsideOutMerged_', self.chainPartNameNoMult),
      'EF_mu_step2': mergeRemovingOverlap('EF_SuperEF_',   self.chainPartNameNoMult),
      'EF_mu_hypo1': mergeRemovingOverlap('EF_SuperEFhyp_',   self.chainPartNameNoMult),
     }
    
  #################################################################################################
  #################################################################################################

  def setup_muXX_L2MSOnly(self):

    L2AlgName = self.getL2AlgName()
    muFastThresh = self.getMuFastThresh()
    EFCombinerThresh = self.getEFCombinerThresh()
		    
    #--- L2 algos ---
    if "l2muonSA" in self.chainPart['L2SAAlg']:
      from TrigL2MuonSA.TrigL2MuonSAConfig import TrigL2MuonSAConfig
      theL2StandAloneAlg  = TrigL2MuonSAConfig(L2AlgName)
      from TrigMuonHypo.TrigMuonHypoConfig import MufastHypoConfig
      theL2StandAloneHypo = MufastHypoConfig(L2AlgName, muFastThresh)
    else:
      log.error("Chain built with %s but so far only l2muonSA is supported." % (self.chainPart['L2SAAlg']))
      return False

    from TrigInDetConf.TrigInDetSequence import TrigInDetSequence
    [trkfast, trkprec] = TrigInDetSequence("Muon", "muon", "IDTrig").getSequence()

    #--- EF algos ---
    if 'SuperEF' in self.chainPart['EFAlg']:
      theTrigMuSuperEF = CfgGetter.getAlgorithm("TrigMuSuperEF")
      EFRecoAlgName = "Muon"
      theEFAlg = theTrigMuSuperEF 
    else:
      log.error("Chain built with %s but so far only SuperEF is supported." % (self.chainPart['EFAlg']))
      return False
    
    from TrigMuonHypo.TrigMuonHypoConfig import TrigMuonEFCombinerHypoConfig
    theTrigMuonEFCombinerHypoConfig = TrigMuonEFCombinerHypoConfig(EFRecoAlgName,EFCombinerThresh)

    #----Sequence list---
    self.L2sequenceList += [[self.L2InputTE,
                             [theL2StandAloneAlg],
                             'L2_mu_step1']]
    self.L2sequenceList += [['L2_mu_step1',
                             [theL2StandAloneHypo],
                             'L2_mu_hypo1']] 

    EFinputTE = ''

    if (self.doOvlpRm):
      self.L2sequenceList += [[['L2_mu_hypo1'], [self.theL2OvlpRmConfig_mufast ],'L2_mu_step1_wOvlpRm']]
      EFinputTE = 'L2_mu_step1_wOvlpRm'
    else:
      EFinputTE = 'L2_mu_step1'

    self.EFsequenceList += [[[EFinputTE],
                              trkfast+trkprec,
                              'EF_mu_step1']]

    self.EFsequenceList += [[['EF_mu_step1'],
    	  		       [theEFAlg],
                             'EF_mu_step2']]
    self.EFsequenceList += [[['EF_mu_step2'],
                             [theTrigMuonEFCombinerHypoConfig],
                             'EF_mu_hypo1']]
       
    #--- adding signatures ----
    self.L2signatureList += [ [['L2_mu_step1']*self.mult] ]
    self.L2signatureList += [ [['L2_mu_hypo1']*self.mult] ]
    if (self.doOvlpRm):
      self.L2signatureList += [ [['L2_mu_step1_wOvlpRm']*self.mult] ]
      
    self.EFsignatureList += [ [['EF_mu_step1']*self.mult] ]
    self.EFsignatureList += [ [['EF_mu_step2']*self.mult] ]
    self.EFsignatureList += [ [['EF_mu_hypo1']*self.mult] ]

    #--- renaming TEs ---
    self.TErenamingDict = {
      'L2_mu_step1': mergeRemovingOverlap('L2_mu_SA_', L2AlgName+muFastThresh+'_'+self.L2InputTE),
      'L2_mu_hypo1': mergeRemovingOverlap('L2_mu_SAhyp_', L2AlgName+muFastThresh+'_'+self.L2InputTE),
      'EF_mu_step1': mergeRemovingOverlap('EF_EFIDInsideOut_', self.chainPartNameNoMult+'_'+self.L2InputTE),
      'EF_mu_step2': mergeRemovingOverlap('EF_SuperEF_',   self.chainPartNameNoMult+'_'+self.L2InputTE),
      'EF_mu_hypo1': mergeRemovingOverlap('EF_SuperEFhyp_',   self.chainPartNameNoMult+'_'+self.L2InputTE),
      }    

    if self.doOvlpRm:
      self.TErenamingDict.update({'L2_mu_step1_wOvlpRm'  : mergeRemovingOverlap('L2_mu_SAOvlpRm_',    L2AlgName+muFastThresh+'_'+self.L2InputTE+'_wOvlpRm' ),
                                  'EF_mu_step1': mergeRemovingOverlap('EF_EFIDInsideOut_', self.chainPartNameNoMult+'_wOvlpRm'),
                                  'EF_mu_step2': mergeRemovingOverlap('EF_SuperEF_',   self.chainPartNameNoMult+'_wOvlpRm'),
                                  'EF_mu_hypo1': mergeRemovingOverlap('EF_SuperEFhyp_',   self.chainPartNameNoMult+'_wOvlpRm')})                                
  #################################################################################################
  #################################################################################################

  def setup_muXX_MSOnly(self):

    L2AlgName = self.getL2AlgName()
    muFastThresh = self.getMuFastThresh()
    EFExtrapolatorThresh = self.getEFExtrapolatorThresh()
	
    ########### L2 algos  #################
    if "l2muonSA" in self.chainPart['L2SAAlg']:
      from TrigL2MuonSA.TrigL2MuonSAConfig import TrigL2MuonSAConfig
      theL2StandAloneAlg  = TrigL2MuonSAConfig(L2AlgName)
      from TrigMuonHypo.TrigMuonHypoConfig import MufastHypoConfig
      theL2StandAloneHypo = MufastHypoConfig(L2AlgName, muFastThresh)
    else:
      log.error("Chain built with %s but so far only l2muonSA is supported." % (self.chainPart['L2SAAlg']))
      return False
    ########### EF algos  #################
    if 'SuperEF' in self.chainPart['EFAlg']:
      theTrigMuSuperEF = CfgGetter.getAlgorithm("TrigMuSuperEF_SAonly")
      theEFAlg = theTrigMuSuperEF 
      EFRecoAlgName = "Muon"
    else:
      log.error("Chain built with %s but so far only SuperEF is supported." % (self.chainPart['EFAlg']))
      return False
    from TrigMuonHypo.TrigMuonHypoConfig import TrigMuonEFExtrapolatorHypoConfig
    theTrigMuonEFExtrapolatorHypoConfig = TrigMuonEFExtrapolatorHypoConfig(EFRecoAlgName, EFExtrapolatorThresh)
    [trkfast, trkiso, trkprec] = TrigInDetSequence("Muon", "muon", "IDTrig", "2step").getSequence()
    if "wOvlpRm" in self.chainPart['overlapRemoval']:
      from TrigMuonHypo.TrigEFMuonOverlapRemoverConfig import TrigEFMuonOverlapRemoverConfig
      theEFOvlpRmConfig = TrigEFMuonOverlapRemoverConfig('MuExtr','loose')
    if self.chainPart['isoInfo'] == "iloosems":
      theTrigMuonEFTrackIsolationHypoConfig = TrigMuonEFTrackIsolationHypoConfig("Muon","MSEFOnlyLooseWide")
    ########### Sequence List ##############
    self.L2sequenceList += [[self.L2InputTE,
                             [theL2StandAloneAlg],
                             'L2_mu_step1']]
    self.L2sequenceList += [['L2_mu_step1',
                             [theL2StandAloneHypo],
                             'L2_mu_hypo1']]
    EFinputTE = ''
    if (self.doOvlpRm):
      self.L2sequenceList += [[['L2_mu_step1'], [self.theL2OvlpRmConfig_mufast ],'L2_mu_step1_wOvlpRm']]
      EFinputTE = 'L2_mu_step1_wOvlpRm'
    else:
      EFinputTE = 'L2_mu_step1'
    self.EFsequenceList += [[[EFinputTE],
    	  		       [theEFAlg],
                             'EF_mu_step1']]
    self.EFsequenceList += [[['EF_mu_step1'],
                             [theTrigMuonEFExtrapolatorHypoConfig],
    	  		      'EF_mu_hypo1']]
    if (self.doOvlpRm):
      self.EFsequenceList += [[['EF_mu_hypo1'], [theEFOvlpRmConfig ],'EF_mu_step1_wOvlpRm']]
    if self.chainPart['isoInfo'] == "iloosems":
        self.EFsequenceList += [[['EF_mu_step1'],
                                 trkfast+trkiso+trkprec,
                                 'EF_mu_step2']]
        self.EFsequenceList += [[['EF_mu_step2'],
                                 [TrigMuonEFMSTrackIsolationConfig("TrigMuonEFMSTrackIsolation"),theTrigMuonEFTrackIsolationHypoConfig],
                	         'EF_mu_step3']]
    ########### Signatures ###########
      
    self.L2signatureList += [ [['L2_mu_step1']*self.mult] ]
    self.L2signatureList += [ [['L2_mu_hypo1']*self.mult] ]
    if (self.doOvlpRm):
      self.L2signatureList += [ [['L2_mu_step1_wOvlpRm']*self.mult] ]
    self.EFsignatureList += [ [['EF_mu_step1']*self.mult] ]
    self.EFsignatureList += [ [['EF_mu_hypo1']*self.mult] ]
    if (self.doOvlpRm):
      self.EFsignatureList += [ [['EF_mu_step1_wOvlpRm']*self.mult] ]
    if self.chainPart['isoInfo'] == "iloosems":
      self.EFsignatureList += [ [['EF_mu_step2']*self.mult] ]
      self.EFsignatureList += [ [['EF_mu_step3']*self.mult] ]

    ########### TE renaming ##########

    self.TErenamingDict = {
      'L2_mu_step1': mergeRemovingOverlap('L2_mu_SA_', L2AlgName+muFastThresh+'_'+self.L2InputTE),
      'L2_mu_hypo1': mergeRemovingOverlap('L2_mu_SAhyp_', L2AlgName+muFastThresh+'_'+self.L2InputTE),
      'EF_mu_step1': mergeRemovingOverlap('EF_SuperEF_',   self.chainPartNameNoMult+'_'+self.L2InputTE),
      'EF_mu_hypo1': mergeRemovingOverlap('EF_SuperEFhyp_',   self.chainPartNameNoMult+'_'+self.L2InputTE),
      }
    if (self.chainPart['isoInfo']):
      self.TErenamingDict.update({'EF_mu_step2': mergeRemovingOverlap('EF_EFIDInsideOut_', self.chainPartNameNoMult.replace('_'+self.chainPart['isoInfo'],'')+'_'+self.L2InputTE),
                                  'EF_mu_step3': mergeRemovingOverlap('EF_trkIso_',       self.chainPartNameNoMult+'_'+self.L2InputTE)})


    if self.doOvlpRm:
      self.TErenamingDict.update({'L2_mu_step1_wOvlpRm'  : mergeRemovingOverlap('L2_mu_SAOvlpRm_',    L2AlgName+muFastThresh+'_'+self.L2InputTE+'_wOvlpRm'+'_'+self.L2InputTE ),
                                  'EF_mu_step1': mergeRemovingOverlap('EF_SuperEF_', self.chainPartNameNoMult+'_wOvlpRm'+'_'+self.L2InputTE),
                                  'EF_mu_hypo1': mergeRemovingOverlap('EF_SuperEFhyp_', self.chainPartNameNoMult+'_wOvlpRm'+'_'+self.L2InputTE),
				  'EF_mu_step1_wOvlpRm': mergeRemovingOverlap('EF_SuperEFOvlpRm_', self.chainPartNameNoMult+'_wEFOvlpRm'+'_'+self.L2InputTE)})
                                          
  #################################################################################################
  #################################################################################################
  def setup_muXX_noL1(self):

    ########### EF algos  #################

    from TrigGenericAlgs.TrigGenericAlgsConf import PESA__DummyUnseededAllTEAlgo

    from TrigMuonHypo.TrigMuonHypoConfig import TrigMuonEFExtrapolatorMultiHypoConfig, TrigMuonEFExtrapolatorHypoConfig

    if "dRl1" in self.chainPart['addInfo']:
      Nmuons=len(self.allMuThrs)-1
    else:
      Nmuons=len(self.allMuThrs)
    ##Use list of muon threshold in the chain to correctly configure the FS hypos
    
    if "JpsimumuFS" in self.chainPart['FSinfo']:
      theTrigMuonEFSA_FS_Hypo = TrigMuonEFExtrapolatorMultiHypoConfig('Muon','0GeV','0GeV')
      hypocut='0GeV_0GeV'    
    else:
      if Nmuons == 0:
        log.error("The list of allMuonThreshold is empty for a noL1 chain! It should never happen")

      if Nmuons == 1:
    	  theTrigMuonEFSA_FS_Hypo = TrigMuonEFExtrapolatorHypoConfig('Muon', '0GeV')
    	  hypocut = '0GeV'

      elif Nmuons == 2:
    	  theTrigMuonEFSA_FS_Hypo = TrigMuonEFExtrapolatorMultiHypoConfig('Muon', '0GeV','0GeV')
    	  hypocut = '0GeV_0GeV'

      elif Nmuons == 3:
    	  theTrigMuonEFSA_FS_Hypo = TrigMuonEFExtrapolatorMultiHypoConfig('Muon', '0GeV','0GeV','0GeV')
    	  hypocut = '0GeV_0GeV_0GeV'
      elif Nmuons == 4:
         theTrigMuonEFSA_FS_Hypo = TrigMuonEFExtrapolatorMultiHypoConfig('Muon', '0GeV','0GeV','0GeV','0GeV')
         hypocut = '0GeV_0GeV_0GeV_0GeV'
      else:
        log.error("No MuonEFExtrapolatorHypo config yet for events with more than 4 muons")

    [trkfast, trkprec] = TrigInDetSequence("Muon", "muon", "IDTrig").getSequence()

    from TrigMuonEF.TrigMuonEFConfig import TrigMuonEFRoiAggregatorConfig
    from TrigMuonHypo.TrigMuonHypoConfig import TrigMuonEFCombinerMultiHypoConfig, TrigMuonEFCombinerHypoConfig, TrigMuonEFCombinerDiMuonMassHypoConfig

 
    if "JpsimumuFS" in self.chainPart['FSinfo']:
      theTrigMuonEFCombinerMultiHypoConfig = TrigMuonEFCombinerDiMuonMassHypoConfig('Jpsi', "OS")
      hypocutEF="DiMuonMass_Jpsi" 
    else:    
      if len(self.allMuThrs) == 1:
        theTrigMuonEFCombinerMultiHypoConfig = TrigMuonEFCombinerHypoConfig('Muon', self.allMuThrs[0])
      
      elif len(self.allMuThrs) == 2:
        theTrigMuonEFCombinerMultiHypoConfig = TrigMuonEFCombinerMultiHypoConfig('Muon',self.allMuThrs[0], self.allMuThrs[1]) 
                                                                               
      elif len(self.allMuThrs) == 3:
        theTrigMuonEFCombinerMultiHypoConfig = TrigMuonEFCombinerMultiHypoConfig('Muon',self.allMuThrs[0],self.allMuThrs[1],self.allMuThrs[2])
      elif len(self.allMuThrs) == 4:
        theTrigMuonEFCombinerMultiHypoConfig = TrigMuonEFCombinerMultiHypoConfig('Muon',self.allMuThrs[0],self.allMuThrs[1],self.allMuThrs[2],self.allMuThrs[3])                                                                                                           
      else:
        log.error("No TrigMuonEFCombinerHypo config yet for events with more than 4 muons")
 
      hypocutEF="MultiComb"     
      for i in range(0,len(self.allMuThrs)):        
        hypocutEF +=  "_%s" %(self.allMuThrs[i])


    ########### Sequence List ##############
    if 'msonly' in self.chainPart['reccalibInfo']:

      self.EFsequenceList += [['',
                               [PESA__DummyUnseededAllTEAlgo("EFDummyAlgo")],
                              'EF_dummy']]
      self.EFsequenceList += [['EF_dummy',
                               [CfgGetter.getAlgorithm("TrigMuSuperEF_FSSA")],
                               'EF_SA_FS']]
      self.EFsequenceList += [['EF_SA_FS',
                                [theTrigMuonEFSA_FS_Hypo],
                               'EF_SA_FS2']]
    else:
      self.EFsequenceList += [['',
                               [PESA__DummyUnseededAllTEAlgo("EFDummyAlgo")],
                               'EF_dummy']]
      self.EFsequenceList += [['EF_dummy',
                               [CfgGetter.getAlgorithm("TrigMuSuperEF_FSSA")],
                               'EF_SA_FS']]
 
      self.EFsequenceList += [['EF_SA_FS',
                               [theTrigMuonEFSA_FS_Hypo],
                               'EF_SA_FS2']]
 
      self.EFsequenceList += [['EF_SA_FS',
                               [CfgGetter.getAlgorithm("TrigMuonEFFSRoiMaker")],
                               'EF_SAR_FS']]
      self.EFsequenceList += [['EF_SAR_FS',
                               trkfast+trkprec,         
                               'EF_FStracksMuon']]
      self.EFsequenceList += [['EF_FStracksMuon',
                               [CfgGetter.getAlgorithm("TrigMuSuperEF_TMEFCombinerOnly")],
                               'EF_CB_FS_single']]
      self.EFsequenceList += [['EF_CB_FS_single',
                               [TrigMuonEFRoiAggregatorConfig('TrigMuonEFFSRoiAggregator')],
                               'EF_CB_ROI']]
      self.EFsequenceList += [['EF_CB_ROI',
                                [theTrigMuonEFCombinerMultiHypoConfig],
                               'EF_CB_FS']]

    ########### Signatures ###########
      
    self.EFsignatureList += [ [['EF_dummy']] ]
    self.EFsignatureList += [ [['EF_SA_FS']] ]
    self.EFsignatureList += [ [['EF_SA_FS2']] ]
    if 'msonly' not in self.chainPart['reccalibInfo']:
      self.EFsignatureList += [ [['EF_SAR_FS']] ]
      self.EFsignatureList += [ [['EF_FStracksMuon']] ]
      self.EFsignatureList += [ [['EF_CB_FS_single']] ]
      self.EFsignatureList += [ [['EF_CB_ROI']] ]
      self.EFsignatureList += [ [['EF_CB_FS','EF_SA_FS2']] ]

    ########### TE renaming ##########

    if 'msonly' in self.chainPart['reccalibInfo']:
      self.TErenamingDict = {
        'EF_SA_FS': mergeRemovingOverlap('EF_SA_FS_msonly_','SAFSHypo'),  
        'EF_SA_FS2': mergeRemovingOverlap('EF_SA_FS2_msonly_','SAFSHypo'+hypocut),  
         }
    else:
      self.TErenamingDict = {
        'EF_SA_FS': mergeRemovingOverlap('EF_SA_FS_','SAFSHypo'),
        'EF_SA_FS2': mergeRemovingOverlap('EF_SA_FS2_','SAFSHypo'+hypocut),
        'EF_SAR_FS': mergeRemovingOverlap('EF_SAR_FS_','SAFSHypo'),
        'EF_FStracksMuon': mergeRemovingOverlap('EF_FStracksMuon_', 'SAFSHypo'),
        'EF_CB_FS_single': mergeRemovingOverlap('EF_CB_FS_single_','SAFSHypo'), 
        'EF_CB_ROI': mergeRemovingOverlap('EF_CB_ROI_','SAFSRoi'), 
        'EF_CB_FS': mergeRemovingOverlap('EF_CB_FS_', 'SAFSHypo'+hypocut+'_'+hypocutEF),

      }


 #################################################################################################
  #################################################################################################
  def setup_muXX_noL1FTK(self):

    from TrigGenericAlgs.TrigGenericAlgsConf import PESA__DummyUnseededAllTEAlgo
    
    from TrigMuonHypo.TrigMuonHypoConfig import TrigMuonEFExtrapolatorMultiHypoConfig, TrigMuonEFExtrapolatorHypoConfig
    
    ########### EF algos  #################
    

    ##Use list of muon threshold in the chain to correctly configure the FS hypos
    
    if len(self.allMuThrs) == 0:
      log.error("The list of allMuonThreshold is empty for a noL1 chain! It should never happen")

    if len(self.allMuThrs) == 1:
      theTrigMuonEFSA_FS_Hypo = TrigMuonEFExtrapolatorHypoConfig('Muon', '0GeV')
      hypocut = '0GeV'

    elif len(self.allMuThrs) == 2:
      theTrigMuonEFSA_FS_Hypo = TrigMuonEFExtrapolatorMultiHypoConfig('Muon', '0GeV','0GeV')
      hypocut = '0GeV_0GeV'

    elif len(self.allMuThrs) == 3:
      theTrigMuonEFSA_FS_Hypo = TrigMuonEFExtrapolatorMultiHypoConfig('Muon', '0GeV','0GeV','0GeV')
      hypocut = '0GeV_0GeV_0GeV'
    else:
      log.error("No MuonEFExtrapolatorHypo config yet for events with more than 3 muons")
      
    from TrigInDetConf.TrigInDetFTKSequence import TrigInDetFTKSequence
    [trkfast, trkprec] = TrigInDetSequence("Muon", "muon", "IDTrig").getSequence()
    [trkfastftk, trkprecftk] = TrigInDetFTKSequence("Muon","muon",sequenceFlavour=["refit","PT"]).getSequence()

    from TrigMuonEF.TrigMuonEFConfig import TrigMuonEFFSRoiMaker
    FSroimaker = TrigMuonEFFSRoiMaker("TrigMuonEFFSRoiMakerFTK",CreateFSRoI=True,RoILabel="forID")
    from TrigMuonHypo.TrigMuonHypoConfig import TrigMuonEFCombinerMultiHypoConfig, TrigMuonEFCombinerDiMuonMassHypoConfig

    if "JpsimumuFS" in self.chainPart['FSinfo']:
      theTrigMuonEFCombinerMultiHypoConfig = TrigMuonEFCombinerDiMuonMassHypoConfig('Jpsi', "OS")
      hypocutEF="DiMuonMass_Jpsi" 
    else:    
      if len(self.allMuThrs) == 1:
        theTrigMuonEFCombinerMultiHypoConfig = TrigMuonEFCombinerHypoConfig('Muon', self.allMuThrs[0])
      
      elif len(self.allMuThrs) == 2:
        theTrigMuonEFCombinerMultiHypoConfig = TrigMuonEFCombinerMultiHypoConfig('Muon',self.allMuThrs[0], self.allMuThrs[1]) 
                                                                               
      elif len(self.allMuThrs) == 3:
        theTrigMuonEFCombinerMultiHypoConfig = TrigMuonEFCombinerMultiHypoConfig('Muon',self.allMuThrs[0],self.allMuThrs[1],self.allMuThrs[2])
                                                                                                                                                            
      else:
        log.error("No TrigMuonEFCombinerHypo config yet for events with more than 3 muons")
 
      hypocutEF="MultiComb"     
      for i in range(0,len(self.allMuThrs)):        
        hypocutEF +=  "_%s" %(self.allMuThrs[i])


    ########### Sequence List ##############

    self.EFsequenceList += [['',
                            [PESA__DummyUnseededAllTEAlgo("EFDummyAlgo",createRoIDescriptors=True)],
                             'EF_dummyFTK']]
    self.EFsequenceList += [['EF_dummyFTK',
                             [FSroimaker],
                             'EF_dummyRoIFTK']]
    self.EFsequenceList += [['EF_dummyRoIFTK',
                             trkfastftk,
                             'EF_trk_trkFTK']]
    self.EFsequenceList += [['EF_trk_trkFTK',
                             [CfgGetter.getAlgorithm("InDetTrkRoiMaker_Muon")],#[InDetTrkRoiMaker_Muon("EFInDetTrkRoiMaker")],
                             'EF_trk_ROIFTK']]
    self.EFsequenceList += [['EF_trk_ROIFTK',
                            [CfgGetter.getAlgorithm("TrigMuSuperEF_SAonly")],
                             'EF_SA_FSFTK']]
    self.EFsequenceList += [['EF_SA_FSFTK',
                             [theTrigMuonEFSA_FS_Hypo],
                             'EF_SA_FSFTK2']]
    self.EFsequenceList += [['EF_SA_FSFTK',
                            [CfgGetter.getAlgorithm("TrigMuonEFFSRoiMaker")],
                             'EF_SAR_FSFTK']]
    self.EFsequenceList += [['EF_SAR_FSFTK',
                             trkfast+trkprec,                 #theTrigEFIDInsideOut_Muon,     #a fallback - it should be replaced by the previous line if it works
                             'EF_FStracksMuonFTK']]
    self.EFsequenceList += [['EF_FStracksMuonFTK',
                             [CfgGetter.getAlgorithm("TrigMuSuperEF_TMEFCombinerOnly")],
                             'EF_CB_FS_singleFTK']]
    self.EFsequenceList += [['EF_CB_FS_singleFTK',
                            [TrigMuonEFRoiAggregatorConfig('TrigMuonEFFSRoiAggregator')],
                             'EF_CB_FSFTK']]
    self.EFsequenceList += [['EF_CB_FSFTK',
                             [theTrigMuonEFCombinerMultiHypoConfig],
                             'EF_CB_FSFTK2']]

    ########### Signatures ###########
      
    self.EFsignatureList += [ [['EF_dummyFTK']] ]
    self.EFsignatureList += [ [['EF_dummyRoIFTK']] ]
    self.EFsignatureList += [ [['EF_trk_trkFTK']] ]
    self.EFsignatureList += [ [['EF_trk_ROIFTK']] ]
    self.EFsignatureList += [ [['EF_SA_FSFTK']] ]
    self.EFsignatureList += [ [['EF_SA_FSFTK2']] ]
    self.EFsignatureList += [ [['EF_SAR_FSFTK']] ]
    self.EFsignatureList += [ [['EF_FStracksMuonFTK']] ]
    self.EFsignatureList += [ [['EF_CB_FS_singleFTK']] ]
    self.EFsignatureList += [ [['EF_CB_FSFTK']] ]
    self.EFsignatureList += [ [['EF_CB_FSFTK2']] ]

    ########### TE renaming ##########

    self.TErenamingDict = {
      'EF_trk_ROIFTK': mergeRemovingOverlap('EF_trk_trkFTK_','SAFSHypo'+hypocut),
      'EF_trk_ROIbFTK': mergeRemovingOverlap('EF_trk_ROIFTK_','SAFSHypo'+hypocut),
      'EF_SA_FSFTK': mergeRemovingOverlap('EF_SA_FSFTK_','SAFSHypo'+hypocut),
      'EF_SA_FSFTK2': mergeRemovingOverlap('EF_SA_FSFTK2_','SAFSHypo'+hypocut),
      'EF_SAR_FSFTK': mergeRemovingOverlap('EF_SAR_FSFTK_','SAFSHypo'+hypocut),
      'EF_FStracksMuonFTK': mergeRemovingOverlap('EF_FStracksMuonFTK_', 'SAFSHypo'+hypocut),
      'EF_CB_FS_singleFTK': mergeRemovingOverlap('EF_CB_FSFTK_single_','SAFSHypo'+hypocut), 
      'EF_CB_FSFTK': mergeRemovingOverlap('EF_CB_FSFTK_', 'SAFSHypo'+hypocut+'_'+hypocutEF),
      'EF_CB_FSFTK2': mergeRemovingOverlap('EF_CB_FSFTK2_', 'SAFSHypo'+hypocut+'_'+hypocutEF),

      }

  #################################################################################################
  #################################################################################################

  def setup_muXX_dR(self):
    
    from TrigGenericAlgs.TrigGenericAlgsConfig import OverlapRemovalConfig
    OverlapRemoval_algo = OverlapRemovalConfig('OvlRem', MinCentDist = 1)
    
    self.L2sequenceList += [[self.L2InputTE,
                             [OverlapRemoval_algo],
                             'L2_OvlRem_dRl1']]

    self.L2signatureList += [ [['L2_OvlRem_dRl1']] ]

  #################################################################################################
  #################################################################################################
  def setup_muXX_calotag_noL1(self):

    ########### EF algos  #################

    ##Use list of muon threshold in the chain to correctly configure the FS hypos

    if len(self.allMuThrs) == 0:
      log.error("The list of allMuonThreshold is empty for a noL1 chain! It should never happen")
      return
    
    threshold = str(self.chainPart['threshold'])+'GeV'
    multiplicity = str(self.mult)
    hypocut = 'opposite'
    hypocutEF = multiplicity+"_"+threshold
<<<<<<< HEAD
    seed = self.allMuThrs[0]
=======
    #seed = self.allMuThrs[0]
>>>>>>> 1d00aeb1
    theCTAlg = CfgGetter.getAlgorithm("TrigMuSuperEF_CTonly")
    from TrigMuonHypo.TrigMuonHypoConfig import TrigMuonCaloTagHypoConfig
    theTrigMuonCT_FS_Hypo = TrigMuonCaloTagHypoConfig('MuonCT', threshold, int(multiplicity),  self.allMuThrs[0])

    theTrigMuonEFCombinerHypoConfigCT = TrigMuonEFCombinerHypoConfig('MuonCT',self.allMuThrs[0])
    from TrigCaloRec.TrigCaloRecConfig import TrigCaloClusterMaker_topo, TrigCaloCellMaker_super
    from TrigMuonEF.TrigMuonEFConfig import TrigMuonEFRoiAggregatorConfig

    from TrigInDetConf.TrigInDetSequence import TrigInDetSequence
    [trkfast, trkprec] = TrigInDetSequence("Muon", "muon", "IDTrig").getSequence()
    

    inputTEfromL2 = "placeHolderTE"
    ########### Sequence List ##############
    if "0eta010" in self.chainPart['etaRange'] or "0eta500" in self.chainPart["etaRange"]:
      #seed = '0eta0'
      from TrigGenericAlgs.TrigGenericAlgsConf import PESA__DummyUnseededAllTEAlgo
      from TrigMuonEF.TrigMuonEFConfig import TrigMuonEFFSRoiMakerUnseededConfig, TrigMuonEFFSRoiMakerConfig
      if "0eta010" in self.chainPart['etaRange']:
        theEFRoIMaker = TrigMuonEFFSRoiMakerUnseededConfig("TrigMuonEFFSRoiMakerUnseeded_0eta010", RoISizeEta=0.1)
        hypocut = "0eta010"
      elif "0eta500" in self.chainPart['etaRange']:
        theEFRoIMaker = TrigMuonEFFSRoiMakerUnseededConfig("TrigMuonEFFSRoiMakerUnseeded_0eta500", RoISizeEta=5.0)
        hypocut = "0eta500"
      else:
        log.error("Cannot setup unseeded muon calotag chain which is not 0eta500 or 0eta010")
        return
      
      theEFRoIMakerCT = TrigMuonEFFSRoiMakerConfig("TrigMuonEFFSRoiMakerCT", RoISizeEta=0.1)
<<<<<<< HEAD
      combinedMuonTE=inputTEfromL2[0]
=======

>>>>>>> 1d00aeb1
      self.EFsequenceList += [["",
                              [PESA__DummyUnseededAllTEAlgo("EFDummyAlgo")],
                               'EF_CT_seed']]
      self.EFsequenceList += [['EF_CT_seed',
                              [theEFRoIMaker],
                               'EF_CT_roi']]
      self.EFsequenceList += [['EF_CT_roi',
                              [TrigCaloCellMaker_super(),
                              TrigCaloClusterMaker_topo()],
                               'EF_CT_calo']]
      self.EFsequenceList += [['EF_CT_calo',
                                trkfast+trkprec,
                               'EF_CT_tracks']]
      self.EFsequenceList += [['EF_CT_tracks',
                               [theCTAlg],
                               'EF_CT_alg']]
      self.EFsequenceList += [[inputTEfromL2,
                               [theTrigMuonEFCombinerHypoConfigCT],
                               'EF_CT_hypo1']]
      self.EFsequenceList += [[['EF_CT_alg','EF_CT_hypo1'],
                               [theEFRoIMakerCT],
                               'EF_CT_roi2']]
      self.EFsequenceList += [['EF_CT_roi2',
                               [TrigMuonEFRoiAggregatorConfig('TrigMuonEFFSRoiAggregatorCT')],
                               'EF_CT_roiagg']]

      self.EFsequenceList += [['EF_CT_roiagg',
                               [theTrigMuonCT_FS_Hypo],
                               'EF_CT_hypo']]
    
    else:
        log.error("full scan calo tagging not supported")

    
    ########### Signatures ###########
    
    self.EFsignatureList += [ [['EF_CT_seed']] ]
    self.EFsignatureList += [ [['EF_CT_roi']] ]
    self.EFsignatureList += [ [['EF_CT_calo']] ]
    self.EFsignatureList += [ [['EF_CT_tracks']] ]
    self.EFsignatureList += [ [['EF_CT_alg']] ]    
    self.EFsignatureList += [ [['EF_CT_hypo1']] ]
    self.EFsignatureList += [ [['EF_CT_roi2']] ]    
    self.EFsignatureList += [ [['EF_CT_roiagg']] ]    
    self.EFsignatureList += [ [['EF_CT_hypo']] ]

    ########### TE renaming ##########

    self.TErenamingDict = {
      'EF_CT_seed': mergeRemovingOverlap('EF_CT_seed_',hypocut),
      'EF_CT_roi': mergeRemovingOverlap('EF_CT_roi_',hypocut),
      'EF_CT_calo': mergeRemovingOverlap('EF_CT_calo_', hypocut),
      'EF_CT_tracks': mergeRemovingOverlap('EF_CT_tracks_',hypocut),
      'EF_CT_hypo1': mergeRemovingOverlap('EF_CT_hyp1_',hypocut+'_CTHypo1_'+hypocutEF+'_'+self.allMuThrs[0]),
      'EF_CT_alg': mergeRemovingOverlap('EF_CT_alg_', hypocut+'_'+hypocutEF),
      'EF_CT_roi2': mergeRemovingOverlap('EF_CT_roi2_', hypocut+'_'+hypocutEF+'_'+self.allMuThrs[0]),
      'EF_CT_roiagg': mergeRemovingOverlap('EF_CT_roiagg_', hypocut+'_'+hypocutEF+'_'+self.allMuThrs[0]),
      'EF_CT_hypo': mergeRemovingOverlap('EF_CT_hyp_',hypocut+'_CTHypo_'+hypocutEF+'_'+self.allMuThrs[0]),
      }
  #################################################################################################
  #################################################################################################
  def setup_muXX_NS(self):

    ########### EF algos  #################

    from TrigGenericAlgs.TrigGenericAlgsConf import PESA__DummyUnseededAllTEAlgo

    from TrigMuonHypo.TrigMuonHypoConfig import TrigMuonEFExtrapolatorMultiHypoConfig, TrigMuonEFExtrapolatorHypoConfig

    ##Use list of muon threshold in the chain to correctly configure the NS hypos
    
    if len(self.allMuThrs) == 0:
      log.error("The list of allMuonThreshold is empty for a noL1 chain! It should never happen")

    if len(self.allMuThrs) == 1:
        theTrigMuonEFSA_NS_Hypo = TrigMuonEFExtrapolatorHypoConfig('MuonNS', '0GeV')
        hypocut = '0'

    elif len(self.allMuThrs) == 2:
        theTrigMuonEFSA_NS_Hypo = TrigMuonEFExtrapolatorMultiHypoConfig('MuonNS', '0GeV','0GeV')
        hypocut = '0_0'

    elif len(self.allMuThrs) == 3:
        theTrigMuonEFSA_NS_Hypo = TrigMuonEFExtrapolatorMultiHypoConfig('MuonNS', '0GeV','0GeV','0GeV')
        hypocut = '0_0_0'
    else:
      log.error("No MuonEFExtrapolatorHypo config yet for events with more than 3 muons")


    from TrigInDetConf.TrigInDetSequence import TrigInDetSequence
    if self.chainPart['isoInfo'] == "iloosems":
      [trkfast, trkiso, trkprec] = TrigInDetSequence("Muon", "muon", "IDTrig", "2step").getSequence()
    else:
      [trkfast, trkprec] = TrigInDetSequence("Muon", "muon", "IDTrig").getSequence()

    from TrigMuonEF.TrigMuonEFConfig import TrigMuonEFRoiAggregatorConfig
    from TrigMuonHypo.TrigMuonHypoConfig import TrigMuonEFCombinerMultiHypoConfig, TrigMuonEFCombinerHypoConfig

    if self.chainPart['isoInfo'] == "iloosems":
      theTrigMuonEFTrackIsolationHypoConfig = TrigMuonEFTrackIsolationHypoConfig("Muon","MSEFOnlyLooseWide")

    name = 'MuonNS'
    if "noComb" in self.chainPart['addInfo']:
      name = 'Muon_noComb'
    if "nscan05" in self.chainPart['FSinfo']:
      name = 'Muon05'
      if "noComb" in self.chainPart['addInfo']:
        name = 'Muon05_noComb'

    if len(self.allMuThrs) == 1:
      theTrigMuonEFCombinerMultiHypoConfigNS = TrigMuonEFCombinerHypoConfig(name, self.allMuThrs[0])
      theTrigMuonEFExtrapolatorMultiHypoConfigNS = TrigMuonEFExtrapolatorHypoConfig('MuonNS', self.allMuThrs[0])      
      try: hypocut = '%s' %(self.allMuThrs[0].split("GeV")[0])
      except:  hypocut = '%s' %(self.allMuThrs[0])

    elif len(self.allMuThrs) == 2:
      theTrigMuonEFCombinerMultiHypoConfigNS = TrigMuonEFCombinerMultiHypoConfig(name,self.allMuThrs[0], self.allMuThrs[1]) 
      theTrigMuonEFExtrapolatorMultiHypoConfigNS = TrigMuonEFExtrapolatorMultiHypoConfig('MuonNS',self.allMuThrs[0], self.allMuThrs[1])       
      try: hypocut = '%s_%s' %(self.allMuThrs[0].split("GeV")[0], self.allMuThrs[1].split("GeV")[0])                  
      except:hypocut = '%s_%s' %(self.allMuThrs[0], self.allMuThrs[1])                  

    elif len(self.allMuThrs) == 3:
      theTrigMuonEFCombinerMultiHypoConfigNS = TrigMuonEFCombinerMultiHypoConfig(name,self.allMuThrs[0],self.allMuThrs[1],self.allMuThrs[2])
      theTrigMuonEFExtrapolatorMultiHypoConfigNS = TrigMuonEFExtrapolatorMultiHypoConfig('MuonNS',self.allMuThrs[0],self.allMuThrs[1],self.allMuThrs[2])
      try: hypocut = '%s_%s_%s' %(self.allMuThrs[0].split("GeV")[0], self.allMuThrs[1].split("GeV")[0],self.allMuThrs[2].split("GeV")[0])      
      except: hypocut = '%s_%s_%s' %(self.allMuThrs[0], self.allMuThrs[1],self.allMuThrs[2])                                  
    else:
        log.error("No TrigMuonEFCombinerHypo config yet for events with more than 3 muons")
 

    if "noComb" in self.chainPart['addInfo']:
      theTrigMuonEFCombinerMultiHypoConfigNS.RejectCBmuons=True
    hypocutEF="MultiComb"     
    for i in range(0,len(self.allMuThrs)):        
      hypocutEF +=  "_%s" %(self.allMuThrs[i])

    theTrigMuonEFSA_NS_Hypo.DoNscan=True
    theTrigMuonEFExtrapolatorMultiHypoConfigNS.DoNscan=True
    theTrigMuonEFCombinerMultiHypoConfigNS.DoNscan=True

    cone = ""
    ########### Sequence List ##############

    self.EFsequenceList += [['',
                             [PESA__DummyUnseededAllTEAlgo("EFDummyAlgo",createRoIDescriptors=True)],
                             'EF_dummy']]
    if "nscan03" in self.chainPart['FSinfo']:
      cone = "_cone03"
      theTrigMuonEFSA_NS_Hypo.ConeSize=0.3
      theTrigMuonEFCombinerMultiHypoConfigNS.ConeSize=0.3
      if "msonly" in self.chainPart['reccalibInfo']:
              #      self.EFsequenceList += [[self.chainPart['L1item'].replace("L1_",""),
        self.EFsequenceList += [['EF_dummy',
                                 [CfgGetter.getAlgorithm("TrigMuSuperEF_FSSA")],
                                 'EF_SA_NS']]
        self.EFsequenceList += [['EF_SA_NS',
                                 [theTrigMuonEFSA_NS_Hypo],
                                 'EF_SA_NS2']]
        if self.chainPart['isoInfo'] == "iloosems":
          self.EFsequenceList += [['EF_SA_NS',
                                   [CfgGetter.getAlgorithm("TrigMuonEFFSRoiMaker")],
                                   'EF_SAR_NS']]
          self.EFsequenceList += [[['EF_SAR_NS'],
                                   trkfast+trkiso+trkprec,
                                   'EF_NStracksMuonIso']]
          self.EFsequenceList += [[['EF_NStracksMuonIso'],
                                   [TrigMuonEFMSTrackIsolationConfig("TrigMuonEFMSTrackIsolation"),theTrigMuonEFTrackIsolationHypoConfig],
                                   'EF_msIso']]
        if "noComb" in self.chainPart['addInfo']:
          self.EFsequenceList += [['EF_SA_NS',
                                   [CfgGetter.getAlgorithm("TrigMuonEFFSRoiMaker")],
                                   'EF_SAR_NS']]
          if self.chainPart['isoInfo'] == "iloosems":
            self.EFsequenceList += [['EF_NStracksMuonIso',
                                     [CfgGetter.getAlgorithm("TrigMuSuperEF_TMEFCombinerOnly")],
                                     'EF_CB_NS_singleIso']]
            self.EFsequenceList += [['EF_CB_NS_singleIso',
                                     [TrigMuonEFRoiAggregatorConfig('TrigMuonEFFSRoiAggregator'),
                                      theTrigMuonEFCombinerMultiHypoConfigNS],
                                     'EF_CB_NSIso']]
            
          else:
            self.EFsequenceList += [['EF_SAR_NS',
                                     trkfast+trkprec,		  #theTrigEFIDInsideOut_Muon,	  #a fallback - it should be replaced by the previous line if it works
                                     'EF_NStracksMuon']]
            self.EFsequenceList += [['EF_NStracksMuon',
                                     [CfgGetter.getAlgorithm("TrigMuSuperEF_TMEFCombinerOnly")],
                                     'EF_CB_NS_single']]
            self.EFsequenceList += [['EF_CB_NS_single',
                                     [TrigMuonEFRoiAggregatorConfig('TrigMuonEFFSRoiAggregator'),
                                      theTrigMuonEFCombinerMultiHypoConfigNS],
                                     'EF_CB_NS']]
      
      else:
          #      self.EFsequenceList += [[self.chainPart['L1item'].replace("L1_",""),
          self.EFsequenceList += [['EF_dummy',
                                   [CfgGetter.getAlgorithm("TrigMuSuperEF_FSSA")],
                                   'EF_SA_NS']]
          self.EFsequenceList += [['EF_SA_NS',
                                   [theTrigMuonEFSA_NS_Hypo],
                                   'EF_SA_NS2']]
          self.EFsequenceList += [['EF_SA_NS',
                                   [CfgGetter.getAlgorithm("TrigMuonEFFSRoiMaker")],
                                   'EF_SAR_NS']]
          self.EFsequenceList += [['EF_SAR_NS',
                                   trkfast+trkprec, 			    
      	        		       'EF_NStracksMuon']]
          self.EFsequenceList += [['EF_NStracksMuon',
                                   [CfgGetter.getAlgorithm("TrigMuSuperEF_TMEFCombinerOnly")],
                                   'EF_CB_NS_single']]
          self.EFsequenceList += [['EF_CB_NS_single',
                                   [TrigMuonEFRoiAggregatorConfig('TrigMuonEFFSRoiAggregator'),
                                    theTrigMuonEFCombinerMultiHypoConfigNS],
                                   'EF_CB_NS']]
    elif "nscan05" in self.chainPart['FSinfo']:
      cone = "_cone05"
      theTrigMuonEFExtrapolatorMultiHypoConfigNS.ConeSize=0.3
      theTrigMuonEFCombinerMultiHypoConfigNS.ConeSize=0.3
      #      self.EFsequenceList += [[self.chainPart['L1item'].replace("L1_",""),
      self.EFsequenceList += [['EF_dummy',
                               [CfgGetter.getAlgorithm("TrigMuSuperEF_FSSA")],
                               'EF_SA_NS']]
      self.EFsequenceList += [['EF_SA_NS',
                               [theTrigMuonEFSA_NS_Hypo],
                               'EF_SA_NS2']]
      if "noComb" in self.chainPart['addInfo']:
        self.EFsequenceList += [['EF_SA_NS',
                                 [CfgGetter.getAlgorithm("TrigMuonEFFSRoiMaker")],
                                 'EF_SAR_NS']]
        if self.chainPart['isoInfo'] == "iloosems":
          self.EFsequenceList += [[['EF_SAR_NS'],
                                   trkfast+trkiso+trkprec,
                                   'EF_NStracksMuonIso']]
          self.EFsequenceList += [[['EF_NStracksMuonIso'],
                                   [TrigMuonEFMSTrackIsolationConfig("TrigMuonEFMSTrackIsolation"),theTrigMuonEFTrackIsolationHypoConfig],
                                   'EF_msIso']]
          self.EFsequenceList += [['EF_NStracksMuonIso',
                                   [CfgGetter.getAlgorithm("TrigMuSuperEF_TMEFCombinerOnly")],
                                   'EF_CB_NS_singleIso']]
          self.EFsequenceList += [['EF_CB_NS_singleIso',
                                   [TrigMuonEFRoiAggregatorConfig('TrigMuonEFFSRoiAggregator'),
                                    theTrigMuonEFCombinerMultiHypoConfigNS],
                                   'EF_CB_NSIso']]

        else:
          self.EFsequenceList += [['EF_SAR_NS',
                                   trkfast+trkprec,                 #theTrigEFIDInsideOut_Muon,     #a fallback - it should be replaced by the previous line if it works
                                   'EF_NStracksMuon']]
          self.EFsequenceList += [['EF_NStracksMuon',
                                   [CfgGetter.getAlgorithm("TrigMuSuperEF_TMEFCombinerOnly")],
                                   'EF_CB_NS_single']]
          self.EFsequenceList += [['EF_CB_NS_single',
                                   [TrigMuonEFRoiAggregatorConfig('TrigMuonEFFSRoiAggregator'),
                                    theTrigMuonEFCombinerMultiHypoConfigNS],
                                   'EF_CB_NS']]

    else:
      log.error("No other cone than 05 or 03 was implemented")


    ########### Signatures ###########
    self.EFsignatureList += [ [['EF_dummy']] ]
    self.EFsignatureList += [ [['EF_SA_NS']] ]
    self.EFsignatureList += [ [['EF_SA_NS2']] ]
    if "nscan03" in self.chainPart['FSinfo']:
      if "msonly" in self.chainPart['reccalibInfo']:
        if "noComb" in self.chainPart['addInfo']:
          self.EFsignatureList += [ [['EF_SAR_NS']] ]
          if self.chainPart['isoInfo'] == "iloosems":
            self.EFsignatureList += [ [['EF_NStracksMuonIso']] ]
            self.EFsignatureList += [ [['EF_msIso']] ]
            self.EFsignatureList += [ [['EF_CB_NS_singleIso']] ]
            self.EFsignatureList += [ [['EF_CB_NSIso','EF_SA_NS2']] ]
          else:
            self.EFsignatureList += [ [['EF_NStracksMuon']] ]
            self.EFsignatureList += [ [['EF_CB_NS_single']] ]
            self.EFsignatureList += [ [['EF_CB_NS','EF_SA_NS2']] ]
        else:
          if self.chainPart['isoInfo'] == "iloosems":
            self.EFsignatureList += [ [['EF_NStracksMuonIso']] ]
            self.EFsignatureList += [ [['EF_msIso']] ]


      else:
        self.EFsignatureList += [ [['EF_SAR_NS']] ]
        self.EFsignatureList += [ [['EF_NStracksMuon']] ]
        self.EFsignatureList += [ [['EF_CB_NS_single']] ]
        self.EFsignatureList += [ [['EF_CB_NS','EF_SA_NS2']] ]
    if "nscan05" in self.chainPart['FSinfo']:
      if "noComb" in self.chainPart['addInfo']:
        self.EFsignatureList += [ [['EF_SAR_NS']] ]
        if self.chainPart['isoInfo'] == "iloosems":
          self.EFsignatureList += [ [['EF_NStracksMuonIso']] ]
          self.EFsignatureList += [ [['EF_msIso']] ]
          self.EFsignatureList += [ [['EF_CB_NS_singleIso']] ]
          self.EFsignatureList += [ [['EF_CB_NSIso','EF_SA_NS2']] ]
        else:
          self.EFsignatureList += [ [['EF_NStracksMuon']] ]
          self.EFsignatureList += [ [['EF_CB_NS_single']] ]
          self.EFsignatureList += [ [['EF_CB_NS','EF_SA_NS2']] ]
          
    nscanseed = self.chainPart['L1item']
    l1seed = self.chainL1Item

    if "nscan03" in self.chainPart['FSinfo']:
      if "msonly" in self.chainPart['reccalibInfo']:
        if "noComb" in self.chainPart['addInfo']:
          if (self.chainPart['isoInfo']):
            self.TErenamingDict = {
              'EF_SA_NS': mergeRemovingOverlap('EF_SA_NS_','SANShyp'),
              'EF_SA_NS2': mergeRemovingOverlap('EF_SA_NS_','SANShyp2'+hypocut+cone+'_noComb_'+nscanseed+'_'+l1seed),
              'EF_SAR_NS': mergeRemovingOverlap('EF_SAR_NS_','SANSHypo'), 
              'EF_NStracksMuonIso': mergeRemovingOverlap('EF_NStracksMuonIso_', 'SANSHypo'), 
              'EF_CB_NS_singleIso': mergeRemovingOverlap('EF_CB_NS_singleIso_','SANSHypo'), 
              'EF_CB_NSIso': mergeRemovingOverlap('EF_CB_NSIso_', 'SANSHypo'+hypocut+'_'+hypocutEF+cone+'_noComb_'+nscanseed+'_'+l1seed),
              'EF_msIso' : mergeRemovingOverlap('EF_msIso_', 'SANSHypo'),
              }
          else:
            self.TErenamingDict = {
              'EF_SA_NS': mergeRemovingOverlap('EF_SA_NS_','SANShyp'),
              'EF_SA_NS2': mergeRemovingOverlap('EF_SA_NS_','SANShyp2'+hypocut+cone+'_noComb_'+nscanseed+'_'+l1seed),
              'EF_SAR_NS': mergeRemovingOverlap('EF_SAR_NS_','SANSHypo'), 
              'EF_NStracksMuon': mergeRemovingOverlap('EF_NStracksMuon_', 'SANSHypo'), 
              'EF_CB_NS_single': mergeRemovingOverlap('EF_CB_NS_single_','SANSHypo'), 
              'EF_CB_NS': mergeRemovingOverlap('EF_CB_NS_', 'SANSHypo'+hypocut+'_'+hypocutEF+cone+'_noComb_'+nscanseed+'_'+l1seed),
              }
        else:
          if (self.chainPart['isoInfo']):
            self.TErenamingDict = {
              'EF_SA_NS': mergeRemovingOverlap('EF_SA_NS_','SANShyp'),
              'EF_NStracksMuonIso': mergeRemovingOverlap('EF_NStracksMuonIso_', 'SANSHypo'), 
              'EF_msIso' : mergeRemovingOverlap('EF_msIso_', 'SANSHypo'),
              }
          else:
            self.TErenamingDict = {
              'EF_SA_NS': mergeRemovingOverlap('EF_SA_NS_','SANShyp'),
              }
      else:
        self.TErenamingDict = {
          'EF_SA_NS': mergeRemovingOverlap('EF_SA_NS_','SANShyp'),
          'EF_SA_NS2': mergeRemovingOverlap('EF_SA_NS_','SANShyp'+hypocut+cone+'_'+nscanseed+'_'+l1seed),
          'EF_SAR_NS': mergeRemovingOverlap('EF_SAR_NS_','SANShyp'),
          'EF_NStracksMuon': mergeRemovingOverlap('EF_NStrkMu_', 'SANShyp'),
          'EF_CB_NS_single': mergeRemovingOverlap('EF_CB_NS_sngl_','SANShyp'), 
          'EF_CB_NS': mergeRemovingOverlap('EF_CB_NS_', 'SANShyp'+hypocut+'_'+hypocutEF+cone+'_'+nscanseed+'_'+l1seed),
          }
    if "nscan05" in self.chainPart['FSinfo']:
      if "noComb" in self.chainPart['addInfo']:
        if (self.chainPart['isoInfo']):
          self.TErenamingDict = {
            'EF_SA_NS': mergeRemovingOverlap('EF_SA_NS_','SANShyp'),
            'EF_SA_NS2': mergeRemovingOverlap('EF_SA_NS_','SANShyp'+hypocut+cone+'_'+nscanseed+'_'+l1seed),
            'EF_SAR_NS': mergeRemovingOverlap('EF_SAR_NS_','SANSHypo'), 
            'EF_NStracksMuonIso': mergeRemovingOverlap('EF_NStracksMuonIso_', 'SANSHypo'), 
            'EF_CB_NS_singleIso': mergeRemovingOverlap('EF_CB_NS_singleIso_','SANSHypo'), 
            'EF_CB_NSIso': mergeRemovingOverlap('EF_CB_NSIso_', 'SANSHypo'+hypocut+'_'+hypocutEF+cone+'_noComb_'+nscanseed+'_'+l1seed),
            'EF_msIso' : mergeRemovingOverlap('EF_msIso_', 'SANSHypo'),
            }
        else:
          self.TErenamingDict = {
            'EF_SA_NS': mergeRemovingOverlap('EF_SA_NS_','SANShyp'),
            'EF_SA_NS2': mergeRemovingOverlap('EF_SA_NS_','SANShyp'+hypocut+cone+'_'+nscanseed+'_'+l1seed),
            'EF_SAR_NS': mergeRemovingOverlap('EF_SAR_NS_','SANSHypo'), 
            'EF_NStracksMuon': mergeRemovingOverlap('EF_NStracksMuon_', 'SANSHypo'), 
            'EF_CB_NS_single': mergeRemovingOverlap('EF_CB_NS_single_','SANSHypo'), 
            'EF_CB_NS': mergeRemovingOverlap('EF_CB_NS_', 'SANSHypo'+hypocut+'_'+hypocutEF+cone+'_noComb_'+nscanseed+'_'+l1seed),
            }
      else:
        if (self.chainPart['isoInfo']):
          self.TErenamingDict = {
            'EF_SA_NS': mergeRemovingOverlap('EF_SA_NS_','SANShyp'),
            'EF_NStracksMuonIso': mergeRemovingOverlap('EF_NStracksMuonIso_', 'SANSHypo'), 
            'EF_msIso' : mergeRemovingOverlap('EF_msIso_', 'SANSHypo'),
            }
        else:
          self.TErenamingDict = {
            'EF_SA_NS': mergeRemovingOverlap('EF_SA_NS_','SANShyp'),
            }
      

  #################################################################################################
  #################################################################################################

  def setup_muXX_mucombTag(self):                                          

    L2AlgName = self.getL2AlgName()
    muFastThresh = self.getMuFastThresh()
		    
    #--- L2 algos ---
    if "l2muonSA" in self.chainPart['L2SAAlg']:
      from TrigL2MuonSA.TrigL2MuonSAConfig import TrigL2MuonSAConfig
      theL2StandAloneAlg  = TrigL2MuonSAConfig(L2AlgName)
      from TrigMuonHypo.TrigMuonHypoConfig import MufastHypoConfig
      theL2StandAloneHypo = MufastHypoConfig(L2AlgName, muFastThresh)
    else:
      log.error("Chain built with %s but so far only l2muonSA is supported." % (self.chainPart['L2SAAlg']))
      return False

    from TrigInDetConf.TrigInDetSequence import TrigInDetSequence
    [trkfast, trkprec] = TrigInDetSequence("Muon", "muon", "IDTrig").getSequence()

    
    id_alg_output = "TrigFastTrackFinder_Muon" 
    if "muComb" in self.chainPart['L2CBAlg']:
      muCombThresh = self.getMuCombThresh()
      theL2CombinedAlg  = TrigmuCombConfig(L2AlgName, id_alg_output)
      theL2CombinedHypo = MucombHypoConfig(L2AlgName, muCombThresh)
    else:
      log.error("Chain built with %s but so far only muComb is supported." % (self.chainPart['L2CBAlg']))
      return False

                   
    #----Sequence list---
    self.L2sequenceList += [[self.L2InputTE,
                             [theL2StandAloneAlg],
                             'L2_mu_step1']]
    self.L2sequenceList += [['L2_mu_step1',
                             [theL2StandAloneHypo],
                             'L2_mu_hypo1']] 

    self.L2sequenceList += [[['L2_mu_step1'],
                             trkfast+
                             [theL2CombinedAlg],
                             'L2_mu_step2']]
    self.L2sequenceList += [[['L2_mu_step2'],
                              [theL2CombinedHypo],
                             'L2_mu_hypo2']]

    #--- adding signatures ----
    self.L2signatureList += [ [['L2_mu_step1']*self.mult] ]
    self.L2signatureList += [ [['L2_mu_hypo1']*self.mult] ]
    self.L2signatureList += [ [['L2_mu_step2']*self.mult] ]
    self.L2signatureList += [ [['L2_mu_hypo2']*self.mult] ]
      
    #--- renaming TEs ---
    self.TErenamingDict = {
      'L2_mu_step1': mergeRemovingOverlap('L2_mu_SA_', L2AlgName+muFastThresh+"_"+'_'+self.L2InputTE),
      'L2_mu_hypo1': mergeRemovingOverlap('L2_mu_SAhyp_', L2AlgName+"_"+muFastThresh+'_'+self.L2InputTE),
      'L2_mu_step2': mergeRemovingOverlap('L2_mucomb_',   self.chainPartNameNoMult.replace(self.chainPart['specialStream'], '')+'_'+self.L2InputTE),
      'L2_mu_hypo2': mergeRemovingOverlap('L2_mucombhyp_',   self.chainPartNameNoMult.replace(self.chainPart['specialStream'], '')+'_'+self.L2InputTE),
      }    


  #################################################################################################
  #################################################################################################
  def setup_muXX_cosmicEF(self):

    if 'SuperEF' in self.chainPart['EFAlg']:
      theTrigMuSuperEF = CfgGetter.getAlgorithm("TrigMuSuperEF")
      theEFAlg = theTrigMuSuperEF 
      EFRecoAlgName = "Muon"
    else:
      log.error("Chain built with %s but so far only SuperEF is supported." % (self.chainPart['EFAlg']))
      return False
    
    ##This is a problem.. SuperEF and msonly are not in the same chainPart...
    if 'msonly' in self.chainPart['reccalibInfo']:
      theTrigMuSuperEF = CfgGetter.getAlgorithm("TrigMuSuperEF_SAonly")
      theEFAlg = theTrigMuSuperEF       
        
      from TrigMuonHypo.TrigMuonHypoConfig import TrigMuonEFExtrapolatorHypoConfig
      EFExtrapolatorThresh = self.getEFExtrapolatorThresh()
      theTrigMuonEFExtrapolatorHypoConfig = TrigMuonEFExtrapolatorHypoConfig(EFRecoAlgName, EFExtrapolatorThresh)
      ########### Sequence List ##############
      self.EFsequenceList += [[[self.L2InputTE],
    	  		       [theEFAlg],
                               'EF_mu_step1']]
      self.EFsequenceList += [[['EF_mu_step1'],
                               [theTrigMuonEFExtrapolatorHypoConfig],
                               'EF_mu_hypo1']]
    else:
      EFCombinerThresh = self.getEFCombinerThresh()
      
      ########### EF algos  #################
      from InDetTrigRecExample.EFInDetConfig import TrigEFIDInsideOut_CosmicsN
      theEFIDTracking=TrigEFIDInsideOut_CosmicsN()
      
      from TrigMuonHypo.TrigMuonHypoConfig import TrigMuonEFCombinerHypoConfig
      theTrigMuonEFCombinerHypoConfig = TrigMuonEFCombinerHypoConfig(EFRecoAlgName,EFCombinerThresh)
                  
      
      ########### Sequence List ##############
      self.EFsequenceList += [[[self.L2InputTE],
                               theEFIDTracking.getSequence(),
                               'EF_mu_step1']]
      
      self.EFsequenceList += [[['EF_mu_step1'],
    	  		       [theEFAlg],
                               'EF_mu_step2']]
      self.EFsequenceList += [[['EF_mu_step2'],
                               [theTrigMuonEFCombinerHypoConfig],
                               'EF_mu_hypo1']]



    ########### Signatures ###########
    self.EFsignatureList += [ [['EF_mu_step1']*self.mult] ]
    self.EFsignatureList += [ [['EF_mu_hypo1']*self.mult] ]
    if not (self.chainPart['reccalibInfo'] == "msonly"):
      self.EFsignatureList += [ [['EF_mu_step2']*self.mult] ]
      self.EFsignatureList += [ [['EF_mu_hypo1']*self.mult] ]

    ########### TE renaming ##########
    if (self.chainPart['reccalibInfo'] == "msonly"):
      self.TErenamingDict = {
        'EF_mu_step1': mergeRemovingOverlap('EF_SuperEF_Extrapolator_', self.chainPartNameNoMult),
        'EF_mu_hypo1': mergeRemovingOverlap('EF_SuperEF_Extrapolatorhyp_', self.chainPartNameNoMult),
        }    
    else:
      self.TErenamingDict = {
        'EF_mu_step1': mergeRemovingOverlap('EF_CosmicsN_', self.chainPartNameNoMult),
        'EF_mu_step2': mergeRemovingOverlap('EF_SuperEF_',   self.chainPartNameNoMult),
        'EF_mu_hypo1': mergeRemovingOverlap('EF_SuperEFhyp_',   self.chainPartNameNoMult),
        }    
    
  ################################################################################################# 
  #################################################################################################
  def setup_muXX_muoncalib(self):

    L2AlgName = self.getL2AlgName()

    from TrigL2MuonSA.TrigL2MuonSAConfig import TrigL2MuonSAConfig
    theL2StandAloneAlg  = TrigL2MuonSAConfig(L2AlgName)

    from TrigMuonHypo.TrigMuonHypoConfig import MufastCALHypoConfig

    self.L2sequenceList += [[self.L2InputTE, 
                             [theL2StandAloneAlg , MufastCALHypoConfig('MuonCal','Reject') ],
                             'L2_mu_cal']]

    #self.calib_streams = ['Muon_Calibration']
    
    ########### Signatures ###########
    
    self.L2signatureList += [ [['L2_mu_cal']*self.mult] ] 

    
    ########### TE renaming ########## 

    self.TErenamingDict = {
      'L2_mu_cal': mergeRemovingOverlap('L2_', L2AlgName+'_'+self.L2InputTE), 
      } 
    

  #################################################################################################
  #################################################################################################

  def setup_muXX_muoncalib_ds3(self):
    
    L2AlgName = self.getL2AlgName()

    from TrigL2MuonSA.TrigL2MuonSAConfig import TrigL2MuonSAConfig
    theL2StandAloneAlg  = TrigL2MuonSAConfig(L2AlgName)

    from TrigDetCalib.TrigDetCalibConf import ScoutingStreamWriter
    dsAlg = ScoutingStreamWriter("MuonCalibDataScouting") 
    dsAlg.CollectionTypeName = ['xAOD::TrigCompositeContainer#MuonCalibrationStream','xAOD::TrigCompositeAuxContainer#MuonCalibrationStreamAux']

    self.L2sequenceList += [[self.L2InputTE,
                             [theL2StandAloneAlg,dsAlg], 
                             'L2_mu_cal']]

    ########### Signatures ###########      
    self.L2signatureList += [ [['L2_mu_cal']*self.mult] ]

    ########### TE renaming ##########

    self.TErenamingDict = {
      'L2_mu_cal': mergeRemovingOverlap('L2_', L2AlgName+'_'+self.L2InputTE), 
      } 

###########################################
## Adding the data scouting sequence at the end
###########################################
  def addDataScoutingSequence(self) : 
      #if (("ds1" in self.chainPart['addInfo']) or ("ds2" in self.chainPart['addInfo'])) and (self.mult==1):
    from TrigDetCalib.TrigDetCalibConf import ScoutingStreamWriter
    if ("ds1" in self.chainPart['addInfo']):
      dsAlg = ScoutingStreamWriter("MuonCosmicDataScouting")
      dsAlg.CollectionTypeName = ['xAOD::MuonContainer_v1#HLT_MuonEFInfo']
    elif ("ds2" in self.chainPart['addInfo']):
      dsAlg = ScoutingStreamWriter("MuonCosmicDataScouting")
      dsAlg.CollectionTypeName = ['xAOD::MuonContainer_v1#HLT_MuonEFInfoDSOnly']      
    elif ("ds3" in self.chainPart['addInfo']): 
      dsAlg = ScoutingStreamWriter("MuonCalibDataScouting")
      dsAlg.CollectionTypeName = ['xAOD::TrigCompositeContainer#MuonCalibrationStream','xAOD::TrigCompositeAuxContainer#MuonCalibrationStreamAux']
    else:
      log.error("Datascouting configuration not defined for chain %s." % (self.chainName))
      
    
    #inputTE = self.EFsequenceList[-1][-1] # should be "EF_mu_step2" or "EF_mu_step4"
    
    try: 
      inputTE = self.EFsequenceList[-1][-1] # should be "EF_mu_step2" or "EF_mu_step4" 
    except: 
      inputTE = self.L2sequenceList[-1][-1] # should be "EF_mu_step2" or "EF_mu_step4" 
      log.debug("Use L2 algorithm as input to muon data scouting ") 

    outputTE = "EF_mu_ds"
      
    self.EFsequenceList += [[ [inputTE], [dsAlg], outputTE ] ]
    
    self.TErenamingDict.update({'EF_mu_ds'  : mergeRemovingOverlap('EF_',    self.chainPartNameNoMult ),})




###########################################
## Adding new l2idonly featrue
###########################################
  def setup_muXX_l2idonly(self):

    L2AlgName = '900GeV'
    muFastThresh = '4GeV_v15a'
    EFCombinerThresh = self.getEFCombinerThresh()

    from TrigGenericAlgs.TrigGenericAlgsConf import PESA__TrigRoiUpdater
    RoiUpdater = PESA__TrigRoiUpdater("TrigRoiUpdater_Muon_l2idonly");
    if int(self.chainPart['threshold']) <= 4:
      RoiUpdater.EtaHalfWidth = 0.20
      RoiUpdater.PhiHalfWidth = 0.20
    elif int(self.chainPart['threshold']) <= 6:
      RoiUpdater.EtaHalfWidth = 0.15
      RoiUpdater.PhiHalfWidth = 0.15
    else:
      RoiUpdater.EtaHalfWidth = 0.10
      RoiUpdater.PhiHalfWidth = 0.10
    
    from TrigL2MuonSA.TrigL2MuonSAConfig import TrigL2MuonSAConfig
    theL2StandAloneAlg  = TrigL2MuonSAConfig(L2AlgName)
    from TrigMuonHypo.TrigMuonHypoConfig import MufastHypoConfig
    theL2StandAloneHypo = MufastHypoConfig(L2AlgName, muFastThresh)

    from TrigInDetConf.TrigInDetSequence import TrigInDetSequence
    [trkfast, trkiso, trkprec] = TrigInDetSequence("Muon", "muon", "IDTrig", "2step").getSequence()

    if 'SuperEF' in self.chainPart['EFAlg']:
      theTrigMuSuperEF = CfgGetter.getAlgorithm("TrigMuSuperEF")
      EFRecoAlgName = "Muon"
      theEFAlg = theTrigMuSuperEF 
    else:
      log.error("Chain built with %s but so far only SuperEF is supported." % (self.chainPart['EFAlg']))
      return False
    
    from TrigMuonHypo.TrigMuonHypoConfig import TrigMuonEFCombinerHypoConfig
    theTrigMuonEFCombinerHypoConfig = TrigMuonEFCombinerHypoConfig(EFRecoAlgName,EFCombinerThresh)
    
    from TrigMuonHypo.TrigMuonHypoConfig import TrigMuonIDTrackMultiHypoConfig
    idmulti = "%ipt%i" % ( int(self.mult), int(self.chainPart['threshold']))
    theTrigMuonIDTrackMultiHypoConfig = TrigMuonIDTrackMultiHypoConfig( idmulti, "FTF" )
    theTrigMuonIDTrackMultiHypoConfig_Muon = TrigMuonIDTrackMultiHypoConfig( idmulti, "Muon" )

    #----Sequence list---
    use_muFast = 0
    if use_muFast == 1:
      self.L2sequenceList += [[self.L2InputTE,
                               [theL2StandAloneAlg],
                               'L2_mu_step1']]
      self.L2sequenceList += [['L2_mu_step1',
                               [theL2StandAloneHypo],
                               'L2_mu_hypo1']] 
      self.L2sequenceList += [[['L2_mu_step1'],
                               [self.theL2OvlpRmConfig_mufast ],
                               'L2_mu_step2']]
      self.L2sequenceList += [['L2_mu_step2',
                               trkfast,
                               'L2_mu_step3']] 
      self.L2sequenceList += [['L2_mu_step3',
                               [theTrigMuonIDTrackMultiHypoConfig],
                               'L2_mu_step4']] 
      EFinputTE = 'L2_mu_step4'
    else:
      self.L2sequenceList += [[self.L2InputTE,
                               [RoiUpdater]+trkfast,
                               'L2_mu_step1']] 
      self.L2sequenceList += [['L2_mu_step1',
                               [theTrigMuonIDTrackMultiHypoConfig],
                               'L2_mu_step2']] 
      EFinputTE = 'L2_mu_step2'

    self.EFsequenceList += [[[EFinputTE],
                             trkprec,
                             'EF_mu_step1']]
    self.EFsequenceList += [[['EF_mu_step1'],
                             [theEFAlg],
                             'EF_mu_step2']]
    self.EFsequenceList += [[['EF_mu_step2'],
                             [theTrigMuonEFCombinerHypoConfig],
                             'EF_mu_hypo1']]

    self.EFsequenceList += [['EF_mu_hypo1',
                             [theTrigMuonIDTrackMultiHypoConfig_Muon],
                             'EF_mu_step3']] 
    
    #--- adding signatures ----    
    if use_muFast == 1:
      self.L2signatureList += [ [['L2_mu_step1']*self.mult] ]
      self.L2signatureList += [ [['L2_mu_hypo1']*self.mult] ]
      self.L2signatureList += [ [['L2_mu_step2']*self.mult] ]
      self.L2signatureList += [ [['L2_mu_step3']*self.mult] ]
      self.L2signatureList += [ [['L2_mu_step4']] ]
    else:
      self.L2signatureList += [ [['L2_mu_step1']*self.mult] ]
      self.L2signatureList += [ [['L2_mu_step2']] ]
      

    self.EFsignatureList += [ [['EF_mu_step1']*self.mult] ]
    self.EFsignatureList += [ [['EF_mu_step2']*self.mult] ]
    self.EFsignatureList += [ [['EF_mu_hypo1']*self.mult] ]
    self.EFsignatureList += [ [['EF_mu_step3']] ]

    #--- renaming TEs ---
    if use_muFast == 1:
      self.TErenamingDict = {
        'L2_mu_step1': mergeRemovingOverlap('L2_muFast_', idmulti+'_'+self.chainPartNameNoMult+'_'+self.L2InputTE),
        'L2_mu_hypo1': mergeRemovingOverlap('L2_muFasthyp_', idmulti+'_'+self.chainPartNameNoMult+'_'+self.L2InputTE),
        'L2_mu_step2': mergeRemovingOverlap('L2_muFastOvRm_', idmulti+'_'+self.chainPartNameNoMult+'_'+self.L2InputTE),
        'L2_mu_step3': mergeRemovingOverlap('L2_idtrking_', idmulti+'_'+self.chainPartNameNoMult+'_'+self.L2InputTE),
        'L2_mu_step4': mergeRemovingOverlap('L2_idtrkmulti_', idmulti+'_'+self.chainPartNameNoMult+'_'+self.L2InputTE),
        'EF_mu_step1': mergeRemovingOverlap('EF_EFIDInsideOut_', idmulti+'_'+self.chainPartNameNoMult+'_'+self.L2InputTE),
        'EF_mu_step2': mergeRemovingOverlap('EF_SuperEF_',   idmulti+'_'+self.chainPartNameNoMult+'_'+self.L2InputTE),
        'EF_mu_hypo1': mergeRemovingOverlap('EF_SuperEFhyp_',   idmulti+'_'+self.chainPartNameNoMult+'_'+self.L2InputTE),
        'EF_mu_step3': mergeRemovingOverlap('EF_mutrkmulti_', idmulti+'_'+self.chainPartNameNoMult+'_'+self.L2InputTE),
        }
    else:
      self.TErenamingDict = {
        'L2_mu_step1': mergeRemovingOverlap('L2_idtrking_', idmulti+'_'+self.chainPartNameNoMult+'_'+self.L2InputTE),
        'L2_mu_step2': mergeRemovingOverlap('L2_idtrkmulti_', idmulti+'_'+self.chainPartNameNoMult+'_'+self.L2InputTE),
        'EF_mu_step1': mergeRemovingOverlap('EF_EFIDInsideOut_', idmulti+'_'+self.chainPartNameNoMult+'_'+self.L2InputTE),
        'EF_mu_step2': mergeRemovingOverlap('EF_SuperEF_',   idmulti+'_'+self.chainPartNameNoMult+'_'+self.L2InputTE),
        'EF_mu_hypo1': mergeRemovingOverlap('EF_SuperEFhyp_',   idmulti+'_'+self.chainPartNameNoMult+'_'+self.L2InputTE),
        'EF_mu_step3': mergeRemovingOverlap('EF_mutrkmulti_', idmulti+'_'+self.chainPartNameNoMult+'_'+self.L2InputTE),
        }
      

###########################################
## Adding new nomucomb featrue
###########################################
  def setup_muXX_nomucomb(self):
    
    L2AlgName = self.getL2AlgName()
    muFastThresh = self.getMuFastThresh()
    EFCombinerThresh = self.getEFCombinerThresh()
    
    from TrigL2MuonSA.TrigL2MuonSAConfig import TrigL2MuonSAConfig
    theL2StandAloneAlg  = TrigL2MuonSAConfig(L2AlgName)
    from TrigMuonHypo.TrigMuonHypoConfig import MufastHypoConfig
    theL2StandAloneHypo = MufastHypoConfig(L2AlgName, muFastThresh)
    
    from TrigInDetConf.TrigInDetSequence import TrigInDetSequence
    [trkfast, trkiso, trkprec] = TrigInDetSequence("Muon", "muon", "IDTrig", "2step").getSequence()
    
    theTrigMuSuperEF = CfgGetter.getAlgorithm("TrigMuSuperEF")
    EFRecoAlgName = "Muon"
    
    from TrigMuonHypo.TrigMuonHypoConfig import TrigMuonEFCombinerHypoConfig
    theTrigMuonEFCombinerHypoConfig = TrigMuonEFCombinerHypoConfig(EFRecoAlgName,EFCombinerThresh)
    
    from TrigMuonHypo.TrigMuonHypoConfig import TrigMuonIDTrackMultiHypoConfig
    idmulti = "%ipt%i" % ( int(self.mult), int(self.chainPart['threshold']))
    theTrigMuonIDTrackMultiHypoConfig_FTF = TrigMuonIDTrackMultiHypoConfig( idmulti, "FTF" )
    theTrigMuonIDTrackMultiHypoConfig_Muon = TrigMuonIDTrackMultiHypoConfig( idmulti, "Muon" )
    
    self.L2sequenceList += [[self.L2InputTE,
                             [theL2StandAloneAlg],
                             'L2_mu_step1']]
    self.L2sequenceList += [['L2_mu_step1',
                             [theL2StandAloneHypo],
                             'L2_mu_hypo1']] 
    
    self.L2sequenceList += [['L2_mu_hypo1',
                             trkfast,
                             'L2_mu_step2']] 
    
    self.L2sequenceList += [['L2_mu_step2',
                             [theTrigMuonIDTrackMultiHypoConfig_FTF],
                             'L2_mu_step3']] 
    
    EFinputTE = 'L2_mu_step3'
    
    self.EFsequenceList += [[[EFinputTE],
                             trkprec,
                             'EF_mu_step1']]
    
    self.EFsequenceList += [[['EF_mu_step1'],
                             [theTrigMuSuperEF],
                             'EF_mu_step2']]
    self.EFsequenceList += [[['EF_mu_step2'],
                             [theTrigMuonEFCombinerHypoConfig],
                             'EF_mu_hypo1']]
  
    
    self.L2signatureList += [ [['L2_mu_step1']*self.mult] ]
    self.L2signatureList += [ [['L2_mu_hypo1']*self.mult] ]
    self.L2signatureList += [ [['L2_mu_step2']*self.mult] ]
    self.L2signatureList += [ [['L2_mu_step3']          ] ]
    self.EFsignatureList += [ [['EF_mu_step1']*self.mult] ]
    self.EFsignatureList += [ [['EF_mu_step2']*self.mult] ]
    self.EFsignatureList += [ [['EF_mu_hypo1']*self.mult] ]
    
    self.TErenamingDict = {
      'L2_mu_step1': mergeRemovingOverlap('L2_mu_SA_',  L2AlgName+muFastThresh+'_'+self.L2InputTE),
      'L2_mu_hypo1': mergeRemovingOverlap('L2_mu_SAhyp_',  L2AlgName+muFastThresh+'_'+self.L2InputTE),
      'L2_mu_step2': mergeRemovingOverlap('L2_idtrking_', L2AlgName+muFastThresh+'_'+self.L2InputTE),
      'L2_mu_step3': mergeRemovingOverlap('L2_idtrkmulti_', idmulti+'_'+L2AlgName+muFastThresh+'_'+self.L2InputTE),
      'EF_mu_step1': mergeRemovingOverlap('EF_EFIDInsideOut_', idmulti+'_'+self.chainPartNameNoMult.replace(self.chainPart['specialStream'], '')+'_'+self.L2InputTE).replace('__', '_'),
      'EF_mu_step2': mergeRemovingOverlap('EF_SuperEF_',   idmulti+'_'+self.chainPartNameNoMult.replace(self.chainPart['specialStream'], '')+'_'+self.L2InputTE).replace('__', '_'),
      'EF_mu_hypo1': mergeRemovingOverlap('EF_SuperEFhyp_',   idmulti+'_'+self.chainPartNameNoMult.replace(self.chainPart['specialStream'], '')+'_'+self.L2InputTE).replace('__', '_'),
      }

    # OI this makes no sense , as we already cut on good tracks at L2, there is no rejection, skip it (at least in 2017)
    from TriggerJobOpts.TriggerFlags import TriggerFlags
    if "_v6" in TriggerFlags.triggerMenuSetup():
      self.EFsequenceList += [[['EF_mu_hypo1'],
                              [theTrigMuonIDTrackMultiHypoConfig_Muon],
                              'EF_mu_step3']]
      self.EFsignatureList += [ [['EF_mu_step3']          ] ]
      self.TErenamingDict['EF_mu_step3'] = mergeRemovingOverlap('EF_mutrkmulti_', idmulti+'_'+self.chainPartNameNoMult.replace(self.chainPart['specialStream'], '')+'_'+self.L2InputTE).replace('__', '_')

###########################################
## Adding new late-muon chain
###########################################

  def setup_muXX_MGOnly(self):
    ########### L2 algos  #################
    from TrigInDetConf.TrigInDetSequence import TrigInDetSequence
    [trkfast, trkprec] = TrigInDetSequence("Muon", "muon", "IDTrig").getSequence()

<<<<<<< HEAD
    from TrigmuRoI.TrigmuRoIConfig import TrigmuRoIConfig
    Roimaker = TrigmuRoIConfig("TrigMuRoIMGonly")

=======
>>>>>>> 1d00aeb1
    ########### EF algos  #################
    print self.chainPart['EFAlg']
    if 'SuperEF' in self.chainPart['EFAlg']:
      from AthenaCommon import CfgGetter
      theTrigMuSuperEF = CfgGetter.getAlgorithm("TrigMuSuperEF_MGonly")
      EFRecoAlgName = "Muon"
      EFCombinerThresh = self.getEFCombinerThresh()
      theEFAlg = theTrigMuSuperEF
    else:
      log.error("Chain built with %s but so far only SuperEF is supported." % (self.chainPart['EFAlg']))
      return False

    from TrigMuonHypo.TrigMuonHypoConfig import TrigMuonEFCombinerHypoConfig
    theTrigMuonEFCombinerHypoConfig = TrigMuonEFCombinerHypoConfig(EFRecoAlgName,EFCombinerThresh)
<<<<<<< HEAD
    self.EFsequenceList += [[ '' , [Roimaker], 'EF_mu_step2a' ]]
    self.EFsequenceList += [[ 'EF_mu_step2a' , trkfast+trkprec, 'EF_mu_step2b']]
    self.EFsequenceList += [[ 'EF_mu_step2b' , [theEFAlg], 'EF_mu_step2']]
    self.EFsequenceList += [[ 'EF_mu_step2'  , [theTrigMuonEFCombinerHypoConfig], 'EF_mu_step3']]
    self.EFsignatureList += [ [['EF_mu_step2a']] ]
=======

    # L1 seeded from RoiMaker (seed from L1Topo) or Muon L1 Trigger + HLT chains configuration
    if "inTimeRoI" not in self.chainPart['addInfo']:
      from TrigmuRoI.TrigmuRoIConfig import TrigmuRoIConfig
      Roimaker = TrigmuRoIConfig("TrigMuRoIMGonly")
      self.EFsequenceList += [[ '' , [Roimaker], 'EF_mu_step2a' ]]
      self.EFsequenceList += [[ 'EF_mu_step2a' , trkfast+trkprec, 'EF_mu_step2b']]
    else:
      self.EFsequenceList += [[ self.L2InputTE , trkfast+trkprec, 'EF_mu_step2b']]
    self.EFsequenceList += [[ 'EF_mu_step2b' , [theEFAlg], 'EF_mu_step2']]
    self.EFsequenceList += [[ 'EF_mu_step2'  , [theTrigMuonEFCombinerHypoConfig], 'EF_mu_step3']]

    if "inTimeRoI" not in self.chainPart['addInfo']:
      self.EFsignatureList += [ [['EF_mu_step2a']] ]
>>>>>>> 1d00aeb1
    self.EFsignatureList += [ [['EF_mu_step2b']] ]
    self.EFsignatureList += [ [['EF_mu_step2']] ]
    self.EFsignatureList += [ [['EF_mu_step3']] ]

<<<<<<< HEAD
    self.TErenamingDict = {
      'EF_mu_step2a': mergeRemovingOverlap('EF_SuperEF_MGOnly_L1x',  self.L2InputTE ),
      'EF_mu_step2b': mergeRemovingOverlap('EF_SuperEF_MGOnly_',  '2b' + self.L2InputTE ),
      'EF_mu_step2':  mergeRemovingOverlap('EF_SuperEF_MGOnly',  self.chainPartNameNoMult),
      'EF_mu_step3':  mergeRemovingOverlap('EF_SuperEFHypo_MGOnly',  self.chainPartNameNoMult)
=======
    if "inTimeRoI" not in self.chainPart['addInfo']:
      self.TErenamingDict = {
        'EF_mu_step2a': mergeRemovingOverlap('EF_SuperEF_MGOnly_L1x',  self.L2InputTE ),
        'EF_mu_step2b': mergeRemovingOverlap('EF_SuperEF_MGOnly_',  '2b' + self.L2InputTE ),
        'EF_mu_step2':  mergeRemovingOverlap('EF_SuperEF_MGOnly',  self.chainPartNameNoMult),
        'EF_mu_step3':  mergeRemovingOverlap('EF_SuperEFHypo_MGOnly',  self.chainPartNameNoMult)
      }
    else:
      self.TErenamingDict = {
        'EF_mu_step2b': mergeRemovingOverlap('EF_SuperEF_MGOnly_inTimeRoI_',  '2b' + self.L2InputTE ),
        'EF_mu_step2':  mergeRemovingOverlap('EF_SuperEF_MGOnly_inTimeRoI',  self.chainPartNameNoMult),
        'EF_mu_step3':  mergeRemovingOverlap('EF_SuperEFHypo_MGOnly_inTimeRoI',  self.chainPartNameNoMult)
>>>>>>> 1d00aeb1
      }
<|MERGE_RESOLUTION|>--- conflicted
+++ resolved
@@ -356,11 +356,7 @@
       EFinputTE = 'L2_mu_hypo2'
 
       # Run also FTK tracking
-<<<<<<< HEAD
-    if self.chainPart['trkInfo'] == "ftk":
-=======
     if "FTK" in self.chainPart['L2IDAlg']:
->>>>>>> 1d00aeb1
       from TrigInDetConf.TrigInDetFTKSequence import TrigInDetFTKSequence
       
       [ftktrkfast, ftktrkprec] = TrigInDetFTKSequence("Muon","muonIso",sequenceFlavour=["PT"]).getSequence()    
@@ -1392,11 +1388,7 @@
     multiplicity = str(self.mult)
     hypocut = 'opposite'
     hypocutEF = multiplicity+"_"+threshold
-<<<<<<< HEAD
-    seed = self.allMuThrs[0]
-=======
     #seed = self.allMuThrs[0]
->>>>>>> 1d00aeb1
     theCTAlg = CfgGetter.getAlgorithm("TrigMuSuperEF_CTonly")
     from TrigMuonHypo.TrigMuonHypoConfig import TrigMuonCaloTagHypoConfig
     theTrigMuonCT_FS_Hypo = TrigMuonCaloTagHypoConfig('MuonCT', threshold, int(multiplicity),  self.allMuThrs[0])
@@ -1426,11 +1418,7 @@
         return
       
       theEFRoIMakerCT = TrigMuonEFFSRoiMakerConfig("TrigMuonEFFSRoiMakerCT", RoISizeEta=0.1)
-<<<<<<< HEAD
-      combinedMuonTE=inputTEfromL2[0]
-=======
-
->>>>>>> 1d00aeb1
+
       self.EFsequenceList += [["",
                               [PESA__DummyUnseededAllTEAlgo("EFDummyAlgo")],
                                'EF_CT_seed']]
@@ -2259,12 +2247,6 @@
     from TrigInDetConf.TrigInDetSequence import TrigInDetSequence
     [trkfast, trkprec] = TrigInDetSequence("Muon", "muon", "IDTrig").getSequence()
 
-<<<<<<< HEAD
-    from TrigmuRoI.TrigmuRoIConfig import TrigmuRoIConfig
-    Roimaker = TrigmuRoIConfig("TrigMuRoIMGonly")
-
-=======
->>>>>>> 1d00aeb1
     ########### EF algos  #################
     print self.chainPart['EFAlg']
     if 'SuperEF' in self.chainPart['EFAlg']:
@@ -2279,13 +2261,6 @@
 
     from TrigMuonHypo.TrigMuonHypoConfig import TrigMuonEFCombinerHypoConfig
     theTrigMuonEFCombinerHypoConfig = TrigMuonEFCombinerHypoConfig(EFRecoAlgName,EFCombinerThresh)
-<<<<<<< HEAD
-    self.EFsequenceList += [[ '' , [Roimaker], 'EF_mu_step2a' ]]
-    self.EFsequenceList += [[ 'EF_mu_step2a' , trkfast+trkprec, 'EF_mu_step2b']]
-    self.EFsequenceList += [[ 'EF_mu_step2b' , [theEFAlg], 'EF_mu_step2']]
-    self.EFsequenceList += [[ 'EF_mu_step2'  , [theTrigMuonEFCombinerHypoConfig], 'EF_mu_step3']]
-    self.EFsignatureList += [ [['EF_mu_step2a']] ]
-=======
 
     # L1 seeded from RoiMaker (seed from L1Topo) or Muon L1 Trigger + HLT chains configuration
     if "inTimeRoI" not in self.chainPart['addInfo']:
@@ -2300,18 +2275,10 @@
 
     if "inTimeRoI" not in self.chainPart['addInfo']:
       self.EFsignatureList += [ [['EF_mu_step2a']] ]
->>>>>>> 1d00aeb1
     self.EFsignatureList += [ [['EF_mu_step2b']] ]
     self.EFsignatureList += [ [['EF_mu_step2']] ]
     self.EFsignatureList += [ [['EF_mu_step3']] ]
 
-<<<<<<< HEAD
-    self.TErenamingDict = {
-      'EF_mu_step2a': mergeRemovingOverlap('EF_SuperEF_MGOnly_L1x',  self.L2InputTE ),
-      'EF_mu_step2b': mergeRemovingOverlap('EF_SuperEF_MGOnly_',  '2b' + self.L2InputTE ),
-      'EF_mu_step2':  mergeRemovingOverlap('EF_SuperEF_MGOnly',  self.chainPartNameNoMult),
-      'EF_mu_step3':  mergeRemovingOverlap('EF_SuperEFHypo_MGOnly',  self.chainPartNameNoMult)
-=======
     if "inTimeRoI" not in self.chainPart['addInfo']:
       self.TErenamingDict = {
         'EF_mu_step2a': mergeRemovingOverlap('EF_SuperEF_MGOnly_L1x',  self.L2InputTE ),
@@ -2324,5 +2291,4 @@
         'EF_mu_step2b': mergeRemovingOverlap('EF_SuperEF_MGOnly_inTimeRoI_',  '2b' + self.L2InputTE ),
         'EF_mu_step2':  mergeRemovingOverlap('EF_SuperEF_MGOnly_inTimeRoI',  self.chainPartNameNoMult),
         'EF_mu_step3':  mergeRemovingOverlap('EF_SuperEFHypo_MGOnly_inTimeRoI',  self.chainPartNameNoMult)
->>>>>>> 1d00aeb1
       }
