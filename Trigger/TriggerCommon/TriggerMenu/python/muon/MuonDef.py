# Copyright (C) 2002-2017 CERN for the benefit of the ATLAS collaboration

########################################################################
#
# SliceDef file for muon chains/signatures
#
#########################################################################
from AthenaCommon import CfgGetter
from AthenaCommon.Logging import logging
logging.getLogger().info("Importing %s",__name__)

log = logging.getLogger("TriggerMenu.muon.MuonDef")

from TriggerMenu.menu.HltConfig import mergeRemovingOverlap,L2EFChainDef

from TrigInDetConf.TrigInDetSequence import TrigInDetSequence
from InDetTrigRecExample.EFInDetConfig import TrigEFIDSequence

from TrigmuComb.TrigmuCombConfig import TrigmuCombConfig
from TrigL2MuonSA.TrigL2MuonSAConfig import TrigL2MuonSAConfig
from TrigMuonHypo.TrigMuonHypoConfig import MucombHypoConfig, MufastHypoConfig

from TrigMuonEF.TrigMuonEFConfig import (TrigMuonEFTrackIsolationConfig,
                                         TrigMuonEFMSTrackIsolationConfig,
                                         TrigMuonEFTrackIsolationVarConfig,
                                         TrigMuonEFCaloIsolationConfig,
                                         TrigMuonEFRoiAggregatorConfig,
                                         TrigMuonEFIDTrackRoiMakerConfig)

from TrigMuonHypo.TrigMuonHypoConfig import (TrigMuonEFTrackIsolationHypoConfig,
                                             TrigMuonEFTrackIsolationMultiHypoConfig,
                                             TrigMuonEFCombinerHypoConfig,
                                             TrigMuonEFCombinerDiMuonMassPtImpactsHypoConfig,
                                             TrigMuonEFCaloIsolationHypoConfig)

from TrigHIHypo.HFMuonHypos import hiHFMuonHypos
from TrigGenericAlgs.TrigGenericAlgsConf import PESA__DummyCopyAllTEAlgo
from TriggerMenu.commonUtils.makeCaloSequences import getFullScanCaloSequences

from TrigMuSuperEF.TrigMuonEFTagandProbeConfig import TrigMuonEFTagandProbeConfig 

#-----------------------------------
class L2EFChain_mu(L2EFChainDef):
#-----------------------------------

  # Define frequently used instances here as class variables
  from TrigMuonHypo.TrigL2MuonOverlapRemoverConfig import TrigL2MuonOverlapRemoverConfig
  theL2OvlpRmConfig_mufast = TrigL2MuonOverlapRemoverConfig('Mufast','nominal')
  theL2OvlpRmConfig_mucomb = TrigL2MuonOverlapRemoverConfig('Mucomb','nominal') 

  # ---- This is for Calo isolation --------------------------------
  DummyMergerAlgo = PESA__DummyCopyAllTEAlgo("DummyMergerAlgo")
  fullScanSeqMap = getFullScanCaloSequences()
  # ----------------------------------------------------------------

  def __init__(self, chainDict, asymDiMuonChain = False, asymMultiMuonChain = False, AllMuons = [], thisIsBphysChain=False):
    self.L2sequenceList   = []
    self.EFsequenceList   = []
    self.L2signatureList  = []
    self.EFsignatureList  = []
    self.TErenamingDict   = []

    self.chainName = chainDict['chainName']
    self.chainL1Item = chainDict['L1item']
    self.chainCounter = chainDict['chainCounter']
    
    self.chainPart = chainDict['chainParts']
    self.chainPartL1Item = self.chainPart['L1item']
    self.L2Name = 'L2_'+self.chainPart['chainPartName']
    self.EFName = 'EF_'+self.chainPart['chainPartName']
    self.mult = int(self.chainPart['multiplicity'])

    self.chainPartName = self.chainPart['chainPartName']
    self.chainPartNameNoMult = self.chainPartName[1:] if self.mult > 1 else self.chainPartName
    self.L2InputTE = self.chainPartL1Item or self.chainL1Item
    if 'AFP' in self.L2InputTE:
      self.L2InputTE = self.L2InputTE.replace("AFP_C_","")
    if self.L2InputTE:      # cut of L1_, _EMPTY,..., & multiplicity
      if "dRl1" in self.chainPart['addInfo']:
        #the dRl1 acts on a list of L1 RoIs, so we need to treat each item in the list separately
        #then recreate the list with proper thresholds
        #would probably be easier to just use ['MU6','MU6'] in the menu, but this way it's consistent 
        tmpL2InputTE = []
        for l1Thr in self.L2InputTE:
          l1Thr = l1Thr.replace("L1_","")
          l1Thr = l1Thr.split("_")[0]
          l1Thr = l1Thr[1:] if l1Thr.isdigit() else l1Thr 
          tmpL2InputTE.append(l1Thr)
        self.L2InputTE = tmpL2InputTE
      else:
        self.L2InputTE = self.L2InputTE.replace("L1_","")
        self.L2InputTE = self.L2InputTE.split("_")[0]
        self.L2InputTE = self.L2InputTE[1:] if self.L2InputTE[0].isdigit() else self.L2InputTE
      
    # --- used to configure hypos for FS muon chains
    self.allMuThrs=AllMuons

    # --- used to set default for Bphys chains
    self.thisIsBphysChain = thisIsBphysChain

    # --- when to run with ovlp removal ---
    self.ovlpRm = self.chainPart['overlapRemoval']
    self.asymDiMuonChain = asymDiMuonChain
    self.asymMultiMuonChain = asymMultiMuonChain

    self.doOvlpRm = False
    if "nscan" in self.chainName or "bTau" in self.chainName :
      self.doOvlpRm = False
    elif "FTKFS" in self.chainPart['FSinfo']:
      self.setup_muXX_noL1FTK()
    elif (self.mult > 1) & ('wOvlpRm' in self.ovlpRm):
      self.doOvlpRm = True
    elif "bJpsi" in self.chainName or "bDimu" in self.chainName or "bUpsi" in self.chainName or self.thisIsBphysChain :
      self.doOvlpRm = False
    elif self.asymMultiMuonChain and not self.chainPart['extra'] and not self.chainPart['reccalibInfo'] and not self.thisIsBphysChain:
      self.doOvlpRm = True
    elif (self.asymDiMuonChain) and (self.mult > 1) and not self.chainPart['extra'] and not self.chainPart['reccalibInfo'] :
      self.doOvlpRm = True
    else: self.doOvlpRm = False
 
      
    # --- call corresponding functions to set up chains ---
    if not self.chainPart['extra'] \
          and not self.chainPart['FSinfo'] \
          and not self.chainPart['hypoInfo'] \
          and not self.chainPart['reccalibInfo'] \
          and "cosmicEF" not in self.chainPart['addInfo'] \
          and not "dRl1" in self.chainPart['addInfo'] \
          and not self.thisIsBphysChain :
      self.setup_muXX_ID()
    elif "muL2" in self.chainPart['reccalibInfo']:
      self.setup_muXX_muL2()
    elif "JpsimumuL2" in self.chainPart['FSinfo']:
      self.setup_muXX_JPsiL2()
    elif "nscan" in self.chainPart['FSinfo']:
      self.setup_muXX_NS()
    elif "calotag" in self.chainPart['FSinfo']:
      self.setup_muXX_calotag_noL1()
    elif "noL1" in self.chainPart['extra'] or "JpsimumuFS" in self.chainPart['FSinfo']:
      self.setup_muXX_noL1()
    elif "dRl1" in self.chainPart['addInfo']:
      self.setup_muXX_dR()
    elif self.chainPart['reccalibInfo'] == "idperf":
      self.setup_muXX_idperf()
    elif self.chainPart['reccalibInfo'] == "l2msonly"  and "cosmicEF" not in self.chainPart['addInfo'] :
      self.setup_muXX_L2MSOnly()
    elif self.chainPart['reccalibInfo'] == "mgonly"  and "cosmicEF" not in self.chainPart['addInfo'] :
      self.setup_muXX_MGOnly()
    elif self.chainPart['reccalibInfo'] == "l2idonly"  and "cosmicEF" not in self.chainPart['addInfo'] :
      self.setup_muXX_l2idonly()
    elif self.chainPart['reccalibInfo'] == "nomucomb"  and "cosmicEF" not in self.chainPart['addInfo'] :
      self.setup_muXX_nomucomb()
    elif self.chainPart['reccalibInfo'] == "msonly"  and "cosmicEF" not in self.chainPart['addInfo'] :
      self.setup_muXX_MSOnly()
    elif self.chainPart['reccalibInfo'] == "muoncalib"  and "cosmicEF" not in self.chainPart['addInfo'] \
          and "ds3" not in self.chainPart['addInfo'] :
      self.setup_muXX_muoncalib()
    elif self.chainPart['reccalibInfo'] == "muoncalib"  and "cosmicEF" not in self.chainPart['addInfo'] \
          and "ds3" in self.chainPart['addInfo'] :
      self.setup_muXX_muoncalib_ds3()
    elif self.thisIsBphysChain  and "cosmicEF" not in self.chainPart['addInfo'] :  ## Keep this  at the end, in case non-default chain is requested
        self.setup_muXX_nomucomb()
    elif "cosmicEF" in self.chainPart['addInfo']:
      self.setup_muXX_cosmicEF()
    elif "mucombTag" in self.chainPart['reccalibInfo'] and "noEF" in self.chainPart['addInfo'] :
      self.setup_muXX_mucombTag()
    else:
      log.error('Chain %s could not be assembled' % (self.chainPartName))
      return False

    # this is for Datascouting, sequence gets added at the end of a "normal" muon configuration
    if (("ds1" in self.chainPart['addInfo']) or ("ds2" in self.chainPart['addInfo'])  or ("ds3" in self.chainPart['addInfo'])) and (self.mult==1):
      self.addDataScoutingSequence()
    

    L2EFChainDef.__init__(self, self.chainName, self.L2Name, self.chainCounter, self.chainL1Item, self.EFName, self.chainCounter, self.L2InputTE)
       

  def defineSequences(self):    
    for sequence in self.L2sequenceList:
      self.addL2Sequence(*sequence)      
    for sequence in self.EFsequenceList:
      self.addEFSequence(*sequence)
      
  def defineSignatures(self):    
    for signature in self.L2signatureList:
      self.addL2Signature(*signature)      
    for signature in self.EFsignatureList:
      self.addEFSignature(*signature)

  def defineTErenaming(self):
    self.TErenamingMap = self.TErenamingDict


############################### HELPER FUNCTIONS ##############################
  def getMuFastThresh(self):
    if "idperf" in self.chainPart['reccalibInfo']:
      muFastThresh = str(self.chainPart['threshold'])+ "GeV" + "_v15a"
    elif "perf" in self.chainPart['addInfo']:
      muFastThresh = "passthrough"
    elif "mucombTag" in self.chainPart['reccalibInfo']:
      muFastThresh = "passthrough"
    elif "mgonly" in self.chainPart['reccalibInfo']:
      muFastThresh = "passthrough"
    elif "0eta105" in self.chainPart['etaRange']:
      muFastThresh = str(self.chainPart['threshold'])+ "GeV" + "_barrelOnly" + "_v15a"
    elif int(self.chainPart['threshold'])  == 4:
      muFastThresh = '4GeV_v15a'
    elif int(self.chainPart['threshold']) == 2:
      muFastThresh = '2GeV_v15a'
    else:
      muFastThresh = '6GeV_v15a'
    return muFastThresh
    

  def getL2AlgName(self):

    L2AlgName = 'Muon'    

    if (self.chainPart['reccalibInfo'] == "muoncalib"):

      if "ds3" in self.chainPart['addInfo']: 
        L2AlgName= 'MuonCalibDataScouting' 
      else:
        L2AlgName= 'MuonCalib'
        
    return L2AlgName


  def getMuCombThresh(self):
    if "idperf" in self.chainPart['reccalibInfo']:
      muCombThresh = "passthrough"
    elif "llns" in self.chainPart['addInfo']:
      if int(self.chainPart['threshold']) == 20:
        muCombThresh = '6GeV_v15a'
      elif int(self.chainPart['threshold']) == 11:
        muCombThresh = '4GeV_v15a'
    elif "perf" in self.chainPart['addInfo']:
      muCombThresh = "passthrough"
    elif "mucombTag" in self.chainPart['reccalibInfo']:
      muCombThresh = str(self.chainPart['threshold'])+ "GeV_v15a"
    elif int(self.chainPart['threshold']) >= 24:
      muCombThresh = '22GeV_v15a'
    else:
      muCombThresh = str(self.chainPart['threshold'])+ "GeV_v15a"
    return muCombThresh


  def getEFExtrapolatorThresh(self):
    if "idperf" in self.chainPart['reccalibInfo']:
      EFExtrapolatorThresh = "passthrough"
    elif "0eta105" in self.chainPart['etaRange']:
      EFExtrapolatorThresh = str(self.chainPart['threshold'])+ "GeV" + "_barrelOnly"
    elif "3layersEC" in self.chainName:
      EFExtrapolatorThresh = str(self.chainPart['threshold'])+ "GeV" + "_msonlyCut"
    else:
      EFExtrapolatorThresh = str(self.chainPart['threshold'])+ "GeV"
    return EFExtrapolatorThresh


  def getEFCombinerThresh(self):
    if "idperf" in self.chainPart['reccalibInfo']:
      EFCombinerThresh = "passthrough"
    elif "perf" in self.chainPart['addInfo']:
      EFCombinerThresh = "passthrough"
    else:
      EFCombinerThresh = str(self.chainPart['threshold'])+ "GeV_v15a"
    return EFCombinerThresh
############################### HELPER FUNCTIONS - END ##############################




############################### DEFINE GROUPS OF CHAINS HERE ##############################

  def setup_muXX_ID(self):

    L2AlgName = self.getL2AlgName()
    muFastThresh = self.getMuFastThresh()
    EFCombinerThresh = self.getEFCombinerThresh()
		    
    #--- L2 algos ---
    if "l2muonSA" in self.chainPart['L2SAAlg']:
      theL2StandAloneAlg  = TrigL2MuonSAConfig(L2AlgName)
      theL2StandAloneHypo = MufastHypoConfig(L2AlgName, muFastThresh)
    else:
      log.error("Chain built with %s but so far only l2muonSA is supported." % (self.chainPart['L2SAAlg']))
      return False
    
    [trkfast, trkiso, trkprec] = TrigInDetSequence("Muon", "muon", "IDTrig", sequenceFlavour=["2step"]).getSequence()
    
    

    id_alg_output = "TrigFastTrackFinder_Muon" 
    if "muComb" in self.chainPart['L2CBAlg']:
      muCombThresh = self.getMuCombThresh()
      
      if "r1extr" in self.chainPart['addInfo']:
        theL2CombinedAlgr1  = TrigmuCombConfig(L2AlgName, id_alg_output,"OLDextr")
      else:
        theL2CombinedAlg  = TrigmuCombConfig(L2AlgName, id_alg_output)
        
      theL2CombinedHypo = MucombHypoConfig(L2AlgName, muCombThresh)
    else:
      log.error("Chain built with %s but so far only muComb is supported." % (self.chainPart['L2CBAlg']))
      return False                                                           
        
    #--- EF algos ---
    if 'SuperEF' in self.chainPart['EFAlg']:
      theEFAlg = CfgGetter.getAlgorithm("TrigMuSuperEF")      
      EFRecoAlgName = "Muon"
      if ("ds2" in self.chainPart['addInfo']):
        theEFAlg.MuonContName = "HLT_MuonEFInfoDSOnly"
    else:
      log.error("Chain built with %s but so far only SuperEF is supported." % (self.chainPart['EFAlg']))
      return False
    
    theTrigMuonEFCombinerHypoConfig = TrigMuonEFCombinerHypoConfig(EFRecoAlgName,EFCombinerThresh)

    #----Sequence list---
    self.L2sequenceList += [[self.L2InputTE,
                             [theL2StandAloneAlg],
                             'L2_mu_step1']]
    self.L2sequenceList += [['L2_mu_step1',
                             [theL2StandAloneHypo],
                             'L2_mu_hypo1']] 

    EFinputTE = ''

    if (self.doOvlpRm):
      self.L2sequenceList += [[['L2_mu_hypo1'], [self.theL2OvlpRmConfig_mufast ],'L2_step1a_wOvlpRm']]
      if "r1extr" in self.chainPart['addInfo']:
        self.L2sequenceList += [[['L2_step1a_wOvlpRm'], 
                                 trkfast+[theL2CombinedAlgr1],
                                 'L2_step1b_wOvlpRm']]
      else:
        self.L2sequenceList += [[['L2_step1a_wOvlpRm'], 
                                 trkfast+[theL2CombinedAlg],
                                 'L2_step1b_wOvlpRm']]

      self.L2sequenceList += [['L2_step1b_wOvlpRm',
                               [theL2CombinedHypo],
                               'L2_step1c_wOvlpRm']]
      if not "noMuCombOvlpRm" in self.chainPart['overlapRemoval']:
        self.L2sequenceList += [[['L2_step1c_wOvlpRm'], [ self.theL2OvlpRmConfig_mucomb ], 'L2_step2_wOvlpRm']]
        EFinputTE = 'L2_step2_wOvlpRm'
      else:
        EFinputTE = 'L2_step1c_wOvlpRm'

    else:
      if "r1extr" in self.chainPart['addInfo']:
        self.L2sequenceList += [[['L2_mu_hypo1'],
                                 trkfast+
                                 [theL2CombinedAlgr1],
                                 'L2_mu_step2']]
      else:
        self.L2sequenceList += [[['L2_mu_hypo1'],
                                 trkfast+
                                 [theL2CombinedAlg],
                                 'L2_mu_step2']]

      self.L2sequenceList += [['L2_mu_step2',
                               [theL2CombinedHypo],
                               'L2_mu_hypo2']]
      EFinputTE = 'L2_mu_hypo2'

      # Run also FTK tracking
    if "FTK" in self.chainPart['L2IDAlg']:
      from TrigInDetConf.TrigInDetFTKSequence import TrigInDetFTKSequence
      
      [ftktrkfast, ftktrkprec] = TrigInDetFTKSequence("Muon","muonIso",sequenceFlavour=["PT"]).getSequence()    
      
      self.L2sequenceList += [[['L2_mu_hypo2'],
                               ftktrkfast+ftktrkprec,
                               'L2_mu_step3']]
      from TrigMuonHypo.TrigMuonHypoConfig import MuisoHypoConfig
      
      theMuonFTKIsolationAlgo = TrigMuonEFTrackIsolationVarConfig("TrigMuonFTKTrackIsolationVar")
      
      theMuonFTKIsolationHypo = MuisoHypoConfig("TrigMuonFTKIsolationHypo")
      
      self.L2sequenceList += [[['L2_mu_step3'],
                               [theMuonFTKIsolationAlgo],
                               'L2_mu_step4']]
      self.L2sequenceList += [[['L2_mu_step4'],
                               [theMuonFTKIsolationHypo],
                               'L2_mu_hypo3']]


    self.EFsequenceList += [[[EFinputTE],
                             trkprec,
                             'EF_mu_step1']]

    self.EFsequenceList += [[['EF_mu_step1'],
                             [theEFAlg,theTrigMuonEFCombinerHypoConfig],
                             'EF_mu_step2']]

    if self.chainPart['flavour'] != '':
      self.EFsequenceList += [[['EF_mu_step2'],
                               [ hiHFMuonHypos[self.chainPart['flavour']] ],
                               'EF_mu_step_flavour']]
       
    if '10invm30' in self.chainPart['addInfo'] and 'pt2' in self.chainPart['addInfo'] and 'z10' in self.chainPart['addInfo']:
      theTrigMuonEFCombinerDiMuonMassPtImpactsHypoConfig = TrigMuonEFCombinerDiMuonMassPtImpactsHypoConfig("DiMuon","0")
      self.EFsequenceList += [[['EF_mu_step2'],
                               [theTrigMuonEFCombinerDiMuonMassPtImpactsHypoConfig],
                               'EF_mu_step3']]
    if 'invm1' in self.chainPart['addInfo']:
      theTrigMuonEFCombinerDiMuonMassPtImpactsHiggsinoHypoConfig = TrigMuonEFCombinerDiMuonMassPtImpactsHypoConfig("HiggsinoDiMu","0")
      theTrigMuonEFCombinerDiMuonMassPtImpactsHiggsinoHypoConfig.massThresLow = 1.0
      theTrigMuonEFCombinerDiMuonMassPtImpactsHiggsinoHypoConfig.massThresHigh = -1
      theTrigMuonEFCombinerDiMuonMassPtImpactsHiggsinoHypoConfig.pairptThresLow = -1
      theTrigMuonEFCombinerDiMuonMassPtImpactsHiggsinoHypoConfig.pairptThresHigh = -1
      theTrigMuonEFCombinerDiMuonMassPtImpactsHiggsinoHypoConfig.deltaZThres = -1
      theTrigMuonEFCombinerDiMuonMassPtImpactsHiggsinoHypoConfig.deltaPhiThresLow = -1
      theTrigMuonEFCombinerDiMuonMassPtImpactsHiggsinoHypoConfig.deltaPhiThresHigh = -1
      theTrigMuonEFCombinerDiMuonMassPtImpactsHiggsinoHypoConfig.AcceptAll = False
      self.EFsequenceList += [[['EF_mu_step2'],
                               [theTrigMuonEFCombinerDiMuonMassPtImpactsHiggsinoHypoConfig],
                               'EF_mu_step3']]
    if self.chainPart['isoInfo']:      
      if self.chainPart['isoInfo'] == "iloose":
        theTrigMuonEFTrackIsolationHypoConfig = TrigMuonEFTrackIsolationHypoConfig("Muon","RelEFOnlyMedium")
      elif self.chainPart['isoInfo'] == "imedium":
        theTrigMuonEFTrackIsolationHypoConfig = TrigMuonEFTrackIsolationHypoConfig("Muon","RelEFOnlyTightWide")
      elif self.chainPart['isoInfo'] == "ivarloose":
        theTrigMuonEFTrackIsolationHypoConfig = TrigMuonEFTrackIsolationHypoConfig("Muon","RelEFOnlyVarMedium")
      elif self.chainPart['isoInfo'] == "ivarmedium":
        theTrigMuonEFTrackIsolationHypoConfig = TrigMuonEFTrackIsolationHypoConfig("Muon","RelEFOnlyVarTightWide")
      elif self.chainPart['isoInfo'] == "ivartight":
        theTrigMuonEFTrackIsolationHypoConfig = TrigMuonEFTrackIsolationHypoConfig("Muon","RelEFOnlyVarTighterWide")
      elif self.chainPart['isoInfo'] == "ivarverytight":
        theTrigMuonEFTrackIsolationHypoConfig = TrigMuonEFTrackIsolationHypoConfig("Muon","RelEFOnlyVarVeryTightWide")
      elif self.chainPart['isoInfo'] == "icalo":
        theTrigMuonEFCaloIsolationHypoConfig = TrigMuonEFCaloIsolationHypoConfig("Muon", "Rel")
      elif self.chainPart['isoInfo'] == "iloosecalo":
        theTrigMuonEFTrackIsolationHypoConfig = TrigMuonEFTrackIsolationHypoConfig("Muon","RelEFOnlyMedium")
        theTrigMuonEFCaloIsolationHypoConfig = TrigMuonEFCaloIsolationHypoConfig("Muon", "Rel")
      elif self.chainPart['isoInfo'] == "imediumcalo":
        theTrigMuonEFTrackIsolationHypoConfig = TrigMuonEFTrackIsolationHypoConfig("Muon","RelEFOnlyTightWide")
        theTrigMuonEFCaloIsolationHypoConfig = TrigMuonEFCaloIsolationHypoConfig("Muon", "Rel")
      elif self.chainPart['isoInfo'] == "ivarloosecalo":
        theTrigMuonEFTrackIsolationHypoConfig = TrigMuonEFTrackIsolationHypoConfig("Muon","RelEFOnlyVarMedium")
        theTrigMuonEFCaloIsolationHypoConfig = TrigMuonEFCaloIsolationHypoConfig("Muon", "Rel")
      elif self.chainPart['isoInfo'] == "ivarmediumcalo":
        theTrigMuonEFTrackIsolationHypoConfig = TrigMuonEFTrackIsolationHypoConfig("Muon","RelEFOnlyVarTightWide")
        theTrigMuonEFCaloIsolationHypoConfig = TrigMuonEFCaloIsolationHypoConfig("Muon", "Rel")
      else:
        log.error("Isolation %s not yet supported." % (self.chainPart['isoInfo']))
        return False

      inputTrk='EF_mu_step2'
      if self.chainPart['isoInfo'] != "icalo":
        isoIDseqList = trkiso+trkprec
        if "zROItest" in self.chainPart['addInfo']:
          # before running the tracking, we update the RoI based on the muon with TrigMuonEFIDTrackRoiMaker
          theTrigMuonEFIDTrackRoiMaker = TrigMuonEFIDTrackRoiMakerConfig()
          self.EFsequenceList += [[['EF_mu_step2'],
                                   [theTrigMuonEFIDTrackRoiMaker],
                                   'EF_mu_roi']]
          inputTrk = 'EF_mu_roi'
        self.EFsequenceList += [[[inputTrk],
                                 isoIDseqList,
                                 'EF_mu_step3']]

      if self.chainPart['isoInfo'] == "iloose" or self.chainPart['isoInfo'] == "imedium" or self.chainPart['isoInfo'] == "iloosecalo" or self.chainPart['isoInfo'] == "imediumcalo":
        self.EFsequenceList += [[['EF_mu_step3'],
                                 [TrigMuonEFTrackIsolationConfig("TrigMuonEFTrackIsolation")],
                                 'EF_mu_step4']]
        self.EFsequenceList += [[['EF_mu_step4'],
                                 [theTrigMuonEFTrackIsolationHypoConfig],
                                 'EF_mu_hypo3']]
      elif self.chainPart['isoInfo'] == "ivarloose" or self.chainPart['isoInfo'] == "ivarmedium" or self.chainPart['isoInfo'] == "ivartight" or self.chainPart['isoInfo'] == "ivarverytight" or self.chainPart['isoInfo'] == "ivarloosecalo" or self.chainPart['isoInfo'] == "ivarmediumcalo":
        # we activate the track selection by the trigger name
        isoAlgoName = "TrigMuonEFTrackIsolationVar"
        if 'tsloose' in self.chainPart['addInfo']:
          isoAlgoName = isoAlgoName + 'LooseTSel'
        elif 'tstight' in self.chainPart['addInfo']:
          isoAlgoName = isoAlgoName + 'TightTSel'        
        self.EFsequenceList += [[['EF_mu_step3'],
                                 [TrigMuonEFTrackIsolationVarConfig(isoAlgoName)],
                                 'EF_mu_step4']]
        self.EFsequenceList += [[['EF_mu_step4'],
                                 [theTrigMuonEFTrackIsolationHypoConfig],
                                 'EF_mu_hypo3']]
      if 'calo' in self.chainPart['isoInfo']:

        # full scan topo and merging w/ RoI TEs
        te_in=''
        for step in self.fullScanSeqMap:
          self.EFsequenceList += [[[te_in],self.fullScanSeqMap[step],step]]
          te_in=step
        self.EFsequenceList += [[ ['EF_mu_step2',te_in],[self.DummyMergerAlgo],'EF_mu_step5']]
          

        self.EFsequenceList += [[['EF_mu_step5'],
                                 [ TrigMuonEFCaloIsolationConfig("TrigMuonEFCaloIsolation")],
                                 'EF_mu_step6']]
        self.EFsequenceList += [[['EF_mu_step6'],
                                 [theTrigMuonEFCaloIsolationHypoConfig ],
                                 'EF_mu_hypo4']]



    #--- adding signatures ----
    self.L2signatureList += [ [['L2_mu_step1']*self.mult] ]
    self.L2signatureList += [ [['L2_mu_hypo1']*self.mult] ]
    if (self.doOvlpRm):
      self.L2signatureList += [ [['L2_step1a_wOvlpRm']*self.mult] ]
      self.L2signatureList += [ [['L2_step1b_wOvlpRm']*self.mult] ]
      self.L2signatureList += [ [['L2_step1c_wOvlpRm']*self.mult] ]
      if not "noMuCombOvlpRm" in self.chainPart['overlapRemoval']:
        self.L2signatureList += [ [['L2_step2_wOvlpRm']*self.mult] ]
    else:
      self.L2signatureList += [ [['L2_mu_step2']*self.mult] ]
      self.L2signatureList += [ [['L2_mu_hypo2']*self.mult] ]
     
    if "FTK" in self.chainPart['L2IDAlg']:
      self.L2signatureList += [ [['L2_mu_step3']*self.mult] ]
      self.L2signatureList += [ [['L2_mu_step4']*self.mult] ] 
      self.L2signatureList += [ [['L2_mu_hypo3']*self.mult] ] 

    self.EFsignatureList += [ [['EF_mu_step1']*self.mult] ]
    self.EFsignatureList += [ [['EF_mu_step2']*self.mult] ]

    if '10invm30' in self.chainPart['addInfo'] and 'pt2' in self.chainPart['addInfo'] and 'z10' in self.chainPart['addInfo']:
      self.EFsignatureList += [ [['EF_mu_step3']] ]

    if 'invm1' in self.chainPart['addInfo']:
      self.EFsignatureList += [ [['EF_mu_step3']] ]

    if self.chainPart['isoInfo']:# == "iloose" or self.chainPart['isoInfo'] == "imedium":
      if self.chainPart['isoInfo'] != "icalo":
        if "zROItest" in self.chainPart['addInfo']:
          self.EFsignatureList += [ [['EF_mu_roi']*self.mult] ]
        self.EFsignatureList += [ [['EF_mu_step3']*self.mult] ]
        self.EFsignatureList += [ [['EF_mu_step4']*self.mult] ]
        self.EFsignatureList += [ [['EF_mu_hypo3']*self.mult] ]
      if 'calo' in self.chainPart['isoInfo']:
        for step in self.fullScanSeqMap:
          self.EFsignatureList += [ [[step]] ]
        self.EFsignatureList += [ [['EF_mu_step5']*self.mult] ]
        self.EFsignatureList += [ [['EF_mu_step6']*self.mult] ]
        self.EFsignatureList += [ [['EF_mu_hypo4']*self.mult] ]


    #--- renaming TEs ---
    self.TErenamingDict = {
      'L2_mu_step1': mergeRemovingOverlap('L2_mu_SA_', L2AlgName+muFastThresh+'_'+self.L2InputTE),
      'L2_mu_hypo1': mergeRemovingOverlap('L2_mu_SAhyp_', L2AlgName+muFastThresh+'_'+self.L2InputTE),
      'L2_mu_step2': mergeRemovingOverlap('L2_mucomb_',  self.chainPartNameNoMult.replace('_'+self.chainPart['isoInfo'], '').replace(self.chainPart['specialStream'], '')+'_'+self.L2InputTE),
      'L2_mu_hypo2': mergeRemovingOverlap('L2_mucombhyp_',  self.chainPartNameNoMult.replace('_'+self.chainPart['isoInfo'], '').replace(self.chainPart['specialStream'], '')+'_'+self.L2InputTE),
      'EF_mu_step1': mergeRemovingOverlap('EF_EFIDInsideOut_', self.chainPartNameNoMult+'_'+self.L2InputTE),
      'EF_mu_step2': mergeRemovingOverlap('EF_SuperEF_',   self.chainPartNameNoMult+'_'+self.L2InputTE),
      }    
    if "FTK" in self.chainPart['L2IDAlg']:
      self.TErenamingDict.update({'L2_mu_step3': mergeRemovingOverlap('EF_ftkfex_',self.chainPartNameNoMult+'_'+self.L2InputTE),
                                  'L2_mu_step4': mergeRemovingOverlap('EF_ftkiso_',self.chainPartNameNoMult+'_'+self.L2InputTE),
                                  'L2_mu_hypo3': mergeRemovingOverlap('EF_ftkhypo_',self.chainPartNameNoMult+'_'+self.L2InputTE),
                                  })
      
    if (("ds1" in self.chainPart['addInfo'])):
      chainPartNameNoMultNoDS = self.chainPartNameNoMult.replace('_ds1', '')
    elif (("ds2" in self.chainPart['addInfo'])):
      chainPartNameNoMultNoDS = self.chainPartNameNoMult.replace('_ds2', '')
    elif ("ds3" in self.chainPart['addInfo']): 
      chainPartNameNoMultNoDS = self.chainPartNameNoMult.replace('_ds3', '') 
    else:
      chainPartNameNoMultNoDS = self.chainPartNameNoMult

    if 'llns' in self.chainPart['addInfo']:
      self.TErenamingDict.update({'L2_mu_step2'   : mergeRemovingOverlap('L2_mucomb_',  L2AlgName+muCombThresh+'_'+self.L2InputTE+'_llns'),
                                  'L2_mu_hypo2'   : mergeRemovingOverlap('L2_mucombhyp_',  L2AlgName+muCombThresh+'_'+self.L2InputTE+'_llns')}) 
    if '10invm30' in self.chainPart['addInfo'] and 'pt2' in self.chainPart['addInfo'] and 'z10' in self.chainPart['addInfo']:
      self.TErenamingDict.update({'EF_mu_step1': mergeRemovingOverlap('EF_EFIDInsideOut_', chainPartNameNoMultNoDS.replace('_'+self.chainPart['isoInfo'],'')),
                                  'EF_mu_step2': mergeRemovingOverlap('EF_SuperEF_',   chainPartNameNoMultNoDS.replace('_'+self.chainPart['isoInfo'],'')),
                                  'EF_mu_step3': mergeRemovingOverlap('EF_invm_',    chainPartNameNoMultNoDS)})

    if 'invm1' in self.chainPart['addInfo']:
      self.TErenamingDict.update({'EF_mu_step1': mergeRemovingOverlap('EF_EFIDInsideOut_', chainPartNameNoMultNoDS.replace('_'+self.chainPart['isoInfo'],'')),
                                  'EF_mu_step2': mergeRemovingOverlap('EF_SuperEF_',   chainPartNameNoMultNoDS.replace('_'+self.chainPart['isoInfo'],'')),
                                  'EF_mu_step3': mergeRemovingOverlap('EF_invm_',    chainPartNameNoMultNoDS)})

    if (self.chainPart['isoInfo']) and ( self.chainPart['isoInfo'] not in ["icalo","iloosecalo","imediumcalo","ivarmediumcalo","ivarloosecalo"] ):

      self.TErenamingDict.update({'EF_mu_step1': mergeRemovingOverlap('EF_EFIDInsideOut_', chainPartNameNoMultNoDS.replace('_'+self.chainPart['isoInfo'],'')+'_'+self.L2InputTE),
                                  'EF_mu_step2': mergeRemovingOverlap('EF_SuperEF_',   chainPartNameNoMultNoDS.replace('_'+self.chainPart['isoInfo'],'')+'_'+self.L2InputTE),
                                  'EF_mu_roi': mergeRemovingOverlap('EF_SuperEFRoI_',   chainPartNameNoMultNoDS+'_'+self.L2InputTE),
                                  'EF_mu_step3': mergeRemovingOverlap('EF_muI_efid_',    chainPartNameNoMultNoDS+'_'+self.L2InputTE),
                                  'EF_mu_step4': mergeRemovingOverlap('EF_trkIso_',       chainPartNameNoMultNoDS+'_'+self.L2InputTE),
                                  'EF_mu_hypo3': mergeRemovingOverlap('EF_trkIsohyp_',       chainPartNameNoMultNoDS+'_'+self.L2InputTE)})
    if (self.chainPart['isoInfo']) and ( self.chainPart['isoInfo'] == "icalo" ):

      self.TErenamingDict.update({'EF_mu_step1': mergeRemovingOverlap('EF_EFIDInsideOut_', self.chainPartNameNoMult.replace('_'+self.chainPart['isoInfo'],'')),
                                  'EF_mu_step2': mergeRemovingOverlap('EF_SuperEF_',   self.chainPartNameNoMult.replace('_'+self.chainPart['isoInfo'],'')),
                                  'EF_full':mergeRemovingOverlap('EF_', self.chainPartNameNoMult+'_fs'),
                                  'EF_full_cell':mergeRemovingOverlap('EF_', self.chainPartNameNoMult+'_fscalocell'),
                                  'EF_FSTopoClusters':mergeRemovingOverlap('EF_', self.chainPartNameNoMult+'_fscalotopo'),
                                  'EF_FSTopoClustersED':mergeRemovingOverlap('EF_', self.chainPartNameNoMult+'_fscalotopoed'),
                                  'EF_mu_step5': mergeRemovingOverlap('EF_fullcalo_',    self.chainPartNameNoMult),
                                  'EF_mu_step6': mergeRemovingOverlap('EF_caloIso_',       self.chainPartNameNoMult),
                                  'EF_mu_hypo4': mergeRemovingOverlap('EF_caloIsohyp_',       self.chainPartNameNoMult)})
    if (self.chainPart['isoInfo']) and ( self.chainPart['isoInfo'] == "iloosecalo" or self.chainPart['isoInfo'] == "imediumcalo" or self.chainPart['isoInfo'] == "ivarloosecalo" or self.chainPart['isoInfo'] == "ivarmediumcalo"):
 
      self.TErenamingDict.update({'EF_mu_step1': mergeRemovingOverlap('EF_EFIDInsideOut_', self.chainPartNameNoMult.replace('_'+self.chainPart['isoInfo'],'')),
                                  'EF_mu_step2': mergeRemovingOverlap('EF_SuperEF_',   self.chainPartNameNoMult.replace('_'+self.chainPart['isoInfo'],'')),
                                  'EF_mu_roi': mergeRemovingOverlap('EF_SuperEFRoI_',   self.chainPartNameNoMult),
                                  'EF_mu_step3': mergeRemovingOverlap('EF_muI_efid_',    chainPartNameNoMultNoDS),
                                  'EF_mu_step4': mergeRemovingOverlap('EF_trkIso_',       chainPartNameNoMultNoDS),
                                  'EF_mu_hypo3': mergeRemovingOverlap('EF_trkIsohyp_',       chainPartNameNoMultNoDS),
                                  'EF_full':mergeRemovingOverlap('EF_', self.chainPartNameNoMult+'_fs'),
                                  'EF_full_cell':mergeRemovingOverlap('EF_', self.chainPartNameNoMult+'_fscalocell'),
                                  'EF_FSTopoClusters':mergeRemovingOverlap('EF_', self.chainPartNameNoMult+'_fscalotopo'),
                                  'EF_FSTopoClustersED':mergeRemovingOverlap('EF_', self.chainPartNameNoMult+'_fscalotopoed'),
                                  'EF_mu_step5': mergeRemovingOverlap('EF_fullcalo_',    self.chainPartNameNoMult),
                                  'EF_mu_step6': mergeRemovingOverlap('EF_caloIso_',       self.chainPartNameNoMult),
                                  'EF_mu_hypo4': mergeRemovingOverlap('EF_caloIsohyp_',       self.chainPartNameNoMult)})


    if self.doOvlpRm:
      if not "noMuCombOvlpRm" in self.chainPart['overlapRemoval']:
        self.TErenamingDict.update({'L2_step1a_wOvlpRm'  : mergeRemovingOverlap('L2_mu_SAOvlpRm_',    L2AlgName+muFastThresh+'_'+self.L2InputTE+'_wOvlpRm' ),
                                    'L2_step1b_wOvlpRm'  : mergeRemovingOverlap('L2_muon_comb',       L2AlgName+muCombThresh+'_'+self.L2InputTE+'_wOvlpRm' ),
                                    'L2_step1c_wOvlpRm'  : mergeRemovingOverlap('L2_muon_combhyp',       L2AlgName+muCombThresh+'_'+self.L2InputTE+'_wOvlpRm' ),
                                    'L2_step2_wOvlpRm'   : mergeRemovingOverlap('L2_mu_combOvlpRm_',  L2AlgName+muCombThresh+'_'+self.L2InputTE+'_wOvlpRm'),
                                    'EF_mu_step1': mergeRemovingOverlap('EF_EFIDInsideOut_', chainPartNameNoMultNoDS+'_wOvlpRm'),
                                    'EF_mu_step2': mergeRemovingOverlap('EF_SuperEF_',   chainPartNameNoMultNoDS+'_wOvlpRm')})

      else:
        self.TErenamingDict.update({'L2_step1a_wOvlpRm'  : mergeRemovingOverlap('L2_mu_SAOvlpRm_',    L2AlgName+muFastThresh+'_'+self.L2InputTE+'_wOvlpRm' ),
                                    'L2_step1b_wOvlpRm'  : mergeRemovingOverlap('L2_muon_comb',       L2AlgName+muCombThresh+'_'+self.L2InputTE+'_wOvlpRm' ),
                                    'L2_step1c_wOvlpRm'  : mergeRemovingOverlap('L2_muon_combhyp',       L2AlgName+muCombThresh+'_'+self.L2InputTE+'_wOvlpRm' ),
                                    'EF_mu_step1': mergeRemovingOverlap('EF_EFIDInsideOut_', chainPartNameNoMultNoDS+'_wOvlpRm'),
                                    'EF_mu_step2': mergeRemovingOverlap('EF_SuperEF_',   chainPartNameNoMultNoDS+'_wOvlpRm')})

    if self.doOvlpRm and self.chainPart['isoInfo']:
      self.TErenamingDict.update({'L2_step1a_wOvlpRm'  : mergeRemovingOverlap('L2_mu_SAOvlpRm_',    L2AlgName+muFastThresh+'_'+self.L2InputTE+'_wOvlpRm' ),
                                  'L2_step1b_wOvlpRm'  : mergeRemovingOverlap('L2_muon_comb',       L2AlgName+muCombThresh+'_'+self.L2InputTE+'_wOvlpRm' ),
                                  'L2_step1c_wOvlpRm'  : mergeRemovingOverlap('L2_muon_combhyp',       L2AlgName+muCombThresh+'_'+self.L2InputTE+'_wOvlpRm' ),
                                  'L2_step2_wOvlpRm'   : mergeRemovingOverlap('L2_mu_combOvlpRm_',  L2AlgName+muCombThresh+'_'+self.L2InputTE+'_wOvlpRm'),
                                  'EF_mu_step1': mergeRemovingOverlap('EF_EFIDInsideOut_', chainPartNameNoMultNoDS+'_wOvlpRm'),
                                  'EF_mu_step2': mergeRemovingOverlap('EF_SuperEF_',   chainPartNameNoMultNoDS+'_wOvlpRm'),
                                  'EF_mu_roi': mergeRemovingOverlap('EF_SuperEFRoI_',   chainPartNameNoMultNoDS+'_wOvlpRm'),
                                  'EF_mu_step3': mergeRemovingOverlap('EF_muI_efid_',    chainPartNameNoMultNoDS+'_wOvlpRm'),
                                  'EF_mu_step4': mergeRemovingOverlap('EF_trkIso_',       chainPartNameNoMultNoDS+'_wOvlpRm'),
                                  'EF_mu_hypo3': mergeRemovingOverlap('EF_trkIsohyp_',       chainPartNameNoMultNoDS+'_wOvlpRm')}) 

    if self.doOvlpRm and '10invm30' in self.chainPart['addInfo'] and 'pt2' in self.chainPart['addInfo'] and 'z10' in self.chainPart['addInfo']:
      self.TErenamingDict.update({'L2_step1a_wOvlpRm'  : mergeRemovingOverlap('L2_mu_SAOvlpRm_',    L2AlgName+muFastThresh+'_'+self.L2InputTE+'_wOvlpRm' ),
                                  'L2_step1b_wOvlpRm'  : mergeRemovingOverlap('L2_muon_comb',       L2AlgName+muCombThresh+'_'+self.L2InputTE+'_wOvlpRm' ),
                                  'L2_step1c_wOvlpRm'  : mergeRemovingOverlap('L2_muon_combhyp',       L2AlgName+muCombThresh+'_'+self.L2InputTE+'_wOvlpRm' ),
                                  'L2_step2_wOvlpRm'   : mergeRemovingOverlap('L2_mu_combOvlpRm_',  L2AlgName+muCombThresh+'_'+self.L2InputTE+'_wOvlpRm'),
                                  'EF_mu_step1': mergeRemovingOverlap('EF_EFIDInsideOut_', chainPartNameNoMultNoDS+'_wOvlpRm'),
                                  'EF_mu_step2': mergeRemovingOverlap('EF_SuperEF_',   chainPartNameNoMultNoDS+'_wOvlpRm'),
                                  'EF_mu_step3': mergeRemovingOverlap('EF_invm_',    chainPartNameNoMultNoDS+'_wOvlpRm')}) 
    if self.doOvlpRm and 'invm1' in self.chainPart['addInfo']:
      self.TErenamingDict.update({'L2_step1a_wOvlpRm'  : mergeRemovingOverlap('L2_mu_SAOvlpRm_',    L2AlgName+muFastThresh+'_'+self.L2InputTE+'_wOvlpRm' ),
                                  'L2_step1b_wOvlpRm'  : mergeRemovingOverlap('L2_muon_comb',       L2AlgName+muCombThresh+'_'+self.L2InputTE+'_wOvlpRm' ),
                                  'L2_step1c_wOvlpRm'  : mergeRemovingOverlap('L2_muon_combhyp',       L2AlgName+muCombThresh+'_'+self.L2InputTE+'_wOvlpRm' ),
                                  'L2_step2_wOvlpRm'   : mergeRemovingOverlap('L2_mu_combOvlpRm_',  L2AlgName+muCombThresh+'_'+self.L2InputTE+'_wOvlpRm'),
                                  'EF_mu_step1': mergeRemovingOverlap('EF_EFIDInsideOut_', chainPartNameNoMultNoDS+'_wOvlpRm'),
                                  'EF_mu_step2': mergeRemovingOverlap('EF_SuperEF_',   chainPartNameNoMultNoDS+'_wOvlpRm'),
                                  'EF_mu_step3': mergeRemovingOverlap('EF_invm_',    chainPartNameNoMultNoDS+'_wOvlpRm')}) 
     
    if self.chainPart['flavour']:
      self.TErenamingDict.update({'EF_mu_step_flavour': mergeRemovingOverlap('EF_',    self.chainPartNameNoMult)})


                                      
  #################################################################################################
  #################################################################################################

  def setup_muXX_muL2(self):

    L2AlgName = self.getL2AlgName()
    muFastThresh = self.getMuFastThresh()
		    
    #--- L2 algos ---
    if "l2muonSA" in self.chainPart['L2SAAlg']:
      theL2StandAloneAlg  = TrigL2MuonSAConfig(L2AlgName)
      theL2StandAloneHypo = MufastHypoConfig(L2AlgName, muFastThresh)
    else:
      log.error("Chain built with %s but so far only l2muonSA is supported." % (self.chainPart['L2SAAlg']))
      return False

    [trkfast, trkprec, trkiso] = TrigInDetSequence("Muon", "muon", "IDTrig", sequenceFlavour=["2step"]).getSequence()
    
    id_alg_output = "TrigFastTrackFinder_Muon" 
    if "muComb" in self.chainPart['L2CBAlg']:
      muCombThresh = self.getMuCombThresh()
      theL2CombinedAlg  = TrigmuCombConfig(L2AlgName, id_alg_output)
      theL2CombinedHypo = MucombHypoConfig(L2AlgName, muCombThresh)
    else:
      log.error("Chain built with %s but so far only muComb is supported." % (self.chainPart['L2CBAlg']))
      return False
                   
    #----Sequence list---
    self.L2sequenceList += [[self.L2InputTE,
                             [theL2StandAloneAlg],
                             'L2_mu_step1']]
    self.L2sequenceList += [['L2_mu_step1',
                             [theL2StandAloneHypo],
                             'L2_mu_hypo1']] 


    self.L2sequenceList += [[['L2_mu_step1'],
    			      trkfast+
    			     [theL2CombinedAlg],
                             'L2_mu_step2']]
    self.L2sequenceList += [['L2_mu_step2',
                             [theL2CombinedHypo],
    			     'L2_mu_hypo2']]
			     
    #--- adding signatures ----
    self.L2signatureList += [ [['L2_mu_step1']*self.mult] ]
    self.L2signatureList += [ [['L2_mu_hypo1']*self.mult] ]
    self.L2signatureList += [ [['L2_mu_step2']*self.mult] ]
    self.L2signatureList += [ [['L2_mu_hypo2']*self.mult] ]
      
    #--- renaming TEs ---
    self.TErenamingDict = {
      'L2_mu_step1': mergeRemovingOverlap('L2_mu_SA_', L2AlgName+muFastThresh+'_'+self.L2InputTE),
      'L2_mu_hypo1': mergeRemovingOverlap('L2_mu_SAhyp_', L2AlgName+muFastThresh+'_'+self.L2InputTE),
      'L2_mu_step2': mergeRemovingOverlap('L2_mucomb_',   self.chainPartNameNoMult.replace('_'+self.chainPart['isoInfo'], '').replace(self.chainPart['specialStream'], '')+'_'+self.L2InputTE),
      'L2_mu_hypo2': mergeRemovingOverlap('L2_mucombhyp_',   self.chainPartNameNoMult.replace('_'+self.chainPart['isoInfo'], '').replace(self.chainPart['specialStream'], '')+'_'+self.L2InputTE),
      }    

                                      
  #################################################################################################
  #################################################################################################

  def setup_muXX_JPsiL2(self):

    L2AlgName = self.getL2AlgName()
    muFastThresh = self.getMuFastThresh()
		    
    #--- L2 algos ---
    if "l2muonSA" in self.chainPart['L2SAAlg']:
      theL2StandAloneAlg  = TrigL2MuonSAConfig(L2AlgName)
      theL2StandAloneHypo = MufastHypoConfig(L2AlgName, muFastThresh)
    else:
      log.error("Chain built with %s but so far only l2muonSA is supported." % (self.chainPart['L2SAAlg']))
      return False

    [trkfast, trkprec] = TrigInDetSequence("Muon", "muon", "IDTrig").getSequence()
    
    id_alg_output = "TrigFastTrackFinder_Muon" 
    if "muComb" in self.chainPart['L2CBAlg']:
      muCombThresh = self.getMuCombThresh()
      theL2CombinedAlg  = TrigmuCombConfig(L2AlgName, id_alg_output)
      theL2CombinedHypo = MucombHypoConfig(L2AlgName, muCombThresh)
    else:
      log.error("Chain built with %s but so far only muComb is supported." % (self.chainPart['L2CBAlg']))
      return False
                   
    
    from TrigBphysHypo.TrigL2BMuMuFexConfig import L2BMuMuFex_Jpsi_noSameMu
    theL2JpsimumuAlgo = L2BMuMuFex_Jpsi_noSameMu()
    from TrigBphysHypo.TrigL2BMuMuHypoConfig import L2BMuMuHypo_Jpsi_noSameMu
    theL2JpsimumuHypo = L2BMuMuHypo_Jpsi_noSameMu()

    #----Sequence list---
    self.L2sequenceList += [[self.L2InputTE,
                             [theL2StandAloneAlg],
                             'L2_mu_step1']]
    self.L2sequenceList += [['L2_mu_step1',
                             [theL2StandAloneHypo],
                             'L2_mu_hypo1']] 


    self.L2sequenceList += [[['L2_mu_step1'],
    			      trkfast+
    			     [theL2CombinedAlg],
                             'L2_mu_step2']]
    self.L2sequenceList += [['L2_mu_step2',
    			      [theL2CombinedHypo],
    			     'L2_mu_hypo2']]
			     
    self.L2sequenceList += [[['L2_mu_step2']*self.mult,
                             [theL2JpsimumuAlgo,theL2JpsimumuHypo],
                             'L2_mu_step3']]

    #--- adding signatures ----
    self.L2signatureList += [ [['L2_mu_step1']*self.mult] ]
    self.L2signatureList += [ [['L2_mu_hypo1']*self.mult] ]
    self.L2signatureList += [ [['L2_mu_step2']*self.mult] ]
    self.L2signatureList += [ [['L2_mu_hypo2']*self.mult] ]
    self.L2signatureList += [ [['L2_mu_step3']] ]
      
    #--- renaming TEs ---
    self.TErenamingDict = {
      'L2_mu_step1': mergeRemovingOverlap('L2_mu_SA_', L2AlgName+muFastThresh+'_'+self.L2InputTE),
      'L2_mu_hypo1': mergeRemovingOverlap('L2_mu_SAhyp_', L2AlgName+muFastThresh+'_'+self.L2InputTE),
      'L2_mu_step2': mergeRemovingOverlap('L2_mucomb_',   self.chainPartNameNoMult.replace('_'+self.chainPart['isoInfo'], '').replace(self.chainPart['specialStream'], '')+'_'+self.L2InputTE),
      'L2_mu_hypo2': mergeRemovingOverlap('L2_mucombhyp_',   self.chainPartNameNoMult.replace('_'+self.chainPart['isoInfo'], '').replace(self.chainPart['specialStream'], '')+'_'+self.L2InputTE),
      'L2_mu_step3': mergeRemovingOverlap('L2_JPsimumu_',   self.chainPartNameNoMult.replace('_'+self.chainPart['isoInfo'], '')+'_'+self.L2InputTE),
      }    

                                      
  #################################################################################################
  #################################################################################################

  def setup_muXX_idperf(self):

    L2AlgName = self.getL2AlgName()
    muFastThresh = self.getMuFastThresh()
    EFCombinerThresh = self.getEFCombinerThresh()
		    
    ########### L2 algos  #################

    if "l2muonSA" in self.chainPart['L2SAAlg']:
      theL2StandAloneAlg  = TrigL2MuonSAConfig(L2AlgName)
      theL2StandAloneHypo = MufastHypoConfig(L2AlgName, muFastThresh)
    else:
      log.error("Chain built with %s but so far only l2muonSA is supported." % (self.chainPart['L2SAAlg']))
      return False

    from TrigL2SiTrackFinder.TrigL2SiTrackFinder_Config import TrigL2SiTrackFinder_MuonA     # ---> this is Run1 tracking - keep it here
    theTrigL2SiTrackFinder_MuonA = TrigL2SiTrackFinder_MuonA()
    from TrigL2SiTrackFinder.TrigL2SiTrackFinder_Config import TrigL2SiTrackFinder_MuonB
    theTrigL2SiTrackFinder_MuonB = TrigL2SiTrackFinder_MuonB()
    from TrigL2SiTrackFinder.TrigL2SiTrackFinder_Config import TrigL2SiTrackFinder_MuonC
    theTrigL2SiTrackFinder_MuonC = TrigL2SiTrackFinder_MuonC()

    from TrigInDetConf.TrigInDetFTKSequence import TrigInDetFTKSequence
    if "FTKRefit" in self.chainPart['L2IDAlg']:
      [trkfast, trkprec] = TrigInDetFTKSequence("Muon","muon",sequenceFlavour=["refit","PT"]).getSequence()
    elif "FTK" in self.chainPart['L2IDAlg']:
      [trkfast, trkprec] = TrigInDetFTKSequence("Muon","muon",sequenceFlavour=["PT"]).getSequence()
    else:
      [trkfast, trkprec] = TrigInDetSequence("Muon", "muon", "IDTrig").getSequence()



    
    #id_alg_output = "STRATEGY_A"
    id_alg_output = "TrigFastTrackFinder_Muon" 

    if "muComb" in self.chainPart['L2CBAlg']:
      muCombThresh = self.getMuCombThresh()
      theL2CombinedAlg  = TrigmuCombConfig(L2AlgName, id_alg_output)
      theL2CombinedHypo = MucombHypoConfig(L2AlgName, muCombThresh)
    else:
      log.error("Chain built with %s but so far only muComb is supported." % (self.chainPart['L2CBAlg']))
      return False
        
    ########### EF algos  #################

    if 'SuperEF' in self.chainPart['EFAlg']:
      theTrigMuSuperEF = CfgGetter.getAlgorithm("TrigMuSuperEF_SAonly")
      theEFAlg = theTrigMuSuperEF 
      EFRecoAlgName = "Muon"
    else:
      log.error("Chain built with %s but so far only SuperEF is supported." % (self.chainPart['EFAlg']))
      return False

    from TrigMuonHypo.TrigMuonHypoConfig import TrigMuonEFCombinerHypoConfig
    theTrigMuonEFCombinerHypoConfig = TrigMuonEFCombinerHypoConfig(EFRecoAlgName,EFCombinerThresh)
   
    theTrigEFIDInsideOut_Muon = TrigEFIDSequence("Muon","muon")          # ---> this is Run1 tracking - keep it here


    ########### Sequence List ##############

    self.L2sequenceList += [[self.L2InputTE,
                             [theL2StandAloneAlg],
                             'L2_mu_step1']]
    self.L2sequenceList += [['L2_mu_step1',
                             [theL2StandAloneHypo],
                             'L2_mu_hypo1']] 

    EFinputTE = ''

    if "L2Star" in self.chainPart['L2IDAlg']:                             # ---> this is Run1 tracking - keep it here
      self.L2sequenceList += [[['L2_mu_step1'],
                               [theTrigL2SiTrackFinder_MuonA, 
                                theTrigL2SiTrackFinder_MuonB,
                                theTrigL2SiTrackFinder_MuonC, 
                                theL2CombinedAlg],
                               'L2_mu_step2']]
      self.L2sequenceList += [[['L2_mu_step2'],
                               [theL2CombinedHypo],
                               'L2_mu_hypo2']]
    else:
      self.L2sequenceList += [[['L2_mu_step1'],
                               trkfast+
                               [theL2CombinedAlg],
                               'L2_mu_step2']]
      self.L2sequenceList += [[['L2_mu_step2'],
                               [theL2CombinedHypo],
                                'L2_mu_hypo2']]

    EFinputTE = 'L2_mu_step2'

      
    if "L2Star" in self.chainPart['L2IDAlg']:                             # ---> this is Run1 tracking - keep it here
      self.EFsequenceList += [[[EFinputTE],
                                theTrigEFIDInsideOut_Muon.getSequence(),
                               'EF_mu_step1']]
    else:
      self.EFsequenceList += [[[EFinputTE],
                               trkprec,
                               'EF_mu_step1']]


    self.EFsequenceList += [[['EF_mu_step1'],
                             [theEFAlg],
                             'EF_mu_step2']]
    self.EFsequenceList += [[['EF_mu_step2'],
    	  		     [theTrigMuonEFCombinerHypoConfig],
    	  		      'EF_mu_hypo1']]

    ########### Signatures ###########
      
    self.L2signatureList += [ [['L2_mu_step1']*self.mult] ]
    self.L2signatureList += [ [['L2_mu_hypo1']*self.mult] ]
    self.L2signatureList += [ [['L2_mu_step2']*self.mult] ]
    self.L2signatureList += [ [['L2_mu_hypo2']*self.mult] ]
      
    self.EFsignatureList += [ [['EF_mu_step1']*self.mult] ]
    self.EFsignatureList += [ [['EF_mu_step2']*self.mult] ]
    self.EFsignatureList += [ [['EF_mu_hypo1']*self.mult] ]

    ########### TE renaming ##########

    self.TErenamingDict = {
      'L2_mu_step1': mergeRemovingOverlap('L2_mu_SA_',  L2AlgName+muFastThresh+'_'+self.L2InputTE),
      'L2_mu_hypo1': mergeRemovingOverlap('L2_mu_SAhyp_',  L2AlgName+muFastThresh+'_'+self.L2InputTE),
      'L2_mu_step2': mergeRemovingOverlap('L2_mucomb_', self.chainPartNameNoMult.replace('_'+self.chainPart['isoInfo'], '')+'_'+self.L2InputTE),
      'L2_mu_hypo2': mergeRemovingOverlap('L2_mucombhyp_', self.chainPartNameNoMult.replace('_'+self.chainPart['isoInfo'], '')+'_'+self.L2InputTE),
      'EF_mu_step1': mergeRemovingOverlap('EF_EFIDInsideOutMerged_', self.chainPartNameNoMult),
      'EF_mu_step2': mergeRemovingOverlap('EF_SuperEF_',   self.chainPartNameNoMult),
      'EF_mu_hypo1': mergeRemovingOverlap('EF_SuperEFhyp_',   self.chainPartNameNoMult),
     }
    
  #################################################################################################
  #################################################################################################

  def setup_muXX_L2MSOnly(self):

    L2AlgName = self.getL2AlgName()
    muFastThresh = self.getMuFastThresh()
    EFCombinerThresh = self.getEFCombinerThresh()
		    
    #--- L2 algos ---
    if "l2muonSA" in self.chainPart['L2SAAlg']:
      from TrigL2MuonSA.TrigL2MuonSAConfig import TrigL2MuonSAConfig
      theL2StandAloneAlg  = TrigL2MuonSAConfig(L2AlgName)
      from TrigMuonHypo.TrigMuonHypoConfig import MufastHypoConfig
      theL2StandAloneHypo = MufastHypoConfig(L2AlgName, muFastThresh)
    else:
      log.error("Chain built with %s but so far only l2muonSA is supported." % (self.chainPart['L2SAAlg']))
      return False

    from TrigInDetConf.TrigInDetSequence import TrigInDetSequence
    [trkfast, trkprec] = TrigInDetSequence("Muon", "muon", "IDTrig").getSequence()

    #--- EF algos ---
    if 'SuperEF' in self.chainPart['EFAlg']:
      theTrigMuSuperEF = CfgGetter.getAlgorithm("TrigMuSuperEF")
      EFRecoAlgName = "Muon"
      theEFAlg = theTrigMuSuperEF 
    else:
      log.error("Chain built with %s but so far only SuperEF is supported." % (self.chainPart['EFAlg']))
      return False
    
    from TrigMuonHypo.TrigMuonHypoConfig import TrigMuonEFCombinerHypoConfig
    theTrigMuonEFCombinerHypoConfig = TrigMuonEFCombinerHypoConfig(EFRecoAlgName,EFCombinerThresh)

    #----Sequence list---
    self.L2sequenceList += [[self.L2InputTE,
                             [theL2StandAloneAlg],
                             'L2_mu_step1']]
    self.L2sequenceList += [['L2_mu_step1',
                             [theL2StandAloneHypo],
                             'L2_mu_hypo1']] 

    EFinputTE = ''

    if (self.doOvlpRm):
      self.L2sequenceList += [[['L2_mu_hypo1'], [self.theL2OvlpRmConfig_mufast ],'L2_mu_step1_wOvlpRm']]
      EFinputTE = 'L2_mu_step1_wOvlpRm'
    else:
      EFinputTE = 'L2_mu_step1'

    self.EFsequenceList += [[[EFinputTE],
                              trkfast+trkprec,
                              'EF_mu_step1']]

    self.EFsequenceList += [[['EF_mu_step1'],
    	  		       [theEFAlg],
                             'EF_mu_step2']]
    self.EFsequenceList += [[['EF_mu_step2'],
                             [theTrigMuonEFCombinerHypoConfig],
                             'EF_mu_hypo1']]
       
    #--- adding signatures ----
    self.L2signatureList += [ [['L2_mu_step1']*self.mult] ]
    self.L2signatureList += [ [['L2_mu_hypo1']*self.mult] ]
    if (self.doOvlpRm):
      self.L2signatureList += [ [['L2_mu_step1_wOvlpRm']*self.mult] ]
      
    self.EFsignatureList += [ [['EF_mu_step1']*self.mult] ]
    self.EFsignatureList += [ [['EF_mu_step2']*self.mult] ]
    self.EFsignatureList += [ [['EF_mu_hypo1']*self.mult] ]

    #--- renaming TEs ---
    self.TErenamingDict = {
      'L2_mu_step1': mergeRemovingOverlap('L2_mu_SA_', L2AlgName+muFastThresh+'_'+self.L2InputTE),
      'L2_mu_hypo1': mergeRemovingOverlap('L2_mu_SAhyp_', L2AlgName+muFastThresh+'_'+self.L2InputTE),
      'EF_mu_step1': mergeRemovingOverlap('EF_EFIDInsideOut_', self.chainPartNameNoMult+'_'+self.L2InputTE),
      'EF_mu_step2': mergeRemovingOverlap('EF_SuperEF_',   self.chainPartNameNoMult+'_'+self.L2InputTE),
      'EF_mu_hypo1': mergeRemovingOverlap('EF_SuperEFhyp_',   self.chainPartNameNoMult+'_'+self.L2InputTE),
      }    

    if self.doOvlpRm:
      self.TErenamingDict.update({'L2_mu_step1_wOvlpRm'  : mergeRemovingOverlap('L2_mu_SAOvlpRm_',    L2AlgName+muFastThresh+'_'+self.L2InputTE+'_wOvlpRm' ),
                                  'EF_mu_step1': mergeRemovingOverlap('EF_EFIDInsideOut_', self.chainPartNameNoMult+'_wOvlpRm'),
                                  'EF_mu_step2': mergeRemovingOverlap('EF_SuperEF_',   self.chainPartNameNoMult+'_wOvlpRm'),
                                  'EF_mu_hypo1': mergeRemovingOverlap('EF_SuperEFhyp_',   self.chainPartNameNoMult+'_wOvlpRm')})                                
  #################################################################################################
  #################################################################################################

  def setup_muXX_MSOnly(self):

    L2AlgName = self.getL2AlgName()
    muFastThresh = self.getMuFastThresh()
    EFExtrapolatorThresh = self.getEFExtrapolatorThresh()
	
    ########### L2 algos  #################
    if "l2muonSA" in self.chainPart['L2SAAlg']:
      from TrigL2MuonSA.TrigL2MuonSAConfig import TrigL2MuonSAConfig
      theL2StandAloneAlg  = TrigL2MuonSAConfig(L2AlgName)
      from TrigMuonHypo.TrigMuonHypoConfig import MufastHypoConfig
      theL2StandAloneHypo = MufastHypoConfig(L2AlgName, muFastThresh)
    else:
      log.error("Chain built with %s but so far only l2muonSA is supported." % (self.chainPart['L2SAAlg']))
      return False
    ########### EF algos  #################
    if 'SuperEF' in self.chainPart['EFAlg']:
      theTrigMuSuperEF = CfgGetter.getAlgorithm("TrigMuSuperEF_SAonly")
      theEFAlg = theTrigMuSuperEF 
      EFRecoAlgName = "Muon"
    else:
      log.error("Chain built with %s but so far only SuperEF is supported." % (self.chainPart['EFAlg']))
      return False
    from TrigMuonHypo.TrigMuonHypoConfig import TrigMuonEFExtrapolatorHypoConfig
    theTrigMuonEFExtrapolatorHypoConfig = TrigMuonEFExtrapolatorHypoConfig(EFRecoAlgName, EFExtrapolatorThresh)
    [trkfast, trkiso, trkprec] = TrigInDetSequence("Muon", "muon", "IDTrig", sequenceFlavour=["2step"]).getSequence()
    if "wOvlpRm" in self.chainPart['overlapRemoval']:
      from TrigMuonHypo.TrigEFMuonOverlapRemoverConfig import TrigEFMuonOverlapRemoverConfig
      theEFOvlpRmConfig = TrigEFMuonOverlapRemoverConfig('MuExtr','loose')
    if self.chainPart['isoInfo'] == "iloosems":
      theTrigMuonEFTrackIsolationHypoConfig = TrigMuonEFTrackIsolationHypoConfig("Muon","MSEFOnlyLooseWide")
    ########### Sequence List ##############
    self.L2sequenceList += [[self.L2InputTE,
                             [theL2StandAloneAlg],
                             'L2_mu_step1']]
    self.L2sequenceList += [['L2_mu_step1',
                             [theL2StandAloneHypo],
                             'L2_mu_hypo1']]
    EFinputTE = ''
    if (self.doOvlpRm):
      self.L2sequenceList += [[['L2_mu_step1'], [self.theL2OvlpRmConfig_mufast ],'L2_mu_step1_wOvlpRm']]
      EFinputTE = 'L2_mu_step1_wOvlpRm'
    else:
      EFinputTE = 'L2_mu_step1'
    self.EFsequenceList += [[[EFinputTE],
    	  		       [theEFAlg],
                             'EF_mu_step1']]
    self.EFsequenceList += [[['EF_mu_step1'],
                             [theTrigMuonEFExtrapolatorHypoConfig],
    	  		      'EF_mu_hypo1']]
    if (self.doOvlpRm):
      self.EFsequenceList += [[['EF_mu_hypo1'], [theEFOvlpRmConfig ],'EF_mu_step1_wOvlpRm']]
    if self.chainPart['isoInfo'] == "iloosems":
        self.EFsequenceList += [[['EF_mu_step1'],
                                 trkfast+trkiso+trkprec,
                                 'EF_mu_step2']]
        self.EFsequenceList += [[['EF_mu_step2'],
                                 [TrigMuonEFMSTrackIsolationConfig("TrigMuonEFMSTrackIsolation"),theTrigMuonEFTrackIsolationHypoConfig],
                	         'EF_mu_step3']]
    ########### Signatures ###########
      
    self.L2signatureList += [ [['L2_mu_step1']*self.mult] ]
    self.L2signatureList += [ [['L2_mu_hypo1']*self.mult] ]
    if (self.doOvlpRm):
      self.L2signatureList += [ [['L2_mu_step1_wOvlpRm']*self.mult] ]
    self.EFsignatureList += [ [['EF_mu_step1']*self.mult] ]
    self.EFsignatureList += [ [['EF_mu_hypo1']*self.mult] ]
    if (self.doOvlpRm):
      self.EFsignatureList += [ [['EF_mu_step1_wOvlpRm']*self.mult] ]
    if self.chainPart['isoInfo'] == "iloosems":
      self.EFsignatureList += [ [['EF_mu_step2']*self.mult] ]
      self.EFsignatureList += [ [['EF_mu_step3']*self.mult] ]

    ########### TE renaming ##########

    self.TErenamingDict = {
      'L2_mu_step1': mergeRemovingOverlap('L2_mu_SA_', L2AlgName+muFastThresh+'_'+self.L2InputTE),
      'L2_mu_hypo1': mergeRemovingOverlap('L2_mu_SAhyp_', L2AlgName+muFastThresh+'_'+self.L2InputTE),
      'EF_mu_step1': mergeRemovingOverlap('EF_SuperEF_',   self.chainPartNameNoMult+'_'+self.L2InputTE),
      'EF_mu_hypo1': mergeRemovingOverlap('EF_SuperEFhyp_',   self.chainPartNameNoMult+'_'+self.L2InputTE),
      }
    if (self.chainPart['isoInfo']):
      self.TErenamingDict.update({'EF_mu_step2': mergeRemovingOverlap('EF_EFIDInsideOut_', self.chainPartNameNoMult.replace('_'+self.chainPart['isoInfo'],'')+'_'+self.L2InputTE),
                                  'EF_mu_step3': mergeRemovingOverlap('EF_trkIso_',       self.chainPartNameNoMult+'_'+self.L2InputTE)})


    if self.doOvlpRm:
      self.TErenamingDict.update({'L2_mu_step1_wOvlpRm'  : mergeRemovingOverlap('L2_mu_SAOvlpRm_',    L2AlgName+muFastThresh+'_'+self.L2InputTE+'_wOvlpRm'+'_'+self.L2InputTE ),
                                  'EF_mu_step1': mergeRemovingOverlap('EF_SuperEF_', self.chainPartNameNoMult+'_wOvlpRm'+'_'+self.L2InputTE),
                                  'EF_mu_hypo1': mergeRemovingOverlap('EF_SuperEFhyp_', self.chainPartNameNoMult+'_wOvlpRm'+'_'+self.L2InputTE),
				  'EF_mu_step1_wOvlpRm': mergeRemovingOverlap('EF_SuperEFOvlpRm_', self.chainPartNameNoMult+'_wEFOvlpRm'+'_'+self.L2InputTE)})
                                          
  #################################################################################################
  #################################################################################################
  def setup_muXX_noL1(self):

    ########### EF algos  #################

    from TrigGenericAlgs.TrigGenericAlgsConf import PESA__DummyUnseededAllTEAlgo

    from TrigMuonHypo.TrigMuonHypoConfig import TrigMuonEFExtrapolatorMultiHypoConfig, TrigMuonEFExtrapolatorHypoConfig

    if "dRl1" in self.chainPart['addInfo']:
      Nmuons=len(self.allMuThrs)-1
    else:
      Nmuons=len(self.allMuThrs)
    ##Use list of muon threshold in the chain to correctly configure the FS hypos
    
    if "JpsimumuFS" in self.chainPart['FSinfo']:
      theTrigMuonEFSA_FS_Hypo = TrigMuonEFExtrapolatorMultiHypoConfig('Muon','0GeV','0GeV')
      hypocut='0GeV_0GeV'    
    else:
      if Nmuons == 0:
        log.error("The list of allMuonThreshold is empty for a noL1 chain! It should never happen")

      if Nmuons == 1:
    	  theTrigMuonEFSA_FS_Hypo = TrigMuonEFExtrapolatorHypoConfig('Muon', '0GeV')
    	  hypocut = '0GeV'

      elif Nmuons == 2:
    	  theTrigMuonEFSA_FS_Hypo = TrigMuonEFExtrapolatorMultiHypoConfig('Muon', '0GeV','0GeV')
    	  hypocut = '0GeV_0GeV'

      elif Nmuons == 3:
    	  theTrigMuonEFSA_FS_Hypo = TrigMuonEFExtrapolatorMultiHypoConfig('Muon', '0GeV','0GeV','0GeV')
    	  hypocut = '0GeV_0GeV_0GeV'
      elif Nmuons == 4:
         theTrigMuonEFSA_FS_Hypo = TrigMuonEFExtrapolatorMultiHypoConfig('Muon', '0GeV','0GeV','0GeV','0GeV')
         hypocut = '0GeV_0GeV_0GeV_0GeV'
      else:
        log.error("No MuonEFExtrapolatorHypo config yet for events with more than 4 muons")

    [trkfast, trkprec] = TrigInDetSequence("Muon", "muon", "IDTrig").getSequence()

    from TrigMuonEF.TrigMuonEFConfig import TrigMuonEFRoiAggregatorConfig
    from TrigMuonHypo.TrigMuonHypoConfig import TrigMuonEFCombinerMultiHypoConfig, TrigMuonEFCombinerHypoConfig, TrigMuonEFCombinerDiMuonMassHypoConfig

 
    if "JpsimumuFS" in self.chainPart['FSinfo']:
      theTrigMuonEFCombinerMultiHypoConfig = TrigMuonEFCombinerDiMuonMassHypoConfig('Jpsi', "OS")
      hypocutEF="DiMuonMass_Jpsi" 
    else:    
      if len(self.allMuThrs) == 1:
        theTrigMuonEFCombinerMultiHypoConfig = TrigMuonEFCombinerHypoConfig('Muon', self.allMuThrs[0])
      
      elif len(self.allMuThrs) == 2:
        theTrigMuonEFCombinerMultiHypoConfig = TrigMuonEFCombinerMultiHypoConfig('Muon',self.allMuThrs[0], self.allMuThrs[1]) 
                                                                               
      elif len(self.allMuThrs) == 3:
        theTrigMuonEFCombinerMultiHypoConfig = TrigMuonEFCombinerMultiHypoConfig('Muon',self.allMuThrs[0],self.allMuThrs[1],self.allMuThrs[2])
      elif len(self.allMuThrs) == 4:
        theTrigMuonEFCombinerMultiHypoConfig = TrigMuonEFCombinerMultiHypoConfig('Muon',self.allMuThrs[0],self.allMuThrs[1],self.allMuThrs[2],self.allMuThrs[3])                                                                                                           
      else:
        log.error("No TrigMuonEFCombinerHypo config yet for events with more than 4 muons")
 
      hypocutEF="MultiComb"     
      for i in range(0,len(self.allMuThrs)):        
        hypocutEF +=  "_%s" %(self.allMuThrs[i])
    run_isolation = False
    if self.chainPart['isoInfo'] == "ivarloose" or self.chainPart['isoInfo'] == "ivarmedium" or self.chainPart['isoInfo'] == "ivartight" or self.chainPart['isoInfo'] == "ivarverytight" or self.chainPart['isoInfo'] == "ivarloosecalo" or self.chainPart['isoInfo'] == "ivarmediumcalo":
      run_isolation = True
      [_, trkiso, _] = TrigInDetSequence("Muon", "muon", "IDTrig", sequenceFlavour=["2step"]).getSequence()
      if self.chainPart['isoInfo'] == "iloose":
        theTrigMuonEFTrackIsolationMultiHypoConfig = TrigMuonEFTrackIsolationMultiHypoConfig("Muon","RelEFOnlyMedium", self.allMuThrs)
      elif self.chainPart['isoInfo'] == "imedium":
        theTrigMuonEFTrackIsolationMultiHypoConfig = TrigMuonEFTrackIsolationMultiHypoConfig("Muon","RelEFOnlyTightWide")
      elif self.chainPart['isoInfo'] == "ivarloose":
        theTrigMuonEFTrackIsolationMultiHypoConfig = TrigMuonEFTrackIsolationMultiHypoConfig("Muon","RelEFOnlyVarMedium")
      elif self.chainPart['isoInfo'] == "ivarmedium":
        theTrigMuonEFTrackIsolationMultiHypoConfig = TrigMuonEFTrackIsolationMultiHypoConfig("Muon","RelEFOnlyVarTightWide", self.allMuThrs)
      elif self.chainPart['isoInfo'] == "ivartight":
        theTrigMuonEFTrackIsolationMultiHypoConfig = TrigMuonEFTrackIsolationMultiHypoConfig("Muon","RelEFOnlyVarTighterWide")
      elif self.chainPart['isoInfo'] == "ivarverytight":
        theTrigMuonEFTrackIsolationMultiHypoConfig = TrigMuonEFTrackIsolationMultiHypoConfig("Muon","RelEFOnlyVarVeryTightWide")
      else:
        log.error("Isolation %s not yet supported." % (self.chainPart['isoInfo']))
        return False
      if (("ds1" in self.chainPart['addInfo'])):
        chainPartNameNoMultNoDS = self.chainPartNameNoMult.replace('_ds1', '')
      elif (("ds2" in self.chainPart['addInfo'])):
        chainPartNameNoMultNoDS = self.chainPartNameNoMult.replace('_ds2', '')
      elif ("ds3" in self.chainPart['addInfo']): 
        chainPartNameNoMultNoDS = self.chainPartNameNoMult.replace('_ds3', '') 
      else:
        chainPartNameNoMultNoDS = self.chainPartNameNoMult

    ########### Sequence List ##############
    if 'msonly' in self.chainPart['reccalibInfo']:

      self.EFsequenceList += [['',
                               [PESA__DummyUnseededAllTEAlgo("EFDummyAlgo")],
                              'EF_dummy']]
      self.EFsequenceList += [['EF_dummy',
                               [CfgGetter.getAlgorithm("TrigMuSuperEF_FSSA")],
                               'EF_SA_FS']]
      self.EFsequenceList += [['EF_SA_FS',
                                [theTrigMuonEFSA_FS_Hypo],
                               'EF_SA_FS2']]
    else:
      self.EFsequenceList += [['',
                               [PESA__DummyUnseededAllTEAlgo("EFDummyAlgo")],
                               'EF_dummy']]
      self.EFsequenceList += [['EF_dummy',
                               [CfgGetter.getAlgorithm("TrigMuSuperEF_FSSA")],
                               'EF_SA_FS']]
 
      self.EFsequenceList += [['EF_SA_FS',
                               [theTrigMuonEFSA_FS_Hypo],
                               'EF_SA_FS2']]
 
      self.EFsequenceList += [['EF_SA_FS',
                               [CfgGetter.getAlgorithm("TrigMuonEFFSRoiMaker")],
                               'EF_SAR_FS']]
      self.EFsequenceList += [['EF_SAR_FS',
                               trkfast+trkprec,         
                               'EF_FStracksMuon']]
      self.EFsequenceList += [['EF_FStracksMuon',
                               [CfgGetter.getAlgorithm("TrigMuSuperEF_TMEFCombinerOnly")],
                               'EF_CB_FS_single']]
      self.EFsequenceList += [['EF_CB_FS_single',
                               [TrigMuonEFRoiAggregatorConfig('TrigMuonEFFSRoiAggregator')],
                               'EF_CB_ROI']]
      self.EFsequenceList += [['EF_CB_ROI',
<<<<<<< HEAD
                               [theTrigMuonEFCombinerMultiHypoConfig],
                               'EF_CB_FS']]
      if run_isolation:
        self.EFsequenceList += [['EF_CB_FS_single',
                                 trkiso,
                                 'EF_ID_FS']]
        self.EFsequenceList += [['EF_ID_FS',
                                 [TrigMuonEFRoiAggregatorConfig('TrigMuonEFFSRoiAggregator')],
                                 'EF_ID_FS_single']]
        isoAlgoName = "TrigMuonEFTrackIsolationVar"
        self.EFsequenceList += [[['EF_ID_FS_single'],
                                 [TrigMuonEFTrackIsolationVarConfig(isoAlgoName)],
                                 'EF_ISO_FS']]
        self.EFsequenceList += [[['EF_ISO_FS'],
                                 [theTrigMuonEFTrackIsolationMultiHypoConfig],
                                 'EF_ISO_HYPO']]
=======
                                [theTrigMuonEFCombinerMultiHypoConfig],
                               'EF_CB_FS']] 

      if 'TagandProbe' in self.chainPart['FSinfo']:
        TrigMuonEFTagandProbeInstance = TrigMuonEFTagandProbeConfig()
        self.EFsequenceList += [['EF_CB_FS',
                                 [TrigMuonEFTagandProbeInstance],
                                 'EF_CB_FSTaP']]
        
>>>>>>> 9fd519e7
        
    ########### Signatures ###########
      
    self.EFsignatureList += [ [['EF_dummy']] ]
    self.EFsignatureList += [ [['EF_SA_FS']] ]
    self.EFsignatureList += [ [['EF_SA_FS2']] ]
    if 'msonly' not in self.chainPart['reccalibInfo']:
      self.EFsignatureList += [ [['EF_SAR_FS']] ]
      self.EFsignatureList += [ [['EF_FStracksMuon']] ]
      self.EFsignatureList += [ [['EF_CB_FS_single']] ]
      self.EFsignatureList += [ [['EF_CB_ROI']] ]
      self.EFsignatureList += [ [['EF_CB_FS','EF_SA_FS2']] ]
<<<<<<< HEAD
      if run_isolation:
        self.EFsignatureList += [ [['EF_ID_FS']] ]
        self.EFsignatureList += [ [['EF_ID_FS_single']] ]
        self.EFsignatureList += [ [['EF_ISO_FS']] ]
        self.EFsignatureList += [ [['EF_ISO_HYPO']] ]
=======
      if 'TagandProbe' in self.chainPart['FSinfo']:
        self.EFsignatureList += [ [['EF_CB_FSTaP']] ]


>>>>>>> 9fd519e7
    ########### TE renaming ##########

    if 'msonly' in self.chainPart['reccalibInfo']:
      self.TErenamingDict = {
        'EF_SA_FS': mergeRemovingOverlap('EF_SA_FS_msonly_','SAFSHypo'),  
        'EF_SA_FS2': mergeRemovingOverlap('EF_SA_FS2_msonly_','SAFSHypo'+hypocut),  
         }
    else:
      self.TErenamingDict = {
        'EF_SA_FS': mergeRemovingOverlap('EF_SA_FS_','SAFSHypo'),
        'EF_SA_FS2': mergeRemovingOverlap('EF_SA_FS2_','SAFSHypo'+hypocut),
        'EF_SAR_FS': mergeRemovingOverlap('EF_SAR_FS_','SAFSHypo'),
        'EF_FStracksMuon': mergeRemovingOverlap('EF_FStracksMuon_', 'SAFSHypo'),
        'EF_CB_FS_single': mergeRemovingOverlap('EF_CB_FS_single_','SAFSHypo'), 
<<<<<<< HEAD
      }
      self.TErenamingDict['EF_CB_ROI'] = mergeRemovingOverlap('EF_CB_ROI_','SAFSRoi')
      self.TErenamingDict['EF_CB_FS'] = mergeRemovingOverlap('EF_CB_FS_', 'SAFSHypo'+hypocut+'_'+hypocutEF)
      if run_isolation:
        self.TErenamingDict['EF_ID_FS_single'] = mergeRemovingOverlap('EF_trkIso_', chainPartNameNoMultNoDS+'EFFSID')
        self.TErenamingDict['EF_ID_FS'] = mergeRemovingOverlap('EF_ID_FS_', 'SAFSHypo'+hypocut+'_'+hypocutEF + "_ID")
        self.TErenamingDict['EF_ISO_FS'] = mergeRemovingOverlap('EF_ISO_FS_', chainPartNameNoMultNoDS+'EFFSISO')
        self.TErenamingDict['EF_ISO_HYPO'] = mergeRemovingOverlap('EF_ISO_FS_', chainPartNameNoMultNoDS+'EFFSISOHypo')
=======
        'EF_CB_ROI': mergeRemovingOverlap('EF_CB_ROI_','SAFSRoi'), 
 #       'EF_CB_FS_ma': mergeRemovingOverlap('EF_CB_FS_ma_', 'SAFSHypo'+hypocut+'_'+hypocutEF),
        'EF_CB_FS': mergeRemovingOverlap('EF_CB_FS_', 'SAFSHypo'+hypocut+'_'+hypocutEF),

        }
      if 'TagandProbe' in self.chainPart['FSinfo'] : self.TErenamingDict['EF_CB_FSTaP'] = mergeRemovingOverlap('EF_CB_FSTaP_', 'SAFSHypo'+hypocut+'_'+hypocutEF)
#    if 'msonly' not in self.chainPart['reccalibInfo'] and 'TagandProbe' in self.chainPart['FSinfo']:
#      self.TErenamingDict['EF_CB_FSTaP'] = mergeRemovingOverlap('EF_CB_FSTaP_', 'SAFSHypo'+hypocut+'_'+hypocutEF)
      
      
>>>>>>> 9fd519e7
      
 #################################################################################################
  #################################################################################################
  def setup_muXX_noL1FTK(self):

    from TrigGenericAlgs.TrigGenericAlgsConf import PESA__DummyUnseededAllTEAlgo
    
    from TrigMuonHypo.TrigMuonHypoConfig import TrigMuonEFExtrapolatorMultiHypoConfig, TrigMuonEFExtrapolatorHypoConfig
    
    ########### EF algos  #################
    

    ##Use list of muon threshold in the chain to correctly configure the FS hypos
    
    if len(self.allMuThrs) == 0:
      log.error("The list of allMuonThreshold is empty for a noL1 chain! It should never happen")

    if len(self.allMuThrs) == 1:
      theTrigMuonEFSA_FS_Hypo = TrigMuonEFExtrapolatorHypoConfig('Muon', '0GeV')
      hypocut = '0GeV'

    elif len(self.allMuThrs) == 2:
      theTrigMuonEFSA_FS_Hypo = TrigMuonEFExtrapolatorMultiHypoConfig('Muon', '0GeV','0GeV')
      hypocut = '0GeV_0GeV'

    elif len(self.allMuThrs) == 3:
      theTrigMuonEFSA_FS_Hypo = TrigMuonEFExtrapolatorMultiHypoConfig('Muon', '0GeV','0GeV','0GeV')
      hypocut = '0GeV_0GeV_0GeV'
    else:
      log.error("No MuonEFExtrapolatorHypo config yet for events with more than 3 muons")
      
    from TrigInDetConf.TrigInDetFTKSequence import TrigInDetFTKSequence
    [trkfast, trkprec] = TrigInDetSequence("Muon", "muon", "IDTrig").getSequence()
    [trkfastftk, trkprecftk] = TrigInDetFTKSequence("Muon","muon",sequenceFlavour=["refit","PT"]).getSequence()

    from TrigMuonEF.TrigMuonEFConfig import TrigMuonEFFSRoiMaker
    FSroimaker = TrigMuonEFFSRoiMaker("TrigMuonEFFSRoiMakerFTK",CreateFSRoI=True,RoILabel="forID")
    from TrigMuonHypo.TrigMuonHypoConfig import TrigMuonEFCombinerMultiHypoConfig, TrigMuonEFCombinerDiMuonMassHypoConfig

    if "JpsimumuFS" in self.chainPart['FSinfo']:
      theTrigMuonEFCombinerMultiHypoConfig = TrigMuonEFCombinerDiMuonMassHypoConfig('Jpsi', "OS")
      hypocutEF="DiMuonMass_Jpsi" 
    else:    
      if len(self.allMuThrs) == 1:
        theTrigMuonEFCombinerMultiHypoConfig = TrigMuonEFCombinerHypoConfig('Muon', self.allMuThrs[0])
      
      elif len(self.allMuThrs) == 2:
        theTrigMuonEFCombinerMultiHypoConfig = TrigMuonEFCombinerMultiHypoConfig('Muon',self.allMuThrs[0], self.allMuThrs[1]) 
                                                                               
      elif len(self.allMuThrs) == 3:
        theTrigMuonEFCombinerMultiHypoConfig = TrigMuonEFCombinerMultiHypoConfig('Muon',self.allMuThrs[0],self.allMuThrs[1],self.allMuThrs[2])
                                                                                                                                                            
      else:
        log.error("No TrigMuonEFCombinerHypo config yet for events with more than 3 muons")
 
      hypocutEF="MultiComb"     
      for i in range(0,len(self.allMuThrs)):        
        hypocutEF +=  "_%s" %(self.allMuThrs[i])


    ########### Sequence List ##############

    self.EFsequenceList += [['',
                            [PESA__DummyUnseededAllTEAlgo("EFDummyAlgo",createRoIDescriptors=True)],
                             'EF_dummyFTK']]
    self.EFsequenceList += [['EF_dummyFTK',
                             [FSroimaker],
                             'EF_dummyRoIFTK']]
    self.EFsequenceList += [['EF_dummyRoIFTK',
                             trkfastftk,
                             'EF_trk_trkFTK']]
    self.EFsequenceList += [['EF_trk_trkFTK',
                             [CfgGetter.getAlgorithm("InDetTrkRoiMaker_Muon")],#[InDetTrkRoiMaker_Muon("EFInDetTrkRoiMaker")],
                             'EF_trk_ROIFTK']]
    self.EFsequenceList += [['EF_trk_ROIFTK',
                            [CfgGetter.getAlgorithm("TrigMuSuperEF_FSSA")],
                             'EF_SA_FSFTK']]
    self.EFsequenceList += [['EF_SA_FSFTK',
                             [theTrigMuonEFSA_FS_Hypo],
                             'EF_SA_FSFTK2']]
    self.EFsequenceList += [['EF_SA_FSFTK',
                            [CfgGetter.getAlgorithm("TrigMuonEFFSRoiMaker")],
                             'EF_SAR_FSFTK']]
    self.EFsequenceList += [['EF_SAR_FSFTK',
                             trkfast+trkprec,                 #theTrigEFIDInsideOut_Muon,     #a fallback - it should be replaced by the previous line if it works
                             'EF_FStracksMuonFTK']]
    self.EFsequenceList += [['EF_FStracksMuonFTK',
                             [CfgGetter.getAlgorithm("TrigMuSuperEF_TMEFCombinerOnly")],
                             'EF_CB_FS_singleFTK']]
    self.EFsequenceList += [['EF_CB_FS_singleFTK',
                            [TrigMuonEFRoiAggregatorConfig('TrigMuonEFFSRoiAggregator')],
                             'EF_CB_FSFTK']]
    self.EFsequenceList += [['EF_CB_FSFTK',
                             [theTrigMuonEFCombinerMultiHypoConfig],
                             'EF_CB_FSFTK2']]

    ########### Signatures ###########
      
    self.EFsignatureList += [ [['EF_dummyFTK']] ]
    self.EFsignatureList += [ [['EF_dummyRoIFTK']] ]
    self.EFsignatureList += [ [['EF_trk_trkFTK']] ]
    self.EFsignatureList += [ [['EF_trk_ROIFTK']] ]
    self.EFsignatureList += [ [['EF_SA_FSFTK']] ]
    self.EFsignatureList += [ [['EF_SA_FSFTK2']] ]
    self.EFsignatureList += [ [['EF_SAR_FSFTK']] ]
    self.EFsignatureList += [ [['EF_FStracksMuonFTK']] ]
    self.EFsignatureList += [ [['EF_CB_FS_singleFTK']] ]
    self.EFsignatureList += [ [['EF_CB_FSFTK']] ]
    self.EFsignatureList += [ [['EF_CB_FSFTK2']] ]

    ########### TE renaming ##########

    self.TErenamingDict = {
      'EF_trk_ROIFTK': mergeRemovingOverlap('EF_trk_trkFTK_','SAFSHypo'+hypocut),
      'EF_trk_ROIbFTK': mergeRemovingOverlap('EF_trk_ROIFTK_','SAFSHypo'+hypocut),
      'EF_SA_FSFTK': mergeRemovingOverlap('EF_SA_FSFTK_','SAFSHypo'+hypocut),
      'EF_SA_FSFTK2': mergeRemovingOverlap('EF_SA_FSFTK2_','SAFSHypo'+hypocut),
      'EF_SAR_FSFTK': mergeRemovingOverlap('EF_SAR_FSFTK_','SAFSHypo'+hypocut),
      'EF_FStracksMuonFTK': mergeRemovingOverlap('EF_FStracksMuonFTK_', 'SAFSHypo'+hypocut),
      'EF_CB_FS_singleFTK': mergeRemovingOverlap('EF_CB_FSFTK_single_','SAFSHypo'+hypocut), 
      'EF_CB_FSFTK': mergeRemovingOverlap('EF_CB_FSFTK_', 'SAFSHypo'+hypocut+'_'+hypocutEF),
      'EF_CB_FSFTK2': mergeRemovingOverlap('EF_CB_FSFTK2_', 'SAFSHypo'+hypocut+'_'+hypocutEF),

      }

  #################################################################################################
  #################################################################################################

  def setup_muXX_dR(self):
    
    from TrigGenericAlgs.TrigGenericAlgsConfig import OverlapRemovalConfig
    OverlapRemoval_algo = OverlapRemovalConfig('OvlRem', MinCentDist = 1)
    
    self.L2sequenceList += [[self.L2InputTE,
                             [OverlapRemoval_algo],
                             'L2_OvlRem_dRl1']]

    self.L2signatureList += [ [['L2_OvlRem_dRl1']] ]

  #################################################################################################
  #################################################################################################
  def setup_muXX_calotag_noL1(self):

    ########### EF algos  #################

    ##Use list of muon threshold in the chain to correctly configure the FS hypos

    if len(self.allMuThrs) == 0:
      log.error("The list of allMuonThreshold is empty for a noL1 chain! It should never happen")
      return
    
    threshold = str(self.chainPart['threshold'])+'GeV'
    multiplicity = str(self.mult)
    hypocut = 'opposite'
    hypocutEF = multiplicity+"_"+threshold
    #seed = self.allMuThrs[0]
    theCTAlg = CfgGetter.getAlgorithm("TrigMuSuperEF_CTonly")
    from TrigMuonHypo.TrigMuonHypoConfig import TrigMuonCaloTagHypoConfig
    theTrigMuonCT_FS_Hypo = TrigMuonCaloTagHypoConfig('MuonCT', threshold, int(multiplicity),  self.allMuThrs[0])

    theTrigMuonEFCombinerHypoConfigCT = TrigMuonEFCombinerHypoConfig('MuonCT',self.allMuThrs[0])
    from TrigCaloRec.TrigCaloRecConfig import TrigCaloClusterMaker_topo, TrigCaloCellMaker_super
    from TrigMuonEF.TrigMuonEFConfig import TrigMuonEFRoiAggregatorConfig

    from TrigInDetConf.TrigInDetSequence import TrigInDetSequence
    [trkfast, trkprec] = TrigInDetSequence("Muon", "muon", "IDTrig").getSequence()
    

    inputTEfromL2 = "placeHolderTE"
    ########### Sequence List ##############
    if "0eta010" in self.chainPart['etaRange'] or "0eta500" in self.chainPart["etaRange"]:
      #seed = '0eta0'
      from TrigGenericAlgs.TrigGenericAlgsConf import PESA__DummyUnseededAllTEAlgo
      from TrigMuonEF.TrigMuonEFConfig import TrigMuonEFFSRoiMakerUnseededConfig, TrigMuonEFFSRoiMakerConfig
      if "0eta010" in self.chainPart['etaRange']:
        theEFRoIMaker = TrigMuonEFFSRoiMakerUnseededConfig("TrigMuonEFFSRoiMakerUnseeded_0eta010", RoISizeEta=0.1)
        hypocut = "0eta010"
      elif "0eta500" in self.chainPart['etaRange']:
        theEFRoIMaker = TrigMuonEFFSRoiMakerUnseededConfig("TrigMuonEFFSRoiMakerUnseeded_0eta500", RoISizeEta=5.0)
        hypocut = "0eta500"
      else:
        log.error("Cannot setup unseeded muon calotag chain which is not 0eta500 or 0eta010")
        return
      
      theEFRoIMakerCT = TrigMuonEFFSRoiMakerConfig("TrigMuonEFFSRoiMakerCT", RoISizeEta=0.1)

      self.EFsequenceList += [["",
                              [PESA__DummyUnseededAllTEAlgo("EFDummyAlgo")],
                               'EF_CT_seed']]
      self.EFsequenceList += [['EF_CT_seed',
                              [theEFRoIMaker],
                               'EF_CT_roi']]
      self.EFsequenceList += [['EF_CT_roi',
                              [TrigCaloCellMaker_super(),
                              TrigCaloClusterMaker_topo()],
                               'EF_CT_calo']]
      self.EFsequenceList += [['EF_CT_calo',
                                trkfast+trkprec,
                               'EF_CT_tracks']]
      self.EFsequenceList += [['EF_CT_tracks',
                               [theCTAlg],
                               'EF_CT_alg']]
      self.EFsequenceList += [[inputTEfromL2,
                               [theTrigMuonEFCombinerHypoConfigCT],
                               'EF_CT_hypo1']]
      self.EFsequenceList += [[['EF_CT_alg','EF_CT_hypo1'],
                               [theEFRoIMakerCT],
                               'EF_CT_roi2']]
      self.EFsequenceList += [['EF_CT_roi2',
                               [TrigMuonEFRoiAggregatorConfig('TrigMuonEFFSRoiAggregatorCT')],
                               'EF_CT_roiagg']]

      self.EFsequenceList += [['EF_CT_roiagg',
                               [theTrigMuonCT_FS_Hypo],
                               'EF_CT_hypo']]
    
    else:
        log.error("full scan calo tagging not supported")

    
    ########### Signatures ###########
    
    self.EFsignatureList += [ [['EF_CT_seed']] ]
    self.EFsignatureList += [ [['EF_CT_roi']] ]
    self.EFsignatureList += [ [['EF_CT_calo']] ]
    self.EFsignatureList += [ [['EF_CT_tracks']] ]
    self.EFsignatureList += [ [['EF_CT_alg']] ]    
    self.EFsignatureList += [ [['EF_CT_hypo1']] ]
    self.EFsignatureList += [ [['EF_CT_roi2']] ]    
    self.EFsignatureList += [ [['EF_CT_roiagg']] ]    
    self.EFsignatureList += [ [['EF_CT_hypo']] ]

    ########### TE renaming ##########

    self.TErenamingDict = {
      'EF_CT_seed': mergeRemovingOverlap('EF_CT_seed_',hypocut),
      'EF_CT_roi': mergeRemovingOverlap('EF_CT_roi_',hypocut),
      'EF_CT_calo': mergeRemovingOverlap('EF_CT_calo_', hypocut),
      'EF_CT_tracks': mergeRemovingOverlap('EF_CT_tracks_',hypocut),
      'EF_CT_hypo1': mergeRemovingOverlap('EF_CT_hyp1_',hypocut+'_CTHypo1_'+hypocutEF+'_'+self.allMuThrs[0]),
      'EF_CT_alg': mergeRemovingOverlap('EF_CT_alg_', hypocut+'_'+hypocutEF),
      'EF_CT_roi2': mergeRemovingOverlap('EF_CT_roi2_', hypocut+'_'+hypocutEF+'_'+self.allMuThrs[0]),
      'EF_CT_roiagg': mergeRemovingOverlap('EF_CT_roiagg_', hypocut+'_'+hypocutEF+'_'+self.allMuThrs[0]),
      'EF_CT_hypo': mergeRemovingOverlap('EF_CT_hyp_',hypocut+'_CTHypo_'+hypocutEF+'_'+self.allMuThrs[0]),
      }
  #################################################################################################
  #################################################################################################
  def setup_muXX_NS(self):

    ########### EF algos  #################

    from TrigGenericAlgs.TrigGenericAlgsConf import PESA__DummyUnseededAllTEAlgo

    from TrigMuonHypo.TrigMuonHypoConfig import TrigMuonEFExtrapolatorMultiHypoConfig, TrigMuonEFExtrapolatorHypoConfig

    ##Use list of muon threshold in the chain to correctly configure the NS hypos
    
    if len(self.allMuThrs) == 0:
      log.error("The list of allMuonThreshold is empty for a noL1 chain! It should never happen")

    if len(self.allMuThrs) == 1:
        theTrigMuonEFSA_NS_Hypo = TrigMuonEFExtrapolatorHypoConfig('MuonNS', '0GeV')
        hypocut = '0'

    elif len(self.allMuThrs) == 2:
        theTrigMuonEFSA_NS_Hypo = TrigMuonEFExtrapolatorMultiHypoConfig('MuonNS', '0GeV','0GeV')
        hypocut = '0_0'

    elif len(self.allMuThrs) == 3:
        theTrigMuonEFSA_NS_Hypo = TrigMuonEFExtrapolatorMultiHypoConfig('MuonNS', '0GeV','0GeV','0GeV')
        hypocut = '0_0_0'
    else:
      log.error("No MuonEFExtrapolatorHypo config yet for events with more than 3 muons")


    from TrigInDetConf.TrigInDetSequence import TrigInDetSequence
    if self.chainPart['isoInfo'] == "iloosems":
      [trkfast, trkiso, trkprec] = TrigInDetSequence("Muon", "muon", "IDTrig", sequenceFlavour=["2step"]).getSequence()
    else:
      [trkfast, trkprec] = TrigInDetSequence("Muon", "muon", "IDTrig").getSequence()

    from TrigMuonEF.TrigMuonEFConfig import TrigMuonEFRoiAggregatorConfig
    from TrigMuonHypo.TrigMuonHypoConfig import TrigMuonEFCombinerMultiHypoConfig, TrigMuonEFCombinerHypoConfig

    if self.chainPart['isoInfo'] == "iloosems":
      theTrigMuonEFTrackIsolationHypoConfig = TrigMuonEFTrackIsolationHypoConfig("Muon","MSEFOnlyLooseWide")

    name = 'MuonNS'
    if "noComb" in self.chainPart['addInfo']:
      name = 'Muon_noComb'
    if "nscan05" in self.chainPart['FSinfo']:
      name = 'Muon05'
      if "noComb" in self.chainPart['addInfo']:
        name = 'Muon05_noComb'

    if len(self.allMuThrs) == 1:
      theTrigMuonEFCombinerMultiHypoConfigNS = TrigMuonEFCombinerHypoConfig(name, self.allMuThrs[0])
      theTrigMuonEFExtrapolatorMultiHypoConfigNS = TrigMuonEFExtrapolatorHypoConfig('MuonNS', self.allMuThrs[0])      
      try: hypocut = '%s' %(self.allMuThrs[0].split("GeV")[0])
      except:  hypocut = '%s' %(self.allMuThrs[0])

    elif len(self.allMuThrs) == 2:
      theTrigMuonEFCombinerMultiHypoConfigNS = TrigMuonEFCombinerMultiHypoConfig(name,self.allMuThrs[0], self.allMuThrs[1]) 
      theTrigMuonEFExtrapolatorMultiHypoConfigNS = TrigMuonEFExtrapolatorMultiHypoConfig('MuonNS',self.allMuThrs[0], self.allMuThrs[1])       
      try: hypocut = '%s_%s' %(self.allMuThrs[0].split("GeV")[0], self.allMuThrs[1].split("GeV")[0])                  
      except:hypocut = '%s_%s' %(self.allMuThrs[0], self.allMuThrs[1])                  

    elif len(self.allMuThrs) == 3:
      theTrigMuonEFCombinerMultiHypoConfigNS = TrigMuonEFCombinerMultiHypoConfig(name,self.allMuThrs[0],self.allMuThrs[1],self.allMuThrs[2])
      theTrigMuonEFExtrapolatorMultiHypoConfigNS = TrigMuonEFExtrapolatorMultiHypoConfig('MuonNS',self.allMuThrs[0],self.allMuThrs[1],self.allMuThrs[2])
      try: hypocut = '%s_%s_%s' %(self.allMuThrs[0].split("GeV")[0], self.allMuThrs[1].split("GeV")[0],self.allMuThrs[2].split("GeV")[0])      
      except: hypocut = '%s_%s_%s' %(self.allMuThrs[0], self.allMuThrs[1],self.allMuThrs[2])                                  
    else:
        log.error("No TrigMuonEFCombinerHypo config yet for events with more than 3 muons")
 

    if "noComb" in self.chainPart['addInfo']:
      theTrigMuonEFCombinerMultiHypoConfigNS.RejectCBmuons=True
    hypocutEF="MultiComb"     
    for i in range(0,len(self.allMuThrs)):        
      hypocutEF +=  "_%s" %(self.allMuThrs[i])

    theTrigMuonEFSA_NS_Hypo.DoNscan=True
    theTrigMuonEFExtrapolatorMultiHypoConfigNS.DoNscan=True
    theTrigMuonEFCombinerMultiHypoConfigNS.DoNscan=True

    cone = ""
    ########### Sequence List ##############

    self.EFsequenceList += [['',
                             [PESA__DummyUnseededAllTEAlgo("EFDummyAlgo",createRoIDescriptors=True)],
                             'EF_dummy']]
    if "nscan03" in self.chainPart['FSinfo']:
      cone = "_cone03"
      theTrigMuonEFSA_NS_Hypo.ConeSize=0.3
      theTrigMuonEFCombinerMultiHypoConfigNS.ConeSize=0.3
      if "msonly" in self.chainPart['reccalibInfo']:
              #      self.EFsequenceList += [[self.chainPart['L1item'].replace("L1_",""),
        self.EFsequenceList += [['EF_dummy',
                                 [CfgGetter.getAlgorithm("TrigMuSuperEF_FSSA")],
                                 'EF_SA_NS']]
        self.EFsequenceList += [['EF_SA_NS',
                                 [theTrigMuonEFSA_NS_Hypo],
                                 'EF_SA_NS2']]
        if self.chainPart['isoInfo'] == "iloosems":
          self.EFsequenceList += [['EF_SA_NS',
                                   [CfgGetter.getAlgorithm("TrigMuonEFFSRoiMaker")],
                                   'EF_SAR_NS']]
          self.EFsequenceList += [[['EF_SAR_NS'],
                                   trkfast+trkiso+trkprec,
                                   'EF_NStracksMuonIso']]
          self.EFsequenceList += [[['EF_NStracksMuonIso'],
                                   [TrigMuonEFMSTrackIsolationConfig("TrigMuonEFMSTrackIsolation"),theTrigMuonEFTrackIsolationHypoConfig],
                                   'EF_msIso']]
        if "noComb" in self.chainPart['addInfo']:
          self.EFsequenceList += [['EF_SA_NS',
                                   [CfgGetter.getAlgorithm("TrigMuonEFFSRoiMaker")],
                                   'EF_SAR_NS']]
          if self.chainPart['isoInfo'] == "iloosems":
            self.EFsequenceList += [['EF_NStracksMuonIso',
                                     [CfgGetter.getAlgorithm("TrigMuSuperEF_TMEFCombinerOnly")],
                                     'EF_CB_NS_singleIso']]
            self.EFsequenceList += [['EF_CB_NS_singleIso',
                                     [TrigMuonEFRoiAggregatorConfig('TrigMuonEFFSRoiAggregator'),
                                      theTrigMuonEFCombinerMultiHypoConfigNS],
                                     'EF_CB_NSIso']]
            
          else:
            self.EFsequenceList += [['EF_SAR_NS',
                                     trkfast+trkprec,		  #theTrigEFIDInsideOut_Muon,	  #a fallback - it should be replaced by the previous line if it works
                                     'EF_NStracksMuon']]
            self.EFsequenceList += [['EF_NStracksMuon',
                                     [CfgGetter.getAlgorithm("TrigMuSuperEF_TMEFCombinerOnly")],
                                     'EF_CB_NS_single']]
            self.EFsequenceList += [['EF_CB_NS_single',
                                     [TrigMuonEFRoiAggregatorConfig('TrigMuonEFFSRoiAggregator'),
                                      theTrigMuonEFCombinerMultiHypoConfigNS],
                                     'EF_CB_NS']]
      
      else:
          #      self.EFsequenceList += [[self.chainPart['L1item'].replace("L1_",""),
          self.EFsequenceList += [['EF_dummy',
                                   [CfgGetter.getAlgorithm("TrigMuSuperEF_FSSA")],
                                   'EF_SA_NS']]
          self.EFsequenceList += [['EF_SA_NS',
                                   [theTrigMuonEFSA_NS_Hypo],
                                   'EF_SA_NS2']]
          self.EFsequenceList += [['EF_SA_NS',
                                   [CfgGetter.getAlgorithm("TrigMuonEFFSRoiMaker")],
                                   'EF_SAR_NS']]
          self.EFsequenceList += [['EF_SAR_NS',
                                   trkfast+trkprec, 			    
      	        		       'EF_NStracksMuon']]
          self.EFsequenceList += [['EF_NStracksMuon',
                                   [CfgGetter.getAlgorithm("TrigMuSuperEF_TMEFCombinerOnly")],
                                   'EF_CB_NS_single']]
          self.EFsequenceList += [['EF_CB_NS_single',
                                   [TrigMuonEFRoiAggregatorConfig('TrigMuonEFFSRoiAggregator'),
                                    theTrigMuonEFCombinerMultiHypoConfigNS],
                                   'EF_CB_NS']]
    elif "nscan05" in self.chainPart['FSinfo']:
      cone = "_cone05"
      theTrigMuonEFExtrapolatorMultiHypoConfigNS.ConeSize=0.3
      theTrigMuonEFCombinerMultiHypoConfigNS.ConeSize=0.3
      #      self.EFsequenceList += [[self.chainPart['L1item'].replace("L1_",""),
      self.EFsequenceList += [['EF_dummy',
                               [CfgGetter.getAlgorithm("TrigMuSuperEF_FSSA")],
                               'EF_SA_NS']]
      self.EFsequenceList += [['EF_SA_NS',
                               [theTrigMuonEFSA_NS_Hypo],
                               'EF_SA_NS2']]
      if "noComb" in self.chainPart['addInfo']:
        self.EFsequenceList += [['EF_SA_NS',
                                 [CfgGetter.getAlgorithm("TrigMuonEFFSRoiMaker")],
                                 'EF_SAR_NS']]
        if self.chainPart['isoInfo'] == "iloosems":
          self.EFsequenceList += [[['EF_SAR_NS'],
                                   trkfast+trkiso+trkprec,
                                   'EF_NStracksMuonIso']]
          self.EFsequenceList += [[['EF_NStracksMuonIso'],
                                   [TrigMuonEFMSTrackIsolationConfig("TrigMuonEFMSTrackIsolation"),theTrigMuonEFTrackIsolationHypoConfig],
                                   'EF_msIso']]
          self.EFsequenceList += [['EF_NStracksMuonIso',
                                   [CfgGetter.getAlgorithm("TrigMuSuperEF_TMEFCombinerOnly")],
                                   'EF_CB_NS_singleIso']]
          self.EFsequenceList += [['EF_CB_NS_singleIso',
                                   [TrigMuonEFRoiAggregatorConfig('TrigMuonEFFSRoiAggregator'),
                                    theTrigMuonEFCombinerMultiHypoConfigNS],
                                   'EF_CB_NSIso']]

        else:
          self.EFsequenceList += [['EF_SAR_NS',
                                   trkfast+trkprec,                 #theTrigEFIDInsideOut_Muon,     #a fallback - it should be replaced by the previous line if it works
                                   'EF_NStracksMuon']]
          self.EFsequenceList += [['EF_NStracksMuon',
                                   [CfgGetter.getAlgorithm("TrigMuSuperEF_TMEFCombinerOnly")],
                                   'EF_CB_NS_single']]
          self.EFsequenceList += [['EF_CB_NS_single',
                                   [TrigMuonEFRoiAggregatorConfig('TrigMuonEFFSRoiAggregator'),
                                    theTrigMuonEFCombinerMultiHypoConfigNS],
                                   'EF_CB_NS']]

    else:
      log.error("No other cone than 05 or 03 was implemented")


    ########### Signatures ###########
    self.EFsignatureList += [ [['EF_dummy']] ]
    self.EFsignatureList += [ [['EF_SA_NS']] ]
    self.EFsignatureList += [ [['EF_SA_NS2']] ]
    if "nscan03" in self.chainPart['FSinfo']:
      if "msonly" in self.chainPart['reccalibInfo']:
        if "noComb" in self.chainPart['addInfo']:
          self.EFsignatureList += [ [['EF_SAR_NS']] ]
          if self.chainPart['isoInfo'] == "iloosems":
            self.EFsignatureList += [ [['EF_NStracksMuonIso']] ]
            self.EFsignatureList += [ [['EF_msIso']] ]
            self.EFsignatureList += [ [['EF_CB_NS_singleIso']] ]
            self.EFsignatureList += [ [['EF_CB_NSIso','EF_SA_NS2']] ]
          else:
            self.EFsignatureList += [ [['EF_NStracksMuon']] ]
            self.EFsignatureList += [ [['EF_CB_NS_single']] ]
            self.EFsignatureList += [ [['EF_CB_NS','EF_SA_NS2']] ]
        else:
          if self.chainPart['isoInfo'] == "iloosems":
            self.EFsignatureList += [ [['EF_NStracksMuonIso']] ]
            self.EFsignatureList += [ [['EF_msIso']] ]


      else:
        self.EFsignatureList += [ [['EF_SAR_NS']] ]
        self.EFsignatureList += [ [['EF_NStracksMuon']] ]
        self.EFsignatureList += [ [['EF_CB_NS_single']] ]
        self.EFsignatureList += [ [['EF_CB_NS','EF_SA_NS2']] ]
    if "nscan05" in self.chainPart['FSinfo']:
      if "noComb" in self.chainPart['addInfo']:
        self.EFsignatureList += [ [['EF_SAR_NS']] ]
        if self.chainPart['isoInfo'] == "iloosems":
          self.EFsignatureList += [ [['EF_NStracksMuonIso']] ]
          self.EFsignatureList += [ [['EF_msIso']] ]
          self.EFsignatureList += [ [['EF_CB_NS_singleIso']] ]
          self.EFsignatureList += [ [['EF_CB_NSIso','EF_SA_NS2']] ]
        else:
          self.EFsignatureList += [ [['EF_NStracksMuon']] ]
          self.EFsignatureList += [ [['EF_CB_NS_single']] ]
          self.EFsignatureList += [ [['EF_CB_NS','EF_SA_NS2']] ]
          
    nscanseed = self.chainPart['L1item']
    l1seed = self.chainL1Item

    if "nscan03" in self.chainPart['FSinfo']:
      if "msonly" in self.chainPart['reccalibInfo']:
        if "noComb" in self.chainPart['addInfo']:
          if (self.chainPart['isoInfo']):
            self.TErenamingDict = {
              'EF_SA_NS': mergeRemovingOverlap('EF_SA_NS_','SANShyp'),
              'EF_SA_NS2': mergeRemovingOverlap('EF_SA_NS_','SANShyp2'+hypocut+cone+'_noComb_'+nscanseed+'_'+l1seed),
              'EF_SAR_NS': mergeRemovingOverlap('EF_SAR_NS_','SANSHypo'), 
              'EF_NStracksMuonIso': mergeRemovingOverlap('EF_NStracksMuonIso_', 'SANSHypo'), 
              'EF_CB_NS_singleIso': mergeRemovingOverlap('EF_CB_NS_singleIso_','SANSHypo'), 
              'EF_CB_NSIso': mergeRemovingOverlap('EF_CB_NSIso_', 'SANSHypo'+hypocut+'_'+hypocutEF+cone+'_noComb_'+nscanseed+'_'+l1seed),
              'EF_msIso' : mergeRemovingOverlap('EF_msIso_', 'SANSHypo'),
              }
          else:
            self.TErenamingDict = {
              'EF_SA_NS': mergeRemovingOverlap('EF_SA_NS_','SANShyp'),
              'EF_SA_NS2': mergeRemovingOverlap('EF_SA_NS_','SANShyp2'+hypocut+cone+'_noComb_'+nscanseed+'_'+l1seed),
              'EF_SAR_NS': mergeRemovingOverlap('EF_SAR_NS_','SANSHypo'), 
              'EF_NStracksMuon': mergeRemovingOverlap('EF_NStracksMuon_', 'SANSHypo'), 
              'EF_CB_NS_single': mergeRemovingOverlap('EF_CB_NS_single_','SANSHypo'), 
              'EF_CB_NS': mergeRemovingOverlap('EF_CB_NS_', 'SANSHypo'+hypocut+'_'+hypocutEF+cone+'_noComb_'+nscanseed+'_'+l1seed),
              }
        else:
          if (self.chainPart['isoInfo']):
            self.TErenamingDict = {
              'EF_SA_NS': mergeRemovingOverlap('EF_SA_NS_','SANShyp'),
              'EF_NStracksMuonIso': mergeRemovingOverlap('EF_NStracksMuonIso_', 'SANSHypo'), 
              'EF_msIso' : mergeRemovingOverlap('EF_msIso_', 'SANSHypo'),
              }
          else:
            self.TErenamingDict = {
              'EF_SA_NS': mergeRemovingOverlap('EF_SA_NS_','SANShyp'),
              }
      else:
        self.TErenamingDict = {
          'EF_SA_NS': mergeRemovingOverlap('EF_SA_NS_','SANShyp'),
          'EF_SA_NS2': mergeRemovingOverlap('EF_SA_NS_','SANShyp'+hypocut+cone+'_'+nscanseed+'_'+l1seed),
          'EF_SAR_NS': mergeRemovingOverlap('EF_SAR_NS_','SANShyp'),
          'EF_NStracksMuon': mergeRemovingOverlap('EF_NStrkMu_', 'SANShyp'),
          'EF_CB_NS_single': mergeRemovingOverlap('EF_CB_NS_sngl_','SANShyp'), 
          'EF_CB_NS': mergeRemovingOverlap('EF_CB_NS_', 'SANShyp'+hypocut+'_'+hypocutEF+cone+'_'+nscanseed+'_'+l1seed),
          }
    if "nscan05" in self.chainPart['FSinfo']:
      if "noComb" in self.chainPart['addInfo']:
        if (self.chainPart['isoInfo']):
          self.TErenamingDict = {
            'EF_SA_NS': mergeRemovingOverlap('EF_SA_NS_','SANShyp'),
            'EF_SA_NS2': mergeRemovingOverlap('EF_SA_NS_','SANShyp'+hypocut+cone+'_'+nscanseed+'_'+l1seed),
            'EF_SAR_NS': mergeRemovingOverlap('EF_SAR_NS_','SANSHypo'), 
            'EF_NStracksMuonIso': mergeRemovingOverlap('EF_NStracksMuonIso_', 'SANSHypo'), 
            'EF_CB_NS_singleIso': mergeRemovingOverlap('EF_CB_NS_singleIso_','SANSHypo'), 
            'EF_CB_NSIso': mergeRemovingOverlap('EF_CB_NSIso_', 'SANSHypo'+hypocut+'_'+hypocutEF+cone+'_noComb_'+nscanseed+'_'+l1seed),
            'EF_msIso' : mergeRemovingOverlap('EF_msIso_', 'SANSHypo'),
            }
        else:
          self.TErenamingDict = {
            'EF_SA_NS': mergeRemovingOverlap('EF_SA_NS_','SANShyp'),
            'EF_SA_NS2': mergeRemovingOverlap('EF_SA_NS_','SANShyp'+hypocut+cone+'_'+nscanseed+'_'+l1seed),
            'EF_SAR_NS': mergeRemovingOverlap('EF_SAR_NS_','SANSHypo'), 
            'EF_NStracksMuon': mergeRemovingOverlap('EF_NStracksMuon_', 'SANSHypo'), 
            'EF_CB_NS_single': mergeRemovingOverlap('EF_CB_NS_single_','SANSHypo'), 
            'EF_CB_NS': mergeRemovingOverlap('EF_CB_NS_', 'SANSHypo'+hypocut+'_'+hypocutEF+cone+'_noComb_'+nscanseed+'_'+l1seed),
            }
      else:
        if (self.chainPart['isoInfo']):
          self.TErenamingDict = {
            'EF_SA_NS': mergeRemovingOverlap('EF_SA_NS_','SANShyp'),
            'EF_NStracksMuonIso': mergeRemovingOverlap('EF_NStracksMuonIso_', 'SANSHypo'), 
            'EF_msIso' : mergeRemovingOverlap('EF_msIso_', 'SANSHypo'),
            }
        else:
          self.TErenamingDict = {
            'EF_SA_NS': mergeRemovingOverlap('EF_SA_NS_','SANShyp'),
            }
      

  #################################################################################################
  #################################################################################################

  def setup_muXX_mucombTag(self):                                          

    L2AlgName = self.getL2AlgName()
    muFastThresh = self.getMuFastThresh()
		    
    #--- L2 algos ---
    if "l2muonSA" in self.chainPart['L2SAAlg']:
      from TrigL2MuonSA.TrigL2MuonSAConfig import TrigL2MuonSAConfig
      theL2StandAloneAlg  = TrigL2MuonSAConfig(L2AlgName)
      from TrigMuonHypo.TrigMuonHypoConfig import MufastHypoConfig
      theL2StandAloneHypo = MufastHypoConfig(L2AlgName, muFastThresh)
    else:
      log.error("Chain built with %s but so far only l2muonSA is supported." % (self.chainPart['L2SAAlg']))
      return False

    from TrigInDetConf.TrigInDetSequence import TrigInDetSequence
    [trkfast, trkprec] = TrigInDetSequence("Muon", "muon", "IDTrig").getSequence()

    
    id_alg_output = "TrigFastTrackFinder_Muon" 
    if "muComb" in self.chainPart['L2CBAlg']:
      muCombThresh = self.getMuCombThresh()
      theL2CombinedAlg  = TrigmuCombConfig(L2AlgName, id_alg_output)
      theL2CombinedHypo = MucombHypoConfig(L2AlgName, muCombThresh)
    else:
      log.error("Chain built with %s but so far only muComb is supported." % (self.chainPart['L2CBAlg']))
      return False

                   
    #----Sequence list---
    self.L2sequenceList += [[self.L2InputTE,
                             [theL2StandAloneAlg],
                             'L2_mu_step1']]
    self.L2sequenceList += [['L2_mu_step1',
                             [theL2StandAloneHypo],
                             'L2_mu_hypo1']] 

    self.L2sequenceList += [[['L2_mu_step1'],
                             trkfast+
                             [theL2CombinedAlg],
                             'L2_mu_step2']]
    self.L2sequenceList += [[['L2_mu_step2'],
                              [theL2CombinedHypo],
                             'L2_mu_hypo2']]

    #--- adding signatures ----
    self.L2signatureList += [ [['L2_mu_step1']*self.mult] ]
    self.L2signatureList += [ [['L2_mu_hypo1']*self.mult] ]
    self.L2signatureList += [ [['L2_mu_step2']*self.mult] ]
    self.L2signatureList += [ [['L2_mu_hypo2']*self.mult] ]
      
    #--- renaming TEs ---
    self.TErenamingDict = {
      'L2_mu_step1': mergeRemovingOverlap('L2_mu_SA_', L2AlgName+muFastThresh+"_"+'_'+self.L2InputTE),
      'L2_mu_hypo1': mergeRemovingOverlap('L2_mu_SAhyp_', L2AlgName+"_"+muFastThresh+'_'+self.L2InputTE),
      'L2_mu_step2': mergeRemovingOverlap('L2_mucomb_',   self.chainPartNameNoMult.replace(self.chainPart['specialStream'], '')+'_'+self.L2InputTE),
      'L2_mu_hypo2': mergeRemovingOverlap('L2_mucombhyp_',   self.chainPartNameNoMult.replace(self.chainPart['specialStream'], '')+'_'+self.L2InputTE),
      }    


  #################################################################################################
  #################################################################################################
  def setup_muXX_cosmicEF(self):

    if 'SuperEF' in self.chainPart['EFAlg']:
      theTrigMuSuperEF = CfgGetter.getAlgorithm("TrigMuSuperEF")
      theEFAlg = theTrigMuSuperEF 
      EFRecoAlgName = "Muon"
    else:
      log.error("Chain built with %s but so far only SuperEF is supported." % (self.chainPart['EFAlg']))
      return False
    
    ##This is a problem.. SuperEF and msonly are not in the same chainPart...
    if 'msonly' in self.chainPart['reccalibInfo']:
      theTrigMuSuperEF = CfgGetter.getAlgorithm("TrigMuSuperEF_SAonly")
      theEFAlg = theTrigMuSuperEF       
        
      from TrigMuonHypo.TrigMuonHypoConfig import TrigMuonEFExtrapolatorHypoConfig
      EFExtrapolatorThresh = self.getEFExtrapolatorThresh()
      theTrigMuonEFExtrapolatorHypoConfig = TrigMuonEFExtrapolatorHypoConfig(EFRecoAlgName, EFExtrapolatorThresh)
      ########### Sequence List ##############
      self.EFsequenceList += [[[self.L2InputTE],
    	  		       [theEFAlg],
                               'EF_mu_step1']]
      self.EFsequenceList += [[['EF_mu_step1'],
                               [theTrigMuonEFExtrapolatorHypoConfig],
                               'EF_mu_hypo1']]
    else:
      EFCombinerThresh = self.getEFCombinerThresh()
      
      ########### EF algos  #################
      from InDetTrigRecExample.EFInDetConfig import TrigEFIDInsideOut_CosmicsN
      theEFIDTracking=TrigEFIDInsideOut_CosmicsN()
      
      from TrigMuonHypo.TrigMuonHypoConfig import TrigMuonEFCombinerHypoConfig
      theTrigMuonEFCombinerHypoConfig = TrigMuonEFCombinerHypoConfig(EFRecoAlgName,EFCombinerThresh)
                  
      
      ########### Sequence List ##############
      self.EFsequenceList += [[[self.L2InputTE],
                               theEFIDTracking.getSequence(),
                               'EF_mu_step1']]
      
      self.EFsequenceList += [[['EF_mu_step1'],
    	  		       [theEFAlg],
                               'EF_mu_step2']]
      self.EFsequenceList += [[['EF_mu_step2'],
                               [theTrigMuonEFCombinerHypoConfig],
                               'EF_mu_hypo1']]



    ########### Signatures ###########
    self.EFsignatureList += [ [['EF_mu_step1']*self.mult] ]
    self.EFsignatureList += [ [['EF_mu_hypo1']*self.mult] ]
    if not (self.chainPart['reccalibInfo'] == "msonly"):
      self.EFsignatureList += [ [['EF_mu_step2']*self.mult] ]
      self.EFsignatureList += [ [['EF_mu_hypo1']*self.mult] ]

    ########### TE renaming ##########
    if (self.chainPart['reccalibInfo'] == "msonly"):
      self.TErenamingDict = {
        'EF_mu_step1': mergeRemovingOverlap('EF_SuperEF_Extrapolator_', self.chainPartNameNoMult),
        'EF_mu_hypo1': mergeRemovingOverlap('EF_SuperEF_Extrapolatorhyp_', self.chainPartNameNoMult),
        }    
    else:
      self.TErenamingDict = {
        'EF_mu_step1': mergeRemovingOverlap('EF_CosmicsN_', self.chainPartNameNoMult),
        'EF_mu_step2': mergeRemovingOverlap('EF_SuperEF_',   self.chainPartNameNoMult),
        'EF_mu_hypo1': mergeRemovingOverlap('EF_SuperEFhyp_',   self.chainPartNameNoMult),
        }    
    
  ################################################################################################# 
  #################################################################################################
  def setup_muXX_muoncalib(self):

    L2AlgName = self.getL2AlgName()

    from TrigL2MuonSA.TrigL2MuonSAConfig import TrigL2MuonSAConfig
    theL2StandAloneAlg  = TrigL2MuonSAConfig(L2AlgName)

    from TrigMuonHypo.TrigMuonHypoConfig import MufastCALHypoConfig

    self.L2sequenceList += [[self.L2InputTE, 
                             [theL2StandAloneAlg , MufastCALHypoConfig('MuonCal','Reject') ],
                             'L2_mu_cal']]

    #self.calib_streams = ['Muon_Calibration']
    
    ########### Signatures ###########
    
    self.L2signatureList += [ [['L2_mu_cal']*self.mult] ] 

    
    ########### TE renaming ########## 

    self.TErenamingDict = {
      'L2_mu_cal': mergeRemovingOverlap('L2_', L2AlgName+'_'+self.L2InputTE), 
      } 
    

  #################################################################################################
  #################################################################################################

  def setup_muXX_muoncalib_ds3(self):
    
    L2AlgName = self.getL2AlgName()

    from TrigL2MuonSA.TrigL2MuonSAConfig import TrigL2MuonSAConfig
    theL2StandAloneAlg  = TrigL2MuonSAConfig(L2AlgName)

    from TrigDetCalib.TrigDetCalibConf import ScoutingStreamWriter
    dsAlg = ScoutingStreamWriter("MuonCalibDataScouting") 
    dsAlg.CollectionTypeName = ['xAOD::TrigCompositeContainer#MuonCalibrationStream','xAOD::TrigCompositeAuxContainer#MuonCalibrationStreamAux']

    self.L2sequenceList += [[self.L2InputTE,
                             [theL2StandAloneAlg,dsAlg], 
                             'L2_mu_cal']]

    ########### Signatures ###########      
    self.L2signatureList += [ [['L2_mu_cal']*self.mult] ]

    ########### TE renaming ##########

    self.TErenamingDict = {
      'L2_mu_cal': mergeRemovingOverlap('L2_', L2AlgName+'_'+self.L2InputTE), 
      } 

###########################################
## Adding the data scouting sequence at the end
###########################################
  def addDataScoutingSequence(self) : 
      #if (("ds1" in self.chainPart['addInfo']) or ("ds2" in self.chainPart['addInfo'])) and (self.mult==1):
    from TrigDetCalib.TrigDetCalibConf import ScoutingStreamWriter
    if ("ds1" in self.chainPart['addInfo']):
      dsAlg = ScoutingStreamWriter("MuonCosmicDataScouting")
      dsAlg.CollectionTypeName = ['xAOD::MuonContainer_v1#HLT_MuonEFInfo']
    elif ("ds2" in self.chainPart['addInfo']):
      dsAlg = ScoutingStreamWriter("MuonCosmicDataScouting")
      dsAlg.CollectionTypeName = ['xAOD::MuonContainer_v1#HLT_MuonEFInfoDSOnly']      
    elif ("ds3" in self.chainPart['addInfo']): 
      dsAlg = ScoutingStreamWriter("MuonCalibDataScouting")
      dsAlg.CollectionTypeName = ['xAOD::TrigCompositeContainer#MuonCalibrationStream','xAOD::TrigCompositeAuxContainer#MuonCalibrationStreamAux']
    else:
      log.error("Datascouting configuration not defined for chain %s." % (self.chainName))
      
    
    #inputTE = self.EFsequenceList[-1][-1] # should be "EF_mu_step2" or "EF_mu_step4"
    
    try: 
      inputTE = self.EFsequenceList[-1][-1] # should be "EF_mu_step2" or "EF_mu_step4" 
    except: 
      inputTE = self.L2sequenceList[-1][-1] # should be "EF_mu_step2" or "EF_mu_step4" 
      log.debug("Use L2 algorithm as input to muon data scouting ") 

    outputTE = "EF_mu_ds"
      
    self.EFsequenceList += [[ [inputTE], [dsAlg], outputTE ] ]
    
    self.TErenamingDict.update({'EF_mu_ds'  : mergeRemovingOverlap('EF_',    self.chainPartNameNoMult ),})




###########################################
## Adding new l2idonly featrue
###########################################
  def setup_muXX_l2idonly(self):

    L2AlgName = '900GeV'
    muFastThresh = '4GeV_v15a'
    EFCombinerThresh = self.getEFCombinerThresh()

    from TrigGenericAlgs.TrigGenericAlgsConf import PESA__TrigRoiUpdater
    RoiUpdater = PESA__TrigRoiUpdater("TrigRoiUpdater_Muon_l2idonly");
    if int(self.chainPart['threshold']) <= 4:
      RoiUpdater.EtaHalfWidth = 0.20
      RoiUpdater.PhiHalfWidth = 0.20
    elif int(self.chainPart['threshold']) <= 6:
      RoiUpdater.EtaHalfWidth = 0.15
      RoiUpdater.PhiHalfWidth = 0.15
    else:
      RoiUpdater.EtaHalfWidth = 0.10
      RoiUpdater.PhiHalfWidth = 0.10
    
    from TrigL2MuonSA.TrigL2MuonSAConfig import TrigL2MuonSAConfig
    theL2StandAloneAlg  = TrigL2MuonSAConfig(L2AlgName)
    from TrigMuonHypo.TrigMuonHypoConfig import MufastHypoConfig
    theL2StandAloneHypo = MufastHypoConfig(L2AlgName, muFastThresh)

    from TrigInDetConf.TrigInDetSequence import TrigInDetSequence
    [trkfast, trkiso, trkprec] = TrigInDetSequence("Muon", "muon", "IDTrig", sequenceFlavour=["2step"]).getSequence()

    if 'SuperEF' in self.chainPart['EFAlg']:
      theTrigMuSuperEF = CfgGetter.getAlgorithm("TrigMuSuperEF")
      EFRecoAlgName = "Muon"
      theEFAlg = theTrigMuSuperEF 
    else:
      log.error("Chain built with %s but so far only SuperEF is supported." % (self.chainPart['EFAlg']))
      return False
    
    from TrigMuonHypo.TrigMuonHypoConfig import TrigMuonEFCombinerHypoConfig
    theTrigMuonEFCombinerHypoConfig = TrigMuonEFCombinerHypoConfig(EFRecoAlgName,EFCombinerThresh)
    
    from TrigMuonHypo.TrigMuonHypoConfig import TrigMuonIDTrackMultiHypoConfig
    idmulti = "%ipt%i" % ( int(self.mult), int(self.chainPart['threshold']))
    theTrigMuonIDTrackMultiHypoConfig = TrigMuonIDTrackMultiHypoConfig( idmulti, "FTF" )
    theTrigMuonIDTrackMultiHypoConfig_Muon = TrigMuonIDTrackMultiHypoConfig( idmulti, "Muon" )

    #----Sequence list---
    use_muFast = 0
    if use_muFast == 1:
      self.L2sequenceList += [[self.L2InputTE,
                               [theL2StandAloneAlg],
                               'L2_mu_step1']]
      self.L2sequenceList += [['L2_mu_step1',
                               [theL2StandAloneHypo],
                               'L2_mu_hypo1']] 
      self.L2sequenceList += [[['L2_mu_step1'],
                               [self.theL2OvlpRmConfig_mufast ],
                               'L2_mu_step2']]
      self.L2sequenceList += [['L2_mu_step2',
                               trkfast,
                               'L2_mu_step3']] 
      self.L2sequenceList += [['L2_mu_step3',
                               [theTrigMuonIDTrackMultiHypoConfig],
                               'L2_mu_step4']] 
      EFinputTE = 'L2_mu_step4'
    else:
      self.L2sequenceList += [[self.L2InputTE,
                               [RoiUpdater]+trkfast,
                               'L2_mu_step1']] 
      self.L2sequenceList += [['L2_mu_step1',
                               [theTrigMuonIDTrackMultiHypoConfig],
                               'L2_mu_step2']] 
      EFinputTE = 'L2_mu_step2'

    self.EFsequenceList += [[[EFinputTE],
                             trkprec,
                             'EF_mu_step1']]
    self.EFsequenceList += [[['EF_mu_step1'],
                             [theEFAlg],
                             'EF_mu_step2']]
    self.EFsequenceList += [[['EF_mu_step2'],
                             [theTrigMuonEFCombinerHypoConfig],
                             'EF_mu_hypo1']]

    self.EFsequenceList += [['EF_mu_hypo1',
                             [theTrigMuonIDTrackMultiHypoConfig_Muon],
                             'EF_mu_step3']] 
    
    #--- adding signatures ----    
    if use_muFast == 1:
      self.L2signatureList += [ [['L2_mu_step1']*self.mult] ]
      self.L2signatureList += [ [['L2_mu_hypo1']*self.mult] ]
      self.L2signatureList += [ [['L2_mu_step2']*self.mult] ]
      self.L2signatureList += [ [['L2_mu_step3']*self.mult] ]
      self.L2signatureList += [ [['L2_mu_step4']] ]
    else:
      self.L2signatureList += [ [['L2_mu_step1']*self.mult] ]
      self.L2signatureList += [ [['L2_mu_step2']] ]
      

    self.EFsignatureList += [ [['EF_mu_step1']*self.mult] ]
    self.EFsignatureList += [ [['EF_mu_step2']*self.mult] ]
    self.EFsignatureList += [ [['EF_mu_hypo1']*self.mult] ]
    self.EFsignatureList += [ [['EF_mu_step3']] ]

    #--- renaming TEs ---
    if use_muFast == 1:
      self.TErenamingDict = {
        'L2_mu_step1': mergeRemovingOverlap('L2_muFast_', idmulti+'_'+self.chainPartNameNoMult+'_'+self.L2InputTE),
        'L2_mu_hypo1': mergeRemovingOverlap('L2_muFasthyp_', idmulti+'_'+self.chainPartNameNoMult+'_'+self.L2InputTE),
        'L2_mu_step2': mergeRemovingOverlap('L2_muFastOvRm_', idmulti+'_'+self.chainPartNameNoMult+'_'+self.L2InputTE),
        'L2_mu_step3': mergeRemovingOverlap('L2_idtrking_', idmulti+'_'+self.chainPartNameNoMult+'_'+self.L2InputTE),
        'L2_mu_step4': mergeRemovingOverlap('L2_idtrkmulti_', idmulti+'_'+self.chainPartNameNoMult+'_'+self.L2InputTE),
        'EF_mu_step1': mergeRemovingOverlap('EF_EFIDInsideOut_', idmulti+'_'+self.chainPartNameNoMult+'_'+self.L2InputTE),
        'EF_mu_step2': mergeRemovingOverlap('EF_SuperEF_',   idmulti+'_'+self.chainPartNameNoMult+'_'+self.L2InputTE),
        'EF_mu_hypo1': mergeRemovingOverlap('EF_SuperEFhyp_',   idmulti+'_'+self.chainPartNameNoMult+'_'+self.L2InputTE),
        'EF_mu_step3': mergeRemovingOverlap('EF_mutrkmulti_', idmulti+'_'+self.chainPartNameNoMult+'_'+self.L2InputTE),
        }
    else:
      self.TErenamingDict = {
        'L2_mu_step1': mergeRemovingOverlap('L2_idtrking_', idmulti+'_'+self.chainPartNameNoMult+'_'+self.L2InputTE),
        'L2_mu_step2': mergeRemovingOverlap('L2_idtrkmulti_', idmulti+'_'+self.chainPartNameNoMult+'_'+self.L2InputTE),
        'EF_mu_step1': mergeRemovingOverlap('EF_EFIDInsideOut_', idmulti+'_'+self.chainPartNameNoMult+'_'+self.L2InputTE),
        'EF_mu_step2': mergeRemovingOverlap('EF_SuperEF_',   idmulti+'_'+self.chainPartNameNoMult+'_'+self.L2InputTE),
        'EF_mu_hypo1': mergeRemovingOverlap('EF_SuperEFhyp_',   idmulti+'_'+self.chainPartNameNoMult+'_'+self.L2InputTE),
        'EF_mu_step3': mergeRemovingOverlap('EF_mutrkmulti_', idmulti+'_'+self.chainPartNameNoMult+'_'+self.L2InputTE),
        }
      

###########################################
## Adding new nomucomb featrue
###########################################
  def setup_muXX_nomucomb(self):
    
    L2AlgName = self.getL2AlgName()
    muFastThresh = self.getMuFastThresh()
    EFCombinerThresh = self.getEFCombinerThresh()
    
    from TrigL2MuonSA.TrigL2MuonSAConfig import TrigL2MuonSAConfig
    theL2StandAloneAlg  = TrigL2MuonSAConfig(L2AlgName)
    from TrigMuonHypo.TrigMuonHypoConfig import MufastHypoConfig
    theL2StandAloneHypo = MufastHypoConfig(L2AlgName, muFastThresh)
    
    from TrigInDetConf.TrigInDetSequence import TrigInDetSequence
    [trkfast, trkiso, trkprec] = TrigInDetSequence("Muon", "muon", "IDTrig", sequenceFlavour=["2step"]).getSequence()
    
    theTrigMuSuperEF = CfgGetter.getAlgorithm("TrigMuSuperEF")
    EFRecoAlgName = "Muon"
    
    from TrigMuonHypo.TrigMuonHypoConfig import TrigMuonEFCombinerHypoConfig
    theTrigMuonEFCombinerHypoConfig = TrigMuonEFCombinerHypoConfig(EFRecoAlgName,EFCombinerThresh)
    
    from TrigMuonHypo.TrigMuonHypoConfig import TrigMuonIDTrackMultiHypoConfig
    idmulti = "%ipt%i" % ( int(self.mult), int(self.chainPart['threshold']))
    theTrigMuonIDTrackMultiHypoConfig_FTF = TrigMuonIDTrackMultiHypoConfig( idmulti, "FTF" )
    theTrigMuonIDTrackMultiHypoConfig_Muon = TrigMuonIDTrackMultiHypoConfig( idmulti, "Muon" )
    
    self.L2sequenceList += [[self.L2InputTE,
                             [theL2StandAloneAlg],
                             'L2_mu_step1']]
    self.L2sequenceList += [['L2_mu_step1',
                             [theL2StandAloneHypo],
                             'L2_mu_hypo1']] 
    
    self.L2sequenceList += [['L2_mu_hypo1',
                             trkfast,
                             'L2_mu_step2']] 
    
    self.L2sequenceList += [['L2_mu_step2',
                             [theTrigMuonIDTrackMultiHypoConfig_FTF],
                             'L2_mu_step3']] 
    
    EFinputTE = 'L2_mu_step3'
    
    self.EFsequenceList += [[[EFinputTE],
                             trkprec,
                             'EF_mu_step1']]
    
    self.EFsequenceList += [[['EF_mu_step1'],
                             [theTrigMuSuperEF],
                             'EF_mu_step2']]
    self.EFsequenceList += [[['EF_mu_step2'],
                             [theTrigMuonEFCombinerHypoConfig],
                             'EF_mu_hypo1']]
  
    
    self.L2signatureList += [ [['L2_mu_step1']*self.mult] ]
    self.L2signatureList += [ [['L2_mu_hypo1']*self.mult] ]
    self.L2signatureList += [ [['L2_mu_step2']*self.mult] ]
    self.L2signatureList += [ [['L2_mu_step3']          ] ]
    self.EFsignatureList += [ [['EF_mu_step1']*self.mult] ]
    self.EFsignatureList += [ [['EF_mu_step2']*self.mult] ]
    self.EFsignatureList += [ [['EF_mu_hypo1']*self.mult] ]
    
    self.TErenamingDict = {
      'L2_mu_step1': mergeRemovingOverlap('L2_mu_SA_',  L2AlgName+muFastThresh+'_'+self.L2InputTE),
      'L2_mu_hypo1': mergeRemovingOverlap('L2_mu_SAhyp_',  L2AlgName+muFastThresh+'_'+self.L2InputTE),
      'L2_mu_step2': mergeRemovingOverlap('L2_idtrking_', L2AlgName+muFastThresh+'_'+self.L2InputTE),
      'L2_mu_step3': mergeRemovingOverlap('L2_idtrkmulti_', idmulti+'_'+L2AlgName+muFastThresh+'_'+self.L2InputTE),
      'EF_mu_step1': mergeRemovingOverlap('EF_EFIDInsideOut_', idmulti+'_'+self.chainPartNameNoMult.replace(self.chainPart['specialStream'], '')+'_'+self.L2InputTE).replace('__', '_'),
      'EF_mu_step2': mergeRemovingOverlap('EF_SuperEF_',   idmulti+'_'+self.chainPartNameNoMult.replace(self.chainPart['specialStream'], '')+'_'+self.L2InputTE).replace('__', '_'),
      'EF_mu_hypo1': mergeRemovingOverlap('EF_SuperEFhyp_',   idmulti+'_'+self.chainPartNameNoMult.replace(self.chainPart['specialStream'], '')+'_'+self.L2InputTE).replace('__', '_'),
      }

    # OI this part gives problem to EF 2TE algos; keep it for v6 only.
    from TriggerJobOpts.TriggerFlags import TriggerFlags
    if "_v6" in TriggerFlags.triggerMenuSetup():
      self.EFsequenceList += [[['EF_mu_hypo1'],
                              [theTrigMuonIDTrackMultiHypoConfig_Muon],
                              'EF_mu_step3']]
      self.EFsignatureList += [ [['EF_mu_step3']          ] ]
      self.TErenamingDict['EF_mu_step3'] = mergeRemovingOverlap('EF_mutrkmulti_', idmulti+'_'+self.chainPartNameNoMult.replace(self.chainPart['specialStream'], '')+'_'+self.L2InputTE).replace('__', '_')

###########################################
## Adding new late-muon chain
###########################################

  def setup_muXX_MGOnly(self):
    ########### L2 algos  #################
    from TrigInDetConf.TrigInDetSequence import TrigInDetSequence
    [trkfast, trkprec] = TrigInDetSequence("Muon", "muon", "IDTrig").getSequence()

    L2AlgName = self.getL2AlgName()
    muFastThresh = self.getMuFastThresh()

    #--- L2 algos ---
    if "l2muonSA" in self.chainPart['L2SAAlg']:
       theL2StandAloneAlg  = TrigL2MuonSAConfig(L2AlgName)
       theL2StandAloneHypo = MufastHypoConfig(L2AlgName, muFastThresh)
    else:
       log.error("Chain built with %s but so far only l2muonSA is supported." % (self.chainPart['L2SAAlg']))
       return False

    ########### EF algos  #################
    print self.chainPart['EFAlg']
    if 'SuperEF' in self.chainPart['EFAlg']:
      from AthenaCommon import CfgGetter
      theTrigMuSuperEF = CfgGetter.getAlgorithm("TrigMuSuperEF_MGonly")
      EFRecoAlgName = "Muon"
      EFCombinerThresh = self.getEFCombinerThresh()
      theEFAlg = theTrigMuSuperEF
    else:
      log.error("Chain built with %s but so far only SuperEF is supported." % (self.chainPart['EFAlg']))
      return False

    from TrigMuonHypo.TrigMuonHypoConfig import TrigMuonEFCombinerHypoConfig
    theTrigMuonEFCombinerHypoConfig = TrigMuonEFCombinerHypoConfig(EFRecoAlgName,EFCombinerThresh)

    # L1 seeded from RoiMaker (seed from L1Topo) or Muon L1 Trigger + HLT chains configuration
    if "inTimeRoI" not in self.chainPart['addInfo']:
      from TrigmuRoI.TrigmuRoIConfig import TrigmuRoIConfig
      Roimaker = TrigmuRoIConfig("TrigMuRoIMGonly")
      self.L2sequenceList += [[ '', [Roimaker], 'L2_mu_step0']]
      self.L2sequenceList += [[ 'L2_mu_step0', [theL2StandAloneAlg], 'L2_mu_step1']]
    else:
      self.L2sequenceList += [[ self.L2InputTE, [theL2StandAloneAlg], 'L2_mu_step1']]

    self.L2sequenceList += [[ 'L2_mu_step1' , [theL2StandAloneHypo], 'L2_mu_hypo1']]
    self.EFsequenceList += [[ 'L2_mu_hypo1' , trkfast+trkprec, 'EF_mu_step1']]
    self.EFsequenceList += [[ 'EF_mu_step1' , [theEFAlg], 'EF_mu_step2']]
    self.EFsequenceList += [[ 'EF_mu_step2' , [theTrigMuonEFCombinerHypoConfig], 'EF_mu_step3']]

    if "inTimeRoI" not in self.chainPart['addInfo']:
      self.L2signatureList += [ [['L2_mu_step0']] ]

    self.L2signatureList += [ [['L2_mu_step1']] ]
    self.L2signatureList += [ [['L2_mu_hypo1']] ]
    self.EFsignatureList += [ [['EF_mu_step1']] ]
    self.EFsignatureList += [ [['EF_mu_step2']] ]
    self.EFsignatureList += [ [['EF_mu_step3']] ]

    if "inTimeRoI" not in self.chainPart['addInfo']:
      self.TErenamingDict = {
        'L2_mu_step0':  mergeRemovingOverlap('L2_mu_SA_MGOnly_',       "TrigMuRoIMGonly_L1x"+self.L2InputTE ),
        'L2_mu_step1':  mergeRemovingOverlap('L2_mu_SA_MGOnly_',       L2AlgName+"_L1x"+self.L2InputTE ),
        'L2_mu_hypo1':  mergeRemovingOverlap('L2_mu_SA_MGOnly_',       L2AlgName+"_"+muFastThresh+"_L1x"+self.L2InputTE ),
        'EF_mu_step1':  mergeRemovingOverlap('EF_SuperEF_MGOnly_L1x',  self.L2InputTE ),
        'EF_mu_step2':  mergeRemovingOverlap('EF_SuperEF_MGOnly_L1x',  self.chainPartNameNoMult),
        'EF_mu_step3':  mergeRemovingOverlap('EF_SuperEFHypo_MGOnly',  self.chainPartNameNoMult)
      }
    else:
      self.TErenamingDict = {
        'L2_mu_step1':  mergeRemovingOverlap('EF_SuperEF_MGOnly_inTimeRoI_',     L2AlgName+"_L1x"+self.L2InputTE ),
        'L2_mu_hypo1':  mergeRemovingOverlap('EF_SuperEF_MGOnly_inTimeRoI_',     L2AlgName+"_"+muFastThresh+"_L1x"+self.L2InputTE ),
        'EF_mu_step1':  mergeRemovingOverlap('EF_SuperEF_MGOnly_inTimeRoI_',     self.L2InputTE ),
        'EF_mu_step2':  mergeRemovingOverlap('EF_SuperEF_MGOnly_inTimeRoI_',     self.chainPartNameNoMult),
        'EF_mu_step3':  mergeRemovingOverlap('EF_SuperEFHypo_MGOnly_inTimeRoI',  self.chainPartNameNoMult)
      }
<|MERGE_RESOLUTION|>--- conflicted
+++ resolved
@@ -1244,9 +1244,15 @@
                                [TrigMuonEFRoiAggregatorConfig('TrigMuonEFFSRoiAggregator')],
                                'EF_CB_ROI']]
       self.EFsequenceList += [['EF_CB_ROI',
-<<<<<<< HEAD
                                [theTrigMuonEFCombinerMultiHypoConfig],
                                'EF_CB_FS']]
+
+      if 'TagandProbe' in self.chainPart['FSinfo']:
+        TrigMuonEFTagandProbeInstance = TrigMuonEFTagandProbeConfig()
+        self.EFsequenceList += [['EF_CB_FS',
+                                 [TrigMuonEFTagandProbeInstance],
+                                 'EF_CB_FSTaP']]      
+
       if run_isolation:
         self.EFsequenceList += [['EF_CB_FS_single',
                                  trkiso,
@@ -1261,18 +1267,8 @@
         self.EFsequenceList += [[['EF_ISO_FS'],
                                  [theTrigMuonEFTrackIsolationMultiHypoConfig],
                                  'EF_ISO_HYPO']]
-=======
-                                [theTrigMuonEFCombinerMultiHypoConfig],
-                               'EF_CB_FS']] 
-
-      if 'TagandProbe' in self.chainPart['FSinfo']:
-        TrigMuonEFTagandProbeInstance = TrigMuonEFTagandProbeConfig()
-        self.EFsequenceList += [['EF_CB_FS',
-                                 [TrigMuonEFTagandProbeInstance],
-                                 'EF_CB_FSTaP']]
-        
->>>>>>> 9fd519e7
-        
+                                
+
     ########### Signatures ###########
       
     self.EFsignatureList += [ [['EF_dummy']] ]
@@ -1284,18 +1280,16 @@
       self.EFsignatureList += [ [['EF_CB_FS_single']] ]
       self.EFsignatureList += [ [['EF_CB_ROI']] ]
       self.EFsignatureList += [ [['EF_CB_FS','EF_SA_FS2']] ]
-<<<<<<< HEAD
+      if 'TagandProbe' in self.chainPart['FSinfo']:
+        self.EFsignatureList += [ [['EF_CB_FSTaP']] ]
+
       if run_isolation:
         self.EFsignatureList += [ [['EF_ID_FS']] ]
         self.EFsignatureList += [ [['EF_ID_FS_single']] ]
         self.EFsignatureList += [ [['EF_ISO_FS']] ]
         self.EFsignatureList += [ [['EF_ISO_HYPO']] ]
-=======
-      if 'TagandProbe' in self.chainPart['FSinfo']:
-        self.EFsignatureList += [ [['EF_CB_FSTaP']] ]
-
-
->>>>>>> 9fd519e7
+
+
     ########### TE renaming ##########
 
     if 'msonly' in self.chainPart['reccalibInfo']:
@@ -1310,27 +1304,18 @@
         'EF_SAR_FS': mergeRemovingOverlap('EF_SAR_FS_','SAFSHypo'),
         'EF_FStracksMuon': mergeRemovingOverlap('EF_FStracksMuon_', 'SAFSHypo'),
         'EF_CB_FS_single': mergeRemovingOverlap('EF_CB_FS_single_','SAFSHypo'), 
-<<<<<<< HEAD
       }
       self.TErenamingDict['EF_CB_ROI'] = mergeRemovingOverlap('EF_CB_ROI_','SAFSRoi')
       self.TErenamingDict['EF_CB_FS'] = mergeRemovingOverlap('EF_CB_FS_', 'SAFSHypo'+hypocut+'_'+hypocutEF)
+
+      if 'TagandProbe' in self.chainPart['FSinfo'] : self.TErenamingDict['EF_CB_FSTaP'] = mergeRemovingOverlap('EF_CB_FSTaP_', 'SAFSHypo'+hypocut+'_'+hypocutEF)
+
       if run_isolation:
         self.TErenamingDict['EF_ID_FS_single'] = mergeRemovingOverlap('EF_trkIso_', chainPartNameNoMultNoDS+'EFFSID')
         self.TErenamingDict['EF_ID_FS'] = mergeRemovingOverlap('EF_ID_FS_', 'SAFSHypo'+hypocut+'_'+hypocutEF + "_ID")
         self.TErenamingDict['EF_ISO_FS'] = mergeRemovingOverlap('EF_ISO_FS_', chainPartNameNoMultNoDS+'EFFSISO')
         self.TErenamingDict['EF_ISO_HYPO'] = mergeRemovingOverlap('EF_ISO_FS_', chainPartNameNoMultNoDS+'EFFSISOHypo')
-=======
-        'EF_CB_ROI': mergeRemovingOverlap('EF_CB_ROI_','SAFSRoi'), 
- #       'EF_CB_FS_ma': mergeRemovingOverlap('EF_CB_FS_ma_', 'SAFSHypo'+hypocut+'_'+hypocutEF),
-        'EF_CB_FS': mergeRemovingOverlap('EF_CB_FS_', 'SAFSHypo'+hypocut+'_'+hypocutEF),
-
-        }
-      if 'TagandProbe' in self.chainPart['FSinfo'] : self.TErenamingDict['EF_CB_FSTaP'] = mergeRemovingOverlap('EF_CB_FSTaP_', 'SAFSHypo'+hypocut+'_'+hypocutEF)
-#    if 'msonly' not in self.chainPart['reccalibInfo'] and 'TagandProbe' in self.chainPart['FSinfo']:
-#      self.TErenamingDict['EF_CB_FSTaP'] = mergeRemovingOverlap('EF_CB_FSTaP_', 'SAFSHypo'+hypocut+'_'+hypocutEF)
-      
-      
->>>>>>> 9fd519e7
+
       
  #################################################################################################
   #################################################################################################
