--- conflicted
+++ resolved
@@ -65,11 +65,7 @@
     """ Version ringer tunes """
     statusOn=True
     allowedTypes=['str']
-<<<<<<< HEAD
-    StoreValues='RingerSelectorTools/TrigL2_20170505_v6'
-=======
     StoredValue='RingerSelectorTools/TrigL2_20170505_v6'
->>>>>>> 1d00aeb1
 
 _flags.append(ringerVersion)
 
