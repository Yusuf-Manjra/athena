--- conflicted
+++ resolved
@@ -153,11 +153,6 @@
         ['ht1000_L1HT190-J15.ETA21',    'L1_HT190-J15.ETA21', [], [PhysicsStream], ['RATE:MultiJet', 'BW:Jet'], -1],
         ['ht1000_L1HT190-J15s5.ETA21',  'L1_HT190-J15s5.ETA21', [], [PhysicsStream], ['RATE:MultiJet', 'BW:Jet'], -1],
 
-<<<<<<< HEAD
-	['2j45',   'L1_RD0_FILLED', [], [PhysicsStream], ['RATE:MultiJet', 'BW:Jet'], -1],
-	['4j15',   'L1_RD0_FILLED', [], [PhysicsStream], ['RATE:MultiJet', 'BW:Jet'], -1],
-	['4j45',   'L1_RD0_FILLED', [], [PhysicsStream], ['RATE:MultiJet', 'BW:Jet'], -1],
-=======
 	    ['2j45',   'L1_RD0_FILLED', [], [PhysicsStream], ['RATE:MultiJet', 'BW:Jet'], -1],
 	    ['4j15',   'L1_RD0_FILLED', [], [PhysicsStream], ['RATE:MultiJet', 'BW:Jet'], -1],
 	    ['4j45',   'L1_RD0_FILLED', [], [PhysicsStream], ['RATE:MultiJet', 'BW:Jet'], -1],
@@ -166,7 +161,6 @@
         ['j0_perf_L14jJ15',   'L1_4jJ15', [], [PhysicsStream], ['RATE:SingleJet', 'BW:Jet'], -1],
         ['j260_L1jJ100',      'L1_jJ100', [], [PhysicsStream], ['RATE:SingleJet', 'BW:Jet'], -1],
 	    ['6j45_L14jJ15',   'L1_4jJ15', [], [PhysicsStream], ['RATE:MultiJet', 'BW:Jet'], -1],
->>>>>>> faa23dd4
 			 ]
 
 
@@ -191,27 +185,6 @@
         ['j0_ftk_6jvt059et45',   'L1_RD0_FILLED', [], [PhysicsStream], ['RATE:MultiJet', 'BW:Jet'], -1],
 
 ##  ATR-19574 copy gsc triggers with FTK; only "legacy-primary"
-<<<<<<< HEAD
-        ['j225_gsc420_boffperf_split_FTKRefit',  'L1_J100', [], [PhysicsStream,'express'], ['Legacy:Primary','RATE:SingleJet', 'BW:Jet'], -1],
-        ['4j85_gsc115_boffperf_split_FTKRefit',  'L1_3J50', [], [PhysicsStream], ['Legacy:Primary','RATE:MultiJet',  'BW:Jet'], -1],
-        ['5j60_gsc85_boffperf_split_FTKRefit_L14J150ETA25',  'L1_4J15.0ETA25', [], [PhysicsStream], ['Legacy:Primary','RATE:MultiJet',  'BW:Jet'], -1],
-        ['5j60_gsc85_boffperf_split_FTKRefit_L14J15',         'L1_4J15', [], [PhysicsStream], ['Legacy:Primary', 'RATE:MultiJet',  'BW:Jet'], -1],
-        ['5j50_gsc70_boffperf_split_FTKRefit_0eta240_L14J150ETA25',  'L1_4J15.0ETA25', [], [PhysicsStream], ['Legacy:Primary','RATE:MultiJet',  'BW:Jet'], -1],
-        ['5j50_gsc70_boffperf_split_FTKRefit_0eta240_L14J15', 'L1_4J15', [], [PhysicsStream], ['Legacy:Primary', 'RATE:MultiJet',  'BW:Jet'], -1],
-        ['6j50_gsc70_boffperf_split_FTKRefit_L14J150ETA25',  'L1_4J15.0ETA25', [], [PhysicsStream], ['Legacy:Primary','RATE:MultiJet',  'BW:Jet'], -1],
-        ['6j50_gsc70_boffperf_split_FTKRefit_L14J15', 'L1_4J15', [], [PhysicsStream], ['Legacy:Primary','RATE:MultiJet',  'BW:Jet'], -1],
-        ['6j45_gsc55_boffperf_split_FTKRefit_0eta240_L14J150ETA25',  'L1_4J15.0ETA25', [], [PhysicsStream,'express'], ['Legacy:Primary','RATE:MultiJet',  'BW:Jet'], -1],
-        ['6j45_gsc55_boffperf_split_FTKRefit_0eta240_L14J15', 'L1_4J15', [], [PhysicsStream], ['Legacy:Primary','RATE:MultiJet',  'BW:Jet'], -1],
-        ['7j35_gsc45_boffperf_split_FTKRefit_L14J150ETA25',          'L1_4J15.0ETA25', [], [PhysicsStream], ['Legacy:Primary','RATE:MultiJet',  'BW:Jet'], -1],
-        ['7j35_gsc45_boffperf_split_FTKRefit_L14J15',         'L1_4J15', [], [PhysicsStream], ['Legacy:Primary','RATE:MultiJet',  'BW:Jet'], -1],
-        ['7j35_gsc45_boffperf_split_FTKRefit_0eta240_L14J150ETA25',  'L1_4J15.0ETA25', [], [PhysicsStream], ['Legacy:Primary','RATE:MultiJet',  'BW:Jet'], -1],
-        ['7j35_gsc45_boffperf_split_FTKRefit_0eta240_L14J15', 'L1_4J15', [], [PhysicsStream], ['Legacy:Primary','RATE:MultiJet',  'BW:Jet'], -1],
-
-        ['2j225_gsc250_boffperf_split_FTKRefit_0eta240_j85_gsc120_boffperf_split_FTKRefit_0eta240',      'L1_J100', [], [PhysicsStream], ['Legacy:Primary','RATE:MultiJet',  'BW:Jet'], -1],
-        ['ht300_2j40_0eta490_invm700_AND_2j35_gsc45_bmv2c1070_split_FTKRefit','L1_HT150-J20s5.ETA31_MJJ-400-CF', [], [PhysicsStream], ['Legacy:Primary','RATE:MultiBJet',  'BW:BJet', 'BW:Jet'],-1,['serial',-1,[  'ht300', '2j40_0eta490_invm700_AND','2j35_gsc45_bmv2c1070_split_FTKRefit']]],
-
-        ]
-=======
         ['j225_gsc420_boffperf_split_FTKRefit',  'L1_J100', [], [PhysicsStream], ['RATE:SingleJet', 'BW:Jet'], -1],
         ['4j85_gsc115_boffperf_split_FTKRefit',  'L1_3J50', [], [PhysicsStream], ['RATE:MultiJet',  'BW:Jet'], -1],
         ['5j60_gsc85_boffperf_split_FTKRefit_L14J150ETA25',  'L1_4J15.0ETA25', [], [PhysicsStream], ['RATE:MultiJet',  'BW:Jet'], -1],
@@ -229,7 +202,6 @@
 
         ['2j225_gsc250_boffperf_split_FTKRefit_0eta240_j85_gsc120_boffperf_split_FTKRefit_0eta240',      'L1_J100', [], [PhysicsStream], ['RATE:MultiJet',  'BW:Jet'], -1],
         ['ht300_2j40_0eta490_invm700_AND_2j35_gsc45_bmv2c1070_split_FTKRefit','L1_HT150-J20s5.ETA31_MJJ-400-CF', [], [PhysicsStream], ['RATE:MultiBJet',  'BW:BJet', 'BW:Jet'],-1,['serial',-1,[  'ht300', '2j40_0eta490_invm700_AND','2j35_gsc45_bmv2c1070_split_FTKRefit']]],
->>>>>>> faa23dd4
 
         ]
 
@@ -325,33 +297,6 @@
 
  
 ##  ATR-19574 copy gsc triggers with FTK; only "legacy-primary"
-<<<<<<< HEAD
-           ['j175_gsc225_bmv2c1040_split_FTKRefit', 'L1_J100', [], [PhysicsStream], ['Legacy:Primary','RATE:SingleBJet', 'BW:BJet'], -1],
-           ['j225_gsc275_bmv2c1060_split_FTKRefit', 'L1_J100', [], [PhysicsStream], ['Legacy:Primary','RATE:SingleBJet', 'BW:BJet'], -1],
-           ['j225_gsc300_bmv2c1070_split_FTKRefit', 'L1_J100', [], [PhysicsStream], ['Legacy:Primary','RATE:SingleBJet', 'BW:BJet'], -1],
-           ['j225_gsc360_bmv2c1077_split_FTKRefit', 'L1_J100', [], [PhysicsStream], ['Legacy:Primary','RATE:SingleBJet', 'BW:BJet'], -1],
-           
-           ## Single jet with hybrid tuning
-           ['j225_gsc275_bhmv2c1060_split_FTKRefit',        'L1_J100', [], [PhysicsStream], ['Legacy:Primary','RATE:SingleBJet', 'BW:BJet'], -1],
-           ['j225_gsc300_bhmv2c1070_split_FTKRefit',        'L1_J100', [], [PhysicsStream], ['Legacy:Primary','RATE:SingleBJet', 'BW:BJet'], -1],
-           ['j225_gsc360_bhmv2c1077_split_FTKRefit',        'L1_J100', [], [PhysicsStream], ['Legacy:Primary','RATE:SingleBJet', 'BW:BJet'], -1],
-           
-           ['j55_gsc75_bmv2c1040_split_3j55_gsc75_boffperf_split_FTKRefit',       'L1_4J20',        [], [PhysicsStream], ['Legacy:Primary','RATE:SingleBJet', 'BW:BJet'], -1],
-           ['j60_gsc85_bmv2c1050_split_3j60_gsc85_boffperf_split_FTKRefit',       'L1_4J20',        [], [PhysicsStream], ['Legacy:Primary','RATE:SingleBJet', 'BW:BJet'], -1],
-           ['j150_gsc175_bmv2c1060_split_j45_gsc60_bmv2c1060_split_FTKRefit', 'L1_J100', [], [PhysicsStream], ['Legacy:Primary','RATE:MultiBJet', 'BW:BJet'], -1],
-           ['j110_gsc150_boffperf_split_2j45_gsc55_bmv2c1070_split_FTKRefit_L1J85_3J30', 'L1_J85_3J30', [], [PhysicsStream], ['Legacy:Primary','RATE:MultiBJet', 'BW:BJet'], -1],
-           
-           
-           ['2j35_gsc45_bmv2c1050_split_2j35_gsc45_boffperf_split_FTKRefit_L14J15.0ETA25', 'L1_4J15.0ETA25', [], [PhysicsStream], ['Legacy:Primary','RATE:MultiBJet', 'BW:BJet'], -1],
-           ['2j45_gsc55_bmv2c1060_split_2j45_gsc55_boffperf_split_FTKRefit_L14J15.0ETA25', 'L1_4J15.0ETA25', [], [PhysicsStream], ['Legacy:Primary','RATE:MultiBJet', 'BW:BJet'], -1],
-           
-           ['2j35_gsc45_bmv2c1060_split_3j35_gsc45_boffperf_split_FTKRefit',       'L1_5J15.0ETA25', [], [PhysicsStream], ['Legacy:Primary','RATE:MultiBJet', 'BW:BJet'], -1],
-      
-           ['3j50_gsc65_bmv2c1077_split_FTKRefit_L13J35.0ETA23', 'L1_3J35.0ETA23', [], [PhysicsStream], ['Legacy:Primary','RATE:MultiBJet', 'BW:BJet'], -1],
-
-           ['j55_gsc80_bmv2c1070_split_j45_gsc60_bmv2c1085_split_FTKRefit_j45_320eta490', 'L1_J40.0ETA25_2J25_J20.31ETA49', [], [PhysicsStream], ['Legacy:Primary','RATE:MultiBJet','BW:BJet'], -1],
-
-=======
            ['j175_gsc225_bmv2c1040_split_FTKRefit', 'L1_J100', [], [PhysicsStream], ['RATE:SingleBJet', 'BW:BJet'], -1],
            ['j225_gsc275_bmv2c1060_split_FTKRefit', 'L1_J100', [], [PhysicsStream], ['RATE:SingleBJet', 'BW:BJet'], -1],
            ['j225_gsc300_bmv2c1070_split_FTKRefit', 'L1_J100', [], [PhysicsStream], ['RATE:SingleBJet', 'BW:BJet'], -1],
@@ -383,7 +328,6 @@
             ['3j35_bmv2c1070_split_FTKRefit_j35_L14J15.0ETA25', 'L1_4J15.0ETA25', [], [PhysicsStream], ['RATE:MultiBJet', 'BW:BJet'], -1],
             ['4j35_bmv2c1077_split_FTKRefit_L14J15.0ETA25', 'L1_4J15.0ETA25', [], [PhysicsStream], ['RATE:MultiBJet', 'BW:BJet'], -1],
             ['2j35_bmv2c1070_split_FTKRefit_2j35_bmv2c1085_split_FTKRefit_L14J15.0ETA25', 'L1_4J15.0ETA25', [], [PhysicsStream], ['RATE:MultiBJet', 'BW:BJet'], -1],
->>>>>>> faa23dd4
            ]
 
 
@@ -466,17 +410,10 @@
 
     TriggerFlags.TauSlice.signatures = TriggerFlags.TauSlice.signatures() + [
         # ATR-19359
-<<<<<<< HEAD
-        ['tau20_mediumRNN_tracktwoMVA_L1TAU5',                   'L1_TAU5', [], [PhysicsStream, 'express'], ['RATE:SingleTau', 'BW:Tau'], -1],
-        ['tau20_mediumRNN_tracktwoMVA_L1TAU8',                   'L1_TAU8', [], [PhysicsStream, 'express'], ['RATE:SingleTau', 'BW:Tau'], -1],
-        ['tau25_mediumRNN_tracktwoMVA_L1TAU5',                   'L1_TAU5', [], [PhysicsStream, 'express'], ['RATE:SingleTau', 'BW:Tau'], -1],
-        ['tau25_mediumRNN_tracktwoMVA_L1TAU8',                   'L1_TAU8', [], [PhysicsStream, 'express'], ['RATE:SingleTau', 'BW:Tau'], -1],
-=======
         ['tau20_mediumRNN_tracktwoMVA_L1TAU5',                   'L1_TAU5', [], [PhysicsStream], ['RATE:SingleTau', 'BW:Tau'], -1],
         ['tau20_mediumRNN_tracktwoMVA_L1TAU8',                   'L1_TAU8', [], [PhysicsStream], ['RATE:SingleTau', 'BW:Tau'], -1],
         ['tau25_mediumRNN_tracktwoMVA_L1TAU5',                   'L1_TAU5', [], [PhysicsStream], ['RATE:SingleTau', 'BW:Tau'], -1],
         ['tau25_mediumRNN_tracktwoMVA_L1TAU8',                   'L1_TAU8', [], [PhysicsStream], ['RATE:SingleTau', 'BW:Tau'], -1],
->>>>>>> faa23dd4
 
         #ATR-19269
         ['tau0_perf_ptonly_L1TAU12',               'L1_TAU12', [], [PhysicsStream], ['RATE:SingleTau', 'BW:Tau'], -1],
@@ -560,12 +497,6 @@
         ['mu20_ivarmedium_tau20_mediumRNN_tracktwoMVA_L1TAU5_03dRtt',  'L1_MU20MU21', ['L1_MU20', 'L1_TAU5'], [PhysicsStream], ['RATE:MuonTau', 'BW:MuonTau','BW:Tau', 'BW:Muon'], -1,['serial',-1,["mu20_ivarmedium","tau20_mediumRNN_tracktwoMVA_L1TAU5"]]],
         ['mu20_ivarmedium_tau20_mediumRNN_tracktwoMVA_L1TAU8_03dRtt',  'L1_MU20MU21', ['L1_MU20', 'L1_TAU8'], [PhysicsStream], ['RATE:MuonTau', 'BW:MuonTau','BW:Tau', 'BW:Muon'], -1,['serial',-1,["mu20_ivarmedium","tau20_mediumRNN_tracktwoMVA_L1TAU8"]]],
         # VBF ditau
-<<<<<<< HEAD
-        ['tau25_mRNN_t2MVA_L1TAU5_tau20_mRNN_t2MVA_L1TAU5_j70_j50_0eta490_invm900j50', 'L1_MJJ-500-NFF', ['L1_TAU5', 'L1_TAU5','',''], [PhysicsStream], ['RATE:EgammaJet', 'BW:Egamma', 'BW:Jet'], -1,['serial',-1,["tau25_mRNN_t2MVA_L1TAU5", "tau20_mRNN_t2MVA_L1TAU5","j70","j50_0eta490_invm900j50"]]],
-        ['tau25_mRNN_t2MVA_L1TAU5_tau20_mRNN_t2MVA_L1TAU5_j70_j50_0eta490_invm900j50_03dRtt', 'L1_MJJ-500-NFF', ['L1_TAU5', 'L1_TAU5','',''], [PhysicsStream], ['RATE:EgammaJet', 'BW:Egamma', 'BW:Jet'], -1,['serial',-1,["tau25_mRNN_t2MVA_L1TAU5", "tau20_mRNN_t2MVA_L1TAU5","j70","j50_0eta490_invm900j50"]]],
-        ['tau25_mRNN_t2MVA_L1TAU8_tau20_mRNN_t2MVA_L1TAU8_j70_j50_0eta490_invm900j50', 'L1_MJJ-500-NFF', ['L1_TAU8', 'L1_TAU8','',''], [PhysicsStream], ['RATE:EgammaJet', 'BW:Egamma', 'BW:Jet'], -1,['serial',-1,["tau25_mRNN_t2MVA_L1TAU8", "tau20_mRNN_t2MVA_L1TAU8","j70","j50_0eta490_invm900j50"]]],
-        ['tau25_mRNN_t2MVA_L1TAU8_tau20_mRNN_t2MVA_L1TAU8_j70_j50_0eta490_invm900j50_03dRtt', 'L1_MJJ-500-NFF', ['L1_TAU8', 'L1_TAU8','',''], [PhysicsStream], ['RATE:EgammaJet', 'BW:Egamma', 'BW:Jet'], -1,['serial',-1,["tau25_mRNN_t2MVA_L1TAU8", "tau20_mRNN_t2MVA_L1TAU8","j70","j50_0eta490_invm900j50"]]],
-=======
         ['tau25_mRNN_t2MVA_L1TAU5_tau20_mRNN_t2MVA_L1TAU5_j70_j50_0eta490_invm900j50', 'L1_MJJ-500-NFF', ['L1_TAU5', 'L1_TAU5','',''], [PhysicsStream], ['RATE:MultiTau', 'BW:Tau', 'BW:Jet'], -1,['serial',-1,["tau25_mRNN_t2MVA_L1TAU5", "tau20_mRNN_t2MVA_L1TAU5","j70","j50_0eta490_invm900j50"]]],
         ['tau25_mRNN_t2MVA_L1TAU5_tau20_mRNN_t2MVA_L1TAU5_j70_j50_0eta490_invm900j50_03dRtt', 'L1_MJJ-500-NFF', ['L1_TAU5', 'L1_TAU5','',''], [PhysicsStream], ['RATE:MultiTau', 'BW:Tau', 'BW:Jet'], -1,['serial',-1,["tau25_mRNN_t2MVA_L1TAU5", "tau20_mRNN_t2MVA_L1TAU5","j70","j50_0eta490_invm900j50"]]],
         ['tau25_mRNN_t2MVA_L1TAU8_tau20_mRNN_t2MVA_L1TAU8_j70_j50_0eta490_invm900j50', 'L1_MJJ-500-NFF', ['L1_TAU8', 'L1_TAU8','',''], [PhysicsStream], ['RATE:MultiTau', 'BW:Tau', 'BW:Jet'], -1,['serial',-1,["tau25_mRNN_t2MVA_L1TAU8", "tau20_mRNN_t2MVA_L1TAU8","j70","j50_0eta490_invm900j50"]]],
@@ -578,7 +509,6 @@
         ['e60_etcut_trkcut_L1EM24VHIM_xs30_j15_perf_xe30_6dphi15_mt35', 'L1_EM24VHIM', ['L1_EM24VHIM','','',''], [PhysicsStream], ['RATE:EgammaMET', 'BW:Egamma'], -1, ['serial',-1,["e60_etcut_trkcut_L1EM24VHIM","xs30","j15_perf","xe30"]]],
 
         ]
->>>>>>> faa23dd4
 
     if TriggerFlags.doFTK():
         TriggerFlags.CombinedSlice.signatures = TriggerFlags.CombinedSlice.signatures() + [
@@ -618,29 +548,6 @@
             ]
 
     if TriggerFlags.doFTK():
-<<<<<<< HEAD
-        TriggerFlags.CombinedSlice.signatures = TriggerFlags.CombinedSlice.signatures() + [
-
-##  ATR-19574 copy gsc triggers with FTK; only "legacy-primary"
-            ['j45_gsc55_bmv2c1050_split_FTKRefit_ht700_L1HT190-J15s5.ETA21',  'L1_HT190-J15s5.ETA21', [], [PhysicsStream], ['Legacy:Primary','RATE:SingleBJet', 'BW:BJet_combined'], -1,['serial',-1,['ht700','j45_gsc55_bmv2c1050_split_FTKRefit']]],
-            ['2j45_gsc55_bmv2c1050_split_FTKRefit_ht300_L1HT190-J15s5.ETA21', 'L1_HT190-J15s5.ETA21', [], [PhysicsStream], ['Legacy:Primary','RATE:MultiBJet', 'BW:BJet_combined'], -1,['serial',-1,[ 'ht300', '2j45_gsc55_bmv2c1050_split_FTKRefit' ]]],
-            
-            ['2j35_gsc45_bmv2c1070_split_FTKRefit_xe85_pufit_xe50_L12J15_XE55',"L1_2J15_XE55",[],[PhysicsStream], ['Legacy:Primary','RATE:MultiBJet', 'BW:BJet_combined', 'BW:MET'], -1, ['serial',-1,['xe85_pufit','xe50_L12J15_XE55','2j35_gsc45_bmv2c1070_split_FTKRefit']]],   
-            ['j85_gsc100_bmv2c1050_split_FTKRefit_xe85_pufit_xe50_L1XE55',"L1_XE55",[],[PhysicsStream], ['Legacy:Primary','RATE:MultiBJet', 'BW:BJet_combined', 'BW:MET'], -1, ['serial',-1,['xe85_pufit','xe50_L1XE55','j85_gsc100_bmv2c1050_split_FTKRefit']]], 
-            
-            ['mu26_ivarmedium_j110_gsc150_boffperf_split_FTKRefit_j35_boffperf_split_FTKRefit', 'L1_MU20MU21',    ['L1_MU20',    '', ''], [PhysicsStream], ['Legacy:Primary','RATE:MuonBJet',  'BW:BJet_combined'],  -1, ['serial',-1,['mu26_ivarmedium', 'j110_gsc150_boffperf_split_FTKRefit', 'j35_boffperf_split_FTKRefit']]],
-            ['e28_lhtight_nod0_ivarloose_j110_gsc150_boffperf_split_FTKRefit_j35_boffperf_split_FTKRefit',  'L1_EM24VHI', ['L1_EM24VHI', '', ''], [PhysicsStream], ['Legacy:Primary','RATE:EgammaJet', 'BW:BJet_combined'],  -1, ['serial',-1,['e28_lhtight_nod0_ivarloose', 'j110_gsc150_boffperf_split_FTKRefit','j35_boffperf_split_FTKRefit']]],
-            
-            ['j80_0eta240_j60_j45_320eta490_AND_2j35_gsc45_bmv2c1070_split_FTKRefit','L1_J40.0ETA25_2J25_J20.31ETA49', ['','','','',''], [PhysicsStream], ['Legacy:Primary','RATE:MultiBJet', 'BW:BJet_combined' ], -1, ['serial',-1,['j80_0eta240','j60','j45_320eta490_AND','2j35_gsc45_bmv2c1070_split_FTKRefit'] ]],
-            
-            ['j45_gsc55_bmv2c1070_split_FTKRefit_2j45_320eta490_L1J25.0ETA23_2J15.31ETA49','L1_J25.0ETA23_2J15.31ETA49',['',''], [PhysicsStream], ['Legacy:Primary','RATE:MultiBJet', 'BW:BJet_combined' ], -1, ['serial',-1,['2j45_320eta490_L1J25.0ETA23_2J15.31ETA49','j45_gsc55_bmv2c1070_split_FTKRefit'] ]],
- 
-
-            ]
-
-
-
-=======
         TriggerFlags.MinBiasSlice.signatures = TriggerFlags.MinBiasSlice.signatures() + [
             ['mb_trk40_hmftk_FTKVtx_L1TE5', 'L1_TE5', [], ['MinBias'], ["BW:MinBias", "RATE:MinBias"], -1],
             ['mb_trk50_hmftk_FTKVtx_L1TE5', 'L1_TE5', [], ['MinBias'], ["BW:MinBias", "RATE:MinBias"], -1],
@@ -652,7 +559,6 @@
             ['mb_trk110_hmftk_FTKVtx_L1TE5', 'L1_TE5', [], ['MinBias'], ["BW:MinBias", "RATE:MinBias"], -1],
             ['mb_trk120_hmftk_FTKVtx_L1TE5', 'L1_TE5', [], ['MinBias'], ["BW:MinBias", "RATE:MinBias"], -1],
             ['mb_trk130_hmftk_FTKVtx_L1TE5', 'L1_TE5', [], ['MinBias'], ["BW:MinBias", "RATE:MinBias"], -1],
->>>>>>> faa23dd4
 
         ]
     TriggerFlags.CalibSlice.signatures   = TriggerFlags.CalibSlice.signatures() + []
@@ -731,14 +637,6 @@
 ps_larnoiseburst_rerun_list = []
 
 ps_perform_list = [
-<<<<<<< HEAD
-    #'mu4_j15_dr05' ,
-    #'mu4_j35_dr05'  ,
-    #'mu6_j85_dr05' ,
-    #'e5_lhloose_nod0_idperf',
-
-=======
->>>>>>> faa23dd4
     'j0_a10t_lcw_jes_subj360Iwidth',
     'j0_a10t_lcw_jes_subj360I0width5',
     'j0_a10t_lcw_jes_subj360I0ktdr5',
@@ -746,13 +644,6 @@
     'j0_a10t_lcw_jes_subj360Iktdr3Iwidth2',
     'j0_a10t_lcw_jes_subj360IktdrI9width',
     'j0_perf_L1RD0_FILLED',
-<<<<<<< HEAD
-    'j0_perf_ftkrefit_L1RD0_FILLED',
-    'j0_gsc0_boffperf_split_L1RD0_FILLED',
-    'j0_gsc0_boffperf_split_FTK_L1RD0_FILLED',
-    'j0_gsc0_boffperf_split_FTKRefit_L1RD0_FILLED',
-=======
->>>>>>> faa23dd4
 
     'xe50',
     'tau160_idperf_tracktwo_L1TAU100',
