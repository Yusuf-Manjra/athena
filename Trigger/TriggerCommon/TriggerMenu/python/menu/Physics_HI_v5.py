# Copyright (C) 2002-2017 CERN for the benefit of the ATLAS collaboration

#------------------------------------------------------------------------#
#------------------------------------------------------------------------#
def setupMenu():
    
    from TriggerJobOpts.TriggerFlags          import TriggerFlags
    from AthenaCommon.Logging                 import logging
    log = logging.getLogger( 'TriggerMenu.menu.Physics_HI_v5.py' )

    from TriggerMenu.TriggerConfigLVL1 import TriggerConfigLVL1 as tcl1
    
    if tcl1.current:
        log.info("L1 items: %s " % tcl1.current.menu.items.itemNames())
    else:
        log.info("ERROR L1 menu has not yet been defined")

    HardProbesStream="HardProbes"
    MinBiasStream="MinBias"
    UPCStream="UPC"
    UCCStream="UCC"
    PCStream="PC"
    CCStream="CC"
    PCpebStream="PCPEB"
    CCpebStream="CCPEB"

    # Disable Calo offset correction for HI menus (ATR-13323)
    from CaloTools.CaloNoiseFlags import jobproperties
    jobproperties.CaloNoiseFlags.FixedLuminosity.set_Value_and_Lock(0)
    TriggerFlags.doCaloOffsetCorrection.set_Value_and_Lock(False)
    log.info("Calo offset correction for HI trigger menu:%s" % TriggerFlags.doCaloOffsetCorrection)
            
    # INPUT FORMAT FOR CHAINS:
    # ['chainName', 'L1itemforchain', [L1 items for chainParts], [stream], [groups], EBstep]

    TriggerFlags.Slices_all_setOff()

    TriggerFlags.TestSlice.signatures = [] 

    TriggerFlags.AFPSlice.signatures = []
    
    TriggerFlags.MuonSlice.signatures = [
	#ID tracking performance
    ['mu4_idperf',          'L1_MU4', [], [HardProbesStream, 'express'], ['RATE:SingleMuon','BW:Muon'], -1],
	['mu6_idperf',          'L1_MU4', [], [HardProbesStream], ['RATE:SingleMuon','BW:Muon'], -1],
	['mu10_idperf',         'L1_MU6', [], [HardProbesStream, 'express'], ['RATE:SingleMuon','BW:Muon'], -1],

	#RoI muons
	['mu4',                 'L1_MU4', [], [HardProbesStream,  'express'], ['RATE:SingleMuon','BW:Muon'], -1],
	['mu6',                 'L1_MU4', [], [HardProbesStream], ['RATE:SingleMuon','BW:Muon'], -1],
	['mu8',                 'L1_MU6', [], [HardProbesStream], ['RATE:SingleMuon','BW:Muon'], -1],
	['mu10',                'L1_MU6', [], [HardProbesStream,  'express'], ['RATE:SingleMuon','BW:Muon'], -1],
	['mu14',                'L1_MU11', [], [HardProbesStream, 'express'], ['RATE:SingleMuon','BW:Muon'], -1],

	#msonly
	['mu15_msonly',            'L1_MU11',           [], [HardProbesStream, 'express'], ['RATE:SingleMuon', 'BW:Muon'], -1],
	['mu20_msonly',            'L1_MU15',           [], [HardProbesStream], ['RATE:SingleMuon', 'BW:Muon'], -1],

	#di-muons RoI based
	['2mu4',                 'L1_2MU4', [], [HardProbesStream], ['RATE:SingleMuon','BW:Muon'], -1],
	['2mu6',                 'L1_2MU4', [], [HardProbesStream], ['RATE:SingleMuon','BW:Muon'], -1],
	['2mu4_msonly',          'L1_2MU4', [], [HardProbesStream], ['RATE:SingleMuon','BW:Muon'], -1],
    ['2mu6_msonly',          'L1_2MU4', [], [HardProbesStream], ['RATE:SingleMuon','BW:Muon'], -1],

	#Full scan
	['mu4_mu2noL1',         'L1_MU4', ['L1_MU4',''], [HardProbesStream], ['RATE:MultiMuon','BW:Muon'], -1, ['serial',-1,["mu4","mu2noL1"]]],
    ['mu4_mu4noL1',         'L1_MU4', ['L1_MU4',''], [HardProbesStream, 'express'], ['RATE:MultiMuon','BW:Muon'], -1, ['serial',-1,["mu4","mu4noL1"]]],
    ['mu6_mu4noL1',         'L1_MU4', ['L1_MU4',''], [HardProbesStream], ['RATE:MultiMuon','BW:Muon'], -1, ['serial',-1,["mu6","mu4noL1"]]],
        
        #Full-scan supporting
	['mu2noL1',         'L1_MU4', ['L1_MU4',''], [HardProbesStream], ['RATE:SingleMuon','BW:Muon'], -1, ],
    ['mu4noL1',         'L1_MU4', ['L1_MU4',''], [HardProbesStream], ['RATE:SingleMuon','BW:Muon'], -1, ],
    ['mu6noL1',         'L1_MU4', ['L1_MU4',''], [HardProbesStream], ['RATE:SingleMuon','BW:Muon'], -1, ],

    # muon calibration
    #['mu0_muoncalib',             'L1_MU4',      [],['Muon_Calibration'],["RATE:Calibration","BW:Muon"],-1],
    #['mu0_muoncalib_L1MU15',      'L1_MU15',     [],['Muon_Calibration'],["RATE:Calibration","BW:Muon"],-1],
    #['mu0_muoncalib_L1MU4_EMPTY', 'L1_MU4_EMPTY',[],['Muon_Calibration'],["RATE:Calibration","BW:Muon"],-1],
    
    #UPC muons
    ['mu4_L1MU4_VZDC_AORC_VTE200',                 'L1_MU4_VZDC_AORC_VTE200',[], [UPCStream], ['RATE:UPC', 'BW:UPC'], -1],
    ['2mu4_L12MU4_VTE50',                 'L1_2MU4_VTE50',[], [UPCStream], ['RATE:UPC', 'BW:UPC'], -1],
    ['mu4_mu4noL1_L1MU4_VTE50',                 'L1_MU4_VTE50',['L1_MU4',''], [UPCStream], ['RATE:UPC', 'BW:UPC'], -1, ['serial',-1,["mu4","mu4noL1"]]],
    ['mu6_L1MU4_VTE50',                 'L1_MU4_VTE50',[], [UPCStream], ['RATE:UPC', 'BW:UPC'], -1],
    ['mu8_L1MU6_VTE50',                 'L1_MU6_VTE50',[], [UPCStream], ['RATE:UPC', 'BW:UPC'], -1],    
        
        ]

    TriggerFlags.JetSlice.signatures = [
	#performance
	#['j0_perf_L1ZDC_A_C',     'L1_ZDC_A_C',[], [HardProbesStream], ['RATE:SingleJet', 'BW:Jet'], -1],
	#['j0_perf_L1RD0_FILLED',     'L1_RD0_FILLED',[], [HardProbesStream], ['RATE:SingleJet', 'BW:Jet'], -1],

	#physics
	#R=0.4 jets
	['j20_ion_L1TE20',         'L1_TE20',[], [HardProbesStream, 'express'], ['RATE:SingleJet', 'BW:Jet'], -1],
    ['j25_ion_L1TE20',         'L1_TE20',[], [HardProbesStream], ['RATE:SingleJet', 'BW:Jet'], -1],
	['j30_ion_L1TE20',         'L1_TE20',[], [HardProbesStream, 'express'], ['RATE:SingleJet', 'BW:Jet'], -1],   
	['j40_ion_L1TE20',         'L1_TE20',[], [HardProbesStream], ['RATE:SingleJet', 'BW:Jet'], -1],
	['j50_ion_L1TE20',         'L1_TE20',[], [HardProbesStream], ['RATE:SingleJet', 'BW:Jet'], -1],
	['j30_ion_L1TE50',         'L1_TE50',[], [HardProbesStream, 'express'], ['RATE:SingleJet', 'BW:Jet'], -1],   
	['j40_ion_L1TE50',         'L1_TE50',[], [HardProbesStream], ['RATE:SingleJet', 'BW:Jet'], -1],
	['j50_ion_L1TE50',         'L1_TE50',[], [HardProbesStream, 'express'], ['RATE:SingleJet', 'BW:Jet'], -1],
	['j60_ion_L1TE50',         'L1_TE50',[], [HardProbesStream], ['RATE:SingleJet', 'BW:Jet'], -1],
	['j75_ion_L1TE50',         'L1_TE50',[], [HardProbesStream], ['RATE:SingleJet', 'BW:Jet'], -1],
	['j85_ion_L1TE50',         'L1_TE50',[], [HardProbesStream], ['RATE:SingleJet', 'BW:Jet'], -1],
	['j100_ion_L1TE50',         'L1_TE50',[], [HardProbesStream, 'express'], ['RATE:SingleJet', 'BW:Jet'], -1],
	['j150_ion_L1TE50',         'L1_TE50',[], [HardProbesStream, 'express'], ['RATE:SingleJet', 'BW:Jet'], -1],
	['j50_ion_L1J12',         'L1_J12',[], [HardProbesStream, 'express'], ['RATE:SingleJet', 'BW:Jet'], -1],
	['j60_ion_L1J15',         'L1_J15',[], [HardProbesStream], ['RATE:SingleJet', 'BW:Jet'], -1],
	['j75_ion_L1J20',         'L1_J20',[], [HardProbesStream], ['RATE:SingleJet', 'BW:Jet'], -1],
	['j85_ion_L1J20',         'L1_J20',[], [HardProbesStream], ['RATE:SingleJet', 'BW:Jet'], -1],
	['j100_ion_L1J20',         'L1_J20',[], [HardProbesStream], ['RATE:SingleJet', 'BW:Jet'], -1],
	['j110_ion_L1J30',         'L1_J30',[], [HardProbesStream], ['RATE:SingleJet', 'BW:Jet'], -1],
	['j120_ion_L1J30',         'L1_J30',[], [HardProbesStream], ['RATE:SingleJet', 'BW:Jet'], -1],
	['j150_ion_L1J30',         'L1_J30',[], [HardProbesStream], ['RATE:SingleJet', 'BW:Jet'], -1],		
	['j30_ion_L1ZDC_A_C',         'L1_ZDC_A_C',[], [HardProbesStream], ['RATE:SingleJet', 'BW:Jet'], -1],
	['j40_ion_L1ZDC_A_C',         'L1_ZDC_A_C',[], [HardProbesStream], ['RATE:SingleJet', 'BW:Jet'], -1],
	['j50_ion_L1ZDC_A_C',         'L1_ZDC_A_C',[], [HardProbesStream], ['RATE:SingleJet', 'BW:Jet'], -1],
	['j60_ion_L1ZDC_A_C',         'L1_ZDC_A_C',[], [HardProbesStream], ['RATE:SingleJet', 'BW:Jet'], -1],
	['j75_ion_L1ZDC_A_C',         'L1_ZDC_A_C',[], [HardProbesStream], ['RATE:SingleJet', 'BW:Jet'], -1],
	

	#forward jets ATR-12623
	['j25_320eta490_ion_L1TE20',         'L1_TE20',[], [HardProbesStream], ['RATE:SingleJet', 'BW:Jet'], -1],
	['j25_320eta490_ion_L1TE50',         'L1_TE50',[], [HardProbesStream], ['RATE:SingleJet', 'BW:Jet'], -1],
	['j30_320eta490_ion_L1TE20',         'L1_TE20',[], [HardProbesStream], ['RATE:SingleJet', 'BW:Jet'], -1],
    ['j30_320eta490_ion_L1TE50',         'L1_TE50',[], [HardProbesStream], ['RATE:SingleJet', 'BW:Jet'], -1],
	['j40_320eta490_ion_L1TE20',         'L1_TE20',[], [HardProbesStream], ['RATE:SingleJet', 'BW:Jet'], -1],
    ['j40_320eta490_ion_L1TE50',         'L1_TE50',[], [HardProbesStream], ['RATE:SingleJet', 'BW:Jet'], -1],
	['j50_320eta490_ion_L1TE20',         'L1_TE20',[], [HardProbesStream], ['RATE:SingleJet', 'BW:Jet'], -1],
    ['j50_320eta490_ion_L1TE50',         'L1_TE50',[], [HardProbesStream], ['RATE:SingleJet', 'BW:Jet'], -1],
    
    ['j50_320eta490_ion',         'L1_J15.31ETA49',[], [HardProbesStream], ['RATE:SingleJet', 'BW:Jet'], -1],
    ['j60_320eta490_ion',         'L1_J20.31ETA49',[], [HardProbesStream], ['RATE:SingleJet', 'BW:Jet'], -1],
    ['j70_320eta490_ion',         'L1_J20.31ETA49',[], [HardProbesStream], ['RATE:SingleJet', 'BW:Jet'], -1],


	#multijets
	['j60_ion_2j30_ion_L1TE50',    'L1_TE50', [], [HardProbesStream], ['RATE:MultiJet',  'BW:Jet'], -1],
	['j75_ion_2j30_ion_L1TE50',    'L1_TE50', [], [HardProbesStream], ['RATE:MultiJet',  'BW:Jet'], -1],
	['j75_ion_2j40_ion_L1TE50',    'L1_TE50', [], [HardProbesStream], ['RATE:MultiJet',  'BW:Jet'], -1],
	['j100_ion_2j30_ion_L1TE50',   'L1_TE50', [], [HardProbesStream], ['RATE:MultiJet',  'BW:Jet'], -1],
	['j100_ion_2j40_ion_L1TE50',   'L1_TE50', [], [HardProbesStream], ['RATE:MultiJet',  'BW:Jet'], -1],
	['j100_ion_2j50_ion_L1TE50',   'L1_TE50', [], [HardProbesStream], ['RATE:MultiJet',  'BW:Jet'], -1],

	['j60_ion_2j30_ion_L1J12',     'L1_J12', [], [HardProbesStream], ['RATE:MultiJet',  'BW:Jet'], -1],
	['j75_ion_2j30_ion_L1J12',     'L1_J12', [], [HardProbesStream], ['RATE:MultiJet',  'BW:Jet'], -1],
	['j75_ion_2j40_ion_L1J12',     'L1_J12', [], [HardProbesStream], ['RATE:MultiJet',  'BW:Jet'], -1],
	['j100_ion_2j30_ion_L1J12',    'L1_J12', [], [HardProbesStream], ['RATE:MultiJet',  'BW:Jet'], -1],
	['j100_ion_2j40_ion_L1J12',    'L1_J12', [], [HardProbesStream], ['RATE:MultiJet',  'BW:Jet'], -1],
	['j100_ion_2j50_ion_L1J12',    'L1_J12', [], [HardProbesStream], ['RATE:MultiJet',  'BW:Jet'], -1],

    #photoproduction
    #['j5_L1TE5_VTE200',                 'L1_TE5_VTE200',[], [UPCStream], ['RATE:UPC', 'BW:UPC'], -1],
    ['j10_L1TE5_VTE200',                 'L1_TE5_VTE200',[], [UPCStream], ['RATE:UPC', 'BW:UPC'], -1],
	['j15_L1TE5_VTE200',                 'L1_TE5_VTE200',[], [UPCStream], ['RATE:UPC', 'BW:UPC'], -1],
	['j20_L1TE5_VTE200',                 'L1_TE5_VTE200',[], [UPCStream], ['RATE:UPC', 'BW:UPC'], -1],
		
    #['j5_L1ZDC_XOR_TE5_VTE200',                 'L1_ZDC_XOR_TE5_VTE200',[], [UPCStream], ['RATE:UPC', 'BW:UPC'], -1],
    ['j10_L1ZDC_XOR_TE5_VTE200',                 'L1_ZDC_XOR_TE5_VTE200',[], [UPCStream], ['RATE:UPC', 'BW:UPC'], -1],
	['j15_L1ZDC_XOR_TE5_VTE200',                 'L1_ZDC_XOR_TE5_VTE200',[], [UPCStream], ['RATE:UPC', 'BW:UPC'], -1],
	['j20_L1ZDC_XOR_TE5_VTE200',                 'L1_ZDC_XOR_TE5_VTE200',[], [UPCStream], ['RATE:UPC', 'BW:UPC'], -1],
	['j30_L1ZDC_XOR_TE20_VTE200',                 'L1_ZDC_XOR_TE20_VTE200',[], [UPCStream], ['RATE:UPC', 'BW:UPC'], -1],
	['j40_L1ZDC_XOR_TE20_VTE200',                 'L1_ZDC_XOR_TE20_VTE200',[], [UPCStream], ['RATE:UPC', 'BW:UPC'], -1],
	
	['j10_L1VZDC_A_C_TE5_VTE200',                 'L1_VZDC_A_C_TE5_VTE200',[], [UPCStream], ['RATE:UPC', 'BW:UPC'], -1],
	['j15_L1VZDC_A_C_TE5_VTE200',                 'L1_VZDC_A_C_TE5_VTE200',[], [UPCStream], ['RATE:UPC', 'BW:UPC'], -1],
	['j20_L1VZDC_A_C_TE5_VTE200',                 'L1_VZDC_A_C_TE5_VTE200',[], [UPCStream], ['RATE:UPC', 'BW:UPC'], -1],
	['j30_L1VZDC_A_C_TE20_VTE200',                 'L1_VZDC_A_C_TE20_VTE200',[], [UPCStream], ['RATE:UPC', 'BW:UPC'], -1],
	
	#supporting
	['j10_L1ZDC_XOR_VTE200',                 'L1_ZDC_XOR_VTE200',[], [UPCStream], ['RATE:UPC', 'BW:UPC'], -1],
	
    #single-jet large-R UPC trigger chains
    ['j10_a10_lcw_subjes_L1TE5_VTE200',                 'L1_TE5_VTE200',[], [UPCStream], ['RATE:UPC', 'BW:UPC'], -1],
	['j15_a10_lcw_subjes_L1TE5_VTE200',                 'L1_TE5_VTE200',[], [UPCStream], ['RATE:UPC', 'BW:UPC'], -1],
	['j20_a10_lcw_subjes_L1TE5_VTE200',                 'L1_TE5_VTE200',[], [UPCStream], ['RATE:UPC', 'BW:UPC'], -1],
    
	['j10_a10_lcw_subjes_L1ZDC_XOR_TE5_VTE200',                 'L1_ZDC_XOR_TE5_VTE200',[], [UPCStream], ['RATE:UPC', 'BW:UPC'], -1],
	['j15_a10_lcw_subjes_L1ZDC_XOR_TE5_VTE200',                 'L1_ZDC_XOR_TE5_VTE200',[], [UPCStream], ['RATE:UPC', 'BW:UPC'], -1],
	['j20_a10_lcw_subjes_L1ZDC_XOR_TE5_VTE200',                 'L1_ZDC_XOR_TE5_VTE200',[], [UPCStream], ['RATE:UPC', 'BW:UPC'], -1],
        
    #forward - to be added back if needed
    #['j10_320eta490_L1TE5_VTE200',                 'L1_TE5_VTE200',[], [UPCStream], ['RATE:UPC', 'BW:UPC'], -1],
    #['j10_320eta490_L1ZDC_XOR_TE5_VTE200',         'L1_ZDC_XOR_TE5_VTE200',[], [UPCStream], ['RATE:UPC', 'BW:UPC'], -1],
    #['j15_320eta490_L1TE5_VTE200',                 'L1_TE5_VTE200',[], [UPCStream], ['RATE:UPC', 'BW:UPC'], -1],
    #['j15_320eta490_L1ZDC_XOR_TE5_VTE200',         'L1_ZDC_XOR_TE5_VTE200',[], [UPCStream], ['RATE:UPC', 'BW:UPC'], -1],
    #['j20_320eta490_L1TE5_VTE200',                 'L1_TE5_VTE200',[], [UPCStream], ['RATE:UPC', 'BW:UPC'], -1],
    #['j20_320eta490_L1ZDC_XOR_TE5_VTE200',         'L1_ZDC_XOR_TE5_VTE200',[], [UPCStream], ['RATE:UPC', 'BW:UPC'], -1],
    
	#photoproduction: di-jets - to be added back if needed
	#['2j10_L1TE5_VTE200',                 'L1_TE5_VTE200',[], [UPCStream], ['RATE:UPC', 'BW:UPC'], -1],
	#['2j15_L1TE5_VTE200',                 'L1_TE5_VTE200',[], [UPCStream], ['RATE:UPC', 'BW:UPC'], -1],
	#['2j20_L1TE5_VTE200',                 'L1_TE5_VTE200',[], [UPCStream], ['RATE:UPC', 'BW:UPC'], -1],

	#['2j10_L1ZDC_XOR_TE5_VTE200',         'L1_ZDC_XOR_TE5_VTE200',[], [UPCStream], ['RATE:UPC', 'BW:UPC'], -1],
	#['2j15_L1ZDC_XOR_TE5_VTE200',         'L1_ZDC_XOR_TE5_VTE200',[], [UPCStream], ['RATE:UPC', 'BW:UPC'], -1],
	#['2j20_L1ZDC_XOR_TE5_VTE200',         'L1_ZDC_XOR_TE5_VTE200',[], [UPCStream], ['RATE:UPC', 'BW:UPC'], -1],

	#['2j10_L1ZDC_A_C_TE5_VTE200',         'L1_ZDC_A_C_TE5_VTE200',[], [UPCStream], ['RATE:UPC', 'BW:UPC'], -1],
	#['2j15_L1ZDC_A_C_TE5_VTE200',         'L1_ZDC_A_C_TE5_VTE200',[], [UPCStream], ['RATE:UPC', 'BW:UPC'], -1],
	#['2j20_L1ZDC_A_C_TE5_VTE200',         'L1_ZDC_A_C_TE5_VTE200',[], [UPCStream], ['RATE:UPC', 'BW:UPC'], -1],
		
	#Jet triggers with MBTS vetos - to be added back if needed     
    #['j10_mb_mbts_vetombts1side2in_L1ZDC_XOR_TE5_VTE200',  'L1_ZDC_XOR_TE5_VTE200'  ,['',''], [UPCStream], ['RATE:UPC', 'BW:UPC'], -1,['serial',-1,[ 'mb_mbts_vetombts1side2in','j10']]],
    #['j15_mb_mbts_vetombts1side2in_L1ZDC_XOR_TE5_VTE200',  'L1_ZDC_XOR_TE5_VTE200'  ,['',''], [UPCStream], ['RATE:UPC', 'BW:UPC'], -1,['serial',-1,[ 'mb_mbts_vetombts1side2in','j15']]],
    #['j20_mb_mbts_vetombts1side2in_L1ZDC_XOR_TE5_VTE200',  'L1_ZDC_XOR_TE5_VTE200'  ,['',''], [UPCStream], ['RATE:UPC', 'BW:UPC'], -1,['serial',-1,[ 'mb_mbts_vetombts1side2in','j20']]],
	
	#['2j10_mb_mbts_vetombts1side2in_L1ZDC_XOR_TE5_VTE200',  'L1_ZDC_XOR_TE5_VTE200'  ,['',''], [UPCStream], ['RATE:UPC', 'BW:UPC'], -1,['serial',-1,[ 'mb_mbts_vetombts1side2in','2j10']]],
    #['2j15_mb_mbts_vetombts1side2in_L1ZDC_XOR_TE5_VTE200',  'L1_ZDC_XOR_TE5_VTE200'  ,['',''], [UPCStream], ['RATE:UPC', 'BW:UPC'], -1,['serial',-1,[ 'mb_mbts_vetombts1side2in','2j15']]],
    #['2j20_mb_mbts_vetombts1side2in_L1ZDC_XOR_TE5_VTE200',  'L1_ZDC_XOR_TE5_VTE200'  ,['',''], [UPCStream], ['RATE:UPC', 'BW:UPC'], -1,['serial',-1,[ 'mb_mbts_vetombts1side2in','2j20']]],
        ]

    TriggerFlags.BjetSlice.signatures = [
        ]

    TriggerFlags.METSlice.signatures = [
        ]

    TriggerFlags.TauSlice.signatures = [
       ]

    TriggerFlags.EgammaSlice.signatures = [
    
    ['g18_etcut',              'L1_EM12', [], [HardProbesStream, 'express'], ['RATE:SinglePhoton', 'BW:Egamma'], -1],
    
	#Run 1 PID
	#['e15_loose',                  'L1_EM10', [], [HardProbesStream], ['RATE:SingleElectron', 'BW:Egamma'], -1],
    #['e15_medium',                 'L1_EM10', [], [HardProbesStream], ['RATE:SingleElectron', 'BW:Egamma'], -1],
	#['e15_lhloose',                'L1_EM10', [], [HardProbesStream], ['RATE:SingleElectron', 'BW:Egamma'], -1],
	#['e15_lhmedium',               'L1_EM10', [], [HardProbesStream], ['RATE:SingleElectron', 'BW:Egamma'], -1],

	#['e15_loose_L1EM12',           'L1_EM12', [], [HardProbesStream], ['RATE:SingleElectron', 'BW:Egamma'], -1],
    #['e15_medium_L1EM12',          'L1_EM12', [], [HardProbesStream], ['RATE:SingleElectron', 'BW:Egamma'], -1],
	#['e15_lhloose_L1EM12',         'L1_EM12', [], [HardProbesStream], ['RATE:SingleElectron', 'BW:Egamma'], -1],
	#['e15_lhmedium_L1EM12',        'L1_EM12', [], [HardProbesStream], ['RATE:SingleElectron', 'BW:Egamma'], -1],
	
	#heavy ion instances	
	#['e10_etcut_ion',              'L1_EM7', [], [HardProbesStream, 'express'], ['RATE:SingleElectron', 'BW:Egamma'], -1],
	#['e12_etcut_ion',              'L1_EM8', [], [HardProbesStream, 'express'], ['RATE:SingleElectron', 'BW:Egamma'], -1],
    #['e12_etcut_ion_L1EM10',       'L1_EM10', [], [HardProbesStream, 'express'], ['RATE:SingleElectron', 'BW:Egamma'], -1],
    #['e15_etcut_ion',              'L1_EM10', [], [HardProbesStream, 'express'], ['RATE:SingleElectron', 'BW:Egamma'], -1],
    ['e15_etcut_ion',       'L1_EM12', [], [HardProbesStream, 'express'], ['RATE:SingleElectron', 'BW:Egamma'], -1],
    ['e18_etcut_ion',              'L1_EM14', [], [HardProbesStream], ['RATE:SingleElectron', 'BW:Egamma'], -1], 
    ['e20_etcut_ion',              'L1_EM16', [], [HardProbesStream], ['RATE:SingleElectron', 'BW:Egamma'], -1], 
	
	#['g12_etcut_ion',              'L1_EM10', [], [HardProbesStream, 'express'], ['RATE:SinglePhoton', 'BW:Egamma'], -1],
    ['g13_etcut_ion',              'L1_EM10', [], [HardProbesStream, 'express'], ['RATE:SinglePhoton', 'BW:Egamma'], -1],
	['g18_etcut_ion',              'L1_EM12', [], [HardProbesStream, 'express'], ['RATE:SinglePhoton', 'BW:Egamma'], -1],

    #['e15_loose_ion',              'L1_EM10', [], [HardProbesStream, 'express'], ['RATE:SingleElectron', 'BW:Egamma'], -1],
    #['e15_medium_ion',             'L1_EM10', [], [HardProbesStream, 'express'], ['RATE:SingleElectron', 'BW:Egamma'], -1],
    #['e15_lhloose_ion',            'L1_EM10', [], [HardProbesStream], ['RATE:SingleElectron', 'BW:Egamma'], -1],
    #['e15_lhmedium_ion',           'L1_EM10', [], [HardProbesStream], ['RATE:SingleElectron', 'BW:Egamma'], -1],

    ['e15_loose_ion',       'L1_EM12', [], [HardProbesStream, 'express'], ['RATE:SingleElectron', 'BW:Egamma'], -1],
    ['e15_medium_ion',      'L1_EM12', [], [HardProbesStream, 'express'], ['RATE:SingleElectron', 'BW:Egamma'], -1],
    ['e15_lhloose_ion_L1EM12',     'L1_EM12', [], [HardProbesStream], ['RATE:SingleElectron', 'BW:Egamma'], -1],
    ['e15_lhmedium_ion_L1EM12',    'L1_EM12', [], [HardProbesStream], ['RATE:SingleElectron', 'BW:Egamma'], -1],
 
	#backup for e15
    ['e18_loose_ion',              'L1_EM14', [], [HardProbesStream, 'express'], ['RATE:SingleElectron', 'BW:Egamma'], -1],
    ['e18_medium_ion',             'L1_EM14', [], [HardProbesStream], ['RATE:SingleElectron', 'BW:Egamma'], -1],
    ['e18_lhloose_ion',            'L1_EM14', [], [HardProbesStream], ['RATE:SingleElectron', 'BW:Egamma'], -1],
    ['e18_lhmedium_ion',           'L1_EM14', [], [HardProbesStream], ['RATE:SingleElectron', 'BW:Egamma'], -1],

	#backup for e15
	
	['e20_loose_ion',              'L1_EM16', [], [HardProbesStream, 'express'], ['RATE:SingleElectron', 'BW:Egamma'], -1],
	['e20_medium_ion',              'L1_EM16', [], [HardProbesStream, 'express'], ['RATE:SingleElectron', 'BW:Egamma'], -1],
    ['e20_lhloose_ion',            'L1_EM16', [], [HardProbesStream], ['RATE:SingleElectron', 'BW:Egamma'], -1],
    ['e20_lhmedium_ion',            'L1_EM16', [], [HardProbesStream], ['RATE:SingleElectron', 'BW:Egamma'], -1],
	
	#monitoring
	['2e20_loose_ion',            'L1_2EM16', [], [HardProbesStream], ['RATE:SingleElectron', 'BW:Egamma'], -1],
	
	#idperf
	['e15_loose_ion_idperf',       'L1_EM12', [], [HardProbesStream, 'express'], ['RATE:IDMonitoring', 'BW:Egamma', 'BW:ID'],-1],
	['e18_loose_ion_idperf',       'L1_EM14', [], [HardProbesStream, 'express'], ['RATE:IDMonitoring', 'BW:Egamma', 'BW:ID'],-1],
	['e20_loose_ion_idperf',       'L1_EM16', [], [HardProbesStream, 'express'], ['RATE:IDMonitoring', 'BW:Egamma', 'BW:ID'],-1],
	#['e15_medium_ion_idperf',       'L1_EM10', [], [HardProbesStream, 'express'], ['RATE:IDMonitoring', 'BW:Egamma', 'BW:ID'],-1],
	#['e15_loose_ion_idperf_L1EM12', 'L1_EM12', [], [HardProbesStream, 'express'], ['RATE:IDMonitoring', 'BW:Egamma', 'BW:ID'],-1],
	#['e15_medium_ion_idperf_L1EM12', 'L1_EM12', [], [HardProbesStream, 'express'], ['RATE:IDMonitoring', 'BW:Egamma', 'BW:ID'],-1],

	#di-electrons , timeouts ATR-10226
	#['2e10_loose_ion',               'L1_2EM7', [], [HardProbesStream, 'express'], ['RATE:MultiElectron', 'BW:Egamma'], -1],
	#['2e10_lhloose_ion',            'L1_2EM5', [], [HardProbesStream], ['RATE:SingleElectron', 'BW:Egamma'], -1],

	
	['g15_loose_ion',              'L1_EM10', [], [HardProbesStream, 'express'], ['RATE:SinglePhoton', 'BW:Egamma'], -1],
    #['g15_medium_ion',             'L1_EM10', [], [HardProbesStream], ['RATE:SinglePhoton', 'BW:Egamma'], -1],
    ['g20_loose',              'L1_EM12', [], [HardProbesStream, 'express'], ['RATE:SinglePhoton', 'BW:Egamma'], -1],
    ['g20_loose_ion',              'L1_EM12', [], [HardProbesStream, 'express'], ['RATE:SinglePhoton', 'BW:Egamma'], -1],
    #['g20_medium_ion',             'L1_EM12', [], [HardProbesStream], ['RATE:SinglePhoton', 'BW:Egamma'], -1],

	#di-photon triggers
	['2g15_loose',                  'L1_2EM10', [], [HardProbesStream], ['RATE:MultiPhoton', 'BW:Egamma'], -1],
	['2g15_loose_ion',              'L1_2EM10', [], [HardProbesStream], ['RATE:MultiPhoton', 'BW:Egamma'], -1],

	# Monopole triggers ATR-12467
    #['g0_hiptrt_L1EM14',                    'L1_EM14', [], [HardProbesStream], ['RATE:SinglePhoton', 'BW:Egamma'], -1],
	#['g0_hiptrt_L1EM16',                    'L1_EM16', [], [HardProbesStream], ['RATE:SinglePhoton', 'BW:Egamma'], -1],
	
	#UPC electrons
    ['e12_lhloose_nod0_L1EM7_VTE200',     'L1_EM7_VTE200',   [], [UPCStream],["BW:UPC", "RATE:UPC"], 1],
    ['e12_lhloose_L1EM7_VTE200',     'L1_EM7_VTE200',   [], [UPCStream],["BW:UPC", "RATE:UPC"], 1],
    ['e12_loose_L1EM7_VTE200',     'L1_EM7_VTE200',   [], [UPCStream],["BW:UPC", "RATE:UPC"], 1],
    ['e12_medium_L1EM7_VTE200',     'L1_EM7_VTE200',   [], [UPCStream],["BW:UPC", "RATE:UPC"], 1],
    ['e12_loose_ion_L1EM7_VTE200',     'L1_EM7_VTE200',   [], [UPCStream],["BW:UPC", "RATE:UPC"], 1],
    ['e12_medium_ion_L1EM7_VTE200',     'L1_EM7_VTE200',   [], [UPCStream],["BW:UPC", "RATE:UPC"], 1],
    
    #UPC photons
    ['g12_loose_L1EM7_VTE200',     'L1_EM7_VTE200',   [], [UPCStream],["BW:UPC", "RATE:UPC"], 1],
    ['g12_medium_L1EM7_VTE200',     'L1_EM7_VTE200',   [], [UPCStream],["BW:UPC", "RATE:UPC"], 1],

        ]

    TriggerFlags.BphysicsSlice.signatures = [
	['2mu4_bDimu',                    'L1_2MU4', [], [HardProbesStream, 'express'], ['RATE:Bphysics','BW:Bphys'], -1], 
    ['2mu4_bDimu_novtx_noos',         'L1_2MU4', [], [HardProbesStream, 'express'], ['RATE:Bphysics','BW:Bphys'], -1],
	['mu4_mu4_idperf_bJpsimumu_noid',  'L1_2MU4', [], [HardProbesStream, 'express'], ['RATE:IDMonitoring','BW:Bphys', 'BW:ID'], -1],
	['mu13_mu13_idperf_Zmumu',     'L1_2MU6', [], [HardProbesStream, 'express'], ['RATE:IDMonitoring','BW:Bphys', 'BW:ID'], -1],
        ]

    TriggerFlags.CombinedSlice.signatures = [
	['mu4_j30_a2_ion_dr05', 'L1_MU4',     ['L1_MU4', ''], [HardProbesStream], ['RATE:MuonBjet', 'BW:BJet'], -1,['serial',-1,['mu4', 'j30_a2_ion'] ]],
	['mu4_j40_a2_ion_dr05', 'L1_MU4',     ['L1_MU4', ''], [HardProbesStream], ['RATE:MuonBjet', 'BW:BJet'], -1,['serial',-1,['mu4', 'j40_a2_ion'] ]],
	['mu4_j30_a3_ion_dr05', 'L1_MU4',     ['L1_MU4', ''], [HardProbesStream], ['RATE:MuonBjet', 'BW:BJet'], -1,['serial',-1,['mu4', 'j30_a3_ion'] ]],
	['mu4_j40_a3_ion_dr05', 'L1_MU4',     ['L1_MU4', ''], [HardProbesStream], ['RATE:MuonBjet', 'BW:BJet'], -1,['serial',-1,['mu4', 'j40_a3_ion'] ]],
	['mu4_j30_ion_dr05', 'L1_MU4',     ['L1_MU4', ''], [HardProbesStream], ['RATE:MuonBjet', 'BW:BJet'], -1,['serial',-1,['mu4', 'j30_ion'] ]],
	['mu4_j40_ion_dr05', 'L1_MU4',     ['L1_MU4', ''], [HardProbesStream], ['RATE:MuonBjet', 'BW:BJet'], -1,['serial',-1,['mu4', 'j40_ion'] ]],
    ['mu4_j50_ion_dr05', 'L1_MU4',     ['L1_MU4', ''], [HardProbesStream], ['RATE:MuonBjet', 'BW:BJet'], -1,['serial',-1,['mu4', 'j50_ion'] ]],
	['mu4_j60_ion_dr05', 'L1_MU4',     ['L1_MU4', ''], [HardProbesStream, 'express'], ['RATE:MuonBjet', 'BW:BJet'], -1,['serial',-1,['mu4', 'j60_ion'] ]],
	['mu6_j20_ion_dr05', 'L1_MU6',     ['L1_MU6', ''], [HardProbesStream], ['RATE:MuonBjet', 'BW:BJet'], -1,['serial',-1,['mu6', 'j20_ion'] ]],
	['mu6_j25_ion_dr05', 'L1_MU6',     ['L1_MU6', ''], [HardProbesStream], ['RATE:MuonBjet', 'BW:BJet'], -1,['serial',-1,['mu6', 'j25_ion'] ]],
	['mu6_j30_ion_dr05', 'L1_MU6',     ['L1_MU6', ''], [HardProbesStream, 'express'], ['RATE:MuonBjet', 'BW:BJet'], -1,['serial',-1,['mu6', 'j30_ion'] ]],

	#supporting triggers
	['mu4_j30_a2_ion', 'L1_MU4',     ['L1_MU4', ''], [HardProbesStream], ['RATE:MuonBjet', 'BW:BJet'], -1,['serial',-1,['mu4', 'j30_a2_ion'] ]],
    ['mu4_j40_a2_ion', 'L1_MU4',     ['L1_MU4', ''], [HardProbesStream], ['RATE:MuonBjet', 'BW:BJet'], -1,['serial',-1,['mu4', 'j40_a2_ion'] ]],
	['mu4_j30_a3_ion', 'L1_MU4',     ['L1_MU4', ''], [HardProbesStream], ['RATE:MuonBjet', 'BW:BJet'], -1,['serial',-1,['mu4', 'j30_a3_ion'] ]],
    ['mu4_j40_a3_ion', 'L1_MU4',     ['L1_MU4', ''], [HardProbesStream], ['RATE:MuonBjet', 'BW:BJet'], -1,['serial',-1,['mu4', 'j40_a3_ion'] ]],
	['mu4_j30_ion', 'L1_MU4',     ['L1_MU4', ''], [HardProbesStream], ['RATE:MuonBjet', 'BW:BJet'], -1,['serial',-1,['mu4', 'j30_ion'] ]],
    ['mu4_j40_ion', 'L1_MU4',     ['L1_MU4', ''], [HardProbesStream], ['RATE:MuonBjet', 'BW:BJet'], -1,['serial',-1,['mu4', 'j40_ion'] ]],
	['mu4_j50_ion', 'L1_MU4',     ['L1_MU4', ''], [HardProbesStream], ['RATE:MuonBjet', 'BW:BJet'], -1,['serial',-1,['mu4', 'j50_ion'] ]],
	['mu4_j60_ion', 'L1_MU4',     ['L1_MU4', ''], [HardProbesStream], ['RATE:MuonBjet', 'BW:BJet'], -1,['serial',-1,['mu4', 'j60_ion'] ]],
    ['mu6_j20_ion', 'L1_MU6',     ['L1_MU6', ''], [HardProbesStream], ['RATE:MuonBjet', 'BW:BJet'], -1,['serial',-1,['mu6', 'j20_ion'] ]],
    ['mu6_j25_ion', 'L1_MU6',     ['L1_MU6', ''], [HardProbesStream], ['RATE:MuonBjet', 'BW:BJet'], -1,['serial',-1,['mu6', 'j25_ion'] ]],
    ['mu6_j30_ion', 'L1_MU6',     ['L1_MU6', ''], [HardProbesStream], ['RATE:MuonBjet', 'BW:BJet'], -1,['serial',-1,['mu6', 'j30_ion'] ]],
            
     #UPC:Supporting
    ['hi_upc_FgapAC_mb_sptrk_exclusiveloose1_L1ZDC_XOR_VTE50',        'L1_ZDC_XOR_VTE50',   ['', ''], [UPCStream],["BW:UPC", "RATE:UPC"], 1, ['serial', -1, ['hi_upc_FgapAC','mb_sptrk_exclusiveloose1'],False]],
    ['hi_upc_FgapAC_mb_sptrk_exclusiveloose2_L1ZDC_XOR_VTE50',        'L1_ZDC_XOR_VTE50',   ['', ''], [UPCStream],["BW:UPC", "RATE:UPC"], 1, ['serial', -1, ['hi_upc_FgapAC','mb_sptrk_exclusiveloose2'],False]],
    ['hi_upc_FgapAC_mb_sptrk_exclusiveloose1_L1MU4_VTE50',        'L1_MU4_VTE50',   ['', ''], [UPCStream],["BW:UPC", "RATE:UPC"], 1, ['serial', -1, ['hi_upc_FgapAC','mb_sptrk_exclusiveloose1'],False]],
    ['hi_upc_FgapAC_mb_sptrk_exclusiveloose2_L1MU4_VTE50',        'L1_MU4_VTE50',   ['', ''], [UPCStream],["BW:UPC", "RATE:UPC"], 1, ['serial', -1, ['hi_upc_FgapAC','mb_sptrk_exclusiveloose2'],False]],
<<<<<<< HEAD
      
    ]
=======
    
    ['hi_upc_FgapAC_mb_sptrk_exclusiveloose2_L1ZDC_A_C_VTE50',        'L1_ZDC_A_C_VTE50',   ['', ''], [UPCStream],["BW:UPC", "RATE:UPC"], 1, ['serial', -1, ['hi_upc_FgapAC','mb_sptrk_exclusiveloose2'],False]],
 	['hi_upc_FgapAC_mb_sptrk_exclusiveloose2_L1VZDC_A_C_VTE50',        'L1_VZDC_A_C_VTE50',   ['', ''], [UPCStream],["BW:UPC", "RATE:UPC"], 1, ['serial', -1, ['hi_upc_FgapAC','mb_sptrk_exclusiveloose2'],False]],
 	       
        ]
>>>>>>> ebe10925
      
    TriggerFlags.HeavyIonSlice.signatures = [
	#event shape triggers
        ['hi_v2_th5_L1TE50',    'L1_TE50',   [], [MinBiasStream],["BW:EventShape", "RATE:EventShape"], 1],
        ['hi_v3_th5_L1TE50',    'L1_TE50',   [], [MinBiasStream],["BW:EventShape", "RATE:EventShape"], 1],
        ['hi_v2_th10_L1TE50',    'L1_TE50',   [], [MinBiasStream],["BW:EventShape", "RATE:EventShape"], 1],
        ['hi_v3_th10_L1TE50',    'L1_TE50',   [], [MinBiasStream],["BW:EventShape", "RATE:EventShape"], 1],
        ['hi_v2_th13_L1TE50',    'L1_TE50',   [], [MinBiasStream],["BW:EventShape", "RATE:EventShape"], 1],
        ['hi_v3_th13_L1TE50',    'L1_TE50',   [], [MinBiasStream],["BW:EventShape", "RATE:EventShape"], 1],
        ['hi_v2_th14_L1TE50',    'L1_TE50',   [], [MinBiasStream],["BW:EventShape", "RATE:EventShape"], 1],
        ['hi_v3_th14_L1TE50',    'L1_TE50',   [], [MinBiasStream],["BW:EventShape", "RATE:EventShape"], 1],
        ['hi_v2_th15_L1TE50',    'L1_TE50',   [], [MinBiasStream],["BW:EventShape", "RATE:EventShape"], 1],
        ['hi_v3_th15_L1TE50',    'L1_TE50',   [], [MinBiasStream],["BW:EventShape", "RATE:EventShape"], 1],
        ['hi_v2_th16_L1TE50',    'L1_TE50',   [], [MinBiasStream],["BW:EventShape", "RATE:EventShape"], 1],
        ['hi_v3_th16_L1TE50',    'L1_TE50',   [], [MinBiasStream],["BW:EventShape", "RATE:EventShape"], 1],
        ['hi_v3_th13_veto2_L1TE50',    'L1_TE50',   [], [MinBiasStream],["BW:EventShape", "RATE:EventShape"], 1],
        ['hi_v2_th13_veto3_L1TE50',    'L1_TE50',   [], [MinBiasStream],["BW:EventShape", "RATE:EventShape"], 1],
        ['hi_v23_th14_L1TE50',    'L1_TE50',   [], [MinBiasStream],["BW:EventShape", "RATE:EventShape"], 1],
        ['hi_v23_th15_L1TE50',    'L1_TE50',   [], [MinBiasStream],["BW:EventShape", "RATE:EventShape"], 1],

	#ultra-central triggers
	#physics
        ['hi_th1_ucc_L1TE10000',    'L1_TE10000',   [], [UCCStream, 'express'],["BW:UltraCentral", "RATE:UltraCentral"], 1],
	    ['hi_th2_ucc_L1TE10000',    'L1_TE10000',   [], [UCCStream],["BW:UltraCentral", "RATE:UltraCentral"], 1],
	    ['hi_th3_ucc_L1TE10000',    'L1_TE10000',   [], [UCCStream],["BW:UltraCentral", "RATE:UltraCentral"], 1],

	    ['hi_th1_ucc_L1TE12000',    'L1_TE12000',   [], [UCCStream],["BW:UltraCentral", "RATE:UltraCentral"], 1],
        ['hi_th2_ucc_L1TE12000',    'L1_TE12000',   [], [UCCStream],["BW:UltraCentral", "RATE:UltraCentral"], 1],
        ['hi_th3_ucc_L1TE12000',    'L1_TE12000',   [], [UCCStream],["BW:UltraCentral", "RATE:UltraCentral"], 1],

	  
	#With zdc pileup rejection
	    #['hi_th1_zdcpu_ucc_L1TE10000',    'L1_TE10000',   [], [UCCStream, 'express'],["BW:UltraCentral", "RATE:UltraCentral"], 1],
        #['hi_th2_zdcpu_ucc_L1TE10000',    'L1_TE10000',   [], [UCCStream],["BW:UltraCentral", "RATE:UltraCentral"], 1],
        #['hi_th3_zdcpu_ucc_L1TE10000',    'L1_TE10000',   [], [UCCStream],["BW:UltraCentral", "RATE:UltraCentral"], 1],

        #['hi_th1_zdcpu_ucc_L1TE12000',    'L1_TE12000',   [], [UCCStream],["BW:UltraCentral", "RATE:UltraCentral"], 1],
        #['hi_th2_zdcpu_ucc_L1TE12000',    'L1_TE12000',   [], [UCCStream],["BW:UltraCentral", "RATE:UltraCentral"], 1],
        #['hi_th3_zdcpu_ucc_L1TE12000',    'L1_TE12000',   [], [UCCStream],["BW:UltraCentral", "RATE:UltraCentral"], 1],
    
	#performance/calibration
	    ['hi_perf_ucc_L1TE10000',    'L1_TE10000',   [], [MinBiasStream],["BW:UltraCentral", "RATE:UltraCentral"], 1],
	    ['hi_perf_ucc_L1ZDC_A_C',    'L1_ZDC_A_C',   [], [MinBiasStream],["BW:UltraCentral", "RATE:UltraCentral"], 1],
        ['hi_perf_ucc_L1All',    '',   [], [MinBiasStream],["BW:UltraCentral", "RATE:UltraCentral"], 1],
        ['hi_perfzdc_ucc_L1ZDC_A_C',    'L1_ZDC_A_C',   [], [MinBiasStream],["BW:UltraCentral", "RATE:UltraCentral"], 1],
        #['hi_perfzdc_ucc_L1All',    '',   [], [MinBiasStream],["BW:UltraCentral", "RATE:UltraCentral"], 1],
        
	#ultra-peripheral
        #['hi_loose_upc_L1ZDC_A_C_VTE50',     'L1_ZDC_A_C_VTE50',   [], [UPCStream],["BW:UPC", "RATE:UPC"], 1],
	    #['hi_medium_upc_L1ZDC_A_C_VTE50',    'L1_ZDC_A_C_VTE50',   [], [UPCStream],["BW:UPC", "RATE:UPC"], 1],
	    #['hi_tight_upc_L1ZDC_A_C_VTE50',     'L1_ZDC_A_C_VTE50',   [], [UPCStream],["BW:UPC", "RATE:UPC"], 1],

	#UPC:LbL
 	    ['hi_gg_upc_FgapAC_L1TE5_VTE200',        'L1_TE5_VTE200',   [], [UPCStream],["BW:UPC", "RATE:UPC"], 1],
 	    ['hi_gg_upc_FgapAC_L1TE4_VTE200',        'L1_TE4_VTE200',   [], [UPCStream],["BW:UPC", "RATE:UPC"], 1],
 	    ['hi_gg_upc_FgapAC_L1TE5_VTE100',        'L1_TE5_VTE100',   [], [UPCStream],["BW:UPC", "RATE:UPC"], 1],
 	    ['hi_gg_upc_FgapAC_L1TE4_VTE100',        'L1_TE4_VTE100',   [], [UPCStream],["BW:UPC", "RATE:UPC"], 1],
 	    ['hi_gg_upc_FgapAC_L1TE5_VTE50',        'L1_TE5_VTE50',   [], [UPCStream],["BW:UPC", "RATE:UPC"], 1],
 	    ['hi_gg_upc_FgapAC_L1TE4_VTE50',        'L1_TE4_VTE50',   [], [UPCStream],["BW:UPC", "RATE:UPC"], 1],
 	     	    
 	    ['hi_gg_upc_FgapAC_L12TAU2_VTE200',        'L1_2TAU2_VTE200',   [], [UPCStream],["BW:UPC", "RATE:UPC"], 1],
 	    ['hi_gg_upc_FgapAC_L12TAU3_VTE200',        'L1_2TAU3_VTE200',   [], [UPCStream],["BW:UPC", "RATE:UPC"], 1],
 	    ['hi_gg_upc_FgapAC_L12TAU2_VTE100',        'L1_2TAU2_VTE100',   [], [UPCStream],["BW:UPC", "RATE:UPC"], 1],
 	    ['hi_gg_upc_FgapAC_L12TAU3_VTE100',        'L1_2TAU3_VTE100',   [], [UPCStream],["BW:UPC", "RATE:UPC"], 1],
 	    ['hi_gg_upc_FgapAC_L12TAU2_VTE50',        'L1_2TAU2_VTE50',   [], [UPCStream],["BW:UPC", "RATE:UPC"], 1],
 	    ['hi_gg_upc_FgapAC_L12TAU3_VTE50',        'L1_2TAU3_VTE50',   [], [UPCStream],["BW:UPC", "RATE:UPC"], 1],
 	    
 	    ['hi_gg_upc_L1TE5_VTE200',        'L1_TE5_VTE200',   [], [UPCStream],["BW:UPC", "RATE:UPC"], 1],
 	    ['hi_gg_upc_L1TE4_VTE200',        'L1_TE4_VTE200',   [], [UPCStream],["BW:UPC", "RATE:UPC"], 1],
 	    ['hi_gg_upc_L1TE5_VTE100',        'L1_TE5_VTE100',   [], [UPCStream],["BW:UPC", "RATE:UPC"], 1],
 	    ['hi_gg_upc_L1TE4_VTE100',        'L1_TE4_VTE100',   [], [UPCStream],["BW:UPC", "RATE:UPC"], 1],
 	    ['hi_gg_upc_L1TE5_VTE50',        'L1_TE5_VTE50',   [], [UPCStream],["BW:UPC", "RATE:UPC"], 1],
 	    ['hi_gg_upc_L1TE4_VTE50',        'L1_TE4_VTE50',   [], [UPCStream],["BW:UPC", "RATE:UPC"], 1],
 	    
 	    #PCpeb
 	    ['hi_hipeb_L1TE50_VTE600',      'L1_TE50_VTE600.0ETA49_PEB', [], [PCpebStream], ["BW:MinBias", "RATE:MinBias"], 1],
		#CCpeb
		['hi_hipeb_L1TE600',      'L1_TE600.0ETA49_PEB', [], [CCpebStream], ["BW:MinBias", "RATE:MinBias"], 1],
 	    	    
	    #['hi_gg_upc_L1All',               '',   [], [UPCStream],["BW:UPC", "RATE:UPC"], 1],
	# validation trigger
	   #['hi_loose_upc_L1All',     '',   [], [UPCStream],["BW:UPC", "RATE:UPC"], 1],
        ]
    
    TriggerFlags.MinBiasSlice.signatures = [
        ['mb_mbts_L1MBTS_2',    'L1_MBTS_2',   [], [MinBiasStream],["BW:MinBias", "RATE:MinBias"], 1],
        ['mb_mbts_L1MBTS_1_1',  'L1_MBTS_1_1', [], [MinBiasStream, 'express'],["BW:MinBias", "RATE:MinBias"], 1], 
        ['mb_mbts_L1MBTS_2_2',  'L1_MBTS_2_2', [], [MinBiasStream],["BW:MinBias", "RATE:MinBias"], 1],
        ['mb_mbts_L1MBTS_3_3',  'L1_MBTS_3_3', [], [MinBiasStream],["BW:MinBias", "RATE:MinBias"], 1],
        ['mb_mbts_L1MBTS_4_4',  'L1_MBTS_4_4', [], [MinBiasStream],["BW:MinBias", "RATE:MinBias"], 1],

	#sptrk
        ['mb_vetospmbts2in_L1TE5_VTE200',  'L1_TE5_VTE200', [], [MinBiasStream, 'express'],["BW:MinBias", "RATE:MinBias"], 1],
        ['mb_sp',  'L1_RD0_FILLED', [], [MinBiasStream, 'express'],["BW:MinBias", "RATE:MinBias"], 1],
        ['mb_sptrk',  'L1_ZDC_A_C_VTE50', [], [MinBiasStream, 'express'],["BW:MinBias", "RATE:MinBias"], 1],
        ['mb_sptrk_L1MBTS_1_1_VTE50', 'L1_MBTS_1_1_VTE50', [], [MinBiasStream, 'express'],["BW:MinBias", "RATE:MinBias"], 1],
        ['mb_idperf_ion_L1MBTS_1', 'L1_MBTS_1', [], [MinBiasStream],["BW:MinBias", "RATE:MinBias"], 1],
        ['mb_idperf_ion_L1MBTS_1_1', 'L1_MBTS_1_1', [], [MinBiasStream, 'express'],["BW:MinBias", "RATE:MinBias"], 1],
        
        ['mb_perf_L1RD1_FILLED',    'L1_RD1_FILLED',   [], [MinBiasStream],["BW:MinBias", "RATE:MinBias"], 1],
        ['mb_perf_L1RD1_EMPTY',    'L1_RD1_EMPTY',   [], [MinBiasStream],["BW:MinBias", "RATE:MinBias"], 1],

	#PCpeb
	['mb_sptrk_hipeb_L1ZDC_A_C_VTE50',  'L1_ZDC_A_C_VTE50_PEB', [], [PCpebStream],["BW:MinBias", "RATE:MinBias"], 1],
	#PC
	['mb_sptrk_L1ZDC_A_C_VTE50',  'L1_ZDC_A_C_VTE50', [], [PCStream],["BW:MinBias", "RATE:MinBias"], 1],
	
	
	#MB UPC:
	['mb_sptrk_L1ZDC_XOR_VTE200',  'L1_ZDC_XOR_VTE200', [], [UPCStream],["BW:UPC", "RATE:UPC"], 1],
	['mb_sptrk_L1ZDC_XOR_VTE200_MBTS_1',  'L1_ZDC_XOR_VTE200_MBTS_1', [], [UPCStream],["BW:UPC", "RATE:UPC"], 1],
	
	['mb_sptrk_exclusiveloose2_L12TAU2_VTE50',  'L1_2TAU2_VTE50', [], [UPCStream],["BW:UPC", "RATE:UPC"], 1],
	['mb_sptrk_exclusiveloose2_L12TAU2_VTE100',  'L1_2TAU2_VTE100', [], [UPCStream],["BW:UPC", "RATE:UPC"], 1],
	['mb_sptrk_exclusiveloose2_L12TAU2_VTE200',  'L1_2TAU2_VTE100', [], [UPCStream],["BW:UPC", "RATE:UPC"], 1],
	['mb_sptrk_vetombts2in_exclusiveloose2_L12TAU2_VTE50',  'L1_2TAU2_VTE50', [], [UPCStream],["BW:UPC", "RATE:UPC"], 1],
	['mb_sptrk_vetombts2in_exclusiveloose2_L12TAU2_VTE100',  'L1_2TAU2_VTE100', [], [UPCStream],["BW:UPC", "RATE:UPC"], 1],
	['mb_sptrk_vetombts2in_exclusiveloose2_L12TAU2_VTE200',  'L1_2TAU2_VTE200', [], [UPCStream],["BW:UPC", "RATE:UPC"], 1],
	#['mb_sptrk_ion_trk15_L1ZDC_XOR_VTE200_MBTS_1',  'L1_ZDC_XOR_VTE200_MBTS_1', [], [UPCStream],["BW:UPC", "RATE:UPC"], 1],
	
	#UPC: Other primary 
	['mb_sptrk_exclusiveloose_vetosp1500_L1VTE20',        'L1_VTE20',   [], [UPCStream], ["BW:UPC", "RATE:UPC"], -1],
	['mb_sptrk_exclusivetight_vetosp1500_L1VTE20',        'L1_VTE20',   [], [UPCStream], ["BW:UPC", "RATE:UPC"], -1],
		
	#['mb_sptrk_exclusiveloose_L1VTE20',        'L1_VTE20',   [], [UPCStream], ["BW:UPC", "RATE:UPC"], -1],
	#['mb_sptrk_exclusivetight_L1VTE20',        'L1_VTE20',   [], [UPCStream], ["BW:UPC", "RATE:UPC"], -1],
	
	#['mb_sptrk_ptX_L1TE5_VZDC_AORC_VTE200',        'L1_TE5_VZDC_AORC_VTE200',   [], [UPCStream], ["BW:UPC", "RATE:UPC"], -1],
       
	#UPC:Supporting
	['mb_sp_L1VTE50',  'L1_VTE50', [], [UPCStream], ["BW:UPC", "RATE:UPC"], -1],
	['mb_sptrk_L1ZDC_XOR_TE5_VTE200',        'L1_ZDC_XOR_TE5_VTE200',   [], [UPCStream], ["BW:UPC", "RATE:UPC"], -1],
	
	#overlay
	['mb_sptrk_L1ZDC_A_C_VTE50_OVERLAY',  'L1_ZDC_A_C_VTE50_OVERLAY', [], ['MinBiasOverlay'],["BW:MinBiasOverlay", "RATE:MinBiasOverlay"], 1],

    #Zdc
	#['mb_lg_zdcperf_L1All',  '', [], [MinBiasStream],["BW:MinBias", "RATE:MinBias"], 1],
    ['mb_lg_zdcperf_L1ZDC_A_C',  'L1_ZDC_A_C', [], [MinBiasStream],["BW:MinBias", "RATE:MinBias"], 1],
        #['mb_hg_zdcperf_L1All',  '', [], [MinBiasStream],["BW:MinBias", "RATE:MinBias"], 1],
    ['mb_hg_zdcperf_L1ZDC_A_C',  'L1_ZDC_A_C', [], [MinBiasStream],["BW:MinBias", "RATE:MinBias"], 1],

        ]

    TriggerFlags.CalibSlice.signatures   = [

	['idcalib_trk9_central_L1J12_VTE100',    'L1_J12_VTE100', [], ['IDTracks'], [ 'RATE:IDTracks','BW:Detector'], -1],
        ['idcalib_trk9_fwd_L1J12_VTE100',        'L1_J12_VTE100', [], ['IDTracks'], [ 'RATE:IDTracks','BW:Detector'], -1],
	['idcalib_trk9_central_L1J12_VTE200',    'L1_J12_VTE200', [], ['IDTracks'], [ 'RATE:IDTracks','BW:Detector'], -1],
        ['idcalib_trk9_fwd_L1J12_VTE200',        'L1_J12_VTE200', [], ['IDTracks'], [ 'RATE:IDTracks','BW:Detector'], -1],

        ['idcalib_trk9_central',    'L1_TE5_VTE200', [], ['IDTracks'], [ 'RATE:IDTracks','BW:Detector'], -1],
        ['idcalib_trk9_fwd',        'L1_TE5_VTE200', [], ['IDTracks'], [ 'RATE:IDTracks','BW:Detector'], -1],
        ['idcalib_trk16_central',   'L1_TE5_VTE200', [], ['IDTracks'], [ 'RATE:IDTracks','BW:Detector'], -1],
        ['idcalib_trk16_fwd',       'L1_TE5_VTE200', [], ['IDTracks'], [ 'RATE:IDTracks','BW:Detector'], -1],
        ['idcalib_trk29_central',   'L1_TE5_VTE200', [], ['IDTracks'], [ 'RATE:IDTracks','BW:Detector'], -1],
        ['idcalib_trk29_fwd',       'L1_TE5_VTE200', [], ['IDTracks'], [ 'RATE:IDTracks','BW:Detector'], -1],

        ['lumipeb_L1RD0_EMPTY',        'L1_RD0_EMPTY', [], ['PixelNoise'], ["RATE:Calibration", "RATE:PixelCalibration", "BW:Detector"], -1],
        ['lumipeb_L1RD0_FILLED',         'L1_RD0_FILLED', [], ['PixelBeam'], ["RATE:Calibration", "RATE:PixelBeamCalibration", "BW:Detector"], -1],
        ['lumipeb_L1RD0_UNPAIRED_ISO',    'L1_RD0_UNPAIRED_ISO',    [], ['PixelBeam'], ["RATE:Calibration", "BW:Detector"], -1],
        ['lumipeb_L1RD0_ABORTGAPNOTCALIB',    'L1_RD0_ABORTGAPNOTCALIB',    [], ['PixelBeam'], ["RATE:Calibration", "BW:Detector"], -1],
        ['lumipeb_L1MBTS_1_1',    'L1_MBTS_1_1',    [], ['PixelBeam'], ["RATE:Calibration", "BW:Detector"], -1],
        ['lumipeb_L1MBTS_1_1_UNPAIRED_ISO',    'L1_MBTS_1_1_UNPAIRED_ISO',    [], ['PixelBeam'], ["RATE:Calibration", "BW:Detector"], -1],


        # triggers for VdM scan
        ['lumipeb_vdm_L1MBTS_2_BGRP9',          'L1_MBTS_2_BGRP9',          [], ['VdM'], ["RATE:Calibration", "BW:Detector"], -1],
        ['lumipeb_vdm_L1MBTS_2_BGRP11',         'L1_MBTS_2_BGRP11',         [], ['VdM'], ["RATE:Calibration", "BW:Detector"], -1],
        ['lumipeb_vdm_L1MBTS_2_UNPAIRED_ISO',   'L1_MBTS_2_UNPAIRED_ISO',   [], ['VdM'], ["RATE:Calibration", "BW:Detector"], -1],
        ['lumipeb_vdm_L1MBTS_1_1_BGRP9',        'L1_MBTS_1_1_BGRP9',        [], ['VdM'], ["RATE:Calibration", "BW:Detector"], -1],
        ['lumipeb_vdm_L1MBTS_1_1_BGRP11',       'L1_MBTS_1_1_BGRP11',       [], ['VdM'], ["RATE:Calibration", "BW:Detector"], -1],
        ['lumipeb_vdm_L1MBTS_1_1_UNPAIRED_ISO', 'L1_MBTS_1_1_UNPAIRED_ISO', [], ['VdM'], ["RATE:Calibration", "BW:Detector"], -1],
        ['lumipeb_vdm_L1ZDC_A_C_BGRP9',         'L1_ZDC_A_C_BGRP9',         [], ['VdM'], ["RATE:Calibration", "BW:Detector"], -1],
        ['lumipeb_vdm_L1ZDC_A_C_BGRP11',        'L1_ZDC_A_C_BGRP11',        [], ['VdM'], ["RATE:Calibration", "BW:Detector"], -1],
        ['lumipeb_vdm_L1ZDC_A_C_UNPAIRED_ISO',  'L1_ZDC_A_C_UNPAIRED_ISO',  [], ['VdM'], ["RATE:Calibration", "BW:Detector"], -1],
        ['lumipeb_vdm_L1RD0_BGRP9',             'L1_RD0_BGRP9',             [], ['VdM'], ["RATE:Calibration", "BW:Detector"], -1],
        ['lumipeb_vdm_L1MBTS_2',                'L1_MBTS_2',                [], ['VdM'], ["RATE:Calibration", "BW:Detector"], -1],
        ['lumipeb_vdm_L1MBTS_1_1',              'L1_MBTS_1_1',              [], ['VdM'], ["RATE:Calibration", "BW:Detector"], -1],
        ['lumipeb_vdm_L1ZDC_A_C',               'L1_ZDC_A_C',               [], ['VdM'], ["RATE:Calibration", "BW:Detector"], -1],

        
        # Monitoritems for saturated towers
        ['satu20em_l1satmon_L1J100_FIRSTEMPTY',  'L1_J100_FIRSTEMPTY',     [], ['L1Calo'], ['RATE:Calibration', 'BW:Detector'],-1],
        #['satu20em_l1satmon_L1J100.31ETA49_FIRSTEMPTY',  'L1_J100.31ETA49_FIRSTEMPTY',     [], ['L1Calo'], ['RATE:Calibration', 'BW:Detector'],-1],
        ['satu20em_l1satmon_L1EM20VH_FIRSTEMPTY',  'L1_EM20VH_FIRSTEMPTY',     [], ['L1Calo'], ['RATE:Calibration', 'BW:Detector'],-1],
        #['satu20em_l1satmon_L1EM20VHI_FIRSTEMPTY',  'L1_EM20VHI_FIRSTEMPTY',     [], ['L1Calo'], ['RATE:Calibration', 'BW:Detector'],-1], 
        # the one above was replaced with a em22vhi_firstempty seeded one:
        #['satu20em_l1satmon_L1EM22VHI_FIRSTEMPTY',  'L1_EM22VHI_FIRSTEMPTY',     [], ['L1Calo'], ['RATE:Calibration', 'BW:Detector'],-1], # for HI, L1EM20VH one is OK?
        ['satu20em_l1satmon_L1J100',  'L1_J100',     [], ['L1Calo'], ['RATE:Calibration', 'BW:Detector'],-1],
        #['satu20em_l1satmon_L1J100.31ETA49',  'L1_J100.31ETA49',     [], ['L1Calo'], ['RATE:Calibration', 'BW:Detector'],-1],                 
        # larnoiseburst
        ['larnoiseburst_L1XE35',            'L1_XE35',       [], ['LArNoiseBurst'], ["RATE:Calibration", "BW:Detector"], -1],
        ['larnoiseburst_L1XE50',            'L1_XE50',       [], ['LArNoiseBurst'], ["RATE:Calibration", "BW:Detector"], -1],
        #['larnoiseburst_L1XE80', 'L1_XE80', [], ['LArNoiseBurst'], ["RATE:Calibration", "BW:Detector"], -1], # for HI, XE50 is OK?
        ['larnoiseburst_L1J50',             'L1_J50',       [], ['LArNoiseBurst'], ["RATE:Calibration", "BW:Detector"], -1],
        ['larnoiseburst_L1J75',             'L1_J75',       [], ['LArNoiseBurst'], ["RATE:Calibration", "BW:Detector"], -1],
        ['larnoiseburst_L1J100', 'L1_J100', [], ['LArNoiseBurst'], ["RATE:Calibration", "BW:Detector"], -1],
        ['larnoiseburst_L1J40_XE50',            'L1_J40_XE50',       [], ['LArNoiseBurst'], ["RATE:Calibration", "BW:Detector"], -1], 
        ['larnoiseburst_L1J75_XE40',            'L1_J75_XE40',       [], ['LArNoiseBurst'], ["RATE:Calibration", "BW:Detector"], -1], 

        # larpeb
        ['g8_loose_larpeb',                      'L1_EM7',     [], ['LArCells'], ['RATE:SinglePhoton', 'BW:Egamma'],-1],
        ['g12_loose_larpeb',                     'L1_EM10',     [], ['LArCells'], ['RATE:SinglePhoton', 'BW:Egamma'],-1],
        ['g20_loose_larpeb_L1EM15',              'L1_EM15', [], ['LArCells'], ['RATE:SinglePhoton', 'BW:Egamma'],-1],
        ['g40_loose_larpeb',                     'L1_EM20', [], ['LArCells'], ['RATE:SinglePhoton', 'BW:Egamma'],-1],
        ['g60_loose_larpeb',                     'L1_EM20', [], ['LArCells'], ['RATE:SinglePhoton', 'BW:Egamma'],-1],
        ['g80_loose_larpeb',                     'L1_EM20', [], ['LArCells'], ['RATE:SinglePhoton', 'BW:Egamma'],-1],
        ['conej40_larpebj',  'L1_J12',     [], ['LArCells'], ['RATE:Calibration', 'BW:Detector'],-1],
        ['conej165_larpebj', 'L1_J75',     [], ['LArCells'], ['RATE:Calibration', 'BW:Detector'],-1],
        ['conej75_320eta490_larpebj',  'L1_J30.31ETA49',     [], ['LArCells'], ['RATE:Calibration', 'BW:Detector'],-1],
        ['conej140_320eta490_larpebj', 'L1_J75.31ETA49',     [], ['LArCells'], ['RATE:Calibration', 'BW:Detector'],-1],
        
        # larcalib
        ['larcalib_L1EM7_EMPTY',    'L1_EM7_EMPTY',      [], ['LArCellsEmpty'], ["RATE:Calibration", "BW:Detector"], -1],
        ['larcalib_L1TAU12_EMPTY',   'L1_TAU12_EMPTY',     [], ['LArCellsEmpty'], ["RATE:Calibration", "BW:Detector"], -1],
        ['larcalib_L1J12_EMPTY',    'L1_J12_EMPTY',      [], ['LArCellsEmpty'], ["RATE:Calibration", "BW:Detector"], -1],
        ['larcalib_L1J3031ETA49_EMPTY',  'L1_J30.31ETA49_EMPTY',     [], ['LArCellsEmpty'], ["RATE:Calibration", "BW:Detector"], -1],
        
        #Special re-run chains
        ['larnoiseburst_rerun',                  '',             [], ['LArNoiseBurst'], ["RATE:Calibration", "BW:Detector"], -1],
        ['larnoiseburst_loose_rerun',            '',       [], ['LArNoiseBurst'], ["RATE:Calibration", "BW:Detector"], -1],          
        
        ]
    
    TriggerFlags.CosmicSlice.signatures  = [        
        ['tilecalib_laser',   'L1_CALREQ2', [], ['Tile'], ["RATE:Calibration", "RATE:Cosmic_TileCalibration", "BW:Detector"], -1], 
        ['sct_noise',          'L1_RD0_EMPTY', [], ['SCTNoise'], ["RATE:Calibration", "RATE:SCTCalibration", "BW:Detector"], -1],
        # CosmicID
        ['id_cosmicid_L1MU4_EMPTY',         'L1_MU4_EMPTY', [],  ['HLT_IDCosmic', 'express'], ['RATE:CosmicSlice', 'RATE:Cosmic_Tracking', 'BW:Detector'], -1],
        ['id_cosmicid_L1MU11_EMPTY',        'L1_MU11_EMPTY', [], ['HLT_IDCosmic', 'express'], ['RATE:CosmicSlice', 'RATE:Cosmic_Tracking', 'BW:Detector'], -1],

        # CosmicCalo
        ['larps_L1EM7_EMPTY',  'L1_EM7_EMPTY', [], ['CosmicCalo'], ['RATE:CosmicSlice', 'RATE:Cosmic_LArCalibration', 'BW:Detector'], -1],
        ['larps_L1J12_EMPTY',  'L1_J12_EMPTY', [], ['CosmicCalo'], ['RATE:CosmicSlice', 'RATE:Cosmic_LArCalibration', 'BW:Detector'], -1],
        ['larps_L1J30_EMPTY',  'L1_J30_EMPTY', [], ['CosmicCalo'], ['RATE:CosmicSlice', 'RATE:Cosmic_LArCalibration', 'BW:Detector'], -1],
        ['larps_L1TAU12_EMPTY', 'L1_TAU12_EMPTY', [], ['CosmicCalo'], ['RATE:CosmicSlice', 'RATE:Cosmic_LArCalibration', 'BW:Detector'], -1],        
        ['larps_L1J3031ETA49_EMPTY', 'L1_J30.31ETA49_EMPTY', [], ['CosmicCalo'], ['RATE:CosmicSlice', 'RATE:Cosmic_LArCalibration', 'BW:Detector'], -1],
        ['larps_L1J12_FIRSTEMPTY', 'L1_J12_FIRSTEMPTY', [], ['LArCellsEmpty'], ['RATE:CosmicSlice', 'RATE:Cosmic_LArCalibration', 'BW:Detector'], -1],
        ['larps_L1J30_FIRSTEMPTY', 'L1_J30_FIRSTEMPTY', [], ['LArCellsEmpty'], ['RATE:CosmicSlice', 'RATE:Cosmic_LArCalibration', 'BW:Detector'], -1], 
        ['larps_L1EM7_FIRSTEMPTY',  'L1_EM7_FIRSTEMPTY', [], ['LArCellsEmpty'], ['RATE:CosmicSlice', 'RATE:Cosmic_LArCalibration', 'BW:Detector'], -1], 
        
        ['larhec_L1J12_FIRSTEMPTY', 'L1_J12_FIRSTEMPTY', [], ['LArCellsEmpty'], ['RATE:CosmicSlice', 'RATE:Cosmic_LArCalibration', 'BW:Detector'], -1],
        ['larhec_L1J30_FIRSTEMPTY', 'L1_J30_FIRSTEMPTY', [], ['LArCellsEmpty'], ['RATE:CosmicSlice', 'RATE:Cosmic_LArCalibration', 'BW:Detector'], -1],
        ['larhec_L1EM7_FIRSTEMPTY', 'L1_EM7_FIRSTEMPTY', [], ['LArCellsEmpty'], ['RATE:CosmicSlice', 'RATE:Cosmic_LArCalibration', 'BW:Detector'], -1],
        ['larhec_L1TAU12_FIRSTEMPTY', 'L1_TAU12_FIRSTEMPTY', [], ['LArCellsEmpty'], ['RATE:CosmicSlice', 'RATE:Cosmic_LArCalibration', 'BW:Detector'], -1],


        
        
        ]
    TriggerFlags.StreamingSlice.signatures = [
	#TE full calo
	['noalg_mb_L1TE5',      'L1_TE5', [], [MinBiasStream, 'express'], ["BW:MinBias", "RATE:MinBias"], 1],
	['noalg_mb_L1TE20',      'L1_TE20', [], [MinBiasStream], ["BW:MinBias", "RATE:MinBias"], 1],
        ['noalg_mb_L1TE50',      'L1_TE50', [], [MinBiasStream, 'express'], ["BW:MinBias", "RATE:MinBias"], 1],
	['noalg_mb_L1TE100',      'L1_TE100', [], [MinBiasStream], ["BW:MinBias", "RATE:MinBias"], 1],
	['noalg_mb_L1TE200',      'L1_TE200', [], [MinBiasStream], ["BW:MinBias", "RATE:MinBias"], 1],
	['noalg_mb_L1TE10000',      'L1_TE10000', [], [MinBiasStream], ["BW:MinBias", "RATE:MinBias"], 1],
	['noalg_mb_L1TE12000',      'L1_TE12000', [], [MinBiasStream], ["BW:MinBias", "RATE:MinBias"], 1],
	#['noalg_mb_L1TE14000',      'L1_TE14000', [], [MinBiasStream], ["BW:MinBias", "RATE:MinBias"], 1],
    
	#TE restricted calo
        ['noalg_mb_L1TE600.0ETA49',      'L1_TE600.0ETA49', [], [MinBiasStream], ["BW:MinBias", "RATE:MinBias"], 1],
	['noalg_mb_L1TE1500.0ETA49',      'L1_TE1500.0ETA49', [], [MinBiasStream], ["BW:MinBias", "RATE:MinBias"], 1],
	['noalg_mb_L1TE3000.0ETA49',      'L1_TE3000.0ETA49', [], [MinBiasStream], ["BW:MinBias", "RATE:MinBias"], 1],
	['noalg_mb_L1TE3500.0ETA49',      'L1_TE3500.0ETA49', [], [MinBiasStream], ["BW:MinBias", "RATE:MinBias"], 1],
	['noalg_mb_L1TE5000.0ETA49',      'L1_TE5000.0ETA49', [], [MinBiasStream], ["BW:MinBias", "RATE:MinBias"], 1],
	['noalg_mb_L1TE6500.0ETA49',      'L1_TE6500.0ETA49', [], [MinBiasStream], ["BW:MinBias", "RATE:MinBias"], 1],
	['noalg_mb_L1TE8000.0ETA49',      'L1_TE8000.0ETA49', [], [MinBiasStream], ["BW:MinBias", "RATE:MinBias"], 1],
	['noalg_mb_L1TE9000.0ETA49',      'L1_TE9000.0ETA49', [], [MinBiasStream], ["BW:MinBias", "RATE:MinBias"], 1],
    
    #PC
 	['noalg_pc_L1TE50_VTE600',      'L1_TE50_VTE600.0ETA49', [], [PCStream], ["BW:MinBias", "RATE:MinBias"], 1],
	#CC
	['noalg_cc_L1TE600',      'L1_TE600.0ETA49', [], [CCStream], ["BW:MinBias", "RATE:MinBias"], 1],
    
	#min bias
        ['noalg_mb_L1MBTS_2',    'L1_MBTS_2', [], [MinBiasStream], ["BW:MinBias", "RATE:MinBias"], 1],
        ['noalg_mb_L1MBTS_1_1',  'L1_MBTS_1_1', [], [MinBiasStream, 'express'], ["BW:MinBias", "RATE:MinBias"], 1],
        ['noalg_mb_L1MBTS_2_2',  'L1_MBTS_2_2', [], [MinBiasStream], ["BW:MinBias", "RATE:MinBias"], 1],
	['noalg_mb_L1ZDC_A_C',   'L1_ZDC_A_C', [], [MinBiasStream, 'express'], ["BW:MinBias", "RATE:MinBias"], 1],
	['noalg_mb_L1ZDC_A',     'L1_ZDC_A', [], [MinBiasStream], ["BW:MinBias", "RATE:MinBias"], 1],
	['noalg_mb_L1ZDC_C',     'L1_ZDC_C', [], [MinBiasStream], ["BW:MinBias", "RATE:MinBias"], 1],
	['noalg_mb_L1ZDC_AND',   'L1_ZDC_AND', [], [MinBiasStream], ["BW:MinBias", "RATE:MinBias"], 1],
        ['zdcpeb_L1ZDC_A',      'L1_ZDC_A', [], ['zdcCalib'], ["BW:Detector", "RATE:Calibration"], -1],
        ['zdcpeb_L1ZDC_C',      'L1_ZDC_C', [], ['zdcCalib'], ["BW:Detector", "RATE:Calibration"], -1],
        ['zdcpeb_L1ZDC_AND',    'L1_ZDC_AND', [], ['zdcCalib'], ["BW:Detector", "RATE:Calibration"], -1],
        ['zdcpeb_L1ZDC_A_C',    'L1_ZDC_A_C', [], ['zdcCalib'], ["BW:Detector", "RATE:Calibration"], -1],
	['noalg_mb_L1RD0_FILLED',      'L1_RD0_FILLED', [], [MinBiasStream], ["BW:MinBias", "RATE:MinBias"], 1],
	['noalg_mb_L1RD0_EMPTY',       'L1_RD0_EMPTY', [], [MinBiasStream], ["BW:MinBias", "RATE:MinBias"], 1],
	['noalg_mb_L1RD0_UNPAIRED_ISO','L1_RD0_UNPAIRED_ISO', [], [MinBiasStream], ["BW:MinBias", "RATE:MinBias"], 1],
	['noalg_mb_L1LUCID',              'L1_LUCID', [], [MinBiasStream], ["BW:MinBias", "RATE:MinBias"], 1],
	['noalg_mb_L1LUCID_EMPTY',        'L1_LUCID_EMPTY', [], [MinBiasStream], ["BW:MinBias", "RATE:MinBias"], 1],
	['noalg_mb_L1LUCID_UNPAIRED_ISO', 'L1_LUCID_UNPAIRED_ISO', [], [MinBiasStream], ["BW:MinBias", "RATE:MinBias"], 1],

	#UPC streamers
	['noalg_L1ZDC_A_C_VTE50',   'L1_ZDC_A_C_VTE50', [], [UPCStream], ["BW:UPC", "RATE:UPC"], 1],
	['noalg_L1ZDC_XOR',         'L1_ZDC_XOR', [], [UPCStream], ["BW:UPC", "RATE:UPC"], 1],
	['noalg_L1TE5_VTE200',      'L1_TE5_VTE200', [], [UPCStream], ["BW:UPC", "RATE:UPC"], 1],
	['noalg_L1ZDC_A_C_TE5_VTE200',   'L1_ZDC_A_C_TE5_VTE200', [], [UPCStream], ["BW:UPC", "RATE:UPC"], 1],
	['noalg_L1ZDC_XOR_TE5_VTE200',   'L1_ZDC_XOR_TE5_VTE200', [], [UPCStream], ["BW:UPC", "RATE:UPC"], 1],

	#beam spot
	['noalg_L1J12_VTE100',   'L1_J12_VTE100', [], [HardProbesStream], ["BW:Jet", "RATE:Jets"], 1],
	['noalg_L1J12_VTE200',   'L1_J12_VTE200', [], [HardProbesStream], ["BW:Jet", "RATE:Jets"], 1],
	#['noalg_L1MU0_VTE50',   'L1_MU0_VTE50', [], [UPCStream], ["BW:UPC", "RATE:UPC"], 1],

	#muon
	['noalg_L1MU4',    'L1_MU4', [],   [HardProbesStream, 'express'], ["BW:SingleMuon", "RATE:Muon"], 1],
	['noalg_L1MU6',    'L1_MU6', [],  [HardProbesStream, 'express'], ["BW:SingleMuon", "RATE:Muon"], 1],	
	['noalg_L1MU11',   'L1_MU11', [],  [HardProbesStream, 'express'], ["BW:SingleMuon", "RATE:Muon"], 1],
	['noalg_L1MU15',   'L1_MU15', [], [HardProbesStream], ["BW:SingleMuon", "RATE:Muon"], 1],
	['noalg_L1MU20',   'L1_MU20', [], [HardProbesStream], ["BW:SingleMuon", "RATE:Muon"], 1],


	#jets
	['noalg_L1J12',   'L1_J12', [], [HardProbesStream], ["BW:Jet", "RATE:Jets"], 1],
	['noalg_L1J15',   'L1_J15', [], [HardProbesStream], ["BW:Jet", "RATE:Jets"], 1],
    ['noalg_L1J20',   'L1_J20', [], [HardProbesStream], ["BW:Jet", "RATE:Jets"], 1],
    ['noalg_L1J30',   'L1_J30', [], [HardProbesStream], ["BW:Jet", "RATE:Jets"], 1],
	#['noalg_L1J35',   'L1_J35', [], [HardProbesStream], ["BW:Jet", "RATE:Jets"], 1],
	['noalg_L1J50',   'L1_J50', [], [HardProbesStream], ["BW:Jet", "RATE:Jets"], 1],
	['noalg_L1J75',   'L1_J75', [], [HardProbesStream], ["BW:Jet", "RATE:Jets"], 1],
	['noalg_L1J175',   'L1_J175', [], [HardProbesStream], ["BW:Jet", "RATE:Jets"], 1],

	#egamma
	#['noalg_L1EM7',    'L1_EM7',  [], [HardProbesStream], ["BW:SingleElectron", "RATE:Egamma"], 1],
    #['noalg_L1EM8',    'L1_EM8',  [], [HardProbesStream], ["BW:SingleElectron", "RATE:Egamma"], 1],
	['noalg_L1EM10',   'L1_EM10', [], [HardProbesStream, 'express'], ["BW:SingleElectron", "RATE:Egamma"], 1],
	['noalg_L1EM12',   'L1_EM12', [], [HardProbesStream, 'express'], ["BW:SingleElectron", "RATE:Egamma"], 1],
    ['noalg_L1EM14',   'L1_EM14', [], [HardProbesStream, 'express'], ["BW:SingleElectron", "RATE:Egamma"], 1],
	['noalg_L1EM16',   'L1_EM16', [], [HardProbesStream], ["BW:SingleElectron", "RATE:Egamma"], 1],
	['noalg_L1EM18',   'L1_EM18', [], [HardProbesStream], ["BW:SingleElectron", "RATE:Egamma"], 1],
	['noalg_L1EM20',   'L1_EM20', [], [HardProbesStream], ["BW:SingleElectron", "RATE:Egamma"], 1],

	#data min-bias overlay
	['noalg_L1ZDC_A_C_OVERLAY',   'L1_ZDC_A_C_OVERLAY', [], ['MinBiasOverlay'], ["BW:MinBiasOverlay", "RATE:MinBiasOverlay"], 1],
	['noalg_L1TE50_OVERLAY',   'L1_TE50_OVERLAY', [], ['MinBiasOverlay'], ["BW:MinBiasOverlay", "RATE:MinBiasOverlay"], 1],
	
	#TE restricted calo in |eta|<4.9   
        ['noalg_mb_L1TE600.0ETA49_OVERLAY',       'L1_TE600.0ETA49_OVERLAY', [], ['MinBiasOverlay'], ["BW:MinBiasOverlay", "RATE:MinBiasOverlay"], 1],
        ['noalg_mb_L1TE1500.0ETA49_OVERLAY',      'L1_TE1500.0ETA49_OVERLAY', [], ['MinBiasOverlay'], ["BW:MinBiasOverlay", "RATE:MinBiasOverlay"], 1],
        ['noalg_mb_L1TE3000.0ETA49_OVERLAY',      'L1_TE3000.0ETA49_OVERLAY', [], ['MinBiasOverlay'], ["BW:MinBiasOverlay", "RATE:MinBiasOverlay"], 1],
        ['noalg_mb_L1TE3500.0ETA49_OVERLAY',      'L1_TE3500.0ETA49_OVERLAY', [], ['MinBiasOverlay'], ["BW:MinBiasOverlay", "RATE:MinBiasOverlay"], 1],
        ['noalg_mb_L1TE5000.0ETA49_OVERLAY',      'L1_TE5000.0ETA49_OVERLAY', [], ['MinBiasOverlay'], ["BW:MinBiasOverlay", "RATE:MinBiasOverlay"], 1],
        ['noalg_mb_L1TE6500.0ETA49_OVERLAY',      'L1_TE6500.0ETA49_OVERLAY', [], ['MinBiasOverlay'], ["BW:MinBiasOverlay", "RATE:MinBiasOverlay"], 1],
        ['noalg_mb_L1TE8000.0ETA49_OVERLAY',      'L1_TE8000.0ETA49_OVERLAY', [], ['MinBiasOverlay'], ["BW:MinBiasOverlay", "RATE:MinBiasOverlay"], 1],
        ['noalg_mb_L1TE9000.0ETA49_OVERLAY',      'L1_TE9000.0ETA49_OVERLAY', [], ['MinBiasOverlay'], ["BW:MinBiasOverlay", "RATE:MinBiasOverlay"], 1],

	#data zero bias overlay
	['noalg_zb_L1ZB',   'L1_ZB', [], ['ZeroBias'], ["BW:ZeroBias", "RATE:ZeroBias"], 1],

        ['noalg_L1TGC_BURST',   'L1_TGC_BURST', [], ['TgcNoiseBurst'], ["RATE:Calibration", "BW:Detector"], -1],

        #idmon streamer
        ['noalg_idmon_L1RD0_EMPTY',          'L1_RD0_EMPTY',        [], ['IDMonitoring','express'], ["RATE:Monitoring", "BW:Detector"], -1],
        ['noalg_idmon_L1RD0_FILLED',         'L1_RD0_FILLED',        [], ['IDMonitoring'], ["RATE:Monitoring", "BW:Detector"], -1],
        ['noalg_idmon_L1RD0_UNPAIRED_ISO',   'L1_RD0_UNPAIRED_ISO', [], ['IDMonitoring'], ["RATE:Monitoring", "BW:Detector"], -1],

        # Cosmic calo streamer
        ['noalg_cosmiccalo_L1EM7_EMPTY',         'L1_EM7_EMPTY',        [], ['CosmicCalo'], ["BW:MinBias", "RATE:Cosmic_Calo"], -1],
        ['noalg_cosmiccalo_L1RD1_EMPTY',         'L1_RD1_EMPTY',        [], ['CosmicCalo', 'express'], ["RATE:Calibration", "BW:Detector"], -1],
        ['noalg_cosmiccalo_L1J3031ETA49_EMPTY',  'L1_J30.31ETA49_EMPTY',[], ['CosmicCalo'], ["BW:Jet", "RATE:Cosmic_Calo"], -1],
        ['noalg_cosmiccalo_L1J12_EMPTY',         'L1_J12_EMPTY',        [], ['CosmicCalo', 'express'], ["BW:Jet", "RATE:Cosmic_Calo"], -1],
        ['noalg_cosmiccalo_L1J30_EMPTY',         'L1_J30_EMPTY',        [], ['CosmicCalo', 'express'], ["BW:Jet", "RATE:Cosmic_Calo"], -1],

        #background streamers
        ['noalg_bkg_L1Bkg',               'L1_Bkg',               [], ['Background'], ["RATE:SeededStreamers", "BW:Other"], -1],  
        ['noalg_bkg_L1J12_BGRP12', 'L1_J12_BGRP12', [], ['Background'], ["RATE:SeededStreamers", "BW:Other"], -1],
        ['noalg_bkg_L1J30.31ETA49_BGRP12', 'L1_J30.31ETA49_BGRP12', [], ['Background'], ["RATE:SeededStreamers", "BW:Other"], -1],
        ['noalg_L1Calo', 'L1_Calo', [], ['L1Calo'], ["RATE:SeededStreamers", "BW:Other"], -1],
        ['noalg_bkg_L1MU4_UNPAIRED_ISO',  'L1_MU4_UNPAIRED_ISO',  [], ['Background'], ["RATE:SeededStreamers", "BW:Other"], -1],  

        #DCM level monitoring test chain
        ['noalg_dcmmon_L1RD0_EMPTY',   'L1_RD0_EMPTY',        [], ['monitoring_random'], ["RATE:DISCARD","BW:DISCARD"], -1],
        
	#standby
	['noalg_standby_L1RD0_FILLED', 'L1_RD0_FILLED', [], ['Standby'], ["RATE:MinBias", "BW:MinBias"], -1],
        ['noalg_standby_L1RD0_EMPTY', 'L1_RD0_EMPTY', [], ['Standby'], ["RATE:CoMinBias", "BW:MinBias"], -1],
	['noalg_L1Standby',              'L1_Standby',          [], ['Standby'],    ["RATE:SeededStreamers", "BW:Other"], -1],

 #       ['noalg_L1Topo',                           'L1_Topo',             [], ['L1Calo'],     ["RATE:SeededStreamers", "BW:Other"], -1], 
#        ['noalg_larcells_L1LAR-EM',                'L1_LAR-EM',           [], ['LArCells'],     ["RATE:SeededStreamers", "BW:Other"], -1],
#        ['noalg_larcells_L1LAR-J',                 'L1_LAR-J',            [], ['LArCells'],     ["RATE:SeededStreamers", "BW:Other"], -1],

        # HI EB
        ['noalg_eb_L1ZDC_A_C_VTE50', 'L1_ZDC_A_C_VTE50', [], ['EnhancedBias'], ["RATE:EnhancedBias", "BW:Detector"], -1],
        ['noalg_eb_L1TE5_VTE200', 'L1_TE5_VTE200', [], ['EnhancedBias'], ["RATE:EnhancedBias", "BW:Detector"], -1],
        ['noalg_eb_L1MBTS_1_1', 'L1_MBTS_1_1', [], ['EnhancedBias'], ["RATE:EnhancedBias", "BW:Detector"], -1],
        ['noalg_eb_L1ZDC_XOR_TE5_VTE200', 'L1_ZDC_XOR_TE5_VTE200', [], ['EnhancedBias'], ["RATE:EnhancedBias", "BW:Detector"], -1],
        #['noalg_eb_L1MU0_VTE50', 'L1_MU0_VTE50', [], ['EnhancedBias'], ["RATE:EnhancedBias", "BW:Detector"], -1],
        ['noalg_eb_L1EM12', 'L1_EM12', [], ['EnhancedBias'], ["RATE:EnhancedBias", "BW:Detector"], -1],
        ['noalg_eb_L1MU4', 'L1_MU4', [], ['EnhancedBias'], ["RATE:EnhancedBias", "BW:Detector"], -1],
        ['noalg_eb_L1TE50', 'L1_TE50', [], ['EnhancedBias'], ["RATE:EnhancedBias", "BW:Detector"], -1],
        ['noalg_eb_L1TE12000', 'L1_TE12000', [], ['EnhancedBias'], ["RATE:EnhancedBias", "BW:Detector"], -1],
        
        ["noalg_l1topo_L1LAR-EM",          			"L1_LAR-EM",          [], ["L1Topo"], ["RATE:L1TopoStreamers", "BW:Other"], -1 ],
	    ["noalg_l1topo_L1LAR-J",          			"L1_LAR-J",          [], ["L1Topo"], ["RATE:L1TopoStreamers", "BW:Other"], -1 ],

        #ATR-18734 b-jet+HT
        ["noalg_l1topo_L1HT190-J15s5.ETA21",                  "L1_HT190-J15s5.ETA21",          [], ["L1Topo"], ["RATE:L1TopoStreamers", "BW:Other"], -1 ],
        #ATR-18734 B->K*ee
        ["noalg_l1topo_L1BPH-0M9-EM7-EM5_2MU4",          "L1_BPH-0M9-EM7-EM5_2MU4",          [], ["L1Topo"], ["RATE:L1TopoStreamers", "BW:Other"], -1 ],
        ["noalg_l1topo_L1BPH-0M9-EM7-EM5_MU6",          "L1_BPH-0M9-EM7-EM5_MU6",          [], ["L1Topo"], ["RATE:L1TopoStreamers", "BW:Other"], -1 ],
        ["noalg_l1topo_L1BPH-0DR3-EM7J15_2MU4",          "L1_BPH-0DR3-EM7J15_2MU4",          [], ["L1Topo"], ["RATE:L1TopoStreamers", "BW:Other"], -1 ],
        ["noalg_l1topo_L1BPH-0DR3-EM7J15_MU6",          "L1_BPH-0DR3-EM7J15_MU6",          [], ["L1Topo"], ["RATE:L1TopoStreamers", "BW:Other"], -1 ],
        #ATR-18734 jpsi->ee T&P
        ["noalg_l1topo_L1JPSI-1M5-EM7",                 "L1_JPSI-1M5-EM7",          [], ["L1Topo"], ["RATE:L1TopoStreamers", "BW:Other"], -1 ],
        ["noalg_l1topo_L1JPSI-1M5-EM12",                 "L1_JPSI-1M5-EM12",          [], ["L1Topo"], ["RATE:L1TopoStreamers", "BW:Other"], -1 ],
        #ATR-18734 VBF inclusive
        ["noalg_l1topo_L1MJJ-500-NFF",                  "L1_MJJ-500-NFF",          [], ["L1Topo"], ["RATE:L1TopoStreamers", "BW:Other"], -1      ],
        ["noalg_l1topo_L1MJJ-700",                  "L1_MJJ-500-NFF",          [], ["L1Topo"], ["RATE:L1TopoStreamers", "BW:Other"], -1      ],
        #ATR-18734 VBF H->bb + photon
        #['noalg_l1topo_L1EM18VHI_MJJ-300',   'L1_EM18VHI_MJJ-300',    [], ['L1Topo'],    ["RATE:SeededStreamers", "BW:Other"], -1],
        ['noalg_l1topo_L1EM18VH_MJJ-300',   'L1_EM18VH_MJJ-300',    [], ['L1Topo'],    ["RATE:SeededStreamers", "BW:Other"], -1],
        #ATR-18734
        #["noalg_l1topo_L1HT150-J20s5.ETA31",                  "L1_HT150-J20s5.ETA31",          [], ["L1Topo"], ["RATE:L1TopoStreamers", "BW:Other"], -1 ],
        ["noalg_l1topo_L1HT150-J20s5.ETA31_MJJ-400-CF",                    "L1_HT150-J20s5.ETA31_MJJ-400-CF",          [], ["L1Topo"], ["RATE:L1TopoStreamers", "BW:Other"], -1 ],

        #ATR-18734 g + tau for excl Higgs decays
        ["noalg_l1topo_L130M-EM20ITAU12",                     "L1_30M-EM20ITAU12",          [], ["L1Topo"], ["RATE:L1TopoStreamers", "BW:Other"], -1 ],
        #ATR-18734 Exotics LLP cal-ratio
        ["noalg_l1topo_L1LLP-RO",                 "L1_LLP-RO",          [], ["L1Topo"], ["RATE:L1TopoStreamers", "BW:Other"], -1 ],
        ["noalg_l1topo_L1LLP-NOMATCH",                  "L1_LLP-NOMATCH",          [], ["L1Topo"], ["RATE:L1TopoStreamers", "BW:Other"], -1 ],
        #ATR-18734 SUSY Higgsino
        ['noalg_l1topo_L12MU4_J20_XE30_DPHI-J20s2XE30',   'L1_2MU4_J20_XE30_DPHI-J20s2XE30',    [], ['L1Topo'],    ["RATE:SeededStreamers", "BW:Other"], -1],
        ['noalg_l1topo_L1MU4_J30_XE40_DPHI-J20s2XE30',   'L1_MU4_J30_XE40_DPHI-J20s2XE30',    [], ['L1Topo'],    ["RATE:SeededStreamers", "BW:Other"], -1],
        ['noalg_l1topo_L1MU4_J50_XE50_DPHI-J20s2XE30',   'L1_MU4_J50_XE50_DPHI-J20s2XE30',    [], ['L1Topo'],    ["RATE:SeededStreamers", "BW:Other"], -1],
        ["noalg_l1topo_L1J40_XE50_DPHI-J20s2XE50",                 "L1_J40_XE50_DPHI-J20s2XE50",          [], ["L1Topo"], ["RATE:L1TopoStreamers", "BW:Other"], -1 ],
        #ATR-18734 Axion search
        ["noalg_l1topo_L1DPHI-2EM3",                    "L1_DPHI-2EM3",          [], ["L1Topo"], ["RATE:L1TopoStreamers", "BW:Other"], -1 ],
        #ATR-18734 LAr
        #["noalg_l1topo_L1LAR-J",                        "L1_LAR-J",          [], ["L1Topo"], ["RATE:L1TopoStreamers", "BW:Other"], -1 ],
        #["noalg_l1topo_L1LAR-EM",                       "L1_LAR-EM",          [], ["L1Topo"], ["RATE:L1TopoStreamers", "BW:Other"], -1 ],
        ['noalg_l1topo_L1LAR-ZEE',                              'L1_LAR-ZEE',          [], ['L1Topo'],     ["RATE:L1TopoStreamers", "BW:Other"], -1],     
        ['noalg_l1topo_L1LAR-ZEE_LAR-EM',                       'L1_LAR-ZEE_LAR-EM',   [], ['L1Topo'],     ["RATE:L1TopoStreamers", "BW:Other"], -1],

        #ATR-18734 Tau
        ["noalg_l1topo_L1DR-EM15TAU12I-J25",                  "L1_DR-EM15TAU12I-J25",          [], ["L1Topo"], ["RATE:L1TopoStreamers", "BW:Other"], -1 ],
        ["noalg_l1topo_L1DR-TAU20ITAU12I-J25",                "L1_DR-TAU20ITAU12I-J25",          [], ["L1Topo"], ["RATE:L1TopoStreamers", "BW:Other"], -1 ],
        ["noalg_l1topo_L1TAU60_DR-TAU20ITAU12I",                    "L1_TAU60_DR-TAU20ITAU12I",          [], ["L1Topo"], ["RATE:L1TopoStream     ers", "BW:Other"], -1 ],
        #ATR-18734 Jets
        ["noalg_l1topo_L1SC111-CJ15",                   "L1_SC111-CJ15",          [], ["L1Topo"], ["RATE:L1TopoStreamers", "BW:Other"], -1 ],
        #ATR-18734 TLA
        ["noalg_l1topo_L1J50_DETA20-J50J",                    "L1_J50_DETA20-J50J",          [], ["L1Topo"], ["RATE:L1TopoStreamers", "BW:Other"], -1 ],
        


        ]

    TriggerFlags.BeamspotSlice.signatures = [
        ['beamspot_activeTE_trkfast_peb',           'L1_J12_VTE100', [], ["BeamSpot"], ['RATE:BeamSpot',  'BW:BeamSpot'], -1],
        ['beamspot_allTE_trkfast_pebTRT',           'L1_J12_VTE100', [], ["BeamSpot"], ['RATE:BeamSpot',  'BW:BeamSpot'], -1],
        ['beamspot_trkFS_trkfast',                  'L1_J12_VTE100', [], ["BeamSpot"], ['RATE:BeamSpot',  'BW:BeamSpot'], -1],

	['beamspot_activeTE_trkfast_peb_L1J12_VTE200',           'L1_J12_VTE200', [], ["BeamSpot"], ['RATE:BeamSpot',  'BW:BeamSpot'], -1],
        ['beamspot_allTE_trkfast_pebTRT_L1J12_VTE200',           'L1_J12_VTE200', [], ["BeamSpot"], ['RATE:BeamSpot',  'BW:BeamSpot'], -1],
        ['beamspot_trkFS_trkfast_L1J12_VTE200',                  'L1_J12_VTE200', [], ["BeamSpot"], ['RATE:BeamSpot',  'BW:BeamSpot'], -1],

	['beamspot_activeTE_trkfast_peb_L1TE5_VTE200',           'L1_TE5_VTE200', [], ["BeamSpot"], ['RATE:BeamSpot',  'BW:BeamSpot'], -1],
        ['beamspot_allTE_trkfast_pebTRT_L1TE5_VTE200',           'L1_TE5_VTE200', [], ["BeamSpot"], ['RATE:BeamSpot',  'BW:BeamSpot'], -1],
        ['beamspot_trkFS_trkfast_L1TE5_VTE200',                  'L1_TE5_VTE200', [], ["BeamSpot"], ['RATE:BeamSpot',  'BW:BeamSpot'], -1],

	]

    TriggerFlags.MonitorSlice.signatures = [
        ['mistimemonl1bccorr', '', [], ['Mistimed'], ["RATE:Monitoring","BW:Other"], -1],
        ['mistimemonl1bccorrnomu', '', [], ['Mistimed'], ["RATE:Monitoring","BW:Other"], -1],
        ['mistimemoncaltimenomu', '', [], ['Mistimed'], ["RATE:Monitoring","BW:Other"], -1],
        ['mistimemoncaltime', '', [], ['Mistimed'], ["RATE:Monitoring","BW:Other"], -1],
        ['mistimemonj400', '', [], ['Mistimed'], ["RATE:Monitoring","BW:Other"], -1],
        
        ['l1calooverflow','', [], ['L1Calo'], ['RATE:Monitoring','BW:Other'], -1],
        ['timeburner', '', [], ['DISCARD'], ["RATE:DISCARD","BW:DISCARD"], -1],
        ['robrequest', '', [], ['DISCARD'], ["RATE:DISCARD","BW:DISCARD"], -1],
        ['robrequest_L1RD0_EMPTY', 'L1_RD0_EMPTY', [], ['DISCARD'], ["RATE:DISCARD","BW:DISCARD"], -1], 
        
        ['cscmon_L1All', 'L1_All',         [], ['CSC'], ["RATE:Monitoring", "BW:Detector"], -1],

        ['costmonitor', '', [], ['CostMonitoring'], ['RATE:Monitoring','BW:Other'],1],
        
        ]
    #TriggerFlags.GenericSlice.signatures = []
    
class Prescales:
    #   Item name             | Prescale
    #----------------------------------------------------------
    L1Prescales = {

        }
    HLTPrescales = {
        }

######################################################
# TIGHT physics prescales
######################################################
from copy import deepcopy
# enable if desired: # setting all L1 prescales to 1
#Prescales.L1Prescales = dict([(ctpid,1) for ctpid in Prescales.L1Prescales]) 
 
Prescales.L1Prescales_tight_physics_prescale  = deepcopy(Prescales.L1Prescales)
Prescales.HLTPrescales_tight_physics_prescale = deepcopy(Prescales.HLTPrescales)

chain_list=[
    'timeburner',
    ]
Prescales.HLTPrescales_tight_physics_prescale.update(dict(map(None,chain_list,len(chain_list)*[ [-1, 0,-1] ])))
######################################################

# StreamConfig = {
#     'HardProbes':      [ 'egamma',
#                      'comb__ej', 'comb__emet', 'comb__ejmet', 'comb__eg',
#                      'comb__gmet', 
#                      'comb__emu', 'comb__gmu',
#                      'comb_tauej', 
#                      ], 
#     'MinBias':     [ 'minbias' ], 
#     'Background':  [ 'background' ], 

#     'HardProbes':       [ 'muons', 'bphysics',
#                      'comb__muj', 'comb__mumet', 'comb__mujmet',
#                      #'comb__emu', 'comb__gmu',
#                      'comb_taumuj','comb__mue', 'comb__mug',
#                      'comb__multimu',
#                      ], 
#     'HardProbes':   [ 'jets', 'tauEtmiss',
#                         'comb__tauj', 'comb__taumet', 'comb__jmet',
#                         'comb__taujmet', 'comb__taub', 'comb__taue', 
#                         'comb__taue', 'comb__taumu', 'comb__fjj', 
#                         'comb__tauej', 'comb__taumuj', ],
#     # New delayed streams for Jet triggers
#     'HadDelayed':  [ 'haddelayed' ],
#     'JetCalibDelayed':  [ 'jetcalibdelayed' ],
#     'Standby': [ 'standby' ], 
#     'calibration': [ 'calibration' ], 
#     'express':     [ 'express' ],

#     }
<|MERGE_RESOLUTION|>--- conflicted
+++ resolved
@@ -354,16 +354,10 @@
     ['hi_upc_FgapAC_mb_sptrk_exclusiveloose2_L1ZDC_XOR_VTE50',        'L1_ZDC_XOR_VTE50',   ['', ''], [UPCStream],["BW:UPC", "RATE:UPC"], 1, ['serial', -1, ['hi_upc_FgapAC','mb_sptrk_exclusiveloose2'],False]],
     ['hi_upc_FgapAC_mb_sptrk_exclusiveloose1_L1MU4_VTE50',        'L1_MU4_VTE50',   ['', ''], [UPCStream],["BW:UPC", "RATE:UPC"], 1, ['serial', -1, ['hi_upc_FgapAC','mb_sptrk_exclusiveloose1'],False]],
     ['hi_upc_FgapAC_mb_sptrk_exclusiveloose2_L1MU4_VTE50',        'L1_MU4_VTE50',   ['', ''], [UPCStream],["BW:UPC", "RATE:UPC"], 1, ['serial', -1, ['hi_upc_FgapAC','mb_sptrk_exclusiveloose2'],False]],
-<<<<<<< HEAD
-      
-    ]
-=======
-    
     ['hi_upc_FgapAC_mb_sptrk_exclusiveloose2_L1ZDC_A_C_VTE50',        'L1_ZDC_A_C_VTE50',   ['', ''], [UPCStream],["BW:UPC", "RATE:UPC"], 1, ['serial', -1, ['hi_upc_FgapAC','mb_sptrk_exclusiveloose2'],False]],
  	['hi_upc_FgapAC_mb_sptrk_exclusiveloose2_L1VZDC_A_C_VTE50',        'L1_VZDC_A_C_VTE50',   ['', ''], [UPCStream],["BW:UPC", "RATE:UPC"], 1, ['serial', -1, ['hi_upc_FgapAC','mb_sptrk_exclusiveloose2'],False]],
  	       
         ]
->>>>>>> ebe10925
       
     TriggerFlags.HeavyIonSlice.signatures = [
 	#event shape triggers
