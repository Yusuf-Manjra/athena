--- conflicted
+++ resolved
@@ -110,11 +110,7 @@
     #reduce the L1 seed length to below 4000 characters, such that String4k is not overloaded 
     #5 May 2017 also remove L1_X_Y_Z but only L1_X_Y_Z that have X_Y_Z all thresholds
     exclude_list = ["L1_2MU4_J40_XE20","L1_2MU4_J40_XE50","L1_EM15VHI_2TAU12IM_4J12","L1_EM15VHI_2TAU12IM_J25_3J12","L1_EM15VHI_2TAU12IM_XE35","L1_EM15VHI_TAU20IM_2TAU15_J25_2J20_3J15","L1_EM15VHI_TAU40_2TAU15","L1_EM15VH_2EM8VH_MU6","L1_EM20VHI_TAU20IM_2TAU20_J25_3J20","L1_J40.0ETA25_2J25_J20.31ETA49","L1_MU10_2J15_J20","L1_MU10_TAU12IM_3J12","L1_MU10_TAU12IM_J25_2J12","L1_MU10_TAU12IM_XE35","L1_MU10_TAU20IM_J25_2J20","L1_MU4_J50_XE40","L1_MU6_J30.0ETA49_2J20.0ETA49","L1_TAU20IM_2J20_XE45","L1_TAU20IM_2TAU12IM_J25_2J20_3J12","L1_TAU20IM_2TAU12IM_XE35","L1_TAU20_2TAU12_XE35","L1_TAU25IM_2TAU20IM_2J25_3J20","L1_TAU40_2TAU12IM_XE40"]
-<<<<<<< HEAD
-    standby_seeds    = ",".join([ x for x in l1items if "_EMPTY" not in x and "CALREQ" not in x and "ZB" not in x and "-" not in x and "CMU" not in x and "ALFA" not in x  and "RD" not in x and "BCM" not in x and "BGRP12" not in x and "FTK" not in x and "SC" not in x and "LHCF" not in x and "3EM" not in x and x not in exclude_list])
-=======
     standby_seeds    = ",".join([ x for x in l1items if "_EMPTY" not in x and "CALREQ" not in x and "ZB" not in x and "-" not in x and "CMU" not in x and "ALFA" not in x  and "RD" not in x and "BCM" not in x and "BGRP12" not in x and "FTK" not in x and "SC" not in x and "LHCF" not in x and "AFP" not in x and "3EM" not in x and x not in exclude_list])
->>>>>>> 1d00aeb1
     return standby_seeds
 ##############################
 def getL1TopoSeed(l1items):
