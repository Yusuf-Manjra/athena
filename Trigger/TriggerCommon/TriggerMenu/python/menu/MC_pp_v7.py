--- conflicted
+++ resolved
@@ -903,7 +903,6 @@
         ['tau25_perf_tracktwo2015',                        'L1_TAU12IM', [], [PhysicsStream], ['RATE:SingleTau', 'BW:Tau'], -1],
         ['tau25_medium1_tracktwo2015',                        'L1_TAU12IM', [], [PhysicsStream], ['RATE:SingleTau', 'BW:Tau'], -1],
 
-<<<<<<< HEAD
         # TracktwoEF
         ['tau25_idperf_tracktwoEF',                        'L1_TAU12IM', [], [PhysicsStream], ['RATE:SingleTau', 'BW:Tau'], -1],
         ['tau25_perf_tracktwoEF',                        'L1_TAU12IM', [], [PhysicsStream], ['RATE:SingleTau', 'BW:Tau'], -1],
@@ -922,8 +921,6 @@
         ['tau25_tightRNN_tracktwoMVA',                    'L1_TAU12IM', [], [PhysicsStream], ['RATE:SingleTau', 'BW:Tau'], -1],
 
 
-=======
->>>>>>> be8118f8
         # Run-II - No BDT: variations
         ['tau25_perf_calo',                        'L1_TAU12IM', [], [PhysicsStream], ['RATE:SingleTau', 'BW:Tau'], -1],
         ['tau25_perf_calo_L1TAU12',                'L1_TAU12', [], [PhysicsStream], ['RATE:SingleTau', 'BW:Tau'], -1],
