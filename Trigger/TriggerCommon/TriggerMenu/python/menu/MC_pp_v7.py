# Copyright (C) 2002-2017 CERN for the benefit of the ATLAS collaboration


import TriggerMenu.menu.Physics_pp_v7 as physics_menu

from TriggerJobOpts.TriggerFlags          import TriggerFlags
from copy                                 import deepcopy



from AthenaCommon.Logging import logging
log = logging.getLogger( 'MC_pp_v7.py' )


#---------------------------------------------------------------------
#---------------------------------------------------------------------
def setupMenu():

    physics_menu.setupMenu()
    PhysicsStream="Main"

    # stream, BW and RATE tags for Bphysics items that appear in Muon and Bphysics slice.signatures
    BPhysicsStream     = "Main"
    BMultiMuonStream   = "Main"  
    RATE_BphysTag      = 'RATE:Bphysics'
    RATE_BMultiMuonTag = 'RATE:MultiMuon'  # can become RATE:BMultiMuon' with one letter change 
    BW_BphysTag        = 'BW:Bphys'
    RATE_DYTag         = 'RATE:Muon'   
    BW_DYTag           = 'BW:Muon'   
    
    
    # ---------------------------------------------------------------------------------------
    # INPUT FORMAT FOR CHAINS:
    # ['chainName',  'L1itemforchain', [L1 items for chainParts], [stream], [groups], EBstep], OPTIONAL: [mergingStrategy, offset,[merginOrder] ]], topoStartsFrom = False
    # ----------------------------------------------------------------------------------------

    TriggerFlags.TestSlice.signatures = TriggerFlags.TestSlice.signatures() + [
        #['TestChain400',    'L1_J100', [], [PhysicsStream], ['RATE:SingleJet', 'BW:Jet'], -1],
			 ]

    TriggerFlags.MuonSlice.signatures = TriggerFlags.MuonSlice.signatures() + [
        ['mu20_r1extr',            'L1_MU21',           [], [PhysicsStream], ['RATE:SingleMuon', 'BW:Muon'], -1],
        ['mu10_r1extr',            'L1_MU10',           [], [PhysicsStream], ['RATE:SingleMuon', 'BW:Muon'], -1],
        ['mu4_r1extr',             'L1_MU4',            [], [PhysicsStream], ['RATE:SingleMuon', 'BW:Muon'], -1],
        ['mu24_icalo',             'L1_MU21',           [], [PhysicsStream], ['RATE:SingleMuon', 'BW:Muon'], -1],
        ['mu24_iloosecalo',       'L1_MU21',           [], [PhysicsStream], ['RATE:SingleMuon', 'BW:Muon'], -1],
        ['mu24_imediumcalo',       'L1_MU21',           [], [PhysicsStream], ['RATE:SingleMuon', 'BW:Muon'], -1],
        ['mu26_ivarmediumcalo',     'L1_MU21',           [], [PhysicsStream], ['RATE:SingleMuon', 'BW:Muon'], -1],

        ['mu20_imedium_mu8noL1',    'L1_MU21',  ['L1_MU21',''], [PhysicsStream], ['RATE:MultiMuon','BW:Muon'], -1,['serial',-1,['mu20_imedium','mu8noL1']]],
        ['mu20_iloose_mu8noL1',     'L1_MU21',  ['L1_MU21',''], [PhysicsStream], ['RATE:MultiMuon','BW:Muon'], -1,['serial',-1,['mu20_iloose','mu8noL1']]],
        ['mu20_iloose_2mu4noL1',    'L1_MU21',  ['L1_MU21',''], [PhysicsStream], ['RATE:MultiMuon','BW:Muon'], -1,['serial',-1,['mu20_iloose','2mu4noL1']]],
        ### ATR-14543
        ['mu20_ivarmedium_mu8noL1',    'L1_MU21',  ['L1_MU21',''], [PhysicsStream], ['RATE:MultiMuon','BW:Muon'], -1,['serial',-1,['mu20_ivarmedium','mu8noL1']]],
        ['mu20_ivarloose_mu8noL1',     'L1_MU21',  ['L1_MU21',''], [PhysicsStream], ['RATE:MultiMuon','BW:Muon'], -1,['serial',-1,['mu20_ivarloose','mu8noL1']]],
        ['mu20_ivarloose_2mu4noL1',    'L1_MU21',  ['L1_MU21',''], [PhysicsStream], ['RATE:MultiMuon','BW:Muon'], -1,['serial',-1,['mu20_ivarloose','2mu4noL1']]],

        # new test chains for dimuon inefficiency
        ['3mu4_noMuCombOvlpRm',    'L1_3MU4',           [], [PhysicsStream], ['RATE:MultiMuon', 'BW:Muon'], -1],
        ['2mu14_noMuCombOvlpRm',   'L1_2MU10',          [], [PhysicsStream], ['RATE:MultiMuon', 'BW:Muon'], -1],



        #['2mu6_10invm30_pt2_z10_L1DY-BOX-2MU6', 'L1_DY-BOX-2MU6', ['L1_MU6','L1_MU6'], [PhysicsStream], ['RATE:MultiMuon', 'BW:Muon'], -1, False],

        # ['mu0noL1_fsperf',          '',         [], [PhysicsStream], ['RATE:SingleMuon', 'BW:Muon'],-1], # problematic ATR-11128 

        # commented out as no overlap removal is implemented yet (ATR-10739)
        # ['mu14_iloose_mu14',        'L1_2MU10', [], [PhysicsStream], ['RATE:MultiMuon', 'BW:Muon'], -1],

        # T&P chains
        #['mu24_imedium_mu20noL1_msonly',  'L1_MU21', [], [PhysicsStream],        ['RATE:MultiMuon','BW:Muon'],-1],        
        #['mu24_imedium_mu20noL1_msonly',  'L1_MU21', [], [PhysicsStream], ['RATE:MultiMuon','BW:Muon'],-1],       

         ['mu60_msonly_mu60noL1_msonly',  'L1_MU21', ['L1_MU21',''], [PhysicsStream],     ['RATE:MultiMuon','BW:Muon'],-1,['serial',-1,['mu60_msonly','mu60noL1_msonly']]],




        ## Primary (narrow scan chains)
        #['mu11_2mu4noL1_nscan03_L1MU11_2MU6', 'L1_MU11_2MU6', ['L1_MU11_2MU6','L1_MU11'], [PhysicsStream], ['RATE:MultiMuon','BW:Muon'], -1,['serial',-1,['mu11','2mu4noL1_nscan03']]],        
        ['mu14_imedium_mu6noL1_msonly',    'L1_MU10',  ['L1_MU10',''], [PhysicsStream], ['RATE:MultiMuon','BW:Muon'], -1,['serial',-1,['mu14_imedium','mu6noL1_msonly']]],
        ### ATR-14543
        ['mu14_ivarmedium_mu6noL1_msonly',    'L1_MU10',  ['L1_MU10',''], [PhysicsStream], ['RATE:MultiMuon','BW:Muon'], -1,['serial',-1,['mu14_ivarmedium','mu6noL1_msonly']]],
        ['2mu6_mu4', 'L1_2MU6_3MU4', ['L1_2MU6','L1_MU4'], [PhysicsStream], ['RATE:MultiMuon', 'BW:Muon'], -1],
        ['mu20_msonly_mu6noL1_msonly_nscan05_L1MU4_UNPAIRED_ISO','L1_MU4_UNPAIRED_ISO', ['L1_MU21','L2_mu20_msonly'], ["Late"], ['RATE:MultiMuon','BW:Muon'], -1,['serial',-1,['mu20_msonly','mu6noL1_msonly_nscan05']]],
        ['mu20_msonly_mu12noL1_msonly_nscan05_noComb',   'L1_MU21',   ['L1_MU21','L2_mu20_msonly'], [PhysicsStream], ['RATE:MultiMuon','BW:Muon'], -1,['serial',-1,['mu20_msonly','mu12noL1_msonly_nscan05_noComb']]],

       # not working for now                                                                                                                                                                                   
        ['mu20_msonly_mu6noL1_msonly_nscan05_noComb',       'L1_MU21',      ['L1_MU21','L2_mu20_msonly'], [PhysicsStream], ['RATE:MultiMuon','BW:Muon'], -1,['serial',-1,['mu20_msonly','mu6noL1_msonly_nscan05_noComb']]],

        ['mu11_msonly_mu6noL1_msonly_nscan05_noComb',       'L1_MU10',      ['L1_MU10','L2_mu11_msonly'], [PhysicsStream], ['RATE:MultiMuon','BW:Muon'], -1,['serial',-1,['mu11_msonly','mu6noL1_msonly_nscan05_noComb']]],
        ['mu11_msonly_mu6noL1_msonly_nscan05_noComb_L1MU4_EMPTY',       'L1_MU4_EMPTY',        ['L1_MU10','L2_mu11_msonly'], ["Late"], ['RATE:MultiMuon','BW:Muon'], -1,['serial',-1,['mu11_msonly','mu6noL1_msonly_nscan05_noComb']]],
        ['mu11_msonly_mu6noL1_msonly_nscan05_noComb_L1MU4_UNPAIRED_ISO','L1_MU4_UNPAIRED_ISO', ['L1_MU10','L2_mu11_msonly'], ["Late"], ['RATE:MultiMuon','BW:Muon'], -1,['serial',-1,['mu11_msonly','mu6noL1_msonly_nscan05_noComb']]],

        ### ATR-14377: duplicate noComb chains with leading-leg AND nscan-leg noComb
        ['mu20_msonly_noComb_mu12noL1_msonly_nscan05_noComb',   'L1_MU21',   ['L1_MU21','L2_mu20_msonly'], [PhysicsStream], ['RATE:MultiMuon','BW:Muon'], -1,['serial',-1,['mu20_msonly_noComb','mu12noL1_msonly_nscan05_noComb']]],
        ['mu20_msonly_noComb_mu6noL1_msonly_nscan05_noComb',       'L1_MU21',      ['L1_MU21','L2_mu20_msonly'], [PhysicsStream], ['RATE:MultiMuon','BW:Muon'], -1,['serial',-1,['mu20_msonly_noComb','mu6noL1_msonly_nscan05_noComb']]],
        ['mu11_msonly_noComb_mu6noL1_msonly_nscan05_noComb',       'L1_MU10',      ['L1_MU10','L2_mu11_msonly'], [PhysicsStream], ['RATE:MultiMuon','BW:Muon'], -1,['serial',-1,['mu11_msonly_noComb','mu6noL1_msonly_nscan05_noComb']]],
        ['mu11_msonly_noComb_mu6noL1_msonly_nscan05_noComb_L1MU4_EMPTY',       'L1_MU4_EMPTY',        ['L1_MU10','L2_mu11_msonly'], ["Late"], ['RATE:MultiMuon','BW:Muon'], -1,['serial',-1,['mu11_msonly_noComb','mu6noL1_msonly_nscan05_noComb']]],
        ['mu11_msonly_noComb_mu6noL1_msonly_nscan05_noComb_L1MU4_UNPAIRED_ISO','L1_MU4_UNPAIRED_ISO', ['L1_MU10','L2_mu11_msonly'], ["Late"], ['RATE:MultiMuon','BW:Muon'], -1,['serial',-1,['mu11_msonly_noComb','mu6noL1_msonly_nscan05_noComb']]],

        ### ATR-14377: duplicate noComb chains with leading-leg-only noComb
        ['mu20_msonly_noComb_mu12noL1_msonly_nscan05',   'L1_MU21',   ['L1_MU21','L2_mu20_msonly'], [PhysicsStream], ['RATE:MultiMuon','BW:Muon'], -1,['serial',-1,['mu20_msonly_noComb','mu12noL1_msonly_nscan05']]],
        ['mu20_msonly_noComb_mu6noL1_msonly_nscan05',       'L1_MU21',      ['L1_MU21','L2_mu20_msonly'], [PhysicsStream], ['RATE:MultiMuon','BW:Muon'], -1,['serial',-1,['mu20_msonly_noComb','mu6noL1_msonly_nscan05']]],
        ['mu11_msonly_noComb_mu6noL1_msonly_nscan05',       'L1_MU10',      ['L1_MU10','L2_mu11_msonly'], [PhysicsStream], ['RATE:MultiMuon','BW:Muon'], -1,['serial',-1,['mu11_msonly_noComb','mu6noL1_msonly_nscan05']]],
        ['mu11_msonly_noComb_mu6noL1_msonly_nscan05_L1MU4_EMPTY',       'L1_MU4_EMPTY',        ['L1_MU10','L2_mu11_msonly'], ["Late"], ['RATE:MultiMuon','BW:Muon'], -1,['serial',-1,['mu11_msonly_noComb','mu6noL1_msonly_nscan05']]],
        ['mu11_msonly_noComb_mu6noL1_msonly_nscan05_L1MU4_UNPAIRED_ISO','L1_MU4_UNPAIRED_ISO', ['L1_MU10','L2_mu11_msonly'], ["Late"], ['RATE:MultiMuon','BW:Muon'], -1,['serial',-1,['mu11_msonly_noComb','mu6noL1_msonly_nscan05']]],


        ### ATR-14377: remove noComb for tests
        ['mu20_msonly_mu15noL1_msonly_nscan05', 'L1_MU21',   ['L1_MU21','L2_mu20_msonly'], [PhysicsStream], ['RATE:MultiMuon','BW:Muon'], -1,['serial',-1,['mu20_msonly','mu15noL1_msonly_nscan05']]],


        ### ATR-14377: nscan with iloosems legs
        ['mu20_msonly_iloosems_mu10noL1_msonly_nscan05_noComb',   'L1_MU21',   ['L1_MU21','L2_mu20_msonly_iloosems'], [PhysicsStream], ['RATE:MultiMuon','BW:Muon'], -1,['serial',-1,['mu20_msonly_iloosems','mu10noL1_msonly_nscan05_noComb']]],
        ['mu20_msonly_iloosems_mu10noL1_msonly_nscan03_noComb',   'L1_MU21',   ['L1_MU21','L2_mu20_msonly_iloosems'], [PhysicsStream], ['RATE:MultiMuon','BW:Muon'], -1,['serial',-1,['mu20_msonly_iloosems','mu10noL1_msonly_nscan03_noComb']]],
        ['mu20_msonly_iloosems_mu15noL1_msonly_nscan05_noComb',   'L1_MU21',   ['L1_MU21','L2_mu20_msonly_iloosems'], [PhysicsStream], ['RATE:MultiMuon','BW:Muon'], -1,['serial',-1,['mu20_msonly_iloosems','mu15noL1_msonly_nscan05_noComb']]],
        ['mu20_msonly_iloosems_mu15noL1_msonly_nscan03_noComb',   'L1_MU21',   ['L1_MU21','L2_mu20_msonly_iloosems'], [PhysicsStream], ['RATE:MultiMuon','BW:Muon'], -1,['serial',-1,['mu20_msonly_iloosems','mu15noL1_msonly_nscan03_noComb']]],
        ['mu20_msonly_iloosems_mu12noL1_msonly_nscan03_noComb',   'L1_MU21',   ['L1_MU21','L2_mu20_msonly_iloosems'], [PhysicsStream], ['RATE:MultiMuon','BW:Muon'], -1,['serial',-1,['mu20_msonly_iloosems','mu12noL1_msonly_nscan03_noComb']]],
        ['mu20_msonly_iloosems_mu6noL1_msonly_nscan05',        'L1_MU21', ['L1_MU21','L2_mu20_msonly_iloosems'], [PhysicsStream], ['RATE:MultiMuon','BW:Muon'], -1,['serial',-1,['mu20_msonly_iloosems','mu6noL1_msonly_nscan05']]],
        ['mu20_msonly_iloosems_mu6noL1_msonly_nscan05_noComb',        'L1_MU21', ['L1_MU21','L2_mu20_msonly_iloosems'], [PhysicsStream], ['RATE:MultiMuon','BW:Muon'], -1,['serial',-1,['mu20_msonly_iloosems','mu6noL1_msonly_nscan05_noComb']]],
        ['mu20_msonly_mu6noL1_msonly_nscan03',                 'L1_MU21', ['L1_MU21','L2_mu20_msonly'], [PhysicsStream], ['RATE:MultiMuon','BW:Muon'], -1,['serial',-1,['mu20_msonly','mu6noL1_msonly_nscan03']]],
        ['mu20_msonly_iloosems_mu6noL1_msonly_nscan03',        'L1_MU21', ['L1_MU21','L2_mu20_msonly_iloosems'], [PhysicsStream], ['RATE:MultiMuon','BW:Muon'], -1,['serial',-1,['mu20_msonly_iloosems','mu6noL1_msonly_nscan03']]],
        ['mu20_msonly_iloosems_mu6noL1_msonly_nscan03_noComb', 'L1_MU21', ['L1_MU21','L2_mu20_msonly_iloosems'], [PhysicsStream], ['RATE:MultiMuon','BW:Muon'], -1,['serial',-1,['mu20_msonly_iloosems','mu6noL1_msonly_nscan03_noComb']]],

       
 
        #['mu20noL1_calotag_0eta010', '', [], [PhysicsStream], ['RATE:SingleMuon','BW:Muon'], -1,],
        #['mu20noL1_calotag_0eta500', '', [], [PhysicsStream], ['RATE:SingleMuon','BW:Muon'], -1,],
        #['mu12_mu20noL1_calotag', 'L1_MU10', ['L1_MU10',''], [PhysicsStream], ['RATE:MultiMuon','BW:Muon'], -1,['serial',-1,['mu12','mu20noL1_calotag']]],
        #['mu12_2mu20noL1_calotag', 'L1_MU10', ['L1_MU10',''], [PhysicsStream], ['RATE:MultiMuon','BW:Muon'], -1,['serial',-1,['mu12','2mu20noL1_calotag']]],

        ['mu22_iloose_mu8noL1_calotag_0eta010', 'L1_MU21', ['L1_MU21',''], [PhysicsStream], ['RATE:MultiMuon','BW:Muon'], -1,['serial',-1,['mu22_iloose','mu8noL1_calotag_0eta010']]],
        ['mu24_iloose_mu8noL1_calotag_0eta010', 'L1_MU21', ['L1_MU21',''], [PhysicsStream], ['RATE:MultiMuon','BW:Muon'], -1,['serial',-1,['mu24_iloose','mu8noL1_calotag_0eta010']]],
        ### ATR-14543
        ['mu22_ivarloose_mu8noL1_calotag_0eta010', 'L1_MU21', ['L1_MU21',''], [PhysicsStream], ['RATE:MultiMuon','BW:Muon'], -1,['serial',-1,['mu22_ivarloose','mu8noL1_calotag_0eta010']]],
        ['mu24_ivarloose_mu8noL1_calotag_0eta010', 'L1_MU21', ['L1_MU21',''], [PhysicsStream], ['RATE:MultiMuon','BW:Muon'], -1,['serial',-1,['mu24_ivarloose','mu8noL1_calotag_0eta010']]],


        ['mu20_nomucomb_2mu4noL1', 'L1_MU21', ['L1_MU21',''], [PhysicsStream], ['RATE:MultiMuon','BW:Muon'], -1,['serial',-1,['mu20_nomucomb','2mu4noL1']]],
        ['mu22_nomucomb_2mu4noL1', 'L1_MU21', ['L1_MU21',''], [PhysicsStream], ['RATE:MultiMuon','BW:Muon'], -1,['serial',-1,['mu22_nomucomb','2mu4noL1']]],
        ['mu20_nomucomb_mu8noL1' , 'L1_MU21', ['L1_MU21',''], [PhysicsStream], ['RATE:MultiMuon','BW:Muon'], -1,['serial',-1,['mu20_nomucomb','mu8noL1']]],
        ['mu22_nomucomb_mu8noL1' , 'L1_MU21', ['L1_MU21',''], [PhysicsStream], ['RATE:MultiMuon','BW:Muon'], -1,['serial',-1,['mu22_nomucomb','mu8noL1']]],



        ['mu10_mgonly_L1LATE-MU10_J50',          'L1_LATE-MU10_J50',           [], [PhysicsStream], ['RATE:SingleMuon', 'BW:Muon'], -1],
        ['mu10_mgonly_L1LATE-MU10_XE50',         'L1_LATE-MU10_XE50',          [], [PhysicsStream], ['RATE:SingleMuon', 'BW:Muon'], -1],


        ['mu8',                    'L1_MU6',            [], [PhysicsStream], ['RATE:SingleMuon', 'BW:Muon'], -1], 
        ['mu24_L2Star_idperf',     'L1_MU21',           [], [PhysicsStream], ['RATE:IDMonitoring', 'BW:Muon', 'BW:ID'], -1],
        ['mu6_L2Star_idperf',      'L1_MU6',            [], [PhysicsStream], ['RATE:IDMonitoring', 'BW:Muon', 'BW:ID'], -1],
        ['3mu6_nomucomb',                   'L1_3MU6',           [], [PhysicsStream], ['RATE:MultiMuon', 'BW:Muon'], -1],
        ['mu6_mu4noL1',            'L1_MU6',  ['L1_MU6',''],  [PhysicsStream], ['RATE:MultiMuon','BW:Muon'], -1,['serial',-1,['mu6','mu4noL1']]],
        ['mu4_mu4noL1',            'L1_MU4',  ['L1_MU4',''],  [PhysicsStream], ['RATE:MultiMuon','BW:Muon'], -1,['serial',-1,['mu4','mu4noL1']]],
	['mu4noL1',                '',  [],  [PhysicsStream], ['RATE:SingleMuon','BW:Muon'], -1, ],
	['mu0noL1',                '',  [],  [PhysicsStream], ['RATE:SingleMuon','BW:Muon'], -1, ],
        
        # Toroid-off run (ATR-9923)
        ['mu11_L1MU10_2mu4noL1_nscan03_L1MU10_2MU6', 'L1_MU10_2MU6', ['L1_MU10','L2_mu11_L1MU10'], [PhysicsStream], ['RATE:MultiMuon','BW:Muon'], -1,['serial',-1,['mu11_L1MU10','2mu4noL1_nscan03']]],
        ['mu11_2mu4noL1_nscan03_L1MU11_2MU6',      'L1_MU11_2MU6',    ['L1_MU11','L2_mu11'],        [PhysicsStream], ['RATE:MultiMuon','BW:Muon'], -1,['serial',-1,['mu11','2mu4noL1_nscan03']]],
        ['mu11_nomucomb_mu6noL1_nscan03_L1MU11_2MU6', 'L1_MU11_2MU6', ['L1_MU11','L2_mu6_nomucomb'], [PhysicsStream], ['RATE:MultiMuon','BW:Muon'], -1,['serial',-1,['mu11_nomucomb','mu6noL1_nscan03']]],
        ## moved to phys (ATR-14352) ['mu11_nomucomb_2mu4noL1_nscan03_L1LFV-MU', 'L1_LFV-MU', ['L1_MU10','L2_mu11_nomucomb'], [PhysicsStream], ['RATE:MultiMuon','BW:Muon'], -1,['serial',-1,['mu11_nomucomb','2mu4noL1_nscan03']]],

        ]


    if TriggerFlags.doFTK():
        TriggerFlags.MuonSlice.signatures = TriggerFlags.MuonSlice.signatures() + [
            ['mu24_idperf_FTK',            'L1_MU21',           [], [PhysicsStream], ['RATE:IDMonitoring', 'BW:Muon', 'BW:ID'], -1], 
            ['mu6_idperf_FTK',             'L1_MU6',            [], [PhysicsStream, 'express'], ['RATE:IDMonitoring', 'BW:Muon', 'BW:ID'], -1],
            ['mu24_idperf_FTKRefit',       'L1_MU21',           [], [PhysicsStream], ['RATE:IDMonitoring', 'BW:Muon', 'BW:ID'], -1], 
            ['mu6_idperf_FTKRefit',        'L1_MU6',            [], [PhysicsStream, 'express'], ['RATE:IDMonitoring', 'BW:Muon', 'BW:ID'], -1],
            ['mu22_mu8noL1_ftkFS',         'L1_MU21', ['L1_MU21',''], [PhysicsStream], ['RATE:MultiMuon','BW:Muon'], -1,['serial',-1,['mu22','mu8noL1_ftkFS']]],
            ['mu26_ivarmedium_ftk',      'L1_MU21',   [], [PhysicsStream], ['RATE:SingleMuon', 'BW:Muon'], -1],
            ]

    TriggerFlags.JetSlice.signatures = TriggerFlags.JetSlice.signatures() + [

        
<<<<<<< HEAD
        #####
        ######################### Performance-style chains
        #####
=======
        ['j375_a10t_lcw_jes_30smcINF', 'L1_J100', [], [PhysicsStream], ['Rate:SingleJet', 'BW:Jet'], -1],
        ['j375_a10t_lcw_jes_30smcINF_L1HT190-J15.ETA21', 'L1_HT190-J15.ETA21', [], [PhysicsStream], ['Rate:SingleJet', 'BW:Jet'], -1],
        ['j375_a10t_lcw_jes_30smcINF_L1SC111', 'L1_SC111', [], [PhysicsStream], ['Rate:SingleJet', 'BW:Jet'], -1],
        ['2j330_a10t_lcw_jes_30smcINF', 'L1_J100', [], [PhysicsStream], ['Rate:SingleJet', 'BW:Jet'], -1],
        ['2j330_a10t_lcw_jes_30smcINF_L1HT190-J15.ETA21', 'L1_HT190-J15.ETA21', [], [PhysicsStream], ['Rate:SingleJet', 'BW:Jet'], -1],
        ['2j330_a10t_lcw_jes_30smcINF_L1SC111', 'L1_SC111', [], [PhysicsStream], ['Rate:SingleJet', 'BW:Jet'], -1],


        ['j400_a10_lcw_sub_L1J100', 'L1_J100', [], [PhysicsStream], ['RATE:SingleJet', 'BW:Jet'], -1],
        ['j400_a10_sub_L1J100', 'L1_J100', [], [PhysicsStream], ['RATE:SingleJet', 'BW:Jet'], -1],
        ['j420_a10_lcw_sub_L1J100', 'L1_J100', [], [PhysicsStream], ['RATE:SingleJet', 'BW:Jet'], -1],
        ['j420_a10_sub_L1J100', 'L1_J100', [], [PhysicsStream], ['RATE:SingleJet', 'BW:Jet'], -1],

        ['j360_a10_lcw_sub_L1SC111', 'L1_SC111', [], [PhysicsStream], ['RATE:SingleJet', 'BW:Jet'], -1],
        ['j400_a10_lcw_sub_L1SC111', 'L1_SC111', [], [PhysicsStream], ['RATE:SingleJet', 'BW:Jet'], -1],
        ['j420_a10_lcw_sub_L1SC111', 'L1_SC111', [], [PhysicsStream], ['RATE:SingleJet', 'BW:Jet'], -1],
        ['j460_a10_lcw_sub_L1SC111', 'L1_SC111', [], [PhysicsStream], ['RATE:SingleJet', 'BW:Jet'], -1],
        ['j300_a10_lcw_sub_L1J75', 'L1_J75', [], [PhysicsStream], ['RATE:SingleJet', 'BW:Jet'], -1],
        #['j300_a10_lcw_sub_L1SC85', 'L1_SC85', [], [PhysicsStream], ['RATE:SingleJet', 'BW:Jet'], -1],
        ['j360_a10_lcw_sub_L1J100'               , 'L1_J100',    [], [PhysicsStream], ['RATE:SingleJet',  'BW:Jet'], -1],
        ['j380_a10_lcw_sub_L1J100', 'L1_J100', [], [PhysicsStream], ['RATE:SingleJet', 'BW:Jet'], -1],
        ['j440_a10_lcw_sub_L1J100', 'L1_J100', [], [PhysicsStream], ['RATE:SingleJet', 'BW:Jet'], -1],

        ### ATR-14353
        ['j300_a10_lcw_subjes_L1SC85', 'L1_SC85', [], [PhysicsStream], ['RATE:SingleJet', 'BW:Jet'], -1],
        ['j360_a10_lcw_subjes_L1SC111', 'L1_SC111', [], [PhysicsStream], ['RATE:SingleJet', 'BW:Jet'], -1],

        # trimming chains
        ['j460_a10t_nojcalib_L1J100',     'L1_J100', [], [PhysicsStream], ['Rate:SingleJet',  'BW:Jet'], -1],
        ['j460_a10t_lcw_nojcalib_L1J100', 'L1_J100', [], [PhysicsStream], ['Rate:SingleJet',  'BW:Jet'], -1],
        ['j460_a10t_lcw_jes_L1J100',      'L1_J100', [], [PhysicsStream], ['Rate:SingleJet',  'BW:Jet'], -1],
        ['j260_a10t_nojcalib_L1J75',      'L1_J75',  [], [PhysicsStream], ['Rate:SingleJet',  'BW:Jet'], -1],
        ['j260_a10t_lcw_nojcalib_L1J75',  'L1_J75',  [], [PhysicsStream], ['Rate:SingleJet',  'BW:Jet'], -1],
        ['j260_a10t_lcw_jes_L1J75',       'L1_J75',  [], [PhysicsStream], ['Rate:SingleJet',  'BW:Jet'], -1],

        # jet chains with updated calibrations for 2017
        ['j175_subjesIS',     'L1_J100', [], [PhysicsStream], ['Rate:SingleJet', 'BW:Jet'], -1],
        ['j175_lcw_subjesIS', 'L1_J100', [], [PhysicsStream], ['Rate:SingleJet', 'BW:Jet'], -1],
        ['j420_subjesIS',     'L1_J100', [], [PhysicsStream], ['Rate:SingleJet', 'BW:Jet'], -1],
        ['j420_lcw_subjesIS', 'L1_J100', [], [PhysicsStream], ['Rate:SingleJet', 'BW:Jet'], -1],

        # SoftKiller test and comparison chains
        ['j60_sktc_em_nojcalib',  'L1_J20',  [], [PhysicsStream], ['RATE:SingleJet', 'BW:Jet'], -1],
        ['j60_tc_em_nojcalib',    'L1_J20',  [], [PhysicsStream], ['RATE:SingleJet', 'BW:Jet'], -1],
        ['j60_tc_em_sub',         'L1_J20',  [], [PhysicsStream], ['RATE:SingleJet', 'BW:Jet'], -1],
        ['j60_sktc_lcw_nojcalib', 'L1_J20',  [], [PhysicsStream], ['RATE:SingleJet', 'BW:Jet'], -1],
        ['j60_tc_lcw_nojcalib',   'L1_J20',  [], [PhysicsStream], ['RATE:SingleJet', 'BW:Jet'], -1],
        ['j60_tc_lcw_sub',        'L1_J20',  [], [PhysicsStream], ['RATE:SingleJet', 'BW:Jet'], -1],
>>>>>>> cf5a7a68
        
        # Jet data scouting stream chains
        # These record only the trigger jets, but for every event passing the L1 trigger
        ['j0_perf_ds1_L1All',      'L1_All',  [], ['DataScouting_05_Jets'], ['RATE:Cosmic_Jets_DS', 'BW:Jet'], -1],
        ['j0_lcw_jes_L1J12',       'L1_J12', [], [PhysicsStream], ['RATE:SingleJet', 'BW:Jet'], -1], 



        #####
        ######################### Single-jet small-R trigger chains
        #####

        # Standard central jet triggers
        ['j10',                     'L1_RD0_FILLED', [], [PhysicsStream], ['RATE:SingleJet',  'BW:Jet'], -1],
	['j20',                     'L1_RD0_FILLED', [], [PhysicsStream], ['RATE:SingleJet',  'BW:Jet'], -1],
	['j30',                     'L1_RD0_FILLED', [], [PhysicsStream], ['RATE:SingleJet',  'BW:Jet'], -1],
	['j30_L1TE5',               'L1_TE5', [], [PhysicsStream], ['RATE:SingleJet',  'BW:Jet'], -1],
	['j30_L1TE10',              'L1_TE10', [], [PhysicsStream], ['RATE:SingleJet',  'BW:Jet'], -1],
	['j40',                     'L1_RD0_FILLED', [], [PhysicsStream], ['RATE:SingleJet',  'BW:Jet'], -1],
	['j40_L1TE10',              'L1_TE10', [], [PhysicsStream], ['RATE:SingleJet',  'BW:Jet'], -1],
	['j40_L1TE20',              'L1_TE20', [], [PhysicsStream], ['RATE:SingleJet',  'BW:Jet'], -1],
	['j40_L1J12',               'L1_J12', [], [PhysicsStream], ['RATE:SingleJet',  'BW:Jet'], -1],
	['j50_L1TE20',              'L1_TE20', [], [PhysicsStream], ['RATE:SingleJet',  'BW:Jet'], -1],
        ['j50_L1J12',               'L1_J12', [], [PhysicsStream], ['RATE:SingleJet',  'BW:Jet'], -1],
	['j50_L1J15',               'L1_J15', [], [PhysicsStream], ['RATE:SingleJet',  'BW:Jet'], -1],
        ['j55_L1RD0_FILLED',        'L1_RD0_FILLED', [], [PhysicsStream], ['RATE:SingleJet',  'BW:Jet'], -1],
	['j60_L1J15',               'L1_J15', [], [PhysicsStream], ['RATE:SingleJet',  'BW:Jet'], -1],
	['j75_L1J20',               'L1_J20', [], [PhysicsStream], ['RATE:SingleJet',  'BW:Jet'], -1],
        ['j85_L1J40',               'L1_J40', [], [PhysicsStream], ['RATE:SingleJet', 'BW:Jet'], -1],
        ['j100',                    'L1_J25',  [], [PhysicsStream], ['RATE:SingleJet', 'BW:Jet'], -1],
        ['j125',                    'L1_J50', [], [PhysicsStream], ['RATE:SingleJet', 'BW:Jet'], -1],
        ['j200',                    'L1_J50', [], [PhysicsStream], ['RATE:SingleJet', 'BW:Jet'], -1],
        ['j300',                    'L1_J85', [], [PhysicsStream], ['RATE:SingleJet', 'BW:Jet'], -1],
        
        # 2017 calibration central jet triggers
        ['j175_subjesIS',           'L1_J50', [], [PhysicsStream], ['Rate:SingleJet', 'BW:Jet'], -1],
        ['j175_lcw_subjesIS',       'L1_J50', [], [PhysicsStream], ['Rate:SingleJet', 'BW:Jet'], -1],
        ['j420_subjesIS',           'L1_J100', [], [PhysicsStream], ['Rate:SingleJet', 'BW:Jet'], -1],
        ['j420_lcw_subjesIS',       'L1_J100', [], [PhysicsStream], ['Rate:SingleJet', 'BW:Jet'], -1],
        
        # Alternative calibration central jet triggers
        ['j85_nojcalib',            'L1_J20',  [], [PhysicsStream], ['RATE:SingleJet', 'BW:Jet'], -1],
        ['j85_lcw',                 'L1_J20',  [], [PhysicsStream], ['RATE:SingleJet', 'BW:Jet'], -1],
        ['j85_lcw_jes',             'L1_J20',  [], [PhysicsStream], ['RATE:SingleJet', 'BW:Jet'], -1],
        ['j85_lcw_nojcalib',        'L1_J20',  [], [PhysicsStream], ['RATE:SingleJet', 'BW:Jet'], -1],
        ['j175_jes',                'L1_J50',  [], [PhysicsStream], ['RATE:SingleJet', 'BW:Jet'], -1],
        ['j175_nojcalib',           'L1_J50',  [], [PhysicsStream], ['RATE:SingleJet', 'BW:Jet'], -1],
        ['j175_lcw',                'L1_J50',  [], [PhysicsStream], ['RATE:SingleJet', 'BW:Jet'], -1],
        ['j175_lcw_jes',            'L1_J50',  [], [PhysicsStream], ['RATE:SingleJet', 'BW:Jet'], -1],
        ['j175_lcw_nojcalib',       'L1_J50',  [], [PhysicsStream], ['RATE:SingleJet', 'BW:Jet'], -1],
        ['j300_lcw_nojcalib',       'L1_J100', [], [PhysicsStream], ['RATE:SingleJet', 'BW:Jet'], -1],
 
        # Standard forward jet triggers
	['j10_320eta490',           'L1_RD0_FILLED',  [], [PhysicsStream], ['RATE:SingleJet', 'BW:Jet'], -1],
#        ['j10_320eta490_test4',     'L1_RD0_FILLED',  [], [PhysicsStream], ['RATE:SingleJet', 'BW:Jet'], -1],
	['j25_320eta490_L1TE5',     'L1_TE5',  [], [PhysicsStream], ['RATE:SingleJet', 'BW:Jet'], -1],
	['j35_320eta490_L1TE10',    'L1_TE10',  [], [PhysicsStream], ['RATE:SingleJet', 'BW:Jet'], -1],
	['j45_320eta490_L1TE20',    'L1_TE20',  [], [PhysicsStream], ['RATE:SingleJet', 'BW:Jet'], -1],
	['j55_320eta490_L1TE20',    'L1_TE20',  [], [PhysicsStream], ['RATE:SingleJet', 'BW:Jet'], -1],



        #####
        ######################### Single-jet large-R trigger chains
        #####

        # Alternative calibration topocluster large-R jet triggers
        ['j300_a10_lcw_sub_L1J75',          'L1_J75', [], [PhysicsStream], ['RATE:SingleJet', 'BW:Jet'], -1],
        ['j360_a10_sub_L1J100',             'L1_J100', [], [PhysicsStream], ['RATE:SingleJet',  'BW:Jet'], -1],
        ['j360_a10_lcw_sub_L1J100',         'L1_J100', [], [PhysicsStream], ['RATE:SingleJet',  'BW:Jet'], -1],
        ['j380_a10_lcw_sub_L1J100',         'L1_J100', [], [PhysicsStream], ['RATE:SingleJet', 'BW:Jet'], -1],
        ['j400_a10_sub_L1J100',             'L1_J100', [], [PhysicsStream], ['RATE:SingleJet', 'BW:Jet'], -1],
        ['j400_a10_lcw_sub_L1J100',         'L1_J100', [], [PhysicsStream], ['RATE:SingleJet', 'BW:Jet'], -1],
        ['j420_a10_sub_L1J100',             'L1_J100', [], [PhysicsStream], ['RATE:SingleJet', 'BW:Jet'], -1],
        ['j420_a10_lcw_sub_L1J100',         'L1_J100', [], [PhysicsStream], ['RATE:SingleJet', 'BW:Jet'], -1],
        ['j440_a10_lcw_sub_L1J100',         'L1_J100', [], [PhysicsStream], ['RATE:SingleJet', 'BW:Jet'], -1],

        # L1Topo simple cone seeded topocluster large-R jet triggers
        # See ATR-14353 for details of the request
        #['j300_a10_lcw_sub_L1SC85',         'L1_SC85', [], [PhysicsStream], ['RATE:SingleJet', 'BW:Jet'], -1],
        ['j300_a10_lcw_subjes_L1SC85',      'L1_SC85', [], [PhysicsStream], ['RATE:SingleJet', 'BW:Jet'], -1],
        ['j360_a10_lcw_subjes_L1SC111',     'L1_SC111', [], [PhysicsStream], ['RATE:SingleJet', 'BW:Jet'], -1],
        ['j360_a10_lcw_sub_L1SC111',        'L1_SC111', [], [PhysicsStream], ['RATE:SingleJet', 'BW:Jet'], -1],
        ['j400_a10_lcw_sub_L1SC111',        'L1_SC111', [], [PhysicsStream], ['RATE:SingleJet', 'BW:Jet'], -1],
        ['j420_a10_lcw_sub_L1SC111',        'L1_SC111', [], [PhysicsStream], ['RATE:SingleJet', 'BW:Jet'], -1],
        ['j460_a10_lcw_sub_L1SC111',        'L1_SC111', [], [PhysicsStream], ['RATE:SingleJet', 'BW:Jet'], -1],
        
        # L1Topo HT seeded topocluster large-R jet triggers
        ['j360_a10_nojcalib',                       'L1_HT150-J20s5.ETA31', [], [PhysicsStream], ['RATE:SingleJet',  'BW:Jet'], -1],
        ['j360_a10_nojcalib_L1HT150-J20.ETA31',     'L1_HT150-J20.ETA31', [], [PhysicsStream], ['RATE:SingleJet',  'BW:Jet'], -1],
        ['j360_a10_lcw_nojcalib',                   'L1_HT150-J20s5.ETA31', [], [PhysicsStream], ['RATE:SingleJet',  'BW:Jet'], -1],
        ['j360_a10_lcw_nojcalib_L1HT150-J20.ETA31', 'L1_HT150-J20.ETA31', [], [PhysicsStream], ['RATE:SingleJet',  'BW:Jet'], -1],
        ['j460_a10_nojcalib',                       'L1_HT190-J15s5.ETA21', [], [PhysicsStream], ['RATE:SingleJet',  'BW:Jet'], -1],
        ['j460_a10_nojcalib_L1HT190-J15.ETA21',     'L1_HT190-J15.ETA21', [], [PhysicsStream], ['RATE:SingleJet',  'BW:Jet'], -1],
        ['j460_a10_lcw_nojcalib',                   'L1_HT190-J15s5.ETA21', [], [PhysicsStream], ['RATE:SingleJet',  'BW:Jet'], -1],
        ['j460_a10_lcw_nojcalib_L1HT190-J15.ETA21', 'L1_HT190-J15.ETA21', [], [PhysicsStream], ['RATE:SingleJet',  'BW:Jet'], -1],
        ['j360_a10_sub',                            'L1_HT150-J20s5.ETA31', [], [PhysicsStream], ['RATE:SingleJet',  'BW:Jet'], -1],
        ['j360_a10_sub_L1HT150-J20.ETA31',          'L1_HT150-J20.ETA31', [], [PhysicsStream], ['RATE:SingleJet',  'BW:Jet'], -1],
        ['j360_a10_lcw_sub',                        'L1_HT150-J20s5.ETA31', [], [PhysicsStream], ['RATE:SingleJet',  'BW:Jet'], -1],
        ['j360_a10_lcw_sub_L1HT150-J20.ETA31',      'L1_HT150-J20.ETA31', [], [PhysicsStream], ['RATE:SingleJet',  'BW:Jet'], -1],
        ['j460_a10_sub',                            'L1_HT190-J15s5.ETA21', [], [PhysicsStream], ['RATE:SingleJet',  'BW:Jet'], -1],
        ['j460_a10_sub_L1HT190-J15.ETA21',          'L1_HT190-J15.ETA21', [], [PhysicsStream], ['RATE:SingleJet',  'BW:Jet'], -1],
        ['j460_a10_lcw_sub',                        'L1_HT190-J15s5.ETA21', [], [PhysicsStream], ['RATE:SingleJet',  'BW:Jet'], -1],
        ['j460_a10_lcw_sub_L1HT190-J15.ETA21',      'L1_HT190-J15.ETA21', [], [PhysicsStream], ['RATE:SingleJet',  'BW:Jet'], -1],
        
        # L1Topo HT seeded reclustered large-R jet triggers
        ['j360_a10r',                       'L1_HT190-J15s5.ETA21', [], [PhysicsStream], ['RATE:SingleJet', 'BW:Jet'], -1],
        ['j460_a10r',                       'L1_HT150-J20s5.ETA31', [], [PhysicsStream], ['RATE:SingleJet', 'BW:Jet'], -1],


        # Trimmed topocluster large-R jet triggers
        ['j260_a10t_nojcalib_L1J75',        'L1_J75',  [], [PhysicsStream], ['Rate:SingleJet',  'BW:Jet'], -1],
        ['j260_a10t_lcw_nojcalib_L1J75',    'L1_J75',  [], [PhysicsStream], ['Rate:SingleJet',  'BW:Jet'], -1],
        ['j260_a10t_lcw_jes_L1J75',         'L1_J75',  [], [PhysicsStream], ['Rate:SingleJet',  'BW:Jet'], -1],
        ['j460_a10t_nojcalib_L1J100',       'L1_J100', [], [PhysicsStream], ['Rate:SingleJet',  'BW:Jet'], -1],
        ['j460_a10t_lcw_nojcalib_L1J100',   'L1_J100', [], [PhysicsStream], ['Rate:SingleJet',  'BW:Jet'], -1],
        ['j460_a10t_lcw_jes_L1J100',        'L1_J100', [], [PhysicsStream], ['Rate:SingleJet',  'BW:Jet'], -1],


        
        #####
        ######################### Large-R jet trigger chains with mass cuts and support chains
        #####
        
        # Single-jet chains
        ['j375_a10t_lcw_jes_30smcINF',                      'L1_J100', [], [PhysicsStream], ['Rate:SingleJet', 'BW:Jet'], -1],
        ['j375_a10t_lcw_jes_30smcINF_L1HT190-J15.ETA21',    'L1_HT190-J15.ETA21', [], [PhysicsStream], ['Rate:SingleJet', 'BW:Jet'], -1],
        ['j375_a10t_lcw_jes_30smcINF_L1SC111',              'L1_SC111', [], [PhysicsStream], ['Rate:SingleJet', 'BW:Jet'], -1],

        # Di-jet chains
        ['2j330_a10t_lcw_jes_30smcINF',                     'L1_J100', [], [PhysicsStream], ['Rate:SingleJet', 'BW:Jet'], -1],
        ['2j330_a10t_lcw_jes_30smcINF_L1HT190-J15.ETA21',   'L1_HT190-J15.ETA21', [], [PhysicsStream], ['Rate:SingleJet', 'BW:Jet'], -1],
        ['2j330_a10t_lcw_jes_30smcINF_L1SC111',             'L1_SC111', [], [PhysicsStream], ['Rate:SingleJet', 'BW:Jet'], -1],

        # Validation chains, not intended for physics usage
        ['j100_a10_lcw_subjes',             'L1_J20', [], [PhysicsStream], ['Rate:SingleJet', 'BW:Jet'], -1],
        ['j100_a10_lcw_subjes_30smcINF',    'L1_J20', [], [PhysicsStream], ['Rate:SingleJet', 'BW:Jet'], -1],
        ['j100_a10r',                       'L1_J20', [], [PhysicsStream], ['Rate:SingleJet', 'BW:Jet'], -1],
        ['j100_a10r_30smcINF',              'L1_J20', [], [PhysicsStream], ['Rate:SingleJet', 'BW:Jet'], -1],
        ['j100_a10t_lcw_jes',               'L1_J20', [], [PhysicsStream], ['Rate:SingleJet', 'BW:Jet'], -1],
        ['j100_a10t_lcw_jes_30smcINF',      'L1_J20', [], [PhysicsStream], ['Rate:SingleJet', 'BW:Jet'], -1],



        #####
        ######################### Multi-jet small-R trigger chains
        #####

        # 2-jet single threshold triggers
	['2j10',                'L1_RD0_FILLED', [], [PhysicsStream], ['RATE:MultiJet',  'BW:Jet'], -1],
	['2j15',                'L1_RD0_FILLED', [], [PhysicsStream], ['RATE:MultiJet',  'BW:Jet'], -1],
	['2j20',                'L1_RD0_FILLED', [], [PhysicsStream], ['RATE:MultiJet',  'BW:Jet'], -1],
	['2j25',                'L1_RD0_FILLED', [], [PhysicsStream], ['RATE:MultiJet',  'BW:Jet'], -1],
	
        # 2-jet single threshold forward triggers
	['2j10_320eta490',      'L1_RD0_FILLED',  [], [PhysicsStream], ['RATE:MultiJet', 'BW:Jet'], -1],
	['2j15_320eta490',      'L1_RD0_FILLED',  [], [PhysicsStream], ['RATE:MultiJet', 'BW:Jet'], -1],
	['2j20_320eta490',      'L1_RD0_FILLED',  [], [PhysicsStream], ['RATE:MultiJet', 'BW:Jet'], -1],
	['2j25_320eta490',      'L1_RD0_FILLED',  [], [PhysicsStream], ['RATE:MultiJet', 'BW:Jet'], -1],
	['2j25_320eta490_L1TE5','L1_TE5',  [], [PhysicsStream], ['RATE:MultiJet', 'BW:Jet'], -1],
	['2j35_320eta490',      'L1_TE10',  [], [PhysicsStream], ['RATE:MultiJet', 'BW:Jet'], -1],

	# 3-jet single threshold triggers
        ['3j30',                'L1_TE10', [], [PhysicsStream], ['RATE:MultiJet',  'BW:Jet'], -1],
	['3j40',                'L1_TE20', [], [PhysicsStream], ['RATE:MultiJet',  'BW:Jet'], -1],
	['3j50',                'L1_TE30', [], [PhysicsStream], ['RATE:MultiJet',  'BW:Jet'], -1],

        # 3-jet mixed threshold triggers
	['j75_2j30',            'L1_J20', [], [PhysicsStream], ['RATE:MultiJet',  'BW:Jet'], -1],
	['j75_2j40',            'L1_J20', [], [PhysicsStream], ['RATE:MultiJet',  'BW:Jet'], -1],
	['j100_2j30',           'L1_J25', [], [PhysicsStream], ['RATE:MultiJet',  'BW:Jet'], -1],	
	['j100_2j40',           'L1_J25', [], [PhysicsStream], ['RATE:MultiJet',  'BW:Jet'], -1],
	['j100_2j50',           'L1_J25', [], [PhysicsStream], ['RATE:MultiJet',  'BW:Jet'], -1],
	['j150_2j50',           'L1_J40', [], [PhysicsStream], ['RATE:MultiJet',  'BW:Jet'], -1],



        #####
        ######################### HT trigger chains
        #####

        # L1topo seeded HT triggers
        ['ht400',                       'L1_HT150-J20s5.ETA31', [], [PhysicsStream], ['RATE:MultiJet',  'BW:Jet'], -1],
        ['ht400_L1HT150-J20.ETA31',     'L1_HT150-J20.ETA31', [], [PhysicsStream], ['RATE:MultiJet',  'BW:Jet'], -1],
        ['ht550',                       'L1_HT150-J20s5.ETA31', [], [PhysicsStream], ['RATE:MultiJet',  'BW:Jet'], -1],
        ['ht550_L1HT150-J20.ETA31',     'L1_HT150-J20.ETA31', [], [PhysicsStream], ['RATE:MultiJet',  'BW:Jet'], -1],
        ['ht700',                       'L1_HT190-J15s5.ETA21', [], [PhysicsStream], ['RATE:MultiJet',  'BW:Jet'], -1],
        ['ht700_L1HT190-J15.ETA21',     'L1_HT190-J15.ETA21', [], [PhysicsStream], ['RATE:MultiJet',  'BW:Jet'], -1],
        ['ht850',                       'L1_HT190-J15s5.ETA21', [], [PhysicsStream], ['RATE:MultiJet',  'BW:Jet'], -1],
        ['ht850_L1HT190-J15.ETA21',     'L1_HT190-J15.ETA21', [], [PhysicsStream], ['RATE:MultiJet',  'BW:Jet'], -1],
        ['ht1000',                      'L1_HT190-J15s5.ETA21', [], [PhysicsStream], ['RATE:MultiJet',  'BW:Jet'], -1],
        ['ht1000_L1HT190-J15.ETA21',    'L1_HT190-J15.ETA21', [], [PhysicsStream], ['RATE:MultiJet',  'BW:Jet'], -1],


        #####
        ######################### Analysis-specific jet trigger chains
        #####

        # Dijet invariant mass range plus y* cut triggers, mainly aimed at the dijet trigger-level analysis
        ['j0_0i1c200m400TLA',           'L1_J100',  [], [PhysicsStream], ['RATE:MultiJet', 'BW:Jet'], -1],
#        ['j0_0i1c200m400TLA_test4',     'L1_J100',  [], [PhysicsStream], ['RATE:MultiJet', 'BW:Jet'], -1],
        ['j0_0i1c400m600TLA',           'L1_J100',  [], [PhysicsStream], ['RATE:MultiJet', 'BW:Jet'], -1],
        ['j0_0i1c600m800TLA',           'L1_J100',  [], [PhysicsStream], ['RATE:MultiJet', 'BW:Jet'], -1],
        ['j0_0i1c800m1000TLA',          'L1_J100',  [], [PhysicsStream], ['RATE:MultiJet', 'BW:Jet'], -1],
        ['j0_1i2c100m300TLA',           'L1_J100',  [], [PhysicsStream], ['RATE:MultiJet', 'BW:Jet'], -1],
        ['j0_1i2c500m700TLA',           'L1_J100',  [], [PhysicsStream], ['RATE:MultiJet', 'BW:Jet'], -1],
        ['j0_1i2c100m8000TLA',          'L1_J100',  [], [PhysicsStream], ['RATE:MultiJet', 'BW:Jet'], -1],
	['j0_1i2c500m900TLA',           'L1_J100',  [], [PhysicsStream], ['RATE:MultiJet', 'BW:Jet'], -1],
	['j0_1i2c600m800TLA',           'L1_J100',  [], [PhysicsStream], ['RATE:MultiJet', 'BW:Jet'], -1],
	
        # Analysis-driven multijet triggers
        ['j85_2j45',                    'L1_J20', [], [PhysicsStream], ['RATE:MultiJet', 'BW:Jet'], -1],
        ['j45_0eta240_2j45_320eta490_L1J15.0ETA25_2J15.31ETA49', 'L1_J15.0ETA25_2J15.31ETA49',[] , [PhysicsStream], ['RATE:MultiJet', 'BW:Jet'],  -1,['serial',-1,["j45_0eta240","2j45_320eta490_L1J15"]]],

        # VBF triggers
        ['2j40_0eta490_invm250',                'L1_XE35_MJJ-200', [], [PhysicsStream], ['RATE:MultiJet', 'BW:Jet'], -1],
#        ['2j40_0eta490_invm250_test4',          'L1_XE35_MJJ-200', [], [PhysicsStream], ['RATE:MultiJet', 'BW:Jet'], -1],
        ['j80_0eta240_2j60_320eta490_invm700',  'L1_J40.0ETA25_2J15.31ETA49',['',''], [PhysicsStream], ['RATE:MultiBJet', 'BW:BJet' ], -1 ], #Bjet rate but needs to be in the Jet slice



        #####
        ######################### Specialty jet trigger chains (mostly for performance studies)
        #####

        # Central+forward (dijet) triggers
        ['j35_j35_320eta490',              'L1_RD0_FILLED',      [], [PhysicsStream], ['RATE:MultiJet', 'BW:Jet'], -1],
        ['j55_j55_320eta490_L1RD0_FILLED', 'L1_RD0_FILLED',      [], [PhysicsStream], ['RATE:MultiJet', 'BW:Jet'], -1],
        ['j85_j85_320eta490',              'L1_J20_J20.31ETA49', [], [PhysicsStream], ['RATE:MultiJet', 'BW:Jet'], -1],

        ## Trigger tower jet chains (ATR-12772)
        # moved to phys ['j60_TT', 'L1_J20', [], [PhysicsStream], ['RATE:SingleJet', 'BW:Jet'], -1],

        # Partial scan 
        ['j200_jes_PS',     'L1_J100', [], [PhysicsStream], ['RATE:SingleJet', 'BW:Jet'], -1],         
        ['3j175_jes_PS',    'L1_J100', [], [PhysicsStream], ['RATE:MultiJet', 'BW:Jet'], -1],



        #####
        ######################### Jet test chains
        #####

        # Single-jet test chains
        #['j85_test1',               'L1_J20', [], [PhysicsStream], ['RATE:SingleJet', 'BW:Jet'], -1],
        #['j85_test2',               'L1_J20', [], [PhysicsStream], ['RATE:SingleJet', 'BW:Jet'], -1],
        #['j85_test4',               'L1_J20', [], [PhysicsStream], ['RATE:SingleJet', 'BW:Jet'], -1],
        #['j85_jes_test1',           'L1_J20', [], [PhysicsStream], ['RATE:SingleJet', 'BW:Jet'], -1],
        #['j85_jes_test2',           'L1_J20', [], [PhysicsStream], ['RATE:SingleJet', 'BW:Jet'], -1],

        # Large-R jet test chains
        #['j360_a10r_test4',         'L1_HT190-J15s5.ETA21', [], [PhysicsStream], ['RATE:SingleJet', 'BW:Jet'], -1],

        # Multi-jet test chains
        #['4j45_test1',              'L1_3J15', [], [PhysicsStream], ['RATE:MultiJet', 'BW:Jet'], -1],
        #['4j45_test2',              'L1_3J15', [], [PhysicsStream], ['RATE:MultiJet', 'BW:Jet'], -1],
        #['j75_test4_2j30_test4',    'L1_J20', [], [PhysicsStream], ['RATE:MultiJet',  'BW:Jet'], -1],
        #['j85_test1_2j45_test1',    'L1_J20', [], [PhysicsStream], ['RATE:MultiJet', 'BW:Jet'], -1],
        #['j85_test2_2j45_test2',    'L1_J20', [], [PhysicsStream], ['RATE:MultiJet', 'BW:Jet'], -1],

        # HT test chains
        #['ht400_test4',             'L1_HT150-J20s5.ETA31', [], [PhysicsStream], ['RATE:MultiJet',  'BW:Jet'], -1],




	]

    TriggerFlags.BjetSlice.signatures = TriggerFlags.BjetSlice.signatures() + [

        # 
        #  1b / 1j
        # 

        # perf / bperf
        ['j0_perf_bperf_L1RD0_EMPTY',  'L1_RD0_EMPTY',[], [PhysicsStream], ['RATE:SingleBJet', 'BW:BJet'], -1],
        ['j0_perf_bperf_L1MU10',       'L1_MU10',[], [PhysicsStream], ['RATE:SingleBJet', 'BW:BJet'], -1],
        ['j0_perf_bperf_L1J12_EMPTY',  'L1_J12_EMPTY',[], [PhysicsStream], ['RATE:SingleBJet', 'BW:BJet'], -1],

        # bperf
        ['j25_bperf', 'L1_RD0_FILLED', [], [PhysicsStream], ['RATE:SingleBJet', 'BW:BJet'], -1],
        ['j45_bperf', 'L1_J15', [], [PhysicsStream], ['RATE:SingleBJet', 'BW:BJet'], -1],
        ['j110_bperf', 'L1_J30', [], [PhysicsStream], ['RATE:SingleBJet', 'BW:BJet'], -1], 
        ['j175_bperf', 'L1_J100', [], [PhysicsStream], ['RATE:SingleBJet', 'BW:BJet'], -1],
        # ['j200_bperf', 'L1_J40', [], [PhysicsStream], ['RATE:SingleBJet', 'BW:BJet'], -1],
        ['j225_bperf', 'L1_J100', [], [PhysicsStream], ['RATE:SingleBJet', 'BW:BJet'], -1],
        ['j260_bperf', 'L1_J75', [], [PhysicsStream], ['RATE:SingleBJet', 'BW:BJet'], -1],
        ['j300_bperf', 'L1_J100', [], [PhysicsStream], ['RATE:SingleBJet', 'BW:BJet'], -1],
        ['j400_bperf', 'L1_J100', [], [PhysicsStream], ['RATE:SingleBJet', 'BW:BJet'], -1],


        # boffperf
        ['j25_boffperf', 'L1_RD0_FILLED', [], [PhysicsStream], ['RATE:SingleBJet', 'BW:BJet'], -1],
        ['j45_boffperf', 'L1_J15', [], [PhysicsStream], ['RATE:SingleBJet', 'BW:BJet'], -1],
        #['j55_boffperf', 'L1_J20', [], [PhysicsStream], ['RATE:SingleBJet', 'BW:BJet'], -1],
        ['j110_boffperf', 'L1_J30', [], [PhysicsStream], ['RATE:SingleBJet', 'BW:BJet'], -1], 
        ['j175_boffperf', 'L1_J40', [], [PhysicsStream], ['RATE:SingleBJet', 'BW:BJet'], -1],
        #['j200_boffperf', 'L1_J40', [], [PhysicsStream], ['RATE:SingleBJet', 'BW:BJet'], -1],
        ['j225_boffperf', 'L1_J100', [], [PhysicsStream], ['RATE:SingleBJet', 'BW:BJet'], -1],
        ['j260_boffperf', 'L1_J75', [], [PhysicsStream], ['RATE:SingleBJet', 'BW:BJet'], -1],
        ['j300_boffperf', 'L1_J100', [], [PhysicsStream], ['RATE:SingleBJet', 'BW:BJet'], -1],
        ['j400_boffperf', 'L1_J100', [], [PhysicsStream], ['RATE:SingleBJet', 'BW:BJet'], -1],


        # bperf_split
        ['j25_bperf_split', 'L1_RD0_FILLED', [], [PhysicsStream], ['RATE:SingleBJet', 'BW:BJet'], -1],
        #['j35_bperf_split', 'L1_J15', [], [PhysicsStream], ['RATE:SingleBJet', 'BW:BJet'], -1],
        ['j45_bperf_split', 'L1_J15', [], [PhysicsStream], ['RATE:SingleBJet', 'BW:BJet'], -1],
        #['j55_bperf_split',                       'L1_J20',[], [PhysicsStream], ['RATE:SingleBJet', 'BW:BJet'], -1],
        ['j110_bperf_split', 'L1_J30', [], [PhysicsStream], ['RATE:SingleBJet', 'BW:BJet'], -1],
        ['j175_bperf_split', 'L1_J100', [], [PhysicsStream], ['RATE:SingleBJet', 'BW:BJet'], -1],
        #['j200_bperf_split', 'L1_J40', [], [PhysicsStream], ['RATE:SingleBJet', 'BW:BJet'], -1],
        ['j225_bperf_split', 'L1_J100', [], [PhysicsStream], ['RATE:SingleBJet', 'BW:BJet'], -1],
        ['j260_bperf_split', 'L1_J75', [], [PhysicsStream], ['RATE:SingleBJet', 'BW:BJet'], -1],
        ['j300_bperf_split', 'L1_J100', [], [PhysicsStream], ['RATE:SingleBJet', 'BW:BJet'], -1],
        ['j400_bperf_split', 'L1_J100', [], [PhysicsStream], ['RATE:SingleBJet', 'BW:BJet'], -1],

        # boffperf_split
        #['j55_boffperf_split',                       'L1_J20',[],  [PhysicsStream], ['RATE:SingleBJet', 'BW:BJet'], -1],
        ['j300_boffperf_split', 'L1_J75', [], [PhysicsStream], ['RATE:SingleBJet', 'BW:BJet'], -1],
        
        # tagged
        # ['j100_bmv2c2040_split', 'L1_J100', [], [PhysicsStream], ['RATE:SingleBJet', 'BW:BJet'], -1],
        # ['j175_bmedium', 'L1_J100', [], [PhysicsStream], ['RATE:SingleBJet', 'BW:BJet'], -1],
        ['j175_bmv2c2085', 'L1_J100', [], [PhysicsStream], ['RATE:SingleBJet', 'BW:BJet'], -1],                                                      
        ['j175_bmv2c2085_split', 'L1_J100', [], [PhysicsStream], ['RATE:SingleBJet', 'BW:BJet'], -1],                                                
        # ['j200_bmv2c2050_split', 'L1_J100', [], [PhysicsStream], ['RATE:SingleBJet', 'BW:BJet'], -1],
        #['j225_bloose', 'L1_J100', [], [PhysicsStream], ['RATE:SingleBJet', 'BW:BJet'], -1],
        ['j225_bloose_split', 'L1_J100', [], [PhysicsStream], ['RATE:SingleBJet', 'BW:BJet'], -1],
        ['j300_bloose_split', 'L1_J100', [], [PhysicsStream], ['RATE:SingleBJet', 'BW:BJet'], -1],

        #
        #  1b / 3j
        #
        # None

        # 
        #  1b / 4j
        # 

        ['j35_bperf_3j35', 'L1_3J15', [], [PhysicsStream], ['RATE:SingleBJet', 'BW:BJet'], -1],
        ['j35_boffperf_3j35', 'L1_3J15', [], [PhysicsStream], ['RATE:SingleBJet', 'BW:BJet'], -1],

        ['j45_bperf_3j45_L14J20', 'L1_4J20', [], [PhysicsStream], ['RATE:SingleBJet', 'BW:BJet'], -1],
        ['j45_bperf_3j45_L13J15.0ETA25', 'L1_3J15.0ETA25', [], [PhysicsStream], ['RATE:SingleBJet', 'BW:BJet'], -1],
        ['j45_bperf_3j45_L13J20', 'L1_3J20', [], [PhysicsStream], ['RATE:SingleBJet', 'BW:BJet'], -1],
        # ['j45_boffperf_3j45', 'L1_3J15', [], [PhysicsStream], ['RATE:SingleBJet', 'BW:BJet'], -1],
        # ['j45_boffperf_3j45_L13J15.0ETA25', 'L1_3J15.0ETA25', [], [PhysicsStream], ['RATE:SingleBJet', 'BW:BJet'], -1],
        # ['j45_boffperf_3j45_L13J20', 'L1_3J20', [], [PhysicsStream], ['RATE:SingleBJet', 'BW:BJet'], -1],
        ['j45_boffperf_3j45_L13J15.0ETA25', 'L1_3J15.0ETA25', [], [PhysicsStream], ['RATE:SingleBJet', 'BW:BJet'], -1],
        ['j45_boffperf_3j45_L13J20', 'L1_3J20', [], [PhysicsStream], ['RATE:SingleBJet', 'BW:BJet'], -1],
        # ['j45_bperf_split_3j45',                  'L1_3J15',[], [PhysicsStream], ['RATE:SingleBJet', 'BW:BJet'], -1],
        # ['j45_bperf_split_3j45_L13J150ETA24',     'L1_3J15.0ETA24',[], [PhysicsStream], ['RATE:SingleBJet', 'BW:BJet'], -1],
        # ['j45_bperf_split_3j45_L13J20',           'L1_3J20',[], [PhysicsStream], ['RATE:SingleBJet', 'BW:BJet'], -1],
        ['j45_bperf_split_3j45_L13J15.0ETA25', 'L1_3J15.0ETA25', [], [PhysicsStream], ['RATE:SingleBJet', 'BW:BJet'], -1],
        ['j45_bperf_split_3j45_L13J20', 'L1_3J20', [], [PhysicsStream], ['RATE:SingleBJet', 'BW:BJet'], -1],
        # ['j45_boffperf_split_3j45',                  'L1_3J15',[], [PhysicsStream], ['RATE:SingleBJet', 'BW:BJet'], -1],
        # ['j45_boffperf_split_3j45_L13J150ETA24',     'L1_3J15.0ETA24',[], [PhysicsStream], ['RATE:SingleBJet', 'BW:BJet'], -1],
        # ['j45_boffperf_split_3j45_L13J20',           'L1_3J20',[], [PhysicsStream], ['RATE:SingleBJet', 'BW:BJet'], -1],

        ['j50_bmv2c2040_split_3j50', 'L1_4J20', [], [PhysicsStream], ['RATE:SingleBJet', 'BW:BJet'], -1],

        #['j65_bperf_3j65_L14J15.0ETA25', 'L1_4J15.0ETA25', [], [PhysicsStream], ['RATE:SingleBJet', 'BW:BJet'], -1],
        ['j65_bperf_3j65_L13J25.0ETA23', 'L1_3J25.0ETA23', [], [PhysicsStream], ['RATE:SingleBJet', 'BW:BJet'], -1],
        #['j65_boffperf_3j65_L14J15.0ETA25', 'L1_4J15.0ETA25', [], [PhysicsStream], ['RATE:SingleBJet', 'BW:BJet'], -1],
        ['j65_boffperf_3j65_L13J25.0ETA23', 'L1_3J25.0ETA23', [], [PhysicsStream], ['RATE:SingleBJet', 'BW:BJet'], -1],
        #['j65_bperf_split_3j65_L14J15.0ETA25', 'L1_4J15.0ETA25', [], [PhysicsStream], ['RATE:SingleBJet', 'BW:BJet'], -1],
        ['j65_bperf_split_3j65_L13J25.0ETA23', 'L1_3J25.0ETA23', [], [PhysicsStream], ['RATE:SingleBJet', 'BW:BJet'], -1],
        ['j65_boffperf_split_3j65_L14J15.0ETA25',            'L1_4J15.0ETA25', [], [PhysicsStream], ['RATE:SingleBJet',  'BW:BJet'], -1],
        ['j65_bmv2c2070_split_3j65_L13J25.0ETA23', 'L1_3J25.0ETA23', [], [PhysicsStream], ['RATE:SingleBJet', 'BW:BJet'], -1],
        # ['j65_bmv2c2070_split_3j65_L14J15.0ETA25', 'L1_4J15.0ETA25', [], [PhysicsStream], ['RATE:SingleBJet', 'BW:BJet'], -1],
        # ['j65_btight_3j65_L14J15.0ETA25', 'L1_4J15.0ETA25', [], [PhysicsStream], ['RATE:SingleBJet', 'BW:BJet'], -1],
        # ['j65_btight_3j65_L13J25.0ETA23', 'L1_3J25.0ETA23', [], [PhysicsStream], ['RATE:SingleBJet', 'BW:BJet'], -1],


        ['j70_bperf_3j70', 'L1_4J20', [], [PhysicsStream], ['RATE:SingleBJet', 'BW:BJet'], -1],
        # ['j70_bperf_3j70_L13J25.0ETA23', 'L1_3J25.0ETA23', [], [PhysicsStream], ['RATE:SingleBJet', 'BW:BJet'], -1],
        # ['j70_bperf_3j70_L14J15.0ETA25', 'L1_4J15.0ETA25', [], [PhysicsStream], ['RATE:SingleBJet', 'BW:BJet'], -1],
        ['j70_bperf_3j70_L13J25.0ETA23', 'L1_3J25.0ETA23', [], [PhysicsStream], ['RATE:SingleBJet', 'BW:BJet'], -1],
        ['j70_boffperf_3j70_L13J25.0ETA23', 'L1_3J25.0ETA23', [], [PhysicsStream], ['RATE:SingleBJet', 'BW:BJet'], -1],
        #['j70_boffperf_3j70_L14J15.0ETA25', 'L1_4J15.0ETA25', [], [PhysicsStream], ['RATE:SingleBJet', 'BW:BJet'], -1],
        ['j70_boffperf_3j70', 'L1_4J20', [], [PhysicsStream], ['RATE:SingleBJet', 'BW:BJet'], -1],
        #['j70_boffperf_3j70_L13J25.0ETA23', 'L1_3J25.0ETA23', [], [PhysicsStream], ['RATE:SingleBJet', 'BW:BJet'], -1],
        ['j70_bperf_split_3j70_L13J25.0ETA23', 'L1_3J25.0ETA23', [], [PhysicsStream], ['RATE:SingleBJet', 'BW:BJet'], -1],
        #['j70_bperf_split_3j70_L14J15.0ETA25', 'L1_4J15.0ETA25', [], [PhysicsStream], ['RATE:SingleBJet', 'BW:BJet'], -1],
        ['j70_bperf_split_3j70', 'L1_4J20', [], [PhysicsStream], ['RATE:SingleBJet', 'BW:BJet'], -1],
        #['j70_bperf_split_3j70_L13J25.0ETA23', 'L1_3J25.0ETA23', [], [PhysicsStream], ['RATE:SingleBJet', 'BW:BJet'], -1],
        ['j70_boffperf_split_3j70_L14J15.0ETA25',            'L1_4J15.0ETA25', [], [PhysicsStream], ['RATE:SingleBJet',  'BW:BJet'], -1],
        ['j70_boffperf_split_3j70', 'L1_4J20', [], [PhysicsStream], ['RATE:SingleBJet', 'BW:BJet'], -1],
        ['j70_boffperf_split_3j70_L13J25.0ETA23', 'L1_3J25.0ETA23', [], [PhysicsStream], ['RATE:SingleBJet', 'BW:BJet'], -1],
        #['j70_bmedium_3j70_L14J15.0ETA25', 'L1_4J15.0ETA25', [], [PhysicsStream], ['RATE:SingleBJet', 'BW:BJet'], -1],
        #['j70_bmedium_3j70_L13J25.0ETA23', 'L1_3J25.0ETA23', [], [PhysicsStream], ['RATE:SingleBJet', 'BW:BJet'], -1],
        ['j70_bmv2c2070_split_3j70_L13J25.0ETA23', 'L1_3J25.0ETA23', [], [PhysicsStream], ['RATE:SingleBJet', 'BW:BJet'], -1],
        ['j70_bmv2c2070_split_3j70', 'L1_4J20', [], [PhysicsStream], ['RATE:SingleBJet', 'BW:BJet'], -1],
        ['j70_bmv2c2077_split_3j70_L13J25.0ETA23', 'L1_3J25.0ETA23', [], [PhysicsStream], ['RATE:SingleBJet', 'BW:BJet'], -1],
        # ['j70_bmv2c2077_split_3j70_L14J15.0ETA25', 'L1_4J15.0ETA25', [], [PhysicsStream], ['RATE:SingleBJet', 'BW:BJet'], -1],


        ['j75_bperf_3j75', 'L1_4J20', [], [PhysicsStream], ['RATE:SingleBJet', 'BW:BJet'], -1],
        ['j75_bperf_3j75_L13J25.0ETA23', 'L1_3J25.0ETA23', [], [PhysicsStream], ['RATE:SingleBJet', 'BW:BJet'], -1],
        ['j75_boffperf_3j75', 'L1_4J20', [], [PhysicsStream], ['RATE:SingleBJet', 'BW:BJet'], -1],
        ['j75_boffperf_3j75_L13J25.0ETA23', 'L1_3J25.0ETA23', [], [PhysicsStream], ['RATE:SingleBJet', 'BW:BJet'], -1],
        ['j75_bperf_split_3j75', 'L1_4J20', [], [PhysicsStream], ['RATE:SingleBJet', 'BW:BJet'], -1],
        ['j75_bperf_split_3j75_L13J25.0ETA23', 'L1_3J25.0ETA23', [], [PhysicsStream], ['RATE:SingleBJet', 'BW:BJet'], -1],
        ['j75_boffperf_split_3j75', 'L1_4J20', [], [PhysicsStream], ['RATE:SingleBJet', 'BW:BJet'], -1],
        ['j75_boffperf_split_3j75_L13J25.0ETA23', 'L1_3J25.0ETA23', [], [PhysicsStream], ['RATE:SingleBJet', 'BW:BJet'], -1],
        ['j75_bmv2c2070_split_3j75', 'L1_4J20', [], [PhysicsStream], ['RATE:SingleBJet', 'BW:BJet'], -1],
        ['j75_bmv2c2077_split_3j75_L13J25.0ETA23', 'L1_3J25.0ETA23', [], [PhysicsStream], ['RATE:SingleBJet', 'BW:BJet'], -1],
        ['j75_bmv2c2077_split_3j75', 'L1_4J20', [], [PhysicsStream], ['RATE:SingleBJet', 'BW:BJet'], -1],

        # 
        #  2b / 2j
        #
        ['j80_bmv2c2085_split_j60_bmv2c2085_split_j45_320eta490', 'L1_J40.0ETA25_2J25_J20.31ETA49', [], [PhysicsStream], ['RATE:MultiBJet', 'BW:BJet'], -1],

        ['j150_bperf_j50_bperf', 'L1_J100', [], [PhysicsStream], ['RATE:MultiBJet', 'BW:BJet'], -1],
        ['j150_boffperf_j50_boffperf', 'L1_J100', [], [PhysicsStream], ['RATE:MultiBJet', 'BW:BJet'], -1],
        ['j150_bperf_split_j50_bperf_split', 'L1_J100', [], [PhysicsStream], ['RATE:MultiBJet', 'BW:BJet'], -1],
        #['j150_bmedium_j50_bmedium', 'L1_J100', [], [PhysicsStream], ['RATE:MultiBJet', 'BW:BJet'], -1],

        ['j175_bperf_j60_bperf', 'L1_J100', [], [PhysicsStream], ['RATE:MultiBJet', 'BW:BJet'], -1],
        ['j175_boffperf_j60_boffperf', 'L1_J100', [], [PhysicsStream], ['RATE:MultiBJet', 'BW:BJet'], -1],
        ['j175_bperf_split_j60_bperf_split', 'L1_J100', [], [PhysicsStream], ['RATE:MultiBJet', 'BW:BJet'], -1],
        ['j175_boffperf_split_j60_boffperf_split', 'L1_J100', [], [PhysicsStream], ['RATE:MultiBJet', 'BW:BJet'], -1],
        ['j175_bmedium_split_j60_bmedium_split', 'L1_J100', [], [PhysicsStream], ['RATE:MultiBJet', 'BW:BJet'], -1],

        #
        # 2b / 3j
        #
        ['j150_2j55_bperf',          'L1_J75_3J20', [], [PhysicsStream], ['RATE:MultiBJet', 'BW:BJet'], -1],
        ['j150_2j55_boffperf',       'L1_J75_3J20', [], [PhysicsStream], ['RATE:MultiBJet', 'BW:BJet'], -1],
        ['j150_2j55_bperf_split',    'L1_J75_3J20', [], [PhysicsStream], ['RATE:MultiBJet', 'BW:BJet'], -1],
        ['j150_2j55_boffperf_split', 'L1_J75_3J20', [], [PhysicsStream], ['RATE:MultiBJet', 'BW:BJet'], -1],
        ['j150_2j55_bmedium_split',  'L1_J75_3J20', [], [PhysicsStream], ['RATE:MultiBJet', 'BW:BJet'], -1],
        ['j150_2j55_bmv2c2077',      'L1_J75_3J20', [], [PhysicsStream], ['RATE:MultiBJet', 'BW:BJet'], -1],

        ['2j65_bperf_j65', 'L1_3J25.0ETA23', [], [PhysicsStream], ['RATE:MultiBJet', 'BW:BJet'], -1],
        ['2j65_boffperf_j65', 'L1_3J25.0ETA23', [], [PhysicsStream], ['RATE:MultiBJet', 'BW:BJet'], -1],
        ['2j65_bperf_split_j65', 'L1_3J25.0ETA23', [], [PhysicsStream], ['RATE:MultiBJet', 'BW:BJet'], -1],
        ['2j65_boffperf_split_j65',                          'L1_3J25.0ETA23', [], [PhysicsStream], ['RATE:MultiBJet', 'BW:BJet'], -1],
        #['2j65_btight_j65', 'L1_3J25.0ETA23', [], [PhysicsStream], ['RATE:MultiBJet', 'BW:BJet'], -1],

        ['2j70_bperf_j70', 'L1_3J25.0ETA23', [], [PhysicsStream], ['RATE:MultiBJet', 'BW:BJet'], -1],
        ['2j70_boffperf_j70', 'L1_3J25.0ETA23', [], [PhysicsStream], ['RATE:MultiBJet', 'BW:BJet'], -1],
        ['2j70_bperf_split_j70', 'L1_3J25.0ETA23', [], [PhysicsStream], ['RATE:MultiBJet', 'BW:BJet'], -1],
        ['2j70_boffperf_split_j70', 'L1_3J25.0ETA23', [], [PhysicsStream], ['RATE:MultiBJet', 'BW:BJet'], -1],
        #['2j70_bmedium_j70', 'L1_3J25.0ETA23', [], [PhysicsStream], ['RATE:MultiBJet', 'BW:BJet'], -1],

        ['2j75_bperf_j75', 'L1_3J25.0ETA23', [], [PhysicsStream], ['RATE:MultiBJet', 'BW:BJet'], -1],
        ['2j75_boffperf_j75', 'L1_3J25.0ETA23', [], [PhysicsStream], ['RATE:MultiBJet', 'BW:BJet'], -1],
        ['2j75_bperf_split_j75', 'L1_3J25.0ETA23', [], [PhysicsStream], ['RATE:MultiBJet', 'BW:BJet'], -1], 
        ['2j75_boffperf_split_j75', 'L1_3J25.0ETA23', [], [PhysicsStream], ['RATE:MultiBJet', 'BW:BJet'], -1],

        #
        # 2b / 4j
        #
        #['2j35_bperf_2j35_L14J15.0ETA25', 'L1_4J15.0ETA25', [], [PhysicsStream], ['RATE:MultiBJet', 'BW:BJet'], -1],
        ['2j35_bperf_2j35_L13J25.0ETA23', 'L1_3J25.0ETA23', [], [PhysicsStream], ['RATE:MultiBJet', 'BW:BJet'], -1],
        ['2j35_boffperf_2j35_L13J25.0ETA23', 'L1_3J25.0ETA23', [], [PhysicsStream], ['RATE:MultiBJet', 'BW:BJet'], -1],
        #['2j35_boffperf_2j35_L14J15.0ETA25', 'L1_4J15.0ETA25', [], [PhysicsStream], ['RATE:MultiBJet', 'BW:BJet'], -1],
        #['2j35_bperf_split_2j35_L14J15.0ETA25', 'L1_4J15.0ETA25', [], [PhysicsStream], ['RATE:MultiBJet', 'BW:BJet'], -1],
        ['2j35_bperf_split_2j35_L13J25.0ETA23', 'L1_3J25.0ETA23', [], [PhysicsStream], ['RATE:MultiBJet', 'BW:BJet'], -1],
        #['2j35_boffperf_split_2j35_L14J15.0ETA25',           'L1_4J15.0ETA25', [], [PhysicsStream], ['RATE:MultiBJet',  'BW:BJet'], -1],
        ['2j35_bmv2c2060_split_2j35', 'L1_4J20', [], [PhysicsStream], ['RATE:MultiBJet', 'BW:BJet'], -1],
        #['2j35_btight_2j35_L14J15.0ETA25', 'L1_4J15.0ETA25', [], [PhysicsStream], ['RATE:MultiBJet', 'BW:BJet'], -1],
        #['2j35_btight_split_2j35_L14J15.0ETA25', 'L1_4J15.0ETA25', [], [PhysicsStream], ['RATE:MultiBJet', 'BW:BJet'], -1], 
        #['2j35_btight_2j35_L13J25.0ETA23', 'L1_3J25.0ETA23', [], [PhysicsStream], ['RATE:MultiBJet', 'BW:BJet'], -1],
        ['2j35_bmv2c2070_split_2j35_L13J25.0ETA23', 'L1_3J25.0ETA23', [], [PhysicsStream], ['RATE:MultiBJet', 'BW:BJet'], -1],
        ['2j35_bmv2c2070_2j35_L13J25.0ETA23', 'L1_3J25.0ETA23', [], [PhysicsStream], ['RATE:MultiBJet', 'BW:BJet'], -1],                             
        ['2j35_bmv2c2070_split_2j35_L14J20', 'L1_4J20', [], [PhysicsStream], ['RATE:MultiBJet', 'BW:BJet'], -1],
        

        ['2j45_bperf_2j45', 'L1_4J20', [], [PhysicsStream], ['RATE:MultiBJet', 'BW:BJet'], -1],
        #['2j45_bperf_2j45_L13J25.0ETA23', 'L1_3J25.0ETA23', [], [PhysicsStream], ['RATE:MultiBJet', 'BW:BJet'], -1],
        #['2j45_bperf_2j45_L14J15.0ETA25', 'L1_4J15.0ETA25', [], [PhysicsStream], ['RATE:MultiBJet', 'BW:BJet'], -1],
        ['2j45_bperf_2j45_L13J25.0ETA23', 'L1_3J25.0ETA23', [], [PhysicsStream], ['RATE:MultiBJet', 'BW:BJet'], -1],
        ['2j45_boffperf_2j45', 'L1_4J20', [], [PhysicsStream], ['RATE:MultiBJet', 'BW:BJet'], -1],
        #['2j45_boffperf_2j45_L13J25.0ETA23', 'L1_3J25.0ETA23', [], [PhysicsStream], ['RATE:MultiBJet', 'BW:BJet'], -1],
        ['2j45_boffperf_2j45_L13J25.0ETA23', 'L1_3J25.0ETA23', [], [PhysicsStream], ['RATE:MultiBJet', 'BW:BJet'], -1],
        #['2j45_boffperf_2j45_L14J15.0ETA25', 'L1_4J15.0ETA25', [], [PhysicsStream], ['RATE:MultiBJet', 'BW:BJet'], -1],
        ['2j45_bperf_split_2j45', 'L1_4J20', [], [PhysicsStream], ['RATE:MultiBJet', 'BW:BJet'], -1],
        ['2j45_bperf_split_2j45_L13J25.0ETA23', 'L1_3J25.0ETA23', [], [PhysicsStream], ['RATE:MultiBJet', 'BW:BJet'], -1],
        #['2j45_bperf_split_2j45_L13J25.0ETA23', 'L1_3J25.0ETA23', [], [PhysicsStream], ['RATE:MultiBJet', 'BW:BJet'], -1],
        #['2j45_bperf_split_2j45_L14J15.0ETA25', 'L1_4J15.0ETA25', [], [PhysicsStream], ['RATE:MultiBJet', 'BW:BJet'], -1],
        ['2j45_boffperf_split_2j45_L14J15.0ETA25',           'L1_4J15.0ETA25', [], [PhysicsStream], ['RATE:MultiBJet',  'BW:BJet'], -1],        
        ['2j45_boffperf_split_2j45', 'L1_4J20', [], [PhysicsStream], ['RATE:MultiBJet', 'BW:BJet'], -1],
        ['2j45_boffperf_split_2j45_L13J25.0ETA23', 'L1_3J25.0ETA23', [], [PhysicsStream], ['RATE:MultiBJet', 'BW:BJet'], -1],
        ['2j45_bmv2c2070_split_2j45', 'L1_4J20', [], [PhysicsStream], ['RATE:MultiBJet', 'BW:BJet'], -1],
        #['2j45_bmedium_2j45_L14J15.0ETA25', 'L1_4J15.0ETA25', [], [PhysicsStream], ['RATE:MultiBJet', 'BW:BJet'], -1],
        # ['2j45_bmedium_split_2j45_L14J15.0ETA25', 'L1_4J15.0ETA25', [], [PhysicsStream], ['RATE:MultiBJet', 'BW:BJet'], -1],
        #['2j45_bmedium_2j45_L13J25.0ETA23', 'L1_3J25.0ETA23', [], [PhysicsStream], ['RATE:MultiBJet', 'BW:BJet'], -1],
        #['2j45_btight_2j45', 'L1_4J20', [], [PhysicsStream], ['RATE:MultiBJet', 'BW:BJet'], -1],
        ['2j45_btight_split_2j45_L13J25.0ETA23', 'L1_3J25.0ETA23', [], [PhysicsStream], ['RATE:MultiBJet', 'BW:BJet'], -1],
        ['2j45_bmv2c2070_split_2j45_L13J25.0ETA23', 'L1_3J25.0ETA23', [], [PhysicsStream], ['RATE:MultiBJet', 'BW:BJet'], -1],
        ['2j45_bmv2c2077_split_2j45_L13J25.0ETA23', 'L1_3J25.0ETA23', [], [PhysicsStream], ['RATE:MultiBJet', 'BW:BJet'], -1],
        #['2j45_bmv2c2077_2j45_L13J25.0ETA23', 'L1_3J25.0ETA23', [], [PhysicsStream], ['RATE:MultiBJet', 'BW:BJet'], -1],                             


        ['2j55_bperf_2j55', 'L1_4J20', [], [PhysicsStream], ['RATE:MultiBJet', 'BW:BJet'], -1],
        ['2j55_bperf_2j55_L13J25.0ETA23', 'L1_3J25.0ETA23', [], [PhysicsStream], ['RATE:MultiBJet', 'BW:BJet'], -1],
        # ['2j55_bperf_L14J20.0ETA49', 'L1_4J20.0ETA49', [], [PhysicsStream], ['RATE:MultiBJet', 'BW:BJet'], -1],
        ['2j55_boffperf_2j55', 'L1_4J20', [], [PhysicsStream], ['RATE:MultiBJet', 'BW:BJet'], -1],
        ['2j55_boffperf_2j55_L13J25.0ETA23', 'L1_3J25.0ETA23', [], [PhysicsStream], ['RATE:MultiBJet', 'BW:BJet'], -1],
        ['2j55_bperf_split_2j55', 'L1_4J20', [], [PhysicsStream], ['RATE:MultiBJet', 'BW:BJet'], -1],
        ['2j55_bperf_split_2j55_L13J25.0ETA23', 'L1_3J25.0ETA23', [], [PhysicsStream], ['RATE:MultiBJet', 'BW:BJet'], -1],
        ['2j55_boffperf_split_2j55', 'L1_4J20', [], [PhysicsStream], ['RATE:MultiBJet', 'BW:BJet'], -1],
        ['2j55_boffperf_split_2j55_L13J25.0ETA23', 'L1_3J25.0ETA23', [], [PhysicsStream], ['RATE:MultiBJet', 'BW:BJet'], -1],
        #['2j55_bloose_L14J20.0ETA49', 'L1_4J20.0ETA49', [], [PhysicsStream], ['RATE:MultiBJet', 'BW:BJet'], -1],
        #['2j55_bmedium_2j55', 'L1_4J20', [], [PhysicsStream], ['RATE:MultiBJet', 'BW:BJet'], -1],
        #['2j55_bmedium_L14J20.0ETA49', 'L1_4J20.0ETA49', [], [PhysicsStream], ['RATE:MultiBJet', 'BW:BJet'], -1],
        ['2j55_bmedium_split_2j55_L13J25.0ETA23', 'L1_3J25.0ETA23', [], [PhysicsStream], ['RATE:MultiBJet', 'BW:BJet'], -1],
        ['2j55_bmv2c2077_split_2j55', 'L1_4J20', [], [PhysicsStream], ['RATE:MultiBJet', 'BW:BJet'], -1],
        ['2j55_bmv2c2077_split_2j55_L13J25.0ETA23', 'L1_3J25.0ETA23', [], [PhysicsStream], ['RATE:MultiBJet', 'BW:BJet'], -1],


        # 2b / 5j
        ['2j45_boffperf_split_3j45_L14J15.0ETA25',          'L1_4J15.0ETA25', [], [PhysicsStream], ['RATE:MultiBJet',  'BW:BJet'], -1],
        
        #  MV2c10 validation
        ['j175_gsc225_bmv2c1040_split', 'L1_J100', [], [PhysicsStream], ['RATE:SingleBJet', 'BW:BJet'], -1],
        ['j175_gsc225_bmv2c1050_split', 'L1_J100', [], [PhysicsStream], ['RATE:SingleBJet', 'BW:BJet'], -1],
        ['j175_gsc225_bmv2c1060_split', 'L1_J100', [], [PhysicsStream], ['RATE:SingleBJet', 'BW:BJet'], -1],
        ['j175_gsc225_bmv2c1070_split', 'L1_J100', [], [PhysicsStream], ['RATE:SingleBJet', 'BW:BJet'], -1],
        ['j175_gsc225_bmv2c1077_split', 'L1_J100', [], [PhysicsStream], ['RATE:SingleBJet', 'BW:BJet'], -1],
        ['j175_gsc225_bmv2c1085_split', 'L1_J100', [], [PhysicsStream], ['RATE:SingleBJet', 'BW:BJet'], -1],


        ############
       
        #
        #  muon + bjet
        #

        #['mu4_3j35_dr05_j35_bperf_split_antimatchdr05mu_L14J20', 'L1_4J20', ['L1_MU4', '', ''], [PhysicsStream], ['RATE:MuonBJet', 'BW:BJet', 'BW:Muon'], -1,['serial',-1,['mu4', '3j35', 'j35_bperf_split_antimatchdr05mu'] ]],
        #['mu4_3j30_dr05_j30_bperf_split_antimatchdr05mu_L14J20', 'L1_4J20', ['L1_MU4', '', ''], [PhysicsStream], ['RATE:MuonBJet', 'BW:BJet', 'BW:Muon'], -1,['serial',-1,['mu4', '3j30', 'j30_bperf_split_antimatchdr05mu'] ]],
        #['mu4_3j35_dr05_j35_bperf_split_antimatchdr05mu_L13J20_BTAG-MU4J20', 'L1_3J20_BTAG-MU4J20', ['L1_MU4', '', ''], [PhysicsStream], ['RATE:MuonBJet', 'BW:BJet'], -1,['serial',-1,['mu4', '3j35', 'j35_bperf_split_antimatchdr05mu'] ], False],
        #['mu4_3j30_dr05_j30_bperf_split_antimatchdr05mu_L13J20_BTAG-MU4J20', 'L1_3J20_BTAG-MU4J20', ['L1_MU4', '', ''], [PhysicsStream], ['RATE:MuonBJet', 'BW:BJet'], -1,['serial',-1,['mu4', '3j30', 'j30_bperf_split_antimatchdr05mu'] , False]], 
        #['mu4_3j35_dr05_j35_bperf_split_antimatchdr05mu_L13J15_BTAG-MU4J15', 'L1_3J15_BTAG-MU4J15', ['L1_MU4', '', ''], [PhysicsStream], ['RATE:MuonBJet', 'BW:BJet'], -1,['serial',-1,['mu4', '3j35', 'j35_bperf_split_antimatchdr05mu'] ], False],
        #['mu4_3j30_dr05_j30_bperf_split_antimatchdr05mu_L13J15_BTAG-MU4J15', 'L1_3J15_BTAG-MU4J15', ['L1_MU4', '', ''], [PhysicsStream], ['RATE:MuonBJet', 'BW:BJet'], -1,['serial',-1,['mu4', '3j30', 'j30_bperf_split_antimatchdr05mu'] ], False],
        
        #['mu4_2j40_dr05_j40_bperf_split_antimatchdr05mu_L13J15_BTAG-MU4J15', 'L1_3J15_BTAG-MU4J15', ['L1_MU4', '', ''], [PhysicsStream], ['RATE:MuonBJet', 'BW:BJet'], -1,['serial',-1,['mu4', '2j40', 'j40_bperf_split_antimatchdr05mu'] ], False],
        #['mu4_2j35_dr05_j35_bperf_split_antimatchdr05mu_L13J15_BTAG-MU4J15', 'L1_3J15_BTAG-MU4J15', ['L1_MU4', '', ''], [PhysicsStream], ['RATE:MuonBJet', 'BW:BJet'], -1,['serial',-1,['mu4', '2j35', 'j35_bperf_split_antimatchdr05mu'] ], False],
        #['mu4_2j40_dr05_j40_bperf_split_antimatchdr05mu_L13J20_BTAG-MU4J20', 'L1_3J20_BTAG-MU4J20', ['L1_MU4', '', ''], [PhysicsStream], ['RATE:MuonBJet', 'BW:BJet'], -1,['serial',-1,['mu4', '2j40', 'j40_bperf_split_antimatchdr05mu'] ], False],
        #['mu4_2j35_dr05_j35_bperf_split_antimatchdr05mu_L13J20_BTAG-MU4J20', 'L1_3J20_BTAG-MU4J20', ['L1_MU4', '', ''], [PhysicsStream], ['RATE:MuonBJet', 'BW:BJet'], -1,['serial',-1,['mu4', '2j35', 'j35_bperf_split_antimatchdr05mu'] ], False],

        #['mu4_2j40_dr05_j40_bperf_split_antimatchdr05mu_L1MU4_3J20', 'L1_MU4_3J20', ['L1_MU4', '', ''], [PhysicsStream], ['RATE:MuonBJet', 'BW:BJet'], -1,['serial',-1,['mu4', '2j40', 'j40_bperf_split_antimatchdr05mu'] ]],
        #['mu4_2j35_dr05_j35_bperf_split_antimatchdr05mu_L1MU4_3J20', 'L1_MU4_3J20', ['L1_MU4', '', ''], [PhysicsStream], ['RATE:MuonBJet', 'BW:BJet'], -1,['serial',-1,['mu4', '2j35', 'j35_bperf_split_antimatchdr05mu'] ]],

        #['mu4_3j35_dr05_j35_boffperf_split_antimatchdr05mu_L14J20', 'L1_4J20', ['L1_MU4', '', ''], [PhysicsStream], ['RATE:MuonBJet', 'BW:BJet', 'BW:Muon'], -1,['serial',-1,['mu4', '3j35', 'j35_boffperf_split_antimatchdr05mu'] ]],  
        #['mu4_3j30_dr05_j30_boffperf_split_antimatchdr05mu_L14J20', 'L1_4J20', ['L1_MU4', '', ''], [PhysicsStream], ['RATE:MuonBJet', 'BW:BJet'], -1,['serial',-1,['mu4', '3j30', 'j30_boffperf_split_antimatchdr05mu'] ]],

        #['mu4_3j35_dr05_j35_boffperf_split_antimatchdr05mu_L13J20_BTAG-MU4J20', 'L1_3J20_BTAG-MU4J20', ['L1_MU4', '', ''], [PhysicsStream], ['RATE:MuonBJet', 'BW:BJet'], -1,['serial',-1,['mu4', '3j35', 'j35_boffperf_split_antimatchdr05mu'] ], False],
        #['mu4_3j30_dr05_j30_boffperf_split_antimatchdr05mu_L13J20_BTAG-MU4J20', 'L1_3J20_BTAG-MU4J20', ['L1_MU4', '', ''], [PhysicsStream], ['RATE:MuonBJet', 'BW:BJet'], -1,['serial',-1,['mu4', '3j30', 'j30_boffperf_split_antimatchdr05mu'] , False]],

        #['mu4_2j40_dr05_j40_boffperf_split_antimatchdr05mu_L13J15_BTAG-MU4J15', 'L1_3J15_BTAG-MU4J15', ['L1_MU4', '', ''], [PhysicsStream], ['RATE:MuonBJet', 'BW:BJet'], -1,['serial',-1,['mu4', '2j40', 'j40_boffperf_split_antimatchdr05mu'] ], False],
        #['mu4_2j35_dr05_j35_boffperf_split_antimatchdr05mu_L13J15_BTAG-MU4J15', 'L1_3J15_BTAG-MU4J15', ['L1_MU4', '', ''], [PhysicsStream], ['RATE:MuonBJet', 'BW:BJet'], -1,['serial',-1,['mu4', '2j35', 'j35_boffperf_split_antimatchdr05mu'] ], False],
        #['mu4_2j40_dr05_j40_boffperf_split_antimatchdr05mu_L13J20_BTAG-MU4J20', 'L1_3J20_BTAG-MU4J20', ['L1_MU4', '', ''], [PhysicsStream], ['RATE:MuonBJet', 'BW:BJet'], -1,['serial',-1,['mu4', '2j40', 'j40_boffperf_split_antimatchdr05mu'] ], False],
        #['mu4_2j35_dr05_j35_boffperf_split_antimatchdr05mu_L13J20_BTAG-MU4J20', 'L1_3J20_BTAG-MU4J20', ['L1_MU4', '', ''], [PhysicsStream], ['RATE:MuonBJet', 'BW:BJet'], -1,['serial',-1,['mu4', '2j35', 'j35_boffperf_split_antimatchdr05mu'] ], False],

        #['mu4_2j40_dr05_j40_boffperf_split_antimatchdr05mu_L1MU4_3J20', 'L1_MU4_3J20', ['L1_MU4', '', ''], [PhysicsStream], ['RATE:MuonBJet', 'BW:BJet'], -1,['serial',-1,['mu4', '2j40', 'j40_boffperf_split_antimatchdr05mu'] ]],
        #['mu4_2j35_dr05_j35_boffperf_split_antimatchdr05mu_L1MU4_3J20', 'L1_MU4_3J20', ['L1_MU4', '', ''], [PhysicsStream], ['RATE:MuonBJet', 'BW:BJet'], -1,['serial',-1,['mu4', '2j35', 'j35_boffperf_split_antimatchdr05mu'] ]],
        
        #
        #   2b + VBF Jets
        #
        ['2j55_bperf_split_L1J30_2J20_4J20.0ETA49_MJJ-400', 'L1_J30_2J20_4J20.0ETA49_MJJ-400', [], [PhysicsStream], ['RATE:MultiBJet', 'BW:BJet'], -1],
        ['2j55_bperf_split_L1J30_2J20_4J20.0ETA49_MJJ-700', 'L1_J30_2J20_4J20.0ETA49_MJJ-700', [], [PhysicsStream], ['RATE:MultiBJet', 'BW:BJet'], -1],
        ['2j55_bperf_split_L1J30_2J20_4J20.0ETA49_MJJ-800', 'L1_J30_2J20_4J20.0ETA49_MJJ-800', [], [PhysicsStream], ['RATE:MultiBJet', 'BW:BJet'], -1],
        ['2j55_bperf_split_L1J30_2J20_4J20.0ETA49_MJJ-900', 'L1_J30_2J20_4J20.0ETA49_MJJ-900', [], [PhysicsStream], ['RATE:MultiBJet', 'BW:BJet'], -1],
        ['2j55_bperf_split_L13J20_4J20.0ETA49_MJJ-400', 'L1_3J20_4J20.0ETA49_MJJ-400', [''], [PhysicsStream], ['RATE:MultiBJet', 'BW:BJet'], -1],
        ['2j55_bperf_split_L13J20_4J20.0ETA49_MJJ-700', 'L1_3J20_4J20.0ETA49_MJJ-700', [''], [PhysicsStream], ['RATE:MultiBJet', 'BW:BJet'], -1],
        ['2j55_bperf_split_L13J20_4J20.0ETA49_MJJ-800', 'L1_3J20_4J20.0ETA49_MJJ-800', [''], [PhysicsStream], ['RATE:MultiBJet', 'BW:BJet'], -1],
        ['2j55_bperf_split_L13J20_4J20.0ETA49_MJJ-900', 'L1_3J20_4J20.0ETA49_MJJ-900', [''], [PhysicsStream], ['RATE:MultiBJet', 'BW:BJet'], -1],

        
        ['2j55_boffperf_split_L1J30_2J20_4J20.0ETA49_MJJ-400', 'L1_J30_2J20_4J20.0ETA49_MJJ-400', [], [PhysicsStream], ['RATE:MultiBJet', 'BW:BJet'], -1],
        ['2j55_boffperf_split_L1J30_2J20_4J20.0ETA49_MJJ-700', 'L1_J30_2J20_4J20.0ETA49_MJJ-700', [], [PhysicsStream], ['RATE:MultiBJet', 'BW:BJet'], -1],
        ['2j55_boffperf_split_L1J30_2J20_4J20.0ETA49_MJJ-800', 'L1_J30_2J20_4J20.0ETA49_MJJ-800', [], [PhysicsStream], ['RATE:MultiBJet', 'BW:BJet'], -1],
        ['2j55_boffperf_split_L1J30_2J20_4J20.0ETA49_MJJ-900', 'L1_J30_2J20_4J20.0ETA49_MJJ-900', [], [PhysicsStream], ['RATE:MultiBJet', 'BW:BJet'], -1],
        ['2j55_boffperf_split_L13J20_4J20.0ETA49_MJJ-400', 'L1_3J20_4J20.0ETA49_MJJ-400', [''], [PhysicsStream], ['RATE:MultiBJet', 'BW:BJet'], -1],
        ['2j55_boffperf_split_L13J20_4J20.0ETA49_MJJ-700', 'L1_3J20_4J20.0ETA49_MJJ-700', [''], [PhysicsStream], ['RATE:MultiBJet', 'BW:BJet'], -1],
        ['2j55_boffperf_split_L13J20_4J20.0ETA49_MJJ-800', 'L1_3J20_4J20.0ETA49_MJJ-800', [''], [PhysicsStream], ['RATE:MultiBJet', 'BW:BJet'], -1],
        ['2j55_boffperf_split_L13J20_4J20.0ETA49_MJJ-900', 'L1_3J20_4J20.0ETA49_MJJ-900', [''], [PhysicsStream], ['RATE:MultiBJet', 'BW:BJet'], -1],




        # L1Topo VBF MJJ bjets
        ['2j55_bmv2c2085_split_L1J30_2J20_4J20.0ETA49_MJJ-400', 'L1_J30_2J20_4J20.0ETA49_MJJ-400', [], [PhysicsStream], ['RATE:MultiBJet', 'BW:BJet'], -1],
        ['2j55_bperf_L1J30_2J20_4J20.0ETA49_MJJ-400', 'L1_J30_2J20_4J20.0ETA49_MJJ-400', [], [PhysicsStream], ['RATE:MultiBJet', 'BW:BJet'], -1],
        ['2j55_bmv2c2085_split_L1J30_2J20_4J20.0ETA49_MJJ-700', 'L1_J30_2J20_4J20.0ETA49_MJJ-700', [], [PhysicsStream], ['RATE:MultiBJet', 'BW:BJet'], -1],
        ['2j55_bperf_L1J30_2J20_4J20.0ETA49_MJJ-700', 'L1_J30_2J20_4J20.0ETA49_MJJ-700', [], [PhysicsStream], ['RATE:MultiBJet', 'BW:BJet'], -1],
        ['2j55_bmv2c2085_split_L1J30_2J20_4J20.0ETA49_MJJ-800', 'L1_J30_2J20_4J20.0ETA49_MJJ-800', [], [PhysicsStream], ['RATE:MultiBJet', 'BW:BJet'], -1],
        ['2j55_bperf_L1J30_2J20_4J20.0ETA49_MJJ-800', 'L1_J30_2J20_4J20.0ETA49_MJJ-800', [], [PhysicsStream], ['RATE:MultiBJet', 'BW:BJet'], -1],
        ['2j55_bmv2c2085_split_L1J30_2J20_4J20.0ETA49_MJJ-900', 'L1_J30_2J20_4J20.0ETA49_MJJ-900', [], [PhysicsStream], ['RATE:MultiBJet', 'BW:BJet'], -1],
        ['2j55_bperf_L1J30_2J20_4J20.0ETA49_MJJ-900', 'L1_J30_2J20_4J20.0ETA49_MJJ-900', [], [PhysicsStream], ['RATE:MultiBJet', 'BW:BJet'], -1],
        ['2j55_bmv2c2085_split_L13J20_4J20.0ETA49_MJJ-400', 'L1_3J20_4J20.0ETA49_MJJ-400', [''], [PhysicsStream], ['RATE:MultiBJet', 'BW:BJet'], -1],
        ['2j55_bperf_L13J20_4J20.0ETA49_MJJ-400', 'L1_3J20_4J20.0ETA49_MJJ-400', [''], [PhysicsStream], ['RATE:MultiBJet', 'BW:BJet'], -1],
        ['2j55_bmv2c2085_split_L13J20_4J20.0ETA49_MJJ-700', 'L1_3J20_4J20.0ETA49_MJJ-700', [''], [PhysicsStream], ['RATE:MultiBJet', 'BW:BJet'], -1],
        ['2j55_bperf_L13J20_4J20.0ETA49_MJJ-700', 'L1_3J20_4J20.0ETA49_MJJ-700', [''], [PhysicsStream], ['RATE:MultiBJet', 'BW:BJet'], -1],
        ['2j55_bmv2c2085_split_L13J20_4J20.0ETA49_MJJ-800', 'L1_3J20_4J20.0ETA49_MJJ-800', [''], [PhysicsStream], ['RATE:MultiBJet', 'BW:BJet'], -1],
        ['2j55_bperf_L13J20_4J20.0ETA49_MJJ-800', 'L1_3J20_4J20.0ETA49_MJJ-800', [''], [PhysicsStream], ['RATE:MultiBJet', 'BW:BJet'], -1],
        ['2j55_bmv2c2085_split_L13J20_4J20.0ETA49_MJJ-900', 'L1_3J20_4J20.0ETA49_MJJ-900', [''], [PhysicsStream], ['RATE:MultiBJet', 'BW:BJet'], -1],
        ['2j55_bperf_L13J20_4J20.0ETA49_MJJ-900', 'L1_3J20_4J20.0ETA49_MJJ-900', [''], [PhysicsStream], ['RATE:MultiBJet', 'BW:BJet'], -1],
        ['2j55_bmv2c2077_split_L13J20_4J20.0ETA49_MJJ-400', 'L1_3J20_4J20.0ETA49_MJJ-400', [], [PhysicsStream], ['RATE:MultiBJet', 'BW:BJet'], -1],
        ['2j55_bmv2c2077_split_L13J20_4J20.0ETA49_MJJ-700', 'L1_3J20_4J20.0ETA49_MJJ-700', [], [PhysicsStream], ['RATE:MultiBJet', 'BW:BJet'], -1],
        ['2j55_bmv2c2077_split_L13J20_4J20.0ETA49_MJJ-800', 'L1_3J20_4J20.0ETA49_MJJ-800', [], [PhysicsStream], ['RATE:MultiBJet', 'BW:BJet'], -1],
        ['2j55_bmv2c2077_split_L13J20_4J20.0ETA49_MJJ-900', 'L1_3J20_4J20.0ETA49_MJJ-900', [], [PhysicsStream], ['RATE:MultiBJet', 'BW:BJet'], -1],
        ['2j55_bmv2c2077_split_L1J30_2J20_4J20.0ETA49_MJJ-400', 'L1_J30_2J20_4J20.0ETA49_MJJ-400', [], [PhysicsStream], ['RATE:MultiBJet', 'BW:BJet'], -1],
        ['2j55_bmv2c2077_split_L1J30_2J20_4J20.0ETA49_MJJ-700', 'L1_J30_2J20_4J20.0ETA49_MJJ-700', [], [PhysicsStream], ['RATE:MultiBJet', 'BW:BJet'], -1],
        ['2j55_bmv2c2077_split_L1J30_2J20_4J20.0ETA49_MJJ-800', 'L1_J30_2J20_4J20.0ETA49_MJJ-800', [], [PhysicsStream], ['RATE:MultiBJet', 'BW:BJet'], -1],
        ['2j55_bmv2c2077_split_L1J30_2J20_4J20.0ETA49_MJJ-900', 'L1_J30_2J20_4J20.0ETA49_MJJ-900', [], [PhysicsStream], ['RATE:MultiBJet', 'BW:BJet'], -1],

      
        
    ]# BjetSlice

    if TriggerFlags.doFTK():
        TriggerFlags.BjetSlice.signatures = TriggerFlags.BjetSlice.signatures() + [
           # FTK boffperf chains
           ['j35_boffperf_split_FTK', 'L1_J15', [], [PhysicsStream], ['RATE:SingleBJet', 'BW:BJet'], -1],
           ['j150_boffperf_split_FTK', 'L1_J40', [], [PhysicsStream], ['RATE:SingleBJet', 'BW:BJet'], -1],
           ['j225_boffperf_split_FTK',    'L1_J100', [], [PhysicsStream], ['RATE:SingleBJet', 'BW:BJet'], -1],

           ['j35_boffperf_split_FTKVtx', 'L1_J15', [], [PhysicsStream], ['RATE:SingleBJet', 'BW:BJet'], -1],
           ['j150_boffperf_split_FTKVtx', 'L1_J40', [], [PhysicsStream], ['RATE:SingleBJet', 'BW:BJet'], -1],
           ['j225_boffperf_split_FTKVtx',    'L1_J100', [], [PhysicsStream], ['RATE:SingleBJet', 'BW:BJet'], -1],

           ['j35_boffperf_split_FTKRefit', 'L1_J15', [], [PhysicsStream], ['RATE:SingleBJet', 'BW:BJet'], -1],
           ['j150_boffperf_split_FTKRefit', 'L1_J40', [], [PhysicsStream], ['RATE:SingleBJet', 'BW:BJet'], -1],
           ['j225_boffperf_split_FTKRefit',    'L1_J100', [], [PhysicsStream], ['RATE:SingleBJet', 'BW:BJet'], -1],

           # support chains
           ['2j35_boffperf_2j35_FTK_L14J15.0ETA25', 'L1_4J15.0ETA25', [], [PhysicsStream], ['RATE:MultiBJet', 'BW:BJet'], -1],
           ['j150_boffperf_j50_boffperf_FTK', 'L1_J100', [], [PhysicsStream], ['RATE:MultiBJet', 'BW:BJet'], -1],

           ['2j35_boffperf_2j35_FTKVtx_L14J15.0ETA25', 'L1_4J15.0ETA25', [], [PhysicsStream], ['RATE:MultiBJet', 'BW:BJet'], -1],
           ['j150_boffperf_j50_boffperf_FTKVtx', 'L1_J100', [], [PhysicsStream], ['RATE:MultiBJet', 'BW:BJet'], -1],

           ['2j35_boffperf_2j35_FTKRefit_L14J15.0ETA25', 'L1_4J15.0ETA25', [], [PhysicsStream], ['RATE:MultiBJet', 'BW:BJet'], -1],
           ['j150_boffperf_j50_boffperf_FTKRefit', 'L1_J100', [], [PhysicsStream], ['RATE:MultiBJet', 'BW:BJet'], -1],

           # FTK physics chains
           ['2j35_bmv2c2050_2j35_FTK_L14J15.0ETA25', 'L1_4J15.0ETA25', [], [PhysicsStream], ['RATE:MultiBJet', 'BW:BJet'], -1],
           ['j225_bmv2c2050_FTK', 'L1_J100', [], [PhysicsStream], ['RATE:SingleBJet', 'BW:BJet'], -1],
           ['j150_bmv2c2050_j50_bmv2c2050_FTK', 'L1_J100', [], [PhysicsStream], ['RATE:MultiBJet', 'BW:BJet'], -1],

           ['2j35_bmv2c2050_2j35_FTKVtx_L14J15.0ETA25', 'L1_4J15.0ETA25', [], [PhysicsStream], ['RATE:MultiBJet', 'BW:BJet'], -1],
           ['j225_bmv2c2050_FTKVtx', 'L1_J100', [], [PhysicsStream], ['RATE:SingleBJet', 'BW:BJet'], -1],
           ['j150_bmv2c2050_j50_bmv2c2050_FTKVtx', 'L1_J100', [], [PhysicsStream], ['RATE:MultiBJet', 'BW:BJet'], -1],

           ['2j35_bmv2c2050_2j35_FTKRefit_L14J15.0ETA25', 'L1_4J15.0ETA25', [], [PhysicsStream], ['RATE:MultiBJet', 'BW:BJet'], -1],
           ['j225_bmv2c2050_FTKRefit', 'L1_J100', [], [PhysicsStream], ['RATE:SingleBJet', 'BW:BJet'], -1],
           ['j150_bmv2c2050_j50_bmv2c2050_FTKRefit', 'L1_J100', [], [PhysicsStream], ['RATE:MultiBJet', 'BW:BJet'], -1],
           ] # Additional FTK for BjetSlise
        
    TriggerFlags.METSlice.signatures = TriggerFlags.METSlice.signatures() + [ 
            	
        ['xe90_L1XE60',                'L1_XE60',[], [PhysicsStream], ['RATE:MET', 'BW:MET'], -1],  

 	['xe85_tc_lcw_L1XE50',               'L1_XE50',[], [PhysicsStream], ['RATE:MET', 'BW:MET'], -1],
 	['xe85_L1XE50',               'L1_XE50',[], [PhysicsStream], ['RATE:MET', 'BW:MET'], -1],
 	['xe85_mht_L1XE50',               'L1_XE50',[], [PhysicsStream], ['RATE:MET', 'BW:MET'], -1],
 	['xe85_tc_em_L1XE50',               'L1_XE50',[], [PhysicsStream], ['RATE:MET', 'BW:MET'], -1],
 	['xe95_pueta_L1XE50',               'L1_XE50',[], [PhysicsStream], ['RATE:MET', 'BW:MET'], -1],
 	['xe85_tc_lcw_wEFMu_L1XE50',               'L1_XE50',[], [PhysicsStream], ['RATE:MET', 'BW:MET'], -1],
 	['xe85_wEFMu_L1XE50',               'L1_XE50',[], [PhysicsStream], ['RATE:MET', 'BW:MET'], -1],
 	['xe85_mht_wEFMu_L1XE50',               'L1_XE50',[], [PhysicsStream], ['RATE:MET', 'BW:MET'], -1],
 	['xe95_pueta_wEFMu_L1XE50',               'L1_XE50',[], [PhysicsStream], ['RATE:MET', 'BW:MET'], -1],
 	['xe95_pufit_wEFMu_L1XE50',               'L1_XE50',[], [PhysicsStream], ['RATE:MET', 'BW:MET'], -1],
 	['xe85_tc_em_wEFMu_L1XE50',               'L1_XE50',[], [PhysicsStream], ['RATE:MET', 'BW:MET'], -1],

 	['xe90_tc_lcw_L1XE60',               'L1_XE60',[], [PhysicsStream], ['RATE:MET', 'BW:MET'], -1],
 	['xe90_pueta_L1XE60',                 'L1_XE60',[], [PhysicsStream], ['RATE:MET', 'BW:MET'], -1], 
 	['xe90_mht_L1XE60',                   'L1_XE60',[], [PhysicsStream], ['RATE:MET', 'BW:MET'], -1],	
 	['xe100_pueta_L1XE60',                 'L1_XE60',[], [PhysicsStream], ['RATE:MET', 'BW:MET'], -1], 

 	['xe110_tc_lcw_L1XE60',               'L1_XE60',[], [PhysicsStream], ['RATE:MET', 'BW:MET'], -1],
 	['xe110_pueta_L1XE60',                'L1_XE60',[], [PhysicsStream], ['RATE:MET', 'BW:MET'], -1],
 	['xe110_mht_L1XE60',                  'L1_XE60',[], [PhysicsStream], ['RATE:MET', 'BW:MET'], -1],

 	#['xe50_mht_L1XE20',                  'L1_XE20',[], [PhysicsStream], ['RATE:MET', 'BW:MET'], -1],
        ['xe90_mht_L1XE40',                  'L1_XE40',[], [PhysicsStream], ['RATE:MET', 'BW:MET'], -1],

        ### ATR- 15096
        ['xe110_pufit_wEFMu_L1XE60', 'L1_XE60', [], [PhysicsStream], ['RATE:MET', 'BW:MET'], -1],

 	['xe50_mht_FStracks_L1XE50',                  'L1_XE50',[], [PhysicsStream], ['RATE:MET', 'BW:MET'], -1],
 	['xe110_mht_FStracks_L1XE50',                  'L1_XE50',[], [PhysicsStream], ['RATE:MET', 'BW:MET'], -1],

        ['xe50_pueta',                             'L1_XE35', [], [PhysicsStream], ['RATE:MET', 'BW:MET'], -1],

        ['xe60',                     'L1_XE40', [], [PhysicsStream], ['RATE:MET', 'BW:MET'], -1],
        ['xe60_tc_lcw',              'L1_XE40', [], [PhysicsStream], ['RATE:MET', 'BW:MET'], -1],
        ['xe60_tc_em',               'L1_XE40', [], [PhysicsStream], ['RATE:MET', 'BW:MET'], -1],
        ['xe60_mht',                 'L1_XE40', [], [PhysicsStream], ['RATE:MET', 'BW:MET'], -1],
        ['xe60_pueta',               'L1_XE40', [], [PhysicsStream], ['RATE:MET', 'BW:MET'], -1],
        ['xe60_pufit',               'L1_XE40', [], [PhysicsStream], ['RATE:MET', 'BW:MET'], -1],
        ['xe60_wEFMu',               'L1_XE40', [], [PhysicsStream], ['RATE:MET', 'BW:MET'], -1],
        ['xe60_tc_lcw_wEFMu',        'L1_XE40', [], [PhysicsStream], ['RATE:MET', 'BW:MET'], -1],
        ['xe60_tc_em_wEFMu',         'L1_XE40', [], [PhysicsStream], ['RATE:MET', 'BW:MET'], -1],
        ['xe60_mht_wEFMu',           'L1_XE40', [], [PhysicsStream], ['RATE:MET', 'BW:MET'], -1],
        ['xe60_pueta_wEFMu',         'L1_XE40', [], [PhysicsStream], ['RATE:MET', 'BW:MET'], -1],
        ['xe60_pufit_wEFMu',         'L1_XE40', [], [PhysicsStream], ['RATE:MET', 'BW:MET'], -1],

        ['xe70_wEFMu',                    'L1_XE50', [], [PhysicsStream], ['RATE:MET', 'BW:MET'], -1],
        ['xe70_tc_lcw_wEFMu',             'L1_XE50', [], [PhysicsStream], ['RATE:MET', 'BW:MET'], -1],
        ['xe70_tc_em_wEFMu',              'L1_XE50', [], [PhysicsStream], ['RATE:MET', 'BW:MET'], -1],
        ['xe70_mht_wEFMu',                'L1_XE50', [], [PhysicsStream], ['RATE:MET', 'BW:MET'], -1],
        ['xe70_pueta_wEFMu',              'L1_XE50', [], [PhysicsStream], ['RATE:MET', 'BW:MET'], -1],
        ['xe70_pufit_wEFMu',              'L1_XE50', [], [PhysicsStream], ['RATE:MET', 'BW:MET'], -1],

        ## add chains for MC16 (ATR-15096)
        ['xe100_pufit_L1KF-XE50',           'L1_KF-XE50',[], [PhysicsStream], ['RATE:MET', 'BW:MET'], -1],
        ['xe100_pufit_L1KF-XE55',           'L1_KF-XE55',[], [PhysicsStream], ['RATE:MET', 'BW:MET'], -1],


        ####default chains

        ['xe70',                     'L1_XE50', [], [PhysicsStream], ['RATE:MET', 'BW:MET'], -1],
        ['xe70_tc_lcw',              'L1_XE50', [], [PhysicsStream], ['RATE:MET', 'BW:MET'], -1],
        ['xe70_tc_em',               'L1_XE50', [], [PhysicsStream], ['RATE:MET', 'BW:MET'], -1],
        ['xe70_mht',                 'L1_XE50', [], [PhysicsStream], ['RATE:MET', 'BW:MET'], -1],
        ['xe70_pueta',               'L1_XE50', [], [PhysicsStream], ['RATE:MET', 'BW:MET'], -1],
        ['xe70_pufit',               'L1_XE50', [], [PhysicsStream], ['RATE:MET', 'BW:MET'], -1],


        ['xe80_tc_em_L1XE50',        'L1_XE50', [], [PhysicsStream], ['RATE:MET', 'BW:MET'], -1],
        ['xe80_mht_L1XE50',          'L1_XE50', [], [PhysicsStream], ['RATE:MET', 'BW:MET'], -1],
        ['xe80_pueta_L1XE50',        'L1_XE50', [], [PhysicsStream], ['RATE:MET', 'BW:MET'], -1],
        ['xe80_pufit_L1XE50',        'L1_XE50', [], [PhysicsStream], ['RATE:MET', 'BW:MET'], -1],

        ['xe80_wEFMu_L1XE50',        'L1_XE50', [], [PhysicsStream], ['RATE:MET', 'BW:MET'], -1],
        ['xe80_tc_lcw_wEFMu_L1XE50', 'L1_XE50', [], [PhysicsStream], ['RATE:MET', 'BW:MET'], -1],
        ['xe80_tc_em_wEFMu_L1XE50',  'L1_XE50', [], [PhysicsStream], ['RATE:MET', 'BW:MET'], -1],
        ['xe80_mht_wEFMu_L1XE50',    'L1_XE50', [], [PhysicsStream], ['RATE:MET', 'BW:MET'], -1],
        ['xe80_pueta_wEFMu_L1XE50',  'L1_XE50', [], [PhysicsStream], ['RATE:MET', 'BW:MET'], -1],
        ['xe80_pufit_wEFMu_L1XE50',  'L1_XE50', [], [PhysicsStream], ['RATE:MET', 'BW:MET'], -1],

        ['xe80',                     'L1_XE60', [], [PhysicsStream], ['RATE:MET', 'BW:MET'], -1],
        ['xe80_tc_lcw',              'L1_XE60', [], [PhysicsStream], ['RATE:MET', 'BW:MET'], -1],
        ['xe80_tc_em',               'L1_XE60', [], [PhysicsStream], ['RATE:MET', 'BW:MET'], -1],
        ['xe80_mht',                 'L1_XE60', [], [PhysicsStream], ['RATE:MET', 'BW:MET'], -1],
        ['xe80_pueta',               'L1_XE60', [], [PhysicsStream], ['RATE:MET', 'BW:MET'], -1],
        ['xe80_pufit',               'L1_XE60', [], [PhysicsStream], ['RATE:MET', 'BW:MET'], -1],

        ['xe80_wEFMu',               'L1_XE60', [], [PhysicsStream], ['RATE:MET', 'BW:MET'], -1],
        ['xe80_tc_lcw_wEFMu',        'L1_XE60', [], [PhysicsStream], ['RATE:MET', 'BW:MET'], -1],
        ['xe80_tc_em_wEFMu',         'L1_XE60', [], [PhysicsStream], ['RATE:MET', 'BW:MET'], -1],
        ['xe80_mht_wEFMu',           'L1_XE60', [], [PhysicsStream], ['RATE:MET', 'BW:MET'], -1],
        ['xe80_pueta_wEFMu',         'L1_XE60', [], [PhysicsStream], ['RATE:MET', 'BW:MET'], -1],
        ['xe80_pufit_wEFMu',         'L1_XE60', [], [PhysicsStream], ['RATE:MET', 'BW:MET'], -1],

        ['xe80_L1XE70',              'L1_XE70', [], [PhysicsStream], ['RATE:MET', 'BW:MET'], -1],
        ['xe80_tc_lcw_L1XE70',       'L1_XE70', [], [PhysicsStream], ['RATE:MET', 'BW:MET'], -1],
        ['xe80_tc_em_L1XE70',        'L1_XE70', [], [PhysicsStream], ['RATE:MET', 'BW:MET'], -1],
        ['xe80_mht_L1XE70',          'L1_XE70', [], [PhysicsStream], ['RATE:MET', 'BW:MET'], -1],
        ['xe80_pueta_L1XE70',        'L1_XE70', [], [PhysicsStream], ['RATE:MET', 'BW:MET'], -1],
        ['xe80_pufit_L1XE70',        'L1_XE70', [], [PhysicsStream], ['RATE:MET', 'BW:MET'], -1],

        ['xe80_wEFMu_L1XE70',        'L1_XE70', [], [PhysicsStream], ['RATE:MET', 'BW:MET'], -1],
        ['xe80_tc_lcw_wEFMu_L1XE70', 'L1_XE70', [], [PhysicsStream], ['RATE:MET', 'BW:MET'], -1],
        ['xe80_tc_em_wEFMu_L1XE70',  'L1_XE70', [], [PhysicsStream], ['RATE:MET', 'BW:MET'], -1],
        ['xe80_mht_wEFMu_L1XE70',    'L1_XE70', [], [PhysicsStream], ['RATE:MET', 'BW:MET'], -1],
        ['xe80_pueta_wEFMu_L1XE70',  'L1_XE70', [], [PhysicsStream], ['RATE:MET', 'BW:MET'], -1],
        ['xe80_pufit_wEFMu_L1XE70',  'L1_XE70', [], [PhysicsStream], ['RATE:MET', 'BW:MET'], -1],

        ['xe90',                                   'L1_XE70', [], [PhysicsStream], ['RATE:MET', 'BW:MET'], -1],
        ['xe90_tc_lcw',             'L1_XE70', [], [PhysicsStream], ['RATE:MET', 'BW:MET'], -1],
        ['xe90_tc_em',              'L1_XE70', [], [PhysicsStream], ['RATE:MET', 'BW:MET'], -1],
        ['xe90_mht',                'L1_XE70', [], [PhysicsStream], ['RATE:MET', 'BW:MET'], -1],
        ['xe90_pueta',              'L1_XE70', [], [PhysicsStream], ['RATE:MET', 'BW:MET'], -1],

        ['xe90_wEFMu',              'L1_XE70', [], [PhysicsStream], ['RATE:MET', 'BW:MET'], -1],
        ['xe90_tc_lcw_wEFMu',       'L1_XE70', [], [PhysicsStream], ['RATE:MET', 'BW:MET'], -1],
        ['xe90_tc_em_wEFMu',        'L1_XE70', [], [PhysicsStream], ['RATE:MET', 'BW:MET'], -1],
        ['xe90_mht_wEFMu',          'L1_XE70', [], [PhysicsStream], ['RATE:MET', 'BW:MET'], -1],
        ['xe90_pueta_wEFMu',        'L1_XE70', [], [PhysicsStream], ['RATE:MET', 'BW:MET'], -1],
        ['xe90_pufit_wEFMu',        'L1_XE70', [], [PhysicsStream], ['RATE:MET', 'BW:MET'], -1],

#        ['xe90_L1XE50',                    'L1_XE50', [], [PhysicsStream], ['RATE:MET', 'BW:MET'], -1],
        ['xe90_tc_em_L1XE50',              'L1_XE50', [], [PhysicsStream], ['RATE:MET', 'BW:MET'], -1],
        ['xe90_pueta_L1XE50',              'L1_XE50', [], [PhysicsStream], ['RATE:MET', 'BW:MET'], -1],

        ['xe90_wEFMu_L1XE50',              'L1_XE50', [], [PhysicsStream], ['RATE:MET', 'BW:MET'], -1],
        ['xe90_tc_em_wEFMu_L1XE50',        'L1_XE50', [], [PhysicsStream], ['RATE:MET', 'BW:MET'], -1],
        ['xe90_pueta_wEFMu_L1XE50',        'L1_XE50', [], [PhysicsStream], ['RATE:MET', 'BW:MET'], -1],
        ['xe90_pufit_wEFMu_L1XE50',        'L1_XE50', [], [PhysicsStream], ['RATE:MET', 'BW:MET'], -1],
        ['xe100_tc_lcw',             'L1_XE70', [], [PhysicsStream], ['RATE:MET', 'BW:MET'], -1],
        ['xe100_tc_em',              'L1_XE70', [], [PhysicsStream], ['RATE:MET', 'BW:MET'], -1],
        ['xe100_mht',                'L1_XE70', [], [PhysicsStream], ['RATE:MET', 'BW:MET'], -1],
        ['xe100_pueta',              'L1_XE70', [], [PhysicsStream], ['RATE:MET', 'BW:MET'], -1],

        ['xe100_wEFMu',              'L1_XE70', [], [PhysicsStream], ['RATE:MET', 'BW:MET'], -1],
        ['xe100_tc_lcw_wEFMu',       'L1_XE70', [], [PhysicsStream], ['RATE:MET', 'BW:MET'], -1],
        ['xe100_tc_em_wEFMu',        'L1_XE70', [], [PhysicsStream], ['RATE:MET', 'BW:MET'], -1],
        ['xe100_mht_wEFMu',          'L1_XE70', [], [PhysicsStream], ['RATE:MET', 'BW:MET'], -1],
        ['xe100_pueta_wEFMu',        'L1_XE70', [], [PhysicsStream], ['RATE:MET', 'BW:MET'], -1],
        ['xe100_pufit_wEFMu',        'L1_XE70', [], [PhysicsStream], ['RATE:MET', 'BW:MET'], -1],


        ###xe100 from L1_XE80
        ['xe100_L1XE80',                    'L1_XE80', [], [PhysicsStream], ['RATE:MET', 'BW:MET'], -1],
        ['xe100_tc_lcw_L1XE80',             'L1_XE80', [], [PhysicsStream], ['RATE:MET', 'BW:MET'], -1],
        ['xe100_tc_em_L1XE80',              'L1_XE80', [], [PhysicsStream], ['RATE:MET', 'BW:MET'], -1],
        ['xe100_mht_L1XE80',                'L1_XE80', [], [PhysicsStream], ['RATE:MET', 'BW:MET'], -1],
        ['xe100_pueta_L1XE80',              'L1_XE80', [], [PhysicsStream], ['RATE:MET', 'BW:MET'], -1],
        ['xe100_pufit_L1XE80',              'L1_XE80', [], [PhysicsStream], ['RATE:MET', 'BW:MET'], -1],

        ['xe100_wEFMu_L1XE80',              'L1_XE80', [], [PhysicsStream], ['RATE:MET', 'BW:MET'], -1],
        ['xe100_tc_lcw_wEFMu_L1XE80',       'L1_XE80', [], [PhysicsStream], ['RATE:MET', 'BW:MET'], -1],
        ['xe100_tc_em_wEFMu_L1XE80',        'L1_XE80', [], [PhysicsStream], ['RATE:MET', 'BW:MET'], -1],
        ['xe100_mht_wEFMu_L1XE80',          'L1_XE80', [], [PhysicsStream], ['RATE:MET', 'BW:MET'], -1],
        ['xe100_pueta_wEFMu_L1XE80',        'L1_XE80', [], [PhysicsStream], ['RATE:MET', 'BW:MET'], -1],
        ['xe100_pufit_wEFMu_L1XE80',        'L1_XE80', [], [PhysicsStream], ['RATE:MET', 'BW:MET'], -1],

			 ]

    TriggerFlags.TauSlice.signatures = TriggerFlags.TauSlice.signatures() + [
        ['tau35_perf_tracktwo_tau25_perf_tracktwo_ditauL', 'L1_TAU20IM_2TAU12IM' , ['L1_TAU20IM','L1_TAU12IM'],[PhysicsStream, 'express'], ['RATE:MultiTau','BW:Tau'], -1],
        ['tau35_perf_tracktwo_tau25_perf_tracktwo_ditauT', 'L1_TAU20IM_2TAU12IM' , ['L1_TAU20IM','L1_TAU12IM'],[PhysicsStream, 'express'], ['RATE:MultiTau','BW:Tau'], -1],
                                                                       
                                                                             
        ['tau25_idperf_tracktwo2015',                        'L1_TAU12IM', [], [PhysicsStream], ['RATE:SingleTau', 'BW:Tau'], -1],
        ['tau25_perf_tracktwo2015',                        'L1_TAU12IM', [], [PhysicsStream], ['RATE:SingleTau', 'BW:Tau'], -1],
        ['tau25_medium1_tracktwo2015',                        'L1_TAU12IM', [], [PhysicsStream], ['RATE:SingleTau', 'BW:Tau'], -1],

        # Run-I comparison
        ['tau20_r1medium1',                        'L1_TAU12', [], [PhysicsStream], ['RATE:SingleTau', 'BW:Tau'], -1],
        ['tau20_r1perf',                           'L1_TAU12', [], [PhysicsStream], ['RATE:SingleTau', 'BW:Tau'], -1],
        ['tau25_r1perf',                           'L1_TAU12', [], [PhysicsStream], ['RATE:SingleTau', 'BW:Tau'], -1],
        ['tau29_r1medium1',                        'L1_TAU20', [], [PhysicsStream], ['RATE:SingleTau', 'BW:Tau'], -1],
        ['tau29_r1perf',                           'L1_TAU20', [], [PhysicsStream], ['RATE:SingleTau', 'BW:Tau'], -1],
        ['tau125_r1medium1',                       'L1_TAU60', [], [PhysicsStream], ['RATE:SingleTau', 'BW:Tau'], -1],
        ['tau125_r1perf',                          'L1_TAU60', [], [PhysicsStream], ['RATE:SingleTau', 'BW:Tau'], -1],
        # Run-II - No BDT: variations
        ['tau25_perf_calo',                        'L1_TAU12IM', [], [PhysicsStream], ['RATE:SingleTau', 'BW:Tau'], -1],
        ['tau25_perf_calo_L1TAU12',                'L1_TAU12', [], [PhysicsStream], ['RATE:SingleTau', 'BW:Tau'], -1],
        ['tau25_perf_trackcalo',                   'L1_TAU12IM', [], [PhysicsStream], ['RATE:SingleTau', 'BW:Tau'], -1],
        ['tau25_perf_tracktwocalo',                'L1_TAU12IM', [], [PhysicsStream], ['RATE:SingleTau', 'BW:Tau'], -1],
        # Run-II - With BDT: main calo-based items
        ['tau25_medium1_calo',                     'L1_TAU12IM', [], [PhysicsStream], ['RATE:SingleTau', 'BW:Tau'], -1],
        ['tau25_medium1_trackcalo',                'L1_TAU12IM', [], [PhysicsStream], ['RATE:SingleTau', 'BW:Tau'], -1],
        ['tau25_medium1_tracktwocalo',             'L1_TAU12IM', [], [PhysicsStream], ['RATE:SingleTau', 'BW:Tau'], -1],
        # Run-II - High-pT variations
        ['tau35_medium1_calo',                     'L1_TAU20IM', [], [PhysicsStream], ['RATE:SingleTau', 'BW:Tau'], -1],
        ['tau80_medium1_calo',                     'L1_TAU40', [], [PhysicsStream], ['RATE:SingleTau', 'BW:Tau'], -1],
        ['tau125_medium1_calo',                    'L1_TAU60', [], [PhysicsStream], ['RATE:SingleTau', 'BW:Tau'], -1],

        #photon+tau chain (ATR-11531) 
        ['tau25_dikaon_tracktwo',                    'L1_TAU12', [], [PhysicsStream], ['RATE:SingleTau', 'BW:Tau'], -1],
        ['tau35_dikaon_tracktwo_L1TAU12',            'L1_TAU12', [], [PhysicsStream], ['RATE:SingleTau', 'BW:Tau'], -1],
        ['tau25_dikaontight_tracktwo',                    'L1_TAU12', [], [PhysicsStream], ['RATE:SingleTau', 'BW:Tau'], -1],
        ['tau35_dikaontight_tracktwo_L1TAU12',            'L1_TAU12', [], [PhysicsStream], ['RATE:SingleTau', 'BW:Tau'], -1],

        # Ditau Items
        ['tau35_perf_ptonly_tau25_perf_ptonly_L1TAU20IM_2TAU12IM',   'L1_TAU20IM_2TAU12IM',['L1_TAU20IM','L1_TAU12IM'], [PhysicsStream], ['RATE:MultiTau', 'BW:Tau'], -1,['serial',-1,["tau35_perf_ptonly","tau25_perf_ptonly"]]],

        ['tau35_loose1_tracktwo_tau25_loose1_tracktwo_L1TAU20IM_2TAU12IM',   'L1_TAU20IM_2TAU12IM',['L1_TAU20IM','L1_TAU12IM'], [PhysicsStream], ['RATE:MultiTau', 'BW:Tau'], -1,['serial',-1,["tau35_loose1_tracktwo","tau25_loose1_tracktwo"]]],
        ['tau35_tight1_tracktwo_tau25_tight1_tracktwo_L1TAU20IM_2TAU12IM',   'L1_TAU20IM_2TAU12IM',['L1_TAU20IM','L1_TAU12IM'], [PhysicsStream], ['RATE:MultiTau', 'BW:Tau'], -1,['serial',-1,["tau35_tight1_tracktwo","tau25_tight1_tracktwo"]]],

        # Works now
        ['tau35_medium1_tracktwo_L1TAU20_tau25_medium1_tracktwo_L1TAU12',   'L1_TAU20_2TAU12',['L1_TAU20','L1_TAU12'], [PhysicsStream], ['RATE:MultiTau', 'BW:Tau'], -1,['serial',-1,["tau35_medium1_tracktwo_L1TAU20","tau25_medium1_tracktwo_L1TAU12"]]],

	#L1Topo TAU+TAU
        ['tau35_loose1_tracktwo_tau25_loose1_tracktwo_L1TAU20ITAU12I-J25',   'L1_TAU20ITAU12I-J25',['L1_TAU20IM','L1_TAU12IM'], [PhysicsStream], ['RATE:MultiTau', 'BW:Tau'], -1,['serial',-1,["tau35_loose1_tracktwo","tau25_loose1_tracktwo"]]], 

        ['tau35_loose1_tracktwo_tau25_loose1_tracktwo_L1DR-TAU20ITAU12I',   'L1_DR-TAU20ITAU12I',['L1_TAU20IM','L1_TAU12IM'], [PhysicsStream], ['RATE:MultiTau', 'BW:Tau'], -1,['serial',-1,["tau35_loose1_tracktwo","tau25_loose1_tracktwo"]]],
        ['tau35_loose1_tracktwo_tau25_loose1_tracktwo_L1DR-TAU20ITAU12I-J25',   'L1_DR-TAU20ITAU12I-J25',['L1_TAU20IM','L1_TAU12IM'], [PhysicsStream], ['RATE:MultiTau', 'BW:Tau'], -1,['serial',-1,["tau35_loose1_tracktwo","tau25_loose1_tracktwo"]]],

	# new L1Topo chains with 0DR25 (ATR-14349,ATR-15225)
        ['tau35_medium1_tracktwo_tau25_medium1_tracktwo_03dR27_L1DR25-TAU20ITAU12I',   'L1_DR25-TAU20ITAU12I',['L1_TAU20IM','L1_TAU12IM'], [PhysicsStream], ['RATE:MultiTau', 'BW:Tau'], -1,['serial',-1,["tau35_medium1_tracktwo","tau25_medium1_tracktwo"]]],
        ['tau35_medium1_tracktwo_tau25_medium1_tracktwo_03dR27_L1DR25-TAU20ITAU12I-J25',   'L1_DR25-TAU20ITAU12I-J25',['L1_TAU20IM','L1_TAU12IM'], [PhysicsStream], ['RATE:MultiTau', 'BW:Tau'], -1,['serial',-1,["tau35_medium1_tracktwo","tau25_medium1_tracktwo"]]],
        ['tau35_tight1_tracktwo_tau25_tight1_tracktwo_03dR27_L1DR25-TAU20ITAU12I',   'L1_DR25-TAU20ITAU12I',['L1_TAU20IM','L1_TAU12IM'], [PhysicsStream], ['RATE:MultiTau', 'BW:Tau'], -1,['serial',-1,["tau35_tight1_tracktwo","tau25_tight1_tracktwo"]]],
        ['tau35_tight1_tracktwo_tau25_tight1_tracktwo_03dR27_L1DR25-TAU20ITAU12I-J25',   'L1_DR25-TAU20ITAU12I-J25',['L1_TAU20IM','L1_TAU12IM'], [PhysicsStream], ['RATE:MultiTau', 'BW:Tau'], -1,['serial',-1,["tau35_tight1_tracktwo","tau25_tight1_tracktwo"]]],

        ['tau80_medium1_tracktwo_L1TAU60_tau25_medium1_tracktwo_L1TAU12','L1_TAU60',['L1_TAU60','L1_TAU12'],[PhysicsStream],['RATE:MultiTau', 'BW:Tau'],-1,['serial',-1,["tau80_medium1_tracktwo_L1TAU60","tau25_medium1_tracktwo_L1TAU12"]]],

        ['tau35_perf_tracktwo_L1TAU20_tau25_perf_tracktwo_L1TAU12', 'L1_TAU20_2TAU12' , ['L1_TAU20','L1_TAU12'],[PhysicsStream], ['RATE:MultiTau','BW:Tau'], -1],
        # Energy calibration chain
        ['tau5_perf_ptonly_L1TAU8',                'L1_TAU8', [], [PhysicsStream], ['RATE:SingleTau', 'BW:Tau'], -1],
        # Run-I comparison
        ['tau20_r1_idperf',                        'L1_TAU12', [], [PhysicsStream], ['RATE:IDMonitoring', 'BW:Tau', 'BW:ID'], -1],
        ['tau25_r1_idperf',                        'L1_TAU12', [], [PhysicsStream], ['RATE:IDMonitoring', 'BW:Tau', 'BW:ID'], -1],
        ['tau25_perf_track_L1TAU12',               'L1_TAU12', [], [PhysicsStream], ['RATE:SingleTau', 'BW:Tau'], -1],
        # Run-II - With BDT: no pre-selection
        ['tau25_medium1_mvonly',                   'L1_TAU12IM', [], [PhysicsStream], ['RATE:SingleTau', 'BW:Tau'], -1],
        ['tau35_loose1_ptonly',                    'L1_TAU20IM', [], [PhysicsStream], ['RATE:SingleTau', 'BW:Tau'], -1],
        ['tau35_medium1_track',                    'L1_TAU20IM', [], [PhysicsStream], ['RATE:SingleTau', 'BW:Tau'], -1],
        ['tau35_medium1_tracktwo_L1TAU20',         'L1_TAU20', [], [PhysicsStream], ['RATE:SingleTau', 'BW:Tau'], -1],
        ['tau35_medium1_ptonly',                   'L1_TAU20IM', [], [PhysicsStream], ['RATE:SingleTau', 'BW:Tau'], -1],
        ['tau35_medium1_ptonly_L1TAU20',           'L1_TAU20', [], [PhysicsStream], ['RATE:SingleTau', 'BW:Tau'], -1],
        ['tau35_tight1_tracktwo',                  'L1_TAU20IM', [], [PhysicsStream], ['RATE:SingleTau', 'BW:Tau'], -1],
        ['tau35_tight1_ptonly',                    'L1_TAU20IM', [], [PhysicsStream], ['RATE:SingleTau', 'BW:Tau'], -1],
        ['tau35_perf_tracktwo',                    'L1_TAU20IM', [], [PhysicsStream], ['RATE:SingleTau', 'BW:Tau'], -1],
        ['tau35_perf_ptonly',                      'L1_TAU20IM', [], [PhysicsStream], ['RATE:SingleTau', 'BW:Tau'], -1],
        ['tau125_perf_tracktwo',                   'L1_TAU60', [], [PhysicsStream], ['RATE:SingleTau', 'BW:Tau'], -1],
        ['tau125_perf_ptonly',                     'L1_TAU60', [], [PhysicsStream], ['RATE:SingleTau', 'BW:Tau'], -1],
        ['tau160_perf_track',                      'L1_TAU60', [], [PhysicsStream], ['RATE:SingleTau', 'BW:Tau'], -1],
        ['tau80_medium1_track',                    'L1_TAU40', [], [PhysicsStream], ['RATE:SingleTau', 'BW:Tau'], -1],
        ['tau125_medium1_track',                   'L1_TAU60', [], [PhysicsStream], ['RATE:SingleTau', 'BW:Tau'], -1],
			 ]

    if TriggerFlags.doFTK():
            TriggerFlags.TauSlice.signatures = TriggerFlags.TauSlice.signatures() + [
                ['tau12_idperf_FTK',              'L1_TAU12IM_FTK', [], [PhysicsStream], ['RATE:SingleTau', 'BW:Tau'], -1],
                ['tau12_perf_FTK',                'L1_TAU12IM_FTK', [], [PhysicsStream], ['RATE:SingleTau', 'BW:Tau'], -1],
                ['tau12_perf0_FTK',               'L1_TAU12IM_FTK', [], [PhysicsStream], ['RATE:SingleTau', 'BW:Tau'], -1],
                ['tau12_perf_FTKNoPrec',          'L1_TAU12IM_FTK', [], [PhysicsStream], ['RATE:SingleTau', 'BW:Tau'], -1],
                ['tau12_perf0_FTKNoPrec',         'L1_TAU12IM_FTK', [], [PhysicsStream], ['RATE:SingleTau', 'BW:Tau'], -1],
                ['tau12_medium0_FTK',             'L1_TAU12IM_FTK', [], [PhysicsStream], ['RATE:SingleTau', 'BW:Tau'], -1],
                ['tau12_medium1_FTK',             'L1_TAU12IM_FTK', [], [PhysicsStream], ['RATE:SingleTau', 'BW:Tau'], -1],
                ['tau12_medium0_FTKNoPrec',       'L1_TAU12IM_FTK', [], [PhysicsStream], ['RATE:SingleTau', 'BW:Tau'], -1],
                ['tau12_medium1_FTKNoPrec',       'L1_TAU12IM_FTK', [], [PhysicsStream], ['RATE:SingleTau', 'BW:Tau'], -1],

                # standard single tau chains seeded from L1 FTK tau seeds for monitoring in CPS
                ['tau25_idperf_tracktwo_L1TAU12IM_FTK',              'L1_TAU12IM_FTK', [], [PhysicsStream], ['RATE:SingleTau', 'BW:Tau'], -1],
                ['tau25_perf_tracktwo_L1TAU12IM_FTK',                'L1_TAU12IM_FTK', [], [PhysicsStream], ['RATE:SingleTau', 'BW:Tau'], -1],
                ['tau25_medium1_tracktwo_L1TAU12IM_FTK',             'L1_TAU12IM_FTK', [], [PhysicsStream], ['RATE:SingleTau', 'BW:Tau'], -1],
                
                ['tau20_medium0_FTK_tau12_medium0_FTK_03dR30_L1DR-TAU20ITAU12I-J25_FTK', 'L1_DR-TAU20ITAU12I-J25_FTK' , ['L1_TAU20IM_FTK','L1_TAU12IM_FTK'],[PhysicsStream, 'express'], ['RATE:MultiTau','BW:Tau'], -1],
                ['tau20_medium1_FTK_tau12_medium1_FTK_03dR30_L1DR-TAU20ITAU12I-J25_FTK', 'L1_DR-TAU20ITAU12I-J25_FTK' , ['L1_TAU20IM_FTK','L1_TAU12IM_FTK'],[PhysicsStream, 'express'], ['RATE:MultiTau','BW:Tau'], -1],
                ['tau20_medium0_FTK_tau12_medium0_FTK_03dR30_ditauL_L1DR-TAU20ITAU12I-J25_FTK', 'L1_DR-TAU20ITAU12I-J25_FTK' , ['L1_TAU20IM_FTK','L1_TAU12IM_FTK'],[PhysicsStream, 'express'], ['RATE:MultiTau','BW:Tau'], -1],
                ['tau20_medium1_FTK_tau12_medium1_FTK_03dR30_ditauL_L1DR-TAU20ITAU12I-J25_FTK', 'L1_DR-TAU20ITAU12I-J25_FTK' , ['L1_TAU20IM_FTK','L1_TAU12IM_FTK'],[PhysicsStream, 'express'], ['RATE:MultiTau','BW:Tau'], -1],
                ['tau20_medium0_FTKNoPrec_tau12_medium0_FTKNoPrec_03dR30_L1DR-TAU20ITAU12I-J25_FTK', 'L1_DR-TAU20ITAU12I-J25_FTK' , ['L1_TAU20IM_FTK','L1_TAU12IM_FTK'],[PhysicsStream, 'express'], ['RATE:MultiTau','BW:Tau'], -1],
                ['tau20_medium1_FTKNoPrec_tau12_medium1_FTKNoPrec_03dR30_L1DR-TAU20ITAU12I-J25_FTK', 'L1_DR-TAU20ITAU12I-J25_FTK' , ['L1_TAU20IM_FTK','L1_TAU12IM_FTK'],[PhysicsStream, 'express'], ['RATE:MultiTau','BW:Tau'], -1],
                ['tau20_medium0_FTKNoPrec_tau12_medium0_FTKNoPrec_03dR30_ditauL_L1DR-TAU20ITAU12I-J25_FTK', 'L1_DR-TAU20ITAU12I-J25_FTK' , ['L1_TAU20IM_FTK','L1_TAU12IM_FTK'],[PhysicsStream, 'express'], ['RATE:MultiTau','BW:Tau'], -1],
                ['tau20_medium1_FTKNoPrec_tau12_medium1_FTKNoPrec_03dR30_ditauL_L1DR-TAU20ITAU12I-J25_FTK', 'L1_DR-TAU20ITAU12I-J25_FTK' , ['L1_TAU20IM_FTK','L1_TAU12IM_FTK'],[PhysicsStream, 'express'], ['RATE:MultiTau','BW:Tau'], -1],

                ['tau20_medium0_FTK_tau12_medium0_FTK_L1TAU20IM_2TAU12IM_J25_2J20_3J12_FTK', 'L1_TAU20IM_2TAU12IM_J25_2J20_3J12_FTK' , ['L1_TAU20IM_FTK','L1_TAU12IM_FTK'],[PhysicsStream, 'express'], ['RATE:MultiTau','BW:Tau'], -1],
                ['tau20_medium1_FTK_tau12_medium1_FTK_L1TAU20IM_2TAU12IM_J25_2J20_3J12_FTK', 'L1_TAU20IM_2TAU12IM_J25_2J20_3J12_FTK' , ['L1_TAU20IM_FTK','L1_TAU12IM_FTK'],[PhysicsStream, 'express'], ['RATE:MultiTau','BW:Tau'], -1],
                ['tau20_medium0_FTK_tau12_medium0_FTK_ditauL_L1TAU20IM_2TAU12IM_J25_2J20_3J12_FTK', 'L1_TAU20IM_2TAU12IM_J25_2J20_3J12_FTK' , ['L1_TAU20IM_FTK','L1_TAU12IM_FTK'],[PhysicsStream, 'express'], ['RATE:MultiTau','BW:Tau'], -1],
                ['tau20_medium1_FTK_tau12_medium1_FTK_ditauL_L1TAU20IM_2TAU12IM_J25_2J20_3J12_FTK', 'L1_TAU20IM_2TAU12IM_J25_2J20_3J12_FTK' , ['L1_TAU20IM_FTK','L1_TAU12IM_FTK'],[PhysicsStream, 'express'], ['RATE:MultiTau','BW:Tau'], -1],
                ['tau20_medium0_FTKNoPrec_tau12_medium0_FTKNoPrec_L1TAU20IM_2TAU12IM_J25_2J20_3J12_FTK', 'L1_TAU20IM_2TAU12IM_J25_2J20_3J12_FTK' , ['L1_TAU20IM_FTK','L1_TAU12IM_FTK'],[PhysicsStream, 'express'], ['RATE:MultiTau','BW:Tau'], -1],
                ['tau20_medium1_FTKNoPrec_tau12_medium1_FTKNoPrec_L1TAU20IM_2TAU12IM_J25_2J20_3J12_FTK', 'L1_TAU20IM_2TAU12IM_J25_2J20_3J12_FTK' , ['L1_TAU20IM_FTK','L1_TAU12IM_FTK'],[PhysicsStream, 'express'], ['RATE:MultiTau','BW:Tau'], -1],
                ['tau20_medium0_FTKNoPrec_tau12_medium0_FTKNoPrec_ditauL_L1TAU20IM_2TAU12IM_J25_2J20_3J12_FTK', 'L1_TAU20IM_2TAU12IM_J25_2J20_3J12_FTK' , ['L1_TAU20IM_FTK','L1_TAU12IM_FTK'],[PhysicsStream, 'express'], ['RATE:MultiTau','BW:Tau'], -1],
                ['tau20_medium1_FTKNoPrec_tau12_medium1_FTKNoPrec_ditauL_L1TAU20IM_2TAU12IM_J25_2J20_3J12_FTK', 'L1_TAU20IM_2TAU12IM_J25_2J20_3J12_FTK' , ['L1_TAU20IM_FTK','L1_TAU12IM_FTK'],[PhysicsStream, 'express'], ['RATE:MultiTau','BW:Tau'], -1],
                
                ]


    TriggerFlags.EgammaSlice.signatures = TriggerFlags.EgammaSlice.signatures() + [

        ##########        
        # Single electron triggers

        # technical chains for forward electrons
        #['e17_loose_L1EM15VHJ1523ETA49',       'L1_EM15VH_J15.23ETA49', ['L1_EM15VH','L1_J15.23ETA49'], [PhysicsStream], ['RATE:Combined', 'BW:Egamma'],-1], 
        #['e17_lhloose_L1EM15VHJ1523ETA49',     'L1_EM15VH_J15.23ETA49', ['L1_EM15VH','L1_J15.23ETA49'], [PhysicsStream], ['RATE:Combined', 'BW:Egamma'],-1], 
        #['e17_loose_L1EM15VHJJ1523ETA49',       'L1_EM15VH_JJ15.23ETA49', ['L1_EM15VH','L1_JJ15.23ETA49'], [PhysicsStream], ['RATE:MultiElectron', 'BW:Egamma'],-1], 
        #['e17_lhloose_L1EM15VHJJ1523ETA49',     'L1_EM15VH_JJ15.23ETA49', ['L1_EM15VH','L1_JJ15.23ETA49'], [PhysicsStream], ['RATE:MultiElectron', 'BW:Egamma'],-1], 

        # Single electron triggers

#ATR-15233        ['e24_lhmedium_nod0_ringer_iloose',    'L1_EM20VHI', [], [PhysicsStream], ['RATE:SingleElectron', 'BW:Egamma'],-1],
#ATR-15233        ['e24_lhmedium_nod0_ringer_ivarloose', 'L1_EM20VHI', [], [PhysicsStream], ['RATE:SingleElectron', 'BW:Egamma'],-1],
#ATR-15233        ['e24_lhtight_nod0_ringer_iloose',     'L1_EM20VHI', [], [PhysicsStream], ['RATE:SingleElectron', 'BW:Egamma'],-1],
#ATR-15233        ['e24_lhtight_nod0_ringer_ivarloose',  'L1_EM20VHI', [], [PhysicsStream], ['RATE:SingleElectron', 'BW:Egamma'],-1],
#ATR-15233        ['e24_lhtight_cutd0dphideta_iloose',   'L1_EM20VHI', [], [PhysicsStream], ['RATE:SingleElectron', 'BW:Egamma'],-1],

        #['e24_lhmedium_ivarloose_L1EM18VH',            'L1_EM18VH', [], [PhysicsStream], ['RATE:SingleElectron', 'BW:Egamma'],-1],
        #['e24_lhmedium_nod0_ivarloose_L1EM18VH',       'L1_EM18VH', [], [PhysicsStream], ['RATE:SingleElectron', 'BW:Egamma'],-1],
        #['e24_lhmedium_nodeta_L1EM18VH',               'L1_EM18VH', [], [PhysicsStream], ['RATE:SingleElectron', 'BW:Egamma'],-1],
        #['e24_lhmedium_nodphires_L1EM18VH',            'L1_EM18VH', [], [PhysicsStream], ['RATE:SingleElectron', 'BW:Egamma'],-1],
        #['e24_lhmedium_cutd0dphideta_L1EM18VH',        'L1_EM18VH', [], [PhysicsStream], ['RATE:SingleElectron', 'BW:Egamma'],-1],

        ['e24_lhmedium_nod0_ringer_L1EM20VH',          'L1_EM20VH', [], [PhysicsStream], ['RATE:SingleElectron', 'BW:Egamma'],-1],
        ['e24_lhmedium_cutd0dphideta_L1EM20VH',        'L1_EM20VH', [], [PhysicsStream], ['RATE:SingleElectron', 'BW:Egamma'],-1],

        ['e24_lhtight_nod0_ivarloose_L1EM20VH',        'L1_EM20VH', [], [PhysicsStream], ['RATE:SingleElectron', 'BW:Egamma'],-1],
        ['e24_lhtight_cutd0dphideta_iloose_L1EM20VH',  'L1_EM20VH', [], [PhysicsStream], ['RATE:SingleElectron', 'BW:Egamma'],-1],

        ['e26_lhtight_nod0_ringer_ivarloose',  'L1_EM22VHI', [], [PhysicsStream], ['RATE:SingleElectron', 'BW:Egamma'],-1],


        ['e60_lhmedium_cutd0dphideta',         'L1_EM22VHI', [], [PhysicsStream], ['RATE:SingleElectron', 'BW:Egamma'],-1],
        ['e60_lhmedium_nod0_ringer',           'L1_EM22VHI', [], [PhysicsStream], ['RATE:SingleElectron', 'BW:Egamma'],-1],
        ['e60_lhmedium_nod0_ringer_L1EM24VHI', 'L1_EM24VHI', [], [PhysicsStream], ['RATE:SingleElectron', 'BW:Egamma'],-1],

        ['e140_lhloose_nod0_ringer',           'L1_EM22VHI', [], [PhysicsStream], ['RATE:SingleElectron', 'BW:Egamma'],-1],
        ['e140_lhloose_nod0_ringer_L1EM24VHI', 'L1_EM24VHI', [], [PhysicsStream], ['RATE:SingleElectron', 'BW:Egamma'],-1],

        # Di-electron triggers

        ['2e12_lhloose_nod0_L12EM10VH',          'L1_2EM10VH', [], [PhysicsStream], ['RATE:MultiElectron', 'BW:Egamma'],-1],
        ['2e12_lhloose_nodeta_L12EM10VH',        'L1_2EM10VH', [], [PhysicsStream], ['RATE:MultiElectron', 'BW:Egamma'],-1],
        ['2e12_lhloose_nodphires_L12EM10VH',     'L1_2EM10VH', [], [PhysicsStream], ['RATE:MultiElectron', 'BW:Egamma'],-1],
        ['2e12_lhloose_cutd0dphideta_L12EM10VH', 'L1_2EM10VH', [], [PhysicsStream], ['RATE:MultiElectron', 'BW:Egamma'],-1],

        #['2e15_lhloose_nod0_L12EM13VH',          'L1_2EM13VH', [], [PhysicsStream], ['RATE:MultiElectron', 'BW:Egamma'],-1],
        #['2e15_lhloose_cutd0dphideta_L12EM13VH', 'L1_2EM13VH', [], [PhysicsStream], ['RATE:MultiElectron', 'BW:Egamma'],-1],

        ['2e17_lhloose_nod0',                    'L1_2EM15VH', [], [PhysicsStream], ['RATE:MultiElectron', 'BW:Egamma'],-1],
        ['2e17_lhloose_cutd0dphideta',           'L1_2EM15VH', [], [PhysicsStream], ['RATE:MultiElectron', 'BW:Egamma'],-1],
        ['2e17_lhvloose_nod0_ringer',          'L1_2EM15VH', [], [PhysicsStream], ['RATE:MultiElectron',  'BW:Egamma'],-1],

        # Trielectron triggers

        ['e17_lhmedium_nod0_ivarloose_2e9_lhmedium_nod0', 'L1_EM15VH_3EM7', ['L1_EM15VH','L1_3EM7'], [PhysicsStream], ['RATE:MultiElectron', 'BW:Egamma'],-1],

        # cut-based version of the following triggers staying in MC menu. The LH-based version kept in Physics menu. (ATR-14059)

        # 2e34 rerun items (e+MET triggers)
        ['e17_lhvloose_nod0_ringer',           'L1_EM15VH',  [], [PhysicsStream], ['RATE:SingleElectron', 'BW:Egamma'],-1],
        ['e17_lhloose_nod0_ringer',            'L1_EM15VH',  [], [PhysicsStream], ['RATE:SingleElectron', 'BW:Egamma'],-1],

        # 2e34 rerun items (e+MET triggers)
        ['e60_lhloose_nod0_L1EM24VHI',  'L1_EM24VHI', [], [PhysicsStream], ['RATE:SingleElectron', 'BW:Egamma'],-1],
        ['e70_lhloose_nod0_L1EM24VHI',  'L1_EM24VHI', [], [PhysicsStream], ['RATE:SingleElectron', 'BW:Egamma'],-1],

        # Single electron/photon chains for Calo sequence optimization (kept as before)
        ['g140_loose_L1EM24VHI',        'L1_EM24VHI', [], [PhysicsStream, 'express'], ['RATE:SinglePhoton','BW:Egamma'],-1],

        # Di-photon triggers

        ['2g20_tight_ivloose',           'L1_2EM15VH', [], [PhysicsStream], ['RATE:MultiPhoton', 'BW:Egamma'],-1], 
        ['2g20_tight_iloose',            'L1_2EM15VH', [], [PhysicsStream], ['RATE:MultiPhoton', 'BW:Egamma'],-1], 
        ['2g20_tight_itight',            'L1_2EM15VH', [], [PhysicsStream], ['RATE:MultiPhoton', 'BW:Egamma'],-1], 

        ['2g22_tight_ivloose',           'L1_2EM15VH', [], [PhysicsStream], ['RATE:MultiPhoton', 'BW:Egamma'],-1], 
        ['2g22_tight_iloose',            'L1_2EM15VH', [], [PhysicsStream], ['RATE:MultiPhoton', 'BW:Egamma'],-1], 
        ['2g22_tight_itight',            'L1_2EM15VH', [], [PhysicsStream], ['RATE:MultiPhoton', 'BW:Egamma'],-1], 

        #['2g20_tight_L12EM18VH',         'L1_2EM18VH', [], [PhysicsStream], ['RATE:MultiPhoton', 'BW:Egamma'],-1], 
        #['2g20_tight_ivloose_L12EM18VH', 'L1_2EM18VH', [], [PhysicsStream], ['RATE:MultiPhoton', 'BW:Egamma'],-1], 
        #['2g20_tight_iloose_L12EM18VH',  'L1_2EM18VH', [], [PhysicsStream], ['RATE:MultiPhoton', 'BW:Egamma'],-1], 
        #['2g20_tight_itight_L12EM18VH',  'L1_2EM18VH', [], [PhysicsStream], ['RATE:MultiPhoton', 'BW:Egamma'],-1], 

        ['2g24_tight',                   'L1_2EM20VH', [], [PhysicsStream], ['RATE:MultiPhoton', 'BW:Egamma'],-1], 
        ['2g24_tight_ivloose',           'L1_2EM20VH', [], [PhysicsStream], ['RATE:MultiPhoton', 'BW:Egamma'],-1], 
        ['2g24_tight_iloose',            'L1_2EM20VH', [], [PhysicsStream], ['RATE:MultiPhoton', 'BW:Egamma'],-1], 
        ['2g24_tight_itight',            'L1_2EM20VH', [], [PhysicsStream], ['RATE:MultiPhoton', 'BW:Egamma'],-1], 

        # Photon legs

        ['g20_tight_ivloose',            'L1_EM15VH', [], [PhysicsStream], ['RATE:SinglePhoton', 'BW:Egamma'],-1],
        ['g20_tight_iloose',             'L1_EM15VH', [], [PhysicsStream], ['RATE:SinglePhoton', 'BW:Egamma'],-1],
        ['g20_tight_itight',             'L1_EM15VH', [], [PhysicsStream], ['RATE:SinglePhoton', 'BW:Egamma'],-1],

        ['g22_tight_ivloose',            'L1_EM15VH', [], [PhysicsStream], ['RATE:SinglePhoton', 'BW:Egamma'],-1],
        ['g22_tight_iloose',             'L1_EM15VH', [], [PhysicsStream], ['RATE:SinglePhoton', 'BW:Egamma'],-1],
        ['g22_tight_itight',             'L1_EM15VH', [], [PhysicsStream], ['RATE:SinglePhoton', 'BW:Egamma'],-1],

        #['g20_tight_L1EM18VH',           'L1_EM18VH', [], [PhysicsStream], ['RATE:SinglePhoton', 'BW:Egamma'],-1], 
        #['g20_tight_ivloose_L1EM18VH',   'L1_EM18VH', [], [PhysicsStream], ['RATE:SinglePhoton', 'BW:Egamma'],-1],
        #['g20_tight_iloose_L1EM18VH',    'L1_EM18VH', [], [PhysicsStream], ['RATE:SinglePhoton', 'BW:Egamma'],-1],
        #['g20_tight_itight_L1EM18VH',    'L1_EM18VH', [], [PhysicsStream], ['RATE:SinglePhoton', 'BW:Egamma'],-1],

        ['g24_tight',                    'L1_EM20VH', [], [PhysicsStream], ['RATE:SinglePhoton', 'BW:Egamma'],-1], 
        ['g24_tight_ivloose',            'L1_EM20VH', [], [PhysicsStream], ['RATE:SinglePhoton', 'BW:Egamma'],-1],
        ['g24_tight_iloose',             'L1_EM20VH', [], [PhysicsStream], ['RATE:SinglePhoton', 'BW:Egamma'],-1],
        ['g24_tight_itight',             'L1_EM20VH', [], [PhysicsStream], ['RATE:SinglePhoton', 'BW:Egamma'],-1],

        ['g45_tight_iloose',             'L1_EM20VHI', [], [PhysicsStream], ['RATE:SinglePhoton', 'BW:Egamma'],-1],
        ['g80_loose_iloose',             'L1_EM22VHI', [], [PhysicsStream], ['RATE:SinglePhoton', 'BW:Egamma'],-1],
        ['g85_tight_iloose',             'L1_EM22VHI', [], [PhysicsStream], ['RATE:SinglePhoton', 'BW:Egamma'],-1],
        ['g100_tight_iloose',            'L1_EM22VHI', [], [PhysicsStream], ['RATE:SinglePhoton', 'BW:Egamma'],-1],
        ['g85_tight_iloose_L1EM24VHI', 'L1_EM24VHI', [], [PhysicsStream], ['RATE:ElectronPhoton', 'BW:Egamma'], -1],
        #['g85_tight_iloose_L1EM26VHI', 'L1_EM26VHI', [], [PhysicsStream], ['RATE:ElectronPhoton', 'BW:Egamma'], -1],
        #['g100_tight_iloose_L1EM26VHI', 'L1_EM26VHI', [], [PhysicsStream], ['RATE:ElectronPhoton', 'BW:Egamma'], -1],
        ['g45_tight_iloose_L1EM22VHI', 'L1_EM22VHI', [], [PhysicsStream], ['RATE:ElectronPhoton', 'BW:Egamma'], -1],
        ['g45_tight_iloose_L1EM24VHI', 'L1_EM24VHI', [], [PhysicsStream], ['RATE:ElectronPhoton', 'BW:Egamma'], -1],
        #['g45_tight_iloose_L1EM26VHI', 'L1_EM26VHI', [], [PhysicsStream], ['RATE:ElectronPhoton', 'BW:Egamma'], -1],
        ['g80_loose_iloose_L1EM24VHI', 'L1_EM24VHI', [], [PhysicsStream], ['RATE:ElectronPhoton', 'BW:Egamma'], -1],
        #['g80_loose_iloose_L1EM26VHI', 'L1_EM26VHI', [], [PhysicsStream], ['RATE:ElectronPhoton', 'BW:Egamma'], -1],

        ['e20_mergedtight_g35_medium',           'L1_2EM15VH', [], [PhysicsStream], ['RATE:ElectronPhoton', 'BW:Egamma'], -1,['parallel',-1,[] ]],
        #['e20_mergedtight_g35_medium_L12EM18VH', 'L1_2EM18VH', [], [PhysicsStream], ['RATE:ElectronPhoton', 'BW:Egamma'], -1,['parallel',-1,[] ]], 

        ['e20_mergedtight',                      'L1_EM15VH', [], [PhysicsStream], ['RATE:SingleElectron', 'BW:Egamma'], -1],
        #['e20_mergedtight_L1EM18VH',             'L1_EM18VH', [], [PhysicsStream], ['RATE:SingleElectron', 'BW:Egamma'], -1], 
        ['e25_mergedtight',                      'L1_EM20VH', [], [PhysicsStream], ['RATE:SingleElectron', 'BW:Egamma'], -1],
        ['e30_mergedtight',                      'L1_EM20VH', [], [PhysicsStream], ['RATE:SingleElectron', 'BW:Egamma'], -1],

        #['g35_medium_L1EM18VH',                  'L1_EM18VH', [], [PhysicsStream], ['RATE:SinglePhoton', 'BW:Egamma'],-1],
        ['g35_medium_L1EM20VH',                  'L1_EM20VH', [], [PhysicsStream], ['RATE:SinglePhoton', 'BW:Egamma'],-1],

        # Fall-back if problem with new tracking kept as before)
        ['e17_etcut_L1EM15',                      'L1_EM15', [], [PhysicsStream], ['RATE:SingleElectron', 'BW:Egamma'],-1],
        
        # W T&P with new L1Topo
#        ['e5_etcut_L1W-15DPHI-EMXE-0',          'L1_W-15DPHI-EMXE-0',         ['L1_EM3'],  [PhysicsStream], ['RATE:SingleElectron', 'BW:Egamma'],-1],
        ['e13_etcut_trkcut', 'L1_EM12_W-MT25_W-15DPHI-JXE-0_W-15DPHI-EMXE_W-90RO2-XEHT-0',  ['L1_EM12'], [PhysicsStream], ['RATE:SingleElectron', 'BW:Egamma'], -1],
        ['e13_etcut_trkcut_L1EM12_W-MT25_W-15DPHI-JXE-0_W-15DPHI-EMXE', 'L1_EM12_W-MT25_W-15DPHI-JXE-0_W-15DPHI-EMXE',  ['L1_EM12'], [PhysicsStream], ['RATE:SingleElectron', 'BW:Egamma'], -1], 
        
        ##########
        # Monopole triggers
        #['g0_hiptrt_L1EM18VH',                    'L1_EM18VH', [], [PhysicsStream], ['RATE:SinglePhoton', 'BW:Egamma'], -1],
        ['g30_loose_L1EM15',              'L1_EM15',  [], [PhysicsStream], ['RATE:SinglePhoton', 'BW:Egamma'],-1],
        ['2g25_tight',                              'L1_2EM15VH', [], [PhysicsStream], ['RATE:MultiPhoton', 'BW:Egamma'],-1],

        ['e17_lhmedium_nod0_ivarloose',                  'L1_EM15VH',  [], [PhysicsStream], ['RATE:SingleElectron', 'BW:Egamma'],-1],

        ['g30_loose',                     'L1_EM15VH',  [], [PhysicsStream], ['RATE:SinglePhoton', 'BW:Egamma'],-1],
        ['g35_loose_L1EM20VH',            'L1_EM20VH',  [], [PhysicsStream], ['RATE:SinglePhoton', 'BW:Egamma'],-1],
        ['g25_medium_L1EM20VH',           'L1_EM20VH',  [], [PhysicsStream], ['RATE:SinglePhoton', 'BW:Egamma'],-1],
        ['e24_lhmedium_nod0_g35_loose',   'L1_2EM20VH', [], [PhysicsStream], ['RATE:ElectronPhoton', 'BW:Egamma'], -1,['parallel',-1,[] ]], 

#        ['e24_lhmedium_e9_lhmedium',        'L1_EM20VH_2EM7',   ['L1_EM20VH','L1_EM7'], [PhysicsStream], ['RATE:MultiElectron', 'BW:Egamma'],-1], 
        
        ['e13_etcut_L1W-NOMATCH',               'L1_W-NOMATCH', ['L1_EM12'], [PhysicsStream], ['RATE:SingleElectron', 'BW:Egamma'],-1],
        #['e13_etcut_L1W-NOMATCH_W-05RO-XEEMHT', 'L1_W-NOMATCH_W-05RO-XEEMHT', ['L1_EM12'], [PhysicsStream], ['RATE:SingleElectron', 'BW:Egamma'],-1],

        ['e18_etcut_trkcut_L1EM15_W-MT35_W-05DPHI-JXE-0_W-05DPHI-EM15XE', 'L1_EM15_W-MT35_W-05DPHI-JXE-0_W-05DPHI-EM15XE', ['L1_EM15'], [PhysicsStream], ['RATE:SingleElectron', 'BW:Egamma'], -1],
#        ['e5_etcut_L1W-05DPHI-JXE-0',           'L1_W-05DPHI-JXE-0',          ['L1_EM3'],  [PhysicsStream], ['RATE:SingleElectron', 'BW:Egamma'],-1],
#        ['e5_etcut_L1W-10DPHI-JXE-0',           'L1_W-10DPHI-JXE-0',          ['L1_EM3'],  [PhysicsStream], ['RATE:SingleElectron', 'BW:Egamma'],-1],
#        ['e5_etcut_L1W-15DPHI-JXE-0',           'L1_W-15DPHI-JXE-0',          ['L1_EM3'],  [PhysicsStream], ['RATE:SingleElectron', 'BW:Egamma'],-1],
#        ['e5_etcut_L1W-10DPHI-EMXE-0',          'L1_W-10DPHI-EMXE-0',         ['L1_EM3'],  [PhysicsStream], ['RATE:SingleElectron', 'BW:Egamma'],-1],
#        ['e5_etcut_L1W-05DPHI-EMXE-1',          'L1_W-05DPHI-EMXE-1',         ['L1_EM3'],  [PhysicsStream], ['RATE:SingleElectron', 'BW:Egamma'],-1],
        ['e5_etcut_L1W-05RO-XEHT-0',            'L1_W-05RO-XEHT-0',           ['L1_EM3'],  [PhysicsStream], ['RATE:SingleElectron', 'BW:Egamma'],-1],
        ['e5_etcut_L1W-90RO2-XEHT-0',           'L1_W-90RO2-XEHT-0',          ['L1_EM3'],  [PhysicsStream], ['RATE:SingleElectron', 'BW:Egamma'],-1],
        ['e5_etcut_L1W-250RO2-XEHT-0',          'L1_W-250RO2-XEHT-0',         ['L1_EM3'],  [PhysicsStream], ['RATE:SingleElectron', 'BW:Egamma'],-1],
        ['e5_etcut_L1W-HT20-JJ15.ETA49',        'L1_W-HT20-JJ15.ETA49',       ['L1_EM3'],  [PhysicsStream], ['RATE:SingleElectron', 'BW:Egamma'],-1],
        ['e13_etcut_L1EM12_W-MT25',             'L1_EM12_W-MT25',             ['L1_EM12'], [PhysicsStream], ['RATE:SingleElectron', 'BW:Egamma'],-1],
        #['e13_etcut_L1EM12_W-MT30',             'L1_EM12_W-MT30',             ['L1_EM12'], [PhysicsStream], ['RATE:SingleElectron', 'BW:Egamma'],-1],
        ['e18_etcut_L1EM15_W-MT35',             'L1_EM15_W-MT35',             ['L1_EM15'], [PhysicsStream], ['RATE:SingleElectron', 'BW:Egamma'],-1],
        #['e13_etcut_trkcut', 'L1_EM12_W-MT25_W-15DPHI-JXE-0_W-15DPHI-EMXE_W-90RO2-XEHT-0',  ['L1_EM12'], [PhysicsStream], ['RATE:SingleElectron', 'BW:Egamma'], -1],
        ['e18_etcut_trkcut', 'L1_EM15_W-MT35_W-250RO2-XEHT-0_W-05DPHI-JXE-0_W-05DPHI-EM15XE', ['L1_EM15'], [PhysicsStream], ['RATE:SingleElectron', 'BW:Egamma'], -1],

        # L1Topo JPSI prescaled performance:
        ['e5_lhtight_nod0_e4_etcut_L1JPSI-1M5',              'L1_JPSI-1M5',      ['L1_EM3','L1_EM3'],  [PhysicsStream], ['RATE:MultiElectron', 'BW:Egamma'],-1, True],
        ['e5_lhtight_nod0_e4_etcut_Jpsiee_L1JPSI-1M5',       'L1_JPSI-1M5',      ['L1_EM3','L1_EM3'],  [PhysicsStream], ['RATE:MultiElectron', 'BW:Egamma'],-1, True],
        ['e9_lhtight_nod0_e4_etcut_Jpsiee_L1JPSI-1M5-EM7',   'L1_JPSI-1M5-EM7',  ['L1_EM7','L1_EM3'],  [PhysicsStream], ['RATE:MultiElectron', 'BW:Egamma'],-1, True],
        ['e5_lhtight_nod0_e9_etcut_Jpsiee_L1JPSI-1M5-EM7',   'L1_JPSI-1M5-EM7',  ['L1_EM3','L1_EM7'],  [PhysicsStream], ['RATE:MultiElectron', 'BW:Egamma'],-1, True], 
        ['e14_lhtight_nod0_e4_etcut_Jpsiee_L1JPSI-1M5-EM12', 'L1_JPSI-1M5-EM12', ['L1_EM12','L1_EM3'], [PhysicsStream], ['RATE:MultiElectron', 'BW:Egamma'],-1, True],
        ['e5_lhtight_nod0_e14_etcut_Jpsiee_L1JPSI-1M5-EM12', 'L1_JPSI-1M5-EM12', ['L1_EM3','L1_EM12'], [PhysicsStream], ['RATE:MultiElectron', 'BW:Egamma'],-1, True],

        ]


    ###########################################################################################################
    #   Bphysics
    ###########################################################################################################
    TriggerFlags.BphysicsSlice.signatures = TriggerFlags.BphysicsSlice.signatures() + [

        #['2mu6_bMuMu_L12MU6', 'L1_2MU6', [], [PhysicsStream], [], -1], 

        ['2mu4_bBmumu_noL2',    'L1_2MU4', [], [PhysicsStream], ['RATE:Bphysics','BW:Bphys'], -1],
        ['2mu10_bBmumu_noL2',   'L1_2MU10', [], [PhysicsStream], ['RATE:Bphysics','BW:Bphys'], -1],

        ['2mu4_bDimu_novtx_noos_noL2',    'L1_2MU4', [], [PhysicsStream], ['RATE:Bphysics','BW:Bphys'], -1],
        ['mu6_mu4_bDimu_novtx_noos_noL2', 'L1_MU6_2MU4', ['L1_MU6','L1_MU4'], [PhysicsStream], ['RATE:Bphysics','BW:Bphys'], -1],
        ['2mu6_bDimu_novtx_noos_noL2',    'L1_2MU6', [], [PhysicsStream], ['RATE:Bphysics','BW:Bphys'], -1],
        ['2mu10_bDimu_novtx_noos_noL2',   'L1_2MU10', [], [PhysicsStream], ['RATE:Bphysics','BW:Bphys'], -1],

        ###########  2MU4  ################
        ['mu6_iloose_mu6_11invm60_noos', 'L1_2MU6', [], [PhysicsStream], ['RATE:Bphysics','BW:Bphys'], -1],
        ### ATR-14543
        ['mu6_ivarloose_mu6_11invm60_noos', 'L1_2MU6', [], [PhysicsStream], ['RATE:Bphysics','BW:Bphys'], -1],

        # chains with muon overlap removal
        ['2mu4_wOvlpRm_bDimu',                                 'L1_2MU4',                 [], [PhysicsStream], ['RATE:Bphysics','BW:Bphys'], -1],
        ['2mu4_wOvlpRm_bDimu_novtx_noos',                      'L1_2MU4',                 [], [PhysicsStream], ['RATE:Bphysics','BW:Bphys'], -1],
        ['2mu4_wOvlpRm_bBmumuxv2',                             'L1_2MU4',                         [], [PhysicsStream], ['RATE:Bphysics','BW:Bphys'], -1],
        ['3mu6_wOvlpRm_bDimu',                   'L1_3MU6', [], [PhysicsStream], ['RATE:Bphysics','BW:Bphys'], -1],
        ['2mu4_wOvlpRm_bDimu_noinvm_novtx_ss',    'L1_2MU4',     [], [PhysicsStream], ['RATE:Bphysics','BW:Bphys'], -1],    

        # chains with smart overlap removal , based on EF muons
        ['mu4_bNocut',                    'L1_MU4',            [], [PhysicsStream], ['RATE:SingleMuon', 'BW:Muon'], -1],
        ['2mu4_bNocut',                    'L1_2MU4',  [], [PhysicsStream], ['RATE:MultiMuon', 'BW:Muon'], -1],
        ['3mu4_bNocut',          'L1_3MU4',           [], [PhysicsStream], ['RATE:MultiMuon', 'BW:Muon'], -1],
        ['3mu4_mu2noL1_bNocut', 'L1_3MU4', ['L1_3MU4',''], [PhysicsStream], ['RATE:MultiMuon','BW:Muon'], -1,['serial',-1,['3mu4','mu2noL1']]],
        ['2mu4_mu3_mu2noL1_bNocut_L13MU4', 'L1_3MU4', ['L1_2MU4','L1_MU4',''], [PhysicsStream], ['RATE:MultiMuon','BW:Muon'], -1,['serial',-1,['2mu4','mu3','mu2noL1']]],
        ['3mu3_mu3noL1_bNocut_L13MU4', 'L1_3MU4', ['L1_3MU4',''], [PhysicsStream], ['RATE:MultiMuon','BW:Muon'], -1,['serial',-1,['3mu3','mu3noL1']]],
        ['3mu4_mu4noL1_bNocut', 'L1_3MU4', ['L1_3MU4',''], [PhysicsStream], ['RATE:MultiMuon','BW:Muon'], -1,['serial',-1,['3mu4','mu4noL1']]],
        ['4mu4_bNocut', 'L1_4MU4', ['L1_4MU4',''], [PhysicsStream], ['RATE:MultiMuon','BW:Muon'], -1,['serial',-1,['4mu4','']]],

        ['mu6_2mu4_bNocut_L1MU6_3MU4', 'L1_MU6_3MU4', ['L1_MU6','L1_2MU4'], [PhysicsStream], ['RATE:MultiMuon','BW:Muon'], -1],
        ['2mu6_mu4_bNocut_L12MU6_3MU4', 'L1_2MU6_3MU4', ['L1_2MU6','L1_MU4'], [PhysicsStream], ['RATE:MultiMuon','BW:Muon'], -1],

        ['mu20_2mu0noL1_bNocut', 'L1_MU21', ['L1_MU21',''], [PhysicsStream], ['RATE:MultiMuon','BW:Muon'], -1,['serial',-1,['mu20','2mu0noL1_bNocut']]],

        #OI replacement for mu20_nomucomb_mu6noL1_nscan03 and mu11_nomucomb_2mu4noL1_nscan03_L1MU11_2MU6
        ['mu20_mu6noL1_bNocut',             'L1_MU21',      ['L1_MU21','L2_mu20'],        [PhysicsStream], ['RATE:MultiMuon','BW:Muon'], -1,['serial',-1,['mu20','mu6noL1']]],  
        ['mu11_2mu4noL1_bNocut_L1MU11_2MU6', 'L1_MU11_2MU6', ['L1_MU11','L2_mu11'], [PhysicsStream], ['RATE:MultiMuon','BW:Muon'], -1,['serial',-1,['mu11','2mu4noL1']]], 
        ['mu11_2mu4noL1_bNocut_L1LFV-MU', 'L1_LFV-MU', ['L1_MU10','L2_mu11'], [PhysicsStream], ['RATE:MultiMuon','BW:Muon'], -1,['serial',-1,['mu11','2mu4noL1']]], 

        
        ['mu20_2mu0noL1_bDimu', 'L1_MU21', ['L1_MU21',''], [PhysicsStream], ['RATE:MultiMuon','BW:Muon'], -1,['serial',-1,['mu20','2mu0noL1_bNocut']]],
        ['mu20_2mu0noL1_bDimu2700', 'L1_MU21', ['L1_MU21',''], [PhysicsStream], ['RATE:MultiMuon','BW:Muon'], -1,['serial',-1,['mu20','2mu0noL1_bNocut']]],
        ['mu20_2mu0noL1_bTau', 'L1_MU21', ['L1_MU21',''], [PhysicsStream], ['RATE:MultiMuon','BW:Muon'], -1,['serial',-1,['mu20','2mu0noL1_bNocut']]],
        #['mu20_2mu0noL1_bJpsi', 'L1_MU21', ['L1_MU21',''], [PhysicsStream], ['RATE:MultiMuon','BW:Muon'], -1,['serial',-1,['mu20','2mu0noL1_bNocut']]],
        #['mu20_2mu0noL1_bUpsi', 'L1_MU21', ['L1_MU21',''], [PhysicsStream], ['RATE:MultiMuon','BW:Muon'], -1,['serial',-1,['mu20','2mu0noL1_bNocut']]],
        #['mu20_2mu0noL1_bBmumu', 'L1_MU21', ['L1_MU21',''], [PhysicsStream], ['RATE:MultiMuon','BW:Muon'], -1,['serial',-1,['mu20','2mu0noL1_bNocut']]],
        #['mu20_2mu0noL1_bBmumuxv2', 'L1_MU21', ['L1_MU21',''], [PhysicsStream], ['RATE:MultiMuon','BW:Muon'], -1,['serial',-1,['mu20','2mu0noL1_bNocut']]],

        ['mu11_mu6_bDimu2700',            'L1_MU11_2MU6', ['L1_MU11','L1_MU6'], [PhysicsStream], ['RATE:Bphysics','BW:Bphys'], -1],
        ['mu11_mu6_bDimu_Lxy0',            'L1_MU11_2MU6', ['L1_MU11','L1_MU6'], [PhysicsStream], ['RATE:Bphysics','BW:Bphys'], -1],
        ['mu11_mu6_bDimu2700_Lxy0',            'L1_MU11_2MU6', ['L1_MU11','L1_MU6'], [PhysicsStream], ['RATE:Bphysics','BW:Bphys'], -1],
        
        # chains with EF B-physics selection skipped
        ['2mu4_bJpsimumu_noEFbph',                    'L1_2MU4', [], [PhysicsStream], ['RATE:Bphysics','BW:Bphys'], -1],
        ['mu6_mu4_bJpsimumu_noEFbph',                 'L1_MU6_2MU4', ['L1_MU6','L1_MU4'], [PhysicsStream], ['RATE:Bphysics','BW:Bphys'], -1],
        ['2mu6_bDimu_noEFbph',                    'L1_2MU6', [], [PhysicsStream], ['RATE:Bphysics','BW:Bphys'], -1],
        ['2mu6_bJpsimumu_noEFbph',                    'L1_2MU6', [], [PhysicsStream], ['RATE:Bphysics','BW:Bphys'], -1],
        ['2mu10_bDimu_noEFbph',                    'L1_2MU10', [], [PhysicsStream], ['RATE:Bphysics','BW:Bphys'], -1],
        ['2mu10_bJpsimumu_noEFbph',                    'L1_2MU10', [], [PhysicsStream], ['RATE:Bphysics','BW:Bphys'], -1],

        ['2mu4_bDimu_tightChi2',                    'L1_2MU4', [], [PhysicsStream], ['RATE:Bphysics','BW:Bphys'], -1],
        ['2mu4_bJpsimumu_tightChi2',                    'L1_2MU4', [], [PhysicsStream], ['RATE:Bphysics','BW:Bphys'], -1],
        ['2mu4_bBmumu_tightChi2',                    'L1_2MU4', [], [PhysicsStream], ['RATE:Bphysics','BW:Bphys'], -1],
        ['2mu4_bUpsimumu_tightChi2',                    'L1_2MU4', [], [PhysicsStream], ['RATE:Bphysics','BW:Bphys'], -1],
        ['mu6_mu4_bDimu_tightChi2',                    'L1_MU6_2MU4', ['L1_MU6','L1_MU4'], [PhysicsStream], ['RATE:Bphysics','BW:Bphys'], -1],
        ['mu6_mu4_bJpsimumu_tightChi2',                    'L1_MU6_2MU4', ['L1_MU6','L1_MU4'], [PhysicsStream], ['RATE:Bphysics','BW:Bphys'], -1],
        ['mu6_mu4_bBmumu_tightChi2',                    'L1_MU6_2MU4', ['L1_MU6','L1_MU4'], [PhysicsStream], ['RATE:Bphysics','BW:Bphys'], -1],
        ['mu6_mu4_bUpsimumu_tightChi2',                    'L1_MU6_2MU4', ['L1_MU6','L1_MU4'], [PhysicsStream], ['RATE:Bphysics','BW:Bphys'], -1],
        ['2mu6_bDimu_tightChi2',                    'L1_2MU6', [], [PhysicsStream], ['RATE:Bphysics','BW:Bphys'], -1],
        ['2mu6_bJpsimumu_tightChi2',                    'L1_2MU6', [], [PhysicsStream], ['RATE:Bphysics','BW:Bphys'], -1],
        ['2mu6_bBmumu_tightChi2',                    'L1_2MU6', [], [PhysicsStream], ['RATE:Bphysics','BW:Bphys'], -1],
        ['2mu6_bUpsimumu_tightChi2',                    'L1_2MU6', [], [PhysicsStream], ['RATE:Bphysics','BW:Bphys'], -1],
        # chains with 'broken' vertexing at EF
        ['2mu4_bDimu_legacyVtx',                    'L1_2MU4',     [],                  [PhysicsStream], ['RATE:Bphysics','BW:Bphys'], -1], 
        ['mu6_mu4_bDimu_legacyVtx',                 'L1_MU6_2MU4', ['L1_MU6','L1_MU4'], [PhysicsStream], ['RATE:Bphysics','BW:Bphys'], -1],
        ['2mu6_bDimu_legacyVtx',                    'L1_2MU6', [],                      [PhysicsStream, 'express'], ['RATE:Bphysics','BW:Bphys'], -1], 
        ['2mu10_bDimu_legacyVtx',                   'L1_2MU10', [],                     [PhysicsStream], ['RATE:Bphysics','BW:Bphys'], -1],
        ['2mu4_bBmumuxv2_legacyVtx',                'L1_2MU4', [],                      [PhysicsStream], ['RATE:Bphysics','BW:Bphys'], -1], 
        ['mu6_mu4_bBmumuxv2_legacyVtx',             'L1_MU6_2MU4', ['L1_MU6','L1_MU4'], [PhysicsStream], ['RATE:Bphysics','BW:Bphys'], -1],
        ['2mu6_bBmumuxv2_legacyVtx',                'L1_2MU6', [],                      [PhysicsStream, 'express'], ['RATE:Bphysics','BW:Bphys'], -1], 
        ['mu10_mu6_bBmumuxv2_legacyVtx',            'L1_MU10_2MU6', ['L1_MU10','L1_MU6'],[PhysicsStream], ['RATE:Bphysics','BW:Bphys'], -1],
        ['2mu10_bBmumuxv2_legacyVtx',               'L1_2MU10', [],                     [PhysicsStream], ['RATE:Bphysics','BW:Bphys'], -1],
        
        #new narrow-scan muon triggers for tau->3mu        
        #['3mu4_bTau', 'L1_3MU4', [], [PhysicsStream], ['RATE:Bphysics','BW:Bphys'], -1],
        ['mu6_2mu4_bTau', 'L1_MU6_3MU4', ['L1_MU6','L1_2MU4'], [PhysicsStream], ['RATE:Bphysics','BW:Bphys'], -1],

        # Asymmetric 3mu chains
        ['mu6_2mu4_bDimu', 'L1_MU6_3MU4', ['L1_MU6','L1_3MU4'], [PhysicsStream], ['RATE:Bphysics', 'BW:Bphys'], -1],
        ['2mu6_mu4_bDimu', 'L1_2MU6_3MU4', ['L1_2MU6','L1_MU4'], [PhysicsStream], ['RATE:Bphysics', 'BW:Bphys'], -1],
        
        # chains for Bs->mumuPhi and Bs->J/psiPhi 
        ['mu6_mu4_bBmumux_BsJpsiPhi_delayed',                    'L1_MU6_2MU4', ['L1_MU6','L1_MU4'], [PhysicsStream], ['RATE:Bphysics','BW:Bphys'], -1],
        ['2mu6_bBmumux_BsJpsiPhi_delayed',                    'L1_2MU6', [], [PhysicsStream], ['RATE:Bphysics','BW:Bphys'], -1],
        ['mu10_mu6_bBmumux_BsJpsiPhi_delayed',            'L1_MU10_2MU6', ['L1_MU10','L1_MU6'],[PhysicsStream], ['RATE:Bphysics','BW:Bphys'], -1],


        # Narrow-scan chains seeded L1_MU11_2MU6
        ['mu11_llns_mu6noL1_nscan03_bJpsimumu_noL2_L1MU11_2MU6', 'L1_MU11_2MU6', ['L1_MU11','L2_mu6'], [PhysicsStream], ['RATE:Bphysics','BW:Bphys'], -1,['serial',-1,['mu11_llns','mu6noL1_nscan03']]],
        ['mu11_llns_mu6noL1_nscan03_bDimu_noL2_L1MU11_2MU6', 'L1_MU11_2MU6', ['L1_MU11','L2_mu6'], [PhysicsStream], ['RATE:Bphysics','BW:Bphys'], -1,['serial',-1,['mu11_llns','mu6noL1_nscan03']]],


        ## Moved from Physics due to missing L1Topo item in Physics menu:
        ['2mu6_bDimu_L1BPH-8M15-2MU6_BPH-0DR22-2MU6',     'L1_BPH-8M15-2MU6_BPH-0DR22-2MU6',     ['L1_2MU6'], [PhysicsStream], ['RATE:Bphysics','BW:Bphys'], -1, False],
        ['2mu6_bDimu_novtx_noos_L1BPH-8M15-2MU6_BPH-0DR22-2MU6',     'L1_BPH-8M15-2MU6_BPH-0DR22-2MU6',     ['L1_2MU6'], [PhysicsStream], ['RATE:Bphysics','BW:Bphys'], -1, False],
        ['2mu6_bDimu_noL2_L1BPH-8M15-2MU6_BPH-0DR22-2MU6',     'L1_BPH-8M15-2MU6_BPH-0DR22-2MU6',     ['L1_2MU6'], [PhysicsStream], ['RATE:Bphysics','BW:Bphys'], -1, False],
        ['2mu6_bDimu_novtx_noos_noL2_L1BPH-8M15-2MU6_BPH-0DR22-2MU6',     'L1_BPH-8M15-2MU6_BPH-0DR22-2MU6',     ['L1_2MU6'], [PhysicsStream], ['RATE:Bphysics','BW:Bphys'], -1, False],
        ['2mu6_bUpsimumu_L1BPH-8M15-2MU6_BPH-0DR22-2MU6', 'L1_BPH-8M15-2MU6_BPH-0DR22-2MU6',     ['L1_2MU6'], [PhysicsStream], ['RATE:Bphysics','BW:Bphys'], -1, False],
         ['2mu4_bDimu_L1BPH-7M15-2MU4_BPH-0DR24-2MU4',     'L1_BPH-7M15-2MU4_BPH-0DR24-2MU4',     ['L1_2MU4'], [PhysicsStream], ['RATE:Bphysics','BW:Bphys'], -1, False],
        ['2mu4_bDimu_novtx_noos_L1BPH-7M15-2MU4_BPH-0DR24-2MU4',     'L1_BPH-7M15-2MU4_BPH-0DR24-2MU4',     ['L1_2MU4'], [PhysicsStream], ['RATE:Bphysics','BW:Bphys'], -1, False],
        ['2mu4_bDimu_noL2_L1BPH-7M15-2MU4_BPH-0DR24-2MU4',     'L1_BPH-7M15-2MU4_BPH-0DR24-2MU4',     ['L1_2MU4'], [PhysicsStream], ['RATE:Bphysics','BW:Bphys'], -1, False],
        ['2mu4_bDimu_novtx_noos_noL2_L1BPH-7M15-2MU4_BPH-0DR24-2MU4',     'L1_BPH-7M15-2MU4_BPH-0DR24-2MU4',     ['L1_2MU4'], [PhysicsStream], ['RATE:Bphysics','BW:Bphys'], -1, False],
        ['2mu4_bUpsimumu_L1BPH-7M15-2MU4_BPH-0DR24-2MU4', 'L1_BPH-7M15-2MU4_BPH-0DR24-2MU4',     ['L1_2MU4'], [PhysicsStream], ['RATE:Bphysics','BW:Bphys'], -1, False],
           ['2mu4_bDimu_L1BPH-7M15-2MU4_BPH-0DR24-2MU4-B',     'L1_BPH-7M15-2MU4_BPH-0DR24-2MU4-B',     ['L1_2MU4'], [PhysicsStream], ['RATE:Bphysics','BW:Bphys'], -1, False],
        ['2mu4_bDimu_novtx_noos_L1BPH-7M15-2MU4_BPH-0DR24-2MU4-B',     'L1_BPH-7M15-2MU4_BPH-0DR24-2MU4-B',     ['L1_2MU4'], [PhysicsStream], ['RATE:Bphysics','BW:Bphys'], -1, False],
        ['2mu4_bDimu_noL2_L1BPH-7M15-2MU4_BPH-0DR24-2MU4-B',     'L1_BPH-7M15-2MU4_BPH-0DR24-2MU4-B',     ['L1_2MU4'], [PhysicsStream], ['RATE:Bphysics','BW:Bphys'], -1, False],
        ['2mu4_bDimu_novtx_noos_noL2_L1BPH-7M15-2MU4_BPH-0DR24-2MU4-B',     'L1_BPH-7M15-2MU4_BPH-0DR24-2MU4-B',     ['L1_2MU4'], [PhysicsStream], ['RATE:Bphysics','BW:Bphys'], -1, False],
        ['2mu4_bUpsimumu_L1BPH-7M15-2MU4_BPH-0DR24-2MU4-B', 'L1_BPH-7M15-2MU4_BPH-0DR24-2MU4-B',     ['L1_2MU4'], [PhysicsStream], ['RATE:Bphysics','BW:Bphys'], -1, False],
           ['2mu4_bDimu_L1BPH-7M15-2MU4_BPH-0DR24-2MU4-BO',     'L1_BPH-7M15-2MU4_BPH-0DR24-2MU4-BO',     ['L1_2MU4'], [PhysicsStream], ['RATE:Bphysics','BW:Bphys'], -1, False],
        ['2mu4_bDimu_novtx_noos_L1BPH-7M15-2MU4_BPH-0DR24-2MU4-BO',     'L1_BPH-7M15-2MU4_BPH-0DR24-2MU4-BO',     ['L1_2MU4'], [PhysicsStream], ['RATE:Bphysics','BW:Bphys'], -1, False],
        ['2mu4_bDimu_noL2_L1BPH-7M15-2MU4_BPH-0DR24-2MU4-BO',     'L1_BPH-7M15-2MU4_BPH-0DR24-2MU4-BO',     ['L1_2MU4'], [PhysicsStream], ['RATE:Bphysics','BW:Bphys'], -1, False],
        ['2mu4_bDimu_novtx_noos_noL2_L1BPH-7M15-2MU4_BPH-0DR24-2MU4-BO',     'L1_BPH-7M15-2MU4_BPH-0DR24-2MU4-BO',     ['L1_2MU4'], [PhysicsStream], ['RATE:Bphysics','BW:Bphys'], -1, False],
        ['2mu4_bUpsimumu_L1BPH-7M15-2MU4_BPH-0DR24-2MU4-BO', 'L1_BPH-7M15-2MU4_BPH-0DR24-2MU4-BO',     ['L1_2MU4'], [PhysicsStream], ['RATE:Bphysics','BW:Bphys'], -1, False],
        ['mu6_mu4_bDimu_L1BPH-8M15-MU6MU4_BPH-0DR22-MU6MU4',     'L1_BPH-8M15-MU6MU4_BPH-0DR22-MU6MU4',     ['L1_MU6','L1_MU4'], [PhysicsStream], ['RATE:Bphysics','BW:Bphys'], -1, False],
        ['mu6_mu4_bDimu_novtx_noos_L1BPH-8M15-MU6MU4_BPH-0DR22-MU6MU4',     'L1_BPH-8M15-MU6MU4_BPH-0DR22-MU6MU4',     ['L1_MU6','L1_MU4'], [PhysicsStream], ['RATE:Bphysics','BW:Bphys'], -1, False],
        ['mu6_mu4_bDimu_noL2_L1BPH-8M15-MU6MU4_BPH-0DR22-MU6MU4',     'L1_BPH-8M15-MU6MU4_BPH-0DR22-MU6MU4',     ['L1_MU6','L1_MU4'], [PhysicsStream], ['RATE:Bphysics','BW:Bphys'], -1, False],
        ['mu6_mu4_bDimu_novtx_noos_noL2_L1BPH-8M15-MU6MU4_BPH-0DR22-MU6MU4',     'L1_BPH-8M15-MU6MU4_BPH-0DR22-MU6MU4',     ['L1_MU6','L1_MU4'], [PhysicsStream], ['RATE:Bphysics','BW:Bphys'], -1, False],
        ['mu6_mu4_bUpsimumu_L1BPH-8M15-MU6MU4_BPH-0DR22-MU6MU4', 'L1_BPH-8M15-MU6MU4_BPH-0DR22-MU6MU4',     ['L1_MU6','L1_MU4'], [PhysicsStream], ['RATE:Bphysics','BW:Bphys'], -1, False],
        # 78% bckg rejection WP
        ['2mu4_bDimu_L1BPH-2M8-2MU4_BPH-0DR15-2MU4',    'L1_BPH-2M8-2MU4_BPH-0DR15-2MU4',     ['L1_2MU4'], [PhysicsStream], ['RATE:Bphysics','BW:Bphys'], -1, False],
        ['2mu4_bDimu_novtx_noos_L1BPH-2M8-2MU4_BPH-0DR15-2MU4',    'L1_BPH-2M8-2MU4_BPH-0DR15-2MU4',     ['L1_2MU4'], [PhysicsStream], ['RATE:Bphysics','BW:Bphys'], -1, False],
        ['2mu4_bJpsimumu_L1BPH-2M8-2MU4_BPH-0DR15-2MU4',  'L1_BPH-2M8-2MU4_BPH-0DR15-2MU4',     ['L1_2MU4'], [PhysicsStream], ['RATE:Bphysics','BW:Bphys'], -1, False],
        ['2mu4_bBmumu_L1BPH-2M8-2MU4_BPH-0DR15-2MU4',     'L1_BPH-2M8-2MU4_BPH-0DR15-2MU4',     ['L1_2MU4'], [PhysicsStream], ['RATE:Bphysics','BW:Bphys'], -1, False],
        ['2mu4_bBmumuxv2_L1BPH-2M8-2MU4_BPH-0DR15-2MU4',  'L1_BPH-2M8-2MU4_BPH-0DR15-2MU4',     ['L1_2MU4'], [PhysicsStream], ['RATE:Bphysics','BW:Bphys'], -1, False],
        ['2mu4_bBmumux_BcmumuDsloose_L1BPH-2M8-2MU4_BPH-0DR15-2MU4',  'L1_BPH-2M8-2MU4_BPH-0DR15-2MU4',     ['L1_2MU4'], [PhysicsStream], ['RATE:Bphysics','BW:Bphys'], -1, False],
        ['2mu4_bDimu_noL2_L1BPH-2M8-2MU4_BPH-0DR15-2MU4',    'L1_BPH-2M8-2MU4_BPH-0DR15-2MU4',     ['L1_2MU4'], [PhysicsStream], ['RATE:Bphysics','BW:Bphys'], -1, False],
        ['2mu4_bDimu_novtx_noos_noL2_L1BPH-2M8-2MU4_BPH-0DR15-2MU4',    'L1_BPH-2M8-2MU4_BPH-0DR15-2MU4',     ['L1_2MU4'], [PhysicsStream], ['RATE:Bphysics','BW:Bphys'], -1, False],
        ['2mu4_bJpsimumu_noL2_L1BPH-2M8-2MU4_BPH-0DR15-2MU4',  'L1_BPH-2M8-2MU4_BPH-0DR15-2MU4',     ['L1_2MU4'], [PhysicsStream], ['RATE:Bphysics','BW:Bphys'], -1, False],
        ['2mu4_bBmumu_noL2_L1BPH-2M8-2MU4_BPH-0DR15-2MU4',     'L1_BPH-2M8-2MU4_BPH-0DR15-2MU4',     ['L1_2MU4'], [PhysicsStream], ['RATE:Bphysics','BW:Bphys'], -1, False],
        ['2mu4_bBmumuxv2_noL2_L1BPH-2M8-2MU4_BPH-0DR15-2MU4',  'L1_BPH-2M8-2MU4_BPH-0DR15-2MU4',     ['L1_2MU4'], [PhysicsStream], ['RATE:Bphysics','BW:Bphys'], -1, False],
        ['2mu4_bBmumux_BcmumuDsloose_noL2_L1BPH-2M8-2MU4_BPH-0DR15-2MU4',  'L1_BPH-2M8-2MU4_BPH-0DR15-2MU4',     ['L1_2MU4'], [PhysicsStream], ['RATE:Bphysics','BW:Bphys'], -1, False],
        # 78% bckg rejection WP + OneBarrel
        ['2mu4_bDimu_L1BPH-2M8-2MU4-B_BPH-0DR15-2MU4',      'L1_BPH-2M8-2MU4-B_BPH-0DR15-2MU4',     ['L1_2MU4'], [PhysicsStream], ['RATE:Bphysics','BW:Bphys'], -1, False],
        ['2mu4_bDimu_novtx_noos_L1BPH-2M8-2MU4-B_BPH-0DR15-2MU4',      'L1_BPH-2M8-2MU4-B_BPH-0DR15-2MU4',     ['L1_2MU4'], [PhysicsStream], ['RATE:Bphysics','BW:Bphys'], -1, False],
        ['2mu4_bJpsimumu_L1BPH-2M8-2MU4-B_BPH-0DR15-2MU4',  'L1_BPH-2M8-2MU4-B_BPH-0DR15-2MU4',     ['L1_2MU4'], [PhysicsStream], ['RATE:Bphysics','BW:Bphys'], -1, False],
        ['2mu4_bBmumu_L1BPH-2M8-2MU4-B_BPH-0DR15-2MU4',     'L1_BPH-2M8-2MU4-B_BPH-0DR15-2MU4',     ['L1_2MU4'], [PhysicsStream], ['RATE:Bphysics','BW:Bphys'], -1, False],
        ['2mu4_bBmumuxv2_L1BPH-2M8-2MU4-B_BPH-0DR15-2MU4',  'L1_BPH-2M8-2MU4-B_BPH-0DR15-2MU4',     ['L1_2MU4'], [PhysicsStream], ['RATE:Bphysics','BW:Bphys'], -1, False],
        ['2mu4_bBmumux_BcmumuDsloose_L1BPH-2M8-2MU4-B_BPH-0DR15-2MU4',  'L1_BPH-2M8-2MU4-B_BPH-0DR15-2MU4',     ['L1_2MU4'], [PhysicsStream], ['RATE:Bphysics','BW:Bphys'], -1, False],
        ['2mu4_bDimu_noL2_L1BPH-2M8-2MU4-B_BPH-0DR15-2MU4',      'L1_BPH-2M8-2MU4-B_BPH-0DR15-2MU4',     ['L1_2MU4'], [PhysicsStream], ['RATE:Bphysics','BW:Bphys'], -1, False],
        ['2mu4_bDimu_novtx_noos_noL2_L1BPH-2M8-2MU4-B_BPH-0DR15-2MU4',      'L1_BPH-2M8-2MU4-B_BPH-0DR15-2MU4',     ['L1_2MU4'], [PhysicsStream], ['RATE:Bphysics','BW:Bphys'], -1, False],
        ['2mu4_bJpsimumu_noL2_L1BPH-2M8-2MU4-B_BPH-0DR15-2MU4',  'L1_BPH-2M8-2MU4-B_BPH-0DR15-2MU4',     ['L1_2MU4'], [PhysicsStream], ['RATE:Bphysics','BW:Bphys'], -1, False],
        ['2mu4_bBmumu_noL2_L1BPH-2M8-2MU4-B_BPH-0DR15-2MU4',     'L1_BPH-2M8-2MU4-B_BPH-0DR15-2MU4',     ['L1_2MU4'], [PhysicsStream], ['RATE:Bphysics','BW:Bphys'], -1, False],
        ['2mu4_bBmumuxv2_noL2_L1BPH-2M8-2MU4-B_BPH-0DR15-2MU4',  'L1_BPH-2M8-2MU4-B_BPH-0DR15-2MU4',     ['L1_2MU4'], [PhysicsStream], ['RATE:Bphysics','BW:Bphys'], -1, False],
        ['2mu4_bBmumux_BcmumuDsloose_noL2_L1BPH-2M8-2MU4-B_BPH-0DR15-2MU4',  'L1_BPH-2M8-2MU4-B_BPH-0DR15-2MU4',     ['L1_2MU4'], [PhysicsStream], ['RATE:Bphysics','BW:Bphys'], -1, False],
          
# 78% bckg rejection WP + BarrelOnly
        #['2mu4_bDimu_L1BPH-2M8-2MU4-BO_BPH-0DR15-2MU4',      'L1_BPH-2M8-2MU4-BO_BPH-0DR15-2MU4',     ['L1_2MU4'], [PhysicsStream], ['RATE:Bphysics','BW:Bphys'], -1, False],
        #['2mu4_bDimu_novtx_noos_L1BPH-2M8-2MU4-BO_BPH-0DR15-2MU4',      'L1_BPH-2M8-2MU4-BO_BPH-0DR15-2MU4',     ['L1_2MU4'], [PhysicsStream], ['RATE:Bphysics','BW:Bphys'], -1, False],
        #['2mu4_bJpsimumu_L1BPH-2M8-2MU4-BO_BPH-0DR15-2MU4',  'L1_BPH-2M8-2MU4-BO_BPH-0DR15-2MU4',     ['L1_2MU4'], [PhysicsStream], ['RATE:Bphysics','BW:Bphys'], -1, False],
        #['2mu4_bBmumu_L1BPH-2M8-2MU4-BO_BPH-0DR15-2MU4',     'L1_BPH-2M8-2MU4-BO_BPH-0DR15-2MU4',     ['L1_2MU4'], [PhysicsStream], ['RATE:Bphysics','BW:Bphys'], -1, False],
        #['2mu4_bBmumuxv2_L1BPH-2M8-2MU4-BO_BPH-0DR15-2MU4',  'L1_BPH-2M8-2MU4-BO_BPH-0DR15-2MU4',     ['L1_2MU4'], [PhysicsStream], ['RATE:Bphysics','BW:Bphys'], -1, False],
        #['2mu4_bBmumux_BcmumuDsloose_L1BPH-2M8-2MU4-BO_BPH-0DR15-2MU4',  'L1_BPH-2M8-2MU4-BO_BPH-0DR15-2MU4',     ['L1_2MU4'], [PhysicsStream], ['RATE:Bphysics','BW:Bphys'], -1, False],
        #['2mu4_bDimu_noL2_L1BPH-2M8-2MU4-BO_BPH-0DR15-2MU4',      'L1_BPH-2M8-2MU4-BO_BPH-0DR15-2MU4',     ['L1_2MU4'], [PhysicsStream], ['RATE:Bphysics','BW:Bphys'], -1, False],
        #['2mu4_bDimu_novtx_noos_noL2_L1BPH-2M8-2MU4-BO_BPH-0DR15-2MU4',      'L1_BPH-2M8-2MU4-BO_BPH-0DR15-2MU4',     ['L1_2MU4'], [PhysicsStream], ['RATE:Bphysics','BW:Bphys'], -1, False],
        #['2mu4_bJpsimumu_noL2_L1BPH-2M8-2MU4-BO_BPH-0DR15-2MU4',  'L1_BPH-2M8-2MU4-BO_BPH-0DR15-2MU4',     ['L1_2MU4'], [PhysicsStream], ['RATE:Bphysics','BW:Bphys'], -1, False],
        #['2mu4_bBmumu_noL2_L1BPH-2M8-2MU4-BO_BPH-0DR15-2MU4',     'L1_BPH-2M8-2MU4-BO_BPH-0DR15-2MU4',     ['L1_2MU4'], [PhysicsStream], ['RATE:Bphysics','BW:Bphys'], -1, False],
        #['2mu4_bBmumuxv2_noL2_L1BPH-2M8-2MU4-BO_BPH-0DR15-2MU4',  'L1_BPH-2M8-2MU4-BO_BPH-0DR15-2MU4',     ['L1_2MU4'], [PhysicsStream], ['RATE:Bphysics','BW:Bphys'], -1, False],
        #['2mu4_bBmumux_BcmumuDsloose_noL2_L1BPH-2M8-2MU4-BO_BPH-0DR15-2MU4',  'L1_BPH-2M8-2MU4-BO_BPH-0DR15-2MU4',     ['L1_2MU4'], [PhysicsStream], ['RATE:Bphysics','BW:Bphys'], -1, False],


        ['2mu4_bBmumuxv2',                'L1_2MU4', [], [PhysicsStream], ['RATE:Bphysics','BW:Bphys'], -1],
        ['2mu4_bBmumux_BcmumuDsloose',    'L1_2MU4', [], [PhysicsStream], ['RATE:Bphysics','BW:Bphys'], -1],
        ['2mu4_bBmumux_BpmumuKp',         'L1_2MU4', [], [PhysicsStream], ['RATE:Bphysics','BW:Bphys'], -1],
        ['2mu4_bJpsimumu',                'L1_2MU4', [], [PhysicsStream], ['RATE:Bphysics','BW:Bphys'], -1],
        ['2mu4_bUpsimumu',                'L1_2MU4', [], [PhysicsStream], ['RATE:Bphysics','BW:Bphys'], -1],
        ['2mu4_bBmumu',                   'L1_2MU4', [], [PhysicsStream], ['RATE:Bphysics','BW:Bphys'], -1],
        ['mu6_mu4_bBmumu_noL2',           'L1_MU6_2MU4', ['L1_MU6','L1_MU4'], [PhysicsStream], ['RATE:Bphysics','BW:Bphys'], -1],

        ## moved to phys ['2mu10_bBmumuxv2',               'L1_2MU10', [], [PhysicsStream], ['RATE:Bphysics','BW:Bphys'], -1],
        ## moved to phys ['2mu10_bBmumux_BcmumuDsloose',   'L1_2MU10', [], [PhysicsStream], ['RATE:Bphysics','BW:Bphys'], -1],
        ['2mu10_bBmumux_BpmumuKp',        'L1_2MU10', [], [PhysicsStream], ['RATE:Bphysics','BW:Bphys'], -1],
        ## moved to phys ['2mu10_bDimu',                   'L1_2MU10', [], [PhysicsStream], ['RATE:Bphysics','BW:Bphys'], -1],
        ['2mu10_bDimu_noinvm_novtx_ss',   'L1_2MU10', [], [PhysicsStream], ['RATE:Bphysics','BW:Bphys'], -1],
        ## moved to phys ['2mu10_bDimu_novtx_noos',        'L1_2MU10', [], [PhysicsStream], ['RATE:Bphysics','BW:Bphys'], -1],
        ## moved to phys ['2mu10_bJpsimumu',               'L1_2MU10', [], [PhysicsStream], ['RATE:Bphysics','BW:Bphys'], -1],
        ## moved to phys ['2mu10_bUpsimumu',               'L1_2MU10', [], [PhysicsStream], ['RATE:Bphysics','BW:Bphys'], -1],
        ['2mu10_bBmumu',                  'L1_2MU10', [], [PhysicsStream], ['RATE:Bphysics','BW:Bphys'], -1],

        # Bmumux chains with L2 B-physics selection skipped
        ['2mu4_bBmumuxv2_noL2',                'L1_2MU4', [], [PhysicsStream], ['RATE:Bphysics','BW:Bphys'], -1],
        ['2mu4_bBmumux_BcmumuDsloose_noL2',    'L1_2MU4', [], [PhysicsStream], ['RATE:Bphysics','BW:Bphys'], -1],
        ['2mu4_bBmumux_BpmumuKp_noL2',         'L1_2MU4', [], [PhysicsStream], ['RATE:Bphysics','BW:Bphys'], -1],
        ['mu6_mu4_bBmumuxv2_noL2',             'L1_MU6_2MU4', ['L1_MU6','L1_MU4'], [PhysicsStream], ['RATE:Bphysics','BW:Bphys'], -1],
        ['mu6_mu4_bBmumux_BcmumuDsloose_noL2', 'L1_MU6_2MU4', ['L1_MU6','L1_MU4'], [PhysicsStream], ['RATE:Bphysics','BW:Bphys'], -1],
        ['mu6_mu4_bBmumux_BpmumuKp_noL2',      'L1_MU6_2MU4', ['L1_MU6','L1_MU4'], [PhysicsStream], ['RATE:Bphysics','BW:Bphys'], -1],        
        ['2mu6_bBmumuxv2_noL2',              'L1_2MU6', [], [PhysicsStream], ['RATE:Bphysics','BW:Bphys'], -1],
        ['2mu6_bBmumux_BcmumuDsloose_noL2',    'L1_2MU6', [], [PhysicsStream], ['RATE:Bphysics','BW:Bphys'], -1],
        ['2mu6_bBmumux_BpmumuKp_noL2',    'L1_2MU6',     [], [PhysicsStream], ['RATE:Bphysics','BW:Bphys'], -1],
        ['mu10_mu6_bBmumux_BcmumuDsloose_noL2', 'L1_MU10_2MU6', ['L1_MU10','L1_MU6'], [PhysicsStream], ['RATE:Bphysics','BW:Bphys'], -1],      
        ['mu10_mu6_bBmumux_BpmumuKp_noL2',      'L1_MU10_2MU6', ['L1_MU10','L1_MU6'], [PhysicsStream], ['RATE:Bphysics','BW:Bphys'], -1],        
        ['2mu10_bBmumuxv2_noL2',               'L1_2MU10', [], [PhysicsStream], ['RATE:Bphysics','BW:Bphys'], -1],
        ['2mu10_bBmumux_BcmumuDsloose_noL2',   'L1_2MU10', [], [PhysicsStream], ['RATE:Bphysics','BW:Bphys'], -1],
        ['2mu10_bBmumux_BpmumuKp_noL2',        'L1_2MU10', [], [PhysicsStream], ['RATE:Bphysics','BW:Bphys'], -1],

        ['2mu4_bDimu_noEFbph',                    'L1_2MU4', [], [PhysicsStream], ['RATE:Bphysics','BW:Bphys'], -1],
        ['mu6_mu4_bDimu_noEFbph',                 'L1_MU6_2MU4', ['L1_MU6','L1_MU4'], [PhysicsStream], ['RATE:Bphysics','BW:Bphys'], -1],

        ['2mu4_bDimu_Lxy0',                    'L1_2MU4', [], [PhysicsStream], ['RATE:Bphysics','BW:Bphys'], -1],
        ['2mu4_bJpsimumu_Lxy0',                    'L1_2MU4', [], [PhysicsStream], ['RATE:Bphysics','BW:Bphys'], -1],
        ['2mu4_bBmumu_Lxy0',                    'L1_2MU4', [], [PhysicsStream], ['RATE:Bphysics','BW:Bphys'], -1],
        ['mu6_mu4_bDimu_Lxy0',                    'L1_MU6_2MU4', ['L1_MU6','L1_MU4'], [PhysicsStream], ['RATE:Bphysics','BW:Bphys'], -1],
        ['2mu6_bBmumu_noL2',                    'L1_2MU6', [], [PhysicsStream], ['RATE:Bphysics','BW:Bphys'], -1],
        ['mu10_mu6_bBmumuxv2_noL2', 'L1_MU10_2MU6', ['L1_MU10','L1_MU6'], [PhysicsStream], ['RATE:Bphysics','BW:Bphys'], -1],
        ['2mu6_mu4_bJpsi', 'L1_2MU6_3MU4', ['L1_2MU6','L1_MU4'], [PhysicsStream], ['RATE:Bphysics', 'BW:Bphys'], -1],
        ['2mu6_mu4_bUpsi', 'L1_2MU6_3MU4', ['L1_2MU6','L1_MU4'], [PhysicsStream], ['RATE:Bphysics', 'BW:Bphys'], -1],
        ['mu6_iloose_mu6_11invm60_noos_novtx', 'L1_2MU6', [], [PhysicsStream], ['RATE:Bphysics','BW:Bphys'], -1],
        ### ATR-14543
        ['mu6_ivarloose_mu6_11invm60_noos_novtx', 'L1_2MU6', [], [PhysicsStream], ['RATE:Bphysics','BW:Bphys'], -1],

        # chains with MSOnly muons at L2
        ['2mu4_bDimu_noL2',                    'L1_2MU4', [], [PhysicsStream], ['RATE:Bphysics','BW:Bphys'], -1],
        ['2mu4_bJpsimumu_noL2',                    'L1_2MU4', [], [PhysicsStream], ['RATE:Bphysics','BW:Bphys'], -1],
        ['mu6_mu4_bDimu_noL2',                 'L1_MU6_2MU4', ['L1_MU6','L1_MU4'], [PhysicsStream], ['RATE:Bphysics','BW:Bphys'], -1],
        ['mu6_mu4_bJpsimumu_noL2',                 'L1_MU6_2MU4', ['L1_MU6','L1_MU4'], [PhysicsStream], ['RATE:Bphysics','BW:Bphys'], -1],
        ['2mu6_bDimu_noL2',                    'L1_2MU6', [], [PhysicsStream], ['RATE:Bphysics','BW:Bphys'], -1],
        ['2mu6_bJpsimumu_noL2',                    'L1_2MU6', [], [PhysicsStream], ['RATE:Bphysics','BW:Bphys'], -1],
        ## moved to phys (ATR-14352) ['mu11_2mu4noL1_nscan03_L1LFV-MU_bTau', 'L1_LFV-MU', ['L1_MU10','L2_mu11'], [PhysicsStream], ['RATE:Bphysics','BW:Bphys'], -1,['serial',-1,['mu11','2mu4noL1_nscan03']]],
        ## moved to phys (ATR-14352) ['mu11_mu6noL1_nscan03_L1LFV-MU_bTau', 'L1_LFV-MU', ['L1_MU10','L2_mu6'], [PhysicsStream], ['RATE:Bphysics','BW:Bphys'], -1,['serial',-1,['mu11','mu6noL1_nscan03']]],
 
# L1 topo # Simple OneBarrel and BarrelOnly #

        #['2mu4_bDimu_novtx_noos_L1BPH-1M19-2MU4-B_BPH-0DR34-2MU4',       'L1_BPH-1M19-2MU4-B_BPH-0DR34-2MU4',     ['L1_2MU4'], [PhysicsStream], ['RATE:Bphysics','BW:Bphys'], -1, False],
        #['2mu4_bDimu_novtx_noos_noL2_L1BPH-1M19-2MU4-B_BPH-0DR34-2MU4',       'L1_BPH-1M19-2MU4-B_BPH-0DR34-2MU4',     ['L1_2MU4'], [PhysicsStream], ['RATE:Bphysics','BW:Bphys'], -1, False],
        # 2mu4-OneBarrel
        # ['2mu4_bDimu_L12MU4-B',      'L1_2MU4-B',     ['L1_2MU4'], [PhysicsStream], ['RATE:Bphysics','BW:Bphys'], -1, False],
        # ['2mu4_bDimu_novtx_noos_L12MU4-B',      'L1_2MU4-B',     ['L1_2MU4'], [PhysicsStream], ['RATE:Bphysics','BW:Bphys'], -1, False],
        # ['2mu4_bJpsimumu_L12MU4-B',  'L1_2MU4-B',     ['L1_2MU4'], [PhysicsStream], ['RATE:Bphysics','BW:Bphys'], -1, False],
        # ['2mu4_bBmumu_L12MU4-B',     'L1_2MU4-B',     ['L1_2MU4'], [PhysicsStream], ['RATE:Bphysics','BW:Bphys'], -1, False],
        # ['2mu4_bUpsimumu_L12MU4-B',  'L1_2MU4-B',     ['L1_2MU4'], [PhysicsStream], ['RATE:Bphysics','BW:Bphys'], -1, False],
        # ['2mu4_bBmumuxv2_L12MU4-B',  'L1_2MU4-B',     ['L1_2MU4'], [PhysicsStream], ['RATE:Bphysics','BW:Bphys'], -1, False],
        # ['2mu4_bBmumux_BcmumuDsloose_L12MU4-B',  'L1_2MU4-B',     ['L1_2MU4'], [PhysicsStream], ['RATE:Bphysics','BW:Bphys'], -1, False],
        ['2mu4_bDimu_noL2_L12MU4-B',      'L1_2MU4-B',     ['L1_2MU4'], [PhysicsStream], ['RATE:Bphysics','BW:Bphys'], -1, False],
        ['2mu4_bDimu_novtx_noos_noL2_L12MU4-B',      'L1_2MU4-B',     ['L1_2MU4'], [PhysicsStream], ['RATE:Bphysics','BW:Bphys'], -1, False],
        ['2mu4_bJpsimumu_noL2_L12MU4-B',  'L1_2MU4-B',     ['L1_2MU4'], [PhysicsStream], ['RATE:Bphysics','BW:Bphys'], -1, False],
        ['2mu4_bBmumu_noL2_L12MU4-B',     'L1_2MU4-B',     ['L1_2MU4'], [PhysicsStream], ['RATE:Bphysics','BW:Bphys'], -1, False],
        ['2mu4_bBmumuxv2_noL2_L12MU4-B',  'L1_2MU4-B',     ['L1_2MU4'], [PhysicsStream], ['RATE:Bphysics','BW:Bphys'], -1, False],
        ['2mu4_bBmumux_BcmumuDsloose_noL2_L12MU4-B',  'L1_2MU4-B',     ['L1_2MU4'], [PhysicsStream], ['RATE:Bphysics','BW:Bphys'], -1, False],

        # 2mu4-BarrelOnly
        # ['2mu4_bDimu_L12MU4-BO',      'L1_2MU4-BO',     ['L1_2MU4'], [PhysicsStream], ['RATE:Bphysics','BW:Bphys'], -1, False],
        # ['2mu4_bDimu_novtx_noos_L12MU4-BO',      'L1_2MU4-BO',     ['L1_2MU4'], [PhysicsStream], ['RATE:Bphysics','BW:Bphys'], -1, False],
        # ['2mu4_bJpsimumu_L12MU4-BO',  'L1_2MU4-BO',     ['L1_2MU4'], [PhysicsStream], ['RATE:Bphysics','BW:Bphys'], -1, False],
        # ['2mu4_bBmumu_L12MU4-BO',     'L1_2MU4-BO',     ['L1_2MU4'], [PhysicsStream], ['RATE:Bphysics','BW:Bphys'], -1, False],
        # ['2mu4_bUpsimumu_L12MU4-BO',  'L1_2MU4-BO',     ['L1_2MU4'], [PhysicsStream], ['RATE:Bphysics','BW:Bphys'], -1, False],
        # ['2mu4_bBmumuxv2_L12MU4-BO',  'L1_2MU4-BO',     ['L1_2MU4'], [PhysicsStream], ['RATE:Bphysics','BW:Bphys'], -1, False],
        # ['2mu4_bBmumux_BcmumuDsloose_L12MU4-BO',  'L1_2MU4-BO',     ['L1_2MU4'], [PhysicsStream], ['RATE:Bphysics','BW:Bphys'], -1, False],
        ['2mu4_bDimu_noL2_L12MU4-BO',      'L1_2MU4-BO',     ['L1_2MU4'], [PhysicsStream], ['RATE:Bphysics','BW:Bphys'], -1, False],
        ['2mu4_bDimu_novtx_noos_noL2_L12MU4-BO',      'L1_2MU4-BO',     ['L1_2MU4'], [PhysicsStream], ['RATE:Bphysics','BW:Bphys'], -1, False],
        ['2mu4_bJpsimumu_noL2_L12MU4-BO',  'L1_2MU4-BO',     ['L1_2MU4'], [PhysicsStream], ['RATE:Bphysics','BW:Bphys'], -1, False],
        ['2mu4_bBmumu_noL2_L12MU4-BO',     'L1_2MU4-BO',     ['L1_2MU4'], [PhysicsStream], ['RATE:Bphysics','BW:Bphys'], -1, False],
        ['2mu4_bBmumuxv2_noL2_L12MU4-BO',  'L1_2MU4-BO',     ['L1_2MU4'], [PhysicsStream], ['RATE:Bphysics','BW:Bphys'], -1, False],
        ['2mu4_bBmumux_BcmumuDsloose_noL2_L12MU4-BO',  'L1_2MU4-BO',     ['L1_2MU4'], [PhysicsStream], ['RATE:Bphysics','BW:Bphys'], -1, False],

        # mu6_mu4-OneBarrel
        # ['mu6_mu4_bDimu_L12MU4-B',      'L1_MU6_2MU4-B',     ['L1_MU6','L1_MU4'], [PhysicsStream], ['RATE:Bphysics','BW:Bphys'], -1, False],
        # ['mu6_mu4_bDimu_novtx_noos_L12MU4-B',      'L1_MU6_2MU4-B',     ['L1_MU6','L1_MU4'], [PhysicsStream], ['RATE:Bphysics','BW:Bphys'], -1, False],
        # ['mu6_mu4_bJpsimumu_L12MU4-B',  'L1_MU6_2MU4-B',     ['L1_MU6','L1_MU4'], [PhysicsStream], ['RATE:Bphysics','BW:Bphys'], -1, False],
        # ['mu6_mu4_bBmumu_L12MU4-B',     'L1_MU6_2MU4-B',     ['L1_MU6','L1_MU4'], [PhysicsStream], ['RATE:Bphysics','BW:Bphys'], -1, False],
        # ['mu6_mu4_bUpsimumu_L12MU4-B',  'L1_MU6_2MU4-B',     ['L1_MU6','L1_MU4'], [PhysicsStream], ['RATE:Bphysics','BW:Bphys'], -1, False],
        # ['mu6_mu4_bBmumuxv2_L12MU4-B',  'L1_MU6_2MU4-B',     ['L1_MU6','L1_MU4'], [PhysicsStream], ['RATE:Bphysics','BW:Bphys'], -1, False],
        # ['mu6_mu4_bBmumux_BcmumuDsloose_L12MU4-B',  'L1_MU6_2MU4-B',     ['L1_MU6','L1_MU4'], [PhysicsStream], ['RATE:Bphysics','BW:Bphys'], -1, False],
        ['mu6_mu4_bDimu_noL2_L12MU4-B',      'L1_MU6_2MU4-B',     ['L1_MU6','L1_MU4'], [PhysicsStream], ['RATE:Bphysics','BW:Bphys'], -1, False],
        ['mu6_mu4_bDimu_novtx_noos_noL2_L12MU4-B',      'L1_MU6_2MU4-B',     ['L1_MU6','L1_MU4'], [PhysicsStream], ['RATE:Bphysics','BW:Bphys'], -1, False],
        ['mu6_mu4_bJpsimumu_noL2_L12MU4-B',  'L1_MU6_2MU4-B',     ['L1_MU6','L1_MU4'], [PhysicsStream], ['RATE:Bphysics','BW:Bphys'], -1, False],
        ['mu6_mu4_bBmumu_noL2_L12MU4-B',     'L1_MU6_2MU4-B',     ['L1_MU6','L1_MU4'], [PhysicsStream], ['RATE:Bphysics','BW:Bphys'], -1, False],
        ['mu6_mu4_bBmumuxv2_noL2_L12MU4-B',  'L1_MU6_2MU4-B',     ['L1_MU6','L1_MU4'], [PhysicsStream], ['RATE:Bphysics','BW:Bphys'], -1, False],
        ['mu6_mu4_bBmumux_BcmumuDsloose_noL2_L12MU4-B',  'L1_MU6_2MU4-B',     ['L1_MU6','L1_MU4'], [PhysicsStream], ['RATE:Bphysics','BW:Bphys'], -1, False],

# mu6_mu4-BarrelOnly
        # ['mu6_mu4_bDimu_L1MU6MU4-BO',      'L1_MU6MU4-BO',     ['L1_MU6','L1_MU4'], [PhysicsStream], ['RATE:Bphysics','BW:Bphys'], -1, False],
        # ['mu6_mu4_bDimu_novtx_noos_L1MU6MU4-BO',      'L1_MU6MU4-BO',     ['L1_MU6','L1_MU4'], [PhysicsStream], ['RATE:Bphysics','BW:Bphys'], -1, False],
        # ['mu6_mu4_bJpsimumu_L1MU6MU4-BO',  'L1_MU6MU4-BO',     ['L1_MU6','L1_MU4'], [PhysicsStream], ['RATE:Bphysics','BW:Bphys'], -1, False],
        # ['mu6_mu4_bBmumu_L1MU6MU4-BO',     'L1_MU6MU4-BO',     ['L1_MU6','L1_MU4'], [PhysicsStream], ['RATE:Bphysics','BW:Bphys'], -1, False],
        # ['mu6_mu4_bUpsimumu_L1MU6MU4-BO',  'L1_MU6MU4-BO',     ['L1_MU6','L1_MU4'], [PhysicsStream], ['RATE:Bphysics','BW:Bphys'], -1, False],
        # ['mu6_mu4_bBmumuxv2_L1MU6MU4-BO',  'L1_MU6MU4-BO',     ['L1_MU6','L1_MU4'], [PhysicsStream], ['RATE:Bphysics','BW:Bphys'], -1, False],
        # ['mu6_mu4_bBmumux_BcmumuDsloose_L1MU6MU4-BO',  'L1_MU6MU4-BO',     ['L1_MU6','L1_MU4'], [PhysicsStream], ['RATE:Bphysics','BW:Bphys'], -1, False],
        ['mu6_mu4_bDimu_noL2_L1MU6MU4-BO',      'L1_MU6MU4-BO',     ['L1_MU6','L1_MU4'], [PhysicsStream], ['RATE:Bphysics','BW:Bphys'], -1, False],
        ['mu6_mu4_bDimu_novtx_noos_noL2_L1MU6MU4-BO',      'L1_MU6MU4-BO',     ['L1_MU6','L1_MU4'], [PhysicsStream], ['RATE:Bphysics','BW:Bphys'], -1, False],
        ['mu6_mu4_bJpsimumu_noL2_L1MU6MU4-BO',  'L1_MU6MU4-BO',     ['L1_MU6','L1_MU4'], [PhysicsStream], ['RATE:Bphysics','BW:Bphys'], -1, False],
        ['mu6_mu4_bBmumu_noL2_L1MU6MU4-BO',     'L1_MU6MU4-BO',     ['L1_MU6','L1_MU4'], [PhysicsStream], ['RATE:Bphysics','BW:Bphys'], -1, False],
        ['mu6_mu4_bBmumuxv2_noL2_L1MU6MU4-BO',  'L1_MU6MU4-BO',     ['L1_MU6','L1_MU4'], [PhysicsStream], ['RATE:Bphysics','BW:Bphys'], -1, False],
        ['mu6_mu4_bBmumux_BcmumuDsloose_noL2_L1MU6MU4-BO',  'L1_MU6MU4-BO',     ['L1_MU6','L1_MU4'], [PhysicsStream], ['RATE:Bphysics','BW:Bphys'], -1, False],

# 2mu6-OneBarrel
        # ['2mu6_bDimu_L12MU6-B',      'L1_2MU6-B',     ['L1_2MU6'], [PhysicsStream, 'express'], ['RATE:Bphysics','BW:Bphys'], -1, False],
        # ['2mu6_bDimu_novtx_noos_L12MU6-B',      'L1_2MU6-B',     ['L1_2MU6'], [PhysicsStream], ['RATE:Bphysics','BW:Bphys'], -1, False],
        # ['2mu6_bJpsimumu_L12MU6-B',  'L1_2MU6-B',     ['L1_2MU6'], [PhysicsStream], ['RATE:Bphysics','BW:Bphys'], -1, False],
        # ['2mu6_bBmumu_L12MU6-B',     'L1_2MU6-B',     ['L1_2MU6'], [PhysicsStream], ['RATE:Bphysics','BW:Bphys'], -1, False],
        # ['2mu6_bUpsimumu_L12MU6-B',  'L1_2MU6-B',     ['L1_2MU6'], [PhysicsStream], ['RATE:Bphysics','BW:Bphys'], -1, False],
        # ['2mu6_bBmumuxv2_L12MU6-B',  'L1_2MU6-B',     ['L1_2MU6'], [PhysicsStream], ['RATE:Bphysics','BW:Bphys'], -1, False],
        # ['2mu6_bBmumux_BcmumuDsloose_L12MU6-B',  'L1_2MU6-B',     ['L1_2MU6'], [PhysicsStream], ['RATE:Bphysics','BW:Bphys'], -1, False],
        ['2mu6_bDimu_noL2_L12MU6-B',      'L1_2MU6-B',     ['L1_2MU6'], [PhysicsStream], ['RATE:Bphysics','BW:Bphys'], -1, False],
        ['2mu6_bDimu_novtx_noos_noL2_L12MU6-B',      'L1_2MU6-B',     ['L1_2MU6'], [PhysicsStream], ['RATE:Bphysics','BW:Bphys'], -1, False],
        ['2mu6_bJpsimumu_noL2_L12MU6-B',  'L1_2MU6-B',     ['L1_2MU6'], [PhysicsStream], ['RATE:Bphysics','BW:Bphys'], -1, False],
        ['2mu6_bBmumu_noL2_L12MU6-B',     'L1_2MU6-B',     ['L1_2MU6'], [PhysicsStream], ['RATE:Bphysics','BW:Bphys'], -1, False],
        ['2mu6_bBmumuxv2_noL2_L12MU6-B',  'L1_2MU6-B',     ['L1_2MU6'], [PhysicsStream], ['RATE:Bphysics','BW:Bphys'], -1, False],
        ['2mu6_bBmumux_BcmumuDsloose_noL2_L12MU6-B',  'L1_2MU6-B',     ['L1_2MU6'], [PhysicsStream], ['RATE:Bphysics','BW:Bphys'], -1, False],
        
# 2mu6-BarrelOnly
        # ['2mu6_bDimu_L12MU6-BO',      'L1_2MU6-BO',     ['L1_2MU6'], [PhysicsStream, 'express'], ['RATE:Bphysics','BW:Bphys'], -1, False],
        # ['2mu6_bDimu_novtx_noos_L12MU6-BO',      'L1_2MU6-BO',     ['L1_2MU6'], [PhysicsStream], ['RATE:Bphysics','BW:Bphys'], -1, False],
        # ['2mu6_bJpsimumu_L12MU6-BO',  'L1_2MU6-BO',     ['L1_2MU6'], [PhysicsStream], ['RATE:Bphysics','BW:Bphys'], -1, False],
        # ['2mu6_bBmumu_L12MU6-BO',     'L1_2MU6-BO',     ['L1_2MU6'], [PhysicsStream], ['RATE:Bphysics','BW:Bphys'], -1, False],
        # ['2mu6_bUpsimumu_L12MU6-BO',  'L1_2MU6-BO',     ['L1_2MU6'], [PhysicsStream], ['RATE:Bphysics','BW:Bphys'], -1, False],
        # ['2mu6_bBmumuxv2_L12MU6-BO',  'L1_2MU6-BO',     ['L1_2MU6'], [PhysicsStream], ['RATE:Bphysics','BW:Bphys'], -1, False],
        # ['2mu6_bBmumux_BcmumuDsloose_L12MU6-BO',  'L1_2MU6-BO',     ['L1_2MU6'], [PhysicsStream], ['RATE:Bphysics','BW:Bphys'], -1, False],
        ['2mu6_bDimu_noL2_L12MU6-BO',      'L1_2MU6-BO',     ['L1_2MU6'], [PhysicsStream], ['RATE:Bphysics','BW:Bphys'], -1, False],
        ['2mu6_bDimu_novtx_noos_noL2_L12MU6-BO',      'L1_2MU6-BO',     ['L1_2MU6'], [PhysicsStream], ['RATE:Bphysics','BW:Bphys'], -1, False],
        ['2mu6_bJpsimumu_noL2_L12MU6-BO',  'L1_2MU6-BO',     ['L1_2MU6'], [PhysicsStream], ['RATE:Bphysics','BW:Bphys'], -1, False],
        ['2mu6_bBmumu_noL2_L12MU6-BO',     'L1_2MU6-BO',     ['L1_2MU6'], [PhysicsStream], ['RATE:Bphysics','BW:Bphys'], -1, False],
        ['2mu6_bBmumuxv2_noL2_L12MU6-BO',  'L1_2MU6-BO',     ['L1_2MU6'], [PhysicsStream], ['RATE:Bphysics','BW:Bphys'], -1, False],
        ['2mu6_bBmumux_BcmumuDsloose_noL2_L12MU6-BO',  'L1_2MU6-BO',     ['L1_2MU6'], [PhysicsStream], ['RATE:Bphysics','BW:Bphys'], -1, False],


        
        

#
# L1Topo nominal
#

        # 50% bckg rejection WP
        #['2mu4_bDimu_L1BPH-1M19-2MU4_BPH-0DR34-2MU4',      'L1_BPH-1M19-2MU4_BPH-0DR34-2MU4',     ['L1_2MU4'], [PhysicsStream], ['RATE:Bphysics','BW:Bphys'], -1, False],
        #['2mu4_bDimu_novtx_noos_L1BPH-1M19-2MU4_BPH-0DR34-2MU4',      'L1_BPH-1M19-2MU4_BPH-0DR34-2MU4',     ['L1_2MU4'], [PhysicsStream], ['RATE:Bphysics','BW:Bphys'], -1, False],
        #['2mu4_bJpsimumu_L1BPH-1M19-2MU4_BPH-0DR34-2MU4',  'L1_BPH-1M19-2MU4_BPH-0DR34-2MU4',     ['L1_2MU4'], [PhysicsStream], ['RATE:Bphysics','BW:Bphys'], -1, False],
        #['2mu4_bBmumu_L1BPH-1M19-2MU4_BPH-0DR34-2MU4',     'L1_BPH-1M19-2MU4_BPH-0DR34-2MU4',     ['L1_2MU4'], [PhysicsStream], ['RATE:Bphysics','BW:Bphys'], -1, False],
        #['2mu4_bUpsimumu_L1BPH-1M19-2MU4_BPH-0DR34-2MU4',  'L1_BPH-1M19-2MU4_BPH-0DR34-2MU4',     ['L1_2MU4'], [PhysicsStream], ['RATE:Bphysics','BW:Bphys'], -1, False],
        #['2mu4_bBmumuxv2_L1BPH-1M19-2MU4_BPH-0DR34-2MU4',  'L1_BPH-1M19-2MU4_BPH-0DR34-2MU4',     ['L1_2MU4'], [PhysicsStream], ['RATE:Bphysics','BW:Bphys'], -1, False],
        #['2mu4_bBmumux_BcmumuDsloose_L1BPH-1M19-2MU4_BPH-0DR34-2MU4',  'L1_BPH-1M19-2MU4_BPH-0DR34-2MU4',     ['L1_2MU4'], [PhysicsStream], ['RATE:Bphysics','BW:Bphys'], -1, False],
        
        #['2mu4_bDimu_noL2_L1BPH-1M19-2MU4_BPH-0DR34-2MU4',      'L1_BPH-1M19-2MU4_BPH-0DR34-2MU4',     ['L1_2MU4'], [PhysicsStream], ['RATE:Bphysics','BW:Bphys'], -1, False],
        #['2mu4_bDimu_novtx_noos_noL2_L1BPH-1M19-2MU4_BPH-0DR34-2MU4',      'L1_BPH-1M19-2MU4_BPH-0DR34-2MU4',     ['L1_2MU4'], [PhysicsStream], ['RATE:Bphysics','BW:Bphys'], -1, False],
        #['2mu4_bJpsimumu_noL2_L1BPH-1M19-2MU4_BPH-0DR34-2MU4',  'L1_BPH-1M19-2MU4_BPH-0DR34-2MU4',     ['L1_2MU4'], [PhysicsStream], ['RATE:Bphysics','BW:Bphys'], -1, False],
        #['2mu4_bBmumu_noL2_L1BPH-1M19-2MU4_BPH-0DR34-2MU4',     'L1_BPH-1M19-2MU4_BPH-0DR34-2MU4',     ['L1_2MU4'], [PhysicsStream], ['RATE:Bphysics','BW:Bphys'], -1, False],
        #['2mu4_bBmumuxv2_noL2_L1BPH-1M19-2MU4_BPH-0DR34-2MU4',  'L1_BPH-1M19-2MU4_BPH-0DR34-2MU4',     ['L1_2MU4'], [PhysicsStream], ['RATE:Bphysics','BW:Bphys'], -1, False],
        #['2mu4_bBmumux_BcmumuDsloose_noL2_L1BPH-1M19-2MU4_BPH-0DR34-2MU4',  'L1_BPH-1M19-2MU4_BPH-0DR34-2MU4',     ['L1_2MU4'], [PhysicsStream], ['RATE:Bphysics','BW:Bphys'], -1, False],


        
       

# 86% bckg rejection WP
        #['mu6_mu4_bDimu_L1BPH-2M8-MU6MU4_BPH-0DR15-MU6MU4',      'L1_BPH-2M8-MU6MU4_BPH-0DR15-MU6MU4',     ['L1_MU6','L1_MU4'], [PhysicsStream], ['RATE:Bphysics','BW:Bphys'], -1, False],
        #['mu6_mu4_bDimu_novtx_noos_L1BPH-2M8-MU6MU4_BPH-0DR15-MU6MU4',      'L1_BPH-2M8-MU6MU4_BPH-0DR15-MU6MU4',     ['L1_MU6','L1_MU4'], [PhysicsStream], ['RATE:Bphysics','BW:Bphys'], -1, False],
        #['mu6_mu4_bJpsimumu_L1BPH-2M8-MU6MU4_BPH-0DR15-MU6MU4',  'L1_BPH-2M8-MU6MU4_BPH-0DR15-MU6MU4',     ['L1_MU6','L1_MU4'], [PhysicsStream], ['RATE:Bphysics','BW:Bphys'], -1, False],
        #['mu6_mu4_bBmumu_L1BPH-2M8-MU6MU4_BPH-0DR15-MU6MU4',     'L1_BPH-2M8-MU6MU4_BPH-0DR15-MU6MU4',     ['L1_MU6','L1_MU4'], [PhysicsStream], ['RATE:Bphysics','BW:Bphys'], -1, False],
        #['mu6_mu4_bBmumuxv2_L1BPH-2M8-MU6MU4_BPH-0DR15-MU6MU4',  'L1_BPH-2M8-MU6MU4_BPH-0DR15-MU6MU4',     ['L1_MU6','L1_MU4'], [PhysicsStream], ['RATE:Bphysics','BW:Bphys'], -1, False],
        #['mu6_mu4_bBmumux_BcmumuDsloose_L1BPH-2M8-MU6MU4_BPH-0DR15-MU6MU4',  'L1_BPH-2M8-MU6MU4_BPH-0DR15-MU6MU4',     ['L1_MU6','L1_MU4'], [PhysicsStream], ['RATE:Bphysics','BW:Bphys'], -1, False],
        ['mu6_mu4_bDimu_noL2_L1BPH-2M8-MU6MU4_BPH-0DR15-MU6MU4',      'L1_BPH-2M8-MU6MU4_BPH-0DR15-MU6MU4',     ['L1_MU6','L1_MU4'], [PhysicsStream], ['RATE:Bphysics','BW:Bphys'], -1, False],
        ['mu6_mu4_bDimu_novtx_noos_noL2_L1BPH-2M8-MU6MU4_BPH-0DR15-MU6MU4',      'L1_BPH-2M8-MU6MU4_BPH-0DR15-MU6MU4',     ['L1_MU6','L1_MU4'], [PhysicsStream], ['RATE:Bphysics','BW:Bphys'], -1, False],
        ['mu6_mu4_bJpsimumu_noL2_L1BPH-2M8-MU6MU4_BPH-0DR15-MU6MU4',  'L1_BPH-2M8-MU6MU4_BPH-0DR15-MU6MU4',     ['L1_MU6','L1_MU4'], [PhysicsStream], ['RATE:Bphysics','BW:Bphys'], -1, False],
        ['mu6_mu4_bBmumu_noL2_L1BPH-2M8-MU6MU4_BPH-0DR15-MU6MU4',     'L1_BPH-2M8-MU6MU4_BPH-0DR15-MU6MU4',     ['L1_MU6','L1_MU4'], [PhysicsStream], ['RATE:Bphysics','BW:Bphys'], -1, False],
        ['mu6_mu4_bBmumuxv2_noL2_L1BPH-2M8-MU6MU4_BPH-0DR15-MU6MU4',  'L1_BPH-2M8-MU6MU4_BPH-0DR15-MU6MU4',     ['L1_MU6','L1_MU4'], [PhysicsStream], ['RATE:Bphysics','BW:Bphys'], -1, False],
        ['mu6_mu4_bBmumux_BcmumuDsloose_noL2_L1BPH-2M8-MU6MU4_BPH-0DR15-MU6MU4',  'L1_BPH-2M8-MU6MU4_BPH-0DR15-MU6MU4',     ['L1_MU6','L1_MU4'], [PhysicsStream], ['RATE:Bphysics','BW:Bphys'], -1, False],
      
# 96% bckg rejection WP
        # ['2mu6_bDimu_L1BPH-2M9-2MU6_BPH-2DR15-2MU6',      'L1_BPH-2M9-2MU6_BPH-2DR15-2MU6',     ['L1_2MU6'], [PhysicsStream, 'express'], ['RATE:Bphysics','BW:Bphys'], -1, False],
        # ['2mu6_bDimu_novtx_noos_L1BPH-2M9-2MU6_BPH-2DR15-2MU6',      'L1_BPH-2M9-2MU6_BPH-2DR15-2MU6',     ['L1_2MU6'], [PhysicsStream], ['RATE:Bphysics','BW:Bphys'], -1, False],
        # ['2mu6_bJpsimumu_L1BPH-2M9-2MU6_BPH-2DR15-2MU6',  'L1_BPH-2M9-2MU6_BPH-2DR15-2MU6',     ['L1_2MU6'], [PhysicsStream], ['RATE:Bphysics','BW:Bphys'], -1, False],
        # ['2mu6_bBmumu_L1BPH-2M9-2MU6_BPH-2DR15-2MU6',     'L1_BPH-2M9-2MU6_BPH-2DR15-2MU6',     ['L1_2MU6'], [PhysicsStream], ['RATE:Bphysics','BW:Bphys'], -1, False],
        # ['2mu6_bBmumuxv2_L1BPH-2M9-2MU6_BPH-2DR15-2MU6',  'L1_BPH-2M9-2MU6_BPH-2DR15-2MU6',     ['L1_2MU6'], [PhysicsStream], ['RATE:Bphysics','BW:Bphys'], -1, False],
        # ['2mu6_bBmumux_BcmumuDsloose_L1BPH-2M9-2MU6_BPH-2DR15-2MU6',  'L1_BPH-2M9-2MU6_BPH-2DR15-2MU6',     ['L1_2MU6'], [PhysicsStream], ['RATE:Bphysics','BW:Bphys'], -1, False],
        ['2mu6_bDimu_noL2_L1BPH-2M9-2MU6_BPH-2DR15-2MU6',      'L1_BPH-2M9-2MU6_BPH-2DR15-2MU6',     ['L1_2MU6'], [PhysicsStream], ['RATE:Bphysics','BW:Bphys'], -1, False],
        ['2mu6_bDimu_novtx_noos_noL2_L1BPH-2M9-2MU6_BPH-2DR15-2MU6',      'L1_BPH-2M9-2MU6_BPH-2DR15-2MU6',     ['L1_2MU6'], [PhysicsStream], ['RATE:Bphysics','BW:Bphys'], -1, False],
        ['2mu6_bJpsimumu_noL2_L1BPH-2M9-2MU6_BPH-2DR15-2MU6',  'L1_BPH-2M9-2MU6_BPH-2DR15-2MU6',     ['L1_2MU6'], [PhysicsStream], ['RATE:Bphysics','BW:Bphys'], -1, False],
        ['2mu6_bBmumu_noL2_L1BPH-2M9-2MU6_BPH-2DR15-2MU6',     'L1_BPH-2M9-2MU6_BPH-2DR15-2MU6',     ['L1_2MU6'], [PhysicsStream], ['RATE:Bphysics','BW:Bphys'], -1, False],
        ['2mu6_bBmumuxv2_noL2_L1BPH-2M9-2MU6_BPH-2DR15-2MU6',  'L1_BPH-2M9-2MU6_BPH-2DR15-2MU6',     ['L1_2MU6'], [PhysicsStream], ['RATE:Bphysics','BW:Bphys'], -1, False],
        ['2mu6_bBmumux_BcmumuDsloose_noL2_L1BPH-2M9-2MU6_BPH-2DR15-2MU6',  'L1_BPH-2M9-2MU6_BPH-2DR15-2MU6',     ['L1_2MU6'], [PhysicsStream], ['RATE:Bphysics','BW:Bphys'], -1, False],
        
     
       
       ### ATR-14350
       ['2mu6_bBmumuxv2_L1LFV-MU6',              'L1_LFV-MU6',     ['L1_2MU6'], [PhysicsStream], ['RATE:Bphysics','BW:Bphys'], -1, False],
       ['2mu6_bBmumux_BcmumuDsloose_L1LFV-MU6',  'L1_LFV-MU6',     ['L1_2MU6'], [PhysicsStream], ['RATE:Bphysics','BW:Bphys'], -1, False],
       ['2mu6_bDimu_L1LFV-MU6',                  'L1_LFV-MU6',     ['L1_2MU6'], [PhysicsStream], ['RATE:Bphysics','BW:Bphys'], -1, False],
       ['2mu6_bDimu_novtx_noos_L1LFV-MU6',       'L1_LFV-MU6',     ['L1_2MU6'], [PhysicsStream], ['RATE:Bphysics','BW:Bphys'], -1, False],
       
       ['2mu4_bBmumu_L1BPH-2M9-2MU4_BPH-0DR15-2MU4',         'L1_BPH-2M9-2MU4_BPH-0DR15-2MU4', ['L1_2MU4'], [PhysicsStream], ['RATE:Bphysics','BW:Bphys'], -1, False],
       ['2mu4_bBmumu_Lxy0_L1BPH-2M9-2MU4_BPH-0DR15-2MU4',    'L1_BPH-2M9-2MU4_BPH-0DR15-2MU4', ['L1_2MU4'], [PhysicsStream], ['RATE:Bphysics','BW:Bphys'], -1, False],
       ['2mu4_bJpsimumu_L1BPH-2M9-2MU4_BPH-0DR15-2MU4',      'L1_BPH-2M9-2MU4_BPH-0DR15-2MU4', ['L1_2MU4'], [PhysicsStream], ['RATE:Bphysics','BW:Bphys'], -1, False],
       ['2mu4_bJpsimumu_Lxy0_L1BPH-2M9-2MU4_BPH-0DR15-2MU4', 'L1_BPH-2M9-2MU4_BPH-0DR15-2MU4', ['L1_2MU4'], [PhysicsStream], ['RATE:Bphysics','BW:Bphys'], -1, False],
       ['2mu4_bBmumuxv2_L1BPH-2M9-2MU4_BPH-0DR15-2MU4',      'L1_BPH-2M9-2MU4_BPH-0DR15-2MU4', ['L1_2MU4'], [PhysicsStream], ['RATE:Bphysics','BW:Bphys'], -1, False],
       ['2mu4_bBmumux_BsmumuPhi_L1BPH-2M9-2MU4_BPH-0DR15-2MU4', 'L1_BPH-2M9-2MU4_BPH-0DR15-2MU4', ['L1_2MU4'], [PhysicsStream], ['RATE:Bphysics','BW:Bphys'], -1, False],
       ['2mu4_bBmumux_BpmumuKp_L1BPH-2M9-2MU4_BPH-0DR15-2MU4', 'L1_BPH-2M9-2MU4_BPH-0DR15-2MU4', ['L1_2MU4'], [PhysicsStream], ['RATE:Bphysics','BW:Bphys'], -1, False],
       ['2mu4_bBmumux_BcmumuDsloose_L1BPH-2M9-2MU4_BPH-0DR15-2MU4', 'L1_BPH-2M9-2MU4_BPH-0DR15-2MU4', ['L1_2MU4'], [PhysicsStream], ['RATE:Bphysics','BW:Bphys'], -1, False],
       ['2mu4_bDimu_L1BPH-2M9-2MU4_BPH-0DR15-2MU4',                 'L1_BPH-2M9-2MU4_BPH-0DR15-2MU4', ['L1_2MU4'], [PhysicsStream], ['RATE:Bphysics','BW:Bphys'], -1, False],
       ['2mu4_bDimu_novtx_noos_L1BPH-2M9-2MU4_BPH-0DR15-2MU4',      'L1_BPH-2M9-2MU4_BPH-0DR15-2MU4', ['L1_2MU4'], [PhysicsStream], ['RATE:Bphysics','BW:Bphys'], -1, False],
       
       ['mu6_mu4_bBmumu_L1BPH-2M9-MU6MU4_BPH-0DR15-MU6MU4','L1_BPH-2M9-MU6MU4_BPH-0DR15-MU6MU4', ['L1_MU6','L1_MU4'], [PhysicsStream], ['RATE:Bphysics','BW:Bphys'], -1, False],
       ['mu6_mu4_bBmumu_Lxy0_L1BPH-2M9-MU6MU4_BPH-0DR15-MU6MU4','L1_BPH-2M9-MU6MU4_BPH-0DR15-MU6MU4', ['L1_MU6','L1_MU4'], [PhysicsStream], ['RATE:Bphysics','BW:Bphys'], -1, False],
       ['mu6_mu4_bJpsimumu_L1BPH-2M9-MU6MU4_BPH-0DR15-MU6MU4','L1_BPH-2M9-MU6MU4_BPH-0DR15-MU6MU4', ['L1_MU6','L1_MU4'], [PhysicsStream], ['RATE:Bphysics','BW:Bphys'], -1, False],
       ['mu6_mu4_bJpsimumu_Lxy0_L1BPH-2M9-MU6MU4_BPH-0DR15-MU6MU4','L1_BPH-2M9-MU6MU4_BPH-0DR15-MU6MU4', ['L1_MU6','L1_MU4'], [PhysicsStream], ['RATE:Bphysics','BW:Bphys'], -1, False],
       ['mu6_mu4_bBmumuxv2_L1BPH-2M9-MU6MU4_BPH-0DR15-MU6MU4','L1_BPH-2M9-MU6MU4_BPH-0DR15-MU6MU4', ['L1_MU6','L1_MU4'], [PhysicsStream], ['RATE:Bphysics','BW:Bphys'], -1, False],
       ['mu6_mu4_bBmumux_BsmumuPhi_L1BPH-2M9-MU6MU4_BPH-0DR15-MU6MU4','L1_BPH-2M9-MU6MU4_BPH-0DR15-MU6MU4', ['L1_MU6','L1_MU4'], [PhysicsStream], ['RATE:Bphysics','BW:Bphys'], -1, False],
       ['mu6_mu4_bBmumux_BpmumuKp_L1BPH-2M9-MU6MU4_BPH-0DR15-MU6MU4','L1_BPH-2M9-MU6MU4_BPH-0DR15-MU6MU4', ['L1_MU6','L1_MU4'], [PhysicsStream], ['RATE:Bphysics','BW:Bphys'], -1, False],
       ['mu6_mu4_bBmumux_BcmumuDsloose_L1BPH-2M9-MU6MU4_BPH-0DR15-MU6MU4','L1_BPH-2M9-MU6MU4_BPH-0DR15-MU6MU4', ['L1_MU6','L1_MU4'], [PhysicsStream], ['RATE:Bphysics','BW:Bphys'], -1, False],
       ['mu6_mu4_bDimu_L1BPH-2M9-MU6MU4_BPH-0DR15-MU6MU4','L1_BPH-2M9-MU6MU4_BPH-0DR15-MU6MU4', ['L1_MU6','L1_MU4'], [PhysicsStream], ['RATE:Bphysics','BW:Bphys'], -1, False],
       ['mu6_mu4_bDimu_novtx_noos_L1BPH-2M9-MU6MU4_BPH-0DR15-MU6MU4','L1_BPH-2M9-MU6MU4_BPH-0DR15-MU6MU4', ['L1_MU6','L1_MU4'], [PhysicsStream], ['RATE:Bphysics','BW:Bphys'], -1, False],
       
       ['2mu6_bTau_L1LFV-MU6_delayed',  'L1_LFV-MU6', ['L1_2MU6'], [PhysicsStream], ['RATE:Bphysics','BW:Bphys'], -1, False],
       #['2mu6noL1_bTau_L1LFV-MU6_delayed',  'L1_LFV-MU6', ['L1_2MU6'], [PhysicsStream], ['RATE:Bphysics','BW:Bphys'], -1, False],
       ['2mu6_bPhi_L1LFV-MU6',  'L1_LFV-MU6', ['L1_2MU6'], [PhysicsStream], ['RATE:Bphysics','BW:Bphys'], -1, False],

       ### ATR-15263
       ['2mu4_bBmumux_LbmumuLambda', 'L1_2MU4', [], [PhysicsStream], ['RATE:Bphysics','BW:Bphys'], -1],
       ['mu6_mu4_bBmumux_LbmumuLambda', 'L1_MU6_2MU4', ['L1_MU6','L1_MU4'], [PhysicsStream], ['RATE:Bphysics','BW:Bphys'], -1],
       ['2mu6_bBmumux_LbmumuLambda', 'L1_2MU6', [], [PhysicsStream], ['RATE:Bphysics','BW:Bphys'], -1],

       ['2mu6_bBmumux_LbmumuLambda_L1LFV-MU6', 'L1_LFV-MU6', ['L1_2MU6'], [PhysicsStream], ['RATE:Bphysics','BW:Bphys'], -1, False],
       ['2mu4_bBmumux_LbmumuLambda_L1BPH-2M9-2MU4_BPH-0DR15-2MU4', 'L1_BPH-2M9-2MU4_BPH-0DR15-2MU4', ['L1_2MU4'], [PhysicsStream], ['RATE:Bphysics','BW:Bphys'], -1, False],
       ['mu6_mu4_bBmumux_LbmumuLambda_L1BPH-2M9-MU6MU4_BPH-0DR15-MU6MU4', 'L1_BPH-2M9-MU6MU4_BPH-0DR15-MU6MU4', ['L1_MU6','L1_MU4'], [PhysicsStream], ['RATE:Bphysics','BW:Bphys'], -1, False],
       ['2mu6_bBmumux_LbmumuLambda_L1BPH-2M9-2MU6_BPH-2DR15-2MU6', 'L1_BPH-2M9-2MU6_BPH-2DR15-2MU6', ['L1_2MU6'], [PhysicsStream], ['RATE:Bphysics','BW:Bphys'], -1, False],


#
# L1Topo + OneBarrel or BarrelOnly
#

# 50% bckg rejection WP + OneBarrel
        # ['2mu4_bDimu_L1BPH-1M19-2MU4-B_BPH-0DR34-2MU4',       'L1_BPH-1M19-2MU4-B_BPH-0DR34-2MU4',     ['L1_2MU4'], [PhysicsStream], ['RATE:Bphysics','BW:Bphys'], -1, False],
        # ['2mu4_bJpsimumu_L1BPH-1M19-2MU4-B_BPH-0DR34-2MU4',  'L1_BPH-1M19-2MU4-B_BPH-0DR34-2MU4',     ['L1_2MU4'], [PhysicsStream], ['RATE:Bphysics','BW:Bphys'], -1, False],
        # ['2mu4_bBmumu_L1BPH-1M19-2MU4-B_BPH-0DR34-2MU4',     'L1_BPH-1M19-2MU4-B_BPH-0DR34-2MU4',     ['L1_2MU4'], [PhysicsStream], ['RATE:Bphysics','BW:Bphys'], -1, False],
        # ['2mu4_bUpsimumu_L1BPH-1M19-2MU4-B_BPH-0DR34-2MU4',  'L1_BPH-1M19-2MU4-B_BPH-0DR34-2MU4',     ['L1_2MU4'], [PhysicsStream], ['RATE:Bphysics','BW:Bphys'], -1, False],
        # ['2mu4_bBmumuxv2_L1BPH-1M19-2MU4-B_BPH-0DR34-2MU4',  'L1_BPH-1M19-2MU4-B_BPH-0DR34-2MU4',     ['L1_2MU4'], [PhysicsStream], ['RATE:Bphysics','BW:Bphys'], -1, False],
        # ['2mu4_bBmumux_BcmumuDsloose_L1BPH-1M19-2MU4-B_BPH-0DR34-2MU4',  'L1_BPH-1M19-2MU4-B_BPH-0DR34-2MU4',     ['L1_2MU4'], [PhysicsStream], ['RATE:Bphysics','BW:Bphys'], -1, False],
        #['2mu4_bDimu_noL2_L1BPH-1M19-2MU4-B_BPH-0DR34-2MU4',       'L1_BPH-1M19-2MU4-B_BPH-0DR34-2MU4',     ['L1_2MU4'], [PhysicsStream], ['RATE:Bphysics','BW:Bphys'], -1, False],
        #['2mu4_bJpsimumu_noL2_L1BPH-1M19-2MU4-B_BPH-0DR34-2MU4',  'L1_BPH-1M19-2MU4-B_BPH-0DR34-2MU4',     ['L1_2MU4'], [PhysicsStream], ['RATE:Bphysics','BW:Bphys'], -1, False],
        #['2mu4_bBmumu_noL2_L1BPH-1M19-2MU4-B_BPH-0DR34-2MU4',     'L1_BPH-1M19-2MU4-B_BPH-0DR34-2MU4',     ['L1_2MU4'], [PhysicsStream], ['RATE:Bphysics','BW:Bphys'], -1, False],
        #['2mu4_bBmumuxv2_noL2_L1BPH-1M19-2MU4-B_BPH-0DR34-2MU4',  'L1_BPH-1M19-2MU4-B_BPH-0DR34-2MU4',     ['L1_2MU4'], [PhysicsStream], ['RATE:Bphysics','BW:Bphys'], -1, False],
        #['2mu4_bBmumux_BcmumuDsloose_noL2_L1BPH-1M19-2MU4-B_BPH-0DR34-2MU4',  'L1_BPH-1M19-2MU4-B_BPH-0DR34-2MU4',     ['L1_2MU4'], [PhysicsStream], ['RATE:Bphysics','BW:Bphys'], -1, False],

# 50% bckg rejection WP + BarrelOnly
        # ['2mu4_bDimu_L1BPH-1M19-2MU4-BO_BPH-0DR34-2MU4',      'L1_BPH-1M19-2MU4-BO_BPH-0DR34-2MU4',     ['L1_2MU4'], [PhysicsStream], ['RATE:Bphysics','BW:Bphys'], -1, False],
        # ['2mu4_bDimu_novtx_noos_L1BPH-1M19-2MU4-BO_BPH-0DR34-2MU4',      'L1_BPH-1M19-2MU4-BO_BPH-0DR34-2MU4',     ['L1_2MU4'], [PhysicsStream], ['RATE:Bphysics','BW:Bphys'], -1, False],
        # ['2mu4_bJpsimumu_L1BPH-1M19-2MU4-BO_BPH-0DR34-2MU4',  'L1_BPH-1M19-2MU4-BO_BPH-0DR34-2MU4',     ['L1_2MU4'], [PhysicsStream], ['RATE:Bphysics','BW:Bphys'], -1, False],
        # ['2mu4_bBmumu_L1BPH-1M19-2MU4-BO_BPH-0DR34-2MU4',     'L1_BPH-1M19-2MU4-BO_BPH-0DR34-2MU4',     ['L1_2MU4'], [PhysicsStream], ['RATE:Bphysics','BW:Bphys'], -1, False],
        # ['2mu4_bUpsimumu_L1BPH-1M19-2MU4-BO_BPH-0DR34-2MU4',  'L1_BPH-1M19-2MU4-BO_BPH-0DR34-2MU4',     ['L1_2MU4'], [PhysicsStream], ['RATE:Bphysics','BW:Bphys'], -1, False],
        # ['2mu4_bBmumuxv2_L1BPH-1M19-2MU4-BO_BPH-0DR34-2MU4',  'L1_BPH-1M19-2MU4-BO_BPH-0DR34-2MU4',     ['L1_2MU4'], [PhysicsStream], ['RATE:Bphysics','BW:Bphys'], -1, False],
        # ['2mu4_bBmumux_BcmumuDsloose_L1BPH-1M19-2MU4-BO_BPH-0DR34-2MU4',  'L1_BPH-1M19-2MU4-BO_BPH-0DR34-2MU4',     ['L1_2MU4'], [PhysicsStream], ['RATE:Bphysics','BW:Bphys'], -1, False],
        #['2mu4_bDimu_noL2_L1BPH-1M19-2MU4-BO_BPH-0DR34-2MU4',      'L1_BPH-1M19-2MU4-BO_BPH-0DR34-2MU4',     ['L1_2MU4'], [PhysicsStream], ['RATE:Bphysics','BW:Bphys'], -1, False],
        #['2mu4_bDimu_novtx_noos_noL2_L1BPH-1M19-2MU4-BO_BPH-0DR34-2MU4',      'L1_BPH-1M19-2MU4-BO_BPH-0DR34-2MU4',     ['L1_2MU4'], [PhysicsStream], ['RATE:Bphysics','BW:Bphys'], -1, False],
        #['2mu4_bJpsimumu_noL2_L1BPH-1M19-2MU4-BO_BPH-0DR34-2MU4',  'L1_BPH-1M19-2MU4-BO_BPH-0DR34-2MU4',     ['L1_2MU4'], [PhysicsStream], ['RATE:Bphysics','BW:Bphys'], -1, False],
        #['2mu4_bBmumu_noL2_L1BPH-1M19-2MU4-BO_BPH-0DR34-2MU4',     'L1_BPH-1M19-2MU4-BO_BPH-0DR34-2MU4',     ['L1_2MU4'], [PhysicsStream], ['RATE:Bphysics','BW:Bphys'], -1, False],
        #['2mu4_bBmumuxv2_noL2_L1BPH-1M19-2MU4-BO_BPH-0DR34-2MU4',  'L1_BPH-1M19-2MU4-BO_BPH-0DR34-2MU4',     ['L1_2MU4'], [PhysicsStream], ['RATE:Bphysics','BW:Bphys'], -1, False],
        # ['2mu4_bBmumux_BcmumuDsloose_noL2_L1BPH-1M19-2MU4-BO_BPH-0DR34-2MU4',  'L1_BPH-1M19-2MU4-BO_BPH-0DR34-2MU4',     ['L1_2MU4'], [PhysicsStream], ['RATE:Bphysics','BW:Bphys'], -1, False],
        

        
     
      
        
     

        # 86% bckg rejection WP + OneBarrel
        # ['mu6_mu4_bDimu_L1BPH-2M8-MU6MU4-B_BPH-0DR15-MU6MU4',      'L1_BPH-2M8-MU6MU4-B_BPH-0DR15-MU6MU4',     ['L1_MU6','L1_MU4'], [PhysicsStream], ['RATE:Bphysics','BW:Bphys'], -1, False],
        # ['mu6_mu4_bDimu_novtx_noos_L1BPH-2M8-MU6MU4-B_BPH-0DR15-MU6MU4',      'L1_BPH-2M8-MU6MU4-B_BPH-0DR15-MU6MU4',     ['L1_MU6','L1_MU4'], [PhysicsStream], ['RATE:Bphysics','BW:Bphys'], -1, False],
        # ['mu6_mu4_bJpsimumu_L1BPH-2M8-MU6MU4-B_BPH-0DR15-MU6MU4',  'L1_BPH-2M8-MU6MU4-B_BPH-0DR15-MU6MU4',     ['L1_MU6','L1_MU4'], [PhysicsStream], ['RATE:Bphysics','BW:Bphys'], -1, False],
        # ['mu6_mu4_bBmumu_L1BPH-2M8-MU6MU4-B_BPH-0DR15-MU6MU4',     'L1_BPH-2M8-MU6MU4-B_BPH-0DR15-MU6MU4',     ['L1_MU6','L1_MU4'], [PhysicsStream], ['RATE:Bphysics','BW:Bphys'], -1, False],
        # ['mu6_mu4_bBmumuxv2_L1BPH-2M8-MU6MU4-B_BPH-0DR15-MU6MU4',  'L1_BPH-2M8-MU6MU4-B_BPH-0DR15-MU6MU4',     ['L1_MU6','L1_MU4'], [PhysicsStream], ['RATE:Bphysics','BW:Bphys'], -1, False],
        # ['mu6_mu4_bBmumux_BcmumuDsloose_L1BPH-2M8-MU6MU4-B_BPH-0DR15-MU6MU4',  'L1_BPH-2M8-MU6MU4-B_BPH-0DR15-MU6MU4',     ['L1_MU6','L1_MU4'], [PhysicsStream], ['RATE:Bphysics','BW:Bphys'], -1, False],
        ['mu6_mu4_bDimu_noL2_L1BPH-2M8-MU6MU4-B_BPH-0DR15-MU6MU4',      'L1_BPH-2M8-MU6MU4-B_BPH-0DR15-MU6MU4',     ['L1_MU6','L1_MU4'], [PhysicsStream], ['RATE:Bphysics','BW:Bphys'], -1, False],
        ['mu6_mu4_bDimu_novtx_noos_noL2_L1BPH-2M8-MU6MU4-B_BPH-0DR15-MU6MU4',      'L1_BPH-2M8-MU6MU4-B_BPH-0DR15-MU6MU4',     ['L1_MU6','L1_MU4'], [PhysicsStream], ['RATE:Bphysics','BW:Bphys'], -1, False],
        ['mu6_mu4_bJpsimumu_noL2_L1BPH-2M8-MU6MU4-B_BPH-0DR15-MU6MU4',  'L1_BPH-2M8-MU6MU4-B_BPH-0DR15-MU6MU4',     ['L1_MU6','L1_MU4'], [PhysicsStream], ['RATE:Bphysics','BW:Bphys'], -1, False],
        ['mu6_mu4_bBmumu_noL2_L1BPH-2M8-MU6MU4-B_BPH-0DR15-MU6MU4',     'L1_BPH-2M8-MU6MU4-B_BPH-0DR15-MU6MU4',     ['L1_MU6','L1_MU4'], [PhysicsStream], ['RATE:Bphysics','BW:Bphys'], -1, False],
        ['mu6_mu4_bBmumuxv2_noL2_L1BPH-2M8-MU6MU4-B_BPH-0DR15-MU6MU4',  'L1_BPH-2M8-MU6MU4-B_BPH-0DR15-MU6MU4',     ['L1_MU6','L1_MU4'], [PhysicsStream], ['RATE:Bphysics','BW:Bphys'], -1, False],
        ['mu6_mu4_bBmumux_BcmumuDsloose_noL2_L1BPH-2M8-MU6MU4-B_BPH-0DR15-MU6MU4',  'L1_BPH-2M8-MU6MU4-B_BPH-0DR15-MU6MU4',     ['L1_MU6','L1_MU4'], [PhysicsStream], ['RATE:Bphysics','BW:Bphys'], -1, False],

#
# For semileptonic modes
#

        # ['mu10_mu6_bBmumuxv2_L1LFV-MU',  'L1_LFV-MU',     ['L1_MU10','L1_MU6'], [PhysicsStream], ['RATE:Bphysics','BW:Bphys'], -1, False],
        # ['mu10_mu6_bBmumux_BcmumuDsloose_L1LFV-MU',  'L1_LFV-MU',     ['L1_MU10','L1_MU6'], [PhysicsStream], ['RATE:Bphysics','BW:Bphys'], -1, False],
        ['mu10_mu6_bBmumuxv2_noL2_L1LFV-MU',  'L1_LFV-MU',     ['L1_MU10','L1_MU6'], [PhysicsStream], ['RATE:Bphysics','BW:Bphys'], -1, False],
        ['mu10_mu6_bBmumux_BcmumuDsloose_noL2_L1LFV-MU',  'L1_LFV-MU',     ['L1_MU10','L1_MU6'], [PhysicsStream], ['RATE:Bphysics','BW:Bphys'], -1, False],

#SX what about these?

        # L1Topo DY L1_2MU4
#        ['mu4_iloose_mu4_7invm9_noos_L1DY-BOX-2MU4',     'L1_DY-BOX-2MU4', ['L1_MU4','L1_MU4'], [PhysicsStream], ['RATE:Bphysics','BW:Bphys'], -1, False],
#        ['mu4_iloose_mu4_11invm60_noos_L1DY-BOX-2MU4',   'L1_DY-BOX-2MU4', ['L1_MU4','L1_MU4'], [PhysicsStream], ['RATE:Bphysics','BW:Bphys'], -1, False],
#        ['mu4_iloose_mu4_7invm9_noos_novtx_L1DY-BOX-2MU4',     'L1_DY-BOX-2MU4', ['L1_MU4','L1_MU4'], [PhysicsStream], ['RATE:Bphysics','BW:Bphys'], -1, False],
#        ['mu4_iloose_mu4_11invm60_noos_novtx_L1DY-BOX-2MU4',   'L1_DY-BOX-2MU4', ['L1_MU4','L1_MU4'], [PhysicsStream], ['RATE:Bphysics','BW:Bphys'], -1, False],
        ### ATR-14543
#        ['mu4_ivarloose_mu4_7invm9_noos_L1DY-BOX-2MU4',     'L1_DY-BOX-2MU4', ['L1_MU4','L1_MU4'], [PhysicsStream], ['RATE:Bphysics','BW:Bphys'], -1, False],
#        ['mu4_ivarloose_mu4_11invm60_noos_L1DY-BOX-2MU4',   'L1_DY-BOX-2MU4', ['L1_MU4','L1_MU4'], [PhysicsStream], ['RATE:Bphysics','BW:Bphys'], -1, False],
#        ['mu4_ivarloose_mu4_7invm9_noos_novtx_L1DY-BOX-2MU4',     'L1_DY-BOX-2MU4', ['L1_MU4','L1_MU4'], [PhysicsStream], ['RATE:Bphysics','BW:Bphys'], -1, False],
#        ['mu4_ivarloose_mu4_11invm60_noos_novtx_L1DY-BOX-2MU4',   'L1_DY-BOX-2MU4', ['L1_MU4','L1_MU4'], [PhysicsStream], ['RATE:Bphysics','BW:Bphys'], -1, False],
 
                
        ## Some more Bphysics
        # backup 71% bckg rejection WP
        # ['2mu4_bDimu_L1BPH-2M8-2MU4',    'L1_BPH-2M8-2MU4',     ['L1_2MU4'], [PhysicsStream], ['RATE:Bphysics','BW:Bphys'], -1, False],
        # ['2mu4_bDimu_novtx_noos_L1BPH-2M8-2MU4',    'L1_BPH-2M8-2MU4',     ['L1_2MU4'], [PhysicsStream], ['RATE:Bphysics','BW:Bphys'], -1, False],
        # ['2mu4_bJpsimumu_L1BPH-2M8-2MU4',  'L1_BPH-2M8-2MU4',     ['L1_2MU4'], [PhysicsStream], ['RATE:Bphysics','BW:Bphys'], -1, False],
        # ['2mu4_bBmumu_L1BPH-2M8-2MU4',     'L1_BPH-2M8-2MU4',     ['L1_2MU4'], [PhysicsStream], ['RATE:Bphysics','BW:Bphys'], -1, False],
        # ['2mu4_bBmumuxv2_L1BPH-2M8-2MU4',  'L1_BPH-2M8-2MU4',     ['L1_2MU4'], [PhysicsStream], ['RATE:Bphysics','BW:Bphys'], -1, False],
        # ['2mu4_bBmumux_BcmumuDsloose_L1BPH-2M8-2MU4',  'L1_BPH-2M8-2MU4',     ['L1_2MU4'], [PhysicsStream], ['RATE:Bphysics','BW:Bphys'], -1, False],

        ['2mu4_bDimu_noL2_L1BPH-2M8-2MU4',    'L1_BPH-2M8-2MU4',     ['L1_2MU4'], [PhysicsStream], ['RATE:Bphysics','BW:Bphys'], -1, False],
        ['2mu4_bDimu_novtx_noos_noL2_L1BPH-2M8-2MU4',    'L1_BPH-2M8-2MU4',     ['L1_2MU4'], [PhysicsStream], ['RATE:Bphysics','BW:Bphys'], -1, False],
        ['2mu4_bJpsimumu_noL2_L1BPH-2M8-2MU4',  'L1_BPH-2M8-2MU4',     ['L1_2MU4'], [PhysicsStream], ['RATE:Bphysics','BW:Bphys'], -1, False],
        ['2mu4_bBmumu_noL2_L1BPH-2M8-2MU4',     'L1_BPH-2M8-2MU4',     ['L1_2MU4'], [PhysicsStream], ['RATE:Bphysics','BW:Bphys'], -1, False],
        ['2mu4_bBmumuxv2_noL2_L1BPH-2M8-2MU4',  'L1_BPH-2M8-2MU4',     ['L1_2MU4'], [PhysicsStream], ['RATE:Bphysics','BW:Bphys'], -1, False],
        ['2mu4_bBmumux_BcmumuDsloose_noL2_L1BPH-2M8-2MU4',  'L1_BPH-2M8-2MU4',     ['L1_2MU4'], [PhysicsStream], ['RATE:Bphysics','BW:Bphys'], -1, False],
        
        # ['mu6_mu4_bDimu_L1BPH-8M15-MU6MU4',     'L1_BPH-8M15-MU6MU4',     ['L1_MU6','L1_MU4'], [PhysicsStream], ['RATE:Bphysics','BW:Bphys'], -1, False],
        # ['mu6_mu4_bDimu_novtx_noos_L1BPH-8M15-MU6MU4',     'L1_BPH-8M15-MU6MU4',     ['L1_MU6','L1_MU4'], [PhysicsStream], ['RATE:Bphysics','BW:Bphys'], -1, False],
        ['mu6_mu4_bDimu_noL2_L1BPH-8M15-MU6MU4',     'L1_BPH-8M15-MU6MU4',     ['L1_MU6','L1_MU4'], [PhysicsStream], ['RATE:Bphysics','BW:Bphys'], -1, False],
        ['mu6_mu4_bDimu_novtx_noos_noL2_L1BPH-8M15-MU6MU4',     'L1_BPH-8M15-MU6MU4',     ['L1_MU6','L1_MU4'], [PhysicsStream], ['RATE:Bphysics','BW:Bphys'], -1, False],
        # ['mu6_mu4_bUpsimumu_L1BPH-8M15-MU6MU4', 'L1_BPH-8M15-MU6MU4',     ['L1_MU6','L1_MU4'], [PhysicsStream], ['RATE:Bphysics','BW:Bphys'], -1, False],
        
        
        # backup 95% bckg rejection WP (for Upsilon only)        
        # ['2mu6_bDimu_L1BPH-8M15-2MU6',     'L1_BPH-8M15-2MU6',     ['L1_2MU6'], [PhysicsStream, 'express'], ['RATE:Bphysics','BW:Bphys'], -1, False],
        # ['2mu6_bDimu_novtx_noos_L1BPH-8M15-2MU6',     'L1_BPH-8M15-2MU6',     ['L1_2MU6'], [PhysicsStream], ['RATE:Bphysics','BW:Bphys'], -1, False],
        ['2mu6_bDimu_noL2_L1BPH-8M15-2MU6',     'L1_BPH-8M15-2MU6',     ['L1_2MU6'], [PhysicsStream], ['RATE:Bphysics','BW:Bphys'], -1, False],
        ['2mu6_bDimu_novtx_noos_noL2_L1BPH-8M15-2MU6',     'L1_BPH-8M15-2MU6',     ['L1_2MU6'], [PhysicsStream], ['RATE:Bphysics','BW:Bphys'], -1, False],
        # ['2mu6_bUpsimumu_L1BPH-8M15-2MU6', 'L1_BPH-8M15-2MU6',     ['L1_2MU6'], [PhysicsStream], ['RATE:Bphysics','BW:Bphys'], -1, False], 
			 ]

    if TriggerFlags.doFTK():
        TriggerFlags.BphysicsSlice.signatures = TriggerFlags.BphysicsSlice.signatures() + [
            ['2mu4_bBmumuxv2_Ftk',                'L1_2MU4', [], [PhysicsStream], ['RATE:Bphysics','BW:Bphys'], -1],
            ]


    TriggerFlags.CombinedSlice.signatures = TriggerFlags.CombinedSlice.signatures() + [

        ['e17_lhloose_nod0_ringer_mu14', 'L1_EM15VH_MU10', ['L1_EM15VH', 'L1_MU10'], [PhysicsStream], ['RATE:EgammaMuon', 'BW:Egamma', 'BW:Muon'], -1,['parallel',-1,[] ]],

        ['j20_xe100_mht_L1XE50', 'L1_XE50', ['',''], [PhysicsStream], ['RATE:JetMET', 'BW:Jet'], -1, ['serial',-1,['j20','xe100_mht_L1XE50']]],
        ['j30_xe100_mht_L1XE50', 'L1_XE50', ['',''], [PhysicsStream], ['RATE:JetMET', 'BW:Jet'], -1, ['serial',-1,['j30','xe100_mht_L1XE50']]],
        ['j40_xe100_mht_L1XE50', 'L1_XE50', ['',''], [PhysicsStream], ['RATE:JetMET', 'BW:Jet'], -1, ['serial',-1,['j40','xe100_mht_L1XE50']]],
        
        ['j20_lcw_xe100_mht_L1XE50', 'L1_XE50', ['',''], [PhysicsStream], ['RATE:JetMET', 'BW:Jet'], -1, ['serial',-1,['j20_lcw','xe100_mht_L1XE50']]],
        ['j30_lcw_xe100_mht_L1XE50', 'L1_XE50', ['',''], [PhysicsStream], ['RATE:JetMET', 'BW:Jet'], -1, ['serial',-1,['j30_lcw','xe100_mht_L1XE50']]],
        ['j40_lcw_xe100_mht_L1XE50', 'L1_XE50', ['',''], [PhysicsStream], ['RATE:JetMET', 'BW:Jet'], -1, ['serial',-1,['j40_lcw','xe100_mht_L1XE50']]],
        
        ['j20_cleanT_xe100_mht_L1XE50', 'L1_XE50', ['',''], [PhysicsStream], ['RATE:JetMET', 'BW:Jet'], -1, ['serial',-1,['j20_cleanT','xe100_mht_L1XE50']]],
        ['j30_cleanT_xe100_mht_L1XE50', 'L1_XE50', ['',''], [PhysicsStream], ['RATE:JetMET', 'BW:Jet'], -1, ['serial',-1,['j30_cleanT','xe100_mht_L1XE50']]],
        ['j40_cleanT_xe100_mht_L1XE50', 'L1_XE50', ['',''], [PhysicsStream], ['RATE:JetMET', 'BW:Jet'], -1, ['serial',-1,['j40_cleanT','xe100_mht_L1XE50']]],        

        ['j80_0eta240_j60_j45_320eta490_invm700_AND_j45_bmv2c2070_split_j45_bmv2c2085_split','L1_J40.0ETA25_2J25_J20.31ETA49', ['','','','',''], [PhysicsStream], ['RATE:MultiBJet', 'BW:BJet' ], -1, ['serial',-1,['j80_0eta240','j60','j45_320eta490_invm700_AND','j45_bmv2c2070_split','j45_bmv2c2085_split'] ]],
        
        #['j80_0eta240_j60_j45_320eta490', 'L1_J40.0ETA25_2J25_J20.31ETA49', ['L1_J40.0ETA25_2J25_J20.31ETA49','',''], [PhysicsStream], ['RATE:MultiBJet', 'BW:BJet' ], -1,],
        


        # all e/g + X triggers are taken from DC14 and L1 thresholds adjusted
        
#        ['g10_loose_mu10_taumass',   'L1_EM7_MU10', ['L1_EM7', 'L1_MU10'], [PhysicsStream], ['RATE:EgammaMuon', 'BW:Egamma', 'BW:Muon'], -1, ['parallel',-1,["g10_loose","mu10"]] ],
#        ['g20_loose_mu4_taumass',    'L1_EM15_MU4', ['L1_EM15', 'L1_MU4'], [PhysicsStream], ['RATE:EgammaMuon', 'BW:Egamma', 'BW:Muon'], -1, ['parallel',-1,["g20_loose","mu4"]] ],
#        ['g10_loose_mu10',           'L1_EM7_MU10', ['L1_EM7', 'L1_MU10'], [PhysicsStream], ['RATE:EgammaMuon', 'BW:Egamma', 'BW:Muon'], -1, ['parallel',-1,[] ]],
#        ['g20_loose_mu4',            'L1_EM15_MU4', ['L1_EM15', 'L1_MU4'], [PhysicsStream], ['RATE:EgammaMuon', 'BW:Egamma', 'BW:Muon'], -1, ['parallel',-1,[] ]],
#        

        # 2e34 single items
        ['e60_lhloose_L1EM24VHI_xe60noL1',      'L1_EM24VHI', ['L1_EM24VHI',''], [PhysicsStream], ['RATE:EgammaMET', 'BW:Egamma', 'BW:MET'], -1,['serial',-1,["e60_lhloose_L1EM24VHI","xe60noL1"]]],
        ['e60_lhloose_nod0_L1EM24VHI_xe60noL1', 'L1_EM24VHI', ['L1_EM24VHI',''], [PhysicsStream], ['RATE:EgammaMET', 'BW:Egamma', 'BW:MET'], -1,['serial',-1,["e60_lhloose_nod0_L1EM24VHI","xe60noL1"]]],
        ['e70_lhloose_L1EM24VHI_xe70noL1',      'L1_EM24VHI', ['L1_EM24VHI',''], [PhysicsStream], ['RATE:EgammaMET', 'BW:Egamma', 'BW:MET'], -1,['serial',-1,["e70_lhloose_L1EM24VHI","xe70noL1"]]],
        ['e70_lhloose_nod0_L1EM24VHI_xe70noL1', 'L1_EM24VHI', ['L1_EM24VHI',''], [PhysicsStream], ['RATE:EgammaMET', 'BW:Egamma', 'BW:MET'], -1,['serial',-1,["e70_lhloose_nod0_L1EM24VHI","xe70noL1"]]],

        ['g40_tight_iloose_xe40noL1', 	        'L1_EM20VHI', ['L1_EM20VHI',''], [PhysicsStream], ['RATE:EgammaMET', 'BW:Egamma', 'BW:MET'], -1,['serial',-1,["g40_tight_iloose","xe40noL1"]]],
        ['g45_tight_iloose_xe40noL1',           'L1_EM20VHI', ['L1_EM20VHI',''], [PhysicsStream], ['RATE:EgammaMET', 'BW:Egamma', 'BW:MET'], -1,['serial',-1,["g45_tight_iloose","xe40noL1"]]],
        ['g45_tight_iloose_xe45noL1', 	        'L1_EM20VHI', ['L1_EM20VHI',''], [PhysicsStream], ['RATE:EgammaMET', 'BW:Egamma', 'BW:MET'], -1,['serial',-1,["g45_tight_iloose","xe45noL1"]]],
        ['g45_tight_iloose_L1EM22VHI_xe45noL1', 'L1_EM22VHI', ['L1_EM22VHI',''], [PhysicsStream], ['RATE:EgammaMET', 'BW:Egamma', 'BW:MET'], -1,['serial',-1,["g45_tight_iloose_L1EM22VHI","xe45noL1"]]],
        ['g45_tight_iloose_L1EM24VHI_xe45noL1', 'L1_EM24VHI', ['L1_EM24VHI',''], [PhysicsStream], ['RATE:EgammaMET', 'BW:Egamma', 'BW:MET'], -1,['serial',-1,["g45_tight_iloose_L1EM24VHI","xe45noL1"]]],
        #['g45_tight_iloose_L1EM26VHI_xe45noL1', 'L1_EM26VHI', ['L1_EM26VHI',''], [PhysicsStream], ['RATE:EgammaMET', 'BW:Egamma', 'BW:MET'], -1,['serial',-1,["g45_tight_iloose_L1EM26VHI","xe45noL1"]]],
        ['g80_loose_iloose_xe80noL1',           'L1_EM22VHI', ['L1_EM22VHI',''], [PhysicsStream], ['RATE:EgammaMET', 'BW:Egamma', 'BW:MET'], -1,['serial',-1,["g80_loose_iloose","xe80noL1"]]],
        ['g80_loose_iloose_L1EM24VHI_xe80noL1', 'L1_EM24VHI', ['L1_EM24VHI',''], [PhysicsStream], ['RATE:EgammaMET', 'BW:Egamma', 'BW:MET'], -1,['serial',-1,["g80_loose_iloose_L1EM24VHI","xe80noL1"]]],
        #['g80_loose_iloose_L1EM26VHI_xe80noL1', 'L1_EM26VHI', ['L1_EM26VHI',''], [PhysicsStream], ['RATE:EgammaMET', 'BW:Egamma', 'BW:MET'], -1,['serial',-1,["g80_loose_iloose_L1EM26VHI","xe80noL1"]]],
        ['g85_tight_iloose_3j50noL1_L1EM22VHI',  'L1_EM22VHI', ['L1_EM22VHI',''], [PhysicsStream], ['RATE:EgammaJet', 'BW:Egamma', 'BW:Jet'], -1,['serial',-1,["g85_tight_iloose","3j50noL1_L1EM22VHI"]]],
        ['g100_tight_iloose_3j50noL1_L1EM22VHI', 'L1_EM22VHI', ['L1_EM22VHI',''], [PhysicsStream], ['RATE:EgammaJet', 'BW:Egamma', 'BW:Jet'], -1,['serial',-1,["g100_tight_iloose","3j50noL1_L1EM22VHI"]]],
        ['g85_tight_iloose_3j50noL1_L1EM24VHI', 'L1_EM24VHI', ['L1_EM24VHI',''], [PhysicsStream], ['RATE:EgammaJet', 'BW:Egamma', 'BW:Jet'], -1,['serial',-1,["g85_tight_iloose","3j50noL1_L1EM24VHI"]]],
        #['g85_tight_iloose_3j50noL1_L1EM26VHI', 'L1_EM26VHI', ['L1_EM26VHI',''], [PhysicsStream], ['RATE:EgammaJet', 'BW:Egamma', 'BW:Jet'], -1,['serial',-1,["g85_tight_iloose","3j50noL1_L1EM26VHI"]]],
        ['g100_tight_iloose_3j50noL1_L1EM24VHI', 'L1_EM24VHI', ['L1_EM24VHI',''], [PhysicsStream], ['RATE:EgammaJet', 'BW:Egamma', 'BW:Jet'], -1,['serial',-1,["g100_tight_iloose","3j50noL1_L1EM24VHI"]]],
        #['g100_tight_iloose_3j50noL1_L1EM26VHI', 'L1_EM26VHI', ['L1_EM26VHI',''], [PhysicsStream], ['RATE:EgammaJet', 'BW:Egamma', 'BW:Jet'], -1,['serial',-1,["g100_tight_iloose","3j50noL1_L1EM26VHI"]]],

        # L1Topo W T&P triggers for 2016
        ['e13_etcut_trkcut_L1EM12_W-MT25_W-15DPHI-JXE-0_W-15DPHI-EMXE_XS20_xe20_mt25', 'L1_EM12_W-MT25_W-15DPHI-JXE-0_W-15DPHI-EMXE_XS20', ['L1_EM12',''], [PhysicsStream], ['RATE:EgammaMET', 'BW:Egamma'], -1, ['serial',-1,["e13_etcut_trkcut","xe20"]]],
        ['e13_etcut_trkcut_xe20_mt25', 'L1_EM12_W-MT25_W-15DPHI-JXE-0_W-15DPHI-EMXE_W-90RO2-XEHT-0', ['L1_EM12',''], [PhysicsStream], ['RATE:EgammaMET', 'BW:Egamma'], -1, ['serial',-1,["e13_etcut_trkcut","xe20"]]],    
        ['e13_etcut_trkcut_xs15_L1EM12_W-MT25_W-15DPHI-JXE-0_W-15DPHI-EMXE_XS20', 'L1_EM12_W-MT25_W-15DPHI-JXE-0_W-15DPHI-EMXE_XS20', ['L1_EM12',''], [PhysicsStream], ['RATE:SingleElectron', 'BW:Egamma'], -1,['serial',-1,["e13_etcut_trkcut","xs15"]]], # commenting out until megrging is fixed centrally.
        ['e13_etcut_trkcut_xe20_L1EM12_W-MT25_W-15DPHI-JXE-0_W-15DPHI-EMXE_XS20', 'L1_EM12_W-MT25_W-15DPHI-JXE-0_W-15DPHI-EMXE_XS20', ['L1_EM12',''],[PhysicsStream],['RATE:EgammaMET','BW:Egamma'],-1,['serial',-1,["e13_etcut_trkcut","xe20"]]],
        ['e13_etcut_trkcut_xe20', 'L1_EM12_W-MT25_W-15DPHI-JXE-0_W-15DPHI-EMXE_W-90RO2-XEHT-0', ['L1_EM12',''],[PhysicsStream],['RATE:EgammaMET','BW:Egamma'],-1,['serial',-1,["e13_etcut_trkcut","xe20"]]],
        ['e13_etcut_trkcut_j20_perf_xe15_6dphi05_mt25_L1EM12_W-MT25_W-15DPHI-JXE-0_W-15DPHI-EMXE_XS20', 'L1_EM12_W-MT25_W-15DPHI-JXE-0_W-15DPHI-EMXE_XS20', ['L1_EM12','',''],[PhysicsStream],['RATE:EgammaMET','BW:Egamma'],-1,['serial',-1,["e13_etcut_trkcut","j20_perf","xe15"]]],
        ['e13_etcut_trkcut_j20_perf_xe15_6dphi05_mt25_L1EM12_W-MT25_W-15DPHI-JXE-0_W-15DPHI-EMXE_W-90RO2-XEHT-0', 'L1_EM12_W-MT25_W-15DPHI-JXE-0_W-15DPHI-EMXE_W-90RO2-XEHT-0', ['L1_EM12','',''],[PhysicsStream],['RATE:EgammaMET','BW:Egamma'],-1,['serial',-1,["e13_etcut_trkcut","j20_perf","xe15"]]],
       
        ### ATR-14348: L1Topo egamma chains
        ['e13_etcut_trkcut_xs30_j15_perf_xe30_2dphi05_mt35_L1EM12_W-MT25_W-15DPHI-JXE-0_W-15DPHI-EMXE_W-90RO2-XEHT-0', 'L1_EM12_W-MT25_W-15DPHI-JXE-0_W-15DPHI-EMXE_W-90RO2-XEHT-0', ['L1_EM12','','',''], [PhysicsStream], ['RATE:EgammaMET', 'BW:Egamma'], -1, ['serial',-1,["e13_etcut_trkcut","xs30","j15_perf","xe30"]]],
        ['e13_etcut_trkcut_xs30_j15_perf_xe30_2dphi15_mt35_L1EM12_W-MT25_W-15DPHI-JXE-0_W-15DPHI-EMXE_W-90RO2-XEHT-0', 'L1_EM12_W-MT25_W-15DPHI-JXE-0_W-15DPHI-EMXE_W-90RO2-XEHT-0', ['L1_EM12','','',''], [PhysicsStream], ['RATE:EgammaMET', 'BW:Egamma'], -1, ['serial',-1,["e13_etcut_trkcut","xs30","j15_perf","xe30"]]],
        ['e13_etcut_trkcut_xs30_xe30_mt35_L1EM12_W-MT25_W-15DPHI-JXE-0_W-15DPHI-EMXE_W-90RO2-XEHT-0', 'L1_EM12_W-MT25_W-15DPHI-JXE-0_W-15DPHI-EMXE_W-90RO2-XEHT-0', ['L1_EM12','',''], [PhysicsStream], ['RATE:EgammaMET', 'BW:Egamma'], -1, ['serial',-1,["e13_etcut_trkcut","xs30","xe30"]]],
        ['e13_etcut_trkcut_xs30_j15_perf_xe30_6dphi05_mt35_L1EM12_W-MT25_W-15DPHI-JXE-0_W-15DPHI-EMXE_XS20', 'L1_EM12_W-MT25_W-15DPHI-JXE-0_W-15DPHI-EMXE_XS20', ['L1_EM12','','',''], [PhysicsStream], ['RATE:EgammaMET', 'BW:Egamma'], -1, ['serial',-1,["e13_etcut_trkcut","xs30","j15_perf","xe30"]]],
        ['e13_etcut_trkcut_xs30_j15_perf_xe30_6dphi15_mt35_L1EM12_W-MT25_W-15DPHI-JXE-0_W-15DPHI-EMXE_XS20', 'L1_EM12_W-MT25_W-15DPHI-JXE-0_W-15DPHI-EMXE_XS20', ['L1_EM12','','',''], [PhysicsStream], ['RATE:EgammaMET', 'BW:Egamma'], -1, ['serial',-1,["e13_etcut_trkcut","xs30","j15_perf","xe30"]]],
        ['e13_etcut_trkcut_xs30_xe30_mt35_L1EM12_W-MT25_W-15DPHI-JXE-0_W-15DPHI-EMXE_XS20', 'L1_EM12_W-MT25_W-15DPHI-JXE-0_W-15DPHI-EMXE_XS20', ['L1_EM12','',''], [PhysicsStream], ['RATE:EgammaMET', 'BW:Egamma'], -1, ['serial',-1,["e13_etcut_trkcut","xs30","xe30"]]],
        ['e13_etcut_trkcut_xs30_j15_perf_xe30_2dphi15_mt35_L1EM12_W-MT25_W-15DPHI-JXE-0_W-15DPHI-EMXE_XS20', 'L1_EM12_W-MT25_W-15DPHI-JXE-0_W-15DPHI-EMXE_XS20', ['L1_EM12','','',''], [PhysicsStream], ['RATE:EgammaMET', 'BW:Egamma'], -1, ['serial',-1,["e13_etcut_trkcut","xs30","j15_perf","xe30"]]],
        ['e13_etcut_trkcut_j20_perf_xe15_6dphi15_mt25_L1EM12_W-MT25_W-15DPHI-JXE-0_W-15DPHI-EMXE_XS20', 'L1_EM12_W-MT25_W-15DPHI-JXE-0_W-15DPHI-EMXE_XS20', ['L1_EM12','',''],[PhysicsStream],['RATE:EgammaMET','BW:Egamma'],-1,['serial',-1,["e13_etcut_trkcut","j20_perf","xe15"]]],
        ['e13_etcut_trkcut_xs30_j15_perf_xe30_6dphi15_mt35_L1EM12_W-MT25_W-15DPHI-JXE-0_W-15DPHI-EMXE_W-90RO2-XEHT-0', 'L1_EM12_W-MT25_W-15DPHI-JXE-0_W-15DPHI-EMXE_W-90RO2-XEHT-0', ['L1_EM12','','',''], [PhysicsStream], ['RATE:EgammaMET', 'BW:Egamma'], -1, ['serial',-1,["e13_etcut_trkcut","xs30","j15_perf","xe30"]]],
        ['e13_etcut_trkcut_j20_perf_xe15_6dphi15_mt25_L1EM12_W-MT25_W-15DPHI-JXE-0_W-15DPHI-EMXE_W-90RO2-XEHT-0', 'L1_EM12_W-MT25_W-15DPHI-JXE-0_W-15DPHI-EMXE_W-90RO2-XEHT-0', ['L1_EM12','',''],[PhysicsStream],['RATE:EgammaMET','BW:Egamma'],-1,['serial',-1,["e13_etcut_trkcut","j20_perf","xe15"]]],
        ['e13_etcut_trkcut_j20_perf_xe15_6dphi15_mt25', 'L1_EM12_XS20', ['L1_EM12','',''],[PhysicsStream],['RATE:EgammaMET','BW:Egamma'],-1,['serial',-1,["e13_etcut_trkcut","j20_perf","xe15"]]],
        # e18
        ['e18_etcut_trkcut_xs30_j15_perf_xe30_2dphi15_mt35_L1EM15_W-MT35_W-05DPHI-JXE-0_W-05DPHI-EM15XE_XS30', 'L1_EM15_W-MT35_W-05DPHI-JXE-0_W-05DPHI-EM15XE_XS30', ['L1_EM15','','',''], [PhysicsStream], ['RATE:EgammaMET', 'BW:Egamma'], -1, ['serial',-1,["e18_etcut_trkcut","xs30","j15_perf","xe30"]]],
        ['e18_etcut_trkcut_xs30_j15_perf_xe30_6dphi05_mt35_L1EM15_W-MT35_W-250RO2-XEHT-0_W-05DPHI-JXE-0_W-05DPHI-EM15XE', 'L1_EM15_W-MT35_W-250RO2-XEHT-0_W-05DPHI-JXE-0_W-05DPHI-EM15XE', ['L1_EM15','','',''], [PhysicsStream], ['RATE:EgammaMET', 'BW:Egamma'], -1, ['serial',-1,["e18_etcut_trkcut","xs30","j15_perf","xe30"]]],
        ['e18_etcut_trkcut_xs30_j15_perf_xe30_6dphi15_mt35_L1EM15_W-MT35_W-250RO2-XEHT-0_W-05DPHI-JXE-0_W-05DPHI-EM15XE', 'L1_EM15_W-MT35_W-250RO2-XEHT-0_W-05DPHI-JXE-0_W-05DPHI-EM15XE', ['L1_EM15','','',''], [PhysicsStream], ['RATE:EgammaMET', 'BW:Egamma'], -1, ['serial',-1,["e18_etcut_trkcut","xs30","j15_perf","xe30"]]],
        ['e18_etcut_trkcut_xs30_j15_perf_xe30_6dphi15_mt35_L1EM15_W-MT35_W-250RO2-XEHT-0_W-15DPHI-JXE-0_W-15DPHI-EM15XE', 'L1_EM15_W-MT35_W-250RO2-XEHT-0_W-15DPHI-JXE-0_W-15DPHI-EM15XE', ['L1_EM15','','',''],  [PhysicsStream], ['RATE:EgammaMET', 'BW:Egamma', 'BW:MET'], -1,['serial',-1,["e18_etcut_trkcut","xs30","j15_perf","xe30"]]],
        ['e18_etcut_trkcut_xs30_xe30_mt35_L1EM15_W-MT35_W-250RO2-XEHT-0_W-15DPHI-JXE-0_W-15DPHI-EM15XE', 'L1_EM15_W-MT35_W-250RO2-XEHT-0_W-15DPHI-JXE-0_W-15DPHI-EM15XE', ['L1_EM15','',''], [PhysicsStream], ['RATE:EgammaMET', 'BW:Egamma'], -1, ['serial',-1,["e18_etcut_trkcut","xs30","xe30"]]],
        # e20
        ['e20_etcut_trkcut_xs30_j15_perf_xe30_6dphi15_mt35_L1EM15_W-MT35_W-250RO2-XEHT-0_W-15DPHI-JXE-0_W-15DPHI-EM15XE', 'L1_EM15_W-MT35_W-250RO2-XEHT-0_W-15DPHI-JXE-0_W-15DPHI-EM15XE', ['L1_EM15','','',''],  [PhysicsStream], ['RATE:EgammaMET', 'BW:Egamma', 'BW:MET'], -1,['serial',-1,["e20_etcut_trkcut","xs30","j15_perf","xe30"]]],
        ['e20_etcut_trkcut_xs30_xe30_mt35_L1EM15_W-MT35_W-250RO2-XEHT-0_W-15DPHI-JXE-0_W-15DPHI-EM15XE', 'L1_EM15_W-MT35_W-250RO2-XEHT-0_W-15DPHI-JXE-0_W-15DPHI-EM15XE', ['L1_EM15','',''], [PhysicsStream], ['RATE:EgammaMET', 'BW:Egamma'], -1, ['serial',-1,["e20_etcut_trkcut","xs30","xe30"]]],
        ['e20_etcut_trkcut_xs30_j15_perf_xe30_6dphi15_mt35_L1EM15_W-MT35_W-250RO2-XEHT-0_W-05DPHI-JXE-0_W-05DPHI-EM15XE', 'L1_EM15_W-MT35_W-250RO2-XEHT-0_W-05DPHI-JXE-0_W-05DPHI-EM15XE', ['L1_EM15','','',''],  [PhysicsStream], ['RATE:EgammaMET', 'BW:Egamma', 'BW:MET'], -1,['serial',-1,["e20_etcut_trkcut","xs30","j15_perf","xe30"]]],
        ['e20_etcut_trkcut_xs30_xe30_mt35_L1EM15_W-MT35_W-250RO2-XEHT-0_W-05DPHI-JXE-0_W-05DPHI-EM15XE', 'L1_EM15_W-MT35_W-250RO2-XEHT-0_W-05DPHI-JXE-0_W-05DPHI-EM15XE', ['L1_EM15','',''], [PhysicsStream], ['RATE:EgammaMET', 'BW:Egamma'], -1, ['serial',-1,["e20_etcut_trkcut","xs30","xe30"]]],
        # e24
        ['e24_etcut_trkcut_xs30_j15_perf_xe30_6dphi15_mt35_L1EM15_W-MT35_W-250RO2-XEHT-0_W-15DPHI-JXE-0_W-15DPHI-EM15XE', 'L1_EM15_W-MT35_W-250RO2-XEHT-0_W-15DPHI-JXE-0_W-15DPHI-EM15XE', ['L1_EM15','','',''],  [PhysicsStream], ['RATE:EgammaMET', 'BW:Egamma', 'BW:MET'], -1,['serial',-1,["e24_etcut_trkcut","xs30","j15_perf","xe30"]]],
        ['e24_etcut_trkcut_xs30_xe30_mt35_L1EM15_W-MT35_W-250RO2-XEHT-0_W-15DPHI-JXE-0_W-15DPHI-EM15XE', 'L1_EM15_W-MT35_W-250RO2-XEHT-0_W-15DPHI-JXE-0_W-15DPHI-EM15XE', ['L1_EM15','',''], [PhysicsStream], ['RATE:EgammaMET', 'BW:Egamma'], -1, ['serial',-1,["e24_etcut_trkcut","xs30","xe30"]]],
        ['e24_etcut_trkcut_xs30_j15_perf_xe30_6dphi15_mt35_L1EM15_W-MT35_W-250RO2-XEHT-0_W-05DPHI-JXE-0_W-05DPHI-EM15XE', 'L1_EM15_W-MT35_W-250RO2-XEHT-0_W-05DPHI-JXE-0_W-05DPHI-EM15XE', ['L1_EM15','','',''],  [PhysicsStream], ['RATE:EgammaMET', 'BW:Egamma', 'BW:MET'], -1,['serial',-1,["e24_etcut_trkcut","xs30","j15_perf","xe30"]]],
        ['e24_etcut_trkcut_xs30_xe30_mt35_L1EM15_W-MT35_W-250RO2-XEHT-0_W-05DPHI-JXE-0_W-05DPHI-EM15XE', 'L1_EM15_W-MT35_W-250RO2-XEHT-0_W-05DPHI-JXE-0_W-05DPHI-EM15XE', ['L1_EM15','',''], [PhysicsStream], ['RATE:EgammaMET', 'BW:Egamma'], -1, ['serial',-1,["e24_etcut_trkcut","xs30","xe30"]]],

        # High-Et W T&P
        #['e50_etcut_trkcut_xe50_mt35', 'L1_EM26VHI', ['L1_EM26VHI',''], [PhysicsStream], ['RATE:EgammaMET', 'BW:Egamma'], -1, ['serial',-1,["e50_etcut_trkcut","xe50"]]],
        #['e50_etcut_trkcut_j15_perf_xe50_6dphi15_mt35', 'L1_EM26VHI', ['L1_EM26VHI','',''], [PhysicsStream], ['RATE:EgammaMET', 'BW:Egamma'], -1, ['serial',-1,["e50_etcut_trkcut","j15_perf","xe50"]]],
        #['e60_etcut_trkcut_xe60_mt35', 'L1_EM26VHI', ['L1_EM26VHI',''], [PhysicsStream], ['RATE:EgammaMET', 'BW:Egamma'], -1, ['serial',-1,["e60_etcut_trkcut","xe60"]]],
        #['e60_etcut_trkcut_j15_perf_xe60_6dphi15_mt35', 'L1_EM26VHI', ['L1_EM26VHI','',''], [PhysicsStream], ['RATE:EgammaMET', 'BW:Egamma'], -1, ['serial',-1,["e60_etcut_trkcut","j15_perf","xe60"]]],

        # High-Et W T&P
        #['e30_etcut_trkcut_xs30_xe30_mt35', 'L1_EM26VHI', ['L1_EM26VHI','',''], [PhysicsStream], ['RATE:EgammaMET', 'BW:Egamma'], -1, ['serial',-1,["e30_etcut_trkcut","xs30","xe30"]]],
        #['e40_etcut_trkcut_xs30_xe30_mt35', 'L1_EM26VHI', ['L1_EM26VHI','',''], [PhysicsStream], ['RATE:EgammaMET', 'BW:Egamma'], -1, ['serial',-1,["e40_etcut_trkcut","xs30","xe30"]]],
        #['e50_etcut_trkcut_xs30_xe30_mt35', 'L1_EM26VHI', ['L1_EM26VHI','',''], [PhysicsStream], ['RATE:EgammaMET', 'BW:Egamma'], -1, ['serial',-1,["e50_etcut_trkcut","xs30","xe30"]]],
        #['e60_etcut_trkcut_xs30_xe30_mt35', 'L1_EM26VHI', ['L1_EM26VHI','',''], [PhysicsStream], ['RATE:EgammaMET', 'BW:Egamma'], -1, ['serial',-1,["e60_etcut_trkcut","xs30","xe30"]]],
        #['e30_etcut_trkcut_xs30_j15_perf_xe30_6dphi15_mt35', 'L1_EM26VHI', ['L1_EM26VHI','','',''], [PhysicsStream], ['RATE:EgammaMET', 'BW:Egamma'], -1, ['serial',-1,["e30_etcut_trkcut","xs30","j15_perf","xe30"]]],
        #['e40_etcut_trkcut_xs30_j15_perf_xe30_6dphi15_mt35', 'L1_EM26VHI', ['L1_EM26VHI','','',''], [PhysicsStream], ['RATE:EgammaMET', 'BW:Egamma'], -1, ['serial',-1,["e40_etcut_trkcut","xs30","j15_perf","xe30"]]],
        #['e50_etcut_trkcut_xs30_j15_perf_xe30_6dphi15_mt35', 'L1_EM26VHI', ['L1_EM26VHI','','',''], [PhysicsStream], ['RATE:EgammaMET', 'BW:Egamma'], -1, ['serial',-1,["e50_etcut_trkcut","xs30","j15_perf","xe30"]]],
        #['e60_etcut_trkcut_xs30_j15_perf_xe30_6dphi15_mt35', 'L1_EM26VHI', ['L1_EM26VHI','','',''], [PhysicsStream], ['RATE:EgammaMET', 'BW:Egamma'], -1, ['serial',-1,["e60_etcut_trkcut","xs30","j15_perf","xe30"]]],

 
        # cut-based version of the following triggers staying in MC menu. The LH-based version kept in Physics menu. (ATR-14059)

        # 3 lepton ATR-15246
        ['e17_lhvloose_nod0_e10_lhvloose_mu6',  'L1_EM15VH_2EM8VH_MU6',['L1_EM15VH','L1_2EM8VH','L1_MU6'], [PhysicsStream], ['RATE:EgammaMuon', 'BW:Egamma', 'BW:Muon'], -1,['parallel',-1,[] ]],

        # photon+tri-jet trigger
        #['g45_tight_2j50noL1',           'L1_EM20VH',  ['L1_EM20VH',''],  [PhysicsStream], ['RATE:EgammaMET', 'BW:Egamma', 'BW:Jet'], -1,['serial',-1,["g45_tight","2j50noL1"]]],
        #['g75_tight_2j25noL1',           'L1_EM20VH',  ['L1_EM20VH',''],  [PhysicsStream], ['RATE:EgammaMET', 'BW:Egamma', 'BW:Jet'], -1,['serial',-1,["g75_tight","2j25noL1"]]],

        ['g45_tight_3j50noL1', 'L1_EM20VH', ['L1_EM20VH',''], [PhysicsStream], ['RATE:EgammaJet', 'BW:Egamma', 'BW:Jet'], -1,['serial',-1,["g45_tight","3j50noL1"]]],
        ['g75_tight_3j50noL1', 'L1_EM20VH', ['L1_EM20VH',''], [PhysicsStream], ['RATE:EgammaJet', 'BW:Egamma', 'BW:Jet'], -1,['serial',-1,["g75_tight","3j50noL1"]]],
        ['g75_tight_3j25noL1_L1EM20VHI', 'L1_EM20VHI', ['L1_EM20VHI',''], [PhysicsStream], ['RATE:EgammaJet', 'BW:Egamma', 'BW:Jet'], -1,['serial',-1,["g75_tight","3j25noL1_L1EM20VHI"]]],
        ['g75_tight_3j25noL1_L1EM22VHI', 'L1_EM22VHI', ['L1_EM22VHI',''], [PhysicsStream], ['RATE:EgammaJet', 'BW:Egamma', 'BW:Jet'], -1,['serial',-1,["g75_tight","3j25noL1_L1EM22VHI"]]],

##da levare
  #      ['j60_boffperf_split_j60_L12J40_XE45','L1_2J40_XE45',  [],  [PhysicsStream], ['RATE:JetMET', 'BW:MET', 'BW:Jet'], -1,['serial',-1,["j60_boffperf_split","j60_L12J40_XE45"]]],

        ['j80_boffperf_split_L12J50_XE40','L1_2J50_XE40',  ['L1_2J50_XE40',''],  [PhysicsStream], ['RATE:JetMET', 'BW:MET', 'BW:Jet'], -1],
        ['j80_boffperf_split_xe70_L1J400ETA25_XE50','L1_J40.0ETA25_XE50',  ['L1_J40.0ETA25_XE50',''],  [PhysicsStream], ['RATE:JetMET', 'BW:MET', 'BW:Jet'], -1,['serial',-1,["j80_boffperf_split","xe70_L1J400ETA25_XE50"]]],
        ['j100_boffperf_split_L1XE60','L1_XE60',  ['L1_XE60',''],  [PhysicsStream], ['RATE:JetMET', 'BW:MET', 'BW:Jet'], -1],

      ['j80_bmv2c2060_split_L12J50_XE40','L1_2J50_XE40',  ['L1_2J50','XE40'],  [PhysicsStream], ['RATE:JetMET', 'BW:MET', 'BW:Jet'], -1],
      ['j100_bmv2c2070_split_L1XE60','L1_XE60',  ['L1_2J50',''],  [PhysicsStream], ['RATE:JetMET', 'BW:MET', 'BW:Jet'], -1],



#        ['j80_boffperf_split_L1J40_XE50','L1_J40_XE50',  ['L1_J40_XE50',''],  [PhysicsStream], ['RATE:JetMET', 'BW:MET', 'BW:Jet'], -1],

#        ['j80_boffperf_split_L1J400ETA25_XE50','L1_J40.0ETA25_XE50',  ['L1_J40.0ETA25_XE50',''],  [PhysicsStream], ['RATE:JetMET', 'BW:MET', 'BW:Jet'], -1],

#        ['j80_boffperf_split_L1XE60','L1_XE60',  ['L1_XE60',''],  [PhysicsStream], ['RATE:JetMET', 'BW:MET', 'BW:Jet'], -1],
#        ['2j30_boffperf_split_L12J15_XE55','L1_2J15_XE55',  ['L1_2J15','XE55'],  [PhysicsStream], ['RATE:JetMET', 'BW:MET', 'BW:Jet'], -1],
# 

        # 
        #  B-jet + hT
        #
#        ['2j55_bmv2c2060_split_ht300_L14J20',              'L1_4J20',   ['L1_4J20', ''],   [PhysicsStream], ['RATE:MultiBJet',  'BW:BJet', 'BW:Jet'],-1,['serial',-1,['2j55_bmv2c2060_split', 'ht300_L14J20']]],

        ['2j55_bperf_ht300_L14J20',  'L1_4J20',   ['L1_4J20', ''],   [PhysicsStream], ['RATE:MultiBJet',  'BW:BJet', 'BW:Jet'],-1,['serial',-1,['2j55_bperf', 'ht300_L14J20']]],
        ['2j55_bperf_split_ht300_L14J20',  'L1_4J20',   ['L1_4J20', ''],   [PhysicsStream], ['RATE:MultiBJet',  'BW:BJet', 'BW:Jet'],-1,['serial',-1,['2j55_bperf_split', 'ht300_L14J20']]],
        ['2j55_boffperf_ht300_L14J20',  'L1_4J20',   ['L1_4J20', ''],   [PhysicsStream], ['RATE:MultiBJet',  'BW:BJet', 'BW:Jet'],-1,['serial',-1,['2j55_boffperf', 'ht300_L14J20']]],
        #['2j55_boffperf_split_ht300_L14J20',  'L1_4J20',   ['L1_4J20', ''],   [PhysicsStream], ['RATE:MultiBJet',  'BW:BJet', 'BW:Jet'],-1,['serial',-1,['2j55_boffperf_split', 'ht300_L14J20']]],

        ['j55_bperf_ht500_L14J20',  'L1_4J20',   ['L1_4J20', ''],   [PhysicsStream], ['RATE:MultiBJet',  'BW:BJet', 'BW:Jet'],-1,['serial',-1,[  'j55_bperf', 'ht500_L14J20']]],
        ['j55_bperf_split_ht500_L14J20',  'L1_4J20',   ['L1_4J20', ''],   [PhysicsStream], ['RATE:MultiBJet',  'BW:BJet', 'BW:Jet'],-1,['serial',-1,[ 'j55_bperf_split', 'ht500_L14J20']]],
        ['j55_boffperf_ht500_L14J20',  'L1_4J20',   ['L1_4J20', ''],   [PhysicsStream], ['RATE:MultiBJet',  'BW:BJet', 'BW:Jet'],-1,['serial',-1,[  'j55_boffperf', 'ht500_L14J20']]],
        ['j55_boffperf_split_ht500_L14J20',  'L1_4J20',   ['L1_4J20', ''],   [PhysicsStream], ['RATE:MultiBJet',  'BW:BJet', 'BW:Jet'],-1,['serial',-1,[  'j55_boffperf_split', 'ht500_L14J20']]],


        ['2j45_bmv2c2060_split_2j35_0eta490_invm700','L1_HT150-J20s5.ETA31_MJJ-400', [], [PhysicsStream], ['RATE:MultiBJet',  'BW:BJet', 'BW:Jet'],-1,['serial',-1,[  '2j45_bmv2c2060_split', '2j35_0eta490_invm700']]],
        ['ht300_2j40_0eta490_invm700','L1_HT150-J20s5.ETA31_MJJ-400', [], [PhysicsStream], ['RATE:MultiBJet',  'BW:BJet', 'BW:Jet'],-1,['serial',-1,[  'ht300', '2j40_0eta490_invm700']]],

         ['2j45_bmv2c2060_split_2j35_0eta490_invm700_L1HT150-J20s5.ETA31_MJJ-400-CF','L1_HT150-J20s5.ETA31_MJJ-400-CF' , [], [PhysicsStream], ['RATE:MultiBJet',  'BW:BJet', 'BW:Jet'],-1,['serial',-1,[  '2j45_bmv2c2060_split', '2j35_0eta490_invm700']]],
        ['ht300_2j40_0eta490_invm700_L1HT150-J20s5.ETA31_MJJ-400-CF','L1_HT150-J20s5.ETA31_MJJ-400-CF', [], [PhysicsStream], ['RATE:MultiBJet',  'BW:BJet', 'BW:Jet'],-1,['serial',-1,[  'ht300', '2j40_0eta490_invm700']]],
        ####
       ### NOT IN THE LIST ['e5_tight1_g4_etcut',                       'L1_2EM3', [], [PhysicsStream], ['RATE:ElectronPhoton', 'BW:Egamma'], -1, ['parallel',-1,[] ]],
        ### NOT IN THE LIST ['e24_medium1_L1EM20VHI_g8_etcut',      'L1_EM20VHI', ['L1_EM20VHI','L1_EM3'], [PhysicsStream], ['RATE:ElectronPhoton', 'BW:Egamma'], -1, ['parallel',-1,[] ]],
        ### NOT IN THE LIST ['e17_loose1_2g8_etcut_L12EM7',         'L1_EM15VH_3EM7',['L1_EM15VH','L1_2EM7'], [PhysicsStream], ['RATE:ElectronPhoton', 'BW:Egamma'], -1,['parallel',-1,[] ]],
        ### NOT IN THE LIST ['e24_medium1_L1EM15VH_g25_medium1',    'L1_2EM15VH',[], [PhysicsStream], ['RATE:ElectronPhoton', 'BW:Egamma'], -1,['parallel',-1,[] ]],
        ### NOT IN THE LIST ['e20_medium1_g35_loose1',              'L1_2EM15VH',[], [PhysicsStream], ['RATE:ElectronPhoton', 'BW:Egamma'], -1,['parallel',-1,[] ]],
        ### NOT IN THE LIST ['e20_medium1_2g20_loose1',             'L1_2EM15VH',[], [PhysicsStream], ['RATE:ElectronPhoton', 'BW:Egamma'], -1,['parallel',-1,[] ]],
        
        #MET+X -- with e/g only
        #['e24_medium1_L1EM20VHI_xe100noL1',  'L1_EM20VHI',['L1_EM20VHI',''], [PhysicsStream], ['RATE:EgammaMET', 'BW:Egamma'], -1,['serial',-1,["e24_medium1_L1EM20VHI","xe100noL1"]]],

        #['mu24_xe100noL1_wEFMu',     'L1_MU21',['L1_MU21',''], [PhysicsStream], ['RATE:METMuon', 'BW:Muon'], -1,['serial',-1,["mu24","xe100noL1_wEFMu"]]],
        #['j80_xe80_dphi1',         'L1_J40_XE50',['',''], [PhysicsStream], ['RATE:JetMET', 'BW:Jet'], -1,['serial',-1,["j80","xe80"]]],

        # jet+xe alternative triggers
        ['j80_xe100',               'L1_J40_XE50',['',''], [PhysicsStream], ['RATE:JetMET', 'BW:Jet', 'BW:MET'], -1,['serial',-1,["j80","xe100"]]],        
        ['j120_xe80',               'L1_J75_XE50',['',''], [PhysicsStream], ['RATE:JetMET', 'BW:Jet', 'BW:MET'], -1,['serial',-1,["j120","xe80"]]],        
        ['j150_xe80',               'L1_J75_XE50',['',''], [PhysicsStream], ['RATE:JetMET', 'BW:Jet', 'BW:MET'], -1,['serial',-1,["j150","xe80"]]],        
        ['j150_xe80_tc_lcw',        'L1_J75_XE50',['',''], [PhysicsStream], ['RATE:JetMET', 'BW:Jet', 'BW:MET'], -1,['serial',-1,["j150","xe80_tc_lcw"]]],        
        ['j40_cleanT_xe75_L1XE60',    'L1_XE60', ['',''], [PhysicsStream], ['RATE:JetMET', 'BW:Jet'], -1, ['serial',-1,["j40_cleanT","xe75_L1XE60"]]],
        ['j30_0eta490_cleanT_xe80_L1XE60',    'L1_XE60', ['',''], [PhysicsStream], ['RATE:JetMET', 'BW:Jet'], -1, ['serial',-1,["j30_0eta490_cleanT","xe80_L1XE60"]]],
        ['j30_0eta490_cleanT_xe100_tc_lcw_L1XE70', 'L1_XE70', ['',''], [PhysicsStream], ['RATE:JetMET', 'BW:Jet'], -1, ['serial',-1,["j30_0eta490_cleanT","xe100_tc_lcw_L1XE70"]]],
        ['j60_cleanT_xe80_L1J40_XE50',                    'L1_J40_XE50', ['',''], [PhysicsStream], ['RATE:JetMET', 'BW:Jet'], -1, ['serial',-1,["j60_cleanT","xe80"]]],
        ['j60_cleanT_xe75_L1J40_XE50',                    'L1_J40_XE50', ['',''], [PhysicsStream], ['RATE:JetMET', 'BW:Jet'], -1, ['serial',-1,["j60_cleanT","xe75"]]],

        ['j80_cleanT_xe80_tc_lcw_2dphi05_L1XE50',         'L1_XE50', ['',''], [PhysicsStream], ['RATE:JetMET', 'BW:Jet'], -1, ['serial',-1,["j80_cleanT","xe80_tc_lcw_L1XE50"]]],
        ['j80_cleanT_xe85_tc_lcw_2dphi05_L1XE50',         'L1_XE50', ['',''], [PhysicsStream], ['RATE:JetMET', 'BW:Jet'], -1, ['serial',-1,["j80_cleanT","xe85_tc_lcw_L1XE50"]]],

        # ATR-11975
        ['j65_0eta490_j40_0eta490_invm250_xe80_L1XE70', 'L1_XE70', ['','',''], [PhysicsStream], ['RATE:JetMET', 'BW:Jet'], -1, ['serial',-1,["j65_0eta490","j40_0eta490_invm250","xe80_L1XE70"]]],


        # Tau + Electron
        # Low-threshold with jets
         #e+tau chains seeded by L1EM15TAU12I, needed as supporting triggers for the primary chains with either L1 jet or L1topo
        ['e17_lhmedium_nod0_iloose_tau25_medium1_tracktwo',  'L1_EM15VHI_2TAU12IM_J25_3J12',['L1_EM15VHI','L1_TAU12IM'], [PhysicsStream], ['RATE:ElectronTau', 'BW:Tau', 'BW:Egamma'], -1,['serial',-1,["e17_lhmedium_nod0_iloose","tau25_medium1_tracktwo"]]],

        ['e17_lhmedium_ivarloose_tau25_medium1_tracktwo',  'L1_EM15VHI_2TAU12IM_J25_3J12',['L1_EM15VHI','L1_TAU12IM'], [PhysicsStream], ['RATE:ElectronTau', 'BW:Tau', 'BW:Egamma'], -1,['serial',-1,["e17_lhmedium_ivarloose","tau25_medium1_tracktwo"]]],

        # Those are somehow not working
        ['e17_lhmedium_iloose_tau25_perf_ptonly_L1EM15VHI_2TAU12IM', 'L1_EM15VHI_2TAU12IM',['L1_EM15VHI','L1_TAU12IM'], [PhysicsStream], ['RATE:ElectronTau', 'BW:Tau', 'BW:Egamma'], -1,['serial',-1,["e17_lhmedium_iloose","tau25_perf_ptonly"]]],
        ['e17_lhmedium_ivarloose_tau25_perf_ptonly_L1EM15VHI_2TAU12IM', 'L1_EM15VHI_2TAU12IM',['L1_EM15VHI','L1_TAU12IM'], [PhysicsStream], ['RATE:ElectronTau', 'BW:Tau', 'BW:Egamma'], -1,['serial',-1,["e17_lhmedium_ivarloose","tau25_perf_ptonly"]]],
        ['e17_lhmedium_tau25_medium1_tracktwo_L1EM15VHI_2TAU12IM',  'L1_EM15VHI_2TAU12IM',['L1_EM15VHI','L1_TAU12IM'], [PhysicsStream], ['RATE:ElectronTau', 'BW:Tau'], -1,['serial',-1,["e17_lhmedium","tau25_medium1_tracktwo"]]],
       
        #e+tau chains seeded by L1DR-EM15TAU12I which could be the primary e+tau chain with L1topo
        ### cannot do now until l1 item is defined
        ['e17_lhmedium_nod0_iloose_tau25_medium1_tracktwo_L1DR-EM15TAU12I',  'L1_DR-EM15TAU12I',['L1_EM15VHI','L1_TAU12IM'], [PhysicsStream], ['RATE:ElectronTau', 'BW:Tau'], -1,['serial',-1,["e17_lhmedium_nod0_iloose","tau25_medium1_tracktwo"]]],
        ['e17_lhmedium_nod0_ivarloose_tau25_medium1_tracktwo_L1DR-EM15TAU12I',  'L1_DR-EM15TAU12I',['L1_EM15VHI','L1_TAU12IM'], [PhysicsStream], ['RATE:ElectronTau', 'BW:Tau'], -1,['serial',-1,["e17_lhmedium_nod0_ivarloose","tau25_medium1_tracktwo"]]],

        ['e17_lhmedium_tau25_medium1_tracktwo_L1DR-EM15TAU12I',  'L1_DR-EM15TAU12I',['L1_EM15VHI','L1_TAU12IM'], [PhysicsStream], ['RATE:ElectronTau', 'BW:Tau'], -1,['serial',-1,["e17_lhmedium","tau25_medium1_tracktwo"]]],
        ['e17_lhmedium_nod0_tau25_medium1_tracktwo_L1DR-EM15TAU12I',  'L1_DR-EM15TAU12I',['L1_EM15VHI','L1_TAU12IM'], [PhysicsStream], ['RATE:ElectronTau', 'BW:Tau'], -1,['serial',-1,["e17_lhmedium_nod0","tau25_medium1_tracktwo"]]], 

        ['e17_lhmedium_iloose_tau25_medium1_tracktwo_L1EM15TAU12I-J25',  'L1_EM15TAU12I-J25',['L1_EM15VHI','L1_TAU12IM'], [PhysicsStream], ['RATE:ElectronTau', 'BW:Tau'], -1,['serial',-1,["e17_lhmedium_iloose","tau25_medium1_tracktwo"]]],

        ['e17_lhmedium_ivarloose_tau25_medium1_tracktwo_L1EM15TAU12I-J25',  'L1_EM15TAU12I-J25',['L1_EM15VHI','L1_TAU12IM'], [PhysicsStream], ['RATE:ElectronTau', 'BW:Tau'], -1,['serial',-1,["e17_lhmedium_ivarloose","tau25_medium1_tracktwo"]]],

	# L1topo e+tau+met
#ATR-15197        ['e17_medium_tau25_medium1_tracktwo_xe50_L1XE35_EM15-TAU12I', 'L1_XE35_EM15-TAU12I',['L1_EM15HI','L1_TAU12IM','L1_XE35'], [PhysicsStream], ['RATE:TauMET', 'BW:Tau'], -1,['serial',-1,["e17_medium","tau25_medium1_tracktwo", "xe50"]]],
#ATR-15197        ['e17_lhmedium_tau25_medium1_tracktwo_xe50_L1XE35_EM15-TAU12I', 'L1_XE35_EM15-TAU12I',['L1_EM15HI','L1_TAU12IM','L1_XE35'], [PhysicsStream], ['RATE:TauMET', 'BW:Tau'], -1,['serial',-1,["e17_lhmedium","tau25_medium1_tracktwo", "xe50"]]],
#ATR-15197        ['e17_medium_tau25_medium1_tracktwo_xe50_L1XE40_EM15-TAU12I', 'L1_XE40_EM15-TAU12I',['L1_EM15HI','L1_TAU12IM','L1_XE40'], [PhysicsStream], ['RATE:TauMET', 'BW:Tau'], -1,['serial',-1,["e17_medium","tau25_medium1_tracktwo", "xe50"]]],
#ATR-15197        ['e17_lhmedium_tau25_medium1_tracktwo_xe50_L1XE40_EM15-TAU12I', 'L1_XE40_EM15-TAU12I',['L1_EM15HI','L1_TAU12IM','L1_XE40'], [PhysicsStream], ['RATE:TauMET', 'BW:Tau'], -1,['serial',-1,["e17_lhmedium","tau25_medium1_tracktwo", "xe50"]]],

        ['e17_lhmedium_tau25_medium1_tracktwo_L1DR-EM15TAU12I-J25',  'L1_DR-EM15TAU12I-J25',['L1_EM15VHI','L1_TAU12IM'], [PhysicsStream], ['RATE:ElectronTau', 'BW:Tau'], -1,['serial',-1,["e17_lhmedium","tau25_medium1_tracktwo"]]],
        # Isolated variant
        ['e17_lhmedium_iloose_tau25_medium1_tracktwo_L1DR-EM15TAU12I-J25',  'L1_DR-EM15TAU12I-J25',['L1_EM15VHI','L1_TAU12IM'], [PhysicsStream], ['RATE:ElectronTau', 'BW:Tau'], -1,['serial',-1,["e17_lhmedium_iloose","tau25_medium1_tracktwo"]]],

        # L1Topo EM+TAU+J backup
#ATR-15197        ['e17_medium_tau25_medium1_tracktwo_L1EM15-TAU12I',  'L1_EM15-TAU12I',['L1_EM15HI','L1_TAU12IM'], [PhysicsStream], ['RATE:ElectronTau', 'BW:Tau'], -1,['serial',-1,["e17_medium","tau25_medium1_tracktwo"]]],
#ATR-15197        ['e17_lhmedium_tau25_medium1_tracktwo_L1EM15-TAU12I',  'L1_EM15-TAU12I',['L1_EM15HI','L1_TAU12IM'], [PhysicsStream], ['RATE:ElectronTau', 'BW:Tau'], -1,['serial',-1,["e17_lhmedium","tau25_medium1_tracktwo"]]],

        # L1Topo EM+TAU Physics
        ['e17_lhmedium_nod0_tau25_medium1_tracktwo_L1DR-EM15TAU12I-J25',  'L1_DR-EM15TAU12I-J25',['L1_EM15VHI','L1_TAU12IM'], [PhysicsStream], ['RATE:ElectronTau', 'BW:Tau'], -1,['serial',-1,["e17_lhmedium_nod0","tau25_medium1_tracktwo"]]],
#ATR-15197        ['e17_lhmedium_nod0_tau25_medium1_tracktwo_L1EM15-TAU12I',  'L1_EM15-TAU12I',['L1_EM15HI','L1_TAU12IM'], [PhysicsStream], ['RATE:ElectronTau', 'BW:Tau'], -1,['serial',-1,["e17_lhmedium_nod0","tau25_medium1_tracktwo"]]],
        # High-threshold
#ATR-15197        ['e17_medium_tau80_medium1_tracktwo_L1EM15-TAU40',   'L1_EM15-TAU40',['L1_EM15HI','L1_TAU40'], [PhysicsStream], ['RATE:ElectronTau', 'BW:Tau'], -1,['serial',-1,["e17_medium","tau80_medium1_tracktwo"]]],
#ATR-15197        ['e17_lhmedium_tau80_medium1_tracktwo_L1EM15-TAU40',   'L1_EM15-TAU40',['L1_EM15HI','L1_TAU40'], [PhysicsStream], ['RATE:ElectronTau', 'BW:Tau'], -1,['serial',-1,["e17_lhmedium","tau80_medium1_tracktwo"]]],

	# tau+ muon chains   
        # L1Topo MU+TAU+J
        ['mu14_tau25_medium1_tracktwo_L1DR-MU10TAU12I_TAU12I-J25',  'L1_DR-MU10TAU12I_TAU12I-J25',['L1_MU10','L1_TAU12IM'], [PhysicsStream], ['RATE:MuonTau', 'BW:Tau'], -1,['serial',-1,["mu14","tau25_medium1_tracktwo"]]],
        ['mu14_tau25_medium1_tracktwo_L1MU10_TAU12I-J25',  'L1_MU10_TAU12I-J25',['L1_MU10','L1_TAU12IM'], [PhysicsStream], ['RATE:MuonTau', 'BW:Tau'], -1,['serial',-1,["mu14","tau25_medium1_tracktwo"]]],
	
        # Also somehow not working...
        ['mu14_iloose_tau25_perf_ptonly_L1MU10_TAU12IM',      'L1_MU10_TAU12IM',['L1_MU10','L1_TAU12IM'], [PhysicsStream], ['RATE:MuonTau', 'BW:Tau', 'BW:Muon'], -1,['serial',-1,["mu14_iloose","tau25_perf_ptonly"]]],        
        ['mu14_ivarloose_tau25_perf_ptonly_L1MU10_TAU12IM',      'L1_MU10_TAU12IM',['L1_MU10','L1_TAU12IM'], [PhysicsStream], ['RATE:MuonTau', 'BW:Tau', 'BW:Muon'], -1,['serial',-1,["mu14_ivarloose","tau25_perf_ptonly"]]],        

	#  2015 version of the tau+photon chains
        ['g35_medium_tau25_perf_tracktwo_L1TAU12',     'L1_EM22VHI', ['L1_EM22VHI','L1_TAU12'], [PhysicsStream], ['RATE:TauGamma', 'BW:Tau', 'BW:Egamma'], -1,['serial',-1,["g35_medium","tau25_perf_tracktwo_L1TAU12"]]],

        ['g35_medium_tau25_dikaon_tracktwo_L1TAU12',     'L1_EM22VHI', ['L1_EM22VHI','L1_TAU12'], [PhysicsStream], ['RATE:TauGamma', 'BW:Tau', 'BW:Egamma'], -1,['serial',-1,["g35_medium","tau25_dikaon_tracktwo_L1TAU12"]]],
        ['g35_medium_tau35_dikaon_tracktwo_L1TAU12',     'L1_EM22VHI', ['L1_EM22VHI','L1_TAU12'], [PhysicsStream], ['RATE:TauGamma', 'BW:Tau', 'BW:Egamma'], -1,['serial',-1,["g35_medium","tau35_dikaon_tracktwo_L1TAU12"]]],
        ['g35_medium_tau25_dikaontight_tracktwo_L1TAU12',     'L1_EM22VHI', ['L1_EM22VHI','L1_TAU12'], [PhysicsStream], ['RATE:TauGamma', 'BW:Tau', 'BW:Egamma'], -1,['serial',-1,["g35_medium","tau25_dikaontight_tracktwo_L1TAU12"]]],
        ['g35_medium_tau35_dikaontight_tracktwo_L1TAU12',     'L1_EM22VHI', ['L1_EM22VHI','L1_TAU12'], [PhysicsStream], ['RATE:TauGamma', 'BW:Tau', 'BW:Egamma'],-1,['serial',-1,["g35_medium","tau35_dikaontight_tracktwo_L1TAU12"]]],

	# new L1topo g+tau chain (ATR-14349)
        ['g25_medium_tau25_dikaonmass_tracktwo_50mVis10000_L130M-EM20ITAU12','L1_30M-EM20ITAU12', ['L1_EM20VHI','L1_TAU12'], [PhysicsStream], ['RATE:TauGamma', 'BW:Tau', 'BW:Egamma'], -1,['serial',-1,['g25_medium','tau25_dikaonmass_tracktwo'],False]],
        ['g25_medium_tau25_singlepion_tracktwo_50mVis10000_L130M-EM20ITAU12','L1_30M-EM20ITAU12', ['L1_EM20VHI','L1_TAU12'], [PhysicsStream], ['RATE:TauGamma', 'BW:Tau', 'BW:Egamma'], -1,['serial',-1,['g25_medium','tau25_singlepion_tracktwo'],False]],
        ['g25_medium_tau25_dipion1loose_tracktwo_50mVis10000_L130M-EM20ITAU12','L1_30M-EM20ITAU12', ['L1_EM20VHI','L1_TAU12'], [PhysicsStream], ['RATE:TauGamma', 'BW:Tau', 'BW:Egamma'], -1,['serial',-1,['g25_medium','tau25_dipion1loose_tracktwo'],False]],
        ['g25_medium_tau25_dipion2_tracktwo_50mVis10000_L130M-EM20ITAU12','L1_30M-EM20ITAU12', ['L1_EM20VHI','L1_TAU12'], [PhysicsStream], ['RATE:TauGamma', 'BW:Tau', 'BW:Egamma'], -1,['serial',-1,['g25_medium','tau25_dipion2_tracktwo'],False]],
        ['g25_medium_tau25_kaonpi1_tracktwo_50mVis10000_L130M-EM20ITAU12','L1_30M-EM20ITAU12', ['L1_EM20VHI','L1_TAU12'], [PhysicsStream], ['RATE:TauGamma', 'BW:Tau', 'BW:Egamma'], -1,['serial',-1,['g25_medium','tau25_kaonpi1_tracktwo'],False]],
        ['g25_medium_tau25_kaonpi2_tracktwo_50mVis10000_L130M-EM20ITAU12','L1_30M-EM20ITAU12', ['L1_EM20VHI','L1_TAU12'], [PhysicsStream], ['RATE:TauGamma', 'BW:Tau', 'BW:Egamma'], -1,['serial',-1,['g25_medium','tau25_kaonpi2_tracktwo'],False]],


        # 4-jet items (VBF H->bb, hh->bbbb)

        ['mu4_3j35_dr05_j35_bloose_split_antimatchdr05mu_L14J20', 'L1_4J20', ['L1_MU4', '', ''], [PhysicsStream], ['RATE:MuonBJet', 'BW:BJet', 'BW:Muon'], -1,['serial',-1,['mu4', '3j35', 'j35_bloose_split_antimatchdr05mu'] ]],


        ['mu4_3j35_dr05_j35_boffperf_antimatchdr05mu_L14J20', 'L1_4J20', ['L1_MU4', '', ''], [PhysicsStream], ['RATE:MuonBJet', 'BW:BJet', 'BW:Muon'], -1,['serial',-1,['mu4', '3j35', 'j35_boffperf_antimatchdr05mu'] ]],
        ['mu4_3j35_dr05_j35_boffperf_split_antimatchdr05mu_L14J20', 'L1_4J20', ['L1_MU4', '', ''], [PhysicsStream], ['RATE:MuonBJet', 'BW:BJet', 'BW:Muon'], -1,['serial',-1,['mu4', '3j35', 'j35_boffperf_split_antimatchdr05mu'] ]],

        ['mu4_3j35_dr05_j35_boffperf_split_antimatchdr05mu_L13J15_BTAG-MU4J15', 'L1_3J15_BTAG-MU4J15', ['L1_MU4', '', ''], [PhysicsStream], ['RATE:MuonBJet', 'BW:BJet'], -1,['serial',-1,['mu4', '3j35', 'j35_boffperf_split_antimatchdr05mu'] ], False],
        ['mu4_3j30_dr05_j30_boffperf_split_antimatchdr05mu_L13J15_BTAG-MU4J15', 'L1_3J15_BTAG-MU4J15', ['L1_MU4', '', ''], [PhysicsStream], ['RATE:MuonBJet', 'BW:BJet'], -1,['serial',-1,['mu4', '3j30', 'j30_boffperf_split_antimatchdr05mu'] ], False],        
        
        #['mu4_4j40_dr05_L14J20', 'L1_4J20', ['L1_MU4', ''], [PhysicsStream], ['RATE:MuonBJet', 'BW:BJet', 'BW:Muon'], -1,['serial',-1,['mu4', '4j40'] ]],
        # ['mu4_3j35_dr05_j35_bperfoff_antimatchdr05mu_L14J20', 'L1_4J20', ['L1_MU4', '', ''], [PhysicsStream], ['RATE:MuonBJet', 'BW:BJet', 'BW:Muon'], -1,['serial',-1,['mu4', '3j35', 'j35_bperfoff_antimatchdr05mu'] ]],
        # ['mu4_3j35_dr05_j35_bperfoff_split_antimatchdr05mu_L14J20', 'L1_4J20', ['L1_MU4', '', ''], [PhysicsStream], ['RATE:MuonBJet', 'BW:BJet', 'BW:Muon'], -1,['serial',-1,['mu4', '3j35', 'j35_bperfoff_split_antimatchdr05mu'] ]],
        # ['mu4_3j35_dr05_j35_bloose_split_antimatchdr05mu_L14J20', 'L1_4J20', ['L1_MU4', '', ''], [PhysicsStream], ['RATE:MuonBJet', 'BW:BJet'], -1,['serial',-1,['mu4', '3j35', 'j35_bloose_split_antimatchdr05mu'] ]],##### these should be bperfoff
        # ['mu4_3j30_dr05_j30_bmedium_split_antimatchdr05mu_L14J20', 'L1_4J20', ['L1_MU4', '', ''], [PhysicsStream], ['RATE:MuonBJet', 'BW:BJet'], -1,['serial',-1,['mu4', '3j30', 'j30_bmedium_split_antimatchdr05mu'] ]], #### these should be bperfoff


        ['mu4_4j40_dr05_L13J20_BTAG-MU4J20', 'L1_3J20_BTAG-MU4J20', ['L1_MU4', ''], [PhysicsStream], ['RATE:MuonBJet', 'BW:BJet'], -1,['serial',-1,['mu4', '4j40'] ],True],
        ['mu4_3j35_dr05_j35_boffperf_split_antimatchdr05mu_L13J20_BTAG-MU4J20', 'L1_3J20_BTAG-MU4J20', ['L1_MU4', '', ''], [PhysicsStream], ['RATE:MuonBJet', 'BW:BJet'], -1,['serial',-1,['mu4', '3j35', 'j35_boffperf_split_antimatchdr05mu'] ], True],
#        ['mu4_3j30_dr05_j30_boffperf_split_antimatchdr05mu_L13J20_BTAG-MU4J20', 'L1_3J20_BTAG-MU4J20', ['L1_MU4', '', ''], [PhysicsStream], ['RATE:MuonBJet', 'BW:BJet'], -1,['serial',-1,['mu4', '3j30', 'j30_boffperf_split_antimatchdr05mu'] , True]],
        ['mu4_4j40_dr05_L13J15_BTAG-MU4J15', 'L1_3J15_BTAG-MU4J15', ['L1_MU4', ''], [PhysicsStream], ['RATE:MuonBJet', 'BW:BJet'], -1,['serial',-1,['mu4', '4j40'] ], True],
        ['mu4_3j35_dr05_j35_bloose_split_antimatchdr05mu_L13J15_BTAG-MU4J15', 'L1_3J15_BTAG-MU4J15', ['L1_MU4', '', ''], [PhysicsStream], ['RATE:MuonBJet', 'BW:BJet'], -1,['serial',-1,['mu4', '3j35', 'j35_bloose_split_antimatchdr05mu'] ], True],
        ['mu4_3j30_dr05_j30_bmedium_split_antimatchdr05mu_L13J15_BTAG-MU4J15', 'L1_3J15_BTAG-MU4J15', ['L1_MU4', '', ''], [PhysicsStream], ['RATE:MuonBJet', 'BW:BJet'], -1,['serial',-1,['mu4', '3j30', 'j30_bmedium_split_antimatchdr05mu'] ], True],

#        ['mu4_3j35_dr05_j35_bloose_split_antimatchdr05mu_L14J20', 'L1_4J20', ['L1_MU4', '', ''], [PhysicsStream], ['RATE:MuonBJet', 'BW:BJet', 'BW:Muon'], -1,['serial',-1,['mu4', '3j35', 'j35_bloose_split_antimatchdr05mu'] ]],
        ['mu4_3j30_dr05_j30_bmedium_split_antimatchdr05mu_L14J20', 'L1_4J20', ['L1_MU4', '', ''], [PhysicsStream], ['RATE:MuonBJet', 'BW:BJet'], -1,['serial',-1,['mu4', '3j30', 'j30_bmedium_split_antimatchdr05mu'] ]],
        ['mu4_3j30_dr05_j30_boffperf_split_antimatchdr05mu_L14J20', 'L1_4J20', ['L1_MU4', '', ''], [PhysicsStream], ['RATE:MuonBJet', 'BW:BJet'], -1,['serial',-1,['mu4', '3j30', 'j30_boffperf_split_antimatchdr05mu'] ]],

        ['mu4_3j35_dr05_j35_bloose_split_antimatchdr05mu_L13J20_BTAG-MU4J20', 'L1_3J20_BTAG-MU4J20', ['L1_MU4', '', ''], [PhysicsStream], ['RATE:MuonBJet', 'BW:BJet'], -1,['serial',-1,['mu4', '3j35', 'j35_bloose_split_antimatchdr05mu'] ], False],
        ['mu4_3j30_dr05_j30_bmedium_split_antimatchdr05mu_L13J20_BTAG-MU4J20', 'L1_3J20_BTAG-MU4J20', ['L1_MU4', '', ''], [PhysicsStream], ['RATE:MuonBJet', 'BW:BJet'], -1,['serial',-1,['mu4', '3j30', 'j30_bmedium_split_antimatchdr05mu'] , False]],


#        ['mu4_3j35_dr05_j35_boffperf_split_antimatchdr05mu_L1MU4_3J15', 'L1_MU4_3J15', ['L1_MU4', '', ''], [PhysicsStream], ['RATE:MuonBJet', 'BW:BJet'], -1,['serial',-1,['mu4', '3j35', 'j35_boffperf_split_antimatchdr05mu'] ]],
#        ['mu4_3j30_dr05_j30_boffperf_split_antimatchdr05mu_L1MU4_3J15', 'L1_MU4_3J15', ['L1_MU4', '', ''], [PhysicsStream], ['RATE:MuonBJet', 'BW:BJet'], -1,['serial',-1,['mu4', '3j30', 'j30_boffperf_split_antimatchdr05mu'] ]],
#        ['mu4_3j35_dr05_j35_boffperf_split_antimatchdr05mu_L1MU4_3J20', 'L1_MU4_3J20', ['L1_MU4', '', ''], [PhysicsStream], ['RATE:MuonBJet', 'BW:BJet'], -1,['serial',-1,['mu4', '3j35', 'j35_boffperf_split_antimatchdr05mu'] ]],
#        ['mu4_3j30_dr05_j30_boffperf_split_antimatchdr05mu_L1MU4_3J20', 'L1_MU4_3J20', ['L1_MU4', '', ''], [PhysicsStream], ['RATE:MuonBJet', 'BW:BJet'], -1,['serial',-1,['mu4', '3j30', 'j30_boffperf_split_antimatchdr05mu'] ]],
#        ['mu4_2j40_dr05_j40_boffperf_split_antimatchdr05mu_L1MU4_3J15', 'L1_MU4_3J15', ['L1_MU4', '', ''], [PhysicsStream], ['RATE:MuonBJet', 'BW:BJet'], -1,['serial',-1,['mu4', '2j40', 'j40_boffperf_split_antimatchdr05mu'] ]],
#        ['mu4_2j35_dr05_j35_boffperf_split_antimatchdr05mu_L1MU4_3J15', 'L1_MU4_3J15', ['L1_MU4', '', ''], [PhysicsStream], ['RATE:MuonBJet', 'BW:BJet'], -1,['serial',-1,['mu4', '2j35', 'j35_boffperf_split_antimatchdr05mu'] ]],
#        ['mu4_2j40_dr05_j40_boffperf_split_antimatchdr05mu_L1MU4_3J20', 'L1_MU4_3J20', ['L1_MU4', '', ''], [PhysicsStream], ['RATE:MuonBJet', 'BW:BJet'], -1,['serial',-1,['mu4', '2j40', 'j40_boffperf_split_antimatchdr05mu'] ]],
#        ['mu4_2j35_dr05_j35_boffperf_split_antimatchdr05mu_L1MU4_3J20', 'L1_MU4_3J20', ['L1_MU4', '', ''], [PhysicsStream], ['RATE:MuonBJet', 'BW:BJet'], -1,['serial',-1,['mu4', '2j35', 'j35_boffperf_split_antimatchdr05mu'] ]],
        

        
        # VBF triggers
        #['g20_loose_L1EM18VH_2j40_0eta490_3j25_0eta490_invm700', 'L1_EM18VH', ['L1_EM18VH','',''], [PhysicsStream], ['RATE:EgammaJet', 'BW:Egamma', 'BW:Jet'], -1,['serial',-1,["g20_loose_L1EM18VH","2j40_0eta490","3j25_0eta490_invm700"]]],
        ['g25_loose_2j40_0eta490_3j25_0eta490_invm700', 'L1_EM22VHI', ['L1_EM22VHI','',''], [PhysicsStream], ['RATE:EgammaJet', 'BW:Egamma', 'BW:Jet'], -1,['serial',-1,["g25_loose","2j40_0eta490","3j25_0eta490_invm700"]]],
        ['g25_loose_L1EM20VH_2j40_0eta490_3j25_0eta490_invm700', 'L1_EM20VH', ['L1_EM20VH','',''], [PhysicsStream], ['RATE:EgammaJet', 'BW:Egamma', 'BW:Jet'], -1,['serial',-1,["g25_loose_L1EM20VH","2j40_0eta490","3j25_0eta490_invm700"]]],
####	
        ['g25_medium_L1EM22VHI_j35_0eta490_boffperf_split_3j35_0eta490_invm700', 'L1_EM22VHI', ['L1_EM22VHI', '', ''], [PhysicsStream], ['RATE:EgammaJet', 'BW:BJet','BW:Egamma'],-1,['serial',-1,['g25_medium_L1EM22VHI', 'j35_0eta490_boffperf_split','3j35_0eta490_invm700']]],
        ['g25_medium_L1EM22VHI_2j35_0eta490_boffperf_split_2j35_0eta490', 'L1_EM22VHI', ['L1_EM22VHI', '', ''], [PhysicsStream], ['RATE:EgammaJet', 'BW:BJet','BW:Egamma'],-1,['serial',-1,['g25_medium_L1EM22VHI', '2j35_0eta490_boffperf_split','2j35_0eta490']]],


        ### ATR-15062 L1Topo
        #['g20_tight_iloose_j35_0eta490_bmv2c2077_3j35_0eta490_invm500', 'L1_EM18VH_MJJ-300', ['','',''], [PhysicsStream], ['RATE:EgammaJet', 'BW:Egamma', 'BW:Jet'], -1,['serial',-1,["g20_tight_iloose","j35_0eta490_bmv2c2077","3j35_0eta490_invm500"]]],
        #['g20_tight_iloose_4j35_0eta490_invm500', 'L1_EM18VH_MJJ-300', ['',''], [PhysicsStream], ['RATE:EgammaJet', 'BW:Egamma', 'BW:Jet'], -1,['serial',-1,["g20_tight_iloose","4j35_0eta490_invm500"]]],
        ['g20_tight_ivloose_j35_0eta490_bmv2c2077_3j35_0eta490_invm500', 'L1_EM18VHI_MJJ-300', ['','',''], [PhysicsStream], ['RATE:EgammaJet', 'BW:Egamma', 'BW:Jet'], -1,['serial',-1,["g20_tight_ivloose","j35_0eta490_bmv2c2077","3j35_0eta490_invm500"]]],
        ['g20_tight_ivloose_4j35_0eta490_invm500', 'L1_EM18VHI_MJJ-300', ['',''], [PhysicsStream], ['RATE:EgammaJet', 'BW:Egamma', 'BW:Jet'], -1,['serial',-1,["g20_tight_ivloose","4j35_0eta490_invm500"]]],
        ### ATR-15758
        ['g20_tight_iloose_j35_0eta490_bmv2c2077_3j35_0eta490_invm500', 'L1_EM18VHI_MJJ-300', ['','',''], [PhysicsStream], ['RATE:EgammaJet', 'BW:Egamma', 'BW:Jet'], -1,['serial',-1,["g20_tight_iloose","j35_0eta490_bmv2c2077","3j35_0eta490_invm500"]]],


        ### ATR-15062 Non-L1Topo
        ['g27_medium_L1EM24VHI_2j25_0eta490_bmv2c2077_2j25_0eta490_invm500', 'L1_EM24VHI', ['L1_EM24VHI','',''], [PhysicsStream], ['RATE:EgammaJet', 'BW:Egamma', 'BW:Jet'], -1,['serial',-1,["g27_medium_L1EM24VHI","2j25_0eta490_bmv2c2077","2j25_0eta490_invm500"]]],
        ['g27_medium_L1EM24VHI_j35_0eta490_bmv2c2077_split_3j35_0eta490_invm700', 'L1_EM24VHI', ['L1_EM24VHI','',''], [PhysicsStream], ['RATE:EgammaJet', 'BW:Egamma', 'BW:Jet'], -1,['serial',-1,["g27_medium_L1EM24VHI","j35_0eta490_bmv2c2077_split","3j35_0eta490_invm700"]]],
        ['g27_medium_L1EM24VHI_2j35_0eta490_bmv2c2077_split_2j35_0eta490', 'L1_EM24VHI', ['L1_EM24VHI','',''], [PhysicsStream], ['RATE:EgammaJet', 'BW:Egamma', 'BW:Jet'], -1,['serial',-1,["g27_medium_L1EM24VHI","2j35_0eta490_bmv2c2077_split","2j35_0eta490"]]],


#0404        ['j60_bmv2c2077_split_j60_L12J40_XE45','L1_2J40_XE45',  [],  [PhysicsStream], ['RATE:JetMET', 'BW:MET', 'BW:Jet'], -1,['serial',-1,["j60_bmv2c2077_split","j60_L12J40_XE45"]]],
        ['j80_bmv2c2077_split_L12J50_XE40','L1_2J50_XE40',  ['L1_2J50_XE40',''],  [PhysicsStream], ['RATE:JetMET', 'BW:MET', 'BW:Jet'], -1],
        ['j80_bmv2c2077_split_L1J40_XE60','L1_J40_XE60',  ['L1_J40_XE60',''],  [PhysicsStream], ['RATE:JetMET', 'BW:MET', 'BW:Jet'], -1],
        ['j80_bmv2c2077_split_L1J40_XE50','L1_J40_XE50',  ['L1_J40_XE50',''],  [PhysicsStream], ['RATE:JetMET', 'BW:MET', 'BW:Jet'], -1],
 
        ['j80_bmv2c2077_split_L1J400ETA25_XE50','L1_J40.0ETA25_XE50',  ['L1_J40.0ETA25_XE50',''],  [PhysicsStream], ['RATE:JetMET', 'BW:MET', 'BW:Jet'], -1],
 
        ['j80_bmv2c2077_split_L1XE60','L1_XE60',  ['L1_XE60',''],  [PhysicsStream], ['RATE:JetMET', 'BW:MET', 'BW:Jet'], -1],
        ['2j30_bmv2c2085_split_L12J15_XE55','L1_2J15_XE55',  ['L1_2J15','XE55'],  [PhysicsStream], ['RATE:JetMET', 'BW:MET', 'BW:Jet'], -1],
 
#        ['j60_boffperf_split_j60_L12J40_XE45','L1_2J40_XE45',  [],  [PhysicsStream], ['RATE:JetMET', 'BW:MET', 'BW:Jet'], -1,['serial',-1,["j60_boffperf_split","j60_L12J40_XE45"]]],
#        ['j80_boffperf_split_L12J50_XE40','L1_2J50_XE40',  ['L1_2J50_XE40',''],  [PhysicsStream], ['RATE:JetMET', 'BW:MET', 'BW:Jet'], -1],
        ['j80_boffperf_split_L1J40_XE60','L1_J40_XE60',  ['L1_J40_XE60',''],  [PhysicsStream], ['RATE:JetMET', 'BW:MET', 'BW:Jet'], -1],
        ['j80_boffperf_split_L1J40_XE50','L1_J40_XE50',  ['L1_J40_XE50',''],  [PhysicsStream], ['RATE:JetMET', 'BW:MET', 'BW:Jet'], -1],
 
        ['j80_boffperf_split_L1J400ETA25_XE50','L1_J40.0ETA25_XE50',  ['L1_J40.0ETA25_XE50',''],  [PhysicsStream], ['RATE:JetMET', 'BW:MET', 'BW:Jet'], -1],
 
        ['j80_boffperf_split_L1XE60','L1_XE60',  ['L1_XE60',''],  [PhysicsStream], ['RATE:JetMET', 'BW:MET', 'BW:Jet'], -1],
        ['2j30_boffperf_split_L12J15_XE55','L1_2J15_XE55',  ['L1_2J15','XE55'],  [PhysicsStream], ['RATE:JetMET', 'BW:MET', 'BW:Jet'], -1],
 
#        ['j60_boffperf_j60_L12J40_XE45','L1_2J40_XE45',  [],  [PhysicsStream], ['RATE:JetMET', 'BW:MET', 'BW:Jet'], -1,['serial',-1,["j60_boffperf","j60_L12J40_XE45"]]],
        ['j80_boffperf_L12J50_XE40','L1_2J50_XE40',  ['L1_2J50_XE40',''],  [PhysicsStream], ['RATE:JetMET', 'BW:MET', 'BW:Jet'], -1],
        ['j80_boffperf_L1J40_XE60','L1_J40_XE60',  ['L1_J40_XE60',''],  [PhysicsStream], ['RATE:JetMET', 'BW:MET', 'BW:Jet'], -1],
        ['j80_boffperf_L1J40_XE50','L1_J40_XE50',  ['L1_J40_XE50',''],  [PhysicsStream], ['RATE:JetMET', 'BW:MET', 'BW:Jet'], -1],
 
        ['j80_boffperf_L1J400ETA25_XE50','L1_J40.0ETA25_XE50',  ['L1_J40.0ETA25_XE50',''],  [PhysicsStream], ['RATE:JetMET', 'BW:MET', 'BW:Jet'], -1],
 
        ['j80_boffperf_L1XE60','L1_XE60',  ['L1_XE60',''],  [PhysicsStream], ['RATE:JetMET', 'BW:MET', 'BW:Jet'], -1],
        ['2j30_boffperf_L12J15_XE55','L1_2J15_XE55',  ['L1_2J15','XE55'],  [PhysicsStream], ['RATE:JetMET', 'BW:MET', 'BW:Jet'], -1],

        ['2j55_boffperf_split_ht300_L1J100',  'L1_J100',   ['L1_J100', ''],   [PhysicsStream], ['RATE:MultiBJet',  'BW:BJet', 'BW:Jet'],-1,['serial',-1,['2j55_boffperf_split', 'ht300_L1J100']]],
        ['j55_boffperf_split_ht500_L1J100',  'L1_J100',   ['L1_J100', ''],   [PhysicsStream], ['RATE:MultiBJet',  'BW:BJet', 'BW:Jet'],-1,['serial',-1,['j55_boffperf_split', 'ht500_L1J100']]],

        # More b-jet triggers please
        ['j80_bmv2c2060_split_xe80_mht_L1XE60','L1_XE60',[],[PhysicsStream], ['RATE:MultiBJet', 'BW:BJet'], -1,['serial',-1,['j80_bmv2c2060_split','xe80_mht_L1XE60']]],
        
        #ATR-15044
        ['j80_0eta240_j60_j45_320eta490_AND_2j45_bmv2c2070_split_L1J40.0ETA25_2J30_J20.31ETA49','L1_J40.0ETA25_2J30_J20.31ETA49',[],[PhysicsStream], ['RATE:MultiBJet', 'BW:BJet'], -1,['serial',-1,['j80_0eta240','j60','j45_320eta490_AND','2j45_bmv2c2070_split']]],



        
        
        # 3-jet items (bA->bbb)
        # ATR-14355 moved to phys: ['mu4_3j45_dr05_L13J15_BTAG-MU4J15', 'L1_3J15_BTAG-MU4J15', ['L1_MU4', ''], [PhysicsStream], ['RATE:MuonBJet', 'BW:BJet'], -1,['serial',-1,['mu4', '3j45'] ], False],
        ['mu4_2j40_dr05_j40_bloose_split_antimatchdr05mu_L13J15_BTAG-MU4J15', 'L1_3J15_BTAG-MU4J15', ['L1_MU4', '', ''], [PhysicsStream], ['RATE:MuonBJet', 'BW:BJet'], -1,['serial',-1,['mu4', '2j40', 'j40_bloose_split_antimatchdr05mu'] ], False],
        ['mu4_2j35_dr05_j35_bmedium_split_antimatchdr05mu_L13J15_BTAG-MU4J15', 'L1_3J15_BTAG-MU4J15', ['L1_MU4', '', ''], [PhysicsStream], ['RATE:MuonBJet', 'BW:BJet'], -1,['serial',-1,['mu4', '2j35', 'j35_bmedium_split_antimatchdr05mu'] ], False],
        # ATR-14355 moved to phys: ['mu4_3j45_dr05_L13J20_BTAG-MU4J20', 'L1_3J20_BTAG-MU4J20', ['L1_MU4', ''], [PhysicsStream], ['RATE:MuonBJet', 'BW:BJet'], -1,['serial',-1,['mu4', '3j45'] ], False],
        ['mu4_2j40_dr05_j40_bloose_split_antimatchdr05mu_L13J20_BTAG-MU4J20', 'L1_3J20_BTAG-MU4J20', ['L1_MU4', '', ''], [PhysicsStream], ['RATE:MuonBJet', 'BW:BJet'], -1,['serial',-1,['mu4', '2j40', 'j40_bloose_split_antimatchdr05mu'] ], False],
        ['mu4_2j35_dr05_j35_bmedium_split_antimatchdr05mu_L13J20_BTAG-MU4J20', 'L1_3J20_BTAG-MU4J20', ['L1_MU4', '', ''], [PhysicsStream], ['RATE:MuonBJet', 'BW:BJet'], -1,['serial',-1,['mu4', '2j35', 'j35_bmedium_split_antimatchdr05mu'] ], False],

         # 3-jet items (bA->bbb) backup
#        ['mu4_2j40_dr05_j40_bloose_split_antimatchdr05mu_L1MU4_3J15', 'L1_MU4_3J15', ['L1_MU4', '', ''], [PhysicsStream], ['RATE:MuonBJet', 'BW:BJet'], -1,['serial',-1,['mu4', '2j40', 'j40_bloose_split_antimatchdr05mu'] ]],
#        ['mu4_2j35_dr05_j35_bmedium_split_antimatchdr05mu_L1MU4_3J15', 'L1_MU4_3J15', ['L1_MU4', '', ''], [PhysicsStream], ['RATE:MuonBJet', 'BW:BJet'], -1,['serial',-1,['mu4', '2j35', 'j35_bmedium_split_antimatchdr05mu'] ]],
#        ['mu4_2j40_dr05_j40_bloose_split_antimatchdr05mu_L1MU4_3J20', 'L1_MU4_3J20', ['L1_MU4', '', ''], [PhysicsStream], ['RATE:MuonBJet', 'BW:BJet'], -1,['serial',-1,['mu4', '2j40', 'j40_bloose_split_antimatchdr05mu'] ]],
#        ['mu4_2j35_dr05_j35_bmedium_split_antimatchdr05mu_L1MU4_3J20', 'L1_MU4_3J20', ['L1_MU4', '', ''], [PhysicsStream], ['RATE:MuonBJet', 'BW:BJet'], -1,['serial',-1,['mu4', '2j35', 'j35_bmedium_split_antimatchdr05mu'] ]],

        ['j40_0eta490_j30_0eta490_deta25_xe80',    'L1_XE60', ['','',''], [PhysicsStream], ['RATE:JetMET', 'BW:Jet'], -1, ['serial',-1,["j40_0eta490","j30_0eta490_deta25","xe80"]]],
        ['j40_0eta490_j30_0eta490_deta25_xe80_tc_lcw',     'L1_XE60', ['','',''], [PhysicsStream], ['RATE:JetMET', 'BW:Jet'], -1, ['serial',-1,["j40_0eta490","j30_0eta490_deta25","xe80_tc_lcw"]]],
        ['j65_0eta490_j40_0eta490_invm250_xe80',   'L1_XE60', ['','',''], [PhysicsStream], ['RATE:JetMET', 'BW:Jet'], -1, ['serial',-1,["j65_0eta490","j40_0eta490_invm250","xe80"]]],

        ['2j40_0eta490_invm250_xe80',    'L1_XE60', ['',''], [PhysicsStream], ['RATE:JetMET', 'BW:Jet'], -1, ['serial',-1,["2j40_0eta490_invm250","xe80"]]],

        ['j50_0eta490_j30_0eta490_deta30_xe80_L1J40_XE50',       'L1_J40_XE50',['','',''], [PhysicsStream], ['RATE:JetMET', 'BW:Jet'], -1,['serial',-1,["j50_0eta490","j30_0eta490_deta30","xe80"]]],
#        ['j50_0eta490_j30_0eta490_deta30_xe80_L1J30.0ETA49_XE50',       'L1_J30.0ETA49_XE50',['','',''], [PhysicsStream], ['RATE:JetMET', 'BW:Jet'], -1,['serial',-1,["j50_0eta490","j30_0eta490_deta30","xe80"]]],

        ['j40_0eta490_j30_0eta490_deta25_xe60',       'L1_XE60',['','',''], [PhysicsStream], ['RATE:JetMET', 'BW:Jet'], -1,['serial',-1,["j40_0eta490","j30_0eta490_deta25","xe60"]]],


        # testing jet chains from new topo item
        ['j40_0eta490_xe80_1dphi10_L1DPHI-AJ20s2XE50', 'L1_DPHI-AJ20s2XE50', ['',''], [PhysicsStream], ['RATE:JetMET', 'BW:Jet'], -1,['serial',-1,["j40_0eta490","xe80" ]]],
        ['2j30_0eta490_deta25_xe80_L1DPHI-AJ20s2XE50', 'L1_DPHI-AJ20s2XE50', ['',''], [PhysicsStream], ['RATE:JetMET', 'BW:Jet'], -1,['serial',-1,["2j30_0eta490_deta25","xe80" ]]],
        ['2j30_0eta490_deta35_xe80_tc_lcw_L1DPHI-AJ20s2XE50', 'L1_DPHI-AJ20s2XE50', ['',''], [PhysicsStream], ['RATE:JetMET', 'BW:Jet'], -1,['serial',-1,["2j30_0eta490_deta35","xe80_tc_lcw" ]]],

        ['2j30_0eta490_deta35_xe60_L1DPHI-AJ20s2XE50', 'L1_DPHI-AJ20s2XE50', ['',''], [PhysicsStream], ['RATE:JetMET', 'BW:Jet'], -1,['serial',-1,["2j30_0eta490_deta35","xe60" ]]],
        

        ['2j55_bmv2c2060_split_ht300_L14J20', 'L1_4J20', [], [PhysicsStream], ['RATE:MultiBJet', 'BW:BJet'], -1,['serial',-1,['2j55_bmv2c2060_split', 'ht300_L14J20']]],


	# pp reference run
	# ['mu4_j20_dr05', 'L1_MU4',     ['L1_MU4', ''], [PhysicsStream], ['RATE:MuonBJet', 'BW:BJet'], -1,['serial',-1,['mu4', 'j20'] ]],
        # Keep for CPS, otherwise it will complain
	['mu4_j25_dr05', 'L1_MU4',     ['L1_MU4', ''], [PhysicsStream], ['RATE:MuonBJet', 'BW:BJet'], -1,['serial',-1,['mu4', 'j25'] ]],
        # ['mu4_j30_dr05', 'L1_MU4',     ['L1_MU4', ''], [PhysicsStream], ['RATE:MuonBJet', 'BW:BJet'], -1,['serial',-1,['mu4', 'j30'] ]],

	# ['mu6_j20_dr05', 'L1_MU6',     ['L1_MU6', ''], [PhysicsStream], ['RATE:MuonBJet', 'BW:BJet'], -1,['serial',-1,['mu6', 'j20'] ]],
        # ['mu6_j25_dr05', 'L1_MU6',     ['L1_MU6', ''], [PhysicsStream], ['RATE:MuonBJet', 'BW:BJet'], -1,['serial',-1,['mu6', 'j25'] ]],
        # ['mu6_j30_dr05', 'L1_MU6',     ['L1_MU6', ''], [PhysicsStream], ['RATE:MuonBJet', 'BW:BJet'], -1,['serial',-1,['mu6', 'j30'] ]],

        # #supporting triggers
        # ['mu4_j20', 'L1_MU4',     ['L1_MU4', ''], [PhysicsStream], ['RATE:MuonBJet', 'BW:BJet'], -1,['serial',-1,['mu4', 'j20'] ]],
        # ['mu4_j25', 'L1_MU4',     ['L1_MU4', ''], [PhysicsStream], ['RATE:MuonBJet', 'BW:BJet'], -1,['serial',-1,['mu4', 'j25'] ]],
        # ['mu4_j30', 'L1_MU4',     ['L1_MU4', ''], [PhysicsStream], ['RATE:MuonBJet', 'BW:BJet'], -1,['serial',-1,['mu4', 'j30'] ]],

	# ['mu6_j20', 'L1_MU6',     ['L1_MU6', ''], [PhysicsStream], ['RATE:MuonBJet', 'BW:BJet'], -1,['serial',-1,['mu6', 'j20'] ]],
        # ['mu6_j25', 'L1_MU6',     ['L1_MU6', ''], [PhysicsStream], ['RATE:MuonBJet', 'BW:BJet'], -1,['serial',-1,['mu6', 'j25'] ]],
        # ['mu6_j30', 'L1_MU6',     ['L1_MU6', ''], [PhysicsStream], ['RATE:MuonBJet', 'BW:BJet'], -1,['serial',-1,['mu6', 'j30'] ]],

	#
        ['mu4_j15_dr05', 'L1_MU4',     ['L1_MU4', ''], [PhysicsStream], ['RATE:MuonBJet', 'BW:BJet'], -1,['serial',-1,['mu4', 'j15'] ]],
        ['mu4_j35_dr05', 'L1_MU4',     ['L1_MU4', ''], [PhysicsStream], ['RATE:MuonBJet', 'BW:BJet'], -1,['serial',-1,['mu4', 'j35'] ]],
 
        ['mu4_j55_dr05',  'L1_MU4_J12', ['L1_MU4', ''], [PhysicsStream], ['RATE:MuonBJet', 'BW:BJet'], -1,['serial',-1,['mu4', 'j55'] ]], 
        ['mu6_j85_dr05',  'L1_MU6_J20', ['L1_MU6', ''], [PhysicsStream], ['RATE:MuonBJet', 'BW:BJet'], -1,['serial',-1,['mu6', 'j85'] ]], 
        ['mu6_j110_dr05', 'L1_MU6_J20', ['L1_MU6', ''], [PhysicsStream], ['RATE:MuonBJet', 'BW:BJet'], -1,['serial',-1,['mu6', 'j110'] ]],
        ['mu6_j150_dr05', 'L1_MU6_J40', ['L1_MU6', ''], [PhysicsStream], ['RATE:MuonBJet', 'BW:BJet'], -1,['serial',-1,['mu6', 'j150'] ]],
        ['mu6_j175_dr05', 'L1_MU6_J40', ['L1_MU6', ''], [PhysicsStream], ['RATE:MuonBJet', 'BW:BJet'], -1,['serial',-1,['mu6', 'j175']]],
        ['mu6_j260_dr05', 'L1_MU6_J75', ['L1_MU6', ''], [PhysicsStream], ['RATE:MuonBJet', 'BW:BJet'], -1,['serial',-1,['mu6', 'j260'] ]],
        ['mu6_j320_dr05', 'L1_MU6_J75', ['L1_MU6', ''], [PhysicsStream], ['RATE:MuonBJet', 'BW:BJet'], -1,['serial',-1,['mu6', 'j320'] ]],
        ['mu6_j400_dr05', 'L1_MU6_J75', ['L1_MU6', ''], [PhysicsStream], ['RATE:MuonBJet', 'BW:BJet'], -1,['serial',-1,['mu6', 'j400'] ]],


        # Extra calibration items seeded from L1Topo
        ## ATR-14355: moved to phys ['mu4_j35_bperf_split_dr05_dz02_L1BTAG-MU4J15', 'L1_BTAG-MU4J15', ['L1_MU4', ''], [PhysicsStream], ['RATE:MuonBJet', 'BW:BJet'], -1,['serial',-1,['mu4', 'j35_bperf_split'] ], False],
        ['mu4_j55_bperf_split_dr05_dz02_L1BTAG-MU4J15', 'L1_BTAG-MU4J15', ['L1_MU4', ''], [PhysicsStream], ['RATE:MuonBJet', 'BW:BJet'], -1,['serial',-1,['mu4', 'j55_bperf_split'] ], False],
        ## ATR-14355: moved to phys ['mu6_j85_bperf_split_dr05_dz02_L1BTAG-MU6J20', 'L1_BTAG-MU6J20', ['L1_MU6', ''], [PhysicsStream], ['RATE:MuonBJet', 'BW:BJet'], -1,['serial',-1,['mu6', 'j85_bperf_split'] ], False],
        ['mu6_j110_bperf_split_dr05_dz02_L1BTAG-MU6J20', 'L1_BTAG-MU6J20', ['L1_MU6', ''], [PhysicsStream], ['RATE:MuonBJet', 'BW:BJet'], -1,['serial',-1,['mu6', 'j110_bperf_split'] ], False],
        ['mu6_j150_bperf_split_dr05_dz02_L1BTAG-MU6J20', 'L1_BTAG-MU6J20', ['L1_MU6', ''], [PhysicsStream], ['RATE:MuonBJet', 'BW:BJet'], -1,['serial',-1,['mu6', 'j150_bperf_split'] ], False],
        ['mu6_j175_bperf_split_dr05_dz02_L1BTAG-MU6J20', 'L1_BTAG-MU6J20', ['L1_MU6', ''], [PhysicsStream], ['RATE:MuonBJet', 'BW:BJet'], -1,['serial',-1,['mu6', 'j175_bperf_split'] ], False],
        ['mu6_j260_bperf_split_dr05_dz02_L1BTAG-MU6J20', 'L1_BTAG-MU6J20', ['L1_MU6', ''], [PhysicsStream], ['RATE:MuonBJet', 'BW:BJet'], -1,['serial',-1,['mu6', 'j260_bperf_split'] ], False],
        ['mu6_j320_bperf_split_dr05_dz02_L1BTAG-MU6J20', 'L1_BTAG-MU6J20', ['L1_MU6', ''], [PhysicsStream], ['RATE:MuonBJet', 'BW:BJet'], -1,['serial',-1,['mu6', 'j320_bperf_split'] ], False],
        ['mu6_j400_bperf_split_dr05_dz02_L1BTAG-MU6J20', 'L1_BTAG-MU6J20', ['L1_MU6', ''], [PhysicsStream], ['RATE:MuonBJet', 'BW:BJet'], -1,['serial',-1,['mu6', 'j400_bperf_split'] ], False],

        # Jet + MET
        ['j40_cleanT_xe80_L1XE50',    'L1_XE50', ['',''], [PhysicsStream], ['RATE:JetMET', 'BW:Jet'], -1, ['serial',-1,["j40_cleanT","xe80_L1XE50"]]],

        # LLP chains
        ['j30_jes_cleanLLP_PS_llp_L1TAU30',             'L1_TAU30',             [], [PhysicsStream], ['RATE:SingleJet', 'BW:Jet'], -1],
        ['j30_jes_cleanLLP_PS_llp_L1TAU40',             'L1_TAU40',             [], [PhysicsStream], ['RATE:SingleJet', 'BW:Jet'], -1],
        ['j30_jes_cleanLLP_PS_llp_L1TAU100',            'L1_TAU100',             [], [PhysicsStream], ['RATE:SingleJet', 'BW:Jet'], -1],
        ['j30_jes_cleanLLP_PS_llp_noiso_L1TAU100',      'L1_TAU100',             [], [PhysicsStream], ['RATE:SingleJet', 'BW:Jet'], -1],

        ['j30_jes_cleanLLP_PS_llp_pufix_L1TAU100',      'L1_TAU100',             [], [PhysicsStream], ['RATE:SingleJet', 'BW:Jet'], -1],
        ['j30_jes_cleanLLP_PS_llp_pufix_noiso_L1TAU100','L1_TAU100',             [], [PhysicsStream], ['RATE:SingleJet', 'BW:Jet'], -1],

        ['j30_jes_cleanLLP_PS_llp_pufix_L1LLP-NOMATCH', 'L1_LLP-NOMATCH',       [], [PhysicsStream], ['RATE:SingleJet', 'BW:Jet'], -1, False],
        ['j30_jes_cleanLLP_PS_llp_pufix_noiso_L1LLP-NOMATCH', 'L1_LLP-NOMATCH',       [], [PhysicsStream], ['RATE:SingleJet', 'BW:Jet'], -1, False],

        ['j30_jes_cleanLLP_PS_llp_pufix_L1LLP-RO',       'L1_LLP-RO',       [], [PhysicsStream], ['RATE:SingleJet', 'BW:Jet'], -1, False],
        ['j30_jes_cleanLLP_PS_llp_pufix_noiso_L1LLP-RO', 'L1_LLP-RO',       [], [PhysicsStream], ['RATE:SingleJet', 'BW:Jet'], -1, False],

        ['j0_muvtx',                    'L1_2MU10',            [], [PhysicsStream], ['RATE:MuonJet','BW:Muon', 'BW:Jet'], -1],
        ['j0_muvtx_noiso',              'L1_2MU10',            [], [PhysicsStream], ['RATE:MuonJet','BW:Muon', 'BW:Jet'], -1],

        ['e26_lhtight_nod0_iloose_2j35_bperf',   'L1_EM22VHI',      ['L1_EM22VHI', ''], [PhysicsStream], ['RATE:EgammaJet', 'BW:BJet'],-1,['serial',-1,['e26_lhtight_nod0_iloose', '2j35_bperf'] ] ], 

        ['e26_lhtight_iloose_2j35_bperf', 'L1_EM22VHI', ['L1_EM22VHI', ''], [PhysicsStream], ['RATE:EgammaJet', 'BW:BJet'],-1,['serial',-1,['e26_lhtight_iloose', '2j35_bperf']]],
        ['e26_lhtight_iloose_2j35_bperf_split', 'L1_EM22VHI', ['L1_EM22VHI', ''], [PhysicsStream], ['RATE:EgammaJet', 'BW:BJet'],-1,['serial',-1,['e26_lhtight_iloose', '2j35_bperf_split']]],
        ['e26_lhtight_iloose_2j35_boffperf', 'L1_EM22VHI', ['L1_EM22VHI', ''], [PhysicsStream], ['RATE:EgammaJet', 'BW:BJet'],-1,['serial',-1,['e26_lhtight_iloose', '2j35_boffperf']]],
        ['e26_lhtight_iloose_2j35_boffperf_split', 'L1_EM22VHI', ['L1_EM22VHI', ''], [PhysicsStream], ['RATE:EgammaJet', 'BW:BJet'],-1,['serial',-1,['e26_lhtight_iloose', '2j35_boffperf_split']]],		

        #['e20_lhtight_nod0_iloose_3j20_L1EM18VHI_3J20',    'L1_EM18VHI_3J20',    ['L1_EM18VHI_3J20',''], [PhysicsStream], ['RATE:EgammaJet', 'BW:Egamma', 'BW:Jet'],-1, ['serial',-1,["e20_lhtight_nod0_iloose","3j20"] ]] ,

        #['e24_lhvloose_L1EM18VH_3j20noL1',  'L1_EM18VH', ['L1_EM18VH',''], [PhysicsStream], ['RATE:EgammaJet', 'BW:Egamma', 'BW:Jet'], -1, ['serial',-1,["e24_lhvloose_L1EM18VH","3j20noL1"] ]],
        #['e24_lhvloose_L1EM18VH_4j20noL1',  'L1_EM18VH', ['L1_EM18VH',''], [PhysicsStream], ['RATE:EgammaJet', 'BW:Egamma', 'BW:Jet'], -1, ['serial',-1,["e24_lhvloose_L1EM18VH","4j20noL1"] ]],
        #['e24_lhvloose_L1EM18VH_5j15noL1',  'L1_EM18VH', ['L1_EM18VH',''], [PhysicsStream], ['RATE:EgammaJet', 'BW:Egamma', 'BW:Jet'], -1, ['serial',-1,["e24_lhvloose_L1EM18VH","5j15noL1"] ]],
        #['e24_lhvloose_L1EM18VH_6j15noL1',  'L1_EM18VH', ['L1_EM18VH',''], [PhysicsStream], ['RATE:EgammaJet', 'BW:Egamma', 'BW:Jet'], -1, ['serial',-1,["e24_lhvloose_L1EM18VH","6j15noL1"] ]],
        #['e24_lhvloose_nod0_L1EM18VH_3j20noL1',  'L1_EM18VH', ['L1_EM18VH',''], [PhysicsStream], ['RATE:EgammaJet', 'BW:Egamma', 'BW:Jet'], -1, ['serial',-1,["e24_lhvloose_nod0_L1EM18VH","3j20noL1"] ]],
        #['e24_lhvloose_nod0_L1EM18VH_4j20noL1',  'L1_EM18VH', ['L1_EM18VH',''], [PhysicsStream], ['RATE:EgammaJet', 'BW:Egamma', 'BW:Jet'], -1, ['serial',-1,["e24_lhvloose_nod0_L1EM18VH","4j20noL1"] ]],
        #['e24_lhvloose_nod0_L1EM18VH_5j15noL1',  'L1_EM18VH', ['L1_EM18VH',''], [PhysicsStream], ['RATE:EgammaJet', 'BW:Egamma', 'BW:Jet'], -1, ['serial',-1,["e24_lhvloose_nod0_L1EM18VH","5j15noL1"] ]],
        #['e24_lhvloose_nod0_L1EM18VH_6j15noL1',  'L1_EM18VH', ['L1_EM18VH',''], [PhysicsStream], ['RATE:EgammaJet', 'BW:Egamma', 'BW:Jet'], -1, ['serial',-1,["e24_lhvloose_nod0_L1EM18VH","6j15noL1"] ]],

        #VBF +photon
        #['g20_loose_L1EM18VH_2j40_0eta490_3j25_0eta490', 'L1_EM18VH', ['L1_EM18VH','',''], [PhysicsStream], ['RATE:EgammaJet', 'BW:Egamma', 'BW:Jet'], -1,['serial',-1,["g20_loose_L1EM18VH","2j40_0eta490","3j25_0eta490"]]],
        ['mu6_2j40_0eta490_invm1000_L1MU6_J30.0ETA49_2J20.0ETA49', 'L1_MU6_J30.0ETA49_2J20.0ETA49', ['L1_MU6',''], [PhysicsStream], ['RATE:MuonJet', 'BW:Muon', 'BW:Jet'], -1, ['serial',-1,["mu6","2j40_0eta490_invm1000"]]],


        # 4-jet items (VBF H->bb, hh->bbbb)
        ['mu4_j40_dr05_3j40_L14J20', 'L1_4J20', ['L1_MU4', '', ''], [PhysicsStream], ['RATE:MuonBJet', 'BW:BJet'], -1,['serial',-1,['mu4', 'j40', '3j40'] ]],

        # 
        #  B-jet + hT
        #
        ['2j55_bmedium_ht300_L14J20',              'L1_4J20',   ['L1_4J20', ''],   [PhysicsStream], ['RATE:MultiBJet',  'BW:BJet', 'BW:Jet'],-1,['serial',-1,['2j55_bmedium', 'ht300_L14J20']]],
        ['j55_btight_ht500_L14J20',              'L1_4J20',   ['L1_4J20', ''],   [PhysicsStream], ['RATE:MultiBJet',  'BW:BJet', 'BW:Jet'],-1,['serial',-1,['j55_btight', 'ht500_L14J20']]],
        
        ['2j55_bmv2c2077_split_ht300_L14J20',              'L1_4J20',   ['L1_4J20', ''],   [PhysicsStream], ['RATE:MultiBJet',  'BW:BJet', 'BW:Jet'],-1,['serial',-1,['2j55_bmv2c2077_split', 'ht300_L14J20']]],
        ['j55_bmv2c2077_split_ht500_L14J20',              'L1_4J20',   ['L1_4J20', ''],   [PhysicsStream], ['RATE:MultiBJet',  'BW:BJet', 'BW:Jet'],-1,['serial',-1,[ 'ht500_L14J20', 'j55_bmv2c2077_split']]],

        ['2j55_bmv2c2070_ht300_L14J20',  'L1_4J20',   ['L1_4J20', ''],   [PhysicsStream], ['RATE:MultiBJet',  'BW:BJet', 'BW:Jet'],-1,['serial',-1,['2j55_bmv2c2070', 'ht300_L14J20']]],
        ['j55_bmv2c2060_ht500_L14J20',              'L1_4J20',   ['L1_4J20', ''],   [PhysicsStream], ['RATE:MultiBJet',  'BW:BJet', 'BW:Jet'],-1,['serial',-1,['j55_bmv2c2060',  'ht500_L14J20']]],
        ['j55_bmv2c2070_ht500_L14J20',              'L1_4J20',   ['L1_4J20', ''],   [PhysicsStream], ['RATE:MultiBJet',  'BW:BJet', 'BW:Jet'],-1,['serial',-1,[ 'j55_bmv2c2070', 'ht500_L14J20']]],

        ['2j55_bmv2c2070_split_ht300_L14J20',  'L1_4J20',   ['L1_4J20', ''],   [PhysicsStream], ['RATE:MultiBJet',  'BW:BJet', 'BW:Jet'],-1,['serial',-1,[ '2j55_bmv2c2070_split', 'ht300_L14J20']]],
        ['j55_bmv2c2070_split_ht500_L14J20',              'L1_4J20',   ['L1_4J20', ''],   [PhysicsStream], ['RATE:MultiBJet',  'BW:BJet', 'BW:Jet'],-1,['serial',-1,[ 'j55_bmv2c2070_split', 'ht500_L14J20']]],



        #['2j55_bmv2c2077_split_ht300_L14J20',  'L1_4J20',   ['L1_4J20', ''],   [PhysicsStream], ['RATE:MultiBJet',  'BW:BJet', 'BW:Jet'],-1,['serial',-1,['2j55_bmv2c2077', 'ht300_L14J20']]],
        #['j55_bmv2c2070_ht500_L14J20',              'L1_4J20',   ['L1_4J20', ''],   [PhysicsStream], ['RATE:MultiBJet',  'BW:BJet', 'BW:Jet'],-1,['serial',-1,['j55_bmv2c2070', 'ht500_L14J20']]],

        #['j55_bmv2c2070_split_ht500_L14J20',  'L1_4J20',   ['L1_4J20', ''],   [PhysicsStream], ['RATE:MultiBJet',  'BW:BJet', 'BW:Jet'],-1,['serial',-1,['j55_bmv2c2070_split', 'ht500_L14J20']]],


        #Backup
        # ['mu4_4j40_dr05_L1MU4_3J15', 'L1_MU4_3J15', ['L1_MU4', ''], [PhysicsStream], ['RATE:MuonBJet', 'BW:BJet'], -1,['serial',-1,['mu4', '4j40'] ]],
        # ['mu4_4j40_dr05_L1MU4_3J20', 'L1_MU4_3J20', ['L1_MU4', ''], [PhysicsStream], ['RATE:MuonBJet', 'BW:BJet'], -1,['serial',-1,['mu4', '4j40'] ]],

        # # 3-jet items (bA->bbb) backup
        # ['mu4_3j45_dr05_L1MU4_3J15', 'L1_MU4_3J15', ['L1_MU4', ''], [PhysicsStream], ['RATE:MuonBJet', 'BW:BJet'], -1,['serial',-1,['mu4', '3j45'] ]],
        # ['mu4_3j45_dr05_L1MU4_3J20', 'L1_MU4_3J20', ['L1_MU4', ''], [PhysicsStream], ['RATE:MuonBJet', 'BW:BJet'], -1,['serial',-1,['mu4', '3j45'] ]],

        # # Single mu-jet items backup
        # ['mu6_j60_dr05_L1MU6_J20', 'L1_MU6_J20', ['L1_MU6', ''], [PhysicsStream], ['RATE:MuonBJet', 'BW:BJet'], -1,['serial',-1,['mu6', 'j60'] ]],
        # ['mu4_j70_dr05_L1MU4_J30', 'L1_MU4_J30', ['L1_MU4', ''], [PhysicsStream], ['RATE:MuonBJet', 'BW:BJet'], -1,['serial',-1,['mu4', 'j70'] ]],
        # ['mu6_j60_dr05_L1MU6_J40', 'L1_MU6_J40', ['L1_MU6', ''], [PhysicsStream], ['RATE:MuonBJet', 'BW:BJet'], -1,['serial',-1,['mu6', 'j60'] ]],
        # ['mu4_j70_dr05_L1MU4_J50', 'L1_MU4_J50', ['L1_MU4', ''], [PhysicsStream], ['RATE:MuonBJet', 'BW:BJet'], -1,['serial',-1,['mu4', 'j70'] ]],

        # # Asymmetric items backup
        # ['mu6_j50_dr05_2j35_L1MU4_3J15', 'L1_MU4_3J15', ['L1_MU4', '', ''], [PhysicsStream], ['RATE:MuonBJet', 'BW:BJet'], -1,['serial',-1,['mu6', 'j50', '2j35'] ]],
        # ['mu4_j60_dr05_2j35_L1MU4_3J15', 'L1_MU4_3J15', ['L1_MU4', '', ''], [PhysicsStream], ['RATE:MuonBJet', 'BW:BJet'], -1,['serial',-1,['mu4', 'j60', '2j35'] ]],
        # ['mu6_j50_dr05_2j35_L1MU4_3J20', 'L1_MU4_3J20', ['L1_MU4', '', ''], [PhysicsStream], ['RATE:MuonBJet', 'BW:BJet'], -1,['serial',-1,['mu6', 'j50', '2j35'] ]],
        # ['mu4_j60_dr05_2j35_L1MU4_3J20', 'L1_MU4_3J20', ['L1_MU4', '', ''], [PhysicsStream], ['RATE:MuonBJet', 'BW:BJet'], -1,['serial',-1,['mu4', 'j60', '2j35'] ]],

        # L1Topo LFV
        ['g10_etcut_mu10_L1LFV-EM8I',         'L1_LFV-EM8I',  ['L1_EM7', 'L1_MU10'], [PhysicsStream], ['RATE:EgammaMuon', 'BW:Egamma', 'BW:Muon'], -1, ['parallel',-1,["g10_etcut","mu10"]] ],
        ['g20_etcut_mu4_L1LFV-EM15I',         'L1_LFV-EM15I', ['L1_EM15', 'L1_MU4'], [PhysicsStream], ['RATE:EgammaMuon', 'BW:Egamma', 'BW:Muon'], -1, ['parallel',-1,["g20_etcut","mu4"]] ],
        ['g10_etcut_mu10_taumass',            'L1_LFV-EM8I',  ['L1_EM7', 'L1_MU10'], [PhysicsStream], ['RATE:EgammaMuon', 'BW:Egamma', 'BW:Muon'], -1, ['parallel',-1,["g10_etcut","mu10"]] ],
        ['g20_etcut_mu4_taumass',             'L1_LFV-EM15I', ['L1_EM15', 'L1_MU4'], [PhysicsStream], ['RATE:EgammaMuon', 'BW:Egamma', 'BW:Muon'], -1, ['parallel',-1,["g20_etcut","mu4"]] ],
# taumass chains
        ## moved to phys (ATR-14352) ['g10_loose_mu10_iloose_taumass_L1LFV-EM8I',         'L1_LFV-EM8I',  ['L1_EM7', 'L1_MU10'], [PhysicsStream], ['RATE:EgammaMuon', 'BW:Egamma', 'BW:Muon'], -1, ['parallel',-1,["g10_loose","mu10_iloose"]] ],
        ## moved to phys (ATR-14352) ['g20_loose_mu4_iloose_taumass_L1LFV-EM15I',         'L1_LFV-EM15I',  ['L1_EM15', 'L1_MU4'], [PhysicsStream], ['RATE:EgammaMuon', 'BW:Egamma', 'BW:Muon'], -1, ['parallel',-1,["g20_loose","mu4_iloose"]] ],
        ['g10_etcut_mu10_iloose_taumass_L1LFV-EM8I',         'L1_LFV-EM8I',  ['L1_EM7', 'L1_MU10'], [PhysicsStream], ['RATE:EgammaMuon', 'BW:Egamma', 'BW:Muon'], -1, ['parallel',-1,["g10_etcut","mu10_iloose"]] ],
        ['g20_etcut_mu4_iloose_taumass_L1LFV-EM15I',         'L1_LFV-EM15I',  ['L1_EM15', 'L1_MU4'], [PhysicsStream], ['RATE:EgammaMuon', 'BW:Egamma', 'BW:Muon'], -1, ['parallel',-1,["g20_etcut","mu4_iloose"]] ],
        ### ATR-14543
        ['g10_etcut_mu10_ivarloose_taumass_L1LFV-EM8I',         'L1_LFV-EM8I',  ['L1_EM7', 'L1_MU10'], [PhysicsStream], ['RATE:EgammaMuon', 'BW:Egamma', 'BW:Muon'], -1, ['parallel',-1,["g10_etcut","mu10_ivarloose"]] ],
        ['g20_etcut_mu4_ivarloose_taumass_L1LFV-EM15I',         'L1_LFV-EM15I',  ['L1_EM15', 'L1_MU4'], [PhysicsStream], ['RATE:EgammaMuon', 'BW:Egamma', 'BW:Muon'], -1, ['parallel',-1,["g20_etcut","mu4_ivarloose"]] ],

        # L1Topo W T&P 
        ['e18_etcut_trkcut_xe35', 'L1_EM15_W-MT35_W-250RO2-XEHT-0_W-05DPHI-JXE-0_W-05DPHI-EM15XE',['L1_EM15',''],[PhysicsStream],['RATE:EgammaMET','BW:Egamma'],-1,['serial',-1,["e18_etcut_trkcut","xe35"]]],
        ['e18_etcut_trkcut_xe35_L1EM15_W-MT35_W-05DPHI-JXE-0_W-05DPHI-EM15XE_XS30', 'L1_EM15_W-MT35_W-05DPHI-JXE-0_W-05DPHI-EM15XE_XS30',['L1_EM15',''],[PhysicsStream],['RATE:EgammaMET','BW:Egamma'],-1,['serial',-1,["e18_etcut_trkcut","xe35"]]],
        ['e18_etcut_trkcut_xe35_mt35', 'L1_EM15_W-MT35_W-250RO2-XEHT-0_W-05DPHI-JXE-0_W-05DPHI-EM15XE', ['L1_EM15',''], [PhysicsStream], ['RATE:EgammaMET', 'BW:Egamma'], -1, ['serial',-1,["e18_etcut_trkcut","xe35"]]],
        ['e18_etcut_trkcut_L1EM15_W-MT35_W-05DPHI-JXE-0_W-05DPHI-EM15XE_XS30_xe35_mt35', 'L1_EM15_W-MT35_W-05DPHI-JXE-0_W-05DPHI-EM15XE_XS30', ['L1_EM15',''], [PhysicsStream], ['RATE:EgammaMET', 'BW:Egamma'], -1, ['serial',-1,["e18_etcut_trkcut","xe35"]]],
        # ['e18_etcut_trkcut_j20_perf_xe20_6dphi15_mt35_L1EM15_W-MT35_W-250RO2-XEHT-0_W-05DPHI-JXE-0_W-05DPHI-EM15XE', 'L1_EM15_W-MT35_W-250RO2-XEHT-0_W-05DPHI-JXE-0_W-05DPHI-EM15XE', ['L1_EM15','',''],[PhysicsStream],['RATE:EgammaMET','BW:Egamma'],-1,['serial',-1,["e18_etcut_trkcut","j20_perf","xe20"]]],
        # ['e18_etcut_trkcut_j20_perf_xe20_6dphi15_mt35_L1EM15_W-MT35_W-05DPHI-JXE-0_W-05DPHI-EM15XE_XS30', 'L1_EM15_W-MT35_W-05DPHI-JXE-0_W-05DPHI-EM15XE_XS30', ['L1_EM15','',''],[PhysicsStream],['RATE:EgammaMET','BW:Egamma'],-1,['serial',-1,["e18_etcut_trkcut","j20_perf","xe20"]]],

        # L1Topo J+XE+DPHI
        #['j80_xe80_1dphi10_L1J40_DPHI-Js2XE50',   'L1_J40_DPHI-Js2XE50',['',''], [PhysicsStream],    ['RATE:JetMET', 'BW:Jet'], -1,['serial',-1,["j80","xe80"]]],
        ['j80_xe80_1dphi10_L1J40_DPHI-J20s2XE50', 'L1_J40_DPHI-J20s2XE50',['',''], [PhysicsStream],  ['RATE:JetMET', 'BW:Jet'], -1,['serial',-1,["j80","xe80"]]],
        ['j80_xe80_1dphi10_L1J40_DPHI-J20XE50', 'L1_J40_DPHI-J20XE50',['',''], [PhysicsStream],  ['RATE:JetMET', 'BW:Jet'], -1,['serial',-1,["j80","xe80"]]],
        ['j80_xe80_1dphi10_L1J40_DPHI-CJ20XE50','L1_J40_DPHI-CJ20XE50',['',''], [PhysicsStream], ['RATE:JetMET', 'BW:Jet'], -1,['serial',-1,["j80","xe80"]]],
        #['j100_xe80_L1J40_DPHI-Js2XE50',    'L1_J40_DPHI-Js2XE50',['',''], [PhysicsStream], ['RATE:JetMET', 'BW:Jet'], -1,['serial',-1,["j100","xe80"]]],
        ['j100_xe80_L1J40_DPHI-J20s2XE50',  'L1_J40_DPHI-J20s2XE50',['',''], [PhysicsStream], ['RATE:JetMET', 'BW:Jet'], -1,['serial',-1,["j100","xe80"]]],
        ['j100_xe80_L1J40_DPHI-J20XE50',  'L1_J40_DPHI-J20XE50',['',''], [PhysicsStream], ['RATE:JetMET', 'BW:Jet'], -1,['serial',-1,["j100","xe80"]]],
        ['j100_xe80_L1J40_DPHI-CJ20XE50', 'L1_J40_DPHI-CJ20XE50',['',''], [PhysicsStream], ['RATE:JetMET', 'BW:Jet'], -1,['serial',-1,["j100","xe80"]]],
	

        #ATR-15243
        ['mu4_j100_xe60_mht_L1MU4_J20_XE30_DPHI-J20s2XE30',  'L1_MU4_J20_XE30_DPHI-J20s2XE30', [], [PhysicsStream], ['RATE:MuonJetMET', 'BW:Muon', 'BW:Jet'], -1, ['serial',-1,["mu4","j100","xe60_mht"] ]],

        ['mu4_xe60_mht_L1MU4_J20_XE30_DPHI-J20s2XE30',  'L1_MU4_J20_XE30_DPHI-J20s2XE30', [], [PhysicsStream], ['RATE:MuonJetMET', 'BW:Muon', 'BW:Jet'], -1, ['serial',-1,["mu4","xe60_mht"] ]],

        ['2mu4_xe40_mht_L12MU4_J20_XE30_DPHI-J20s2XE30',  'L1_2MU4_J20_XE30_DPHI-J20s2XE30', [], [PhysicsStream], ['RATE:MuonJetMET', 'BW:Muon', 'BW:Jet'], -1, ['serial',-1,["2mu4","xe40_mht"] ]],

        ['e5_lhmedium_nod0_mu4_xe40_mht_L1MU4_J20_XE30_DPHI-J20s2XE30',  'L1_MU4_J20_XE30_DPHI-J20s2XE30', ['L1_EM3','',''], [PhysicsStream], ['RATE:MuonJetMET', 'BW:Muon', 'BW:Jet'], -1, ['serial',-1,["e5_lhmedium_nod0","mu4","xe40_mht"] ]],

        ['2e5_lhmedium_nod0_j50_xe80_mht_L1J40_XE50_DPHI-J20s2XE50',  'L1_J40_XE50_DPHI-J20s2XE50', ['L1_EM3','',''], [PhysicsStream], ['RATE:MuonJetMET', 'BW:Muon', 'BW:Jet'], -1, ['serial',-1,["2e5_lhmedium_nod0","j50","xe80_mht"] ]],

        #['e5_lhmedium_nod0_mu4_xe40_mht_L12EM3_MU4_J20_XE30_DPHI-J20s2XE30',  'L1_2EM3_MU4_J20_XE30_DPHI-J20s2XE30', ['L1_EM3','',''], [PhysicsStream], ['RATE:MuonJetMET', 'BW:Muon', 'BW:Jet'], -1, ['serial',-1,["e5_lhmedium_nod0","mu4","xe40_mht"] ]],
        ['e5_lhmedium_nod0_mu4_xe40_mht_L1MU4_2EM3_J20_XE30_DPHI-J20s2XE30',  'L1_MU4_2EM3_J20_XE30_DPHI-J20s2XE30', ['L1_EM3','',''], [PhysicsStream], ['RATE:MuonJetMET', 'BW:Muon', 'BW:Jet'], -1, ['serial',-1,["e5_lhmedium_nod0","mu4","xe40_mht"] ]],

        ['2e5_lhmedium_nod0_j50_xe80_mht_L13EM3_J40_XE50_DPHI-J20s2XE50',  'L1_3EM3_J40_XE50_DPHI-J20s2XE50', ['L1_EM3','',''], [PhysicsStream], ['RATE:MuonJetMET', 'BW:Muon', 'BW:Jet'], -1, ['serial',-1,["2e5_lhmedium_nod0","j50","xe80_mht"] ]],

        ['e5_lhmedium_nod0',  'L1_EM3', ['L1_EM3','',''], [PhysicsStream], ['RATE:SingleElectron', 'BW:Egamma'],-1],
       
        ['2mu4_j85_xe50_pufit',  'L1_2MU4_J40_XE20', [], [PhysicsStream], ['RATE:MuonJetMET', 'BW:Muon', 'BW:Jet'], -1, ['serial',-1,["2mu4","j85","xe50_pufit"] ]], 


        # L1Topo VBF 
        ['g15_loose_2j40_0eta490_3j25_0eta490', 'L1_MJJ-400', ['L1_EM12','',''], [PhysicsStream], ['RATE:EgammaJet', 'BW:Egamma'], -1,['serial',-1,["g15_loose","2j40_0eta490","3j25_0eta490"]]],
        ['g20_loose_2j40_0eta490_3j25_0eta490_L1MJJ-700', 'L1_MJJ-700', ['L1_EM15VH','',''], [PhysicsStream], ['RATE:EgammaJet', 'BW:Egamma'], -1,['serial',-1,["g20_loose","2j40_0eta490","3j25_0eta490"]]],
        ['g20_loose_2j40_0eta490_3j25_0eta490', 'L1_MJJ-800', ['L1_EM15VH','',''], [PhysicsStream], ['RATE:EgammaJet', 'BW:Egamma'], -1,['serial',-1,["g20_loose","2j40_0eta490","3j25_0eta490"]]],
        ['g20_loose_2j40_0eta490_3j25_0eta490_L1MJJ-900', 'L1_MJJ-900', ['L1_EM15VH','',''], [PhysicsStream], ['RATE:EgammaJet', 'BW:Egamma'], -1,['serial',-1,["g20_loose","2j40_0eta490","3j25_0eta490"]]],
        ['mu6_2j40_0eta490_invm400', 'L1_MU6_MJJ-200', ['L1_MU6',''], [PhysicsStream], ['RATE:MuonJet', 'BW:Muon'], -1, ['serial',-1,["mu6","2j40_0eta490_invm400"]]],
        ['mu6_2j40_0eta490_invm600', 'L1_MU6_MJJ-300', ['L1_MU6',''], [PhysicsStream], ['RATE:MuonJet', 'BW:Muon'], -1, ['serial',-1,["mu6","2j40_0eta490_invm600"]]],
        ['mu6_2j40_0eta490_invm800', 'L1_MU6_MJJ-400', ['L1_MU6',''], [PhysicsStream], ['RATE:MuonJet', 'BW:Muon'], -1, ['serial',-1,["mu6","2j40_0eta490_invm800"]]],
        ['mu6_2j40_0eta490_invm1000', 'L1_MU6_MJJ-500', ['L1_MU6',''], [PhysicsStream], ['RATE:MuonJet', 'BW:Muon'], -1, ['serial',-1,["mu6","2j40_0eta490_invm1000"]]],

        # L1Topo BTAG Single mu-jet items
        ['mu6_j60_dr05_L1BTAG-MU6J25', 'L1_BTAG-MU6J25', ['L1_MU6', ''], [PhysicsStream], ['RATE:MuonBJet', 'BW:BJet', 'BW:Muon'], -1,['serial',-1,['mu6', 'j60'] ], False],
        ['mu4_j70_dr05_L1BTAG-MU4J30', 'L1_BTAG-MU4J30', ['L1_MU4', ''], [PhysicsStream], ['RATE:MuonBJet', 'BW:BJet', 'BW:Muon'], -1,['serial',-1,['mu4', 'j70'] ], False],
        
        # Asymmetric items
        ['mu6_j50_dr05_2j35_L13J15_BTAG-MU6J25', 'L1_3J15_BTAG-MU6J25', ['L1_MU6', '', ''], [PhysicsStream], ['RATE:MuonBJet', 'BW:BJet'], -1,['serial',-1,['mu6', 'j50', '2j35'] ], False],
        ['mu4_j60_dr05_2j35_L13J15_BTAG-MU4J30', 'L1_3J15_BTAG-MU4J30', ['L1_MU4', '', ''], [PhysicsStream], ['RATE:MuonBJet', 'BW:BJet'], -1,['serial',-1,['mu4', 'j60', '2j35'] ], False],


     
        
	# e+tau
        # Low-threshold with jets
        ['e17_lhmedium_tau25_medium1_tracktwo',  'L1_EM15VHI_2TAU12IM_J25_3J12',['L1_EM15VHI','L1_TAU12IM'], [PhysicsStream], ['RATE:ElectronTau', 'BW:Tau', 'BW:Egamma'], -1,['serial',-1,["e17_lhmedium","tau25_medium1_tracktwo"]]],

        # Isolated Variant
        ['e17_lhmedium_iloose_tau25_medium1_tracktwo',  'L1_EM15VHI_2TAU12IM_J25_3J12',['L1_EM15VHI','L1_TAU12IM'], [PhysicsStream], ['RATE:ElectronTau', 'BW:Tau', 'BW:Egamma'], -1,['serial',-1,["e17_lhmedium_iloose","tau25_medium1_tracktwo"]]],

        # High-threshold
        ['e17_lhmedium_tau80_medium1_tracktwo',   'L1_EM15VHI_TAU40_2TAU15',['L1_EM15VHI','L1_TAU40'], [PhysicsStream], ['RATE:ElectronTau', 'BW:Tau', 'BW:Egamma'], -1,['serial',-1,["e17_lhmedium","tau80_medium1_tracktwo"]]],

	# support for l1topo chains
        ['e17_lhmedium_nod0_tau25_medium1_tracktwo_L1EM15VHI_2TAU12IM',  'L1_EM15VHI_2TAU12IM',['L1_EM15VHI','L1_TAU12IM'], [PhysicsStream], ['RATE:ElectronTau', 'BW:Tau'], -1,['serial',-1,["e17_lhmedium_nod0","tau25_medium1_tracktwo"]]],
        #mu+tau chains seeded by L1MU10TAU20IM, needed as supporting triggers for the primary chains with either L1 jet or L1topo
        ['mu14_tau25_medium1_tracktwo_L1MU10_TAU12IM',  'L1_MU10_TAU12IM',['L1_MU10','L1_TAU12IM'], [PhysicsStream], ['RATE:MuonTau', 'BW:Tau'], -1,['serial',-1,["mu14","tau25_medium1_tracktwo"]]],       

        
        # Tau + e + MET
        ['e17_lhmedium_tau25_medium1_tracktwo_xe50', 'L1_EM15VHI_2TAU12IM_XE35',['L1_EM15VHI','L1_TAU12IM','L1_XE35'], [PhysicsStream], ['RATE:TauMET', 'BW:Tau'], -1,['serial',-1,["e17_lhmedium","tau25_medium1_tracktwo", "xe50"]]],
        ['e17_lhmedium_iloose_tau25_medium1_tracktwo_xe50', 'L1_EM15VHI_2TAU12IM_XE35',['L1_EM15VHI','L1_TAU12IM','L1_XE35'], [PhysicsStream], ['RATE:TauMET', 'BW:Tau'], -1,['serial',-1,["e17_lhmedium_iloose","tau25_medium1_tracktwo", "xe50"]]],
        ['e17_lhmedium_nod0_tau25_medium1_tracktwo',  'L1_EM15VHI_2TAU12IM_J25_3J12',['L1_EM15VHI','L1_TAU12IM'], [PhysicsStream], ['RATE:ElectronTau', 'BW:Tau', 'BW:Egamma'], -1,['serial',-1,["e17_lhmedium_nod0","tau25_medium1_tracktwo"]]],

        ['e17_lhmedium_nod0_iloose_tau25_medium1_tracktwo_xe50', 'L1_EM15VHI_2TAU12IM_XE35',['L1_EM15VHI','L1_TAU12IM','L1_XE35'], [PhysicsStream], ['RATE:TauMET', 'BW:Tau', 'BW:Egamma'], -1,['serial',-1,["e17_lhmedium_nod0_iloose","tau25_medium1_tracktwo", "xe50"]]],

        # Tau + Muon
        ['mu14_tau25_medium1_tracktwo',      'L1_MU10_TAU12IM_J25_2J12',['L1_MU10','L1_TAU12IM'], [PhysicsStream], ['RATE:MuonTau', 'BW:Tau', 'BW:Muon'], -1,['serial',-1,["mu14","tau25_medium1_tracktwo"]]],     
#        ['mu14_tau35_medium1_tracktwo_L1TAU20',  'L1_MU10_TAU20',['L1_MU10','L1_TAU20'], [PhysicsStream], ['RATE:MuonTau', 'BW:Tau', 'BW:Muon'], -1,['serial',-1,["mu14","tau35_medium1_tracktwo_L1TAU20"]]],
        ['mu14_tau35_medium1_tracktwo',  'L1_MU10_TAU20IM',['L1_MU10','L1_TAU20IM'], [PhysicsStream], ['RATE:MuonTau', 'BW:Tau', 'BW:Muon'], -1,['serial',-1,["mu14","tau35_medium1_tracktwo"]]],
			 ]

    if TriggerFlags.doFTK():
            TriggerFlags.CombinedSlice.signatures = TriggerFlags.CombinedSlice.signatures() + [
        # muon +tau FTK chains for T&P performance measurement
        ['mu26_ivarmedium_tau12_idperf_FTK',             'L1_MU20_TAU12IM_FTK',['L1_MU20','L1_TAU12IM_FTK'], [PhysicsStream], ['RATE:MuonTau', 'BW:Tau', 'BW:Muon'], -1,['serial',-1,["mu26_ivarmedium","tau12_idperf_FTK"]]],
        ['mu26_ivarmedium_tau12_perf0_FTK',              'L1_MU20_TAU12IM_FTK',['L1_MU20','L1_TAU12IM_FTK'], [PhysicsStream], ['RATE:MuonTau', 'BW:Tau', 'BW:Muon'], -1,['serial',-1,["mu26_ivarmedium","tau12_perf0_FTK"]]],
        ['mu26_ivarmedium_tau12_perf_FTK',               'L1_MU20_TAU12IM_FTK',['L1_MU20','L1_TAU12IM_FTK'], [PhysicsStream], ['RATE:MuonTau', 'BW:Tau', 'BW:Muon'], -1,['serial',-1,["mu26_ivarmedium","tau12_perf_FTK"]]],
        ['mu26_ivarmedium_tau12_medium0_FTK',            'L1_MU20_TAU12IM_FTK',['L1_MU20','L1_TAU12IM_FTK'], [PhysicsStream], ['RATE:MuonTau', 'BW:Tau', 'BW:Muon'], -1,['serial',-1,["mu26_ivarmedium","tau12_medium0_FTK"]]],
        ['mu26_ivarmedium_tau12_medium1_FTK',            'L1_MU20_TAU12IM_FTK',['L1_MU20','L1_TAU12IM_FTK'], [PhysicsStream], ['RATE:MuonTau', 'BW:Tau', 'BW:Muon'], -1,['serial',-1,["mu26_ivarmedium","tau12_medium1_FTK"]]],
        ['mu26_ivarmedium_tau12_perf0_FTKNoPrec',        'L1_MU20_TAU12IM_FTK',['L1_MU20','L1_TAU12IM_FTK'], [PhysicsStream], ['RATE:MuonTau', 'BW:Tau', 'BW:Muon'], -1,['serial',-1,["mu26_ivarmedium","tau12_perf0_FTKNoPrec"]]],
        ['mu26_ivarmedium_tau12_perf_FTKNoPrec',         'L1_MU20_TAU12IM_FTK',['L1_MU20','L1_TAU12IM_FTK'], [PhysicsStream], ['RATE:MuonTau', 'BW:Tau', 'BW:Muon'], -1,['serial',-1,["mu26_ivarmedium","tau12_perf_FTKNoPrec"]]],
        ['mu26_ivarmedium_tau12_medium0_FTKNoPrec',      'L1_MU20_TAU12IM_FTK',['L1_MU20','L1_TAU12IM_FTK'], [PhysicsStream], ['RATE:MuonTau', 'BW:Tau', 'BW:Muon'], -1,['serial',-1,["mu26_ivarmedium","tau12_medium0_FTKNoPrec"]]],
        ['mu26_ivarmedium_tau12_medium1_FTKNoPrec',      'L1_MU20_TAU12IM_FTK',['L1_MU20','L1_TAU12IM_FTK'], [PhysicsStream], ['RATE:MuonTau', 'BW:Tau', 'BW:Muon'], -1,['serial',-1,["mu26_ivarmedium","tau12_medium1_FTKNoPrec"]]],
        ['mu26_ivarmedium_tau25_idperf_tracktwo_L1TAU12IM_FTK_L1MU20_TAU12IM_FTK',    'L1_MU20_TAU12IM_FTK',['L1_MU20','L1_TAU12IM_FTK'], [PhysicsStream], ['RATE:MuonTau', 'BW:Tau', 'BW:Muon'], -1,['serial',-1,["mu26_ivarmedium","tau25_idperf_tracktwo_L1TAU12IM_FTK"]]],
        ['mu26_ivarmedium_tau25_perf_tracktwo_L1TAU12IM_FTK_L1MU20_TAU12IM_FTK',          'L1_MU20_TAU12IM_FTK',['L1_MU20','L1_TAU12IM_FTK'], [PhysicsStream], ['RATE:MuonTau', 'BW:Tau', 'BW:Muon'], -1,['serial',-1,["mu26_ivarmedium","tau25_perf_tracktwo_L1TAU12IM_FTK"]]],
        ['mu26_ivarmedium_tau25_medium1_tracktwo_L1TAU12IM_FTK_L1MU20_TAU12IM_FTK',       'L1_MU20_TAU12IM_FTK',['L1_MU20','L1_TAU12IM_FTK'], [PhysicsStream], ['RATE:MuonTau', 'BW:Tau', 'BW:Muon'], -1,['serial',-1,["mu26_ivarmedium","tau25_medium1_tracktwo_L1TAU12IM_FTK"]]],
                         ]

    TriggerFlags.MinBiasSlice.signatures = TriggerFlags.MinBiasSlice.signatures() + [
        #HMT
        ['mb_sp2000_trk70_hmt', 'L1_TE40', [], ['MinBias'], ["BW:MinBias", "RATE:MinBias"], -1],        
        ['mb_sp2000_pusup600_trk70_hmt', 'L1_TE40', [], ['MinBias'], ["BW:MinBias", "RATE:MinBias"], -1], 
        ##B['mb_sp2000_pusup600_trk70_hmt_L1TE60',  'L1_TE60', [], ['MinBias'], ["BW:MinBias", "RATE:MinBias"], -1], 
        ###['mb_sp2000_pusup600_trk70_hmt_L1TE70',  'L1_TE70', [], ['MinBias'], ["BW:MinBias", "RATE:MinBias"], -1], 
        ##B['mb_sp2000_pusup700_trk70_hmt_L1TE60',  'L1_TE60', [], ['MinBias'], ["BW:MinBias", "RATE:MinBias"], -1], 
        ###['mb_sp2000_pusup700_trk70_hmt_L1TE70',  'L1_TE70', [], ['MinBias'], ["BW:MinBias", "RATE:MinBias"], -1], 
        ['mb_sptrk_vetombts2in_L1RD0_FILLED', 'L1_RD0_FILLED', [], ['MinBias'], ["BW:MinBias", "RATE:MinBias"], -1],
	#ATR-9419
        ##B['mb_sp2000_pusup700_trk60_hmt_L1TE60', 'L1_TE60', [], ['MinBias'], ["BW:MinBias", "RATE:MinBias"], -1],
        ###['mb_sp2500_pusup750_trk90_hmt_L1TE70', 'L1_TE70', [], ['MinBias'], ["BW:MinBias", "RATE:MinBias"], -1],
        #['mb_sp3000_pusup800_trk120_hmt_L1TE40', 'L1_TE40', [], ['MinBias'], ["BW:MinBias", "RATE:MinBias"], -1],
        ##B['mb_sp2000_pusup700_trk50_sumet70_hmt_L1TE60',   'L1_TE60', [], ['MinBias'], ["BW:MinBias", "RATE:MinBias"], -1],
	###['mb_sp2000_pusup700_trk50_sumet110_hmt_L1TE70',  'L1_TE70', [], ['MinBias'], ["BW:MinBias", "RATE:MinBias"], -1],
        #['mb_sp2000_pusup700_trk50_sumet150_hmt_L1TE40',  'L1_TE40', [], ['MinBias'], ["BW:MinBias", "RATE:MinBias"], -1],

	#supporting HMT triggers
	['mb_sp1800_hmtperf_L1TE40', 'L1_TE40', [], ['MinBias'], ["BW:MinBias", "RATE:MinBias"], -1],

        ]

    #Beamspot chanis first try ATR-9847                                                                                                                
    TriggerFlags.BeamspotSlice.signatures = TriggerFlags.BeamspotSlice.signatures()+ [
        ]
      

    if TriggerFlags.doFTK():
        TriggerFlags.BeamspotSlice.signatures = TriggerFlags.BeamspotSlice.signatures() + [                                                                 
#            ['beamspot_allTE_FTK',           'L1_4J15', [], ["BeamSpot"], ['RATE:BeamSpot',  'BW:BeamSpot'], -1],
#            ['beamspot_activeTE_FTK',        'L1_4J15', [], ["BeamSpot"], ['RATE:BeamSpot',  'BW:BeamSpot'], -1],
            ['beamspot_idperf_FTK',          'L1_4J15', [], ["BeamSpot"], ['RATE:BeamSpot',  'BW:BeamSpot'], -1],
            ['beamspot_trkFS_FTK',           'L1_4J15', [], ["BeamSpot"], ['RATE:BeamSpot',  'BW:BeamSpot'], -1],
            ['beamspot_trkFS_FTKRefit', 'L1_4J15', [], ["BeamSpot"], ['RATE:BeamSpot', 'BW:BeamSpot'], -1],
            ['beamspot_idperf_FTKRefit', 'L1_4J15', [], ["BeamSpot"], ['RATE:BeamSpot', 'BW:BeamSpot'], -1],       
            ]

    ## The following slices are only needed for Physics runnings and LS1 menus
    ## To be commented out for DC14
    TriggerFlags.CalibSlice.signatures   = TriggerFlags.CalibSlice.signatures() + []
    TriggerFlags.CosmicSlice.signatures  = TriggerFlags.CosmicSlice.signatures() + [
        ['id_cosmicid',               '', [], ['HLT_IDCosmic', 'express'], ['RATE:CosmicSlice', 'RATE:Cosmic_Tracking', 'BW:Detector'], -1],
    ]
    TriggerFlags.StreamingSlice.signatures = TriggerFlags.StreamingSlice.signatures() + [

        # backups for L1Topo VBF items
        ['noalg_L1MU6_J30.0ETA49_2J20.0ETA49', 'L1_MU6_J30.0ETA49_2J20.0ETA49', [], [PhysicsStream], ['RATE:SeededStreamers', "BW:Muon"], -1],
#        ['noalg_L14J20.0ETA49',                'L1_4J20.0ETA49',                [], [PhysicsStream], ['RATE:SeededStreamers', "BW:Jet"], -1],

        # Muon streamers
        #['noalg_L1MU10_MU6',      'L1_MU10_MU6',       [], [PhysicsStream], ['RATE:SingleMuon', 'BW:Muon'], -1],


        # LowLumiUnprescaled streamers
        ['noalg_L12EM10VH',                        'L1_2EM10VH',                        [], [PhysicsStream], ['RATE:SeededStreamers', 'BW:Egamma'], -1],
        ['noalg_L13MU4',                           'L1_3MU4',                           [], [PhysicsStream], ['RATE:SeededStreamers', 'BW:Muon'], -1],
        ['noalg_L1EM15VH_MU10',                    'L1_EM15VH_MU10',                    [], [PhysicsStream], ['RATE:SeededStreamers', 'BW:Egamma', 'BW:Muon'], -1],
        ['noalg_L1EM15I_MU4',                       'L1_EM15I_MU4',                       [], [PhysicsStream], ['RATE:SeededStreamers', 'BW:Egamma', 'BW:Muon'], -1],
        ['noalg_L1EM7_MU10',                       'L1_EM7_MU10',                       [], [PhysicsStream], ['RATE:SeededStreamers', 'BW:Egamma', 'BW:Muon'], -1],
        ['noalg_L12EM8VH_MU10',                    'L1_2EM8VH_MU10',                    [], [PhysicsStream], ['RATE:SeededStreamers', 'BW:Egamma', 'BW:Muon'], -1],
        ['noalg_L1TAU20IM_2TAU12IM_J25_2J20_3J12', 'L1_TAU20IM_2TAU12IM_J25_2J20_3J12', [], [PhysicsStream], ['RATE:SeededStreamers', 'BW:Tau'], -1],
#        ['noalg_L1TAU20_2J20_XE45',                'L1_TAU20_2J20_XE45',                [], [PhysicsStream], ['RATE:SeededStreamers', 'BW:Tau'], -1],
        ['noalg_L1EM15VHI_2TAU12IM_XE35',           'L1_EM15VHI_2TAU12IM_XE35',           [], [PhysicsStream], ['RATE:SeededStreamers', 'BW:Tau'], -1],
        ['noalg_L1MU10_TAU12IM_XE35',              'L1_MU10_TAU12IM_XE35',              [], [PhysicsStream], ['RATE:SeededStreamers', 'BW:Tau'], -1],
        ['noalg_L1TAU20_2TAU12_XE35',              'L1_TAU20_2TAU12_XE35',              [], [PhysicsStream], ['RATE:SeededStreamers', 'BW:Tau'], -1],
        ['noalg_L1TAU20IM_2TAU12IM_XE35',          'L1_TAU20IM_2TAU12IM_XE35',          [], [PhysicsStream], ['RATE:SeededStreamers', 'BW:Tau'], -1],
        ['noalg_L1EM15VHI_2TAU12IM',                'L1_EM15VHI_2TAU12IM',                [], [PhysicsStream], ['RATE:SeededStreamers', 'BW:Tau'], -1],
        ['noalg_L1EM15VHI_2TAU12IM_J25_3J12',       'L1_EM15VHI_2TAU12IM_J25_3J12',       [], [PhysicsStream], ['RATE:SeededStreamers', 'BW:Tau'], -1],
        ['noalg_L1EM15VHI_TAU40_2TAU15',            'L1_EM15VHI_TAU40_2TAU15',            [], [PhysicsStream], ['RATE:SeededStreamers', 'BW:Tau'], -1],
#        ['noalg_L1MU10_TAU20',                     'L1_MU10_TAU20',                     [], [PhysicsStream], ['RATE:SeededStreamers', 'BW:Tau'], -1],
#        ['noalg_L1MU10_TAU12_J25_2J12',            'L1_MU10_TAU12_J25_2J12',            [], [PhysicsStream], ['RATE:SeededStreamers', 'BW:Tau'], -1],
        ['noalg_L1MU10_TAU12IM_J25_2J12',          'L1_MU10_TAU12IM_J25_2J12',          [], [PhysicsStream], ['RATE:SeededStreamers', 'BW:Tau'], -1],
        ['noalg_L1MU10_TAU12IM',                   'L1_MU10_TAU12IM',                   [], [PhysicsStream], ['RATE:SeededStreamers', 'BW:Tau'], -1],
        ['noalg_L14J15',                           'L1_4J15',                           [], [PhysicsStream], ['RATE:SeededStreamers', 'BW:Jet'], -1],
        ['noalg_L13J25.0ETA23',                    'L1_3J25.0ETA23',                    [], [PhysicsStream], ['RATE:SeededStreamers', 'BW:Jet'], -1],
        ['noalg_L13J40',                           'L1_3J40',                           [], [PhysicsStream], ['RATE:SeededStreamers', 'BW:Jet'], -1],
        ['noalg_L12J15_XE55',                      'L1_2J15_XE55',                      [], [PhysicsStream], ['RATE:SeededStreamers', 'BW:Jet'], -1],
        ['noalg_L1MU6_J40',                        'L1_MU6_J40',                        [], [PhysicsStream], ['RATE:SeededStreamers', 'BW:Muon'], -1],

        
        ]

 
    #TriggerFlags.GenericSlice.signatures = TriggerFlags.GenericSlice.signatures() + []

    # Random Seeded EB chains which select at the HLT based on L1 TBP bits
    TriggerFlags.EnhancedBiasSlice.signatures = TriggerFlags.EnhancedBiasSlice.signatures() + []

    #get list of all signatures
    signatureList=[]
    for prop in dir(TriggerFlags):
        if prop[-5:]=='Slice':
            sliceName=prop
            slice=getattr(TriggerFlags,sliceName)
            if slice.signatures():
                signatureList.extend(slice.signatures())
            else:
                log.debug('SKIPPING '+str(sliceName))
    #print 'FOUND',len(signatureList),signatureList
    disablePatterns=[#re.compile('beamspot'),  #all beamspot chains                     
                     ]
    disableEFPatterns=[]                                          
    toDisable=[]
    toDisableEF=[]
    for signature in signatureList:
        for pattern in disableEFPatterns+disablePatterns:
            if re.search(pattern,signature):
                if pattern in disableEFPatterns:
                    toDisableEF.append(signature)
                else:
                    toDisable.append(signature)
                break
    log.debug('DISABLE The following chains are disabled in the v4 upgrade menu: '+str(toDisable))
    for signature in toDisable:
        Prescales.HLTPrescales_upgrade_mc_prescale[signature]=[   -1,    -1,    0,    0,  -1]
    for signature in toDisableEF:
        Prescales.HLTPrescales_upgrade_mc_prescale[signature]=[    1,    -1,    0,    0,  -1]


######################################################
Prescales = physics_menu.Prescales
#StreamConfig = physics_menu.StreamConfig

######################################################
# DEFAULT MC prescales
######################################################
Prescales.L1Prescales = dict([(ctpid,1) for ctpid in Prescales.L1Prescales])  # setting all L1 prescales to 1

ps_online_list=[
    'costmonitor',
    'noalg_L1All',
    'noalg_L1Standby',
    'noalg_L1TGC_BURST',
    'noalg_standby_L1RD0_EMPTY',
    'noalg_standby_L1RD0_FILLED',
    'robrequest',
    'robrequest_L1RD0_EMPTY',
    'timeburner',
]
ps_cosmic_list=[
    'e0_perf_L1EM3_EMPTY',
    'g0_perf_L1EM3_EMPTY',
    'ht0_L1J12_EMPTY',
    'id_cosmicid',
    'id_cosmicid_L1MU11_EMPTY',
    'id_cosmicid_L1MU4_EMPTY',
    'j0_L1J12_EMPTY',
    'j0_perf_bperf_L1J12_EMPTY',
    'j0_perf_bperf_L1RD0_EMPTY',
    'mb_sptrk_costr',
    'mb_sptrk_costr_L1RD0_EMPTY',
    'mu4_cosmic_L1MU11_EMPTY',
    'mu4_cosmic_L1MU4_EMPTY',
    'mu4_msonly_cosmic_L1MU11_EMPTY',
    'mu4_msonly_cosmic_L1MU4_EMPTY',
    'tau1_cosmic_ptonly_L1MU4_EMPTY',
    'tau1_cosmic_track_L1MU4_EMPTY',
    'tau8_cosmic_ptonly',
    'tau8_cosmic_track',
]
ps_calibmon_list=[
    'alfacalib',
#ATR-13743    'alfacalib_L1ALFA_A7L1_OD',
#    'alfacalib_L1ALFA_A7R1_OD',
#    'alfacalib_L1ALFA_ANY',
#    'alfacalib_L1ALFA_B7L1_OD',
#    'alfacalib_L1ALFA_B7R1_OD',
#    'alfacalib_L1ALFA_ELAS',
#    'alfacalib_L1ALFA_ELAST15',
#    'alfacalib_L1ALFA_ELAST18',
#    'alfacalib_L1ALFA_SYS',
#    'alfacalib_L1LHCF_ALFA_ANY_A',
#    'alfacalib_L1LHCF_ALFA_ANY_A_UNPAIRED_ISO',
#    'alfacalib_L1LHCF_ALFA_ANY_C',
#    'alfacalib_L1LHCF_ALFA_ANY_C_UNPAIRED_ISO',
    'conej140_320eta490_larpebj',
    'conej165_larpebj',
    'conej40_larpebj',
    'conej75_320eta490_larpebj',
    'cscmon_L1All',
    'g12_loose_larpeb',
    'g20_loose_larpeb_L1EM15',
    'g3_loose_larpeb',
    'g40_loose_larpeb',
    'g60_loose_larpeb',
    'g80_loose_larpeb',
    'ibllumi_L1RD0_ABORTGAPNOTCALIB',
    'ibllumi_L1RD0_FILLED',
    'ibllumi_L1RD0_UNPAIRED_ISO',
    'idcalib_trk16_central',
    'idcalib_trk16_fwd',
    'idcalib_trk29_central',
    'idcalib_trk29_fwd',
    'idcalib_trk9_central',
    'idcalib_trk9_fwd',
    'j40_L1ZB',
    'j0_perf_ds1_L1All',
    'l1calocalib',
    'l1calocalib_L1BGRP9',
    'larcalib_L1EM3_EMPTY',
    'larcalib_L1EM7_EMPTY',
    'larcalib_L1J12_EMPTY',
    'larcalib_L1J3031ETA49_EMPTY',
    'larcalib_L1TAU8_EMPTY',
    'larhec_L1EM7_FIRSTEMPTY',
    'larhec_L1J12_FIRSTEMPTY',
    'larhec_L1J30_FIRSTEMPTY',
    'larhec_L1TAU8_FIRSTEMPTY',
    'larnoiseburst_L1All',
    'larnoiseburst_L1J100',
    'larnoiseburst_L1J40_XE60',
    'larnoiseburst_L1J75',
    'larnoiseburst_L1XE60',
    'larnoiseburst_L1XE70',
    'larnoiseburst_L1XE80',
    'larnoiseburst_loose_L1All',
    'larnoiseburst_loose_rerun',
    'larnoiseburst_rerun',
    'larps_L1EM3_EMPTY',
    'larps_L1EM7_EMPTY',
    'larps_L1EM7_FIRSTEMPTY',
    'larps_L1J12_EMPTY',
    'larps_L1J12_FIRSTEMPTY',
    'larps_L1J3031ETA49_EMPTY',
    'larps_L1J30_EMPTY',
    'larps_L1J30_FIRSTEMPTY',
    'larps_L1TAU8_EMPTY',
    'lumipeb_L1RD0_ABORTGAPNOTCALIB',
    'lumipeb_L1RD0_EMPTY',
    'lumipeb_L1RD0_FILLED',
    'lumipeb_L1RD0_UNPAIRED_ISO',
    'lumipeb_L1MBTS_1',
    'lumipeb_L1MBTS_1_UNPAIRED_ISO',
    'lumipeb_L1MBTS_2',
    'lumipeb_L1MBTS_2_UNPAIRED_ISO',
    'lumipeb_vdm_L1MBTS_1',
    'lumipeb_vdm_L1MBTS_1_BGRP11',
    'lumipeb_vdm_L1MBTS_1_BGRP9',
    'lumipeb_vdm_L1MBTS_1_UNPAIRED_ISO',
    'lumipeb_vdm_L1MBTS_2',
    'lumipeb_vdm_L1MBTS_2_BGRP11',
    'lumipeb_vdm_L1MBTS_2_BGRP9',
    'lumipeb_vdm_L1MBTS_2_UNPAIRED_ISO',
    'lumipeb_vdm_L1RD0_BGRP11',
    'lumipeb_vdm_L1RD0_BGRP9',
    'lumipeb_vdm_L1RD0_FILLED',
    'lumipeb_vdm_L1RD0_UNPAIRED_ISO',
    'mu0_muoncalib',
    'mu0_muoncalib_ds3',
    'mu0_muoncalib_ds3_L1MU4_EMPTY',
    'mu0_muoncalib_L1MU4_EMPTY',
    'noalg_bkg_L1Bkg',
    'noalg_bkg_L1J12',
    'noalg_bkg_L1J12_BGRP12',
    'noalg_bkg_L1J30.31ETA49',
    'noalg_bkg_L1J30.31ETA49_BGRP12',
    'noalg_cosmiccalo_L1EM3_EMPTY',
    'noalg_cosmiccalo_L1J12_EMPTY',
    'noalg_cosmiccalo_L1EM7_EMPTY',
    'noalg_cosmiccalo_L1J12_FIRSTEMPTY',
    'noalg_cosmiccalo_L1J3031ETA49_EMPTY',
    'noalg_cosmiccalo_L1J30_EMPTY',
    'noalg_cosmiccalo_L1J30_FIRSTEMPTY',
    'noalg_cosmiccalo_L1RD1_EMPTY',
    'noalg_cosmiccalo_L1RD1_BGRP10',
    'noalg_cosmicmuons_L1MU11_EMPTY',
    'noalg_cosmicmuons_L1MU4_EMPTY',
    'noalg_idcosmic_L1TRT_EMPTY',
    'noalg_idcosmic_L1TRT_FILLED',
    'noalg_idmon_L1RD0_EMPTY',
    'noalg_idmon_L1RD0_FILLED',
    'noalg_idmon_L1RD0_UNPAIRED_ISO',
    'noalg_L1Calo',
    'noalg_L1Calo_EMPTY',
    'noalg_L1CALREQ2',
    'noalg_larcells_L1LAR-EM',
    'noalg_larcells_L1LAR-J',
    'noalg_to_L12MU20_OVERLAY',
    'noalg_zb_L1ZB',
    'satu20em_l1satmon_L1EM20VH_FIRSTEMPTY',
    #'satu20em_l1satmon_L1EM20VHI_FIRSTEMPTY',
    'satu20em_l1satmon_L1EM22VHI_FIRSTEMPTY',
    'satu20em_l1satmon_L1J100',
    'satu20em_l1satmon_L1J100.31ETA49',
    'satu20em_l1satmon_L1J100.31ETA49_FIRSTEMPTY',
    'satu20em_l1satmon_L1J100_FIRSTEMPTY',
    'sct_noise',
    'tilecalib_laser',
    ]    
ps_eb_list=[
    'eb_high_L1RD2_FILLED',
    'eb_low_L1RD2_FILLED',
    'noalg_eb_L1ABORTGAPNOTCALIB_noPS',
    'noalg_eb_L1EMPTY_noPS',
    'noalg_eb_L1FIRSTEMPTY_noPS',
    'noalg_eb_L1PhysicsHigh_noPS',
    'noalg_eb_L1PhysicsLow_noPS',
    'noalg_eb_L1RD3_EMPTY',
    'noalg_eb_L1RD3_FILLED',
    'noalg_eb_L1UNPAIRED_ISO_noPS',
    'noalg_eb_L1UNPAIRED_NONISO_noPS',
    ]
ps_beamspot_list=[
    'beamspot_activeTE_trkfast_peb',
    'beamspot_activeTE_trkfast_peb_L1TRT_EMPTY',
    'beamspot_activeTE_trkfast_peb_L1TRT_FILLED',
    'beamspot_activeTE_trkfast_pebTRT',
    'beamspot_activeTE_trkfast_pebTRT_L1TRT_EMPTY',
    'beamspot_activeTE_trkfast_pebTRT_L1TRT_FILLED',
    'beamspot_allTE_trkfast_peb',
    'beamspot_allTE_trkfast_peb_L1TRT_EMPTY',
    'beamspot_allTE_trkfast_peb_L1TRT_FILLED',
    'beamspot_allTE_trkfast_pebTRT',
    'beamspot_allTE_trkfast_pebTRT_L1TRT_EMPTY',
    'beamspot_allTE_trkfast_pebTRT_L1TRT_FILLED',
    'beamspot_trkFS_trkfast',
    'beamspot_trkFS_trkfast_L1TRT_EMPTY',
    'beamspot_trkFS_trkfast_L1TRT_FILLED',
    ]
ps_fwdphys_list=[
    'lhcfpeb',
#    'lhcfpeb_L1LHCF_ALFA_ANY_A',
#    'lhcfpeb_L1LHCF_ALFA_ANY_A_UNPAIRED_ISO',
#    'lhcfpeb_L1LHCF_ALFA_ANY_C',
#    'lhcfpeb_L1LHCF_ALFA_ANY_C_UNPAIRED_ISO',
    'lhcfpeb_L1LHCF_EMPTY',
    'lhcfpeb_L1LHCF_UNPAIRED_ISO',
#    'mb_sptrk_vetombts2in_L1ALFA_CEP',
#ATR-13743    'mb_sptrk_vetombts2in_L1TRT_ALFA_EINE',
#    'mb_sptrk_vetombts2in_L1ALFA_ANY',
#    'mb_sptrk_vetombts2in_L1ALFA_ANY_UNPAIRED_ISO',
#    'mb_sptrk_vetombts2in_L1TRT_ALFA_ANY',
#    'mb_sptrk_vetombts2in_L1TRT_ALFA_ANY_UNPAIRED_ISO',
#    'mb_sptrk_vetombts2in_peb_L1ALFA_ANY',
#    'mb_sptrk_vetombts2in_peb_L1ALFA_ANY_UNPAIRED_ISO',
#    'mb_sptrk_vetombts2in_peb_L1TRT_ALFA_ANY',
#    'mb_sptrk_vetombts2in_peb_L1TRT_ALFA_ANY_UNPAIRED_ISO',
#    'noalg_L1ALFA_ANY',
#    'noalg_L1ALFA_Phys',
#    'noalg_L1ALFA_PhysAny',
#    'noalg_L1ALFA_SYS',
    'noalg_L1LHCF',
    'noalg_L1LHCF_EMPTY',
    'noalg_L1LHCF_UNPAIRED_ISO',
]
ps_minb_list=[
    'mb_mbts_L1MBTS_1',
    'mb_mbts_L1MBTS_1_1',
    'mb_mbts_L1MBTS_1_1_EMPTY',
    'mb_mbts_L1MBTS_1_1_UNPAIRED_ISO',
    'mb_mbts_L1MBTS_1_EMPTY',
    'mb_mbts_L1MBTS_1_UNPAIRED_ISO',
    'mb_mbts_L1MBTS_2',
    'mb_mbts_L1MBTS_2_EMPTY',
    'mb_mbts_L1MBTS_2_UNPAIRED_ISO',
    'mb_idperf_L1MBTS_2',
    'mb_perf_L1LUCID',
    'mb_perf_L1LUCID_EMPTY',
    'mb_perf_L1LUCID_UNPAIRED_ISO',
    'mb_perf_L1MBTS_2',
    'mb_perf_L1RD1_FILLED',
    'mb_sptrk_vetombts2in_L1ZDC_AND',
    'mb_sptrk_vetombts2in_L1ZDC_A_C',
    'mb_sp900_pusup400_trk50_hmt_L1TE5',
    'mb_sp900_pusup400_trk60_hmt_L1TE5',
    'mb_sp1000_pusup450_trk70_hmt_L1TE5',
    'mb_sp1200_pusup500_trk80_hmt_L1TE5',
    'mb_sp1200_pusup500_trk90_hmt_L1TE5',
    'mb_sp1200_pusup500_trk100_hmt_L1TE5',
    'mb_sp1800_pusup700_trk110_hmt_L1TE5',
    'mb_sp2100_pusup900_trk120_hmt_L1TE5',
    'mb_sp2300_pusup1000_trk130_hmt_L1TE5',
    'mb_sp1000_pusup450_trk70_hmt_L1TE10',
    'mb_sp1200_pusup500_trk80_hmt_L1TE10',
    'mb_sp1400_pusup550_trk90_hmt_L1TE10',
    'mb_sp1600_pusup600_trk100_hmt_L1TE10',
    'mb_sp1800_pusup700_trk110_hmt_L1TE10',
    'mb_sp2100_pusup900_trk120_hmt_L1TE10',
    'mb_sp2300_pusup1000_trk130_hmt_L1TE10',
    'mb_sp2500_pusup1100_trk140_hmt_L1TE10',
    'mb_sp1200_pusup500_trk80_hmt_L1TE15',
    'mb_sp1400_pusup550_trk90_hmt_L1TE15',
    'mb_sp1600_pusup600_trk100_hmt_L1TE15',
    'mb_sp1800_pusup700_trk110_hmt_L1TE15',
    'mb_sp2100_pusup900_trk120_hmt_L1TE15',
    'mb_sp2300_pusup1000_trk130_hmt_L1TE15',
    'mb_sp2500_pusup1100_trk140_hmt_L1TE15',
    'mb_sp1400_pusup550_trk90_hmt_L1TE20',
    'mb_sp1600_pusup600_trk100_hmt_L1TE20',
    'mb_sp1800_pusup700_trk110_hmt_L1TE20',
    'mb_sp2100_pusup900_trk120_hmt_L1TE20',
    'mb_sp2300_pusup1000_trk130_hmt_L1TE20',
    'mb_sp2500_pusup1100_trk140_hmt_L1TE20',
    'mb_sp2700_pusup1200_trk150_hmt_L1TE20',
    'mb_sp1600_pusup600_trk100_hmt_L1TE25',
    'mb_sp1800_pusup700_trk110_hmt_L1TE25',
    'mb_sp2100_pusup900_trk120_hmt_L1TE25',
    'mb_sp2300_pusup1000_trk130_hmt_L1TE25',
    'mb_sp2500_pusup1100_trk140_hmt_L1TE25',
    'mb_sp2700_pusup1200_trk150_hmt_L1TE25',
    'mb_sp2900_pusup1300_trk160_hmt_L1TE25',
    'mb_sp1800_pusup700_trk110_hmt_L1TE30',
    'mb_sp2100_pusup900_trk120_hmt_L1TE30',
    'mb_sp2300_pusup1000_trk130_hmt_L1TE30',
    'mb_sp2500_pusup1100_trk140_hmt_L1TE30',
    'mb_sp2700_pusup1200_trk150_hmt_L1TE30',
    'mb_sp2900_pusup1300_trk160_hmt_L1TE30',
    'mb_sp2300_pusup1000_trk130_hmt_L1TE40',
    'mb_sp2500_pusup1100_trk140_hmt_L1TE40',
    'mb_sp2700_pusup1200_trk150_hmt_L1TE40',
    'mb_sp2900_pusup1300_trk160_hmt_L1TE40',
    'mb_sp900_trk50_hmt_L1TE5',
    'mb_sp900_trk60_hmt_L1TE5',
    'mb_sp1000_trk70_hmt_L1TE5',
    'mb_sp1200_trk80_hmt_L1TE5',
    'mb_sp1200_trk90_hmt_L1TE5',
    'mb_sp1200_trk100_hmt_L1TE5',
    'mb_sp1800_trk110_hmt_L1TE5',
    'mb_sp2100_trk120_hmt_L1TE5',
    'mb_sp2300_trk130_hmt_L1TE5',
    'mb_sp1000_trk70_hmt_L1TE10',
    'mb_sp1200_trk80_hmt_L1TE10',
    'mb_sp1400_trk90_hmt_L1TE10',
    'mb_sp1600_trk100_hmt_L1TE10',
    'mb_sp1800_trk110_hmt_L1TE10',
    'mb_sp2100_trk120_hmt_L1TE10',
    'mb_sp2300_trk130_hmt_L1TE10',
    'mb_sp2500_trk140_hmt_L1TE10',
    'mb_sp1200_trk80_hmt_L1TE15',
    'mb_sp1400_trk90_hmt_L1TE15',
    'mb_sp1600_trk100_hmt_L1TE15',
    'mb_sp1800_trk110_hmt_L1TE15',
    'mb_sp2100_trk120_hmt_L1TE15',
    'mb_sp2300_trk130_hmt_L1TE15',
    'mb_sp2500_trk140_hmt_L1TE15',
    'mb_sp1400_trk90_hmt_L1TE20',
    'mb_sp1600_trk100_hmt_L1TE20',
    'mb_sp1800_trk110_hmt_L1TE20',
    'mb_sp2100_trk120_hmt_L1TE20',
    'mb_sp2300_trk130_hmt_L1TE20',
    'mb_sp2500_trk140_hmt_L1TE20',
    'mb_sp2700_trk150_hmt_L1TE20',
    'mb_sp1600_trk100_hmt_L1TE25',
    'mb_sp1800_trk110_hmt_L1TE25',
    'mb_sp2100_trk120_hmt_L1TE25',
    'mb_sp2300_trk130_hmt_L1TE25',
    'mb_sp2500_trk140_hmt_L1TE25',
    'mb_sp2700_trk150_hmt_L1TE25',
    'mb_sp2900_trk160_hmt_L1TE25',
    'mb_sp1800_trk110_hmt_L1TE30',
    'mb_sp2100_trk120_hmt_L1TE30',
    'mb_sp2300_trk130_hmt_L1TE30',
    'mb_sp2500_trk140_hmt_L1TE30',
    'mb_sp2700_trk150_hmt_L1TE30',
    'mb_sp2900_trk160_hmt_L1TE30',
    'mb_sp2300_trk130_hmt_L1TE40',
    'mb_sp2500_trk140_hmt_L1TE40',
    'mb_sp2700_trk150_hmt_L1TE40',
    'mb_sp2900_trk160_hmt_L1TE40',
    'mb_sp900_pusup400_trk50_hmt_L1TE5.0ETA24',
    'mb_sp900_pusup400_trk60_hmt_L1TE5.0ETA24',
    'mb_sp1000_pusup450_trk70_hmt_L1TE5.0ETA24',
    'mb_sp1200_pusup500_trk80_hmt_L1TE5.0ETA24',
    'mb_sp1200_pusup500_trk90_hmt_L1TE5.0ETA24',
    'mb_sp1200_pusup500_trk100_hmt_L1TE5.0ETA24',
    'mb_sp1800_pusup700_trk110_hmt_L1TE5.0ETA24',
    'mb_sp2100_pusup900_trk120_hmt_L1TE5.0ETA24',
    'mb_sp2300_pusup1000_trk130_hmt_L1TE5.0ETA24',
    'mb_sp1000_pusup450_trk70_hmt_L1TE10.0ETA24',
    'mb_sp1200_pusup500_trk80_hmt_L1TE10.0ETA24',
    'mb_sp1400_pusup550_trk90_hmt_L1TE10.0ETA24',
    'mb_sp1600_pusup600_trk100_hmt_L1TE10.0ETA24',
    'mb_sp1800_pusup700_trk110_hmt_L1TE10.0ETA24',
    'mb_sp2100_pusup900_trk120_hmt_L1TE10.0ETA24',
    'mb_sp2300_pusup1000_trk130_hmt_L1TE10.0ETA24',
    'mb_sp2500_pusup1100_trk140_hmt_L1TE10.0ETA24',
    'mb_sp1200_pusup500_trk80_hmt_L1TE15.0ETA24',
    'mb_sp1400_pusup550_trk90_hmt_L1TE15.0ETA24',
    'mb_sp1600_pusup600_trk100_hmt_L1TE15.0ETA24',
    'mb_sp1800_pusup700_trk110_hmt_L1TE15.0ETA24',
    'mb_sp2100_pusup900_trk120_hmt_L1TE15.0ETA24',
    'mb_sp2300_pusup1000_trk130_hmt_L1TE15.0ETA24',
    'mb_sp2500_pusup1100_trk140_hmt_L1TE15.0ETA24',
    'mb_sp1400_pusup550_trk90_hmt_L1TE20.0ETA24',
    'mb_sp1600_pusup600_trk100_hmt_L1TE20.0ETA24',
    'mb_sp1800_pusup700_trk110_hmt_L1TE20.0ETA24',
    'mb_sp2100_pusup900_trk120_hmt_L1TE20.0ETA24',
    'mb_sp2300_pusup1000_trk130_hmt_L1TE20.0ETA24',
    'mb_sp2500_pusup1100_trk140_hmt_L1TE20.0ETA24',
    'mb_sp2700_pusup1200_trk150_hmt_L1TE20.0ETA24',
    'mb_sp1600_pusup600_trk100_hmt_L1TE25.0ETA24',
    'mb_sp1800_pusup700_trk110_hmt_L1TE25.0ETA24',
    'mb_sp2100_pusup900_trk120_hmt_L1TE25.0ETA24',
    'mb_sp2300_pusup1000_trk130_hmt_L1TE25.0ETA24',
    'mb_sp2500_pusup1100_trk140_hmt_L1TE25.0ETA24',
    'mb_sp2700_pusup1200_trk150_hmt_L1TE25.0ETA24',
    'mb_sp2900_pusup1300_trk160_hmt_L1TE25.0ETA24',
    'mb_sp1800_pusup700_trk110_hmt_L1TE30.0ETA24',
    'mb_sp2100_pusup900_trk120_hmt_L1TE30.0ETA24',
    'mb_sp2300_pusup1000_trk130_hmt_L1TE30.0ETA24',
    'mb_sp2500_pusup1100_trk140_hmt_L1TE30.0ETA24',
    'mb_sp2700_pusup1200_trk150_hmt_L1TE30.0ETA24',
    'mb_sp2900_pusup1300_trk160_hmt_L1TE30.0ETA24',
    'mb_sp2300_pusup1000_trk130_hmt_L1TE40.0ETA24',
    'mb_sp2500_pusup1100_trk140_hmt_L1TE40.0ETA24',
    'mb_sp2700_pusup1200_trk150_hmt_L1TE40.0ETA24',
    'mb_sp2900_pusup1300_trk160_hmt_L1TE40.0ETA24',
    'mb_sp400_trk40_hmt_L1MBTS_1_1',
    'mb_sp600_trk45_hmt_L1MBTS_1_1',
    'mb_sp700_trk55_hmt_L1MBTS_1_1',
    'mb_sp900_trk60_hmt_L1MBTS_1_1',
    'mb_sp900_trk65_hmt_L1MBTS_1_1',
    'mb_sp1000_trk70_hmt_L1MBTS_1_1',
    'mb_sp1200_trk75_hmt_L1MBTS_1_1',
    'mb_sp1400_trk80_hmt_L1MBTS_1_1',
    'mb_sp900_trk50_hmt_L1TE5.0ETA24',
    'mb_sp900_trk60_hmt_L1TE5.0ETA24',
    'mb_sp1000_trk70_hmt_L1TE5.0ETA24',
    'mb_sp1200_trk80_hmt_L1TE5.0ETA24',
    'mb_sp1200_trk90_hmt_L1TE5.0ETA24',
    'mb_sp1200_trk100_hmt_L1TE5.0ETA24',
    'mb_sp1800_trk110_hmt_L1TE5.0ETA24',
    'mb_sp2100_trk120_hmt_L1TE5.0ETA24',
    'mb_sp2300_trk130_hmt_L1TE5.0ETA24',
    'mb_sp1000_trk70_hmt_L1TE10.0ETA24',
    'mb_sp1200_trk80_hmt_L1TE10.0ETA24',
    'mb_sp1400_trk90_hmt_L1TE10.0ETA24',
    'mb_sp1600_trk100_hmt_L1TE10.0ETA24',
    'mb_sp1800_trk110_hmt_L1TE10.0ETA24',
    'mb_sp2100_trk120_hmt_L1TE10.0ETA24',
    'mb_sp2300_trk130_hmt_L1TE10.0ETA24',
    'mb_sp2500_trk140_hmt_L1TE10.0ETA24',
    'mb_sp1200_trk80_hmt_L1TE15.0ETA24',
    'mb_sp1400_trk90_hmt_L1TE15.0ETA24',
    'mb_sp1600_trk100_hmt_L1TE15.0ETA24',
    'mb_sp1800_trk110_hmt_L1TE15.0ETA24',
    'mb_sp2100_trk120_hmt_L1TE15.0ETA24',
    'mb_sp2300_trk130_hmt_L1TE15.0ETA24',
    'mb_sp2500_trk140_hmt_L1TE15.0ETA24',
    'mb_sp1400_trk90_hmt_L1TE20.0ETA24',
    'mb_sp1600_trk100_hmt_L1TE20.0ETA24',
    'mb_sp1800_trk110_hmt_L1TE20.0ETA24',
    'mb_sp2100_trk120_hmt_L1TE20.0ETA24',
    'mb_sp2300_trk130_hmt_L1TE20.0ETA24',
    'mb_sp2500_trk140_hmt_L1TE20.0ETA24',
    'mb_sp2700_trk150_hmt_L1TE20.0ETA24',
    'mb_sp1600_trk100_hmt_L1TE25.0ETA24',
    'mb_sp1800_trk110_hmt_L1TE25.0ETA24',
    'mb_sp2100_trk120_hmt_L1TE25.0ETA24',
    'mb_sp2300_trk130_hmt_L1TE25.0ETA24',
    'mb_sp2500_trk140_hmt_L1TE25.0ETA24',
    'mb_sp2700_trk150_hmt_L1TE25.0ETA24',
    'mb_sp2900_trk160_hmt_L1TE25.0ETA24',
    'mb_sp1800_trk110_hmt_L1TE30.0ETA24',
    'mb_sp2100_trk120_hmt_L1TE30.0ETA24',
    'mb_sp2300_trk130_hmt_L1TE30.0ETA24',
    'mb_sp2500_trk140_hmt_L1TE30.0ETA24',
    'mb_sp2700_trk150_hmt_L1TE30.0ETA24',
    'mb_sp2900_trk160_hmt_L1TE30.0ETA24',
    'mb_sp2300_trk130_hmt_L1TE40.0ETA24',
    'mb_sp2500_trk140_hmt_L1TE40.0ETA24',
    'mb_sp2700_trk150_hmt_L1TE40.0ETA24',
    'mb_sp2900_trk160_hmt_L1TE40.0ETA24',
    'mb_sp800_hmtperf_L1TE5',
    'mb_sp800_hmtperf_L1TE10',
    'mb_sp1200_hmtperf_L1TE10',
    'mb_sp1200_hmtperf_L1TE15',
    'mb_sp1600_hmtperf_L1TE15',
    'mb_sp1600_hmtperf_L1TE20',
    'mb_sp2100_hmtperf_L1TE20',
    'mb_sp2100_hmtperf_L1TE25',
    'mb_sp2100_hmtperf_L1TE30',
    'mb_sp2100_hmtperf_L1TE40',
    'mb_sp800_hmtperf_L1TE5.0ETA24',
    'mb_sp800_hmtperf_L1TE10.0ETA24',
    'mb_sp1200_hmtperf_L1TE10.0ETA24',
    'mb_sp1200_hmtperf_L1TE15.0ETA24',
    'mb_sp1600_hmtperf_L1TE15.0ETA24',
    'mb_sp1600_hmtperf_L1TE20.0ETA24',
    'mb_sp2100_hmtperf_L1TE20.0ETA24',
    'mb_sp2100_hmtperf_L1TE25.0ETA24',
    'mb_sp2100_hmtperf_L1TE30.0ETA24',
    'mb_sp2100_hmtperf_L1TE40.0ETA24',
    'mb_sp2000_trk70_hmt',
    'mb_sp2000_pusup600_trk70_hmt',
    'mb_sp1800_hmtperf_L1TE40',
    'mb_sp2_hmtperf_L1MBTS_1_1',
    'mb_sp2_hmtperf',
    'mb_sp500_hmtperf',
    'mb_sp1800_hmtperf',
    'mb_sptrk',
    'mb_sptrk_costr',
    'mb_sptrk_costr_L1RD0_EMPTY',
    'mb_sptrk_L1RD0_EMPTY',
    'mb_sptrk_L1RD0_UNPAIRED_ISO',
    'mb_sp_L1RD0_UNPAIRED_ISO',
    'mb_sp_ncb_L1RD0_UNPAIRED_ISO',
    'mb_sp_blayer_L1RD0_UNPAIRED_ISO',
    'mb_sptrk_L1RD3_FILLED',
    'mb_sptrk_noisesup',
    'mb_sptrk_noisesup_L1RD0_EMPTY',
    'mb_sptrk_noisesup_L1RD0_UNPAIRED_ISO',
    'mb_sptrk_noisesup_L1RD3_FILLED',
    'mb_sptrk_pt4_L1MBTS_1',
    'mb_sptrk_pt4_L1MBTS_1_1',
    'mb_sptrk_pt4_L1MBTS_2',
    'mb_sptrk_pt4_L1RD3_FILLED',
    'mb_sptrk_pt6_L1MBTS_1',
    'mb_sptrk_pt6_L1MBTS_1_1',
    'mb_sptrk_pt6_L1MBTS_2',
    'mb_sptrk_pt6_L1RD3_FILLED',
    'mb_sptrk_pt8_L1MBTS_1',
    'mb_sptrk_pt8_L1MBTS_1_1',
    'mb_sptrk_pt8_L1MBTS_2',
    'mb_sptrk_pt8_L1RD3_FILLED',
#    'mb_sptrk_vetombts2in_L1ALFA_CEP',
    'mb_sptrk_vetombts2in_L1RD0_FILLED',
#    'mb_sptrk_vetombts2in_peb_L1ALFA_ANY',
#    'mb_sptrk_vetombts2in_peb_L1ALFA_ANY_UNPAIRED_ISO',
    'mb_sptrk_trk80_L1MBTS_2',
    'mb_sptrk_pt2_L1MBTS_2',
    'noalg_mb_L1LUCID',
    'noalg_mb_L1LUCID_EMPTY',
    'noalg_mb_L1LUCID_UNPAIRED_ISO',
    'noalg_mb_L1MBTS_1',
    'noalg_mb_L1MBTS_1_1',
    'noalg_mb_L1MBTS_1_1_EMPTY',
    'noalg_mb_L1MBTS_1_1_UNPAIRED_ISO',
    'noalg_mb_L1MBTS_1_EMPTY',
    'noalg_mb_L1MBTS_1_UNPAIRED_ISO',
    'noalg_mb_L1MBTS_2',
    'noalg_mb_L1MBTS_2_EMPTY',
    'noalg_mb_L1MBTS_2_UNPAIRED_ISO',
    'noalg_mb_L1RD0_EMPTY',
    'noalg_mb_L1RD0_FILLED',
    'noalg_mb_L1RD0_UNPAIRED_ISO',
    'noalg_mb_L1RD1_FILLED',
    'noalg_mb_L1RD2_EMPTY',
    'noalg_mb_L1RD2_FILLED',
    'noalg_mb_L1RD3_EMPTY',
    'noalg_mb_L1RD3_FILLED',
    'noalg_mb_L1TE5',
    'noalg_mb_L1TE5.0ETA24',
    'noalg_mb_L1TE10',
    'noalg_mb_L1TE10.0ETA24',
    'noalg_mb_L1TE20',
    'noalg_mb_L1TE20.0ETA24',
    'noalg_mb_L1TE30',
    'noalg_mb_L1TE30.0ETA24',
    'noalg_mb_L1TE40',
    'noalg_mb_L1TE40.0ETA24',
    ##B'noalg_mb_L1TE60',
    ##B'noalg_mb_L1TE60.0ETA24',
    'noalg_mb_L1TE70',
    'noalg_mb_L1TE70.0ETA24',
    ##B'noalg_mb_L1TE50',
    ##B'noalg_mb_L1TE50.0ETA24',
    'noalg_mb_L1ZDC_A',
    'noalg_mb_L1ZDC_C',
    'noalg_mb_L1ZDC_AND',
    'noalg_mb_L1ZDC_A_C',
    ]

ps_rerun_list = [
    'xe0noL1_l2fsperf',
    'xe0noL1_l2fsperf_mht',
    'xe0noL1_l2fsperf_mht_em',
    'xe0noL1_l2fsperf_trkmht',
    'xe0noL1_l2fsperf_pufit',
    'xe0noL1_l2fsperf_tc_em',
    'xe0noL1_l2fsperf_tc_lcw',
    ]
ps_larnoiseburst_rerun_list = [
    'larnoiseburst_loose_rerun',
    'larnoiseburst_rerun',
    ]

ps_perform_list = [
    'tau0_perf_ptonly_L1TAU12',
    'tau0_perf_ptonly_L1TAU60',
    'tau125_medium1_calo',
    'tau125_medium1_track',
    'tau125_perf_ptonly',
    'tau125_r1medium1',
    'tau125_r1perf',
    'tau160_idperf_track',
    'tau160_perf_track',
    'tau20_r1_idperf',
    'tau20_r1medium1',
    'tau20_r1perf',
    'tau25_idperf_track',
    'tau25_idperf_tracktwo2015',
    'tau25_loose1_ptonly',
    'tau25_medium1_calo',
    'tau25_medium1_mvonly',
    'tau25_medium1_ptonly',
    'tau25_medium1_track',
    'tau25_medium1_trackcalo',
    'tau25_medium1_tracktwo2015',
    'tau25_medium1_tracktwocalo',
    'tau25_perf_calo',
    'tau25_perf_calo_L1TAU12',
    'tau25_perf_ptonly',
    'tau25_perf_ptonly_L1TAU12',
    'tau25_perf_track',
    'tau25_perf_track_L1TAU12',
    'tau25_perf_trackcalo',
    'tau25_perf_tracktwo2015',
    'tau25_perf_tracktwo_L1TAU12',
    'tau25_perf_tracktwocalo',
    'tau25_r1_idperf',
    'tau25_r1perf',
    'tau25_tight1_ptonly',
    'tau29_r1medium1',
    'tau29_r1perf',
    'tau35_loose1_ptonly',
    'tau35_medium1_calo',
    'tau35_medium1_ptonly',
    'tau35_medium1_ptonly_L1TAU20',
    'tau35_medium1_track',
    'tau35_perf_ptonly',
    'tau35_tight1_ptonly',
    'tau5_perf_ptonly_L1TAU8',
    'tau80_medium1_calo',
    'tau80_medium1_track',
    'tau35_perf_ptonly_tau25_perf_ptonly_L1TAU20IM_2TAU12IM',
    '2j30_boffperf_L12J15_XE55',
    '2j35_boffperf_2j35_L13J25.0ETA23',
#    '2j35_boffperf_2j35_L14J15.0ETA25',
    '2j35_bperf_2j35_L13J25.0ETA23',
#    '2j35_bperf_2j35_L14J15.0ETA25',
    '2j45_boffperf_2j45',
    '2j45_boffperf_2j45_L13J25.0ETA23',
#    '2j45_boffperf_2j45_L14J15.0ETA25',
    '2j45_bperf_2j45',
    '2j45_bperf_2j45_L13J25.0ETA23',
#    '2j45_bperf_2j45_L14J15.0ETA25',
    '2j55_boffperf_2j55',
    '2j55_boffperf_2j55_L13J25.0ETA23',
    '2j55_boffperf_ht300_L14J20',
    '2j55_bperf_2j55',
    '2j55_bperf_2j55_L13J25.0ETA23',
    '2j55_bperf_L13J20_4J20.0ETA49_MJJ-400',
    '2j55_bperf_L13J20_4J20.0ETA49_MJJ-700',
    '2j55_bperf_L13J20_4J20.0ETA49_MJJ-800',
    '2j55_bperf_L13J20_4J20.0ETA49_MJJ-900',
#    '2j55_bperf_L14J20.0ETA49',
    '2j55_bperf_L1J30_2J20_4J20.0ETA49_MJJ-400',
    '2j55_bperf_L1J30_2J20_4J20.0ETA49_MJJ-700',
    '2j55_bperf_L1J30_2J20_4J20.0ETA49_MJJ-800',
    '2j55_bperf_L1J30_2J20_4J20.0ETA49_MJJ-900',
    '2j55_bperf_ht300_L14J20',
    '2j65_boffperf_j65',
    '2j65_bperf_j65',
    '2j70_boffperf_j70',
    '2j70_bperf_j70',
    '2j75_boffperf_j75',
    '2j75_bperf_j75',
    '2mu14_2j35_boffperf',
    '2mu14_2j35_bperf',
    'e26_lhtight_iloose_2j35_boffperf',
    'e26_lhtight_iloose_2j35_bperf',
    'e26_lhtight_nod0_iloose_2j35_bperf',
    'j0_perf_bperf_L1J12_EMPTY',
    'j0_perf_bperf_L1MU10',
    'j0_perf_bperf_L1RD0_EMPTY',
    'j150_2j55_boffperf',
    'j150_2j55_bperf',
    'j110_boffperf',
    'j110_bperf',
    'j150_boffperf',
    'j150_boffperf_j50_boffperf',
    'j150_bperf',
    'j150_bperf_j50_bperf',
    #'j15_boffperf',
    #'j15_bperf',
    'j175_boffperf',
    'j175_boffperf_j60_boffperf',
    'j175_bperf',
    'j175_bperf_j60_bperf',
    'j225_boffperf',
    'j225_bperf',
    'j25_boffperf',
    'j25_bperf',
    'j260_boffperf',
    'j260_bperf',
    'j300_boffperf',
    'j300_bperf',
    'j320_boffperf',
    'j320_bperf',
    'j400_boffperf',
    'j400_bperf',
    'j45_boffperf',
    #'j45_boffperf_3j45',
    'j45_boffperf_3j45_L13J15.0ETA25',
    'j45_boffperf_3j45_L13J20',
    'j45_bperf',
    #'j45_bperf_3j45',
    'j45_bperf_3j45_L13J15.0ETA25',
    'j45_bperf_3j45_L13J20',
    'j45_bperf_3j45_L14J20',
    'j55_boffperf',
    'j55_boffperf_ht500_L14J20',
    'j55_bperf',
    #'j55_bperf_3j55',
    'j55_bperf_ht500_L14J20',
#    'j60_boffperf',
#    'j60_boffperf_j60_L12J40_XE45',
    'j65_boffperf_3j65_L13J25.0ETA23',
#    'j65_boffperf_3j65_L14J15.0ETA25',
    'j65_bperf_3j65_L13J25.0ETA23',
#    'j65_bperf_3j65_L14J15.0ETA25',
    'j70_boffperf_3j70',
    'j70_boffperf_3j70_L13J25.0ETA23',
#    'j70_boffperf_3j70_L14J15.0ETA25',
    'j70_bperf_3j70',
    'j70_bperf_3j70_L13J25.0ETA23',
#    'j70_bperf_3j70_L14J15.0ETA25',
    'j75_boffperf_3j75',
    'j75_boffperf_3j75_L13J25.0ETA23',
    'j75_bperf_3j75',
    'j75_bperf_3j75_L13J25.0ETA23',
    'j80_boffperf_L12J50_XE40',
    'j80_boffperf_L1J400ETA25_XE50',
    'j80_boffperf_L1J40_XE50',
    'j80_boffperf_L1J40_XE60',
    'j80_boffperf_L1XE60',
    #'j85_boffperf',
    #'j85_bperf',
    'mu4_j15_dr05' ,
    'mu4_j35_dr05'  ,
    'mu4_j55_dr05' ,
    'mu6_j110_dr05',
    'mu6_j150_dr05',
    'mu6_j175_dr05',
    'mu6_j260_dr05',
    'mu6_j320_dr05',
    'mu6_j400_dr05',
    'mu6_j85_dr05' ,
    'j0_perf_boffperf_L1J12_EMPTY',
    'j0_perf_boffperf_L1MU10',
    'j0_perf_boffperf_L1RD0_EMPTY',
    #'j15_boffperf_split',
    #'j15_bperf_split',
    #'j25_boffperf_split',
    'j35_bperf_3j35',
    'j25_bperf_split',
    'j45_bperf_split',
    'j110_bperf_split',
    'j175_bperf_split',
    'j225_bperf_split',
    'j260_bperf_split',
    'j300_bperf_split',
    'j400_bperf_split',
    '2j70_bperf_split_j70',
    '2j75_bperf_split_j75',
    '2j45_bperf_split_2j45_L13J25.0ETA23',
    '2j55_bperf_split_2j55',
    '2j55_bperf_split_2j55_L13J25.0ETA23',
    '2j55_bperf_split_L13J20_4J20.0ETA49_MJJ-700',
    '2j55_bperf_split_L13J20_4J20.0ETA49_MJJ-800',
    '2j55_bperf_split_L13J20_4J20.0ETA49_MJJ-900',
    '2j55_bperf_split_L1J30_2J20_4J20.0ETA49_MJJ-700',
    '2j55_bperf_split_L1J30_2J20_4J20.0ETA49_MJJ-800',
    '2j55_bperf_split_L1J30_2J20_4J20.0ETA49_MJJ-900',
    ]

ps_Jpsi_list = [
    'e5_lhtight_e4_etcut_Jpsiee',
    'e5_lhtight_nod0_e4_etcut_Jpsiee',
    'e5_lhtight_nod0_e4_etcut_Jpsiee_L1JPSI-1M5',
    'e9_lhtight_e4_etcut_Jpsiee',
    'e9_lhtight_nod0_e4_etcut_Jpsiee',
    'e9_lhtight_nod0_e4_etcut_Jpsiee_L1JPSI-1M5-EM7',
    'e5_lhtight_e9_etcut_Jpsiee',
    'e5_lhtight_nod0_e9_etcut_Jpsiee',
    'e5_lhtight_nod0_e9_etcut_Jpsiee_L1JPSI-1M5-EM7',
    'e14_lhtight_e4_etcut_Jpsiee',
    'e14_lhtight_nod0_e4_etcut_Jpsiee',
    'e14_lhtight_nod0_e4_etcut_Jpsiee_L1JPSI-1M5-EM12',
    'e5_lhtight_e14_etcut_Jpsiee',
    'e5_lhtight_nod0_e14_etcut_Jpsiee',
    'e5_lhtight_nod0_e14_etcut_Jpsiee_L1JPSI-1M5-EM12',
    'e24_lhtight_L1EM20VH_e15_etcut_L1EM7_Zee',
    'e26_lhtight_e15_etcut_L1EM7_Zee',
]

ps_ftk_list = [
]

ps_Bphys_list = [
    '2mu4_bBmumux_BcmumuDsloose',
    '2mu4_bBmumux_BcmumuDsloose_noL2',
    'mu6_mu4_bBmumux_BcmumuDsloose_noL2',
    '2mu6_bBmumux_BcmumuDsloose_noL2',
    'mu10_mu6_bBmumux_BcmumuDsloose_noL2',
    '2mu10_bBmumux_BcmumuDsloose_noL2',
    '2mu4_bBmumux_BcmumuDsloose_noL2_L12MU4-B',
    '2mu4_bBmumux_BcmumuDsloose_noL2_L12MU4-BO',
    'mu6_mu4_bBmumux_BcmumuDsloose_noL2_L12MU4-B',
    'mu6_mu4_bBmumux_BcmumuDsloose_noL2_L1MU6MU4-BO',
    '2mu6_bBmumux_BcmumuDsloose_noL2_L12MU6-B',
    '2mu6_bBmumux_BcmumuDsloose_noL2_L12MU6-BO',
    'mu10_mu6_bBmumux_BcmumuDsloose_noL2_L1LFV-MU',
    '2mu4_bBmumux_BcmumuDsloose_noL2_L1BPH-2M8-2MU4',
    '2mu4_bBmumux_BcmumuDsloose_noL2_L1BPH-2M8-2MU4_BPH-0DR15-2MU4',
    '2mu4_bBmumux_BcmumuDsloose_noL2_L1BPH-2M8-2MU4-B_BPH-0DR15-2MU4',
    'mu6_mu4_bBmumux_BcmumuDsloose_noL2_L1BPH-2M8-MU6MU4_BPH-0DR15-MU6MU4',
    'mu6_mu4_bBmumux_BcmumuDsloose_noL2_L1BPH-2M8-MU6MU4-B_BPH-0DR15-MU6MU4',
    '2mu6_bBmumux_BcmumuDsloose_noL2_L1BPH-2M9-2MU6_BPH-2DR15-2MU6',
    '2mu4_bBmumux_BcmumuDsloose_L1BPH-2M8-2MU4_BPH-0DR15-2MU4',
    '2mu4_bBmumux_BcmumuDsloose_L1BPH-2M8-2MU4-B_BPH-0DR15-2MU4',
    '2mu4_bBmumux_BcmumuDsloose_L1BPH-2M9-2MU4_BPH-0DR15-2MU4',
    'mu6_mu4_bBmumux_BcmumuDsloose_L1BPH-2M9-MU6MU4_BPH-0DR15-MU6MU4',
    '2mu6_bBmumux_BcmumuDsloose_L1LFV-MU6',
    '2mu4_bBmumux_LbmumuLambda',
    'mu6_mu4_bBmumux_LbmumuLambda',
    '2mu6_bBmumux_LbmumuLambda',
    '2mu6_bBmumux_LbmumuLambda_L1LFV-MU6',
    '2mu4_bBmumux_LbmumuLambda_L1BPH-2M9-2MU4_BPH-0DR15-2MU4',
    'mu6_mu4_bBmumux_LbmumuLambda_L1BPH-2M9-MU6MU4_BPH-0DR15-MU6MU4',
    '2mu6_bBmumux_LbmumuLambda_L1BPH-2M9-2MU6_BPH-2DR15-2MU6',
    'mu6_mu4_bBmumux_BcmumuDsloose',
    'mu10_mu6_bBmumux_BcmumuDsloose',
    '2mu6_bBmumux_BcmumuDsloose',
    '2mu10_bBmumux_BcmumuDsloose',
    '2mu4_bBmumux_BcmumuDsloose_L1BPH-2M8-2MU4',
    'mu6_mu4_bBmumux_BcmumuDsloose_L1BPH-2M8-MU6MU4_BPH-0DR15-MU6MU4',
    'mu6_mu4_bBmumux_BcmumuDsloose_L1BPH-2M8-MU6MU4-B_BPH-0DR15-MU6MU4',
    '2mu6_bBmumux_BcmumuDsloose_L1BPH-2M9-2MU6_BPH-2DR15-2MU6',
    '2mu4_bBmumux_BcmumuDsloose_L12MU4-B',
    '2mu4_bBmumux_BcmumuDsloose_L12MU4-BO',
    'mu6_mu4_bBmumux_BcmumuDsloose_L12MU4-B',
    'mu6_mu4_bBmumux_BcmumuDsloose_L1MU6MU4-BO',
    '2mu6_bBmumux_BcmumuDsloose_L12MU6-B',
    '2mu6_bBmumux_BcmumuDsloose_L12MU6-BO',
    'mu10_mu6_bBmumux_BcmumuDsloose_L1LFV-MU',
]

if TriggerFlags.doFTK():
    ps_ftk_list = [
        'beamspot_idperf_FTK',
        'beamspot_trkFS_FTK',
        'beamspot_trkFS_FTKRefit', 
        'beamspot_idperf_FTKRefit',
        'mu6_idperf_FTK',
        'mu24_idperf_FTK',
        'mu6_idperf_FTKRefit',
        'mu24_idperf_FTKRefit',
        'tau12_idperf_FTK',
        'tau12_perf_FTK',
        'tau12_perf0_FTK',
        'tau12_perf_FTKNoPrec',
        'tau12_perf0_FTKNoPrec',
        'tau12_medium0_FTK',
        'tau12_medium1_FTK',
        'tau12_medium0_FTKNoPrec',
        'tau12_medium1_FTKNoPrec',
        'tau25_idperf_tracktwo_L1TAU12IM_FTK',
        'tau25_perf_tracktwo_L1TAU12IM_FTK',
        'tau25_medium1_tracktwo_L1TAU12IM_FTK',
        'tau20_medium0_FTK_tau12_medium0_FTK_03dR30_L1DR-TAU20ITAU12I-J25_FTK',
        'tau20_medium1_FTK_tau12_medium1_FTK_03dR30_L1DR-TAU20ITAU12I-J25_FTK',
        'tau20_medium0_FTK_tau12_medium0_FTK_03dR30_ditauL_L1DR-TAU20ITAU12I-J25_FTK',
        'tau20_medium1_FTK_tau12_medium1_FTK_03dR30_ditauL_L1DR-TAU20ITAU12I-J25_FTK',
        'tau20_medium0_FTKNoPrec_tau12_medium0_FTKNoPrec_03dR30_L1DR-TAU20ITAU12I-J25_FTK',
        'tau20_medium1_FTKNoPrec_tau12_medium1_FTKNoPrec_03dR30_L1DR-TAU20ITAU12I-J25_FTK',
        'tau20_medium0_FTKNoPrec_tau12_medium0_FTKNoPrec_03dR30_ditauL_L1DR-TAU20ITAU12I-J25_FTK',
        'tau20_medium1_FTKNoPrec_tau12_medium1_FTKNoPrec_03dR30_ditauL_L1DR-TAU20ITAU12I-J25_FTK',
        'tau20_medium0_FTK_tau12_medium0_FTK_L1TAU20IM_2TAU12IM_J25_2J20_3J12_FTK',
        'tau20_medium1_FTK_tau12_medium1_FTK_L1TAU20IM_2TAU12IM_J25_2J20_3J12_FTK',
        'tau20_medium0_FTK_tau12_medium0_FTK_ditauL_L1TAU20IM_2TAU12IM_J25_2J20_3J12_FTK',
        'tau20_medium1_FTK_tau12_medium1_FTK_ditauL_L1TAU20IM_2TAU12IM_J25_2J20_3J12_FTK',
        'tau20_medium0_FTKNoPrec_tau12_medium0_FTKNoPrec_L1TAU20IM_2TAU12IM_J25_2J20_3J12_FTK',
        'tau20_medium1_FTKNoPrec_tau12_medium1_FTKNoPrec_L1TAU20IM_2TAU12IM_J25_2J20_3J12_FTK', 
        'tau20_medium0_FTKNoPrec_tau12_medium0_FTKNoPrec_ditauL_L1TAU20IM_2TAU12IM_J25_2J20_3J12_FTK',
        'tau20_medium1_FTKNoPrec_tau12_medium1_FTKNoPrec_ditauL_L1TAU20IM_2TAU12IM_J25_2J20_3J12_FTK',
        'mu26_ivarmedium_tau12_idperf_FTK',
        'mu26_ivarmedium_tau12_perf0_FTK',
        'mu26_ivarmedium_tau12_perf_FTK',
        'mu26_ivarmedium_tau12_perf0_FTKNoPrec',
        'mu26_ivarmedium_tau12_perf_FTKNoPrec',
        'mu26_ivarmedium_tau12_medium0_FTK',
        'mu26_ivarmedium_tau12_medium1_FTK',
        'mu26_ivarmedium_tau12_medium0_FTKNoPrec',
        'mu26_ivarmedium_tau12_medium1_FTKNoPrec',
        'mu26_ivarmedium_tau25_idperf_tracktwo_L1TAU12IM_FTK_L1MU20_TAU12IM_FTK',
        'mu26_ivarmedium_tau25_perf_tracktwo_L1TAU12IM_FTK_L1MU20_TAU12IM_FTK',
        'mu26_ivarmedium_tau25_medium1_tracktwo_L1TAU12IM_FTK_L1MU20_TAU12IM_FTK',
        'j15_bperf_split_FTK',
        'j35_bperf_split_FTK',
        'j45_bperf_split_FTK',
        'j150_bperf_split_FTK',
        'j15_bperf_split_FTKVtx',
        'j35_bperf_split_FTKVtx',
        'j45_bperf_split_FTKVtx',
        'j150_bperf_split_FTKVtx',
        'j15_bperf_split_FTKRefit',
        'j35_bperf_split_FTKRefit',
        'j45_bperf_split_FTKRefit',
        'j150_bperf_split_FTKRefit',
        'j15_boffperf_split_FTK',
        'j35_boffperf_split_FTK',
        'j45_boffperf_split_FTK',
        'j150_boffperf_split_FTK', 
        'j15_boffperf_split_FTKVtx',
        'j35_boffperf_split_FTKVtx',
        'j45_boffperf_split_FTKVtx',
        'j150_boffperf_split_FTKVtx',
        'j15_boffperf_split_FTKRefit',
        'j35_boffperf_split_FTKRefit', 
        'j45_boffperf_split_FTKRefit', 
        'j150_boffperf_split_FTKRefit',
        '2j35_btight_split_2j35_L13J25.0ETA23_FTK', 
        '2j45_btight_split_2j45_L13J25.0ETA23_FTK', 
        'j175_bmedium_split_j60_bmedium_split_FTK',
        '2j35_btight_split_2j35_L13J25.0ETA23_FTKVtx', 
        '2j45_btight_split_2j45_L13J25.0ETA23_FTKVtx',
        'j175_bmedium_split_j60_bmedium_split_FTKVtx',
        '2j35_btight_split_2j35_L13J25.0ETA23_FTKRefit',
        '2j45_btight_split_2j45_L13J25.0ETA23_FTKRefit', 
        'j175_bmedium_split_j60_bmedium_split_FTKRefit',
        '2j35_bmv2c2070_2j35_L13J25.0ETA23_FTK',
        '2j45_bmv2c2077_2j45_L13J25.0ETA23_FTK',
        'j175_bmv2c2085_FTK',
        '2j35_bmv2c2070_2j35_L13J25.0ETA23_FTKVtx',
        '2j45_bmv2c2077_2j45_L13J25.0ETA23_FTKVtx',
        'j175_bmv2c2085_FTKVtx',
        '2j35_bmv2c2070_2j35_L13J25.0ETA23_FTKRefit',
        '2j45_bmv2c2077_2j45_L13J25.0ETA23_FTKRefit',
        'j175_bmv2c2085_FTKRefit',
        'j225_boffperf_split_FTK',
        'j225_boffperf_split_FTKVtx',
        'j225_boffperf_split_FTKRefit',
        '2j35_boffperf_2j35_FTK_L14J15.0ETA25',
        'j150_boffperf_j50_boffperf_FTK',
        '2j35_boffperf_2j35_FTKVtx_L14J15.0ETA25',
        'j150_boffperf_j50_boffperf_FTKVtx',
        '2j35_boffperf_2j35_FTKRefit_L14J15.0ETA25',
        'j150_boffperf_j50_boffperf_FTKRefit',
        '2j35_bmv2c2050_2j35_FTK_L14J15.0ETA25',
        'j225_bmv2c2050_FTK',
        'j150_bmv2c2050_j50_bmv2c2050_FTK',
        '2j35_bmv2c2050_2j35_FTKVtx_L14J15.0ETA25',
        'j225_bmv2c2050_FTKVtx',
        'j150_bmv2c2050_j50_bmv2c2050_FTKVtx',
        '2j35_bmv2c2050_2j35_FTKRefit_L14J15.0ETA25',
        'j225_bmv2c2050_FTKRefit',
        'j150_bmv2c2050_j50_bmv2c2050_FTKRefit',
        ]       

#-----------------------------------------------------


chain_list=ps_online_list+ps_cosmic_list+ps_minb_list
if not TriggerFlags.doFTK():
    chain_list+=ps_ftk_list

Prescales.HLTPrescales.update(dict(map(None,chain_list,len(chain_list)*[ [-1, 0, -1] ])))

chain_list=ps_larnoiseburst_rerun_list
Prescales.HLTPrescales.update(dict(map(None,chain_list,len(chain_list)*[ [0, 0, 1] ])))
######################################################

######################################################
# No MC prescales
######################################################
Prescales.L1Prescales_no_prescale  = deepcopy(Prescales.L1Prescales)
Prescales.HLTPrescales_no_prescale = {}
######################################################

######################################################
# LOOSE mc prescales
######################################################
Prescales.L1Prescales_loose_mc_prescale  = deepcopy(Prescales.L1Prescales)
Prescales.HLTPrescales_loose_mc_prescale = {}

chain_list=ps_online_list+ps_cosmic_list+ps_calibmon_list+ps_beamspot_list
if not TriggerFlags.doFTK():
    chain_list+=ps_ftk_list

Prescales.HLTPrescales_loose_mc_prescale.update(dict(map(None,chain_list,len(chain_list)*[ [-1, 0,-1] ])))

chain_list=ps_rerun_list
Prescales.HLTPrescales_loose_mc_prescale.update(dict(map(None,chain_list,len(chain_list)*[ [0, 0, 1] ])))
######################################################

######################################################
# TIGHT mc prescales for performance
######################################################
Prescales.L1Prescales_tightperf_mc_prescale= deepcopy(Prescales.L1Prescales)
Prescales.HLTPrescales_tightperf_mc_prescale = deepcopy(Prescales.HLTPrescales_loose_mc_prescale)

chain_list=ps_eb_list+ps_fwdphys_list+ps_minb_list+ps_Bphys_list#+ps_Jpsi_list # enabling JPSI ee again ATR-15162
if not TriggerFlags.doFTK():
    chain_list+=ps_ftk_list

Prescales.HLTPrescales_tightperf_mc_prescale.update(dict(map(None,chain_list,len(chain_list)*[ [-1, 0,-1] ])))

######################################################
# TIGHT mc prescales
######################################################
Prescales.L1Prescales_tight_mc_prescale  = deepcopy(Prescales.L1Prescales)
Prescales.HLTPrescales_tight_mc_prescale = deepcopy(Prescales.HLTPrescales_tightperf_mc_prescale)
chain_list=ps_perform_list+ps_Bphys_list#+ps_Jpsi_list # enabling JPSI ee again ATR-15162

#Prescales.HLTPrescales_tight_mc_prescale = deepcopy(Prescales.HLTPrescales_loose_mc_prescale)
#chain_list=ps_eb_list+ps_fwdphys_list+ps_minb_list+ps_ftk_list+ps_perform_list
Prescales.HLTPrescales_tight_mc_prescale.update(dict(map(None,chain_list,len(chain_list)*[ [-1, 0,-1] ])))
######################################################

######################################################
Prescales.L1Prescales_upgrade_mc_prescale  = deepcopy(Prescales.L1Prescales)
Prescales.HLTPrescales_upgrade_mc_prescale = deepcopy(Prescales.HLTPrescales_tight_mc_prescale)
# Note: "upgrade" prescales are set with regular expressions at the end
#       of the setupMenu() function above 
######################################################<|MERGE_RESOLUTION|>--- conflicted
+++ resolved
@@ -180,60 +180,9 @@
     TriggerFlags.JetSlice.signatures = TriggerFlags.JetSlice.signatures() + [
 
         
-<<<<<<< HEAD
         #####
         ######################### Performance-style chains
         #####
-=======
-        ['j375_a10t_lcw_jes_30smcINF', 'L1_J100', [], [PhysicsStream], ['Rate:SingleJet', 'BW:Jet'], -1],
-        ['j375_a10t_lcw_jes_30smcINF_L1HT190-J15.ETA21', 'L1_HT190-J15.ETA21', [], [PhysicsStream], ['Rate:SingleJet', 'BW:Jet'], -1],
-        ['j375_a10t_lcw_jes_30smcINF_L1SC111', 'L1_SC111', [], [PhysicsStream], ['Rate:SingleJet', 'BW:Jet'], -1],
-        ['2j330_a10t_lcw_jes_30smcINF', 'L1_J100', [], [PhysicsStream], ['Rate:SingleJet', 'BW:Jet'], -1],
-        ['2j330_a10t_lcw_jes_30smcINF_L1HT190-J15.ETA21', 'L1_HT190-J15.ETA21', [], [PhysicsStream], ['Rate:SingleJet', 'BW:Jet'], -1],
-        ['2j330_a10t_lcw_jes_30smcINF_L1SC111', 'L1_SC111', [], [PhysicsStream], ['Rate:SingleJet', 'BW:Jet'], -1],
-
-
-        ['j400_a10_lcw_sub_L1J100', 'L1_J100', [], [PhysicsStream], ['RATE:SingleJet', 'BW:Jet'], -1],
-        ['j400_a10_sub_L1J100', 'L1_J100', [], [PhysicsStream], ['RATE:SingleJet', 'BW:Jet'], -1],
-        ['j420_a10_lcw_sub_L1J100', 'L1_J100', [], [PhysicsStream], ['RATE:SingleJet', 'BW:Jet'], -1],
-        ['j420_a10_sub_L1J100', 'L1_J100', [], [PhysicsStream], ['RATE:SingleJet', 'BW:Jet'], -1],
-
-        ['j360_a10_lcw_sub_L1SC111', 'L1_SC111', [], [PhysicsStream], ['RATE:SingleJet', 'BW:Jet'], -1],
-        ['j400_a10_lcw_sub_L1SC111', 'L1_SC111', [], [PhysicsStream], ['RATE:SingleJet', 'BW:Jet'], -1],
-        ['j420_a10_lcw_sub_L1SC111', 'L1_SC111', [], [PhysicsStream], ['RATE:SingleJet', 'BW:Jet'], -1],
-        ['j460_a10_lcw_sub_L1SC111', 'L1_SC111', [], [PhysicsStream], ['RATE:SingleJet', 'BW:Jet'], -1],
-        ['j300_a10_lcw_sub_L1J75', 'L1_J75', [], [PhysicsStream], ['RATE:SingleJet', 'BW:Jet'], -1],
-        #['j300_a10_lcw_sub_L1SC85', 'L1_SC85', [], [PhysicsStream], ['RATE:SingleJet', 'BW:Jet'], -1],
-        ['j360_a10_lcw_sub_L1J100'               , 'L1_J100',    [], [PhysicsStream], ['RATE:SingleJet',  'BW:Jet'], -1],
-        ['j380_a10_lcw_sub_L1J100', 'L1_J100', [], [PhysicsStream], ['RATE:SingleJet', 'BW:Jet'], -1],
-        ['j440_a10_lcw_sub_L1J100', 'L1_J100', [], [PhysicsStream], ['RATE:SingleJet', 'BW:Jet'], -1],
-
-        ### ATR-14353
-        ['j300_a10_lcw_subjes_L1SC85', 'L1_SC85', [], [PhysicsStream], ['RATE:SingleJet', 'BW:Jet'], -1],
-        ['j360_a10_lcw_subjes_L1SC111', 'L1_SC111', [], [PhysicsStream], ['RATE:SingleJet', 'BW:Jet'], -1],
-
-        # trimming chains
-        ['j460_a10t_nojcalib_L1J100',     'L1_J100', [], [PhysicsStream], ['Rate:SingleJet',  'BW:Jet'], -1],
-        ['j460_a10t_lcw_nojcalib_L1J100', 'L1_J100', [], [PhysicsStream], ['Rate:SingleJet',  'BW:Jet'], -1],
-        ['j460_a10t_lcw_jes_L1J100',      'L1_J100', [], [PhysicsStream], ['Rate:SingleJet',  'BW:Jet'], -1],
-        ['j260_a10t_nojcalib_L1J75',      'L1_J75',  [], [PhysicsStream], ['Rate:SingleJet',  'BW:Jet'], -1],
-        ['j260_a10t_lcw_nojcalib_L1J75',  'L1_J75',  [], [PhysicsStream], ['Rate:SingleJet',  'BW:Jet'], -1],
-        ['j260_a10t_lcw_jes_L1J75',       'L1_J75',  [], [PhysicsStream], ['Rate:SingleJet',  'BW:Jet'], -1],
-
-        # jet chains with updated calibrations for 2017
-        ['j175_subjesIS',     'L1_J100', [], [PhysicsStream], ['Rate:SingleJet', 'BW:Jet'], -1],
-        ['j175_lcw_subjesIS', 'L1_J100', [], [PhysicsStream], ['Rate:SingleJet', 'BW:Jet'], -1],
-        ['j420_subjesIS',     'L1_J100', [], [PhysicsStream], ['Rate:SingleJet', 'BW:Jet'], -1],
-        ['j420_lcw_subjesIS', 'L1_J100', [], [PhysicsStream], ['Rate:SingleJet', 'BW:Jet'], -1],
-
-        # SoftKiller test and comparison chains
-        ['j60_sktc_em_nojcalib',  'L1_J20',  [], [PhysicsStream], ['RATE:SingleJet', 'BW:Jet'], -1],
-        ['j60_tc_em_nojcalib',    'L1_J20',  [], [PhysicsStream], ['RATE:SingleJet', 'BW:Jet'], -1],
-        ['j60_tc_em_sub',         'L1_J20',  [], [PhysicsStream], ['RATE:SingleJet', 'BW:Jet'], -1],
-        ['j60_sktc_lcw_nojcalib', 'L1_J20',  [], [PhysicsStream], ['RATE:SingleJet', 'BW:Jet'], -1],
-        ['j60_tc_lcw_nojcalib',   'L1_J20',  [], [PhysicsStream], ['RATE:SingleJet', 'BW:Jet'], -1],
-        ['j60_tc_lcw_sub',        'L1_J20',  [], [PhysicsStream], ['RATE:SingleJet', 'BW:Jet'], -1],
->>>>>>> cf5a7a68
         
         # Jet data scouting stream chains
         # These record only the trigger jets, but for every event passing the L1 trigger
@@ -293,6 +242,14 @@
 	['j35_320eta490_L1TE10',    'L1_TE10',  [], [PhysicsStream], ['RATE:SingleJet', 'BW:Jet'], -1],
 	['j45_320eta490_L1TE20',    'L1_TE20',  [], [PhysicsStream], ['RATE:SingleJet', 'BW:Jet'], -1],
 	['j55_320eta490_L1TE20',    'L1_TE20',  [], [PhysicsStream], ['RATE:SingleJet', 'BW:Jet'], -1],
+
+        # SoftKiller validation and comparison chains
+        ['j60_sktc_em_nojcalib',    'L1_J20',  [], [PhysicsStream], ['RATE:SingleJet', 'BW:Jet'], -1],
+        ['j60_tc_em_nojcalib',      'L1_J20',  [], [PhysicsStream], ['RATE:SingleJet', 'BW:Jet'], -1],
+        ['j60_tc_em_sub',           'L1_J20',  [], [PhysicsStream], ['RATE:SingleJet', 'BW:Jet'], -1],
+        ['j60_sktc_lcw_nojcalib',   'L1_J20',  [], [PhysicsStream], ['RATE:SingleJet', 'BW:Jet'], -1],
+        ['j60_tc_lcw_nojcalib',     'L1_J20',  [], [PhysicsStream], ['RATE:SingleJet', 'BW:Jet'], -1],
+        ['j60_tc_lcw_sub',          'L1_J20',  [], [PhysicsStream], ['RATE:SingleJet', 'BW:Jet'], -1],
 
 
 
