# Copyright (C) 2002-2017 CERN for the benefit of the ATLAS collaboration


import TriggerMenu.menu.Physics_pp_v7 as physics_menu

from TriggerJobOpts.TriggerFlags          import TriggerFlags
from copy                                 import deepcopy

import re

from AthenaCommon.Logging import logging
log = logging.getLogger( 'MC_pp_v7.py' )


#---------------------------------------------------------------------
#---------------------------------------------------------------------
def setupMenu():

    physics_menu.setupMenu()
    PhysicsStream="Main"

    # stream, BW and RATE tags for Bphysics items that appear in Muon and Bphysics slice.signatures
    BPhysicsStream     = "BphysLS"
    BMultiMuonStream   = "Main"  
    RATE_BphysTag      = 'RATE:Bphysics'
    RATE_BMultiMuonTag = 'RATE:MultiMuon'  # can become RATE:BMultiMuon' with one letter change 
    BW_BphysTag        = 'BW:Bphys'
    #RATE_DYTag         = 'RATE:Muon'   #not being used at this time
    #BW_DYTag           = 'BW:Muon'   
    
    
    # ---------------------------------------------------------------------------------------
    # INPUT FORMAT FOR CHAINS:
    # ['chainName',  'L1itemforchain', [L1 items for chainParts], [stream], [groups], EBstep], OPTIONAL: [mergingStrategy, offset,[merginOrder] ]], topoStartsFrom = False
    # ----------------------------------------------------------------------------------------

    TriggerFlags.TestSlice.signatures = TriggerFlags.TestSlice.signatures() + [
        ]

    TriggerFlags.AFPSlice.signatures = TriggerFlags.AFPSlice.signatures() + [
        ['afp_L1AFP_A_AND_C_SPECTOF_J50', 'L1_AFP_A_AND_C_SPECTOF_J50', [],  ['MinBias'], [ 'RATE:MinBias','BW:MinBias'], -1],
        #        ['afp_L1AFP_A_AND_C_SPECTOF_J50', 'L1_AFP_A_AND_C_SPECTOF_J50', [],  [PhysicsStream], [ 'RATE:MinBias','BW:MinBias'], -1],
        ]

    TriggerFlags.MuonSlice.signatures = TriggerFlags.MuonSlice.signatures() + [
        ['mu20_r1extr',          'L1_MU20MU21',      ['L1_MU20'], [PhysicsStream], ['RATE:SingleMuon', 'BW:Muon'], -1],
        ['mu10_r1extr',          'L1_MU10',                   [], [PhysicsStream], ['RATE:SingleMuon', 'BW:Muon'], -1],
        ['mu4_r1extr',           'L1_MU4',                    [], [PhysicsStream], ['RATE:SingleMuon', 'BW:Muon'], -1],
        ['mu24_icalo',           'L1_MU20MU21',      ['L1_MU20'], [PhysicsStream], ['RATE:SingleMuon', 'BW:Muon'], -1],
        ['mu24_iloosecalo',      'L1_MU20MU21',      ['L1_MU20'], [PhysicsStream], ['RATE:SingleMuon', 'BW:Muon'], -1],
        ['mu24_imediumcalo',     'L1_MU20MU21',      ['L1_MU20'], [PhysicsStream], ['RATE:SingleMuon', 'BW:Muon'], -1],
        ['mu26_ivarmediumcalo',  'L1_MU20MU21',      ['L1_MU20'], [PhysicsStream], ['RATE:SingleMuon', 'BW:Muon'], -1],

        ['mu20_imedium_mu8noL1',    'L1_MU20MU21',  ['L1_MU20',''], [PhysicsStream], ['RATE:MultiMuon','BW:Muon'], -1,['serial',-1,['mu20_imedium','mu8noL1']]],
        ['mu20_iloose_mu8noL1',     'L1_MU20MU21',  ['L1_MU20',''], [PhysicsStream], ['RATE:MultiMuon','BW:Muon'], -1,['serial',-1,['mu20_iloose','mu8noL1']]],
        ['mu20_iloose_2mu4noL1',    'L1_MU20MU21',  ['L1_MU20',''], [PhysicsStream], ['RATE:MultiMuon','BW:Muon'], -1,['serial',-1,['mu20_iloose','2mu4noL1']]],
        ### ATR-14543
        ['mu20_ivarmedium_mu8noL1',    'L1_MU20MU21',  ['L1_MU20',''], [PhysicsStream], ['RATE:MultiMuon','BW:Muon'], -1,['serial',-1,['mu20_ivarmedium','mu8noL1']]],
        ['mu20_ivarloose_mu8noL1',     'L1_MU20MU21',  ['L1_MU20',''], [PhysicsStream], ['RATE:MultiMuon','BW:Muon'], -1,['serial',-1,['mu20_ivarloose','mu8noL1']]],
        ['mu20_ivarloose_2mu4noL1',    'L1_MU20MU21',  ['L1_MU20',''], [PhysicsStream], ['RATE:MultiMuon','BW:Muon'], -1,['serial',-1,['mu20_ivarloose','2mu4noL1']]],

        # new test chains for dimuon inefficiency
        ['3mu4_noMuCombOvlpRm',    'L1_3MU4',           [], [PhysicsStream], ['RATE:MultiMuon', 'BW:Muon'], -1],
        ['2mu14_noMuCombOvlpRm',   'L1_2MU10',          [], [PhysicsStream], ['RATE:MultiMuon', 'BW:Muon'], -1],



         ['mu60_msonly_mu60noL1_msonly',  'L1_MU20MU21', ['L1_MU20',''], [PhysicsStream],     ['RATE:MultiMuon','BW:Muon'],-1,['serial',-1,['mu60_msonly','mu60noL1_msonly']]],




        ## Primary (narrow scan chains)
        ['mu14_imedium_mu6noL1_msonly',    'L1_MU10',  ['L1_MU10',''], [PhysicsStream], ['RATE:MultiMuon','BW:Muon'], -1,['serial',-1,['mu14_imedium','mu6noL1_msonly']]],
        ### ATR-14543
        ['mu14_ivarmedium_mu6noL1_msonly',    'L1_MU10',  ['L1_MU10',''], [PhysicsStream], ['RATE:MultiMuon','BW:Muon'], -1,['serial',-1,['mu14_ivarmedium','mu6noL1_msonly']]],
        ['2mu6_mu4', 'L1_2MU6_3MU4', ['L1_2MU6','L1_MU4'], [PhysicsStream], ['RATE:MultiMuon', 'BW:Muon'], -1],
        ['mu20_msonly_mu12noL1_msonly_nscan05_noComb',   'L1_MU20MU21',   ['L1_MU20','L2_mu20_msonly'], [PhysicsStream], ['RATE:MultiMuon','BW:Muon'], -1,['serial',-1,['mu20_msonly','mu12noL1_msonly_nscan05_noComb']]],

       # not working for now                                                                                                                                                                                   
        ['mu20_msonly_mu6noL1_msonly_nscan05_noComb',       'L1_MU20MU21',      ['L1_MU20','L2_mu20_msonly'], [PhysicsStream], ['RATE:MultiMuon','BW:Muon'], -1,['serial',-1,['mu20_msonly','mu6noL1_msonly_nscan05_noComb']]],

        ['mu11_msonly_mu6noL1_msonly_nscan05_noComb',       'L1_MU10',      ['L1_MU10','L2_mu11_msonly'], [PhysicsStream], ['RATE:MultiMuon','BW:Muon'], -1,['serial',-1,['mu11_msonly','mu6noL1_msonly_nscan05_noComb']]],
        ['mu11_msonly_mu6noL1_msonly_nscan05_noComb_L1MU4_EMPTY',       'L1_MU4_EMPTY',        ['L1_MU10','L2_mu11_msonly'], ["Late"], ['RATE:MultiMuon','BW:Muon'], -1,['serial',-1,['mu11_msonly','mu6noL1_msonly_nscan05_noComb']]],
        ['mu11_msonly_mu6noL1_msonly_nscan05_noComb_L1MU4_UNPAIRED_ISO','L1_MU4_UNPAIRED_ISO', ['L1_MU10','L2_mu11_msonly'], ["Late"], ['RATE:MultiMuon','BW:Muon'], -1,['serial',-1,['mu11_msonly','mu6noL1_msonly_nscan05_noComb']]],

        ### ATR-14377: duplicate noComb chains with leading-leg AND nscan-leg noComb
        ['mu20_msonly_noComb_mu12noL1_msonly_nscan05_noComb',   'L1_MU20MU21',   ['L1_MU20','L2_mu20_msonly'], [PhysicsStream], ['RATE:MultiMuon','BW:Muon'], -1,['serial',-1,['mu20_msonly_noComb','mu12noL1_msonly_nscan05_noComb']]],
        ['mu20_msonly_noComb_mu6noL1_msonly_nscan05_noComb',       'L1_MU20MU21',      ['L1_MU20','L2_mu20_msonly'], [PhysicsStream], ['RATE:MultiMuon','BW:Muon'], -1,['serial',-1,['mu20_msonly_noComb','mu6noL1_msonly_nscan05_noComb']]],
        ['mu11_msonly_noComb_mu6noL1_msonly_nscan05_noComb',       'L1_MU10',      ['L1_MU10','L2_mu11_msonly'], [PhysicsStream], ['RATE:MultiMuon','BW:Muon'], -1,['serial',-1,['mu11_msonly_noComb','mu6noL1_msonly_nscan05_noComb']]],
        ['mu11_msonly_noComb_mu6noL1_msonly_nscan05_noComb_L1MU4_EMPTY',       'L1_MU4_EMPTY',        ['L1_MU10','L2_mu11_msonly'], ["Late"], ['RATE:MultiMuon','BW:Muon'], -1,['serial',-1,['mu11_msonly_noComb','mu6noL1_msonly_nscan05_noComb']]],
        ['mu11_msonly_noComb_mu6noL1_msonly_nscan05_noComb_L1MU4_UNPAIRED_ISO','L1_MU4_UNPAIRED_ISO', ['L1_MU10','L2_mu11_msonly'], ["Late"], ['RATE:MultiMuon','BW:Muon'], -1,['serial',-1,['mu11_msonly_noComb','mu6noL1_msonly_nscan05_noComb']]],

        ### ATR-14377: duplicate noComb chains with leading-leg-only noComb
        ['mu20_msonly_noComb_mu12noL1_msonly_nscan05',   'L1_MU20MU21',   ['L1_MU20','L2_mu20_msonly'], [PhysicsStream], ['RATE:MultiMuon','BW:Muon'], -1,['serial',-1,['mu20_msonly_noComb','mu12noL1_msonly_nscan05']]],
        ['mu20_msonly_noComb_mu6noL1_msonly_nscan05',       'L1_MU20MU21',      ['L1_MU20','L2_mu20_msonly'], [PhysicsStream], ['RATE:MultiMuon','BW:Muon'], -1,['serial',-1,['mu20_msonly_noComb','mu6noL1_msonly_nscan05']]],
        ['mu11_msonly_noComb_mu6noL1_msonly_nscan05',       'L1_MU10',      ['L1_MU10','L2_mu11_msonly'], [PhysicsStream], ['RATE:MultiMuon','BW:Muon'], -1,['serial',-1,['mu11_msonly_noComb','mu6noL1_msonly_nscan05']]],
        ['mu11_msonly_noComb_mu6noL1_msonly_nscan05_L1MU4_EMPTY',       'L1_MU4_EMPTY',        ['L1_MU10','L2_mu11_msonly'], ["Late"], ['RATE:MultiMuon','BW:Muon'], -1,['serial',-1,['mu11_msonly_noComb','mu6noL1_msonly_nscan05']]],
        ['mu11_msonly_noComb_mu6noL1_msonly_nscan05_L1MU4_UNPAIRED_ISO','L1_MU4_UNPAIRED_ISO', ['L1_MU10','L2_mu11_msonly'], ["Late"], ['RATE:MultiMuon','BW:Muon'], -1,['serial',-1,['mu11_msonly_noComb','mu6noL1_msonly_nscan05']]],


        ### ATR-14377: remove noComb for tests
        ['mu20_msonly_mu15noL1_msonly_nscan05', 'L1_MU20MU21',   ['L1_MU20','L2_mu20_msonly'], [PhysicsStream], ['RATE:MultiMuon','BW:Muon'], -1,['serial',-1,['mu20_msonly','mu15noL1_msonly_nscan05']]],


        ### ATR-14377: nscan with iloosems legs
        ['mu20_msonly_iloosems_mu10noL1_msonly_nscan05_noComb',   'L1_MU20MU21',   ['L1_MU20','L2_mu20_msonly_iloosems'], [PhysicsStream], ['RATE:MultiMuon','BW:Muon'], -1,['serial',-1,['mu20_msonly_iloosems','mu10noL1_msonly_nscan05_noComb']]],
        ['mu20_msonly_iloosems_mu10noL1_msonly_nscan03_noComb',   'L1_MU20MU21',   ['L1_MU20','L2_mu20_msonly_iloosems'], [PhysicsStream], ['RATE:MultiMuon','BW:Muon'], -1,['serial',-1,['mu20_msonly_iloosems','mu10noL1_msonly_nscan03_noComb']]],
        ['mu20_msonly_iloosems_mu15noL1_msonly_nscan05_noComb',   'L1_MU20MU21',   ['L1_MU20','L2_mu20_msonly_iloosems'], [PhysicsStream], ['RATE:MultiMuon','BW:Muon'], -1,['serial',-1,['mu20_msonly_iloosems','mu15noL1_msonly_nscan05_noComb']]],
        ['mu20_msonly_iloosems_mu15noL1_msonly_nscan03_noComb',   'L1_MU20MU21',   ['L1_MU20','L2_mu20_msonly_iloosems'], [PhysicsStream], ['RATE:MultiMuon','BW:Muon'], -1,['serial',-1,['mu20_msonly_iloosems','mu15noL1_msonly_nscan03_noComb']]],
        ['mu20_msonly_iloosems_mu12noL1_msonly_nscan03_noComb',   'L1_MU20MU21',   ['L1_MU20','L2_mu20_msonly_iloosems'], [PhysicsStream], ['RATE:MultiMuon','BW:Muon'], -1,['serial',-1,['mu20_msonly_iloosems','mu12noL1_msonly_nscan03_noComb']]],
        ['mu20_msonly_iloosems_mu6noL1_msonly_nscan05',           'L1_MU20MU21', ['L1_MU20','L2_mu20_msonly_iloosems'], [PhysicsStream], ['RATE:MultiMuon','BW:Muon'], -1,['serial',-1,['mu20_msonly_iloosems','mu6noL1_msonly_nscan05']]],
        ['mu20_msonly_iloosems_mu6noL1_msonly_nscan05_noComb',    'L1_MU20MU21', ['L1_MU20','L2_mu20_msonly_iloosems'], [PhysicsStream], ['RATE:MultiMuon','BW:Muon'], -1,['serial',-1,['mu20_msonly_iloosems','mu6noL1_msonly_nscan05_noComb']]],
        ['mu20_msonly_mu6noL1_msonly_nscan03',                 'L1_MU20MU21', ['L1_MU20','L2_mu20_msonly'], [PhysicsStream], ['RATE:MultiMuon','BW:Muon'], -1,['serial',-1,['mu20_msonly','mu6noL1_msonly_nscan03']]],
        ['mu20_msonly_iloosems_mu6noL1_msonly_nscan03',        'L1_MU20MU21', ['L1_MU20','L2_mu20_msonly_iloosems'], [PhysicsStream], ['RATE:MultiMuon','BW:Muon'], -1,['serial',-1,['mu20_msonly_iloosems','mu6noL1_msonly_nscan03']]],
        ['mu20_msonly_iloosems_mu6noL1_msonly_nscan03_noComb', 'L1_MU20MU21', ['L1_MU20','L2_mu20_msonly_iloosems'], [PhysicsStream], ['RATE:MultiMuon','BW:Muon'], -1,['serial',-1,['mu20_msonly_iloosems','mu6noL1_msonly_nscan03_noComb']]],

       
        ['mu22_iloose_mu8noL1_calotag_0eta010', 'L1_MU20MU21', ['L1_MU20',''], [PhysicsStream], ['RATE:MultiMuon','BW:Muon'], -1,['serial',-1,['mu22_iloose','mu8noL1_calotag_0eta010']]],
        ['mu24_iloose_mu8noL1_calotag_0eta010', 'L1_MU20MU21', ['L1_MU20',''], [PhysicsStream], ['RATE:MultiMuon','BW:Muon'], -1,['serial',-1,['mu24_iloose','mu8noL1_calotag_0eta010']]],
        ### ATR-14543
        ['mu22_ivarloose_mu8noL1_calotag_0eta010', 'L1_MU20MU21', ['L1_MU20',''], [PhysicsStream], ['RATE:MultiMuon','BW:Muon'], -1,['serial',-1,['mu22_ivarloose','mu8noL1_calotag_0eta010']]],
        ['mu24_ivarloose_mu8noL1_calotag_0eta010', 'L1_MU20MU21', ['L1_MU20',''], [PhysicsStream], ['RATE:MultiMuon','BW:Muon'], -1,['serial',-1,['mu24_ivarloose','mu8noL1_calotag_0eta010']]],


        ['mu20_nomucomb_2mu4noL1', 'L1_MU20MU21', ['L1_MU20',''], [PhysicsStream], ['RATE:MultiMuon','BW:Muon'], -1,['serial',-1,['mu20_nomucomb','2mu4noL1']]],
        ['mu22_nomucomb_2mu4noL1', 'L1_MU20MU21', ['L1_MU20',''], [PhysicsStream], ['RATE:MultiMuon','BW:Muon'], -1,['serial',-1,['mu22_nomucomb','2mu4noL1']]],
        ['mu20_nomucomb_mu8noL1' , 'L1_MU20MU21', ['L1_MU20',''], [PhysicsStream], ['RATE:MultiMuon','BW:Muon'], -1,['serial',-1,['mu20_nomucomb','mu8noL1']]],
        ['mu22_nomucomb_mu8noL1' , 'L1_MU20MU21', ['L1_MU20',''], [PhysicsStream], ['RATE:MultiMuon','BW:Muon'], -1,['serial',-1,['mu22_nomucomb','mu8noL1']]],

        ['mu8',                    'L1_MU6',            [], [PhysicsStream], ['RATE:SingleMuon', 'BW:Muon'], -1], 
        ['3mu6_nomucomb',                   'L1_3MU6',           [], [PhysicsStream], ['RATE:MultiMuon', 'BW:Muon'], -1],
        ['mu6_mu4noL1',            'L1_MU6',  ['L1_MU6',''],  [PhysicsStream], ['RATE:MultiMuon','BW:Muon'], -1,['serial',-1,['mu6','mu4noL1']]],
        ['mu4_mu4noL1',            'L1_MU4',  ['L1_MU4',''],  [PhysicsStream], ['RATE:MultiMuon','BW:Muon'], -1,['serial',-1,['mu4','mu4noL1']]],
	['mu4noL1',                '',  [],  [PhysicsStream], ['RATE:SingleMuon','BW:Muon'], -1, ],
	['mu0noL1',                '',  [],  [PhysicsStream], ['RATE:SingleMuon','BW:Muon'], -1, ],
       
 
        # Toroid-off run (ATR-9923)
        ['mu11_L1MU10_2mu4noL1_nscan03_L1MU10_2MU6', 'L1_MU10_2MU6', ['L1_MU10','L2_mu11_L1MU10'], [PhysicsStream], ['RATE:MultiMuon','BW:Muon'], -1,['serial',-1,['mu11_L1MU10','2mu4noL1_nscan03']]],
        ['mu11_2mu4noL1_nscan03_L1MU11_2MU6',      'L1_MU11_2MU6',    ['L1_MU11','L2_mu11'],        [PhysicsStream], ['RATE:MultiMuon','BW:Muon'], -1,['serial',-1,['mu11','2mu4noL1_nscan03']]],
        ['mu11_nomucomb_mu6noL1_nscan03_L1MU11_2MU6', 'L1_MU11_2MU6', ['L1_MU11','L2_mu6_nomucomb'], [PhysicsStream], ['RATE:MultiMuon','BW:Muon'], -1,['serial',-1,['mu11_nomucomb','mu6noL1_nscan03']]],

        ]


    if TriggerFlags.doFTK():
        TriggerFlags.MuonSlice.signatures = TriggerFlags.MuonSlice.signatures() + [
            ['mu24_idperf_FTK',            'L1_MU20MU21',    ['L1_MU20'], [PhysicsStream], ['RATE:IDMonitoring', 'BW:Muon', 'BW:ID'], -1], 
            ['mu6_idperf_FTK',             'L1_MU6',                  [], [PhysicsStream, 'express'], ['RATE:IDMonitoring', 'BW:Muon', 'BW:ID'], -1],
            ['mu24_idperf_FTKRefit',       'L1_MU20MU21',    ['L1_MU20'], [PhysicsStream], ['RATE:IDMonitoring', 'BW:Muon', 'BW:ID'], -1], 
            ['mu6_idperf_FTKRefit',        'L1_MU6',                  [], [PhysicsStream, 'express'], ['RATE:IDMonitoring', 'BW:Muon', 'BW:ID'], -1],
            ['mu22_mu8noL1_FTKFS',         'L1_MU20MU21', ['L1_MU20',''], [PhysicsStream], ['RATE:MultiMuon','BW:Muon'], -1,['serial',-1,['mu22','mu8noL1_FTKFS']]],
            ['mu26_ivarmedium_FTK',        'L1_MU20MU21',    ['L1_MU20'], [PhysicsStream], ['RATE:SingleMuon', 'BW:Muon'], -1],
            ]

    TriggerFlags.JetSlice.signatures = TriggerFlags.JetSlice.signatures() + [

        
        #####
        ######################### Performance-style chains
        #####
        
        # Jet data scouting stream chains
        # These record only the trigger jets, but for every event passing the L1 trigger
        ['j0_perf_ds1_L1All',      'L1_All',  [], ['DataScouting_05_Jets'], ['RATE:Cosmic_Jets_DS', 'BW:Jet'], -1],
        ['j0_lcw_jes_L1J12',       'L1_J12', [], [PhysicsStream], ['RATE:SingleJet', 'BW:Jet'], -1], 



        #####
        ######################### Single-jet small-R trigger chains
        #####

        # Standard central jet triggers
        ['j10',                     'L1_RD0_FILLED', [], [PhysicsStream], ['RATE:SingleJet',  'BW:Jet'], -1],
	['j20',                     'L1_RD0_FILLED', [], [PhysicsStream], ['RATE:SingleJet',  'BW:Jet'], -1],
	['j30',                     'L1_RD0_FILLED', [], [PhysicsStream], ['RATE:SingleJet',  'BW:Jet'], -1],
	['j30_L1TE5',               'L1_TE5', [], [PhysicsStream], ['RATE:SingleJet',  'BW:Jet'], -1],
	['j30_L1TE10',              'L1_TE10', [], [PhysicsStream], ['RATE:SingleJet',  'BW:Jet'], -1],
	['j40',                     'L1_RD0_FILLED', [], [PhysicsStream], ['RATE:SingleJet',  'BW:Jet'], -1],
	['j40_L1TE10',              'L1_TE10', [], [PhysicsStream], ['RATE:SingleJet',  'BW:Jet'], -1],
	['j40_L1TE20',              'L1_TE20', [], [PhysicsStream], ['RATE:SingleJet',  'BW:Jet'], -1],
	['j40_L1J12',               'L1_J12', [], [PhysicsStream], ['RATE:SingleJet',  'BW:Jet'], -1],
	['j50_L1TE20',              'L1_TE20', [], [PhysicsStream], ['RATE:SingleJet',  'BW:Jet'], -1],
        ['j50_L1J12',               'L1_J12', [], [PhysicsStream], ['RATE:SingleJet',  'BW:Jet'], -1],
	['j50_L1J15',               'L1_J15', [], [PhysicsStream], ['RATE:SingleJet',  'BW:Jet'], -1],
        ['j55_L1RD0_FILLED',        'L1_RD0_FILLED', [], [PhysicsStream], ['RATE:SingleJet',  'BW:Jet'], -1],
	['j60_L1J15',               'L1_J15', [], [PhysicsStream], ['RATE:SingleJet',  'BW:Jet'], -1],
	['j75_L1J20',               'L1_J20', [], [PhysicsStream], ['RATE:SingleJet',  'BW:Jet'], -1],
        ['j85_L1J40',               'L1_J40', [], [PhysicsStream], ['RATE:SingleJet', 'BW:Jet'], -1],
        ['j100',                    'L1_J25',  [], [PhysicsStream], ['RATE:SingleJet', 'BW:Jet'], -1],
        ['j125',                    'L1_J50', [], [PhysicsStream], ['RATE:SingleJet', 'BW:Jet'], -1],
        ['j200',                    'L1_J50', [], [PhysicsStream], ['RATE:SingleJet', 'BW:Jet'], -1],
        ['j300',                    'L1_J85', [], [PhysicsStream], ['RATE:SingleJet', 'BW:Jet'], -1],
        
        # 2017 calibration central jet triggers
        ['j175_subjesIS',           'L1_J50', [], [PhysicsStream], ['Rate:SingleJet', 'BW:Jet'], -1],
        ['j175_lcw_subjesIS',       'L1_J50', [], [PhysicsStream], ['Rate:SingleJet', 'BW:Jet'], -1],
        ['j420_subjesIS',           'L1_J100', [], [PhysicsStream], ['Rate:SingleJet', 'BW:Jet'], -1],
        ['j420_lcw_subjesIS',       'L1_J100', [], [PhysicsStream], ['Rate:SingleJet', 'BW:Jet'], -1],
        
        # Alternative calibration central jet triggers
        ['j85_nojcalib',            'L1_J20',  [], [PhysicsStream], ['RATE:SingleJet', 'BW:Jet'], -1],
        ['j85_lcw',                 'L1_J20',  [], [PhysicsStream], ['RATE:SingleJet', 'BW:Jet'], -1],
        ['j85_lcw_jes',             'L1_J20',  [], [PhysicsStream], ['RATE:SingleJet', 'BW:Jet'], -1],
        ['j85_lcw_nojcalib',        'L1_J20',  [], [PhysicsStream], ['RATE:SingleJet', 'BW:Jet'], -1],
        ['j175_jes',                'L1_J50',  [], [PhysicsStream], ['RATE:SingleJet', 'BW:Jet'], -1],
        ['j175_nojcalib',           'L1_J50',  [], [PhysicsStream], ['RATE:SingleJet', 'BW:Jet'], -1],
        ['j175_lcw',                'L1_J50',  [], [PhysicsStream], ['RATE:SingleJet', 'BW:Jet'], -1],
        ['j175_lcw_jes',            'L1_J50',  [], [PhysicsStream], ['RATE:SingleJet', 'BW:Jet'], -1],
        ['j175_lcw_nojcalib',       'L1_J50',  [], [PhysicsStream], ['RATE:SingleJet', 'BW:Jet'], -1],
        ['j300_lcw_nojcalib',       'L1_J100', [], [PhysicsStream], ['RATE:SingleJet', 'BW:Jet'], -1],
 
        # Standard forward jet triggers
	['j10_320eta490',           'L1_RD0_FILLED',  [], [PhysicsStream], ['RATE:SingleJet', 'BW:Jet'], -1],
	['j25_320eta490_L1TE5',     'L1_TE5',  [], [PhysicsStream], ['RATE:SingleJet', 'BW:Jet'], -1],
	['j35_320eta490_L1TE10',    'L1_TE10',  [], [PhysicsStream], ['RATE:SingleJet', 'BW:Jet'], -1],
	['j45_320eta490_L1TE20',    'L1_TE20',  [], [PhysicsStream], ['RATE:SingleJet', 'BW:Jet'], -1],
	['j55_320eta490_L1TE20',    'L1_TE20',  [], [PhysicsStream], ['RATE:SingleJet', 'BW:Jet'], -1],

        # SoftKiller validation and comparison chains
        ['j60_sktc_em_nojcalib',    'L1_J20',  [], [PhysicsStream], ['RATE:SingleJet', 'BW:Jet'], -1],
        ['j60_tc_em_nojcalib',      'L1_J20',  [], [PhysicsStream], ['RATE:SingleJet', 'BW:Jet'], -1],
        ['j60_tc_em_sub',           'L1_J20',  [], [PhysicsStream], ['RATE:SingleJet', 'BW:Jet'], -1],
        ['j60_sktc_lcw_nojcalib',   'L1_J20',  [], [PhysicsStream], ['RATE:SingleJet', 'BW:Jet'], -1],
        ['j60_tc_lcw_nojcalib',     'L1_J20',  [], [PhysicsStream], ['RATE:SingleJet', 'BW:Jet'], -1],
        ['j60_tc_lcw_sub',          'L1_J20',  [], [PhysicsStream], ['RATE:SingleJet', 'BW:Jet'], -1],

        # Moved from Physics menu
        ['j35_sktc_lcw_nojcalib',       'L1_RD0_FILLED', [], [PhysicsStream], ['RATE:SingleJet',  'BW:Jet'], -1],



        #####
        ######################### Single-jet large-R trigger chains
        #####

        # Alternative calibration topocluster large-R jet triggers
        ['j300_a10_lcw_sub_L1J75',          'L1_J75', [], [PhysicsStream], ['RATE:SingleJet', 'BW:Jet'], -1],
        ['j360_a10_sub_L1J100',             'L1_J100', [], [PhysicsStream], ['RATE:SingleJet',  'BW:Jet'], -1],
        ['j360_a10_lcw_sub_L1J100',         'L1_J100', [], [PhysicsStream], ['RATE:SingleJet',  'BW:Jet'], -1],
        ['j380_a10_lcw_sub_L1J100',         'L1_J100', [], [PhysicsStream], ['RATE:SingleJet', 'BW:Jet'], -1],
        ['j400_a10_sub_L1J100',             'L1_J100', [], [PhysicsStream], ['RATE:SingleJet', 'BW:Jet'], -1],
        ['j400_a10_lcw_sub_L1J100',         'L1_J100', [], [PhysicsStream], ['RATE:SingleJet', 'BW:Jet'], -1],
        ['j420_a10_sub_L1J100',             'L1_J100', [], [PhysicsStream], ['RATE:SingleJet', 'BW:Jet'], -1],
        ['j420_a10_lcw_sub_L1J100',         'L1_J100', [], [PhysicsStream], ['RATE:SingleJet', 'BW:Jet'], -1],
        ['j440_a10_lcw_sub_L1J100',         'L1_J100', [], [PhysicsStream], ['RATE:SingleJet', 'BW:Jet'], -1],

        # L1Topo simple cone seeded topocluster large-R jet triggers
        # See ATR-14353 for details of the request
        ['j300_a10_lcw_subjes_L1SC85',      'L1_SC85-CJ15', [], [PhysicsStream], ['RATE:SingleJet', 'BW:Jet'], -1],
        ['j360_a10_lcw_subjes_L1SC111',     'L1_SC111-CJ15', [], [PhysicsStream], ['RATE:SingleJet', 'BW:Jet'], -1],
        ['j360_a10_lcw_sub_L1SC111',        'L1_SC111-CJ15', [], [PhysicsStream], ['RATE:SingleJet', 'BW:Jet'], -1],
        ['j400_a10_lcw_sub_L1SC111',        'L1_SC111-CJ15', [], [PhysicsStream], ['RATE:SingleJet', 'BW:Jet'], -1],
        ['j420_a10_lcw_sub_L1SC111',        'L1_SC111-CJ15', [], [PhysicsStream], ['RATE:SingleJet', 'BW:Jet'], -1],
        ['j460_a10_lcw_sub_L1SC111',        'L1_SC111-CJ15', [], [PhysicsStream], ['RATE:SingleJet', 'BW:Jet'], -1],
        
        # L1Topo HT seeded topocluster large-R jet triggers
        ['j360_a10_nojcalib',                       'L1_HT150-J20s5.ETA31', [], [PhysicsStream], ['RATE:SingleJet',  'BW:Jet'], -1],
        ['j360_a10_nojcalib_L1HT150-J20.ETA31',     'L1_HT150-J20.ETA31', [], [PhysicsStream], ['RATE:SingleJet',  'BW:Jet'], -1],
        ['j360_a10_lcw_nojcalib',                   'L1_HT150-J20s5.ETA31', [], [PhysicsStream], ['RATE:SingleJet',  'BW:Jet'], -1],
        ['j360_a10_lcw_nojcalib_L1HT150-J20.ETA31', 'L1_HT150-J20.ETA31', [], [PhysicsStream], ['RATE:SingleJet',  'BW:Jet'], -1],
        ['j460_a10_nojcalib',                       'L1_HT190-J15s5.ETA21', [], [PhysicsStream], ['RATE:SingleJet',  'BW:Jet'], -1],
        ['j460_a10_nojcalib_L1HT190-J15.ETA21',     'L1_HT190-J15.ETA21', [], [PhysicsStream], ['RATE:SingleJet',  'BW:Jet'], -1],
        ['j460_a10_lcw_nojcalib',                   'L1_HT190-J15s5.ETA21', [], [PhysicsStream], ['RATE:SingleJet',  'BW:Jet'], -1],
        ['j460_a10_lcw_nojcalib_L1HT190-J15.ETA21', 'L1_HT190-J15.ETA21', [], [PhysicsStream], ['RATE:SingleJet',  'BW:Jet'], -1],
        ['j360_a10_sub',                            'L1_HT150-J20s5.ETA31', [], [PhysicsStream], ['RATE:SingleJet',  'BW:Jet'], -1],
        ['j360_a10_sub_L1HT150-J20.ETA31',          'L1_HT150-J20.ETA31', [], [PhysicsStream], ['RATE:SingleJet',  'BW:Jet'], -1],
        ['j360_a10_lcw_sub',                        'L1_HT150-J20s5.ETA31', [], [PhysicsStream], ['RATE:SingleJet',  'BW:Jet'], -1],
        ['j360_a10_lcw_sub_L1HT150-J20.ETA31',      'L1_HT150-J20.ETA31', [], [PhysicsStream], ['RATE:SingleJet',  'BW:Jet'], -1],
        ['j460_a10_sub',                            'L1_HT190-J15s5.ETA21', [], [PhysicsStream], ['RATE:SingleJet',  'BW:Jet'], -1],
        ['j460_a10_sub_L1HT190-J15.ETA21',          'L1_HT190-J15.ETA21', [], [PhysicsStream], ['RATE:SingleJet',  'BW:Jet'], -1],
        ['j460_a10_lcw_sub',                        'L1_HT190-J15s5.ETA21', [], [PhysicsStream], ['RATE:SingleJet',  'BW:Jet'], -1],
        ['j460_a10_lcw_sub_L1HT190-J15.ETA21',      'L1_HT190-J15.ETA21', [], [PhysicsStream], ['RATE:SingleJet',  'BW:Jet'], -1],
        
        # L1Topo HT seeded reclustered large-R jet triggers
        ['j360_a10r',                       'L1_HT190-J15s5.ETA21', [], [PhysicsStream], ['RATE:SingleJet', 'BW:Jet'], -1],
        ['j460_a10r',                       'L1_HT150-J20s5.ETA31', [], [PhysicsStream], ['RATE:SingleJet', 'BW:Jet'], -1],


        # Trimmed topocluster large-R jet triggers
        ['j260_a10t_nojcalib_L1J75',        'L1_J75',  [], [PhysicsStream], ['Rate:SingleJet',  'BW:Jet'], -1],
        ['j460_a10t_nojcalib_L1J100',       'L1_J100', [], [PhysicsStream], ['Rate:SingleJet',  'BW:Jet'], -1],
        ['j460_a10t_lcw_nojcalib_L1J100',   'L1_J100', [], [PhysicsStream], ['Rate:SingleJet',  'BW:Jet'], -1],


        
        #####
        ######################### Large-R jet trigger chains with mass cuts and support chains
        #####
        
        # Validation chains, not intended for physics usage
        ['j100_a10_lcw_subjes',             'L1_J20', [], [PhysicsStream], ['Rate:SingleJet', 'BW:Jet'], -1],
        ['j100_a10_lcw_subjes_30smcINF',    'L1_J20', [], [PhysicsStream], ['Rate:SingleJet', 'BW:Jet'], -1],
        ['j100_a10r',                       'L1_J20', [], [PhysicsStream], ['Rate:SingleJet', 'BW:Jet'], -1],
        ['j100_a10r_30smcINF',              'L1_J20', [], [PhysicsStream], ['Rate:SingleJet', 'BW:Jet'], -1],
        ['j100_a10t_lcw_jes',               'L1_J20', [], [PhysicsStream], ['Rate:SingleJet', 'BW:Jet'], -1],
        ['j100_a10t_lcw_jes_30smcINF',      'L1_J20', [], [PhysicsStream], ['Rate:SingleJet', 'BW:Jet'], -1],



        #####
        ######################### Multi-jet small-R trigger chains
        #####

        # 2-jet single threshold triggers
	['2j10',                'L1_RD0_FILLED', [], [PhysicsStream], ['RATE:MultiJet',  'BW:Jet'], -1],
	['2j15',                'L1_RD0_FILLED', [], [PhysicsStream], ['RATE:MultiJet',  'BW:Jet'], -1],
	['2j20',                'L1_RD0_FILLED', [], [PhysicsStream], ['RATE:MultiJet',  'BW:Jet'], -1],
	['2j25',                'L1_RD0_FILLED', [], [PhysicsStream], ['RATE:MultiJet',  'BW:Jet'], -1],
	
        # 2-jet single threshold forward triggers
	['2j10_320eta490',      'L1_RD0_FILLED',  [], [PhysicsStream], ['RATE:MultiJet', 'BW:Jet'], -1],
	['2j15_320eta490',      'L1_RD0_FILLED',  [], [PhysicsStream], ['RATE:MultiJet', 'BW:Jet'], -1],
	['2j20_320eta490',      'L1_RD0_FILLED',  [], [PhysicsStream], ['RATE:MultiJet', 'BW:Jet'], -1],
	['2j25_320eta490',      'L1_RD0_FILLED',  [], [PhysicsStream], ['RATE:MultiJet', 'BW:Jet'], -1],
	['2j25_320eta490_L1TE5','L1_TE5',  [], [PhysicsStream], ['RATE:MultiJet', 'BW:Jet'], -1],
	['2j35_320eta490',      'L1_TE10',  [], [PhysicsStream], ['RATE:MultiJet', 'BW:Jet'], -1],

	# 3-jet single threshold triggers
        ['3j30',                'L1_TE10', [], [PhysicsStream], ['RATE:MultiJet',  'BW:Jet'], -1],
	['3j40',                'L1_TE20', [], [PhysicsStream], ['RATE:MultiJet',  'BW:Jet'], -1],
	['3j50',                'L1_TE30', [], [PhysicsStream], ['RATE:MultiJet',  'BW:Jet'], -1],

        # 3-jet mixed threshold triggers
	['j75_2j30',            'L1_J20', [], [PhysicsStream], ['RATE:MultiJet',  'BW:Jet'], -1],
	['j75_2j40',            'L1_J20', [], [PhysicsStream], ['RATE:MultiJet',  'BW:Jet'], -1],
	['j100_2j30',           'L1_J25', [], [PhysicsStream], ['RATE:MultiJet',  'BW:Jet'], -1],	
	['j100_2j40',           'L1_J25', [], [PhysicsStream], ['RATE:MultiJet',  'BW:Jet'], -1],
	['j100_2j50',           'L1_J25', [], [PhysicsStream], ['RATE:MultiJet',  'BW:Jet'], -1],
	['j150_2j50',           'L1_J40', [], [PhysicsStream], ['RATE:MultiJet',  'BW:Jet'], -1],



        #####
        ######################### HT trigger chains
        #####

        # L1topo seeded HT triggers
        ['ht400',                       'L1_HT150-J20s5.ETA31', [], [PhysicsStream], ['RATE:MultiJet',  'BW:Jet'], -1],
        ['ht400_L1HT150-J20.ETA31',     'L1_HT150-J20.ETA31', [], [PhysicsStream], ['RATE:MultiJet',  'BW:Jet'], -1],
        ['ht550',                       'L1_HT150-J20s5.ETA31', [], [PhysicsStream], ['RATE:MultiJet',  'BW:Jet'], -1],
        ['ht550_L1HT150-J20.ETA31',     'L1_HT150-J20.ETA31', [], [PhysicsStream], ['RATE:MultiJet',  'BW:Jet'], -1],
        ['ht700',                       'L1_HT190-J15s5.ETA21', [], [PhysicsStream], ['RATE:MultiJet',  'BW:Jet'], -1],
        ['ht700_L1HT190-J15.ETA21',     'L1_HT190-J15.ETA21', [], [PhysicsStream], ['RATE:MultiJet',  'BW:Jet'], -1],
        ['ht850',                       'L1_HT190-J15s5.ETA21', [], [PhysicsStream], ['RATE:MultiJet',  'BW:Jet'], -1],
        ['ht850_L1HT190-J15.ETA21',     'L1_HT190-J15.ETA21', [], [PhysicsStream], ['RATE:MultiJet',  'BW:Jet'], -1],
        #['ht1000',                      'L1_HT190-J15s5.ETA21', [], [PhysicsStream], ['RATE:MultiJet',  'BW:Jet'], -1],
        #['ht1000_L1HT190-J15.ETA21',    'L1_HT190-J15.ETA21', [], [PhysicsStream], ['RATE:MultiJet',  'BW:Jet'], -1],


        #####
        ######################### Analysis-specific jet trigger chains
        #####

        # Dijet invariant mass range plus y* cut triggers, mainly aimed at the dijet trigger-level analysis
        ['j0_0i1c200m400TLA',           'L1_J100',  [], [PhysicsStream], ['RATE:MultiJet', 'BW:Jet'], -1],
        ['j0_0i1c400m600TLA',           'L1_J100',  [], [PhysicsStream], ['RATE:MultiJet', 'BW:Jet'], -1],
        ['j0_0i1c600m800TLA',           'L1_J100',  [], [PhysicsStream], ['RATE:MultiJet', 'BW:Jet'], -1],
        ['j0_0i1c800m1000TLA',          'L1_J100',  [], [PhysicsStream], ['RATE:MultiJet', 'BW:Jet'], -1],
        ['j0_1i2c100m300TLA',           'L1_J100',  [], [PhysicsStream], ['RATE:MultiJet', 'BW:Jet'], -1],
        ['j0_1i2c500m700TLA',           'L1_J100',  [], [PhysicsStream], ['RATE:MultiJet', 'BW:Jet'], -1],
        ['j0_1i2c100m8000TLA',          'L1_J100',  [], [PhysicsStream], ['RATE:MultiJet', 'BW:Jet'], -1],
	['j0_1i2c500m900TLA',           'L1_J100',  [], [PhysicsStream], ['RATE:MultiJet', 'BW:Jet'], -1],
	['j0_1i2c600m800TLA',           'L1_J100',  [], [PhysicsStream], ['RATE:MultiJet', 'BW:Jet'], -1],
	
        # Analysis-driven multijet triggers
        ['j85_2j45',                    'L1_J20', [], [PhysicsStream], ['RATE:MultiJet', 'BW:Jet'], -1],
        ['j45_0eta240_2j45_320eta490_L1J15.0ETA25_2J15.31ETA49', 'L1_J15.0ETA25_2J15.31ETA49',[] , [PhysicsStream], ['RATE:MultiJet', 'BW:Jet'],  -1,['serial',-1,["j45_0eta240","2j45_320eta490_L1J15"]]],

        # VBF triggers
        ['2j40_0eta490_invm250',                'L1_XE35_MJJ-200', [], [PhysicsStream], ['RATE:MultiJet', 'BW:Jet'], -1],
        ['j80_0eta240_2j60_320eta490_invm700',  'L1_J40.0ETA25_2J15.31ETA49',['',''], [PhysicsStream], ['RATE:MultiBJet', 'BW:BJet' ], -1 ], #Bjet rate but needs to be in the Jet slice



        #####
        ######################### Specialty jet trigger chains (mostly for performance studies)
        #####

        # Central+forward (dijet) triggers
        ['j35_j35_320eta490',              'L1_RD0_FILLED',      [], [PhysicsStream], ['RATE:MultiJet', 'BW:Jet'], -1],
        ['j55_j55_320eta490_L1RD0_FILLED', 'L1_RD0_FILLED',      [], [PhysicsStream], ['RATE:MultiJet', 'BW:Jet'], -1],
        ['j85_j85_320eta490',              'L1_J20_J20.31ETA49', [], [PhysicsStream], ['RATE:MultiJet', 'BW:Jet'], -1],

        # Partial scan 
        ['j200_jes_PS',     'L1_J100', [], [PhysicsStream], ['RATE:SingleJet', 'BW:Jet'], -1],         
        ['3j175_jes_PS',    'L1_J100', [], [PhysicsStream], ['RATE:MultiJet', 'BW:Jet'], -1],




	]


    if TriggerFlags.doFTK():
        TriggerFlags.JetSlice.signatures = TriggerFlags.JetSlice.signatures() + [
            ['j100_ftk',                   'L1_J25',  [], [PhysicsStream], ['RATE:SingleJet', 'BW:Jet'], -1],
            ['j75_ftk_L1J20',              'L1_J20', [], [PhysicsStream], ['RATE:SingleJet',  'BW:Jet'], -1],
            #ATR-16749   
            ['j100_ftkrefit',           'L1_J25',  [], [PhysicsStream], ['RATE:SingleJet', 'BW:Jet'], -1],
            ['3j30_ftk',                'L1_TE10', [], [PhysicsStream], ['RATE:MultiJet',  'BW:Jet'], -1],
            ['j420_ftk',                'L1_J100', [], [PhysicsStream], ['Rate:SingleJet', 'BW:Jet'], -1],

            ] 

    TriggerFlags.BjetSlice.signatures = TriggerFlags.BjetSlice.signatures() + [

        # 
        #  1b / 1j
        # 

        # perf / bperf
        ['j0_perf_bperf_L1RD0_EMPTY',  'L1_RD0_EMPTY',[], [PhysicsStream], ['RATE:SingleBJet', 'BW:BJet'], -1],
        ['j0_perf_bperf_L1MU10',       'L1_MU10',[], [PhysicsStream], ['RATE:SingleBJet', 'BW:BJet'], -1],
        ['j0_perf_bperf_L1J12_EMPTY',  'L1_J12_EMPTY',[], [PhysicsStream], ['RATE:SingleBJet', 'BW:BJet'], -1],

        # bperf
        ['j25_bperf', 'L1_RD0_FILLED', [], [PhysicsStream], ['RATE:SingleBJet', 'BW:BJet'], -1],
        ['j45_bperf', 'L1_J15', [], [PhysicsStream], ['RATE:SingleBJet', 'BW:BJet'], -1],
        ['j110_bperf', 'L1_J30', [], [PhysicsStream], ['RATE:SingleBJet', 'BW:BJet'], -1], 
        ['j175_bperf', 'L1_J100', [], [PhysicsStream], ['RATE:SingleBJet', 'BW:BJet'], -1],
        ['j225_bperf', 'L1_J100', [], [PhysicsStream], ['RATE:SingleBJet', 'BW:BJet'], -1],
        ['j260_bperf', 'L1_J75', [], [PhysicsStream], ['RATE:SingleBJet', 'BW:BJet'], -1],
        ['j300_bperf', 'L1_J100', [], [PhysicsStream], ['RATE:SingleBJet', 'BW:BJet'], -1],
        ['j400_bperf', 'L1_J100', [], [PhysicsStream], ['RATE:SingleBJet', 'BW:BJet'], -1],


        # boffperf
        ['j25_boffperf', 'L1_RD0_FILLED', [], [PhysicsStream], ['RATE:SingleBJet', 'BW:BJet'], -1],
        ['j45_boffperf', 'L1_J15', [], [PhysicsStream], ['RATE:SingleBJet', 'BW:BJet'], -1],
        ['j110_boffperf', 'L1_J30', [], [PhysicsStream], ['RATE:SingleBJet', 'BW:BJet'], -1], 
        ['j175_boffperf', 'L1_J40', [], [PhysicsStream], ['RATE:SingleBJet', 'BW:BJet'], -1],
        ['j225_boffperf', 'L1_J100', [], [PhysicsStream], ['RATE:SingleBJet', 'BW:BJet'], -1],
        ['j260_boffperf', 'L1_J75', [], [PhysicsStream], ['RATE:SingleBJet', 'BW:BJet'], -1],
        ['j300_boffperf', 'L1_J100', [], [PhysicsStream], ['RATE:SingleBJet', 'BW:BJet'], -1],
        ['j400_boffperf', 'L1_J100', [], [PhysicsStream], ['RATE:SingleBJet', 'BW:BJet'], -1],


        # bperf_split
        ['j25_bperf_split', 'L1_RD0_FILLED', [], [PhysicsStream], ['RATE:SingleBJet', 'BW:BJet'], -1],
        ['j45_bperf_split', 'L1_J15', [], [PhysicsStream], ['RATE:SingleBJet', 'BW:BJet'], -1],
        ['j110_bperf_split', 'L1_J30', [], [PhysicsStream], ['RATE:SingleBJet', 'BW:BJet'], -1],
        ['j175_bperf_split', 'L1_J100', [], [PhysicsStream], ['RATE:SingleBJet', 'BW:BJet'], -1],
        ['j225_bperf_split', 'L1_J100', [], [PhysicsStream], ['RATE:SingleBJet', 'BW:BJet'], -1],
        ['j260_bperf_split', 'L1_J75', [], [PhysicsStream], ['RATE:SingleBJet', 'BW:BJet'], -1],
        ['j300_bperf_split', 'L1_J100', [], [PhysicsStream], ['RATE:SingleBJet', 'BW:BJet'], -1],
        ['j400_bperf_split', 'L1_J100', [], [PhysicsStream], ['RATE:SingleBJet', 'BW:BJet'], -1],

        # boffperf_split
        ['j300_boffperf_split', 'L1_J75', [], [PhysicsStream], ['RATE:SingleBJet', 'BW:BJet'], -1],
        
        # tagged
        ['j175_bmv2c1085', 'L1_J100', [], [PhysicsStream], ['RATE:SingleBJet', 'BW:BJet'], -1],                                                      
        ['j175_bmv2c1085_split', 'L1_J100', [], [PhysicsStream], ['RATE:SingleBJet', 'BW:BJet'], -1],                                                
        ['j225_bloose_split', 'L1_J100', [], [PhysicsStream], ['RATE:SingleBJet', 'BW:BJet'], -1],
        ['j300_bloose_split', 'L1_J100', [], [PhysicsStream], ['RATE:SingleBJet', 'BW:BJet'], -1],

        #
        #  1b / 3j
        #
        # None

        # 
        #  1b / 4j
        # 

        ['j35_bperf_3j35', 'L1_3J15', [], [PhysicsStream], ['RATE:SingleBJet', 'BW:BJet'], -1],
        ['j35_boffperf_3j35', 'L1_3J15', [], [PhysicsStream], ['RATE:SingleBJet', 'BW:BJet'], -1],

        ['j45_bperf_3j45_L14J20', 'L1_4J20', [], [PhysicsStream], ['RATE:SingleBJet', 'BW:BJet'], -1],
        ['j45_bperf_3j45_L13J15.0ETA25', 'L1_3J15.0ETA25', [], [PhysicsStream], ['RATE:SingleBJet', 'BW:BJet'], -1],
        ['j45_bperf_3j45_L13J20', 'L1_3J20', [], [PhysicsStream], ['RATE:SingleBJet', 'BW:BJet'], -1],
        ['j45_boffperf_3j45_L13J15.0ETA25', 'L1_3J15.0ETA25', [], [PhysicsStream], ['RATE:SingleBJet', 'BW:BJet'], -1],
        ['j45_boffperf_3j45_L13J20', 'L1_3J20', [], [PhysicsStream], ['RATE:SingleBJet', 'BW:BJet'], -1],
        ['j45_bperf_split_3j45_L13J15.0ETA25', 'L1_3J15.0ETA25', [], [PhysicsStream], ['RATE:SingleBJet', 'BW:BJet'], -1],
        ['j45_bperf_split_3j45_L13J20', 'L1_3J20', [], [PhysicsStream], ['RATE:SingleBJet', 'BW:BJet'], -1],

        ['j50_bmv2c1040_split_3j50', 'L1_4J20', [], [PhysicsStream], ['RATE:SingleBJet', 'BW:BJet'], -1],

        ['j65_bperf_3j65_L13J25.0ETA23', 'L1_3J25.0ETA23', [], [PhysicsStream], ['RATE:SingleBJet', 'BW:BJet'], -1],
        ['j65_boffperf_3j65_L13J25.0ETA23', 'L1_3J25.0ETA23', [], [PhysicsStream], ['RATE:SingleBJet', 'BW:BJet'], -1],
        ['j65_bperf_split_3j65_L13J25.0ETA23', 'L1_3J25.0ETA23', [], [PhysicsStream], ['RATE:SingleBJet', 'BW:BJet'], -1],
        ['j65_boffperf_split_3j65_L14J15.0ETA25',            'L1_4J15.0ETA25', [], [PhysicsStream], ['RATE:SingleBJet',  'BW:BJet'], -1],
        ['j65_bmv2c1070_split_3j65_L13J25.0ETA23', 'L1_3J25.0ETA23', [], [PhysicsStream], ['RATE:SingleBJet', 'BW:BJet'], -1],


        ['j70_bperf_3j70', 'L1_4J20', [], [PhysicsStream], ['RATE:SingleBJet', 'BW:BJet'], -1],
        ['j70_bperf_3j70_L13J25.0ETA23', 'L1_3J25.0ETA23', [], [PhysicsStream], ['RATE:SingleBJet', 'BW:BJet'], -1],
        ['j70_boffperf_3j70_L13J25.0ETA23', 'L1_3J25.0ETA23', [], [PhysicsStream], ['RATE:SingleBJet', 'BW:BJet'], -1],
        ['j70_boffperf_3j70', 'L1_4J20', [], [PhysicsStream], ['RATE:SingleBJet', 'BW:BJet'], -1],
        ['j70_bperf_split_3j70_L13J25.0ETA23', 'L1_3J25.0ETA23', [], [PhysicsStream], ['RATE:SingleBJet', 'BW:BJet'], -1],
        ['j70_bperf_split_3j70', 'L1_4J20', [], [PhysicsStream], ['RATE:SingleBJet', 'BW:BJet'], -1],
        ['j70_boffperf_split_3j70_L14J15.0ETA25',            'L1_4J15.0ETA25', [], [PhysicsStream], ['RATE:SingleBJet',  'BW:BJet'], -1],
        ['j70_boffperf_split_3j70', 'L1_4J20', [], [PhysicsStream], ['RATE:SingleBJet', 'BW:BJet'], -1],
        ['j70_boffperf_split_3j70_L13J25.0ETA23', 'L1_3J25.0ETA23', [], [PhysicsStream], ['RATE:SingleBJet', 'BW:BJet'], -1],
        ['j70_bmv2c1070_split_3j70_L13J25.0ETA23', 'L1_3J25.0ETA23', [], [PhysicsStream], ['RATE:SingleBJet', 'BW:BJet'], -1],
        ['j70_bmv2c1070_split_3j70', 'L1_4J20', [], [PhysicsStream], ['RATE:SingleBJet', 'BW:BJet'], -1],
        ['j70_bmv2c1077_split_3j70_L13J25.0ETA23', 'L1_3J25.0ETA23', [], [PhysicsStream], ['RATE:SingleBJet', 'BW:BJet'], -1],


        ['j75_bperf_3j75', 'L1_4J20', [], [PhysicsStream], ['RATE:SingleBJet', 'BW:BJet'], -1],
        ['j75_bperf_3j75_L13J25.0ETA23', 'L1_3J25.0ETA23', [], [PhysicsStream], ['RATE:SingleBJet', 'BW:BJet'], -1],
        ['j75_boffperf_3j75', 'L1_4J20', [], [PhysicsStream], ['RATE:SingleBJet', 'BW:BJet'], -1],
        ['j75_boffperf_3j75_L13J25.0ETA23', 'L1_3J25.0ETA23', [], [PhysicsStream], ['RATE:SingleBJet', 'BW:BJet'], -1],
        ['j75_bperf_split_3j75', 'L1_4J20', [], [PhysicsStream], ['RATE:SingleBJet', 'BW:BJet'], -1],
        ['j75_bperf_split_3j75_L13J25.0ETA23', 'L1_3J25.0ETA23', [], [PhysicsStream], ['RATE:SingleBJet', 'BW:BJet'], -1],
        ['j75_boffperf_split_3j75', 'L1_4J20', [], [PhysicsStream], ['RATE:SingleBJet', 'BW:BJet'], -1],
        ['j75_boffperf_split_3j75_L13J25.0ETA23', 'L1_3J25.0ETA23', [], [PhysicsStream], ['RATE:SingleBJet', 'BW:BJet'], -1],
        ['j75_bmv2c1070_split_3j75', 'L1_4J20', [], [PhysicsStream], ['RATE:SingleBJet', 'BW:BJet'], -1],
        ['j75_bmv2c1077_split_3j75_L13J25.0ETA23', 'L1_3J25.0ETA23', [], [PhysicsStream], ['RATE:SingleBJet', 'BW:BJet'], -1],
        ['j75_bmv2c1077_split_3j75', 'L1_4J20', [], [PhysicsStream], ['RATE:SingleBJet', 'BW:BJet'], -1],

        # 
        #  2b / 2j
        #
        ['j80_bmv2c1085_split_j60_bmv2c1085_split_j45_320eta490', 'L1_J40.0ETA25_2J25_J20.31ETA49', [], [PhysicsStream], ['RATE:MultiBJet', 'BW:BJet'], -1],

        ['j150_bperf_j50_bperf', 'L1_J100', [], [PhysicsStream], ['RATE:MultiBJet', 'BW:BJet'], -1],
        ['j150_boffperf_j50_boffperf', 'L1_J100', [], [PhysicsStream], ['RATE:MultiBJet', 'BW:BJet'], -1],
        ['j150_bperf_split_j50_bperf_split', 'L1_J100', [], [PhysicsStream], ['RATE:MultiBJet', 'BW:BJet'], -1],

        ['j175_bperf_j60_bperf', 'L1_J100', [], [PhysicsStream], ['RATE:MultiBJet', 'BW:BJet'], -1],
        ['j175_boffperf_j60_boffperf', 'L1_J100', [], [PhysicsStream], ['RATE:MultiBJet', 'BW:BJet'], -1],
        ['j175_bperf_split_j60_bperf_split', 'L1_J100', [], [PhysicsStream], ['RATE:MultiBJet', 'BW:BJet'], -1],
        ['j175_boffperf_split_j60_boffperf_split', 'L1_J100', [], [PhysicsStream], ['RATE:MultiBJet', 'BW:BJet'], -1],
        ['j175_bmedium_split_j60_bmedium_split', 'L1_J100', [], [PhysicsStream], ['RATE:MultiBJet', 'BW:BJet'], -1],

        #
        # 2b / 3j
        #
        ['j150_2j55_bperf',          'L1_J75_3J20', [], [PhysicsStream], ['RATE:MultiBJet', 'BW:BJet'], -1],
        ['j150_2j55_boffperf',       'L1_J75_3J20', [], [PhysicsStream], ['RATE:MultiBJet', 'BW:BJet'], -1],
        ['j150_2j55_bperf_split',    'L1_J75_3J20', [], [PhysicsStream], ['RATE:MultiBJet', 'BW:BJet'], -1],
        ['j150_2j55_boffperf_split', 'L1_J75_3J20', [], [PhysicsStream], ['RATE:MultiBJet', 'BW:BJet'], -1],
        ['j150_2j55_bmedium_split',  'L1_J75_3J20', [], [PhysicsStream], ['RATE:MultiBJet', 'BW:BJet'], -1],
        ['j150_2j55_bmv2c1077',      'L1_J75_3J20', [], [PhysicsStream], ['RATE:MultiBJet', 'BW:BJet'], -1],

        ['2j65_bperf_j65', 'L1_3J25.0ETA23', [], [PhysicsStream], ['RATE:MultiBJet', 'BW:BJet'], -1],
        ['2j65_boffperf_j65', 'L1_3J25.0ETA23', [], [PhysicsStream], ['RATE:MultiBJet', 'BW:BJet'], -1],
        ['2j65_bperf_split_j65', 'L1_3J25.0ETA23', [], [PhysicsStream], ['RATE:MultiBJet', 'BW:BJet'], -1],
        ['2j65_boffperf_split_j65',                          'L1_3J25.0ETA23', [], [PhysicsStream], ['RATE:MultiBJet', 'BW:BJet'], -1],

        ['2j70_bperf_j70', 'L1_3J25.0ETA23', [], [PhysicsStream], ['RATE:MultiBJet', 'BW:BJet'], -1],
        ['2j70_boffperf_j70', 'L1_3J25.0ETA23', [], [PhysicsStream], ['RATE:MultiBJet', 'BW:BJet'], -1],
        ['2j70_bperf_split_j70', 'L1_3J25.0ETA23', [], [PhysicsStream], ['RATE:MultiBJet', 'BW:BJet'], -1],
        ['2j70_boffperf_split_j70', 'L1_3J25.0ETA23', [], [PhysicsStream], ['RATE:MultiBJet', 'BW:BJet'], -1],

        ['2j75_bperf_j75', 'L1_3J25.0ETA23', [], [PhysicsStream], ['RATE:MultiBJet', 'BW:BJet'], -1],
        ['2j75_boffperf_j75', 'L1_3J25.0ETA23', [], [PhysicsStream], ['RATE:MultiBJet', 'BW:BJet'], -1],
        ['2j75_bperf_split_j75', 'L1_3J25.0ETA23', [], [PhysicsStream], ['RATE:MultiBJet', 'BW:BJet'], -1], 
        ['2j75_boffperf_split_j75', 'L1_3J25.0ETA23', [], [PhysicsStream], ['RATE:MultiBJet', 'BW:BJet'], -1],

        #
        # 2b / 4j
        #
        ['2j35_bperf_2j35_L13J25.0ETA23', 'L1_3J25.0ETA23', [], [PhysicsStream], ['RATE:MultiBJet', 'BW:BJet'], -1],
        ['2j35_boffperf_2j35_L13J25.0ETA23', 'L1_3J25.0ETA23', [], [PhysicsStream], ['RATE:MultiBJet', 'BW:BJet'], -1],
        ['2j35_bperf_split_2j35_L13J25.0ETA23', 'L1_3J25.0ETA23', [], [PhysicsStream], ['RATE:MultiBJet', 'BW:BJet'], -1],
        ['2j35_bmv2c1060_split_2j35', 'L1_4J20', [], [PhysicsStream], ['RATE:MultiBJet', 'BW:BJet'], -1],
        ['2j35_bmv2c1070_split_2j35_L13J25.0ETA23', 'L1_3J25.0ETA23', [], [PhysicsStream], ['RATE:MultiBJet', 'BW:BJet'], -1],
        ['2j35_bmv2c1070_2j35_L13J25.0ETA23', 'L1_3J25.0ETA23', [], [PhysicsStream], ['RATE:MultiBJet', 'BW:BJet'], -1],                             
        ['2j35_bmv2c1070_split_2j35_L14J20', 'L1_4J20', [], [PhysicsStream], ['RATE:MultiBJet', 'BW:BJet'], -1],
        

        ['2j45_bperf_2j45', 'L1_4J20', [], [PhysicsStream], ['RATE:MultiBJet', 'BW:BJet'], -1],
        ['2j45_bperf_2j45_L13J25.0ETA23', 'L1_3J25.0ETA23', [], [PhysicsStream], ['RATE:MultiBJet', 'BW:BJet'], -1],
        ['2j45_boffperf_2j45', 'L1_4J20', [], [PhysicsStream], ['RATE:MultiBJet', 'BW:BJet'], -1],
        ['2j45_boffperf_2j45_L13J25.0ETA23', 'L1_3J25.0ETA23', [], [PhysicsStream], ['RATE:MultiBJet', 'BW:BJet'], -1],
        ['2j45_bperf_split_2j45', 'L1_4J20', [], [PhysicsStream], ['RATE:MultiBJet', 'BW:BJet'], -1],
        ['2j45_bperf_split_2j45_L13J25.0ETA23', 'L1_3J25.0ETA23', [], [PhysicsStream], ['RATE:MultiBJet', 'BW:BJet'], -1],
        ['2j45_boffperf_split_2j45_L14J15.0ETA25',           'L1_4J15.0ETA25', [], [PhysicsStream], ['RATE:MultiBJet',  'BW:BJet'], -1],        
        ['2j45_boffperf_split_2j45', 'L1_4J20', [], [PhysicsStream], ['RATE:MultiBJet', 'BW:BJet'], -1],
        ['2j45_boffperf_split_2j45_L13J25.0ETA23', 'L1_3J25.0ETA23', [], [PhysicsStream], ['RATE:MultiBJet', 'BW:BJet'], -1],
        ['2j45_bmv2c1070_split_2j45', 'L1_4J20', [], [PhysicsStream], ['RATE:MultiBJet', 'BW:BJet'], -1],
        ['2j45_btight_split_2j45_L13J25.0ETA23', 'L1_3J25.0ETA23', [], [PhysicsStream], ['RATE:MultiBJet', 'BW:BJet'], -1],
        ['2j45_bmv2c1070_split_2j45_L13J25.0ETA23', 'L1_3J25.0ETA23', [], [PhysicsStream], ['RATE:MultiBJet', 'BW:BJet'], -1],
        ['2j45_bmv2c1077_split_2j45_L13J25.0ETA23', 'L1_3J25.0ETA23', [], [PhysicsStream], ['RATE:MultiBJet', 'BW:BJet'], -1],


        ['2j55_bperf_2j55', 'L1_4J20', [], [PhysicsStream], ['RATE:MultiBJet', 'BW:BJet'], -1],
        ['2j55_bperf_2j55_L13J25.0ETA23', 'L1_3J25.0ETA23', [], [PhysicsStream], ['RATE:MultiBJet', 'BW:BJet'], -1],
        ['2j55_boffperf_2j55', 'L1_4J20', [], [PhysicsStream], ['RATE:MultiBJet', 'BW:BJet'], -1],
        ['2j55_boffperf_2j55_L13J25.0ETA23', 'L1_3J25.0ETA23', [], [PhysicsStream], ['RATE:MultiBJet', 'BW:BJet'], -1],
        ['2j55_bperf_split_2j55', 'L1_4J20', [], [PhysicsStream], ['RATE:MultiBJet', 'BW:BJet'], -1],
        ['2j55_bperf_split_2j55_L13J25.0ETA23', 'L1_3J25.0ETA23', [], [PhysicsStream], ['RATE:MultiBJet', 'BW:BJet'], -1],
        ['2j55_boffperf_split_2j55', 'L1_4J20', [], [PhysicsStream], ['RATE:MultiBJet', 'BW:BJet'], -1],
        ['2j55_boffperf_split_2j55_L13J25.0ETA23', 'L1_3J25.0ETA23', [], [PhysicsStream], ['RATE:MultiBJet', 'BW:BJet'], -1],
        ['2j55_bmedium_split_2j55_L13J25.0ETA23', 'L1_3J25.0ETA23', [], [PhysicsStream], ['RATE:MultiBJet', 'BW:BJet'], -1],
        ['2j55_bmv2c1077_split_2j55', 'L1_4J20', [], [PhysicsStream], ['RATE:MultiBJet', 'BW:BJet'], -1],
        ['2j55_bmv2c1077_split_2j55_L13J25.0ETA23', 'L1_3J25.0ETA23', [], [PhysicsStream], ['RATE:MultiBJet', 'BW:BJet'], -1],


        # 2b / 5j
        ['2j45_boffperf_split_3j45_L14J15.0ETA25',          'L1_4J15.0ETA25', [], [PhysicsStream], ['RATE:MultiBJet',  'BW:BJet'], -1],
        
        #  MV2c20 validation
        ['j175_gsc225_bmv2c2040_split', 'L1_J100', [], [PhysicsStream], ['RATE:SingleBJet', 'BW:BJet'], -1],
        ['j175_gsc225_bmv2c2050_split', 'L1_J100', [], [PhysicsStream], ['RATE:SingleBJet', 'BW:BJet'], -1],
        ['j175_gsc225_bmv2c2060_split', 'L1_J100', [], [PhysicsStream], ['RATE:SingleBJet', 'BW:BJet'], -1],
        ['j175_gsc225_bmv2c2070_split', 'L1_J100', [], [PhysicsStream], ['RATE:SingleBJet', 'BW:BJet'], -1],
        ['j175_gsc225_bmv2c2077_split', 'L1_J100', [], [PhysicsStream], ['RATE:SingleBJet', 'BW:BJet'], -1],
        ['j175_gsc225_bmv2c2085_split', 'L1_J100', [], [PhysicsStream], ['RATE:SingleBJet', 'BW:BJet'], -1],


        ############
       
        #
        #  muon + bjet
        #

        
        #
        #   2b + VBF Jets
        #
        ['2j55_bperf_split_L1J30_2J20_4J20.0ETA49_MJJ-400', 'L1_J30_2J20_4J20.0ETA49_MJJ-400', [], [PhysicsStream], ['RATE:MultiBJet', 'BW:BJet'], -1],
        ['2j55_bperf_split_L1J30_2J20_4J20.0ETA49_MJJ-700', 'L1_J30_2J20_4J20.0ETA49_MJJ-700', [], [PhysicsStream], ['RATE:MultiBJet', 'BW:BJet'], -1],
        ['2j55_bperf_split_L1J30_2J20_4J20.0ETA49_MJJ-800', 'L1_J30_2J20_4J20.0ETA49_MJJ-800', [], [PhysicsStream], ['RATE:MultiBJet', 'BW:BJet'], -1],
        ['2j55_bperf_split_L1J30_2J20_4J20.0ETA49_MJJ-900', 'L1_J30_2J20_4J20.0ETA49_MJJ-900', [], [PhysicsStream], ['RATE:MultiBJet', 'BW:BJet'], -1],
        ['2j55_bperf_split_L13J20_4J20.0ETA49_MJJ-400', 'L1_3J20_4J20.0ETA49_MJJ-400', [''], [PhysicsStream], ['RATE:MultiBJet', 'BW:BJet'], -1],
        ['2j55_bperf_split_L13J20_4J20.0ETA49_MJJ-700', 'L1_3J20_4J20.0ETA49_MJJ-700', [''], [PhysicsStream], ['RATE:MultiBJet', 'BW:BJet'], -1],
        ['2j55_bperf_split_L13J20_4J20.0ETA49_MJJ-800', 'L1_3J20_4J20.0ETA49_MJJ-800', [''], [PhysicsStream], ['RATE:MultiBJet', 'BW:BJet'], -1],
        ['2j55_bperf_split_L13J20_4J20.0ETA49_MJJ-900', 'L1_3J20_4J20.0ETA49_MJJ-900', [''], [PhysicsStream], ['RATE:MultiBJet', 'BW:BJet'], -1],

        
        ['2j55_boffperf_split_L1J30_2J20_4J20.0ETA49_MJJ-400', 'L1_J30_2J20_4J20.0ETA49_MJJ-400', [], [PhysicsStream], ['RATE:MultiBJet', 'BW:BJet'], -1],
        ['2j55_boffperf_split_L1J30_2J20_4J20.0ETA49_MJJ-700', 'L1_J30_2J20_4J20.0ETA49_MJJ-700', [], [PhysicsStream], ['RATE:MultiBJet', 'BW:BJet'], -1],
        ['2j55_boffperf_split_L1J30_2J20_4J20.0ETA49_MJJ-800', 'L1_J30_2J20_4J20.0ETA49_MJJ-800', [], [PhysicsStream], ['RATE:MultiBJet', 'BW:BJet'], -1],
        ['2j55_boffperf_split_L1J30_2J20_4J20.0ETA49_MJJ-900', 'L1_J30_2J20_4J20.0ETA49_MJJ-900', [], [PhysicsStream], ['RATE:MultiBJet', 'BW:BJet'], -1],
        ['2j55_boffperf_split_L13J20_4J20.0ETA49_MJJ-400', 'L1_3J20_4J20.0ETA49_MJJ-400', [''], [PhysicsStream], ['RATE:MultiBJet', 'BW:BJet'], -1],
        ['2j55_boffperf_split_L13J20_4J20.0ETA49_MJJ-700', 'L1_3J20_4J20.0ETA49_MJJ-700', [''], [PhysicsStream], ['RATE:MultiBJet', 'BW:BJet'], -1],
        ['2j55_boffperf_split_L13J20_4J20.0ETA49_MJJ-800', 'L1_3J20_4J20.0ETA49_MJJ-800', [''], [PhysicsStream], ['RATE:MultiBJet', 'BW:BJet'], -1],
        ['2j55_boffperf_split_L13J20_4J20.0ETA49_MJJ-900', 'L1_3J20_4J20.0ETA49_MJJ-900', [''], [PhysicsStream], ['RATE:MultiBJet', 'BW:BJet'], -1],




        # L1Topo VBF MJJ bjets
        ['2j55_bmv2c1085_split_L1J30_2J20_4J20.0ETA49_MJJ-400', 'L1_J30_2J20_4J20.0ETA49_MJJ-400', [], [PhysicsStream], ['RATE:MultiBJet', 'BW:BJet'], -1],
        ['2j55_bperf_L1J30_2J20_4J20.0ETA49_MJJ-400', 'L1_J30_2J20_4J20.0ETA49_MJJ-400', [], [PhysicsStream], ['RATE:MultiBJet', 'BW:BJet'], -1],
        ['2j55_bmv2c1085_split_L1J30_2J20_4J20.0ETA49_MJJ-700', 'L1_J30_2J20_4J20.0ETA49_MJJ-700', [], [PhysicsStream], ['RATE:MultiBJet', 'BW:BJet'], -1],
        ['2j55_bperf_L1J30_2J20_4J20.0ETA49_MJJ-700', 'L1_J30_2J20_4J20.0ETA49_MJJ-700', [], [PhysicsStream], ['RATE:MultiBJet', 'BW:BJet'], -1],
        ['2j55_bmv2c1085_split_L1J30_2J20_4J20.0ETA49_MJJ-800', 'L1_J30_2J20_4J20.0ETA49_MJJ-800', [], [PhysicsStream], ['RATE:MultiBJet', 'BW:BJet'], -1],
        ['2j55_bperf_L1J30_2J20_4J20.0ETA49_MJJ-800', 'L1_J30_2J20_4J20.0ETA49_MJJ-800', [], [PhysicsStream], ['RATE:MultiBJet', 'BW:BJet'], -1],
        ['2j55_bmv2c1085_split_L1J30_2J20_4J20.0ETA49_MJJ-900', 'L1_J30_2J20_4J20.0ETA49_MJJ-900', [], [PhysicsStream], ['RATE:MultiBJet', 'BW:BJet'], -1],
        ['2j55_bperf_L1J30_2J20_4J20.0ETA49_MJJ-900', 'L1_J30_2J20_4J20.0ETA49_MJJ-900', [], [PhysicsStream], ['RATE:MultiBJet', 'BW:BJet'], -1],
        ['2j55_bmv2c1085_split_L13J20_4J20.0ETA49_MJJ-400', 'L1_3J20_4J20.0ETA49_MJJ-400', [''], [PhysicsStream], ['RATE:MultiBJet', 'BW:BJet'], -1],
        ['2j55_bperf_L13J20_4J20.0ETA49_MJJ-400', 'L1_3J20_4J20.0ETA49_MJJ-400', [''], [PhysicsStream], ['RATE:MultiBJet', 'BW:BJet'], -1],
        ['2j55_bmv2c1085_split_L13J20_4J20.0ETA49_MJJ-700', 'L1_3J20_4J20.0ETA49_MJJ-700', [''], [PhysicsStream], ['RATE:MultiBJet', 'BW:BJet'], -1],
        ['2j55_bperf_L13J20_4J20.0ETA49_MJJ-700', 'L1_3J20_4J20.0ETA49_MJJ-700', [''], [PhysicsStream], ['RATE:MultiBJet', 'BW:BJet'], -1],
        ['2j55_bmv2c1085_split_L13J20_4J20.0ETA49_MJJ-800', 'L1_3J20_4J20.0ETA49_MJJ-800', [''], [PhysicsStream], ['RATE:MultiBJet', 'BW:BJet'], -1],
        ['2j55_bperf_L13J20_4J20.0ETA49_MJJ-800', 'L1_3J20_4J20.0ETA49_MJJ-800', [''], [PhysicsStream], ['RATE:MultiBJet', 'BW:BJet'], -1],
        ['2j55_bmv2c1085_split_L13J20_4J20.0ETA49_MJJ-900', 'L1_3J20_4J20.0ETA49_MJJ-900', [''], [PhysicsStream], ['RATE:MultiBJet', 'BW:BJet'], -1],
        ['2j55_bperf_L13J20_4J20.0ETA49_MJJ-900', 'L1_3J20_4J20.0ETA49_MJJ-900', [''], [PhysicsStream], ['RATE:MultiBJet', 'BW:BJet'], -1],
        ['2j55_bmv2c1077_split_L13J20_4J20.0ETA49_MJJ-400', 'L1_3J20_4J20.0ETA49_MJJ-400', [], [PhysicsStream], ['RATE:MultiBJet', 'BW:BJet'], -1],
        ['2j55_bmv2c1077_split_L13J20_4J20.0ETA49_MJJ-700', 'L1_3J20_4J20.0ETA49_MJJ-700', [], [PhysicsStream], ['RATE:MultiBJet', 'BW:BJet'], -1],
        ['2j55_bmv2c1077_split_L13J20_4J20.0ETA49_MJJ-800', 'L1_3J20_4J20.0ETA49_MJJ-800', [], [PhysicsStream], ['RATE:MultiBJet', 'BW:BJet'], -1],
        ['2j55_bmv2c1077_split_L13J20_4J20.0ETA49_MJJ-900', 'L1_3J20_4J20.0ETA49_MJJ-900', [], [PhysicsStream], ['RATE:MultiBJet', 'BW:BJet'], -1],
        ['2j55_bmv2c1077_split_L1J30_2J20_4J20.0ETA49_MJJ-400', 'L1_J30_2J20_4J20.0ETA49_MJJ-400', [], [PhysicsStream], ['RATE:MultiBJet', 'BW:BJet'], -1],
        ['2j55_bmv2c1077_split_L1J30_2J20_4J20.0ETA49_MJJ-700', 'L1_J30_2J20_4J20.0ETA49_MJJ-700', [], [PhysicsStream], ['RATE:MultiBJet', 'BW:BJet'], -1],
        ['2j55_bmv2c1077_split_L1J30_2J20_4J20.0ETA49_MJJ-800', 'L1_J30_2J20_4J20.0ETA49_MJJ-800', [], [PhysicsStream], ['RATE:MultiBJet', 'BW:BJet'], -1],
        ['2j55_bmv2c1077_split_L1J30_2J20_4J20.0ETA49_MJJ-900', 'L1_J30_2J20_4J20.0ETA49_MJJ-900', [], [PhysicsStream], ['RATE:MultiBJet', 'BW:BJet'], -1],

      
        
    ]# BjetSlice

    if TriggerFlags.doFTK():
        TriggerFlags.BjetSlice.signatures = TriggerFlags.BjetSlice.signatures() + [
           # FTK boffperf chains
            ['j35_boffperf_split_FTK', 'L1_J15', [], [PhysicsStream], ['RATE:SingleBJet', 'BW:BJet'], -1],
            ['j150_boffperf_split_FTK', 'L1_J40', [], [PhysicsStream], ['RATE:SingleBJet', 'BW:BJet'], -1],
            ['j225_boffperf_split_FTK',    'L1_J100', [], [PhysicsStream], ['RATE:SingleBJet', 'BW:BJet'], -1],
            
            ['j35_boffperf_split_FTKVtx', 'L1_J15', [], [PhysicsStream], ['RATE:SingleBJet', 'BW:BJet'], -1],
            ['j150_boffperf_split_FTKVtx', 'L1_J40', [], [PhysicsStream], ['RATE:SingleBJet', 'BW:BJet'], -1],
            ['j225_boffperf_split_FTKVtx',    'L1_J100', [], [PhysicsStream], ['RATE:SingleBJet', 'BW:BJet'], -1],
            
            ['j35_boffperf_split_FTKRefit', 'L1_J15', [], [PhysicsStream], ['RATE:SingleBJet', 'BW:BJet'], -1],
            ['j150_boffperf_split_FTKRefit', 'L1_J40', [], [PhysicsStream], ['RATE:SingleBJet', 'BW:BJet'], -1],
            ['j225_boffperf_split_FTKRefit',    'L1_J100', [], [PhysicsStream], ['RATE:SingleBJet', 'BW:BJet'], -1],
            
            # support chains
            ['2j35_boffperf_2j35_FTK_L14J15.0ETA25', 'L1_4J15.0ETA25', [], [PhysicsStream], ['RATE:MultiBJet', 'BW:BJet'], -1],
            ['j150_boffperf_j50_boffperf_FTK', 'L1_J100', [], [PhysicsStream], ['RATE:MultiBJet', 'BW:BJet'], -1],
            
            ['2j35_boffperf_2j35_FTKVtx_L14J15.0ETA25', 'L1_4J15.0ETA25', [], [PhysicsStream], ['RATE:MultiBJet', 'BW:BJet'], -1],
            ['j150_boffperf_j50_boffperf_FTKVtx', 'L1_J100', [], [PhysicsStream], ['RATE:MultiBJet', 'BW:BJet'], -1],
            
            ['2j35_boffperf_2j35_FTKRefit_L14J15.0ETA25', 'L1_4J15.0ETA25', [], [PhysicsStream], ['RATE:MultiBJet', 'BW:BJet'], -1],
            ['j150_boffperf_j50_boffperf_FTKRefit', 'L1_J100', [], [PhysicsStream], ['RATE:MultiBJet', 'BW:BJet'], -1],
            
            # FTK physics chains
            ['2j35_bmv2c1050_2j35_FTK_L14J15.0ETA25', 'L1_4J15.0ETA25', [], [PhysicsStream], ['RATE:MultiBJet', 'BW:BJet'], -1],
            ['j225_bmv2c1050_FTK', 'L1_J100', [], [PhysicsStream], ['RATE:SingleBJet', 'BW:BJet'], -1],
            ['j150_bmv2c1050_j50_bmv2c1050_FTK', 'L1_J100', [], [PhysicsStream], ['RATE:MultiBJet', 'BW:BJet'], -1],
            
            ['2j35_bmv2c1050_2j35_FTKVtx_L14J15.0ETA25', 'L1_4J15.0ETA25', [], [PhysicsStream], ['RATE:MultiBJet', 'BW:BJet'], -1],
            ['j225_bmv2c1050_FTKVtx', 'L1_J100', [], [PhysicsStream], ['RATE:SingleBJet', 'BW:BJet'], -1],
            ['j150_bmv2c1050_j50_bmv2c1050_FTKVtx', 'L1_J100', [], [PhysicsStream], ['RATE:MultiBJet', 'BW:BJet'], -1],
            
            ['2j35_bmv2c1050_2j35_FTKRefit_L14J15.0ETA25', 'L1_4J15.0ETA25', [], [PhysicsStream], ['RATE:MultiBJet', 'BW:BJet'], -1],
            ['j225_bmv2c1050_FTKRefit', 'L1_J100', [], [PhysicsStream], ['RATE:SingleBJet', 'BW:BJet'], -1],
            ['j150_bmv2c1050_j50_bmv2c1050_FTKRefit', 'L1_J100', [], [PhysicsStream], ['RATE:MultiBJet', 'BW:BJet'], -1],
            ] # Additional FTK for BjetSlise


    TriggerFlags.METSlice.signatures = TriggerFlags.METSlice.signatures() + [
        ['xe90_L1XE60',                'L1_XE60',[], [PhysicsStream], ['RATE:MET', 'BW:MET'], -1],  

 	['xe95_pueta_wEFMu_L1XE50',               'L1_XE50',[], [PhysicsStream], ['RATE:MET', 'BW:MET'], -1],

 	['xe90_tc_lcw_L1XE60',               'L1_XE60',[], [PhysicsStream], ['RATE:MET', 'BW:MET'], -1],
 	['xe90_pueta_L1XE60',                 'L1_XE60',[], [PhysicsStream], ['RATE:MET', 'BW:MET'], -1], 
 	['xe90_mht_L1XE60',                   'L1_XE60',[], [PhysicsStream], ['RATE:MET', 'BW:MET'], -1],	
 	['xe100_pueta_L1XE60',                 'L1_XE60',[], [PhysicsStream], ['RATE:MET', 'BW:MET'], -1], 

 	['xe110_tc_lcw_L1XE60',               'L1_XE60',[], [PhysicsStream], ['RATE:MET', 'BW:MET'], -1],
 	['xe110_pueta_L1XE60',                'L1_XE60',[], [PhysicsStream], ['RATE:MET', 'BW:MET'], -1],
 	['xe110_mht_L1XE60',                  'L1_XE60',[], [PhysicsStream], ['RATE:MET', 'BW:MET'], -1],

        ['xe90_mht_L1XE40',                  'L1_XE40',[], [PhysicsStream], ['RATE:MET', 'BW:MET'], -1],

        ### ATR- 15096

 	['xe50_mht_FStracks_L1XE50',                  'L1_XE50',[], [PhysicsStream], ['RATE:MET', 'BW:MET'], -1],
 	['xe110_mht_FStracks_L1XE50',                  'L1_XE50',[], [PhysicsStream], ['RATE:MET', 'BW:MET'], -1],

        ['xe50_pueta',                             'L1_XE35', [], [PhysicsStream], ['RATE:MET', 'BW:MET'], -1],

        ## add chains for MC16 (ATR-15096)
        ['xe100_pufit_L1KF-XE50',           'L1_KF-XE50',[], [PhysicsStream], ['RATE:MET', 'BW:MET'], -1],
        ['xe100_pufit_L1KF-XE55',           'L1_KF-XE55',[], [PhysicsStream], ['RATE:MET', 'BW:MET'], -1],


        ####default chains

        ['xe90',                                   'L1_XE70', [], [PhysicsStream], ['RATE:MET', 'BW:MET'], -1],
        ['xe90_tc_lcw',             'L1_XE70', [], [PhysicsStream], ['RATE:MET', 'BW:MET'], -1],
        ['xe90_tc_em',              'L1_XE70', [], [PhysicsStream], ['RATE:MET', 'BW:MET'], -1],
        ['xe90_mht',                'L1_XE70', [], [PhysicsStream], ['RATE:MET', 'BW:MET'], -1],
        ['xe90_pueta',              'L1_XE70', [], [PhysicsStream], ['RATE:MET', 'BW:MET'], -1],

        ['xe90_wEFMu',              'L1_XE70', [], [PhysicsStream], ['RATE:MET', 'BW:MET'], -1],
        ['xe90_tc_lcw_wEFMu',       'L1_XE70', [], [PhysicsStream], ['RATE:MET', 'BW:MET'], -1],
        ['xe90_tc_em_wEFMu',        'L1_XE70', [], [PhysicsStream], ['RATE:MET', 'BW:MET'], -1],
        ['xe90_mht_wEFMu',          'L1_XE70', [], [PhysicsStream], ['RATE:MET', 'BW:MET'], -1],
        ['xe90_pueta_wEFMu',        'L1_XE70', [], [PhysicsStream], ['RATE:MET', 'BW:MET'], -1],
        ['xe90_pufit_wEFMu',        'L1_XE70', [], [PhysicsStream], ['RATE:MET', 'BW:MET'], -1],

        ['xe90_tc_em_L1XE50',              'L1_XE50', [], [PhysicsStream], ['RATE:MET', 'BW:MET'], -1],
        ['xe90_pueta_L1XE50',              'L1_XE50', [], [PhysicsStream], ['RATE:MET', 'BW:MET'], -1],

        ['xe90_wEFMu_L1XE50',              'L1_XE50', [], [PhysicsStream], ['RATE:MET', 'BW:MET'], -1],
        ['xe90_tc_em_wEFMu_L1XE50',        'L1_XE50', [], [PhysicsStream], ['RATE:MET', 'BW:MET'], -1],
        ['xe90_pueta_wEFMu_L1XE50',        'L1_XE50', [], [PhysicsStream], ['RATE:MET', 'BW:MET'], -1],
        ['xe100_tc_lcw',             'L1_XE70', [], [PhysicsStream], ['RATE:MET', 'BW:MET'], -1],
        ['xe100_tc_em',              'L1_XE70', [], [PhysicsStream], ['RATE:MET', 'BW:MET'], -1],
        ['xe100_mht',                'L1_XE70', [], [PhysicsStream], ['RATE:MET', 'BW:MET'], -1],
        ['xe100_pueta',              'L1_XE70', [], [PhysicsStream], ['RATE:MET', 'BW:MET'], -1],

        ['xe100_wEFMu',              'L1_XE70', [], [PhysicsStream], ['RATE:MET', 'BW:MET'], -1],
        ['xe100_tc_lcw_wEFMu',       'L1_XE70', [], [PhysicsStream], ['RATE:MET', 'BW:MET'], -1],
        ['xe100_tc_em_wEFMu',        'L1_XE70', [], [PhysicsStream], ['RATE:MET', 'BW:MET'], -1],
        ['xe100_mht_wEFMu',          'L1_XE70', [], [PhysicsStream], ['RATE:MET', 'BW:MET'], -1],
        ['xe100_pueta_wEFMu',        'L1_XE70', [], [PhysicsStream], ['RATE:MET', 'BW:MET'], -1],
        ['xe100_pufit_wEFMu',        'L1_XE70', [], [PhysicsStream], ['RATE:MET', 'BW:MET'], -1],


        ###xe100 from L1_XE80
        ['xe100_L1XE80',                    'L1_XE80', [], [PhysicsStream], ['RATE:MET', 'BW:MET'], -1],
        ['xe100_tc_lcw_L1XE80',             'L1_XE80', [], [PhysicsStream], ['RATE:MET', 'BW:MET'], -1],
        ['xe100_tc_em_L1XE80',              'L1_XE80', [], [PhysicsStream], ['RATE:MET', 'BW:MET'], -1],
        ['xe100_mht_L1XE80',                'L1_XE80', [], [PhysicsStream], ['RATE:MET', 'BW:MET'], -1],
        ['xe100_pueta_L1XE80',              'L1_XE80', [], [PhysicsStream], ['RATE:MET', 'BW:MET'], -1],
        ['xe100_pufit_L1XE80',              'L1_XE80', [], [PhysicsStream], ['RATE:MET', 'BW:MET'], -1],

        ['xe100_wEFMu_L1XE80',              'L1_XE80', [], [PhysicsStream], ['RATE:MET', 'BW:MET'], -1],
        ['xe100_tc_lcw_wEFMu_L1XE80',       'L1_XE80', [], [PhysicsStream], ['RATE:MET', 'BW:MET'], -1],
        ['xe100_tc_em_wEFMu_L1XE80',        'L1_XE80', [], [PhysicsStream], ['RATE:MET', 'BW:MET'], -1],
        ['xe100_mht_wEFMu_L1XE80',          'L1_XE80', [], [PhysicsStream], ['RATE:MET', 'BW:MET'], -1],
        ['xe100_pueta_wEFMu_L1XE80',        'L1_XE80', [], [PhysicsStream], ['RATE:MET', 'BW:MET'], -1],
        ['xe100_pufit_wEFMu_L1XE80',        'L1_XE80', [], [PhysicsStream], ['RATE:MET', 'BW:MET'], -1],

        ]

        

    TriggerFlags.TauSlice.signatures = TriggerFlags.TauSlice.signatures() + [
        ['tau35_perf_tracktwo_tau25_perf_tracktwo_ditauL', 'L1_TAU20IM_2TAU12IM' , ['L1_TAU20IM','L1_TAU12IM'],[PhysicsStream, 'express'], ['RATE:MultiTau','BW:Tau'], -1],
        ['tau35_perf_tracktwo_tau25_perf_tracktwo_ditauT', 'L1_TAU20IM_2TAU12IM' , ['L1_TAU20IM','L1_TAU12IM'],[PhysicsStream, 'express'], ['RATE:MultiTau','BW:Tau'], -1],
                                                                       
                                                                             
        ['tau25_idperf_tracktwo2015',                        'L1_TAU12IM', [], [PhysicsStream], ['RATE:SingleTau', 'BW:Tau'], -1],
        ['tau25_perf_tracktwo2015',                        'L1_TAU12IM', [], [PhysicsStream], ['RATE:SingleTau', 'BW:Tau'], -1],
        ['tau25_medium1_tracktwo2015',                        'L1_TAU12IM', [], [PhysicsStream], ['RATE:SingleTau', 'BW:Tau'], -1],

        # Run-I comparison
        ['tau20_r1medium1',                        'L1_TAU12', [], [PhysicsStream], ['RATE:SingleTau', 'BW:Tau'], -1],
        ['tau20_r1perf',                           'L1_TAU12', [], [PhysicsStream], ['RATE:SingleTau', 'BW:Tau'], -1],
        ['tau25_r1perf',                           'L1_TAU12', [], [PhysicsStream], ['RATE:SingleTau', 'BW:Tau'], -1],
        ['tau29_r1medium1',                        'L1_TAU20', [], [PhysicsStream], ['RATE:SingleTau', 'BW:Tau'], -1],
        ['tau29_r1perf',                           'L1_TAU20', [], [PhysicsStream], ['RATE:SingleTau', 'BW:Tau'], -1],
        ['tau125_r1medium1',                       'L1_TAU60', [], [PhysicsStream], ['RATE:SingleTau', 'BW:Tau'], -1],
        ['tau125_r1perf',                          'L1_TAU60', [], [PhysicsStream], ['RATE:SingleTau', 'BW:Tau'], -1],
        # Run-II - No BDT: variations
        ['tau25_perf_calo',                        'L1_TAU12IM', [], [PhysicsStream], ['RATE:SingleTau', 'BW:Tau'], -1],
        ['tau25_perf_calo_L1TAU12',                'L1_TAU12', [], [PhysicsStream], ['RATE:SingleTau', 'BW:Tau'], -1],
        ['tau25_perf_trackcalo',                   'L1_TAU12IM', [], [PhysicsStream], ['RATE:SingleTau', 'BW:Tau'], -1],
        ['tau25_perf_tracktwocalo',                'L1_TAU12IM', [], [PhysicsStream], ['RATE:SingleTau', 'BW:Tau'], -1],
        # Run-II - With BDT: main calo-based items
        ['tau25_medium1_calo',                     'L1_TAU12IM', [], [PhysicsStream], ['RATE:SingleTau', 'BW:Tau'], -1],
        ['tau25_medium1_trackcalo',                'L1_TAU12IM', [], [PhysicsStream], ['RATE:SingleTau', 'BW:Tau'], -1],
        ['tau25_medium1_tracktwocalo',             'L1_TAU12IM', [], [PhysicsStream], ['RATE:SingleTau', 'BW:Tau'], -1],
        # Run-II - High-pT variations
        ['tau35_medium1_calo',                     'L1_TAU20IM', [], [PhysicsStream], ['RATE:SingleTau', 'BW:Tau'], -1],
        ['tau80_medium1_calo',                     'L1_TAU40', [], [PhysicsStream], ['RATE:SingleTau', 'BW:Tau'], -1],
        ['tau125_medium1_calo',                    'L1_TAU60', [], [PhysicsStream], ['RATE:SingleTau', 'BW:Tau'], -1],

        #photon+tau chain (ATR-11531) 
        ['tau25_dikaon_tracktwo',                    'L1_TAU12', [], [PhysicsStream], ['RATE:SingleTau', 'BW:Tau'], -1],
        ['tau35_dikaon_tracktwo_L1TAU12',            'L1_TAU12', [], [PhysicsStream], ['RATE:SingleTau', 'BW:Tau'], -1],
        ['tau25_dikaontight_tracktwo',                    'L1_TAU12', [], [PhysicsStream], ['RATE:SingleTau', 'BW:Tau'], -1],
        ['tau35_dikaontight_tracktwo_L1TAU12',            'L1_TAU12', [], [PhysicsStream], ['RATE:SingleTau', 'BW:Tau'], -1],

        # Ditau Items
        ['tau35_perf_ptonly_tau25_perf_ptonly_L1TAU20IM_2TAU12IM',   'L1_TAU20IM_2TAU12IM',['L1_TAU20IM','L1_TAU12IM'], [PhysicsStream], ['RATE:MultiTau', 'BW:Tau'], -1,['serial',-1,["tau35_perf_ptonly","tau25_perf_ptonly"]]],

        ['tau35_loose1_tracktwo_tau25_loose1_tracktwo_L1TAU20IM_2TAU12IM',   'L1_TAU20IM_2TAU12IM',['L1_TAU20IM','L1_TAU12IM'], [PhysicsStream], ['RATE:MultiTau', 'BW:Tau'], -1,['serial',-1,["tau35_loose1_tracktwo","tau25_loose1_tracktwo"]]],
        ['tau35_tight1_tracktwo_tau25_tight1_tracktwo_L1TAU20IM_2TAU12IM',   'L1_TAU20IM_2TAU12IM',['L1_TAU20IM','L1_TAU12IM'], [PhysicsStream], ['RATE:MultiTau', 'BW:Tau'], -1,['serial',-1,["tau35_tight1_tracktwo","tau25_tight1_tracktwo"]]],

        # Works now
        ['tau35_medium1_tracktwo_L1TAU20_tau25_medium1_tracktwo_L1TAU12',   'L1_TAU20_2TAU12',['L1_TAU20','L1_TAU12'], [PhysicsStream], ['RATE:MultiTau', 'BW:Tau'], -1,['serial',-1,["tau35_medium1_tracktwo_L1TAU20","tau25_medium1_tracktwo_L1TAU12"]]],

	#L1Topo TAU+TAU
        ['tau35_loose1_tracktwo_tau25_loose1_tracktwo_L1TAU20ITAU12I-J25',   'L1_TAU20ITAU12I-J25',['L1_TAU20IM','L1_TAU12IM'], [PhysicsStream], ['RATE:MultiTau', 'BW:Tau'], -1,['serial',-1,["tau35_loose1_tracktwo","tau25_loose1_tracktwo"]]], 

        ['tau35_loose1_tracktwo_tau25_loose1_tracktwo_L1DR-TAU20ITAU12I',   'L1_DR-TAU20ITAU12I',['L1_TAU20IM','L1_TAU12IM'], [PhysicsStream], ['RATE:MultiTau', 'BW:Tau'], -1,['serial',-1,["tau35_loose1_tracktwo","tau25_loose1_tracktwo"]]],
        ['tau35_loose1_tracktwo_tau25_loose1_tracktwo_L1DR-TAU20ITAU12I-J25',   'L1_DR-TAU20ITAU12I-J25',['L1_TAU20IM','L1_TAU12IM'], [PhysicsStream], ['RATE:MultiTau', 'BW:Tau'], -1,['serial',-1,["tau35_loose1_tracktwo","tau25_loose1_tracktwo"]]],

	# new L1Topo chains with 0DR25 (ATR-14349,ATR-15225)
        ['tau35_medium1_tracktwo_tau25_medium1_tracktwo_03dR27_L1DR25-TAU20ITAU12I',   'L1_DR25-TAU20ITAU12I',['L1_TAU20IM','L1_TAU12IM'], [PhysicsStream], ['RATE:MultiTau', 'BW:Tau'], -1,['serial',-1,["tau35_medium1_tracktwo","tau25_medium1_tracktwo"]]],
        ['tau35_medium1_tracktwo_tau25_medium1_tracktwo_03dR27_L1DR25-TAU20ITAU12I-J25',   'L1_DR25-TAU20ITAU12I-J25',['L1_TAU20IM','L1_TAU12IM'], [PhysicsStream], ['RATE:MultiTau', 'BW:Tau'], -1,['serial',-1,["tau35_medium1_tracktwo","tau25_medium1_tracktwo"]]],
        ['tau35_tight1_tracktwo_tau25_tight1_tracktwo_03dR27_L1DR25-TAU20ITAU12I',   'L1_DR25-TAU20ITAU12I',['L1_TAU20IM','L1_TAU12IM'], [PhysicsStream], ['RATE:MultiTau', 'BW:Tau'], -1,['serial',-1,["tau35_tight1_tracktwo","tau25_tight1_tracktwo"]]],
        ['tau35_tight1_tracktwo_tau25_tight1_tracktwo_03dR27_L1DR25-TAU20ITAU12I-J25',   'L1_DR25-TAU20ITAU12I-J25',['L1_TAU20IM','L1_TAU12IM'], [PhysicsStream], ['RATE:MultiTau', 'BW:Tau'], -1,['serial',-1,["tau35_tight1_tracktwo","tau25_tight1_tracktwo"]]],

        ['tau80_medium1_tracktwo_L1TAU60_tau25_medium1_tracktwo_L1TAU12','L1_TAU60',['L1_TAU60','L1_TAU12'],[PhysicsStream],['RATE:MultiTau', 'BW:Tau'],-1,['serial',-1,["tau80_medium1_tracktwo_L1TAU60","tau25_medium1_tracktwo_L1TAU12"]]],

        ['tau35_perf_tracktwo_L1TAU20_tau25_perf_tracktwo_L1TAU12', 'L1_TAU20_2TAU12' , ['L1_TAU20','L1_TAU12'],[PhysicsStream], ['RATE:MultiTau','BW:Tau'], -1],
        # Energy calibration chain
        ['tau5_perf_ptonly_L1TAU8',                'L1_TAU8', [], [PhysicsStream], ['RATE:SingleTau', 'BW:Tau'], -1],
        # Run-I comparison
        ['tau20_r1_idperf',                        'L1_TAU12', [], [PhysicsStream], ['RATE:IDMonitoring', 'BW:Tau', 'BW:ID'], -1],
        ['tau25_r1_idperf',                        'L1_TAU12', [], [PhysicsStream], ['RATE:IDMonitoring', 'BW:Tau', 'BW:ID'], -1],
        ['tau25_perf_track_L1TAU12',               'L1_TAU12', [], [PhysicsStream], ['RATE:SingleTau', 'BW:Tau'], -1],
        # Run-II - With BDT: no pre-selection
        ['tau25_medium1_mvonly',                   'L1_TAU12IM', [], [PhysicsStream], ['RATE:SingleTau', 'BW:Tau'], -1],
        ['tau35_loose1_ptonly',                    'L1_TAU20IM', [], [PhysicsStream], ['RATE:SingleTau', 'BW:Tau'], -1],
        ['tau35_medium1_track',                    'L1_TAU20IM', [], [PhysicsStream], ['RATE:SingleTau', 'BW:Tau'], -1],
        ['tau35_medium1_tracktwo_L1TAU20',         'L1_TAU20', [], [PhysicsStream], ['RATE:SingleTau', 'BW:Tau'], -1],
        ['tau35_medium1_ptonly',                   'L1_TAU20IM', [], [PhysicsStream], ['RATE:SingleTau', 'BW:Tau'], -1],
        ['tau35_medium1_ptonly_L1TAU20',           'L1_TAU20', [], [PhysicsStream], ['RATE:SingleTau', 'BW:Tau'], -1],
        ['tau35_tight1_tracktwo',                  'L1_TAU20IM', [], [PhysicsStream], ['RATE:SingleTau', 'BW:Tau'], -1],
        ['tau35_tight1_ptonly',                    'L1_TAU20IM', [], [PhysicsStream], ['RATE:SingleTau', 'BW:Tau'], -1],
        ['tau35_perf_tracktwo',                    'L1_TAU20IM', [], [PhysicsStream], ['RATE:SingleTau', 'BW:Tau'], -1],
        ['tau35_perf_ptonly',                      'L1_TAU20IM', [], [PhysicsStream], ['RATE:SingleTau', 'BW:Tau'], -1],
        ['tau125_perf_tracktwo',                   'L1_TAU60', [], [PhysicsStream], ['RATE:SingleTau', 'BW:Tau'], -1],
        ['tau125_perf_ptonly',                     'L1_TAU60', [], [PhysicsStream], ['RATE:SingleTau', 'BW:Tau'], -1],
        ['tau160_perf_track',                      'L1_TAU60', [], [PhysicsStream], ['RATE:SingleTau', 'BW:Tau'], -1],
        ['tau80_medium1_track',                    'L1_TAU40', [], [PhysicsStream], ['RATE:SingleTau', 'BW:Tau'], -1],
        ['tau125_medium1_track',                   'L1_TAU60', [], [PhysicsStream], ['RATE:SingleTau', 'BW:Tau'], -1],
			 ]

    if TriggerFlags.doFTK():
            TriggerFlags.TauSlice.signatures = TriggerFlags.TauSlice.signatures() + [
                ['tau12_idperf_FTK',              'L1_TAU12IM_FTK', [], [PhysicsStream], ['RATE:SingleTau', 'BW:Tau'], -1],
                ['tau12_perf_FTK',                'L1_TAU12IM_FTK', [], [PhysicsStream], ['RATE:SingleTau', 'BW:Tau'], -1],
                ['tau12_perf0_FTK',               'L1_TAU12IM_FTK', [], [PhysicsStream], ['RATE:SingleTau', 'BW:Tau'], -1],
                ['tau12_perf_FTKNoPrec',          'L1_TAU12IM_FTK', [], [PhysicsStream], ['RATE:SingleTau', 'BW:Tau'], -1],
                ['tau12_perf0_FTKNoPrec',         'L1_TAU12IM_FTK', [], [PhysicsStream], ['RATE:SingleTau', 'BW:Tau'], -1],
                ['tau12_medium0_FTK',             'L1_TAU12IM_FTK', [], [PhysicsStream], ['RATE:SingleTau', 'BW:Tau'], -1],
                ['tau12_medium1_FTK',             'L1_TAU12IM_FTK', [], [PhysicsStream], ['RATE:SingleTau', 'BW:Tau'], -1],
                ['tau12_medium0_FTKNoPrec',       'L1_TAU12IM_FTK', [], [PhysicsStream], ['RATE:SingleTau', 'BW:Tau'], -1],
                ['tau12_medium1_FTKNoPrec',       'L1_TAU12IM_FTK', [], [PhysicsStream], ['RATE:SingleTau', 'BW:Tau'], -1],

                # standard single tau chains seeded from L1 FTK tau seeds for monitoring in CPS
                ['tau25_idperf_tracktwo_L1TAU12IM_FTK',              'L1_TAU12IM_FTK', [], [PhysicsStream], ['RATE:SingleTau', 'BW:Tau'], -1],
                ['tau25_perf_tracktwo_L1TAU12IM_FTK',                'L1_TAU12IM_FTK', [], [PhysicsStream], ['RATE:SingleTau', 'BW:Tau'], -1],
                ['tau25_medium1_tracktwo_L1TAU12IM_FTK',             'L1_TAU12IM_FTK', [], [PhysicsStream], ['RATE:SingleTau', 'BW:Tau'], -1],
                
                ['tau20_medium0_FTK_tau12_medium0_FTK_03dR30_L1DR-TAU20ITAU12I-J25_FTK', 'L1_DR-TAU20ITAU12I-J25_FTK' , ['L1_TAU20IM_FTK','L1_TAU12IM_FTK'],[PhysicsStream, 'express'], ['RATE:MultiTau','BW:Tau'], -1],
                ['tau20_medium1_FTK_tau12_medium1_FTK_03dR30_L1DR-TAU20ITAU12I-J25_FTK', 'L1_DR-TAU20ITAU12I-J25_FTK' , ['L1_TAU20IM_FTK','L1_TAU12IM_FTK'],[PhysicsStream, 'express'], ['RATE:MultiTau','BW:Tau'], -1],
                ['tau20_medium0_FTK_tau12_medium0_FTK_03dR30_ditauL_L1DR-TAU20ITAU12I-J25_FTK', 'L1_DR-TAU20ITAU12I-J25_FTK' , ['L1_TAU20IM_FTK','L1_TAU12IM_FTK'],[PhysicsStream, 'express'], ['RATE:MultiTau','BW:Tau'], -1],
                ['tau20_medium1_FTK_tau12_medium1_FTK_03dR30_ditauL_L1DR-TAU20ITAU12I-J25_FTK', 'L1_DR-TAU20ITAU12I-J25_FTK' , ['L1_TAU20IM_FTK','L1_TAU12IM_FTK'],[PhysicsStream, 'express'], ['RATE:MultiTau','BW:Tau'], -1],
                ['tau20_medium0_FTKNoPrec_tau12_medium0_FTKNoPrec_03dR30_L1DR-TAU20ITAU12I-J25_FTK', 'L1_DR-TAU20ITAU12I-J25_FTK' , ['L1_TAU20IM_FTK','L1_TAU12IM_FTK'],[PhysicsStream, 'express'], ['RATE:MultiTau','BW:Tau'], -1],
                ['tau20_medium1_FTKNoPrec_tau12_medium1_FTKNoPrec_03dR30_L1DR-TAU20ITAU12I-J25_FTK', 'L1_DR-TAU20ITAU12I-J25_FTK' , ['L1_TAU20IM_FTK','L1_TAU12IM_FTK'],[PhysicsStream, 'express'], ['RATE:MultiTau','BW:Tau'], -1],
                ['tau20_medium0_FTKNoPrec_tau12_medium0_FTKNoPrec_03dR30_ditauL_L1DR-TAU20ITAU12I-J25_FTK', 'L1_DR-TAU20ITAU12I-J25_FTK' , ['L1_TAU20IM_FTK','L1_TAU12IM_FTK'],[PhysicsStream, 'express'], ['RATE:MultiTau','BW:Tau'], -1],
                ['tau20_medium1_FTKNoPrec_tau12_medium1_FTKNoPrec_03dR30_ditauL_L1DR-TAU20ITAU12I-J25_FTK', 'L1_DR-TAU20ITAU12I-J25_FTK' , ['L1_TAU20IM_FTK','L1_TAU12IM_FTK'],[PhysicsStream, 'express'], ['RATE:MultiTau','BW:Tau'], -1],

                ['tau20_medium0_FTK_tau12_medium0_FTK_L1TAU20IM_2TAU12IM_J25_2J20_3J12_FTK', 'L1_TAU20IM_2TAU12IM_J25_2J20_3J12_FTK' , ['L1_TAU20IM_FTK','L1_TAU12IM_FTK'],[PhysicsStream, 'express'], ['RATE:MultiTau','BW:Tau'], -1],
                ['tau20_medium1_FTK_tau12_medium1_FTK_L1TAU20IM_2TAU12IM_J25_2J20_3J12_FTK', 'L1_TAU20IM_2TAU12IM_J25_2J20_3J12_FTK' , ['L1_TAU20IM_FTK','L1_TAU12IM_FTK'],[PhysicsStream, 'express'], ['RATE:MultiTau','BW:Tau'], -1],
                ['tau20_medium0_FTK_tau12_medium0_FTK_ditauL_L1TAU20IM_2TAU12IM_J25_2J20_3J12_FTK', 'L1_TAU20IM_2TAU12IM_J25_2J20_3J12_FTK' , ['L1_TAU20IM_FTK','L1_TAU12IM_FTK'],[PhysicsStream, 'express'], ['RATE:MultiTau','BW:Tau'], -1],
                ['tau20_medium1_FTK_tau12_medium1_FTK_ditauL_L1TAU20IM_2TAU12IM_J25_2J20_3J12_FTK', 'L1_TAU20IM_2TAU12IM_J25_2J20_3J12_FTK' , ['L1_TAU20IM_FTK','L1_TAU12IM_FTK'],[PhysicsStream, 'express'], ['RATE:MultiTau','BW:Tau'], -1],
                ['tau20_medium0_FTKNoPrec_tau12_medium0_FTKNoPrec_L1TAU20IM_2TAU12IM_J25_2J20_3J12_FTK', 'L1_TAU20IM_2TAU12IM_J25_2J20_3J12_FTK' , ['L1_TAU20IM_FTK','L1_TAU12IM_FTK'],[PhysicsStream, 'express'], ['RATE:MultiTau','BW:Tau'], -1],
                ['tau20_medium1_FTKNoPrec_tau12_medium1_FTKNoPrec_L1TAU20IM_2TAU12IM_J25_2J20_3J12_FTK', 'L1_TAU20IM_2TAU12IM_J25_2J20_3J12_FTK' , ['L1_TAU20IM_FTK','L1_TAU12IM_FTK'],[PhysicsStream, 'express'], ['RATE:MultiTau','BW:Tau'], -1],
                ['tau20_medium0_FTKNoPrec_tau12_medium0_FTKNoPrec_ditauL_L1TAU20IM_2TAU12IM_J25_2J20_3J12_FTK', 'L1_TAU20IM_2TAU12IM_J25_2J20_3J12_FTK' , ['L1_TAU20IM_FTK','L1_TAU12IM_FTK'],[PhysicsStream, 'express'], ['RATE:MultiTau','BW:Tau'], -1],
                ['tau20_medium1_FTKNoPrec_tau12_medium1_FTKNoPrec_ditauL_L1TAU20IM_2TAU12IM_J25_2J20_3J12_FTK', 'L1_TAU20IM_2TAU12IM_J25_2J20_3J12_FTK' , ['L1_TAU20IM_FTK','L1_TAU12IM_FTK'],[PhysicsStream, 'express'], ['RATE:MultiTau','BW:Tau'], -1],
                
                ]


    TriggerFlags.EgammaSlice.signatures = TriggerFlags.EgammaSlice.signatures() + [

        ##########        
        # Single electron triggers


        # Single electron triggers


        ['e24_lhmedium_nod0_ringer_L1EM20VH',          'L1_EM20VH', [], [PhysicsStream], ['RATE:SingleElectron', 'BW:Egamma'],-1],
        ['e24_lhmedium_cutd0dphideta_L1EM20VH',        'L1_EM20VH', [], [PhysicsStream], ['RATE:SingleElectron', 'BW:Egamma'],-1],

        ['e24_lhtight_nod0_ivarloose_L1EM20VH',        'L1_EM20VH', [], [PhysicsStream], ['RATE:SingleElectron', 'BW:Egamma'],-1],
        ['e24_lhtight_cutd0dphideta_iloose_L1EM20VH',  'L1_EM20VH', [], [PhysicsStream], ['RATE:SingleElectron', 'BW:Egamma'],-1],

#        ['e26_lhtight_nod0_ringer_ivarloose',  'L1_EM22VHI', [], [PhysicsStream], ['RATE:SingleElectron', 'BW:Egamma'],-1],
        
        # topocone isolation
        ['e26_lhtight_nod0_ringer_ivarloose_icaloloose',  'L1_EM22VHI', [], [PhysicsStream], ['RATE:SingleElectron', 'BW:Egamma'],-1],
        ['e26_lhmedium_nod0_ringer_ivarloose_icaloloose',  'L1_EM22VHI', [], [PhysicsStream], ['RATE:SingleElectron', 'BW:Egamma'],-1],
        ['e26_lhtight_nod0_ivarloose_icaloloose',  'L1_EM22VHI', [], [PhysicsStream], ['RATE:SingleElectron', 'BW:Egamma'],-1],
        ['e26_lhmedium_nod0_ivarloose_icaloloose',  'L1_EM22VHI', [], [PhysicsStream], ['RATE:SingleElectron', 'BW:Egamma'],-1],
        ['e26_lhtight_nod0_icaloloose',  'L1_EM22VHI', [], [PhysicsStream], ['RATE:SingleElectron', 'BW:Egamma'],-1],
        ['e26_lhmedium_nod0_icaloloose',  'L1_EM22VHI', [], [PhysicsStream], ['RATE:SingleElectron', 'BW:Egamma'],-1],


        ['e60_lhmedium_cutd0dphideta',         'L1_EM22VHI', [], [PhysicsStream], ['RATE:SingleElectron', 'BW:Egamma'],-1],

        # Di-electron triggers

        ['2e12_lhloose_nod0_L12EM10VH',          'L1_2EM10VH', [], [PhysicsStream], ['RATE:MultiElectron', 'BW:Egamma'],-1],
        ['2e12_lhloose_nodeta_L12EM10VH',        'L1_2EM10VH', [], [PhysicsStream], ['RATE:MultiElectron', 'BW:Egamma'],-1],
        ['2e12_lhloose_nodphires_L12EM10VH',     'L1_2EM10VH', [], [PhysicsStream], ['RATE:MultiElectron', 'BW:Egamma'],-1],
        ['2e12_lhloose_cutd0dphideta_L12EM10VH', 'L1_2EM10VH', [], [PhysicsStream], ['RATE:MultiElectron', 'BW:Egamma'],-1],

        ['2e17_lhloose_nod0',                    'L1_2EM15VH', [], [PhysicsStream], ['RATE:MultiElectron', 'BW:Egamma'],-1],
        ['2e17_lhloose_cutd0dphideta',           'L1_2EM15VH', [], [PhysicsStream], ['RATE:MultiElectron', 'BW:Egamma'],-1],

        # Trielectron triggers

        ['e17_lhmedium_nod0_ivarloose_2e9_lhmedium_nod0', 'L1_EM15VH_3EM7', ['L1_EM15VH','L1_3EM7'], [PhysicsStream], ['RATE:MultiElectron', 'BW:Egamma'],-1],

        # cut-based version of the following triggers staying in MC menu. The LH-based version kept in Physics menu. (ATR-14059)

        # 2e34 rerun items (e+MET triggers)
        ['e17_lhloose_nod0_ringer',            'L1_EM15VH',  [], [PhysicsStream], ['RATE:SingleElectron', 'BW:Egamma'],-1],

        # 2e34 rerun items (e+MET triggers)
        ['e60_lhloose_nod0_L1EM24VHI',  'L1_EM24VHI', [], [PhysicsStream], ['RATE:SingleElectron', 'BW:Egamma'],-1],
        ['e70_lhloose_nod0_L1EM24VHI',  'L1_EM24VHI', [], [PhysicsStream], ['RATE:SingleElectron', 'BW:Egamma'],-1],

        # Single electron/photon chains for Calo sequence optimization (kept as before)
        ['g140_loose_L1EM24VHI',        'L1_EM24VHI', [], [PhysicsStream, 'express'], ['RATE:SinglePhoton','BW:Egamma'],-1],

        # Di-photon triggers

        ['2g20_tight_icalovloose',           'L1_2EM15VH', [], [PhysicsStream], ['RATE:MultiPhoton', 'BW:Egamma'],-1], 
        ['2g20_tight_icaloloose',            'L1_2EM15VH', [], [PhysicsStream], ['RATE:MultiPhoton', 'BW:Egamma'],-1], 
        ['2g20_tight_icalotight',            'L1_2EM15VH', [], [PhysicsStream], ['RATE:MultiPhoton', 'BW:Egamma'],-1], 

        ['2g22_tight_icaloloose',            'L1_2EM15VH', [], [PhysicsStream], ['RATE:MultiPhoton', 'BW:Egamma'],-1], 

        ['2g24_tight',                   'L1_2EM20VH', [], [PhysicsStream], ['RATE:MultiPhoton', 'BW:Egamma'],-1], 
        ['2g24_tight_icalovloose',           'L1_2EM20VH', [], [PhysicsStream], ['RATE:MultiPhoton', 'BW:Egamma'],-1], 
        ['2g24_tight_icaloloose',            'L1_2EM20VH', [], [PhysicsStream], ['RATE:MultiPhoton', 'BW:Egamma'],-1], 
        ['2g24_tight_icalotight',            'L1_2EM20VH', [], [PhysicsStream], ['RATE:MultiPhoton', 'BW:Egamma'],-1], 

        # Photon legs

        ['g20_tight_icalovloose',            'L1_EM15VH', [], [PhysicsStream], ['RATE:SinglePhoton', 'BW:Egamma'],-1],
        ['g20_tight_icaloloose',             'L1_EM15VH', [], [PhysicsStream], ['RATE:SinglePhoton', 'BW:Egamma'],-1],
        ['g20_tight_icalotight',             'L1_EM15VH', [], [PhysicsStream], ['RATE:SinglePhoton', 'BW:Egamma'],-1],

        ['g22_tight_icaloloose',             'L1_EM15VH', [], [PhysicsStream], ['RATE:SinglePhoton', 'BW:Egamma'],-1],

        ['g24_tight',                    'L1_EM20VH', [], [PhysicsStream], ['RATE:SinglePhoton', 'BW:Egamma'],-1], 
        ['g24_tight_icalovloose',            'L1_EM20VH', [], [PhysicsStream], ['RATE:SinglePhoton', 'BW:Egamma'],-1],
        ['g24_tight_icaloloose',             'L1_EM20VH', [], [PhysicsStream], ['RATE:SinglePhoton', 'BW:Egamma'],-1],
        ['g24_tight_icalotight',             'L1_EM20VH', [], [PhysicsStream], ['RATE:SinglePhoton', 'BW:Egamma'],-1],

        ['g45_tight_icalovloose',             'L1_EM20VHI', [], [PhysicsStream], ['RATE:SinglePhoton', 'BW:Egamma'],-1],
        ['g80_loose_icalovloose',             'L1_EM22VHI', [], [PhysicsStream], ['RATE:SinglePhoton', 'BW:Egamma'],-1],
        ['g85_tight_icalovloose',             'L1_EM22VHI', [], [PhysicsStream], ['RATE:SinglePhoton', 'BW:Egamma'],-1],
        ['g100_tight_icalovloose',            'L1_EM22VHI', [], [PhysicsStream], ['RATE:SinglePhoton', 'BW:Egamma'],-1],
        ['g45_tight_icalovloose_L1EM22VHI', 'L1_EM22VHI', [], [PhysicsStream], ['RATE:ElectronPhoton', 'BW:Egamma'], -1],
        ['g45_tight_icalovloose_L1EM24VHI', 'L1_EM24VHI', [], [PhysicsStream], ['RATE:ElectronPhoton', 'BW:Egamma'], -1],
        ['g80_loose_icalovloose_L1EM24VHI', 'L1_EM24VHI', [], [PhysicsStream], ['RATE:ElectronPhoton', 'BW:Egamma'], -1],

        ['e20_mergedtight_g35_medium',           'L1_2EM15VH', [], [PhysicsStream], ['RATE:ElectronPhoton', 'BW:Egamma'], -1,['parallel',-1,[] ]],

        ['e20_mergedtight',                      'L1_EM15VH', [], [PhysicsStream], ['RATE:SingleElectron', 'BW:Egamma'], -1],


        # Fall-back if problem with new tracking kept as before)
        ['e17_etcut_L1EM15',                      'L1_EM15', [], [PhysicsStream], ['RATE:SingleElectron', 'BW:Egamma'],-1],
        
        # W T&P with new L1Topo
        ['e13_etcut_trkcut', 'L1_EM12_W-MT25_W-15DPHI-JXE-0_W-15DPHI-EMXE_W-90RO2-XEHT-0',  ['L1_EM12'], [PhysicsStream], ['RATE:SingleElectron', 'BW:Egamma'], -1],
        ['e13_etcut_trkcut_L1EM12_W-MT25_W-15DPHI-JXE-0_W-15DPHI-EMXE', 'L1_EM12_W-MT25_W-15DPHI-JXE-0_W-15DPHI-EMXE',  ['L1_EM12'], [PhysicsStream], ['RATE:SingleElectron', 'BW:Egamma'], -1], 
        
        ##########
        # Monopole triggers
        ['g30_loose_L1EM15',              'L1_EM15',  [], [PhysicsStream], ['RATE:SinglePhoton', 'BW:Egamma'],-1],
        ['2g25_tight',                              'L1_2EM15VH', [], [PhysicsStream], ['RATE:MultiPhoton', 'BW:Egamma'],-1],

        ['e17_lhmedium_nod0_ivarloose',                  'L1_EM15VH',  [], [PhysicsStream], ['RATE:SingleElectron', 'BW:Egamma'],-1],

        ['g30_loose',                     'L1_EM15VH',  [], [PhysicsStream], ['RATE:SinglePhoton', 'BW:Egamma'],-1],
        ['e24_lhmedium_nod0_g35_loose',   'L1_2EM20VH', [], [PhysicsStream], ['RATE:ElectronPhoton', 'BW:Egamma'], -1,['parallel',-1,[] ]], 

        
        ['e13_etcut_L1W-NOMATCH',               'L1_W-NOMATCH', ['L1_EM12'], [PhysicsStream], ['RATE:SingleElectron', 'BW:Egamma'],-1],

        ['e18_etcut_trkcut_L1EM15_W-MT35_W-05DPHI-JXE-0_W-05DPHI-EM15XE', 'L1_EM15_W-MT35_W-05DPHI-JXE-0_W-05DPHI-EM15XE', ['L1_EM15'], [PhysicsStream], ['RATE:SingleElectron', 'BW:Egamma'], -1],
        ['e5_etcut_L1W-05RO-XEHT-0',            'L1_W-05RO-XEHT-0',           ['L1_EM3'],  [PhysicsStream], ['RATE:SingleElectron', 'BW:Egamma'],-1],
        ['e5_etcut_L1W-90RO2-XEHT-0',           'L1_W-90RO2-XEHT-0',          ['L1_EM3'],  [PhysicsStream], ['RATE:SingleElectron', 'BW:Egamma'],-1],
        ['e5_etcut_L1W-250RO2-XEHT-0',          'L1_W-250RO2-XEHT-0',         ['L1_EM3'],  [PhysicsStream], ['RATE:SingleElectron', 'BW:Egamma'],-1],
        ['e5_etcut_L1W-HT20-JJ15.ETA49',        'L1_W-HT20-JJ15.ETA49',       ['L1_EM3'],  [PhysicsStream], ['RATE:SingleElectron', 'BW:Egamma'],-1],
        ['e13_etcut_L1EM12_W-MT25',             'L1_EM12_W-MT25',             ['L1_EM12'], [PhysicsStream], ['RATE:SingleElectron', 'BW:Egamma'],-1],
        ['e18_etcut_L1EM15_W-MT35',             'L1_EM15_W-MT35',             ['L1_EM15'], [PhysicsStream], ['RATE:SingleElectron', 'BW:Egamma'],-1],
        ['e18_etcut_trkcut', 'L1_EM15_W-MT35_W-250RO2-XEHT-0_W-05DPHI-JXE-0_W-05DPHI-EM15XE', ['L1_EM15'], [PhysicsStream], ['RATE:SingleElectron', 'BW:Egamma'], -1],

        # L1Topo JPSI prescaled performance:
        ['e5_lhtight_nod0_e4_etcut_L1JPSI-1M5',              'L1_JPSI-1M5',      ['L1_EM3','L1_EM3'],  [PhysicsStream], ['RATE:MultiElectron', 'BW:Egamma'],-1, True],
        ['e5_lhtight_nod0_e4_etcut_Jpsiee_L1JPSI-1M5',       'L1_JPSI-1M5',      ['L1_EM3','L1_EM3'],  [PhysicsStream], ['RATE:MultiElectron', 'BW:Egamma'],-1, True],
        ['e9_lhtight_nod0_e4_etcut_Jpsiee_L1JPSI-1M5-EM7',   'L1_JPSI-1M5-EM7',  ['L1_EM7','L1_EM3'],  [PhysicsStream], ['RATE:MultiElectron', 'BW:Egamma'],-1, True],
        ['e5_lhtight_nod0_e9_etcut_Jpsiee_L1JPSI-1M5-EM7',   'L1_JPSI-1M5-EM7',  ['L1_EM3','L1_EM7'],  [PhysicsStream], ['RATE:MultiElectron', 'BW:Egamma'],-1, True], 
        ['e14_lhtight_nod0_e4_etcut_Jpsiee_L1JPSI-1M5-EM12', 'L1_JPSI-1M5-EM12', ['L1_EM12','L1_EM3'], [PhysicsStream], ['RATE:MultiElectron', 'BW:Egamma'],-1, True],
        ['e5_lhtight_nod0_e14_etcut_Jpsiee_L1JPSI-1M5-EM12', 'L1_JPSI-1M5-EM12', ['L1_EM3','L1_EM12'], [PhysicsStream], ['RATE:MultiElectron', 'BW:Egamma'],-1, True],

        ]


    ###########################################################################################################
    #   Bphysics
    ###########################################################################################################
    TriggerFlags.BphysicsSlice.signatures = TriggerFlags.BphysicsSlice.signatures() + [

	['mu11_mu6_bTau',                  'L1_MU11_2MU6', ['L1_MU11','L1_MU6'], [BPhysicsStream, 'express'], [RATE_BphysTag,BW_BphysTag], -1],
	
        #['2mu6_bMuMu_L12MU6', 'L1_2MU6', [], [PhysicsStream], [], -1], 

        ['2mu4_bBmumu_noL2',    'L1_2MU4', [], [BPhysicsStream], [RATE_BphysTag,BW_BphysTag], -1],
        ['2mu10_bBmumu_noL2',   'L1_2MU10', [], [BPhysicsStream], [RATE_BphysTag,BW_BphysTag], -1],

        ['2mu4_bDimu_novtx_noos_noL2',    'L1_2MU4', [], [BPhysicsStream], [RATE_BphysTag,BW_BphysTag], -1],
        ['mu6_mu4_bDimu_novtx_noos_noL2', 'L1_MU6_2MU4', ['L1_MU6','L1_MU4'], [BPhysicsStream], ['RATE:Bphysics','BW:Bphys'], -1],
        ['2mu6_bDimu_novtx_noos_noL2',    'L1_2MU6', [], [BPhysicsStream], [RATE_BphysTag,BW_BphysTag], -1],
        ['2mu10_bDimu_novtx_noos_noL2',   'L1_2MU10', [], [BPhysicsStream], [RATE_BphysTag,BW_BphysTag], -1],

        ###########  2MU4  ################
        ['mu6_iloose_mu6_11invm60_noos', 'L1_2MU6', [], [PhysicsStream], ['RATE:Bphysics','BW:Bphys'], -1],
        ### ATR-14543
        ['mu6_ivarloose_mu6_11invm60_noos', 'L1_2MU6', [], [PhysicsStream], ['RATE:Bphysics','BW:Bphys'], -1],

        # chains with muon overlap removal
        ['2mu4_wOvlpRm_bDimu',                                 'L1_2MU4',                 [], [BPhysicsStream], [RATE_BphysTag,BW_BphysTag], -1],
        ['2mu4_wOvlpRm_bDimu_novtx_noos',                      'L1_2MU4',                 [], [BPhysicsStream], [RATE_BphysTag,BW_BphysTag], -1],
        ['2mu4_wOvlpRm_bBmumuxv2',                             'L1_2MU4',                         [], [BPhysicsStream], [RATE_BphysTag,BW_BphysTag], -1],
        ['3mu6_wOvlpRm_bDimu',                   'L1_3MU6', [], [BPhysicsStream], [RATE_BphysTag,BW_BphysTag], -1],
        ['2mu4_wOvlpRm_bDimu_noinvm_novtx_ss',    'L1_2MU4',     [], [BPhysicsStream], [RATE_BphysTag,BW_BphysTag], -1],    

        # chains with smart overlap removal , based on EF muons
        ['mu4_bNocut',                    'L1_MU4',            [], [BPhysicsStream], ['RATE:SingleMuon', 'BW:Muon'], -1],
        ['2mu4_bNocut',                    'L1_2MU4',  [], [BPhysicsStream], ['RATE:MultiMuon', 'BW:Muon'], -1],
        ['3mu4_mu2noL1_bNocut', 'L1_3MU4', ['L1_3MU4',''], [BMultiMuonStream], ['RATE:MultiMuon','BW:Muon'], -1,['serial',-1,['3mu4','mu2noL1']]],
        ['3mu4_mu4noL1_bNocut', 'L1_3MU4', ['L1_3MU4',''], [BMultiMuonStream], ['RATE:MultiMuon','BW:Muon'], -1,['serial',-1,['3mu4','mu4noL1']]],

        ['mu20_2mu2noL1_bNocut', 'L1_MU20MU21', ['L1_MU20',''], [PhysicsStream], ['RATE:MultiMuon','BW:Muon'], -1,['serial',-1,['mu20','2mu2noL1_bNocut']]],

        
        ['mu20_2mu2noL1_bDimu', 'L1_MU20MU21', ['L1_MU20',''], [BPhysicsStream], ['RATE:MultiMuon','BW:Muon'], -1,['serial',-1,['mu20','2mu2noL1_bNocut']]],
        ['mu20_2mu2noL1_bDimu2700', 'L1_MU20MU21', ['L1_MU20',''], [BPhysicsStream], ['RATE:MultiMuon','BW:Muon'], -1,['serial',-1,['mu20','2mu2noL1_bNocut']]],
        ['mu20_2mu2noL1_bTau', 'L1_MU20MU21', ['L1_MU20',''], [BPhysicsStream], ['RATE:MultiMuon','BW:Muon'], -1,['serial',-1,['mu20','2mu2noL1_bNocut']]],

        # chains with EF B-physics selection skipped
        ['2mu4_bJpsimumu_noEFbph',                    'L1_2MU4', [], [BPhysicsStream], [RATE_BphysTag,BW_BphysTag], -1],
        ['mu6_mu4_bJpsimumu_noEFbph',                 'L1_MU6_2MU4', ['L1_MU6','L1_MU4'], [BPhysicsStream], [RATE_BphysTag,BW_BphysTag], -1],
        ['2mu6_bDimu_noEFbph',                    'L1_2MU6', [], [BPhysicsStream], [RATE_BphysTag,BW_BphysTag], -1],
        ['2mu6_bJpsimumu_noEFbph',                    'L1_2MU6', [], [BPhysicsStream], [RATE_BphysTag,BW_BphysTag], -1],
        ['2mu10_bDimu_noEFbph',                    'L1_2MU10', [], [BPhysicsStream], [RATE_BphysTag,BW_BphysTag], -1],
        ['2mu10_bJpsimumu_noEFbph',                    'L1_2MU10', [], [BPhysicsStream], [RATE_BphysTag,BW_BphysTag], -1],

        ['2mu4_bDimu_tightChi2',                    'L1_2MU4', [], [BPhysicsStream], [RATE_BphysTag,BW_BphysTag], -1],
        ['2mu4_bJpsimumu_tightChi2',                    'L1_2MU4', [], [BPhysicsStream], [RATE_BphysTag,BW_BphysTag], -1],
        ['2mu4_bBmumu_tightChi2',                    'L1_2MU4', [], [BPhysicsStream], [RATE_BphysTag,BW_BphysTag], -1],
        ['2mu4_bUpsimumu_tightChi2',                    'L1_2MU4', [], [BPhysicsStream], [RATE_BphysTag,BW_BphysTag], -1],
        ['mu6_mu4_bDimu_tightChi2',                    'L1_MU6_2MU4', ['L1_MU6','L1_MU4'], [BPhysicsStream], [RATE_BphysTag,BW_BphysTag], -1],
        ['mu6_mu4_bJpsimumu_tightChi2',                    'L1_MU6_2MU4', ['L1_MU6','L1_MU4'], [BPhysicsStream], [RATE_BphysTag,BW_BphysTag], -1],
        ['mu6_mu4_bBmumu_tightChi2',                    'L1_MU6_2MU4', ['L1_MU6','L1_MU4'], [BPhysicsStream], [RATE_BphysTag,BW_BphysTag], -1],
        ['mu6_mu4_bUpsimumu_tightChi2',                    'L1_MU6_2MU4', ['L1_MU6','L1_MU4'], [BPhysicsStream], [RATE_BphysTag,BW_BphysTag], -1],
        ['2mu6_bDimu_tightChi2',                    'L1_2MU6', [], [BPhysicsStream], [RATE_BphysTag,BW_BphysTag], -1],
        ['2mu6_bJpsimumu_tightChi2',                    'L1_2MU6', [], [BPhysicsStream], [RATE_BphysTag,BW_BphysTag], -1],
        ['2mu6_bBmumu_tightChi2',                    'L1_2MU6', [], [BPhysicsStream], [RATE_BphysTag,BW_BphysTag], -1],
        ['2mu6_bUpsimumu_tightChi2',                    'L1_2MU6', [], [BPhysicsStream], [RATE_BphysTag,BW_BphysTag], -1],
        # chains with 'broken' vertexing at EF
        ['2mu4_bDimu_legacyVtx',                    'L1_2MU4',     [],                  [BPhysicsStream], [RATE_BphysTag,BW_BphysTag], -1], 
        ['mu6_mu4_bDimu_legacyVtx',                 'L1_MU6_2MU4', ['L1_MU6','L1_MU4'], [BPhysicsStream], [RATE_BphysTag,BW_BphysTag], -1],
        ['2mu6_bDimu_legacyVtx',                    'L1_2MU6', [],                      [PhysicsStream, 'express'], ['RATE:Bphysics','BW:Bphys'], -1], 
        ['2mu10_bDimu_legacyVtx',                   'L1_2MU10', [],                     [BPhysicsStream], [RATE_BphysTag,BW_BphysTag], -1],
        ['2mu4_bBmumuxv2_legacyVtx',                'L1_2MU4', [],                      [BPhysicsStream], [RATE_BphysTag,BW_BphysTag], -1], 
        ['mu6_mu4_bBmumuxv2_legacyVtx',             'L1_MU6_2MU4', ['L1_MU6','L1_MU4'], [BPhysicsStream], [RATE_BphysTag,BW_BphysTag], -1],
        ['2mu6_bBmumuxv2_legacyVtx',                'L1_2MU6', [],                      [PhysicsStream, 'express'], ['RATE:Bphysics','BW:Bphys'], -1], 
        ['mu10_mu6_bBmumuxv2_legacyVtx',            'L1_MU10_2MU6', ['L1_MU10','L1_MU6'],[BPhysicsStream], [RATE_BphysTag,BW_BphysTag], -1],
        ['2mu10_bBmumuxv2_legacyVtx',               'L1_2MU10', [],                     [BPhysicsStream], [RATE_BphysTag,BW_BphysTag], -1],
        
        #new narrow-scan muon triggers for tau->3mu        
        ['mu6_2mu4_bTau', 'L1_MU6_3MU4', ['L1_MU6','L1_2MU4'], [BPhysicsStream], [RATE_BphysTag,BW_BphysTag], -1],

        # Asymmetric 3mu chains
        ['mu6_2mu4_bDimu', 'L1_MU6_3MU4', ['L1_MU6','L1_3MU4'],   [BMultiMuonStream], [RATE_BMultiMuonTag, 'BW:Muon'], -1],
        ['2mu6_mu4_bDimu', 'L1_2MU6_3MU4', ['L1_2MU6','L1_MU4'], [BMultiMuonStream], [RATE_BMultiMuonTag, 'BW:Muon'], -1],
        
        # chains for Bs->mumuPhi and Bs->J/psiPhi 
        ['mu6_mu4_bBmumux_BsJpsiPhi',                    'L1_MU6_2MU4', ['L1_MU6','L1_MU4'], [BPhysicsStream], [RATE_BphysTag,BW_BphysTag], -1],
        ['2mu6_bBmumux_BsJpsiPhi',                    'L1_2MU6', [], [BPhysicsStream], [RATE_BphysTag,BW_BphysTag], -1],
        ['mu10_mu6_bBmumux_BsJpsiPhi',            'L1_MU10_2MU6', ['L1_MU10','L1_MU6'],[BPhysicsStream], [RATE_BphysTag,BW_BphysTag], -1],


        # Narrow-scan chains seeded L1_MU11_2MU6
        ['mu11_llns_mu6noL1_nscan03_bJpsimumu_noL2_L1MU11_2MU6', 'L1_MU11_2MU6', ['L1_MU11','L2_mu6'], [BPhysicsStream], [RATE_BphysTag,BW_BphysTag], -1,['serial',-1,['mu11_llns','mu6noL1_nscan03']]],
        ['mu11_llns_mu6noL1_nscan03_bDimu_noL2_L1MU11_2MU6', 'L1_MU11_2MU6', ['L1_MU11','L2_mu6'], [BPhysicsStream], [RATE_BphysTag,BW_BphysTag], -1,['serial',-1,['mu11_llns','mu6noL1_nscan03']]],


        ## Moved from Physics due to missing L1Topo item in Physics menu:
        ['2mu6_bDimu_L1BPH-8M15-2MU6_BPH-0DR22-2MU6',     'L1_BPH-8M15-2MU6_BPH-0DR22-2MU6',     ['L1_2MU6'], [BPhysicsStream], [RATE_BphysTag,BW_BphysTag], -1, False],
        ['2mu6_bDimu_novtx_noos_L1BPH-8M15-2MU6_BPH-0DR22-2MU6',     'L1_BPH-8M15-2MU6_BPH-0DR22-2MU6',     ['L1_2MU6'], [BPhysicsStream], [RATE_BphysTag,BW_BphysTag], -1, False],
        ['2mu6_bDimu_noL2_L1BPH-8M15-2MU6_BPH-0DR22-2MU6',     'L1_BPH-8M15-2MU6_BPH-0DR22-2MU6',     ['L1_2MU6'], [BPhysicsStream], [RATE_BphysTag,BW_BphysTag], -1, False],
        ['2mu6_bDimu_novtx_noos_noL2_L1BPH-8M15-2MU6_BPH-0DR22-2MU6',     'L1_BPH-8M15-2MU6_BPH-0DR22-2MU6',     ['L1_2MU6'], [BPhysicsStream], [RATE_BphysTag,BW_BphysTag], -1, False],
         ['2mu4_bDimu_L1BPH-7M15-2MU4_BPH-0DR24-2MU4',     'L1_BPH-7M15-2MU4_BPH-0DR24-2MU4',     ['L1_2MU4'], [BPhysicsStream], [RATE_BphysTag,BW_BphysTag], -1, False],
        ['2mu4_bDimu_novtx_noos_L1BPH-7M15-2MU4_BPH-0DR24-2MU4',     'L1_BPH-7M15-2MU4_BPH-0DR24-2MU4',     ['L1_2MU4'], [BPhysicsStream], [RATE_BphysTag,BW_BphysTag], -1, False],
        ['2mu4_bDimu_noL2_L1BPH-7M15-2MU4_BPH-0DR24-2MU4',     'L1_BPH-7M15-2MU4_BPH-0DR24-2MU4',     ['L1_2MU4'], [BPhysicsStream], [RATE_BphysTag,BW_BphysTag], -1, False],
        ['2mu4_bDimu_novtx_noos_noL2_L1BPH-7M15-2MU4_BPH-0DR24-2MU4',     'L1_BPH-7M15-2MU4_BPH-0DR24-2MU4',     ['L1_2MU4'], [BPhysicsStream], [RATE_BphysTag,BW_BphysTag], -1, False],
        ['2mu4_bUpsimumu_L1BPH-7M15-2MU4_BPH-0DR24-2MU4', 'L1_BPH-7M15-2MU4_BPH-0DR24-2MU4',     ['L1_2MU4'], [BPhysicsStream], [RATE_BphysTag,BW_BphysTag], -1, False],
           ['2mu4_bDimu_L1BPH-7M15-2MU4_BPH-0DR24-2MU4-B',     'L1_BPH-7M15-2MU4_BPH-0DR24-2MU4-B',     ['L1_2MU4'], [BPhysicsStream], [RATE_BphysTag,BW_BphysTag], -1, False],
        ['2mu4_bDimu_novtx_noos_L1BPH-7M15-2MU4_BPH-0DR24-2MU4-B',     'L1_BPH-7M15-2MU4_BPH-0DR24-2MU4-B',     ['L1_2MU4'], [BPhysicsStream], [RATE_BphysTag,BW_BphysTag], -1, False],
        ['2mu4_bDimu_noL2_L1BPH-7M15-2MU4_BPH-0DR24-2MU4-B',     'L1_BPH-7M15-2MU4_BPH-0DR24-2MU4-B',     ['L1_2MU4'], [BPhysicsStream], [RATE_BphysTag,BW_BphysTag], -1, False],
        ['2mu4_bDimu_novtx_noos_noL2_L1BPH-7M15-2MU4_BPH-0DR24-2MU4-B',     'L1_BPH-7M15-2MU4_BPH-0DR24-2MU4-B',     ['L1_2MU4'], [BPhysicsStream], [RATE_BphysTag,BW_BphysTag], -1, False],
        ['2mu4_bUpsimumu_L1BPH-7M15-2MU4_BPH-0DR24-2MU4-B', 'L1_BPH-7M15-2MU4_BPH-0DR24-2MU4-B',     ['L1_2MU4'], [BPhysicsStream], [RATE_BphysTag,BW_BphysTag], -1, False],
           ['2mu4_bDimu_L1BPH-7M15-2MU4_BPH-0DR24-2MU4-BO',     'L1_BPH-7M15-2MU4_BPH-0DR24-2MU4-BO',     ['L1_2MU4'], [BPhysicsStream], [RATE_BphysTag,BW_BphysTag], -1, False],
        ['2mu4_bDimu_novtx_noos_L1BPH-7M15-2MU4_BPH-0DR24-2MU4-BO',     'L1_BPH-7M15-2MU4_BPH-0DR24-2MU4-BO',     ['L1_2MU4'], [BPhysicsStream], [RATE_BphysTag,BW_BphysTag], -1, False],
        ['2mu4_bDimu_noL2_L1BPH-7M15-2MU4_BPH-0DR24-2MU4-BO',     'L1_BPH-7M15-2MU4_BPH-0DR24-2MU4-BO',     ['L1_2MU4'], [BPhysicsStream], [RATE_BphysTag,BW_BphysTag], -1, False],
        ['2mu4_bDimu_novtx_noos_noL2_L1BPH-7M15-2MU4_BPH-0DR24-2MU4-BO',     'L1_BPH-7M15-2MU4_BPH-0DR24-2MU4-BO',     ['L1_2MU4'], [BPhysicsStream], [RATE_BphysTag,BW_BphysTag], -1, False],
        ['2mu4_bUpsimumu_L1BPH-7M15-2MU4_BPH-0DR24-2MU4-BO', 'L1_BPH-7M15-2MU4_BPH-0DR24-2MU4-BO',     ['L1_2MU4'], [BPhysicsStream], [RATE_BphysTag,BW_BphysTag], -1, False],
        ['mu6_mu4_bDimu_L1BPH-8M15-MU6MU4_BPH-0DR22-MU6MU4',     'L1_BPH-8M15-MU6MU4_BPH-0DR22-MU6MU4',     ['L1_MU6','L1_MU4'], [BPhysicsStream], [RATE_BphysTag,BW_BphysTag], -1, False],
        ['mu6_mu4_bDimu_novtx_noos_L1BPH-8M15-MU6MU4_BPH-0DR22-MU6MU4',     'L1_BPH-8M15-MU6MU4_BPH-0DR22-MU6MU4',     ['L1_MU6','L1_MU4'], [BPhysicsStream], [RATE_BphysTag,BW_BphysTag], -1, False],
        ['mu6_mu4_bDimu_noL2_L1BPH-8M15-MU6MU4_BPH-0DR22-MU6MU4',     'L1_BPH-8M15-MU6MU4_BPH-0DR22-MU6MU4',     ['L1_MU6','L1_MU4'], [BPhysicsStream], [RATE_BphysTag,BW_BphysTag], -1, False],
        ['mu6_mu4_bDimu_novtx_noos_noL2_L1BPH-8M15-MU6MU4_BPH-0DR22-MU6MU4',     'L1_BPH-8M15-MU6MU4_BPH-0DR22-MU6MU4',     ['L1_MU6','L1_MU4'], [BPhysicsStream], [RATE_BphysTag,BW_BphysTag], -1, False],
<<<<<<< HEAD
        # 78% bckg rejection WP
        ['2mu4_bDimu_L1BPH-2M8-2MU4_BPH-0DR15-2MU4',    'L1_BPH-2M8-2MU4_BPH-0DR15-2MU4',     ['L1_2MU4'], [BPhysicsStream], [RATE_BphysTag,BW_BphysTag], -1, False],
        ['2mu4_bDimu_novtx_noos_L1BPH-2M8-2MU4_BPH-0DR15-2MU4',    'L1_BPH-2M8-2MU4_BPH-0DR15-2MU4',     ['L1_2MU4'], [BPhysicsStream], [RATE_BphysTag,BW_BphysTag], -1, False],
        ['2mu4_bJpsimumu_L1BPH-2M8-2MU4_BPH-0DR15-2MU4',  'L1_BPH-2M8-2MU4_BPH-0DR15-2MU4',     ['L1_2MU4'], [BPhysicsStream], [RATE_BphysTag,BW_BphysTag], -1, False],
        ['2mu4_bBmumu_L1BPH-2M8-2MU4_BPH-0DR15-2MU4',     'L1_BPH-2M8-2MU4_BPH-0DR15-2MU4',     ['L1_2MU4'], [BPhysicsStream], [RATE_BphysTag,BW_BphysTag], -1, False],
        ['2mu4_bBmumuxv2_L1BPH-2M8-2MU4_BPH-0DR15-2MU4',  'L1_BPH-2M8-2MU4_BPH-0DR15-2MU4',     ['L1_2MU4'], [BPhysicsStream], [RATE_BphysTag,BW_BphysTag], -1, False],
        ['2mu4_bBmumux_BcmumuDsloose_L1BPH-2M8-2MU4_BPH-0DR15-2MU4',  'L1_BPH-2M8-2MU4_BPH-0DR15-2MU4',     ['L1_2MU4'], [BPhysicsStream], [RATE_BphysTag,BW_BphysTag], -1, False],
        ['2mu4_bDimu_noL2_L1BPH-2M8-2MU4_BPH-0DR15-2MU4',    'L1_BPH-2M8-2MU4_BPH-0DR15-2MU4',     ['L1_2MU4'], [BPhysicsStream], [RATE_BphysTag,BW_BphysTag], -1, False],
        ['2mu4_bDimu_novtx_noos_noL2_L1BPH-2M8-2MU4_BPH-0DR15-2MU4',    'L1_BPH-2M8-2MU4_BPH-0DR15-2MU4',     ['L1_2MU4'], [BPhysicsStream], [RATE_BphysTag,BW_BphysTag], -1, False],
        ['2mu4_bJpsimumu_noL2_L1BPH-2M8-2MU4_BPH-0DR15-2MU4',  'L1_BPH-2M8-2MU4_BPH-0DR15-2MU4',     ['L1_2MU4'], [BPhysicsStream], [RATE_BphysTag,BW_BphysTag], -1, False],
        ['2mu4_bBmumu_noL2_L1BPH-2M8-2MU4_BPH-0DR15-2MU4',     'L1_BPH-2M8-2MU4_BPH-0DR15-2MU4',     ['L1_2MU4'], [BPhysicsStream], [RATE_BphysTag,BW_BphysTag], -1, False],
        ['2mu4_bBmumuxv2_noL2_L1BPH-2M8-2MU4_BPH-0DR15-2MU4',  'L1_BPH-2M8-2MU4_BPH-0DR15-2MU4',     ['L1_2MU4'], [BPhysicsStream], [RATE_BphysTag,BW_BphysTag], -1, False],
        ['2mu4_bBmumux_BcmumuDsloose_noL2_L1BPH-2M8-2MU4_BPH-0DR15-2MU4',  'L1_BPH-2M8-2MU4_BPH-0DR15-2MU4',     ['L1_2MU4'], [BPhysicsStream], [RATE_BphysTag,BW_BphysTag], -1, False],
        # 78% bckg rejection WP + OneBarrel
        ['2mu4_bDimu_L1BPH-2M8-2MU4-B_BPH-0DR15-2MU4',      'L1_BPH-2M8-2MU4-B_BPH-0DR15-2MU4',     ['L1_2MU4'], [BPhysicsStream], [RATE_BphysTag,BW_BphysTag], -1, False],
        ['2mu4_bDimu_novtx_noos_L1BPH-2M8-2MU4-B_BPH-0DR15-2MU4',      'L1_BPH-2M8-2MU4-B_BPH-0DR15-2MU4',     ['L1_2MU4'], [BPhysicsStream], [RATE_BphysTag,BW_BphysTag], -1, False],
        ['2mu4_bJpsimumu_L1BPH-2M8-2MU4-B_BPH-0DR15-2MU4',  'L1_BPH-2M8-2MU4-B_BPH-0DR15-2MU4',     ['L1_2MU4'], [BPhysicsStream], [RATE_BphysTag,BW_BphysTag], -1, False],
        ['2mu4_bBmumu_L1BPH-2M8-2MU4-B_BPH-0DR15-2MU4',     'L1_BPH-2M8-2MU4-B_BPH-0DR15-2MU4',     ['L1_2MU4'], [BPhysicsStream], [RATE_BphysTag,BW_BphysTag], -1, False],
        ['2mu4_bBmumuxv2_L1BPH-2M8-2MU4-B_BPH-0DR15-2MU4',  'L1_BPH-2M8-2MU4-B_BPH-0DR15-2MU4',     ['L1_2MU4'], [BPhysicsStream], [RATE_BphysTag,BW_BphysTag], -1, False],
        ['2mu4_bBmumux_BcmumuDsloose_L1BPH-2M8-2MU4-B_BPH-0DR15-2MU4',  'L1_BPH-2M8-2MU4-B_BPH-0DR15-2MU4',     ['L1_2MU4'], [BPhysicsStream], [RATE_BphysTag,BW_BphysTag], -1, False],
        ['2mu4_bDimu_noL2_L1BPH-2M8-2MU4-B_BPH-0DR15-2MU4',      'L1_BPH-2M8-2MU4-B_BPH-0DR15-2MU4',     ['L1_2MU4'], [BPhysicsStream], [RATE_BphysTag,BW_BphysTag], -1, False],
        ['2mu4_bDimu_novtx_noos_noL2_L1BPH-2M8-2MU4-B_BPH-0DR15-2MU4',      'L1_BPH-2M8-2MU4-B_BPH-0DR15-2MU4',     ['L1_2MU4'], [BPhysicsStream], [RATE_BphysTag,BW_BphysTag], -1, False],
        ['2mu4_bJpsimumu_noL2_L1BPH-2M8-2MU4-B_BPH-0DR15-2MU4',  'L1_BPH-2M8-2MU4-B_BPH-0DR15-2MU4',     ['L1_2MU4'], [BPhysicsStream], [RATE_BphysTag,BW_BphysTag], -1, False],
        ['2mu4_bBmumu_noL2_L1BPH-2M8-2MU4-B_BPH-0DR15-2MU4',     'L1_BPH-2M8-2MU4-B_BPH-0DR15-2MU4',     ['L1_2MU4'], [BPhysicsStream], [RATE_BphysTag,BW_BphysTag], -1, False],
        ['2mu4_bBmumuxv2_noL2_L1BPH-2M8-2MU4-B_BPH-0DR15-2MU4',  'L1_BPH-2M8-2MU4-B_BPH-0DR15-2MU4',     ['L1_2MU4'], [BPhysicsStream], [RATE_BphysTag,BW_BphysTag], -1, False],
        ['2mu4_bBmumux_BcmumuDsloose_noL2_L1BPH-2M8-2MU4-B_BPH-0DR15-2MU4',  'L1_BPH-2M8-2MU4-B_BPH-0DR15-2MU4',     ['L1_2MU4'], [BPhysicsStream], [RATE_BphysTag,BW_BphysTag], -1, False],
          
        ['mu6_mu4_bUpsimumu_L1BPH-8M15-MU6MU4_BPH-0DR22-MU6MU4-B', 'L1_BPH-8M15-MU6MU4_BPH-0DR22-MU6MU4-B',     ['L1_MU6','L1_MU4'], [BPhysicsStream], [RATE_BphysTag,BW_BphysTag], -1, False], 
=======



        ['mu6_mu4_bUpsimumu_L1BPH-8M15-MU6MU4_BPH-0DR22-MU6MU4-B', 'L1_BPH-8M15-MU6MU4_BPH-0DR22-MU6MU4-B',     ['L1_MU6','L1_MU4'], [BPhysicsStream], [RATE_BphysTag,BW_BphysTag], -1, False],
        ['mu6_mu4_bUpsimumu_L1BPH-8M15-MU6MU4_BPH-0DR22-MU6MU4-BO', 'L1_BPH-8M15-MU6MU4_BPH-0DR22-MU6MU4-BO',     ['L1_MU6','L1_MU4'], [BPhysicsStream], [RATE_BphysTag,BW_BphysTag], -1, False],
>>>>>>> 1a1df68a


        ['2mu4_bBmumuxv2',                'L1_2MU4', [], [BPhysicsStream], [RATE_BphysTag,BW_BphysTag], -1],
        ['2mu4_bBmumux_BcmumuDsloose',    'L1_2MU4', [], [BPhysicsStream], [RATE_BphysTag,BW_BphysTag], -1],
        ['2mu4_bBmumux_BpmumuKp',         'L1_2MU4', [], [BPhysicsStream], [RATE_BphysTag,BW_BphysTag], -1],
        ['2mu4_bJpsimumu',                'L1_2MU4', [], [BPhysicsStream], [RATE_BphysTag,BW_BphysTag], -1],
        ['2mu4_bUpsimumu',                'L1_2MU4', [], [BPhysicsStream], [RATE_BphysTag,BW_BphysTag], -1],
        ['2mu4_bBmumu',                   'L1_2MU4', [], [BPhysicsStream], [RATE_BphysTag,BW_BphysTag], -1],
        ['mu6_mu4_bBmumu_noL2',           'L1_MU6_2MU4', ['L1_MU6','L1_MU4'], [BPhysicsStream], [RATE_BphysTag,BW_BphysTag], -1],

        ['2mu10_bBmumux_BpmumuKp',        'L1_2MU10', [], [BPhysicsStream], [RATE_BphysTag,BW_BphysTag], -1],
        ['2mu10_bDimu_noinvm_novtx_ss',   'L1_2MU10', [], [BPhysicsStream], [RATE_BphysTag,BW_BphysTag], -1],
        ['2mu10_bBmumu',                  'L1_2MU10', [], [BPhysicsStream], [RATE_BphysTag,BW_BphysTag], -1],

        # Bmumux chains with L2 B-physics selection skipped
        ['2mu4_bBmumuxv2_noL2',                'L1_2MU4', [], [BPhysicsStream], [RATE_BphysTag,BW_BphysTag], -1],
        ['2mu4_bBmumux_BcmumuDsloose_noL2',    'L1_2MU4', [], [BPhysicsStream], [RATE_BphysTag,BW_BphysTag], -1],
        ['2mu4_bBmumux_BpmumuKp_noL2',         'L1_2MU4', [], [BPhysicsStream], [RATE_BphysTag,BW_BphysTag], -1],
        ['mu6_mu4_bBmumuxv2_noL2',             'L1_MU6_2MU4', ['L1_MU6','L1_MU4'], [BPhysicsStream], [RATE_BphysTag,BW_BphysTag], -1],
        ['mu6_mu4_bBmumux_BcmumuDsloose_noL2', 'L1_MU6_2MU4', ['L1_MU6','L1_MU4'], [BPhysicsStream], [RATE_BphysTag,BW_BphysTag], -1],
        ['mu6_mu4_bBmumux_BpmumuKp_noL2',      'L1_MU6_2MU4', ['L1_MU6','L1_MU4'], [BPhysicsStream], [RATE_BphysTag,BW_BphysTag], -1],        
        ['2mu6_bBmumuxv2_noL2',              'L1_2MU6', [], [BPhysicsStream], [RATE_BphysTag,BW_BphysTag], -1],
        ['2mu6_bBmumux_BcmumuDsloose_noL2',    'L1_2MU6', [], [BPhysicsStream], [RATE_BphysTag,BW_BphysTag], -1],
        ['2mu6_bBmumux_BpmumuKp_noL2',    'L1_2MU6',     [], [BPhysicsStream], [RATE_BphysTag,BW_BphysTag], -1],
        ['mu10_mu6_bBmumux_BcmumuDsloose_noL2', 'L1_MU10_2MU6', ['L1_MU10','L1_MU6'], [BPhysicsStream], [RATE_BphysTag,BW_BphysTag], -1],      
        ['mu10_mu6_bBmumux_BpmumuKp_noL2',      'L1_MU10_2MU6', ['L1_MU10','L1_MU6'], [BPhysicsStream], [RATE_BphysTag,BW_BphysTag], -1],        
        ['2mu10_bBmumuxv2_noL2',               'L1_2MU10', [], [BPhysicsStream], [RATE_BphysTag,BW_BphysTag], -1],
        ['2mu10_bBmumux_BcmumuDsloose_noL2',   'L1_2MU10', [], [BPhysicsStream], [RATE_BphysTag,BW_BphysTag], -1],
        ['2mu10_bBmumux_BpmumuKp_noL2',        'L1_2MU10', [], [BPhysicsStream], [RATE_BphysTag,BW_BphysTag], -1],

        ['2mu4_bDimu_noEFbph',                    'L1_2MU4', [], [BPhysicsStream], [RATE_BphysTag,BW_BphysTag], -1],
        ['mu6_mu4_bDimu_noEFbph',                 'L1_MU6_2MU4', ['L1_MU6','L1_MU4'], [BPhysicsStream], [RATE_BphysTag,BW_BphysTag], -1],

        ['2mu4_bDimu_Lxy0',                    'L1_2MU4', [], [BPhysicsStream], [RATE_BphysTag,BW_BphysTag], -1],
        ['2mu4_bJpsimumu_Lxy0',                    'L1_2MU4', [], [BPhysicsStream], [RATE_BphysTag,BW_BphysTag], -1],
        ['2mu4_bBmumu_Lxy0',                    'L1_2MU4', [], [BPhysicsStream], [RATE_BphysTag,BW_BphysTag], -1],
        ['mu6_mu4_bDimu_Lxy0',                    'L1_MU6_2MU4', ['L1_MU6','L1_MU4'], [BPhysicsStream], [RATE_BphysTag,BW_BphysTag], -1],
        ['2mu6_bBmumu_noL2',                    'L1_2MU6', [], [BPhysicsStream], [RATE_BphysTag,BW_BphysTag], -1],
        ['mu10_mu6_bBmumuxv2_noL2', 'L1_MU10_2MU6', ['L1_MU10','L1_MU6'], [BPhysicsStream], [RATE_BphysTag,BW_BphysTag], -1],
        ['2mu6_mu4_bJpsi', 'L1_2MU6_3MU4', ['L1_2MU6','L1_MU4'], [PhysicsStream], ['RATE:Bphysics', 'BW:Bphys'], -1],
        ### ATR-14543
        ['mu6_iloose_mu6_11invm60_noos_novtx', 'L1_2MU6', [], [PhysicsStream], [RATE_BphysTag,BW_BphysTag], -1],
        ['mu6_ivarloose_mu6_11invm60_noos_novtx', 'L1_2MU6', [], [PhysicsStream], ['RATE:Bphysics','BW:Bphys'], -1],

        # chains with MSOnly muons at L2
        ['2mu4_bDimu_noL2',                    'L1_2MU4', [], [BPhysicsStream], [RATE_BphysTag,BW_BphysTag], -1],
        ['2mu4_bJpsimumu_noL2',                    'L1_2MU4', [], [BPhysicsStream], [RATE_BphysTag,BW_BphysTag], -1],
        ['mu6_mu4_bDimu_noL2',                 'L1_MU6_2MU4', ['L1_MU6','L1_MU4'], [BPhysicsStream], [RATE_BphysTag,BW_BphysTag], -1],
        ['mu6_mu4_bJpsimumu_noL2',                 'L1_MU6_2MU4', ['L1_MU6','L1_MU4'], [BPhysicsStream], [RATE_BphysTag,BW_BphysTag], -1],
        ['2mu6_bDimu_noL2',                    'L1_2MU6', [], [BPhysicsStream], [RATE_BphysTag,BW_BphysTag], -1],
        ['2mu6_bJpsimumu_noL2',                    'L1_2MU6', [], [BPhysicsStream], [RATE_BphysTag,BW_BphysTag], -1],
 
# L1 topo # Simple OneBarrel and BarrelOnly #

        # 2mu4-OneBarrel
        ['2mu4_bDimu_noL2_L12MU4-B',      'L1_2MU4-B',     ['L1_2MU4'], [BPhysicsStream], [RATE_BphysTag,BW_BphysTag], -1, False],
        ['2mu4_bDimu_novtx_noos_noL2_L12MU4-B',      'L1_2MU4-B',     ['L1_2MU4'], [BPhysicsStream], [RATE_BphysTag,BW_BphysTag], -1, False],
        ['2mu4_bJpsimumu_noL2_L12MU4-B',  'L1_2MU4-B',     ['L1_2MU4'], [BPhysicsStream], [RATE_BphysTag,BW_BphysTag], -1, False],
        ['2mu4_bBmumu_noL2_L12MU4-B',     'L1_2MU4-B',     ['L1_2MU4'], [BPhysicsStream], [RATE_BphysTag,BW_BphysTag], -1, False],
        ['2mu4_bBmumuxv2_noL2_L12MU4-B',  'L1_2MU4-B',     ['L1_2MU4'], [BPhysicsStream], [RATE_BphysTag,BW_BphysTag], -1, False],
        ['2mu4_bBmumux_BcmumuDsloose_noL2_L12MU4-B',  'L1_2MU4-B',     ['L1_2MU4'], [BPhysicsStream], [RATE_BphysTag,BW_BphysTag], -1, False],

        # 2mu4-BarrelOnly
        ['2mu4_bDimu_noL2_L12MU4-BO',      'L1_2MU4-BO',     ['L1_2MU4'], [BPhysicsStream], [RATE_BphysTag,BW_BphysTag], -1, False],
        ['2mu4_bDimu_novtx_noos_noL2_L12MU4-BO',      'L1_2MU4-BO',     ['L1_2MU4'], [BPhysicsStream], [RATE_BphysTag,BW_BphysTag], -1, False],
        ['2mu4_bJpsimumu_noL2_L12MU4-BO',  'L1_2MU4-BO',     ['L1_2MU4'], [BPhysicsStream], [RATE_BphysTag,BW_BphysTag], -1, False],
        ['2mu4_bBmumu_noL2_L12MU4-BO',     'L1_2MU4-BO',     ['L1_2MU4'], [BPhysicsStream], [RATE_BphysTag,BW_BphysTag], -1, False],
        ['2mu4_bBmumuxv2_noL2_L12MU4-BO',  'L1_2MU4-BO',     ['L1_2MU4'], [BPhysicsStream], [RATE_BphysTag,BW_BphysTag], -1, False],
        ['2mu4_bBmumux_BcmumuDsloose_noL2_L12MU4-BO',  'L1_2MU4-BO',     ['L1_2MU4'], [BPhysicsStream], [RATE_BphysTag,BW_BphysTag], -1, False],

        # mu6_mu4-OneBarrel
        ['mu6_mu4_bDimu_noL2_L12MU4-B',      'L1_MU6_2MU4-B',     ['L1_MU6','L1_MU4'], [BPhysicsStream], [RATE_BphysTag,BW_BphysTag], -1, False],
        ['mu6_mu4_bDimu_novtx_noos_noL2_L12MU4-B',      'L1_MU6_2MU4-B',     ['L1_MU6','L1_MU4'], [BPhysicsStream], [RATE_BphysTag,BW_BphysTag], -1, False],
        ['mu6_mu4_bJpsimumu_noL2_L12MU4-B',  'L1_MU6_2MU4-B',     ['L1_MU6','L1_MU4'], [BPhysicsStream], [RATE_BphysTag,BW_BphysTag], -1, False],
        ['mu6_mu4_bBmumu_noL2_L12MU4-B',     'L1_MU6_2MU4-B',     ['L1_MU6','L1_MU4'], [BPhysicsStream], [RATE_BphysTag,BW_BphysTag], -1, False],
        ['mu6_mu4_bBmumuxv2_noL2_L12MU4-B',  'L1_MU6_2MU4-B',     ['L1_MU6','L1_MU4'], [BPhysicsStream], [RATE_BphysTag,BW_BphysTag], -1, False],
        ['mu6_mu4_bBmumux_BcmumuDsloose_noL2_L12MU4-B',  'L1_MU6_2MU4-B',     ['L1_MU6','L1_MU4'], [BPhysicsStream], [RATE_BphysTag,BW_BphysTag], -1, False],

# mu6_mu4-BarrelOnly
        ['mu6_mu4_bDimu_noL2_L1MU6MU4-BO',      'L1_MU6MU4-BO',     ['L1_MU6','L1_MU4'], [BPhysicsStream], [RATE_BphysTag,BW_BphysTag], -1, False],
        ['mu6_mu4_bDimu_novtx_noos_noL2_L1MU6MU4-BO',      'L1_MU6MU4-BO',     ['L1_MU6','L1_MU4'], [BPhysicsStream], [RATE_BphysTag,BW_BphysTag], -1, False],
        ['mu6_mu4_bJpsimumu_noL2_L1MU6MU4-BO',  'L1_MU6MU4-BO',     ['L1_MU6','L1_MU4'], [BPhysicsStream], [RATE_BphysTag,BW_BphysTag], -1, False],
        ['mu6_mu4_bBmumu_noL2_L1MU6MU4-BO',     'L1_MU6MU4-BO',     ['L1_MU6','L1_MU4'], [BPhysicsStream], [RATE_BphysTag,BW_BphysTag], -1, False],
        ['mu6_mu4_bBmumuxv2_noL2_L1MU6MU4-BO',  'L1_MU6MU4-BO',     ['L1_MU6','L1_MU4'], [BPhysicsStream], [RATE_BphysTag,BW_BphysTag], -1, False],
        ['mu6_mu4_bBmumux_BcmumuDsloose_noL2_L1MU6MU4-BO',  'L1_MU6MU4-BO',     ['L1_MU6','L1_MU4'], [BPhysicsStream], [RATE_BphysTag,BW_BphysTag], -1, False],

# 2mu6-OneBarrel
        ['2mu6_bDimu_noL2_L12MU6-B',      'L1_2MU6-B',     ['L1_2MU6'], [BPhysicsStream], [RATE_BphysTag,BW_BphysTag], -1, False],
        ['2mu6_bDimu_novtx_noos_noL2_L12MU6-B',      'L1_2MU6-B',     ['L1_2MU6'], [BPhysicsStream], [RATE_BphysTag,BW_BphysTag], -1, False],
        ['2mu6_bJpsimumu_noL2_L12MU6-B',  'L1_2MU6-B',     ['L1_2MU6'], [BPhysicsStream], [RATE_BphysTag,BW_BphysTag], -1, False],
        ['2mu6_bBmumu_noL2_L12MU6-B',     'L1_2MU6-B',     ['L1_2MU6'], [BPhysicsStream], [RATE_BphysTag,BW_BphysTag], -1, False],
        ['2mu6_bBmumuxv2_noL2_L12MU6-B',  'L1_2MU6-B',     ['L1_2MU6'], [BPhysicsStream], [RATE_BphysTag,BW_BphysTag], -1, False],
        ['2mu6_bBmumux_BcmumuDsloose_noL2_L12MU6-B',  'L1_2MU6-B',     ['L1_2MU6'], [BPhysicsStream], [RATE_BphysTag,BW_BphysTag], -1, False],
        
# 2mu6-BarrelOnly
        ['2mu6_bDimu_noL2_L12MU6-BO',      'L1_2MU6-BO',     ['L1_2MU6'], [BPhysicsStream], [RATE_BphysTag,BW_BphysTag], -1, False],
        ['2mu6_bDimu_novtx_noos_noL2_L12MU6-BO',      'L1_2MU6-BO',     ['L1_2MU6'], [BPhysicsStream], [RATE_BphysTag,BW_BphysTag], -1, False],
        ['2mu6_bJpsimumu_noL2_L12MU6-BO',  'L1_2MU6-BO',     ['L1_2MU6'], [BPhysicsStream], [RATE_BphysTag,BW_BphysTag], -1, False],
        ['2mu6_bBmumu_noL2_L12MU6-BO',     'L1_2MU6-BO',     ['L1_2MU6'], [BPhysicsStream], [RATE_BphysTag,BW_BphysTag], -1, False],
        ['2mu6_bBmumuxv2_noL2_L12MU6-BO',  'L1_2MU6-BO',     ['L1_2MU6'], [BPhysicsStream], [RATE_BphysTag,BW_BphysTag], -1, False],
        ['2mu6_bBmumux_BcmumuDsloose_noL2_L12MU6-BO',  'L1_2MU6-BO',     ['L1_2MU6'], [BPhysicsStream], [RATE_BphysTag,BW_BphysTag], -1, False],


        
        

#
# L1Topo nominal
#
       

# 86% bckg rejection WP






      
# 96% bckg rejection WP
        ['2mu6_bDimu_noL2_L1BPH-2M9-2MU6_BPH-2DR15-2MU6',      'L1_BPH-2M9-2MU6_BPH-2DR15-2MU6',     ['L1_2MU6'], [BPhysicsStream], [RATE_BphysTag,BW_BphysTag], -1, False],
        ['2mu6_bDimu_novtx_noos_noL2_L1BPH-2M9-2MU6_BPH-2DR15-2MU6',      'L1_BPH-2M9-2MU6_BPH-2DR15-2MU6',     ['L1_2MU6'], [BPhysicsStream], [RATE_BphysTag,BW_BphysTag], -1, False],
        ['2mu6_bJpsimumu_noL2_L1BPH-2M9-2MU6_BPH-2DR15-2MU6',  'L1_BPH-2M9-2MU6_BPH-2DR15-2MU6',     ['L1_2MU6'], [BPhysicsStream], [RATE_BphysTag,BW_BphysTag], -1, False],
        ['2mu6_bBmumu_noL2_L1BPH-2M9-2MU6_BPH-2DR15-2MU6',     'L1_BPH-2M9-2MU6_BPH-2DR15-2MU6',     ['L1_2MU6'], [BPhysicsStream], [RATE_BphysTag,BW_BphysTag], -1, False],
        ['2mu6_bBmumuxv2_noL2_L1BPH-2M9-2MU6_BPH-2DR15-2MU6',  'L1_BPH-2M9-2MU6_BPH-2DR15-2MU6',     ['L1_2MU6'], [BPhysicsStream], [RATE_BphysTag,BW_BphysTag], -1, False],
        ['2mu6_bBmumux_BcmumuDsloose_noL2_L1BPH-2M9-2MU6_BPH-2DR15-2MU6',  'L1_BPH-2M9-2MU6_BPH-2DR15-2MU6',     ['L1_2MU6'], [BPhysicsStream], [RATE_BphysTag,BW_BphysTag], -1, False],
        
       
       ['2mu6_bTau_L1LFV-MU6',  'L1_LFV-MU6', ['L1_2MU6'], [BPhysicsStream], [RATE_BphysTag,BW_BphysTag], -1, False],
       ['2mu6_bPhi_L1LFV-MU6',  'L1_LFV-MU6', ['L1_2MU6'], [BPhysicsStream], [RATE_BphysTag,BW_BphysTag], -1, False],

       ### ATR-15263
       ['2mu4_bBmumux_LbmumuLambda', 'L1_2MU4', [], [BPhysicsStream], [RATE_BphysTag,BW_BphysTag], -1],
       ['mu6_mu4_bBmumux_LbmumuLambda', 'L1_MU6_2MU4', ['L1_MU6','L1_MU4'], [BPhysicsStream], [RATE_BphysTag,BW_BphysTag], -1],
       ['2mu6_bBmumux_LbmumuLambda', 'L1_2MU6', [], [BPhysicsStream], [RATE_BphysTag,BW_BphysTag], -1],

       ['2mu6_bBmumux_LbmumuLambda_L1LFV-MU6', 'L1_LFV-MU6', ['L1_2MU6'], [BPhysicsStream], [RATE_BphysTag,BW_BphysTag], -1, False],
       ['2mu4_bBmumux_LbmumuLambda_L1BPH-2M9-2MU4_BPH-0DR15-2MU4', 'L1_BPH-2M9-2MU4_BPH-0DR15-2MU4', ['L1_2MU4'], [BPhysicsStream], [RATE_BphysTag,BW_BphysTag], -1, False],
       ['mu6_mu4_bBmumux_LbmumuLambda_L1BPH-2M9-MU6MU4_BPH-0DR15-MU6MU4', 'L1_BPH-2M9-MU6MU4_BPH-0DR15-MU6MU4', ['L1_MU6','L1_MU4'], [BPhysicsStream], [RATE_BphysTag,BW_BphysTag], -1, False],
       ['2mu6_bBmumux_LbmumuLambda_L1BPH-2M9-2MU6_BPH-2DR15-2MU6', 'L1_BPH-2M9-2MU6_BPH-2DR15-2MU6', ['L1_2MU6'], [BPhysicsStream], [RATE_BphysTag,BW_BphysTag], -1, False],

#
# For semileptonic modes
#

        ['mu10_mu6_bBmumuxv2_noL2_L1LFV-MU',  'L1_LFV-MU',     ['L1_MU10','L1_MU6'], [BPhysicsStream], [RATE_BphysTag,BW_BphysTag], -1, False],
        ['mu10_mu6_bBmumux_BcmumuDsloose_noL2_L1LFV-MU',  'L1_LFV-MU',     ['L1_MU10','L1_MU6'], [BPhysicsStream], [RATE_BphysTag,BW_BphysTag], -1, False],

                
        ## Some more Bphysics
        # backup 71% bckg rejection WP
        
        ['mu6_mu4_bDimu_noL2_L1BPH-8M15-MU6MU4',     'L1_BPH-8M15-MU6MU4',     ['L1_MU6','L1_MU4'], [BPhysicsStream], [RATE_BphysTag,BW_BphysTag], -1, False],
        ['mu6_mu4_bDimu_novtx_noos_noL2_L1BPH-8M15-MU6MU4',     'L1_BPH-8M15-MU6MU4',     ['L1_MU6','L1_MU4'], [BPhysicsStream], [RATE_BphysTag,BW_BphysTag], -1, False],
        
        # backup 95% bckg rejection WP (for Upsilon only)        
        ['2mu6_bDimu_noL2_L1BPH-8M15-2MU6',     'L1_BPH-8M15-2MU6',     ['L1_2MU6'], [BPhysicsStream], [RATE_BphysTag,BW_BphysTag], -1, False],
        ['2mu6_bDimu_novtx_noos_noL2_L1BPH-8M15-2MU6',     'L1_BPH-8M15-2MU6',     ['L1_2MU6'], [BPhysicsStream], [RATE_BphysTag,BW_BphysTag], -1, False],
			 ]

    if TriggerFlags.doFTK():
        TriggerFlags.BphysicsSlice.signatures = TriggerFlags.BphysicsSlice.signatures() + [
            ['2mu4_bBmumuxv2_Ftk',                'L1_2MU4', [], [BPhysicsStream], [RATE_BphysTag,BW_BphysTag], -1],
            ]


    TriggerFlags.CombinedSlice.signatures = TriggerFlags.CombinedSlice.signatures() + [

        ['e17_lhloose_nod0_ringer_mu14', 'L1_EM15VH_MU10', ['L1_EM15VH', 'L1_MU10'], [PhysicsStream], ['RATE:EgammaMuon', 'BW:Egamma', 'BW:Muon'], -1,['parallel',-1,[] ]],

        ['j20_xe100_mht_L1XE50', 'L1_XE50', ['',''], [PhysicsStream], ['RATE:JetMET', 'BW:Jet'], -1, ['serial',-1,['j20','xe100_mht_L1XE50']]],
        ['j30_xe100_mht_L1XE50', 'L1_XE50', ['',''], [PhysicsStream], ['RATE:JetMET', 'BW:Jet'], -1, ['serial',-1,['j30','xe100_mht_L1XE50']]],
        ['j40_xe100_mht_L1XE50', 'L1_XE50', ['',''], [PhysicsStream], ['RATE:JetMET', 'BW:Jet'], -1, ['serial',-1,['j40','xe100_mht_L1XE50']]],
        
        ['j20_lcw_xe100_mht_L1XE50', 'L1_XE50', ['',''], [PhysicsStream], ['RATE:JetMET', 'BW:Jet'], -1, ['serial',-1,['j20_lcw','xe100_mht_L1XE50']]],
        ['j30_lcw_xe100_mht_L1XE50', 'L1_XE50', ['',''], [PhysicsStream], ['RATE:JetMET', 'BW:Jet'], -1, ['serial',-1,['j30_lcw','xe100_mht_L1XE50']]],
        ['j40_lcw_xe100_mht_L1XE50', 'L1_XE50', ['',''], [PhysicsStream], ['RATE:JetMET', 'BW:Jet'], -1, ['serial',-1,['j40_lcw','xe100_mht_L1XE50']]],
        
        ['j20_cleanT_xe100_mht_L1XE50', 'L1_XE50', ['',''], [PhysicsStream], ['RATE:JetMET', 'BW:Jet'], -1, ['serial',-1,['j20_cleanT','xe100_mht_L1XE50']]],
        ['j30_cleanT_xe100_mht_L1XE50', 'L1_XE50', ['',''], [PhysicsStream], ['RATE:JetMET', 'BW:Jet'], -1, ['serial',-1,['j30_cleanT','xe100_mht_L1XE50']]],
        ['j40_cleanT_xe100_mht_L1XE50', 'L1_XE50', ['',''], [PhysicsStream], ['RATE:JetMET', 'BW:Jet'], -1, ['serial',-1,['j40_cleanT','xe100_mht_L1XE50']]],        

        ['j80_0eta240_j60_j45_320eta490_invm700_AND_j45_bmv2c1070_split_j45_bmv2c1085_split','L1_J40.0ETA25_2J25_J20.31ETA49', ['','','','',''], [PhysicsStream], ['RATE:MultiBJet', 'BW:BJet' ], -1, ['serial',-1,['j80_0eta240','j60','j45_320eta490_invm700_AND','j45_bmv2c1070_split','j45_bmv2c1085_split'] ]],
                


        # 2e34 single items
#ATR-16089        ['e60_lhloose_L1EM24VHI_xe60noL1',      'L1_EM24VHI', ['L1_EM24VHI',''], [PhysicsStream], ['RATE:EgammaMET', 'BW:Egamma', 'BW:MET'], -1,['serial',-1,["e60_lhloose_L1EM24VHI","xe60noL1"]]],
        ['e60_lhloose_nod0_L1EM24VHI_xe60noL1', 'L1_EM24VHI', ['L1_EM24VHI',''], [PhysicsStream], ['RATE:EgammaMET', 'BW:Egamma', 'BW:MET'], -1,['serial',-1,["e60_lhloose_nod0_L1EM24VHI","xe60noL1"]]],
#ATR-16089        ['e70_lhloose_L1EM24VHI_xe70noL1',      'L1_EM24VHI', ['L1_EM24VHI',''], [PhysicsStream], ['RATE:EgammaMET', 'BW:Egamma', 'BW:MET'], -1,['serial',-1,["e70_lhloose_L1EM24VHI","xe70noL1"]]],
        ['e70_lhloose_nod0_L1EM24VHI_xe70noL1', 'L1_EM24VHI', ['L1_EM24VHI',''], [PhysicsStream], ['RATE:EgammaMET', 'BW:Egamma', 'BW:MET'], -1,['serial',-1,["e70_lhloose_nod0_L1EM24VHI","xe70noL1"]]],

        # L1Topo W T&P triggers for 2016
        ['e13_etcut_trkcut_L1EM12_W-MT25_W-15DPHI-JXE-0_W-15DPHI-EMXE_XS20_xe20_mt25', 'L1_EM12_W-MT25_W-15DPHI-JXE-0_W-15DPHI-EMXE_XS20', ['L1_EM12',''], [PhysicsStream], ['RATE:EgammaMET', 'BW:Egamma'], -1, ['serial',-1,["e13_etcut_trkcut","xe20"]]],
        ['e13_etcut_trkcut_xe20_mt25', 'L1_EM12_W-MT25_W-15DPHI-JXE-0_W-15DPHI-EMXE_W-90RO2-XEHT-0', ['L1_EM12',''], [PhysicsStream], ['RATE:EgammaMET', 'BW:Egamma'], -1, ['serial',-1,["e13_etcut_trkcut","xe20"]]],    
        ['e13_etcut_trkcut_xs15_L1EM12_W-MT25_W-15DPHI-JXE-0_W-15DPHI-EMXE_XS20', 'L1_EM12_W-MT25_W-15DPHI-JXE-0_W-15DPHI-EMXE_XS20', ['L1_EM12',''], [PhysicsStream], ['RATE:SingleElectron', 'BW:Egamma'], -1,['serial',-1,["e13_etcut_trkcut","xs15"]]], # commenting out until megrging is fixed centrally.
        ['e13_etcut_trkcut_xe20_L1EM12_W-MT25_W-15DPHI-JXE-0_W-15DPHI-EMXE_XS20', 'L1_EM12_W-MT25_W-15DPHI-JXE-0_W-15DPHI-EMXE_XS20', ['L1_EM12',''],[PhysicsStream],['RATE:EgammaMET','BW:Egamma'],-1,['serial',-1,["e13_etcut_trkcut","xe20"]]],
        ['e13_etcut_trkcut_xe20', 'L1_EM12_W-MT25_W-15DPHI-JXE-0_W-15DPHI-EMXE_W-90RO2-XEHT-0', ['L1_EM12',''],[PhysicsStream],['RATE:EgammaMET','BW:Egamma'],-1,['serial',-1,["e13_etcut_trkcut","xe20"]]],
        ['e13_etcut_trkcut_j20_perf_xe15_6dphi05_mt25_L1EM12_W-MT25_W-15DPHI-JXE-0_W-15DPHI-EMXE_XS20', 'L1_EM12_W-MT25_W-15DPHI-JXE-0_W-15DPHI-EMXE_XS20', ['L1_EM12','',''],[PhysicsStream],['RATE:EgammaMET','BW:Egamma'],-1,['serial',-1,["e13_etcut_trkcut","j20_perf","xe15"]]],
        ['e13_etcut_trkcut_j20_perf_xe15_6dphi05_mt25_L1EM12_W-MT25_W-15DPHI-JXE-0_W-15DPHI-EMXE_W-90RO2-XEHT-0', 'L1_EM12_W-MT25_W-15DPHI-JXE-0_W-15DPHI-EMXE_W-90RO2-XEHT-0', ['L1_EM12','',''],[PhysicsStream],['RATE:EgammaMET','BW:Egamma'],-1,['serial',-1,["e13_etcut_trkcut","j20_perf","xe15"]]],
       
        ### ATR-14348: L1Topo egamma chains
        ['e13_etcut_trkcut_xs30_j15_perf_xe30_2dphi05_mt35_L1EM12_W-MT25_W-15DPHI-JXE-0_W-15DPHI-EMXE_W-90RO2-XEHT-0', 'L1_EM12_W-MT25_W-15DPHI-JXE-0_W-15DPHI-EMXE_W-90RO2-XEHT-0', ['L1_EM12','','',''], [PhysicsStream], ['RATE:EgammaMET', 'BW:Egamma'], -1, ['serial',-1,["e13_etcut_trkcut","xs30","j15_perf","xe30"]]],
        ['e13_etcut_trkcut_xs30_j15_perf_xe30_2dphi15_mt35_L1EM12_W-MT25_W-15DPHI-JXE-0_W-15DPHI-EMXE_W-90RO2-XEHT-0', 'L1_EM12_W-MT25_W-15DPHI-JXE-0_W-15DPHI-EMXE_W-90RO2-XEHT-0', ['L1_EM12','','',''], [PhysicsStream], ['RATE:EgammaMET', 'BW:Egamma'], -1, ['serial',-1,["e13_etcut_trkcut","xs30","j15_perf","xe30"]]],
        ['e13_etcut_trkcut_xs30_xe30_mt35_L1EM12_W-MT25_W-15DPHI-JXE-0_W-15DPHI-EMXE_W-90RO2-XEHT-0', 'L1_EM12_W-MT25_W-15DPHI-JXE-0_W-15DPHI-EMXE_W-90RO2-XEHT-0', ['L1_EM12','',''], [PhysicsStream], ['RATE:EgammaMET', 'BW:Egamma'], -1, ['serial',-1,["e13_etcut_trkcut","xs30","xe30"]]],
        ['e13_etcut_trkcut_xs30_j15_perf_xe30_6dphi05_mt35_L1EM12_W-MT25_W-15DPHI-JXE-0_W-15DPHI-EMXE_XS20', 'L1_EM12_W-MT25_W-15DPHI-JXE-0_W-15DPHI-EMXE_XS20', ['L1_EM12','','',''], [PhysicsStream], ['RATE:EgammaMET', 'BW:Egamma'], -1, ['serial',-1,["e13_etcut_trkcut","xs30","j15_perf","xe30"]]],
        ['e13_etcut_trkcut_xs30_j15_perf_xe30_6dphi15_mt35_L1EM12_W-MT25_W-15DPHI-JXE-0_W-15DPHI-EMXE_XS20', 'L1_EM12_W-MT25_W-15DPHI-JXE-0_W-15DPHI-EMXE_XS20', ['L1_EM12','','',''], [PhysicsStream], ['RATE:EgammaMET', 'BW:Egamma'], -1, ['serial',-1,["e13_etcut_trkcut","xs30","j15_perf","xe30"]]],
        ['e13_etcut_trkcut_xs30_xe30_mt35_L1EM12_W-MT25_W-15DPHI-JXE-0_W-15DPHI-EMXE_XS20', 'L1_EM12_W-MT25_W-15DPHI-JXE-0_W-15DPHI-EMXE_XS20', ['L1_EM12','',''], [PhysicsStream], ['RATE:EgammaMET', 'BW:Egamma'], -1, ['serial',-1,["e13_etcut_trkcut","xs30","xe30"]]],
        ['e13_etcut_trkcut_xs30_j15_perf_xe30_2dphi15_mt35_L1EM12_W-MT25_W-15DPHI-JXE-0_W-15DPHI-EMXE_XS20', 'L1_EM12_W-MT25_W-15DPHI-JXE-0_W-15DPHI-EMXE_XS20', ['L1_EM12','','',''], [PhysicsStream], ['RATE:EgammaMET', 'BW:Egamma'], -1, ['serial',-1,["e13_etcut_trkcut","xs30","j15_perf","xe30"]]],
        ['e13_etcut_trkcut_j20_perf_xe15_6dphi15_mt25_L1EM12_W-MT25_W-15DPHI-JXE-0_W-15DPHI-EMXE_XS20', 'L1_EM12_W-MT25_W-15DPHI-JXE-0_W-15DPHI-EMXE_XS20', ['L1_EM12','',''],[PhysicsStream],['RATE:EgammaMET','BW:Egamma'],-1,['serial',-1,["e13_etcut_trkcut","j20_perf","xe15"]]],
        ['e13_etcut_trkcut_xs30_j15_perf_xe30_6dphi15_mt35_L1EM12_W-MT25_W-15DPHI-JXE-0_W-15DPHI-EMXE_W-90RO2-XEHT-0', 'L1_EM12_W-MT25_W-15DPHI-JXE-0_W-15DPHI-EMXE_W-90RO2-XEHT-0', ['L1_EM12','','',''], [PhysicsStream], ['RATE:EgammaMET', 'BW:Egamma'], -1, ['serial',-1,["e13_etcut_trkcut","xs30","j15_perf","xe30"]]],
        ['e13_etcut_trkcut_j20_perf_xe15_6dphi15_mt25_L1EM12_W-MT25_W-15DPHI-JXE-0_W-15DPHI-EMXE_W-90RO2-XEHT-0', 'L1_EM12_W-MT25_W-15DPHI-JXE-0_W-15DPHI-EMXE_W-90RO2-XEHT-0', ['L1_EM12','',''],[PhysicsStream],['RATE:EgammaMET','BW:Egamma'],-1,['serial',-1,["e13_etcut_trkcut","j20_perf","xe15"]]],
        ['e13_etcut_trkcut_j20_perf_xe15_6dphi15_mt25', 'L1_EM12_XS20', ['L1_EM12','',''],[PhysicsStream],['RATE:EgammaMET','BW:Egamma'],-1,['serial',-1,["e13_etcut_trkcut","j20_perf","xe15"]]],
        # e18
        ['e18_etcut_trkcut_xs30_j15_perf_xe30_2dphi15_mt35_L1EM15_W-MT35_W-05DPHI-JXE-0_W-05DPHI-EM15XE_XS30', 'L1_EM15_W-MT35_W-05DPHI-JXE-0_W-05DPHI-EM15XE_XS30', ['L1_EM15','','',''], [PhysicsStream], ['RATE:EgammaMET', 'BW:Egamma'], -1, ['serial',-1,["e18_etcut_trkcut","xs30","j15_perf","xe30"]]],
        ['e18_etcut_trkcut_xs30_j15_perf_xe30_6dphi05_mt35_L1EM15_W-MT35_W-250RO2-XEHT-0_W-05DPHI-JXE-0_W-05DPHI-EM15XE', 'L1_EM15_W-MT35_W-250RO2-XEHT-0_W-05DPHI-JXE-0_W-05DPHI-EM15XE', ['L1_EM15','','',''], [PhysicsStream], ['RATE:EgammaMET', 'BW:Egamma'], -1, ['serial',-1,["e18_etcut_trkcut","xs30","j15_perf","xe30"]]],
        ['e18_etcut_trkcut_xs30_j15_perf_xe30_6dphi15_mt35_L1EM15_W-MT35_W-250RO2-XEHT-0_W-05DPHI-JXE-0_W-05DPHI-EM15XE', 'L1_EM15_W-MT35_W-250RO2-XEHT-0_W-05DPHI-JXE-0_W-05DPHI-EM15XE', ['L1_EM15','','',''], [PhysicsStream], ['RATE:EgammaMET', 'BW:Egamma'], -1, ['serial',-1,["e18_etcut_trkcut","xs30","j15_perf","xe30"]]],
        ['e18_etcut_trkcut_xs30_j15_perf_xe30_6dphi15_mt35_L1EM15_W-MT35_W-250RO2-XEHT-0_W-15DPHI-JXE-0_W-15DPHI-EM15XE', 'L1_EM15_W-MT35_W-250RO2-XEHT-0_W-15DPHI-JXE-0_W-15DPHI-EM15XE', ['L1_EM15','','',''],  [PhysicsStream], ['RATE:EgammaMET', 'BW:Egamma', 'BW:MET'], -1,['serial',-1,["e18_etcut_trkcut","xs30","j15_perf","xe30"]]],
        ['e18_etcut_trkcut_xs30_xe30_mt35_L1EM15_W-MT35_W-250RO2-XEHT-0_W-15DPHI-JXE-0_W-15DPHI-EM15XE', 'L1_EM15_W-MT35_W-250RO2-XEHT-0_W-15DPHI-JXE-0_W-15DPHI-EM15XE', ['L1_EM15','',''], [PhysicsStream], ['RATE:EgammaMET', 'BW:Egamma'], -1, ['serial',-1,["e18_etcut_trkcut","xs30","xe30"]]],
        # e20
        ['e20_etcut_trkcut_xs30_j15_perf_xe30_6dphi15_mt35_L1EM15_W-MT35_W-250RO2-XEHT-0_W-15DPHI-JXE-0_W-15DPHI-EM15XE', 'L1_EM15_W-MT35_W-250RO2-XEHT-0_W-15DPHI-JXE-0_W-15DPHI-EM15XE', ['L1_EM15','','',''],  [PhysicsStream], ['RATE:EgammaMET', 'BW:Egamma', 'BW:MET'], -1,['serial',-1,["e20_etcut_trkcut","xs30","j15_perf","xe30"]]],
        ['e20_etcut_trkcut_xs30_xe30_mt35_L1EM15_W-MT35_W-250RO2-XEHT-0_W-15DPHI-JXE-0_W-15DPHI-EM15XE', 'L1_EM15_W-MT35_W-250RO2-XEHT-0_W-15DPHI-JXE-0_W-15DPHI-EM15XE', ['L1_EM15','',''], [PhysicsStream], ['RATE:EgammaMET', 'BW:Egamma'], -1, ['serial',-1,["e20_etcut_trkcut","xs30","xe30"]]],
        ['e20_etcut_trkcut_xs30_j15_perf_xe30_6dphi15_mt35_L1EM15_W-MT35_W-250RO2-XEHT-0_W-05DPHI-JXE-0_W-05DPHI-EM15XE', 'L1_EM15_W-MT35_W-250RO2-XEHT-0_W-05DPHI-JXE-0_W-05DPHI-EM15XE', ['L1_EM15','','',''],  [PhysicsStream], ['RATE:EgammaMET', 'BW:Egamma', 'BW:MET'], -1,['serial',-1,["e20_etcut_trkcut","xs30","j15_perf","xe30"]]],
        ['e20_etcut_trkcut_xs30_xe30_mt35_L1EM15_W-MT35_W-250RO2-XEHT-0_W-05DPHI-JXE-0_W-05DPHI-EM15XE', 'L1_EM15_W-MT35_W-250RO2-XEHT-0_W-05DPHI-JXE-0_W-05DPHI-EM15XE', ['L1_EM15','',''], [PhysicsStream], ['RATE:EgammaMET', 'BW:Egamma'], -1, ['serial',-1,["e20_etcut_trkcut","xs30","xe30"]]],
        # e24
        ['e24_etcut_trkcut_xs30_j15_perf_xe30_6dphi15_mt35_L1EM15_W-MT35_W-250RO2-XEHT-0_W-15DPHI-JXE-0_W-15DPHI-EM15XE', 'L1_EM15_W-MT35_W-250RO2-XEHT-0_W-15DPHI-JXE-0_W-15DPHI-EM15XE', ['L1_EM15','','',''],  [PhysicsStream], ['RATE:EgammaMET', 'BW:Egamma', 'BW:MET'], -1,['serial',-1,["e24_etcut_trkcut","xs30","j15_perf","xe30"]]],
        ['e24_etcut_trkcut_xs30_xe30_mt35_L1EM15_W-MT35_W-250RO2-XEHT-0_W-15DPHI-JXE-0_W-15DPHI-EM15XE', 'L1_EM15_W-MT35_W-250RO2-XEHT-0_W-15DPHI-JXE-0_W-15DPHI-EM15XE', ['L1_EM15','',''], [PhysicsStream], ['RATE:EgammaMET', 'BW:Egamma'], -1, ['serial',-1,["e24_etcut_trkcut","xs30","xe30"]]],
        ['e24_etcut_trkcut_xs30_j15_perf_xe30_6dphi15_mt35_L1EM15_W-MT35_W-250RO2-XEHT-0_W-05DPHI-JXE-0_W-05DPHI-EM15XE', 'L1_EM15_W-MT35_W-250RO2-XEHT-0_W-05DPHI-JXE-0_W-05DPHI-EM15XE', ['L1_EM15','','',''],  [PhysicsStream], ['RATE:EgammaMET', 'BW:Egamma', 'BW:MET'], -1,['serial',-1,["e24_etcut_trkcut","xs30","j15_perf","xe30"]]],
        ['e24_etcut_trkcut_xs30_xe30_mt35_L1EM15_W-MT35_W-250RO2-XEHT-0_W-05DPHI-JXE-0_W-05DPHI-EM15XE', 'L1_EM15_W-MT35_W-250RO2-XEHT-0_W-05DPHI-JXE-0_W-05DPHI-EM15XE', ['L1_EM15','',''], [PhysicsStream], ['RATE:EgammaMET', 'BW:Egamma'], -1, ['serial',-1,["e24_etcut_trkcut","xs30","xe30"]]],


 
        # cut-based version of the following triggers staying in MC menu. The LH-based version kept in Physics menu. (ATR-14059)

        # 3 lepton ATR-15246
        ['e17_lhvloose_nod0_e10_lhvloose_mu6',  'L1_EM15VH_2EM8VH_MU6',['L1_EM15VH','L1_2EM8VH','L1_MU6'], [PhysicsStream], ['RATE:EgammaMuon', 'BW:Egamma', 'BW:Muon'], -1,['parallel',-1,[] ]],

        # photon+tri-jet trigger

        ['g45_tight_3j50noL1', 'L1_EM20VH', ['L1_EM20VH',''], [PhysicsStream], ['RATE:EgammaJet', 'BW:Egamma', 'BW:Jet'], -1,['serial',-1,["g45_tight","3j50noL1"]]],
        ['g75_tight_3j50noL1', 'L1_EM20VH', ['L1_EM20VH',''], [PhysicsStream], ['RATE:EgammaJet', 'BW:Egamma', 'BW:Jet'], -1,['serial',-1,["g75_tight","3j50noL1"]]],
        ['g75_tight_3j25noL1_L1EM20VHI', 'L1_EM20VHI', ['L1_EM20VHI',''], [PhysicsStream], ['RATE:EgammaJet', 'BW:Egamma', 'BW:Jet'], -1,['serial',-1,["g75_tight","3j25noL1_L1EM20VHI"]]],
        ['g75_tight_3j25noL1_L1EM22VHI', 'L1_EM22VHI', ['L1_EM22VHI',''], [PhysicsStream], ['RATE:EgammaJet', 'BW:Egamma', 'BW:Jet'], -1,['serial',-1,["g75_tight","3j25noL1_L1EM22VHI"]]],


        ['j80_boffperf_split_L12J50_XE40','L1_2J50_XE40',  ['L1_2J50_XE40',''],  [PhysicsStream], ['RATE:JetMET', 'BW:MET', 'BW:Jet'], -1],
        ['j80_boffperf_split_xe70_L1J400ETA25_XE50','L1_J40.0ETA25_XE50',  ['L1_J40.0ETA25_XE50',''],  [PhysicsStream], ['RATE:JetMET', 'BW:MET', 'BW:Jet'], -1,['serial',-1,["j80_boffperf_split","xe70_L1J400ETA25_XE50"]]],
        ['j100_boffperf_split_L1XE60','L1_XE60',  ['L1_XE60',''],  [PhysicsStream], ['RATE:JetMET', 'BW:MET', 'BW:Jet'], -1],

      ['j80_bmv2c1060_split_L12J50_XE40','L1_2J50_XE40',  ['L1_2J50','XE40'],  [PhysicsStream], ['RATE:JetMET', 'BW:MET', 'BW:Jet'], -1],
      ['j100_bmv2c1070_split_L1XE60','L1_XE60',  ['L1_2J50',''],  [PhysicsStream], ['RATE:JetMET', 'BW:MET', 'BW:Jet'], -1],



        # 
        #  B-jet + hT
        #

        ['2j55_bperf_ht300_L14J20',  'L1_4J20',   ['L1_4J20', ''],   [PhysicsStream], ['RATE:MultiBJet',  'BW:BJet', 'BW:Jet'],-1,['serial',-1,['2j55_bperf', 'ht300_L14J20']]],
        ['2j55_bperf_split_ht300_L14J20',  'L1_4J20',   ['L1_4J20', ''],   [PhysicsStream], ['RATE:MultiBJet',  'BW:BJet', 'BW:Jet'],-1,['serial',-1,['2j55_bperf_split', 'ht300_L14J20']]],
        ['2j55_boffperf_ht300_L14J20',  'L1_4J20',   ['L1_4J20', ''],   [PhysicsStream], ['RATE:MultiBJet',  'BW:BJet', 'BW:Jet'],-1,['serial',-1,['2j55_boffperf', 'ht300_L14J20']]],

        ['j55_bperf_ht500_L14J20',  'L1_4J20',   ['L1_4J20', ''],   [PhysicsStream], ['RATE:MultiBJet',  'BW:BJet', 'BW:Jet'],-1,['serial',-1,[  'j55_bperf', 'ht500_L14J20']]],
        ['j55_bperf_split_ht500_L14J20',  'L1_4J20',   ['L1_4J20', ''],   [PhysicsStream], ['RATE:MultiBJet',  'BW:BJet', 'BW:Jet'],-1,['serial',-1,[ 'j55_bperf_split', 'ht500_L14J20']]],
        ['j55_boffperf_ht500_L14J20',  'L1_4J20',   ['L1_4J20', ''],   [PhysicsStream], ['RATE:MultiBJet',  'BW:BJet', 'BW:Jet'],-1,['serial',-1,[  'j55_boffperf', 'ht500_L14J20']]],
        ['j55_boffperf_split_ht500_L14J20',  'L1_4J20',   ['L1_4J20', ''],   [PhysicsStream], ['RATE:MultiBJet',  'BW:BJet', 'BW:Jet'],-1,['serial',-1,[  'j55_boffperf_split', 'ht500_L14J20']]],


        ['2j45_bmv2c1060_split_2j35_0eta490_invm700','L1_HT150-J20s5.ETA31_MJJ-400', [], [PhysicsStream], ['RATE:MultiBJet',  'BW:BJet', 'BW:Jet'],-1,['serial',-1,[  '2j45_bmv2c1060_split', '2j35_0eta490_invm700']]],
        ['ht300_2j40_0eta490_invm700','L1_HT150-J20s5.ETA31_MJJ-400', [], [PhysicsStream], ['RATE:MultiBJet',  'BW:BJet', 'BW:Jet'],-1,['serial',-1,[  'ht300', '2j40_0eta490_invm700']]],

         ['2j45_bmv2c1060_split_2j35_0eta490_invm700_L1HT150-J20s5.ETA31_MJJ-400-CF','L1_HT150-J20s5.ETA31_MJJ-400-CF' , [], [PhysicsStream], ['RATE:MultiBJet',  'BW:BJet', 'BW:Jet'],-1,['serial',-1,[  '2j45_bmv2c1060_split', '2j35_0eta490_invm700']]],
        

        # jet+xe alternative triggers
        ['j80_xe100',               'L1_J40_XE50',['',''], [PhysicsStream], ['RATE:JetMET', 'BW:Jet', 'BW:MET'], -1,['serial',-1,["j80","xe100"]]],        
        ['j120_xe80',               'L1_J75_XE50',['',''], [PhysicsStream], ['RATE:JetMET', 'BW:Jet', 'BW:MET'], -1,['serial',-1,["j120","xe80"]]],        
        ['j150_xe80',               'L1_J75_XE50',['',''], [PhysicsStream], ['RATE:JetMET', 'BW:Jet', 'BW:MET'], -1,['serial',-1,["j150","xe80"]]],        
        ['j150_xe80_tc_lcw',        'L1_J75_XE50',['',''], [PhysicsStream], ['RATE:JetMET', 'BW:Jet', 'BW:MET'], -1,['serial',-1,["j150","xe80_tc_lcw"]]],        
        ['j40_cleanT_xe75_L1XE60',    'L1_XE60', ['',''], [PhysicsStream], ['RATE:JetMET', 'BW:Jet'], -1, ['serial',-1,["j40_cleanT","xe75_L1XE60"]]],
        ['j30_0eta490_cleanT_xe80_L1XE60',    'L1_XE60', ['',''], [PhysicsStream], ['RATE:JetMET', 'BW:Jet'], -1, ['serial',-1,["j30_0eta490_cleanT","xe80_L1XE60"]]],
        ['j30_0eta490_cleanT_xe100_tc_lcw_L1XE70', 'L1_XE70', ['',''], [PhysicsStream], ['RATE:JetMET', 'BW:Jet'], -1, ['serial',-1,["j30_0eta490_cleanT","xe100_tc_lcw_L1XE70"]]],
        ['j60_cleanT_xe80_L1J40_XE50',                    'L1_J40_XE50', ['',''], [PhysicsStream], ['RATE:JetMET', 'BW:Jet'], -1, ['serial',-1,["j60_cleanT","xe80"]]],
        ['j60_cleanT_xe75_L1J40_XE50',                    'L1_J40_XE50', ['',''], [PhysicsStream], ['RATE:JetMET', 'BW:Jet'], -1, ['serial',-1,["j60_cleanT","xe75"]]],

        ['j80_cleanT_xe80_tc_lcw_2dphi05_L1XE50',         'L1_XE50', ['',''], [PhysicsStream], ['RATE:JetMET', 'BW:Jet'], -1, ['serial',-1,["j80_cleanT","xe80_tc_lcw_L1XE50"]]],
        ['j80_cleanT_xe85_tc_lcw_2dphi05_L1XE50',         'L1_XE50', ['',''], [PhysicsStream], ['RATE:JetMET', 'BW:Jet'], -1, ['serial',-1,["j80_cleanT","xe85_tc_lcw_L1XE50"]]],

        # ATR-11975
        ['j65_0eta490_j40_0eta490_invm250_xe80_L1XE70', 'L1_XE70', ['','',''], [PhysicsStream], ['RATE:JetMET', 'BW:Jet'], -1, ['serial',-1,["j65_0eta490","j40_0eta490_invm250","xe80_L1XE70"]]],


        # Tau + Electron
        # Low-threshold with jets
        ['e17_lhmedium_nod0_iloose_tau25_medium1_tracktwo',  'L1_EM15VHI_2TAU12IM_J25_3J12',['L1_EM15VHI','L1_TAU12IM'], [PhysicsStream], ['RATE:ElectronTau', 'BW:Tau', 'BW:Egamma'], -1,['serial',-1,["e17_lhmedium_nod0_iloose","tau25_medium1_tracktwo"]]],

        ['e17_lhmedium_ivarloose_tau25_medium1_tracktwo',  'L1_EM15VHI_2TAU12IM_J25_3J12',['L1_EM15VHI','L1_TAU12IM'], [PhysicsStream], ['RATE:ElectronTau', 'BW:Tau', 'BW:Egamma'], -1,['serial',-1,["e17_lhmedium_ivarloose","tau25_medium1_tracktwo"]]],

        # Those are somehow not working
        ['e17_lhmedium_iloose_tau25_perf_ptonly_L1EM15VHI_2TAU12IM', 'L1_EM15VHI_2TAU12IM',['L1_EM15VHI','L1_TAU12IM'], [PhysicsStream], ['RATE:ElectronTau', 'BW:Tau', 'BW:Egamma'], -1,['serial',-1,["e17_lhmedium_iloose","tau25_perf_ptonly"]]],
        ['e17_lhmedium_ivarloose_tau25_perf_ptonly_L1EM15VHI_2TAU12IM', 'L1_EM15VHI_2TAU12IM',['L1_EM15VHI','L1_TAU12IM'], [PhysicsStream], ['RATE:ElectronTau', 'BW:Tau', 'BW:Egamma'], -1,['serial',-1,["e17_lhmedium_ivarloose","tau25_perf_ptonly"]]],
        ['e17_lhmedium_tau25_medium1_tracktwo_L1EM15VHI_2TAU12IM',  'L1_EM15VHI_2TAU12IM',['L1_EM15VHI','L1_TAU12IM'], [PhysicsStream], ['RATE:ElectronTau', 'BW:Tau'], -1,['serial',-1,["e17_lhmedium","tau25_medium1_tracktwo"]]],
       
        #e+tau chains seeded by L1DR-EM15TAU12I which could be the primary e+tau chain with L1topo
        ### cannot do now until l1 item is defined
        ['e17_lhmedium_nod0_iloose_tau25_medium1_tracktwo_L1DR-EM15TAU12I',  'L1_DR-EM15TAU12I',['L1_EM15VHI','L1_TAU12IM'], [PhysicsStream], ['RATE:ElectronTau', 'BW:Tau'], -1,['serial',-1,["e17_lhmedium_nod0_iloose","tau25_medium1_tracktwo"]]],
        ['e17_lhmedium_nod0_ivarloose_tau25_medium1_tracktwo_L1DR-EM15TAU12I',  'L1_DR-EM15TAU12I',['L1_EM15VHI','L1_TAU12IM'], [PhysicsStream], ['RATE:ElectronTau', 'BW:Tau'], -1,['serial',-1,["e17_lhmedium_nod0_ivarloose","tau25_medium1_tracktwo"]]],

        ['e17_lhmedium_tau25_medium1_tracktwo_L1DR-EM15TAU12I',  'L1_DR-EM15TAU12I',['L1_EM15VHI','L1_TAU12IM'], [PhysicsStream], ['RATE:ElectronTau', 'BW:Tau'], -1,['serial',-1,["e17_lhmedium","tau25_medium1_tracktwo"]]],
        ['e17_lhmedium_nod0_tau25_medium1_tracktwo_L1DR-EM15TAU12I',  'L1_DR-EM15TAU12I',['L1_EM15VHI','L1_TAU12IM'], [PhysicsStream], ['RATE:ElectronTau', 'BW:Tau'], -1,['serial',-1,["e17_lhmedium_nod0","tau25_medium1_tracktwo"]]], 

        ['e17_lhmedium_iloose_tau25_medium1_tracktwo_L1EM15TAU12I-J25',  'L1_EM15TAU12I-J25',['L1_EM15VHI','L1_TAU12IM'], [PhysicsStream], ['RATE:ElectronTau', 'BW:Tau'], -1,['serial',-1,["e17_lhmedium_iloose","tau25_medium1_tracktwo"]]],

        ['e17_lhmedium_ivarloose_tau25_medium1_tracktwo_L1EM15TAU12I-J25',  'L1_EM15TAU12I-J25',['L1_EM15VHI','L1_TAU12IM'], [PhysicsStream], ['RATE:ElectronTau', 'BW:Tau'], -1,['serial',-1,["e17_lhmedium_ivarloose","tau25_medium1_tracktwo"]]],

	# L1topo e+tau+met
        ['e17_lhmedium_tau25_medium1_tracktwo_L1DR-EM15TAU12I-J25',  'L1_DR-EM15TAU12I-J25',['L1_EM15VHI','L1_TAU12IM'], [PhysicsStream], ['RATE:ElectronTau', 'BW:Tau'], -1,['serial',-1,["e17_lhmedium","tau25_medium1_tracktwo"]]],
        # Isolated variant
        ['e17_lhmedium_iloose_tau25_medium1_tracktwo_L1DR-EM15TAU12I-J25',  'L1_DR-EM15TAU12I-J25',['L1_EM15VHI','L1_TAU12IM'], [PhysicsStream], ['RATE:ElectronTau', 'BW:Tau'], -1,['serial',-1,["e17_lhmedium_iloose","tau25_medium1_tracktwo"]]],


        # L1Topo EM+TAU Physics
        ['e17_lhmedium_nod0_tau25_medium1_tracktwo_L1DR-EM15TAU12I-J25',  'L1_DR-EM15TAU12I-J25',['L1_EM15VHI','L1_TAU12IM'], [PhysicsStream], ['RATE:ElectronTau', 'BW:Tau'], -1,['serial',-1,["e17_lhmedium_nod0","tau25_medium1_tracktwo"]]],

	# tau+ muon chains   
        # L1Topo MU+TAU+J
        ['mu14_tau25_medium1_tracktwo_L1DR-MU10TAU12I_TAU12I-J25',  'L1_DR-MU10TAU12I_TAU12I-J25',['L1_MU10','L1_TAU12IM'], [PhysicsStream], ['RATE:MuonTau', 'BW:Tau'], -1,['serial',-1,["mu14","tau25_medium1_tracktwo"]]],
        ['mu14_tau25_medium1_tracktwo_L1MU10_TAU12I-J25',  'L1_MU10_TAU12I-J25',['L1_MU10','L1_TAU12IM'], [PhysicsStream], ['RATE:MuonTau', 'BW:Tau'], -1,['serial',-1,["mu14","tau25_medium1_tracktwo"]]],
	
        # Also somehow not working...
        ['mu14_iloose_tau25_perf_ptonly_L1MU10_TAU12IM',      'L1_MU10_TAU12IM',['L1_MU10','L1_TAU12IM'], [PhysicsStream], ['RATE:MuonTau', 'BW:Tau', 'BW:Muon'], -1,['serial',-1,["mu14_iloose","tau25_perf_ptonly"]]],        
        ['mu14_ivarloose_tau25_perf_ptonly_L1MU10_TAU12IM',      'L1_MU10_TAU12IM',['L1_MU10','L1_TAU12IM'], [PhysicsStream], ['RATE:MuonTau', 'BW:Tau', 'BW:Muon'], -1,['serial',-1,["mu14_ivarloose","tau25_perf_ptonly"]]],        

	#  2015 version of the tau+photon chains
        ['g35_medium_tau25_perf_tracktwo_L1TAU12',     'L1_EM22VHI', ['L1_EM22VHI','L1_TAU12'], [PhysicsStream], ['RATE:TauGamma', 'BW:Tau', 'BW:Egamma'], -1,['serial',-1,["g35_medium","tau25_perf_tracktwo_L1TAU12"]]],

        ['g35_medium_tau25_dikaon_tracktwo_L1TAU12',     'L1_EM22VHI', ['L1_EM22VHI','L1_TAU12'], [PhysicsStream], ['RATE:TauGamma', 'BW:Tau', 'BW:Egamma'], -1,['serial',-1,["g35_medium","tau25_dikaon_tracktwo_L1TAU12"]]],
        ['g35_medium_tau35_dikaon_tracktwo_L1TAU12',     'L1_EM22VHI', ['L1_EM22VHI','L1_TAU12'], [PhysicsStream], ['RATE:TauGamma', 'BW:Tau', 'BW:Egamma'], -1,['serial',-1,["g35_medium","tau35_dikaon_tracktwo_L1TAU12"]]],
        ['g35_medium_tau25_dikaontight_tracktwo_L1TAU12',     'L1_EM22VHI', ['L1_EM22VHI','L1_TAU12'], [PhysicsStream], ['RATE:TauGamma', 'BW:Tau', 'BW:Egamma'], -1,['serial',-1,["g35_medium","tau25_dikaontight_tracktwo_L1TAU12"]]],
        ['g35_medium_tau35_dikaontight_tracktwo_L1TAU12',     'L1_EM22VHI', ['L1_EM22VHI','L1_TAU12'], [PhysicsStream], ['RATE:TauGamma', 'BW:Tau', 'BW:Egamma'],-1,['serial',-1,["g35_medium","tau35_dikaontight_tracktwo_L1TAU12"]]],

        #old g+tau chains (2016, ATR-16266)
        #tau+photon (ATR-13061)
        ['g35_medium_tau25_dikaonmasstight_tracktwo_L1TAU12',     'L1_EM22VHI', ['L1_EM22VHI','L1_TAU12'], [PhysicsStream], ['RATE:TauGamma', 'BW:Tau', 'BW:Egamma'], -1,['serial',-1,["g35_medium","tau25_dikaonmasstight_tracktwo_L1TAU12"]]],
        ['g35_medium_tau35_dikaonmasstight_tracktwo_L1TAU12',     'L1_EM22VHI', ['L1_EM22VHI','L1_TAU12'], [PhysicsStream], ['RATE:TauGamma', 'BW:Tau', 'BW:Egamma'], -1,['serial',-1,["g35_medium","tau35_dikaonmasstight_tracktwo_L1TAU12"]]],
        ['g35_medium_tau25_dikaonmass_tracktwo_L1TAU12',     'L1_EM22VHI', ['L1_EM22VHI','L1_TAU12'], [PhysicsStream], ['RATE:TauGamma', 'BW:Tau', 'BW:Egamma'], -1,['serial',-1,["g35_medium","tau25_dikaonmass_tracktwo_L1TAU12"]]],
        ['g35_medium_tau35_dikaonmass_tracktwo_L1TAU12',     'L1_EM22VHI', ['L1_EM22VHI','L1_TAU12'], [PhysicsStream], ['RATE:TauGamma', 'BW:Tau', 'BW:Egamma'], -1,['serial',-1,["g35_medium","tau35_dikaonmass_tracktwo_L1TAU12"]]],
        ['g35_medium_L1EM24VHI_tau25_dikaonmasstight_tracktwo_L1TAU12',     'L1_EM24VHI', ['L1_EM24VHI','L1_TAU12'], [PhysicsStream], ['RATE:TauGamma', 'BW:Tau', 'BW:Egamma'], -1,['serial',-1,["g35_medium_L1EM24VHI","tau25_dikaonmasstight_tracktwo_L1TAU12"]]],
        ['g35_medium_L1EM24VHI_tau25_dikaonmass_tracktwo_L1TAU12',     'L1_EM24VHI', ['L1_EM24VHI','L1_TAU12'], [PhysicsStream], ['RATE:TauGamma', 'BW:Tau', 'BW:Egamma'], -1,['serial',-1,["g35_medium_L1EM24VHI","tau25_dikaonmass_tracktwo_L1TAU12"]]],
        ['g35_medium_L1EM24VHI_tau35_dikaonmass_tracktwo_L1TAU12',     'L1_EM24VHI', ['L1_EM24VHI','L1_TAU12'], [PhysicsStream], ['RATE:TauGamma', 'BW:Tau', 'BW:Egamma'], -1,['serial',-1,["g35_medium_L1EM24VHI","tau35_dikaonmass_tracktwo_L1TAU12"]]],
        #tau + photon (ATR-13841)
        ['g35_medium_tau25_dipion1_tracktwo_L1TAU12',     'L1_EM22VHI', ['L1_EM22VHI','L1_TAU12'], [PhysicsStream], ['RATE:TauGamma', 'BW:Tau', 'BW:Egamma'], -1,['serial',-1,["g35_medium","tau25_dipion1_tracktwo_L1TAU12"]]],
        ['g35_medium_tau35_dipion1loose_tracktwo_L1TAU12',     'L1_EM22VHI', ['L1_EM22VHI','L1_TAU12'], [PhysicsStream], ['RATE:TauGamma', 'BW:Tau', 'BW:Egamma'], -1,['serial',-1,["g35_medium","tau35_dipion1loose_tracktwo_L1TAU12"]]],
        ['g35_medium_tau25_dipion2_tracktwo_L1TAU12',     'L1_EM22VHI', ['L1_EM22VHI','L1_TAU12'], [PhysicsStream], ['RATE:TauGamma', 'BW:Tau', 'BW:Egamma'], -1,['serial',-1,["g35_medium","tau25_dipion2_tracktwo_L1TAU12"]]],
        ['g35_medium_tau35_dipion2_tracktwo_L1TAU12',     'L1_EM22VHI', ['L1_EM22VHI','L1_TAU12'], [PhysicsStream], ['RATE:TauGamma', 'BW:Tau', 'BW:Egamma'], -1,['serial',-1,["g35_medium","tau35_dipion2_tracktwo_L1TAU12"]]],
        ['g35_medium_tau25_kaonpi1_tracktwo_L1TAU12',     'L1_EM22VHI', ['L1_EM22VHI','L1_TAU12'], [PhysicsStream], ['RATE:TauGamma', 'BW:Tau', 'BW:Egamma'], -1,['serial',-1,["g35_medium","tau25_kaonpi1_tracktwo_L1TAU12"]]],
        ['g35_medium_tau35_kaonpi1_tracktwo_L1TAU12',     'L1_EM22VHI', ['L1_EM22VHI','L1_TAU12'], [PhysicsStream], ['RATE:TauGamma', 'BW:Tau', 'BW:Egamma'], -1,['serial',-1,["g35_medium","tau35_kaonpi1_tracktwo_L1TAU12"]]],
        ['g35_medium_tau25_kaonpi2_tracktwo_L1TAU12',     'L1_EM22VHI', ['L1_EM22VHI','L1_TAU12'], [PhysicsStream], ['RATE:TauGamma', 'BW:Tau', 'BW:Egamma'], -1,['serial',-1,["g35_medium","tau25_kaonpi2_tracktwo_L1TAU12"]]],
        ['g35_medium_tau35_kaonpi2_tracktwo_L1TAU12',     'L1_EM22VHI', ['L1_EM22VHI','L1_TAU12'], [PhysicsStream], ['RATE:TauGamma', 'BW:Tau', 'BW:Egamma'], -1,['serial',-1,["g35_medium","tau35_kaonpi2_tracktwo_L1TAU12"]]],
        ['g35_medium_L1EM24VHI_tau25_dipion1_tracktwo_L1TAU12',     'L1_EM24VHI', ['L1_EM24VHI','L1_TAU12'], [PhysicsStream], ['RATE:TauGamma', 'BW:Tau', 'BW:Egamma'], -1,['serial',-1,["g35_medium_L1EM24VHI","tau25_dipion1_tracktwo_L1TAU12"]]],
        ['g35_medium_L1EM24VHI_tau35_dipion1loose_tracktwo_L1TAU12',     'L1_EM24VHI', ['L1_EM24VHI','L1_TAU12'], [PhysicsStream], ['RATE:TauGamma', 'BW:Tau', 'BW:Egamma'], -1,['serial',-1,["g35_medium_L1EM24VHI","tau35_dipion1loose_tracktwo_L1TAU12"]]],
        ['g35_medium_L1EM24VHI_tau25_dipion2_tracktwo_L1TAU12',     'L1_EM24VHI', ['L1_EM24VHI','L1_TAU12'], [PhysicsStream], ['RATE:TauGamma', 'BW:Tau', 'BW:Egamma'], -1,['serial',-1,["g35_medium_L1EM24VHI","tau25_dipion2_tracktwo_L1TAU12"]]],
        ['g35_medium_L1EM24VHI_tau35_dipion2_tracktwo_L1TAU12',     'L1_EM24VHI', ['L1_EM24VHI','L1_TAU12'], [PhysicsStream], ['RATE:TauGamma', 'BW:Tau', 'BW:Egamma'], -1,['serial',-1,["g35_medium_L1EM24VHI","tau35_dipion2_tracktwo_L1TAU12"]]],
        ['g35_medium_L1EM24VHI_tau25_kaonpi1_tracktwo_L1TAU12',     'L1_EM24VHI', ['L1_EM24VHI','L1_TAU12'], [PhysicsStream], ['RATE:TauGamma', 'BW:Tau', 'BW:Egamma'], -1,['serial',-1,["g35_medium_L1EM24VHI","tau25_kaonpi1_tracktwo_L1TAU12"]]],
        ['g35_medium_L1EM24VHI_tau35_kaonpi1_tracktwo_L1TAU12',     'L1_EM24VHI', ['L1_EM24VHI','L1_TAU12'], [PhysicsStream], ['RATE:TauGamma', 'BW:Tau', 'BW:Egamma'], -1,['serial',-1,["g35_medium_L1EM24VHI","tau35_kaonpi1_tracktwo_L1TAU12"]]],
        ['g35_medium_L1EM24VHI_tau25_kaonpi2_tracktwo_L1TAU12',     'L1_EM24VHI', ['L1_EM24VHI','L1_TAU12'], [PhysicsStream], ['RATE:TauGamma', 'BW:Tau', 'BW:Egamma'], -1,['serial',-1,["g35_medium_L1EM24VHI","tau25_kaonpi2_tracktwo_L1TAU12"]]],
        ['g35_medium_L1EM24VHI_tau35_kaonpi2_tracktwo_L1TAU12',     'L1_EM24VHI', ['L1_EM24VHI','L1_TAU12'], [PhysicsStream], ['RATE:TauGamma', 'BW:Tau', 'BW:Egamma'], -1,['serial',-1,["g35_medium_L1EM24VHI","tau35_kaonpi2_tracktwo_L1TAU12"]]],        
        # photon+pion (ATR-13525)
        ['g35_medium_tau25_singlepion_tracktwo_L1TAU12',     'L1_EM22VHI', ['L1_EM22VHI','L1_TAU12'], [PhysicsStream], ['RATE:TauGamma', 'BW:Tau', 'BW:Egamma'], -1,['serial',-1,["g35_medium","tau25_singlepion_tracktwo_L1TAU12"]]],
        ['g35_medium_tau25_singlepiontight_tracktwo_L1TAU12',     'L1_EM22VHI', ['L1_EM22VHI','L1_TAU12'], [PhysicsStream], ['RATE:TauGamma', 'BW:Tau', 'BW:Egamma'], -1,['serial',-1,["g35_medium","tau25_singlepiontight_tracktwo_L1TAU12"]]],
        ['g35_medium_L1EM24VHI_tau25_singlepion_tracktwo_L1TAU12',     'L1_EM24VHI', ['L1_EM24VHI','L1_TAU12'], [PhysicsStream], ['RATE:TauGamma', 'BW:Tau', 'BW:Egamma'], -1,['serial',-1,["g35_medium_L1EM24VHI","tau25_singlepion_tracktwo_L1TAU12"]]],
        ['g35_medium_L1EM24VHI_tau25_singlepiontight_tracktwo_L1TAU12',     'L1_EM24VHI', ['L1_EM24VHI','L1_TAU12'], [PhysicsStream], ['RATE:TauGamma', 'BW:Tau', 'BW:Egamma'], -1,['serial',-1,["g35_medium_L1EM24VHI","tau25_singlepiontight_tracktwo_L1TAU12"]]],
        # ATR-14643
        ['g25_medium_tau25_dikaonmasstight_tracktwo_60mVis10000','L1_EM22VHI', ['L1_EM22VHI','L1_TAU12'], [PhysicsStream], ['RATE:TauGamma', 'BW:Tau', 'BW:Egamma'], -1,['serial',-1,['g25_medium','tau25_dikaonmasstight_tracktwo'],False]],
        ['g25_medium_L1EM24VHI_tau25_dikaonmasstight_tracktwo_60mVis10000','L1_EM24VHI', ['L1_EM24VHI','L1_TAU12'], [PhysicsStream], ['RATE:TauGamma', 'BW:Tau', 'BW:Egamma'], -1,['serial',-1,['g25_medium_L1EM24VHI','tau25_dikaonmasstight_tracktwo'],False] ],


        # 4-jet items (VBF H->bb, hh->bbbb)

        ['mu4_3j35_dr05_j35_bloose_split_antimatchdr05mu_L14J20', 'L1_4J20', ['L1_MU4', '', ''], [PhysicsStream], ['RATE:MuonBJet', 'BW:BJet', 'BW:Muon'], -1,['serial',-1,['mu4', '3j35', 'j35_bloose_split_antimatchdr05mu'] ]],


        ['mu4_3j35_dr05_j35_boffperf_antimatchdr05mu_L14J20', 'L1_4J20', ['L1_MU4', '', ''], [PhysicsStream], ['RATE:MuonBJet', 'BW:BJet', 'BW:Muon'], -1,['serial',-1,['mu4', '3j35', 'j35_boffperf_antimatchdr05mu'] ]],
        ['mu4_3j35_dr05_j35_boffperf_split_antimatchdr05mu_L14J20', 'L1_4J20', ['L1_MU4', '', ''], [PhysicsStream], ['RATE:MuonBJet', 'BW:BJet', 'BW:Muon'], -1,['serial',-1,['mu4', '3j35', 'j35_boffperf_split_antimatchdr05mu'] ]],

        ['mu4_3j35_dr05_j35_boffperf_split_antimatchdr05mu_L13J15_BTAG-MU4J15', 'L1_3J15_BTAG-MU4J15', ['L1_MU4', '', ''], [PhysicsStream], ['RATE:MuonBJet', 'BW:BJet'], -1,['serial',-1,['mu4', '3j35', 'j35_boffperf_split_antimatchdr05mu'] ], False],
        ['mu4_3j30_dr05_j30_boffperf_split_antimatchdr05mu_L13J15_BTAG-MU4J15', 'L1_3J15_BTAG-MU4J15', ['L1_MU4', '', ''], [PhysicsStream], ['RATE:MuonBJet', 'BW:BJet'], -1,['serial',-1,['mu4', '3j30', 'j30_boffperf_split_antimatchdr05mu'] ], False],        
        
        ['mu4_4j40_dr05_L13J20_BTAG-MU4J20', 'L1_3J20_BTAG-MU4J20', ['L1_MU4', ''], [PhysicsStream], ['RATE:MuonBJet', 'BW:BJet'], -1,['serial',-1,['mu4', '4j40'] ],True],
        ['mu4_3j35_dr05_j35_boffperf_split_antimatchdr05mu_L13J20_BTAG-MU4J20', 'L1_3J20_BTAG-MU4J20', ['L1_MU4', '', ''], [PhysicsStream], ['RATE:MuonBJet', 'BW:BJet'], -1,['serial',-1,['mu4', '3j35', 'j35_boffperf_split_antimatchdr05mu'] ], True],
        ['mu4_4j40_dr05_L13J15_BTAG-MU4J15', 'L1_3J15_BTAG-MU4J15', ['L1_MU4', ''], [PhysicsStream], ['RATE:MuonBJet', 'BW:BJet'], -1,['serial',-1,['mu4', '4j40'] ], True],
        ['mu4_3j35_dr05_j35_bloose_split_antimatchdr05mu_L13J15_BTAG-MU4J15', 'L1_3J15_BTAG-MU4J15', ['L1_MU4', '', ''], [PhysicsStream], ['RATE:MuonBJet', 'BW:BJet'], -1,['serial',-1,['mu4', '3j35', 'j35_bloose_split_antimatchdr05mu'] ], True],
        ['mu4_3j30_dr05_j30_bmedium_split_antimatchdr05mu_L13J15_BTAG-MU4J15', 'L1_3J15_BTAG-MU4J15', ['L1_MU4', '', ''], [PhysicsStream], ['RATE:MuonBJet', 'BW:BJet'], -1,['serial',-1,['mu4', '3j30', 'j30_bmedium_split_antimatchdr05mu'] ], True],

        ['mu4_3j30_dr05_j30_bmedium_split_antimatchdr05mu_L14J20', 'L1_4J20', ['L1_MU4', '', ''], [PhysicsStream], ['RATE:MuonBJet', 'BW:BJet'], -1,['serial',-1,['mu4', '3j30', 'j30_bmedium_split_antimatchdr05mu'] ]],
        ['mu4_3j30_dr05_j30_boffperf_split_antimatchdr05mu_L14J20', 'L1_4J20', ['L1_MU4', '', ''], [PhysicsStream], ['RATE:MuonBJet', 'BW:BJet'], -1,['serial',-1,['mu4', '3j30', 'j30_boffperf_split_antimatchdr05mu'] ]],

        ['mu4_3j35_dr05_j35_bloose_split_antimatchdr05mu_L13J20_BTAG-MU4J20', 'L1_3J20_BTAG-MU4J20', ['L1_MU4', '', ''], [PhysicsStream], ['RATE:MuonBJet', 'BW:BJet'], -1,['serial',-1,['mu4', '3j35', 'j35_bloose_split_antimatchdr05mu'] ], False],
        ['mu4_3j30_dr05_j30_bmedium_split_antimatchdr05mu_L13J20_BTAG-MU4J20', 'L1_3J20_BTAG-MU4J20', ['L1_MU4', '', ''], [PhysicsStream], ['RATE:MuonBJet', 'BW:BJet'], -1,['serial',-1,['mu4', '3j30', 'j30_bmedium_split_antimatchdr05mu'] , False]],

        
        # VBF triggers
        ['g25_loose_2j40_0eta490_3j25_0eta490_invm700', 'L1_EM22VHI', ['L1_EM22VHI','',''], [PhysicsStream], ['RATE:EgammaJet', 'BW:Egamma', 'BW:Jet'], -1,['serial',-1,["g25_loose","2j40_0eta490","3j25_0eta490_invm700"]]],
        ['g25_loose_L1EM20VH_2j40_0eta490_3j25_0eta490_invm700', 'L1_EM20VH', ['L1_EM20VH','',''], [PhysicsStream], ['RATE:EgammaJet', 'BW:Egamma', 'BW:Jet'], -1,['serial',-1,["g25_loose_L1EM20VH","2j40_0eta490","3j25_0eta490_invm700"]]],
####	
        ['g25_medium_L1EM22VHI_j35_0eta490_boffperf_split_3j35_0eta490_invm700', 'L1_EM22VHI', ['L1_EM22VHI', '', ''], [PhysicsStream], ['RATE:EgammaJet', 'BW:BJet','BW:Egamma'],-1,['serial',-1,['g25_medium_L1EM22VHI', 'j35_0eta490_boffperf_split','3j35_0eta490_invm700']]],
        ['g25_medium_L1EM22VHI_2j35_0eta490_boffperf_split_2j35_0eta490', 'L1_EM22VHI', ['L1_EM22VHI', '', ''], [PhysicsStream], ['RATE:EgammaJet', 'BW:BJet','BW:Egamma'],-1,['serial',-1,['g25_medium_L1EM22VHI', '2j35_0eta490_boffperf_split','2j35_0eta490']]],


        ### ATR-15062 L1Topo
        ['g20_tight_icalovloose_j35_0eta490_bmv2c1077_3j35_0eta490_invm500', 'L1_EM18VHI_MJJ-300', ['','',''], [PhysicsStream], ['RATE:EgammaJet', 'BW:Egamma', 'BW:Jet'], -1,['serial',-1,["g20_tight_icalovloose","j35_0eta490_bmv2c1077","3j35_0eta490_invm500"]]],
        ['g20_tight_icalovloose_4j35_0eta490_invm500', 'L1_EM18VHI_MJJ-300', ['',''], [PhysicsStream], ['RATE:EgammaJet', 'BW:Egamma', 'BW:Jet'], -1,['serial',-1,["g20_tight_icalovloose","4j35_0eta490_invm500"]]],

        ### ATR-15062 Non-L1Topo
        ['g27_medium_L1EM24VHI_2j25_0eta490_bmv2c1077_2j25_0eta490_invm500', 'L1_EM24VHI', ['L1_EM24VHI','',''], [PhysicsStream], ['RATE:EgammaJet', 'BW:Egamma', 'BW:Jet'], -1,['serial',-1,["g27_medium_L1EM24VHI","2j25_0eta490_bmv2c1077","2j25_0eta490_invm500"]]],


        ['j80_bmv2c1077_split_L12J50_XE40','L1_2J50_XE40',  ['L1_2J50_XE40',''],  [PhysicsStream], ['RATE:JetMET', 'BW:MET', 'BW:Jet'], -1],
        ['j80_bmv2c1077_split_L1J40_XE60','L1_J40_XE60',  ['L1_J40_XE60',''],  [PhysicsStream], ['RATE:JetMET', 'BW:MET', 'BW:Jet'], -1],
        ['j80_bmv2c1077_split_L1J40_XE50','L1_J40_XE50',  ['L1_J40_XE50',''],  [PhysicsStream], ['RATE:JetMET', 'BW:MET', 'BW:Jet'], -1],
 
        ['j80_bmv2c1077_split_L1J400ETA25_XE50','L1_J40.0ETA25_XE50',  ['L1_J40.0ETA25_XE50',''],  [PhysicsStream], ['RATE:JetMET', 'BW:MET', 'BW:Jet'], -1],
 
        ['j80_bmv2c1077_split_L1XE60','L1_XE60',  ['L1_XE60',''],  [PhysicsStream], ['RATE:JetMET', 'BW:MET', 'BW:Jet'], -1],
        ['2j30_bmv2c1085_split_L12J15_XE55','L1_2J15_XE55',  ['L1_2J15','XE55'],  [PhysicsStream], ['RATE:JetMET', 'BW:MET', 'BW:Jet'], -1],
 
        ['j80_boffperf_split_L1J40_XE60','L1_J40_XE60',  ['L1_J40_XE60',''],  [PhysicsStream], ['RATE:JetMET', 'BW:MET', 'BW:Jet'], -1],
        ['j80_boffperf_split_L1J40_XE50','L1_J40_XE50',  ['L1_J40_XE50',''],  [PhysicsStream], ['RATE:JetMET', 'BW:MET', 'BW:Jet'], -1],
 
        ['j80_boffperf_split_L1J400ETA25_XE50','L1_J40.0ETA25_XE50',  ['L1_J40.0ETA25_XE50',''],  [PhysicsStream], ['RATE:JetMET', 'BW:MET', 'BW:Jet'], -1],
 
        ['j80_boffperf_split_L1XE60','L1_XE60',  ['L1_XE60',''],  [PhysicsStream], ['RATE:JetMET', 'BW:MET', 'BW:Jet'], -1],
        ['2j30_boffperf_split_L12J15_XE55','L1_2J15_XE55',  ['L1_2J15','XE55'],  [PhysicsStream], ['RATE:JetMET', 'BW:MET', 'BW:Jet'], -1],
 
        ['j80_boffperf_L12J50_XE40','L1_2J50_XE40',  ['L1_2J50_XE40',''],  [PhysicsStream], ['RATE:JetMET', 'BW:MET', 'BW:Jet'], -1],
        ['j80_boffperf_L1J40_XE60','L1_J40_XE60',  ['L1_J40_XE60',''],  [PhysicsStream], ['RATE:JetMET', 'BW:MET', 'BW:Jet'], -1],
        ['j80_boffperf_L1J40_XE50','L1_J40_XE50',  ['L1_J40_XE50',''],  [PhysicsStream], ['RATE:JetMET', 'BW:MET', 'BW:Jet'], -1],
 
        ['j80_boffperf_L1J400ETA25_XE50','L1_J40.0ETA25_XE50',  ['L1_J40.0ETA25_XE50',''],  [PhysicsStream], ['RATE:JetMET', 'BW:MET', 'BW:Jet'], -1],
 
        ['j80_boffperf_L1XE60','L1_XE60',  ['L1_XE60',''],  [PhysicsStream], ['RATE:JetMET', 'BW:MET', 'BW:Jet'], -1],
        ['2j30_boffperf_L12J15_XE55','L1_2J15_XE55',  ['L1_2J15','XE55'],  [PhysicsStream], ['RATE:JetMET', 'BW:MET', 'BW:Jet'], -1],

        ['2j55_boffperf_split_ht300_L1J100',  'L1_J100',   ['L1_J100', ''],   [PhysicsStream], ['RATE:MultiBJet',  'BW:BJet', 'BW:Jet'],-1,['serial',-1,['2j55_boffperf_split', 'ht300_L1J100']]],
        ['j55_boffperf_split_ht500_L1J100',  'L1_J100',   ['L1_J100', ''],   [PhysicsStream], ['RATE:MultiBJet',  'BW:BJet', 'BW:Jet'],-1,['serial',-1,['j55_boffperf_split', 'ht500_L1J100']]],

        # More b-jet triggers please
        ['j80_bmv2c1060_split_xe80_mht_L1XE60','L1_XE60',[],[PhysicsStream], ['RATE:MultiBJet', 'BW:BJet'], -1,['serial',-1,['j80_bmv2c1060_split','xe80_mht_L1XE60']]],
        
        #ATR-15044
        ['j80_0eta240_j60_j45_320eta490_AND_2j45_bmv2c1070_split_L1J40.0ETA25_2J30_J20.31ETA49','L1_J40.0ETA25_2J30_J20.31ETA49',[],[PhysicsStream], ['RATE:MultiBJet', 'BW:BJet'], -1,['serial',-1,['j80_0eta240','j60','j45_320eta490_AND','2j45_bmv2c1070_split']]],



        
        
        # 3-jet items (bA->bbb)
        ['mu4_2j40_dr05_j40_bloose_split_antimatchdr05mu_L13J15_BTAG-MU4J15', 'L1_3J15_BTAG-MU4J15', ['L1_MU4', '', ''], [PhysicsStream], ['RATE:MuonBJet', 'BW:BJet'], -1,['serial',-1,['mu4', '2j40', 'j40_bloose_split_antimatchdr05mu'] ], False],
        ['mu4_2j35_dr05_j35_bmedium_split_antimatchdr05mu_L13J15_BTAG-MU4J15', 'L1_3J15_BTAG-MU4J15', ['L1_MU4', '', ''], [PhysicsStream], ['RATE:MuonBJet', 'BW:BJet'], -1,['serial',-1,['mu4', '2j35', 'j35_bmedium_split_antimatchdr05mu'] ], False],
        ['mu4_2j40_dr05_j40_bloose_split_antimatchdr05mu_L13J20_BTAG-MU4J20', 'L1_3J20_BTAG-MU4J20', ['L1_MU4', '', ''], [PhysicsStream], ['RATE:MuonBJet', 'BW:BJet'], -1,['serial',-1,['mu4', '2j40', 'j40_bloose_split_antimatchdr05mu'] ], False],
        ['mu4_2j35_dr05_j35_bmedium_split_antimatchdr05mu_L13J20_BTAG-MU4J20', 'L1_3J20_BTAG-MU4J20', ['L1_MU4', '', ''], [PhysicsStream], ['RATE:MuonBJet', 'BW:BJet'], -1,['serial',-1,['mu4', '2j35', 'j35_bmedium_split_antimatchdr05mu'] ], False],


        ['j40_0eta490_j30_0eta490_deta25_xe80',    'L1_XE60', ['','',''], [PhysicsStream], ['RATE:JetMET', 'BW:Jet'], -1, ['serial',-1,["j40_0eta490","j30_0eta490_deta25","xe80"]]],
        ['j40_0eta490_j30_0eta490_deta25_xe80_tc_lcw',     'L1_XE60', ['','',''], [PhysicsStream], ['RATE:JetMET', 'BW:Jet'], -1, ['serial',-1,["j40_0eta490","j30_0eta490_deta25","xe80_tc_lcw"]]],
        ['j65_0eta490_j40_0eta490_invm250_xe80',   'L1_XE60', ['','',''], [PhysicsStream], ['RATE:JetMET', 'BW:Jet'], -1, ['serial',-1,["j65_0eta490","j40_0eta490_invm250","xe80"]]],

        ['2j40_0eta490_invm250_xe80',    'L1_XE60', ['',''], [PhysicsStream], ['RATE:JetMET', 'BW:Jet'], -1, ['serial',-1,["2j40_0eta490_invm250","xe80"]]],

        ['j50_0eta490_j30_0eta490_deta30_xe80_L1J40_XE50',       'L1_J40_XE50',['','',''], [PhysicsStream], ['RATE:JetMET', 'BW:Jet'], -1,['serial',-1,["j50_0eta490","j30_0eta490_deta30","xe80"]]],

        ['j40_0eta490_j30_0eta490_deta25_xe60',       'L1_XE60',['','',''], [PhysicsStream], ['RATE:JetMET', 'BW:Jet'], -1,['serial',-1,["j40_0eta490","j30_0eta490_deta25","xe60"]]],


        # testing jet chains from new topo item
        ['j40_0eta490_xe80_1dphi10_L1DPHI-AJ20s2XE50', 'L1_DPHI-AJ20s2XE50', ['',''], [PhysicsStream], ['RATE:JetMET', 'BW:Jet'], -1,['serial',-1,["j40_0eta490","xe80" ]]],
        ['2j30_0eta490_deta25_xe80_L1DPHI-AJ20s2XE50', 'L1_DPHI-AJ20s2XE50', ['',''], [PhysicsStream], ['RATE:JetMET', 'BW:Jet'], -1,['serial',-1,["2j30_0eta490_deta25","xe80" ]]],
        ['2j30_0eta490_deta35_xe80_tc_lcw_L1DPHI-AJ20s2XE50', 'L1_DPHI-AJ20s2XE50', ['',''], [PhysicsStream], ['RATE:JetMET', 'BW:Jet'], -1,['serial',-1,["2j30_0eta490_deta35","xe80_tc_lcw" ]]],

        ['2j30_0eta490_deta35_xe60_L1DPHI-AJ20s2XE50', 'L1_DPHI-AJ20s2XE50', ['',''], [PhysicsStream], ['RATE:JetMET', 'BW:Jet'], -1,['serial',-1,["2j30_0eta490_deta35","xe60" ]]],
        

        ['2j55_bmv2c1060_split_ht300_L14J20', 'L1_4J20', [], [PhysicsStream], ['RATE:MultiBJet', 'BW:BJet'], -1,['serial',-1,['2j55_bmv2c1060_split', 'ht300_L14J20']]],


	# pp reference run
	['mu4_j25_dr05', 'L1_MU4',     ['L1_MU4', ''], [PhysicsStream], ['RATE:MuonBJet', 'BW:BJet'], -1,['serial',-1,['mu4', 'j25'] ]],

        # #supporting triggers
        ['mu4_j15_dr05', 'L1_MU4',     ['L1_MU4', ''], [PhysicsStream], ['RATE:MuonBJet', 'BW:BJet'], -1,['serial',-1,['mu4', 'j15'] ]],
        ['mu4_j35_dr05', 'L1_MU4',     ['L1_MU4', ''], [PhysicsStream], ['RATE:MuonBJet', 'BW:BJet'], -1,['serial',-1,['mu4', 'j35'] ]],
 
        ['mu4_j55_dr05',  'L1_MU4_J12', ['L1_MU4', ''], [PhysicsStream], ['RATE:MuonBJet', 'BW:BJet'], -1,['serial',-1,['mu4', 'j55'] ]], 
        ['mu6_j85_dr05',  'L1_MU6_J20', ['L1_MU6', ''], [PhysicsStream], ['RATE:MuonBJet', 'BW:BJet'], -1,['serial',-1,['mu6', 'j85'] ]], 
        ['mu6_j110_dr05', 'L1_MU6_J20', ['L1_MU6', ''], [PhysicsStream], ['RATE:MuonBJet', 'BW:BJet'], -1,['serial',-1,['mu6', 'j110'] ]],
        ['mu6_j150_dr05', 'L1_MU6_J40', ['L1_MU6', ''], [PhysicsStream], ['RATE:MuonBJet', 'BW:BJet'], -1,['serial',-1,['mu6', 'j150'] ]],
        ['mu6_j175_dr05', 'L1_MU6_J40', ['L1_MU6', ''], [PhysicsStream], ['RATE:MuonBJet', 'BW:BJet'], -1,['serial',-1,['mu6', 'j175']]],
        ['mu6_j260_dr05', 'L1_MU6_J75', ['L1_MU6', ''], [PhysicsStream], ['RATE:MuonBJet', 'BW:BJet'], -1,['serial',-1,['mu6', 'j260'] ]],
        ['mu6_j320_dr05', 'L1_MU6_J75', ['L1_MU6', ''], [PhysicsStream], ['RATE:MuonBJet', 'BW:BJet'], -1,['serial',-1,['mu6', 'j320'] ]],
        ['mu6_j400_dr05', 'L1_MU6_J75', ['L1_MU6', ''], [PhysicsStream], ['RATE:MuonBJet', 'BW:BJet'], -1,['serial',-1,['mu6', 'j400'] ]],


        # Extra calibration items seeded from L1Topo
        ['mu4_j55_bperf_split_dr05_dz02_L1BTAG-MU4J15', 'L1_BTAG-MU4J15', ['L1_MU4', ''], [PhysicsStream], ['RATE:MuonBJet', 'BW:BJet'], -1,['serial',-1,['mu4', 'j55_bperf_split'] ], False],
        ['mu6_j110_bperf_split_dr05_dz02_L1BTAG-MU6J20', 'L1_BTAG-MU6J20', ['L1_MU6', ''], [PhysicsStream], ['RATE:MuonBJet', 'BW:BJet'], -1,['serial',-1,['mu6', 'j110_bperf_split'] ], False],
        ['mu6_j150_bperf_split_dr05_dz02_L1BTAG-MU6J20', 'L1_BTAG-MU6J20', ['L1_MU6', ''], [PhysicsStream], ['RATE:MuonBJet', 'BW:BJet'], -1,['serial',-1,['mu6', 'j150_bperf_split'] ], False],
        ['mu6_j175_bperf_split_dr05_dz02_L1BTAG-MU6J20', 'L1_BTAG-MU6J20', ['L1_MU6', ''], [PhysicsStream], ['RATE:MuonBJet', 'BW:BJet'], -1,['serial',-1,['mu6', 'j175_bperf_split'] ], False],
        ['mu6_j260_bperf_split_dr05_dz02_L1BTAG-MU6J20', 'L1_BTAG-MU6J20', ['L1_MU6', ''], [PhysicsStream], ['RATE:MuonBJet', 'BW:BJet'], -1,['serial',-1,['mu6', 'j260_bperf_split'] ], False],
        ['mu6_j320_bperf_split_dr05_dz02_L1BTAG-MU6J20', 'L1_BTAG-MU6J20', ['L1_MU6', ''], [PhysicsStream], ['RATE:MuonBJet', 'BW:BJet'], -1,['serial',-1,['mu6', 'j320_bperf_split'] ], False],
        ['mu6_j400_bperf_split_dr05_dz02_L1BTAG-MU6J20', 'L1_BTAG-MU6J20', ['L1_MU6', ''], [PhysicsStream], ['RATE:MuonBJet', 'BW:BJet'], -1,['serial',-1,['mu6', 'j400_bperf_split'] ], False],

        # Jet + MET
        ['j40_cleanT_xe80_L1XE50',    'L1_XE50', ['',''], [PhysicsStream], ['RATE:JetMET', 'BW:Jet'], -1, ['serial',-1,["j40_cleanT","xe80_L1XE50"]]],

        # LLP chains
        ['j30_jes_cleanLLP_PS_llp_L1TAU30',             'L1_TAU30',             [], [PhysicsStream], ['RATE:SingleJet', 'BW:Jet'], -1],
        ['j30_jes_cleanLLP_PS_llp_L1TAU40',             'L1_TAU40',             [], [PhysicsStream], ['RATE:SingleJet', 'BW:Jet'], -1],

        ['j30_jes_cleanLLP_PS_llp_pufix_L1TAU100',      'L1_TAU100',             [], [PhysicsStream], ['RATE:SingleJet', 'BW:Jet'], -1],
        ['j30_jes_cleanLLP_PS_llp_pufix_noiso_L1TAU100','L1_TAU100',             [], [PhysicsStream], ['RATE:SingleJet', 'BW:Jet'], -1],

        ['j30_jes_cleanLLP_PS_llp_pufix_L1LLP-NOMATCH', 'L1_LLP-NOMATCH',       [], [PhysicsStream], ['RATE:SingleJet', 'BW:Jet'], -1, False],
        ['j30_jes_cleanLLP_PS_llp_pufix_noiso_L1LLP-NOMATCH', 'L1_LLP-NOMATCH',       [], [PhysicsStream], ['RATE:SingleJet', 'BW:Jet'], -1, False],

        ['j30_jes_cleanLLP_PS_llp_pufix_L1LLP-RO',       'L1_LLP-RO',       [], [PhysicsStream], ['RATE:SingleJet', 'BW:Jet'], -1, False],
        ['j30_jes_cleanLLP_PS_llp_pufix_noiso_L1LLP-RO', 'L1_LLP-RO',       [], [PhysicsStream], ['RATE:SingleJet', 'BW:Jet'], -1, False],

        ['j0_muvtx',                    'L1_2MU10',            [], [PhysicsStream], ['RATE:MuonJet','BW:Muon', 'BW:Jet'], -1],
        ['j0_muvtx_noiso',              'L1_2MU10',            [], [PhysicsStream], ['RATE:MuonJet','BW:Muon', 'BW:Jet'], -1],


        # reversed calo-ratio triggers
        ['j250_jes_cleanLLP_PS_revllp_L1TAU100',             'L1_TAU100',             [], [PhysicsStream], ['RATE:SingleJet', 'BW:Jet'], -1],
        ['j230_jes_cleanLLP_PS_revllp_L1TAU100',             'L1_TAU100',             [], [PhysicsStream], ['RATE:SingleJet', 'BW:Jet'], -1],
        ['j200_jes_cleanLLP_PS_revllp_trkiso_L1TAU100',             'L1_TAU100',             [], [PhysicsStream], ['RATE:SingleJet', 'BW:Jet'], -1],


        ['e26_lhtight_nod0_iloose_2j35_bperf',   'L1_EM22VHI',      ['L1_EM22VHI', ''], [PhysicsStream], ['RATE:EgammaJet', 'BW:BJet'],-1,['serial',-1,['e26_lhtight_nod0_iloose', '2j35_bperf'] ] ], 

        ['e26_lhtight_iloose_2j35_bperf', 'L1_EM22VHI', ['L1_EM22VHI', ''], [PhysicsStream], ['RATE:EgammaJet', 'BW:BJet'],-1,['serial',-1,['e26_lhtight_iloose', '2j35_bperf']]],
        ['e26_lhtight_iloose_2j35_bperf_split', 'L1_EM22VHI', ['L1_EM22VHI', ''], [PhysicsStream], ['RATE:EgammaJet', 'BW:BJet'],-1,['serial',-1,['e26_lhtight_iloose', '2j35_bperf_split']]],
        ['e26_lhtight_iloose_2j35_boffperf', 'L1_EM22VHI', ['L1_EM22VHI', ''], [PhysicsStream], ['RATE:EgammaJet', 'BW:BJet'],-1,['serial',-1,['e26_lhtight_iloose', '2j35_boffperf']]],
        ['e26_lhtight_iloose_2j35_boffperf_split', 'L1_EM22VHI', ['L1_EM22VHI', ''], [PhysicsStream], ['RATE:EgammaJet', 'BW:BJet'],-1,['serial',-1,['e26_lhtight_iloose', '2j35_boffperf_split']]],		


        #VBF +photon
        ['mu6_2j40_0eta490_invm1000_L1MU6_J30.0ETA49_2J20.0ETA49', 'L1_MU6_J30.0ETA49_2J20.0ETA49', ['L1_MU6',''], [PhysicsStream], ['RATE:MuonJet', 'BW:Muon', 'BW:Jet'], -1, ['serial',-1,["mu6","2j40_0eta490_invm1000"]]],


        # 4-jet items (VBF H->bb, hh->bbbb)
        ['mu4_j40_dr05_3j40_L14J20', 'L1_4J20', ['L1_MU4', '', ''], [PhysicsStream], ['RATE:MuonBJet', 'BW:BJet'], -1,['serial',-1,['mu4', 'j40', '3j40'] ]],

        # 
        #  B-jet + hT
        #
        ['2j55_bmedium_ht300_L14J20',              'L1_4J20',   ['L1_4J20', ''],   [PhysicsStream], ['RATE:MultiBJet',  'BW:BJet', 'BW:Jet'],-1,['serial',-1,['2j55_bmedium', 'ht300_L14J20']]],
        ['j55_btight_ht500_L14J20',              'L1_4J20',   ['L1_4J20', ''],   [PhysicsStream], ['RATE:MultiBJet',  'BW:BJet', 'BW:Jet'],-1,['serial',-1,['j55_btight', 'ht500_L14J20']]],
        
        ['2j55_bmv2c1077_split_ht300_L14J20',              'L1_4J20',   ['L1_4J20', ''],   [PhysicsStream], ['RATE:MultiBJet',  'BW:BJet', 'BW:Jet'],-1,['serial',-1,['2j55_bmv2c1077_split', 'ht300_L14J20']]],
        ['j55_bmv2c1077_split_ht500_L14J20',              'L1_4J20',   ['L1_4J20', ''],   [PhysicsStream], ['RATE:MultiBJet',  'BW:BJet', 'BW:Jet'],-1,['serial',-1,[ 'ht500_L14J20', 'j55_bmv2c1077_split']]],

        ['2j55_bmv2c1070_ht300_L14J20',  'L1_4J20',   ['L1_4J20', ''],   [PhysicsStream], ['RATE:MultiBJet',  'BW:BJet', 'BW:Jet'],-1,['serial',-1,['2j55_bmv2c1070', 'ht300_L14J20']]],
        ['j55_bmv2c1060_ht500_L14J20',              'L1_4J20',   ['L1_4J20', ''],   [PhysicsStream], ['RATE:MultiBJet',  'BW:BJet', 'BW:Jet'],-1,['serial',-1,['j55_bmv2c1060',  'ht500_L14J20']]],
        ['j55_bmv2c1070_ht500_L14J20',              'L1_4J20',   ['L1_4J20', ''],   [PhysicsStream], ['RATE:MultiBJet',  'BW:BJet', 'BW:Jet'],-1,['serial',-1,[ 'j55_bmv2c1070', 'ht500_L14J20']]],

        ['2j55_bmv2c1070_split_ht300_L14J20',  'L1_4J20',   ['L1_4J20', ''],   [PhysicsStream], ['RATE:MultiBJet',  'BW:BJet', 'BW:Jet'],-1,['serial',-1,[ '2j55_bmv2c1070_split', 'ht300_L14J20']]],
        ['j55_bmv2c1070_split_ht500_L14J20',              'L1_4J20',   ['L1_4J20', ''],   [PhysicsStream], ['RATE:MultiBJet',  'BW:BJet', 'BW:Jet'],-1,['serial',-1,[ 'j55_bmv2c1070_split', 'ht500_L14J20']]],


        # L1Topo LFV
        ['g10_etcut_mu10_L1LFV-EM8I',         'L1_LFV-EM8I',  ['L1_EM7', 'L1_MU10'], [PhysicsStream], ['RATE:EgammaMuon', 'BW:Egamma', 'BW:Muon'], -1, ['parallel',-1,["g10_etcut","mu10"]] ],
        ['g20_etcut_mu4_L1LFV-EM15I',         'L1_LFV-EM15I', ['L1_EM15', 'L1_MU4'], [PhysicsStream], ['RATE:EgammaMuon', 'BW:Egamma', 'BW:Muon'], -1, ['parallel',-1,["g20_etcut","mu4"]] ],
        ['g10_etcut_mu10_taumass',            'L1_LFV-EM8I',  ['L1_EM7', 'L1_MU10'], [PhysicsStream], ['RATE:EgammaMuon', 'BW:Egamma', 'BW:Muon'], -1, ['parallel',-1,["g10_etcut","mu10"]] ],
        ['g20_etcut_mu4_taumass',             'L1_LFV-EM15I', ['L1_EM15', 'L1_MU4'], [PhysicsStream], ['RATE:EgammaMuon', 'BW:Egamma', 'BW:Muon'], -1, ['parallel',-1,["g20_etcut","mu4"]] ],
# taumass chains
        ['g10_etcut_mu10_iloose_taumass_L1LFV-EM8I',         'L1_LFV-EM8I',  ['L1_EM7', 'L1_MU10'], [PhysicsStream], ['RATE:EgammaMuon', 'BW:Egamma', 'BW:Muon'], -1, ['parallel',-1,["g10_etcut","mu10_iloose"]] ],
        ['g20_etcut_mu4_iloose_taumass_L1LFV-EM15I',         'L1_LFV-EM15I',  ['L1_EM15', 'L1_MU4'], [PhysicsStream], ['RATE:EgammaMuon', 'BW:Egamma', 'BW:Muon'], -1, ['parallel',-1,["g20_etcut","mu4_iloose"]] ],
        ### ATR-14543
        ['g10_etcut_mu10_ivarloose_taumass_L1LFV-EM8I',         'L1_LFV-EM8I',  ['L1_EM7', 'L1_MU10'], [PhysicsStream], ['RATE:EgammaMuon', 'BW:Egamma', 'BW:Muon'], -1, ['parallel',-1,["g10_etcut","mu10_ivarloose"]] ],
        ['g20_etcut_mu4_ivarloose_taumass_L1LFV-EM15I',         'L1_LFV-EM15I',  ['L1_EM15', 'L1_MU4'], [PhysicsStream], ['RATE:EgammaMuon', 'BW:Egamma', 'BW:Muon'], -1, ['parallel',-1,["g20_etcut","mu4_ivarloose"]] ],

        # L1Topo W T&P 
        ['e18_etcut_trkcut_xe35', 'L1_EM15_W-MT35_W-250RO2-XEHT-0_W-05DPHI-JXE-0_W-05DPHI-EM15XE',['L1_EM15',''],[PhysicsStream],['RATE:EgammaMET','BW:Egamma'],-1,['serial',-1,["e18_etcut_trkcut","xe35"]]],
        ['e18_etcut_trkcut_xe35_L1EM15_W-MT35_W-05DPHI-JXE-0_W-05DPHI-EM15XE_XS30', 'L1_EM15_W-MT35_W-05DPHI-JXE-0_W-05DPHI-EM15XE_XS30',['L1_EM15',''],[PhysicsStream],['RATE:EgammaMET','BW:Egamma'],-1,['serial',-1,["e18_etcut_trkcut","xe35"]]],
        ['e18_etcut_trkcut_xe35_mt35', 'L1_EM15_W-MT35_W-250RO2-XEHT-0_W-05DPHI-JXE-0_W-05DPHI-EM15XE', ['L1_EM15',''], [PhysicsStream], ['RATE:EgammaMET', 'BW:Egamma'], -1, ['serial',-1,["e18_etcut_trkcut","xe35"]]],
        ['e18_etcut_trkcut_L1EM15_W-MT35_W-05DPHI-JXE-0_W-05DPHI-EM15XE_XS30_xe35_mt35', 'L1_EM15_W-MT35_W-05DPHI-JXE-0_W-05DPHI-EM15XE_XS30', ['L1_EM15',''], [PhysicsStream], ['RATE:EgammaMET', 'BW:Egamma'], -1, ['serial',-1,["e18_etcut_trkcut","xe35"]]],

        # L1Topo J+XE+DPHI
        ['j80_xe80_1dphi10_L1J40_DPHI-J20s2XE50', 'L1_J40_DPHI-J20s2XE50',['',''], [PhysicsStream],  ['RATE:JetMET', 'BW:Jet'], -1,['serial',-1,["j80","xe80"]]],
        ['j80_xe80_1dphi10_L1J40_DPHI-J20XE50', 'L1_J40_DPHI-J20XE50',['',''], [PhysicsStream],  ['RATE:JetMET', 'BW:Jet'], -1,['serial',-1,["j80","xe80"]]],
        ['j80_xe80_1dphi10_L1J40_DPHI-CJ20XE50','L1_J40_DPHI-CJ20XE50',['',''], [PhysicsStream], ['RATE:JetMET', 'BW:Jet'], -1,['serial',-1,["j80","xe80"]]],
        ['j100_xe80_L1J40_DPHI-J20s2XE50',  'L1_J40_DPHI-J20s2XE50',['',''], [PhysicsStream], ['RATE:JetMET', 'BW:Jet'], -1,['serial',-1,["j100","xe80"]]],
        ['j100_xe80_L1J40_DPHI-J20XE50',  'L1_J40_DPHI-J20XE50',['',''], [PhysicsStream], ['RATE:JetMET', 'BW:Jet'], -1,['serial',-1,["j100","xe80"]]],
        ['j100_xe80_L1J40_DPHI-CJ20XE50', 'L1_J40_DPHI-CJ20XE50',['',''], [PhysicsStream], ['RATE:JetMET', 'BW:Jet'], -1,['serial',-1,["j100","xe80"]]],
	

        #ATR-15243
        ['mu4_j100_xe60_mht_L1MU4_J20_XE30_DPHI-J20s2XE30',  'L1_MU4_J20_XE30_DPHI-J20s2XE30', [], [PhysicsStream], ['RATE:MuonJetMET', 'BW:Muon', 'BW:Jet'], -1, ['serial',-1,["mu4","j100","xe60_mht"] ]],

        ['mu4_xe60_mht_L1MU4_J20_XE30_DPHI-J20s2XE30',  'L1_MU4_J20_XE30_DPHI-J20s2XE30', [], [PhysicsStream], ['RATE:MuonJetMET', 'BW:Muon', 'BW:Jet'], -1, ['serial',-1,["mu4","xe60_mht"] ]],

        ['2mu4_xe40_mht_L12MU4_J20_XE30_DPHI-J20s2XE30',  'L1_2MU4_J20_XE30_DPHI-J20s2XE30', [], [PhysicsStream], ['RATE:MuonJetMET', 'BW:Muon', 'BW:Jet'], -1, ['serial',-1,["2mu4","xe40_mht"] ]],

        ['e5_lhmedium_nod0_mu4_xe40_mht_L1MU4_J20_XE30_DPHI-J20s2XE30',  'L1_MU4_J20_XE30_DPHI-J20s2XE30', ['L1_EM3','',''], [PhysicsStream], ['RATE:MuonJetMET', 'BW:Muon', 'BW:Jet'], -1, ['serial',-1,["e5_lhmedium_nod0","mu4","xe40_mht"] ]],

        ['2e5_lhmedium_nod0_j50_xe80_mht_L1J40_XE50_DPHI-J20s2XE50',  'L1_J40_XE50_DPHI-J20s2XE50', ['L1_EM3','',''], [PhysicsStream], ['RATE:MuonJetMET', 'BW:Muon', 'BW:Jet'], -1, ['serial',-1,["2e5_lhmedium_nod0","j50","xe80_mht"] ]],

        ['e5_lhmedium_nod0_mu4_xe40_mht_L1MU4_2EM3_J20_XE30_DPHI-J20s2XE30',  'L1_MU4_2EM3_J20_XE30_DPHI-J20s2XE30', ['L1_EM3','',''], [PhysicsStream], ['RATE:MuonJetMET', 'BW:Muon', 'BW:Jet'], -1, ['serial',-1,["e5_lhmedium_nod0","mu4","xe40_mht"] ]],

        ['2e5_lhmedium_nod0_j50_xe80_mht_L13EM3_J40_XE50_DPHI-J20s2XE50',  'L1_3EM3_J40_XE50_DPHI-J20s2XE50', ['L1_EM3','',''], [PhysicsStream], ['RATE:MuonJetMET', 'BW:Muon', 'BW:Jet'], -1, ['serial',-1,["2e5_lhmedium_nod0","j50","xe80_mht"] ]],

        ['e5_lhmedium_nod0',  'L1_EM3', ['L1_EM3','',''], [PhysicsStream], ['RATE:SingleElectron', 'BW:Egamma'],-1],
       
        ['2mu4_j85_xe50_pufit',  'L1_2MU4_J40_XE20', [], [PhysicsStream], ['RATE:MuonJetMET', 'BW:Muon', 'BW:Jet'], -1, ['serial',-1,["2mu4","j85","xe50_pufit"] ]], 


        # L1Topo VBF 
        ['g15_loose_2j40_0eta490_3j25_0eta490', 'L1_MJJ-400', ['L1_EM12','',''], [PhysicsStream], ['RATE:EgammaJet', 'BW:Egamma'], -1,['serial',-1,["g15_loose","2j40_0eta490","3j25_0eta490"]]],
        ['g20_loose_2j40_0eta490_3j25_0eta490_L1MJJ-700', 'L1_MJJ-700', ['L1_EM15VH','',''], [PhysicsStream], ['RATE:EgammaJet', 'BW:Egamma'], -1,['serial',-1,["g20_loose","2j40_0eta490","3j25_0eta490"]]],
        ['g20_loose_2j40_0eta490_3j25_0eta490', 'L1_MJJ-800', ['L1_EM15VH','',''], [PhysicsStream], ['RATE:EgammaJet', 'BW:Egamma'], -1,['serial',-1,["g20_loose","2j40_0eta490","3j25_0eta490"]]],
        ['g20_loose_2j40_0eta490_3j25_0eta490_L1MJJ-900', 'L1_MJJ-900', ['L1_EM15VH','',''], [PhysicsStream], ['RATE:EgammaJet', 'BW:Egamma'], -1,['serial',-1,["g20_loose","2j40_0eta490","3j25_0eta490"]]],
        ['mu6_2j40_0eta490_invm400', 'L1_MU6_MJJ-200', ['L1_MU6',''], [PhysicsStream], ['RATE:MuonJet', 'BW:Muon'], -1, ['serial',-1,["mu6","2j40_0eta490_invm400"]]],
        ['mu6_2j40_0eta490_invm600', 'L1_MU6_MJJ-300', ['L1_MU6',''], [PhysicsStream], ['RATE:MuonJet', 'BW:Muon'], -1, ['serial',-1,["mu6","2j40_0eta490_invm600"]]],
        ['mu6_2j40_0eta490_invm800', 'L1_MU6_MJJ-400', ['L1_MU6',''], [PhysicsStream], ['RATE:MuonJet', 'BW:Muon'], -1, ['serial',-1,["mu6","2j40_0eta490_invm800"]]],
        ['mu6_2j40_0eta490_invm1000', 'L1_MU6_MJJ-500', ['L1_MU6',''], [PhysicsStream], ['RATE:MuonJet', 'BW:Muon'], -1, ['serial',-1,["mu6","2j40_0eta490_invm1000"]]],

        # L1Topo BTAG Single mu-jet items
        ['mu6_j60_dr05_L1BTAG-MU6J25', 'L1_BTAG-MU6J25', ['L1_MU6', ''], [PhysicsStream], ['RATE:MuonBJet', 'BW:BJet', 'BW:Muon'], -1,['serial',-1,['mu6', 'j60'] ], False],
        ['mu4_j70_dr05_L1BTAG-MU4J30', 'L1_BTAG-MU4J30', ['L1_MU4', ''], [PhysicsStream], ['RATE:MuonBJet', 'BW:BJet', 'BW:Muon'], -1,['serial',-1,['mu4', 'j70'] ], False],
        
        # Asymmetric items
        ['mu6_j50_dr05_2j35_L13J15_BTAG-MU6J25', 'L1_3J15_BTAG-MU6J25', ['L1_MU6', '', ''], [PhysicsStream], ['RATE:MuonBJet', 'BW:BJet'], -1,['serial',-1,['mu6', 'j50', '2j35'] ], False],
        ['mu4_j60_dr05_2j35_L13J15_BTAG-MU4J30', 'L1_3J15_BTAG-MU4J30', ['L1_MU4', '', ''], [PhysicsStream], ['RATE:MuonBJet', 'BW:BJet'], -1,['serial',-1,['mu4', 'j60', '2j35'] ], False],


     
        
	# e+tau
        # Low-threshold with jets
        ['e17_lhmedium_tau25_medium1_tracktwo',  'L1_EM15VHI_2TAU12IM_J25_3J12',['L1_EM15VHI','L1_TAU12IM'], [PhysicsStream], ['RATE:ElectronTau', 'BW:Tau', 'BW:Egamma'], -1,['serial',-1,["e17_lhmedium","tau25_medium1_tracktwo"]]],

        # Isolated Variant
        ['e17_lhmedium_iloose_tau25_medium1_tracktwo',  'L1_EM15VHI_2TAU12IM_J25_3J12',['L1_EM15VHI','L1_TAU12IM'], [PhysicsStream], ['RATE:ElectronTau', 'BW:Tau', 'BW:Egamma'], -1,['serial',-1,["e17_lhmedium_iloose","tau25_medium1_tracktwo"]]],

        # High-threshold
        ['e17_lhmedium_tau80_medium1_tracktwo',   'L1_EM15VHI_TAU40_2TAU15',['L1_EM15VHI','L1_TAU40'], [PhysicsStream], ['RATE:ElectronTau', 'BW:Tau', 'BW:Egamma'], -1,['serial',-1,["e17_lhmedium","tau80_medium1_tracktwo"]]],

	# support for l1topo chains
        ['e17_lhmedium_nod0_tau25_medium1_tracktwo_L1EM15VHI_2TAU12IM',  'L1_EM15VHI_2TAU12IM',['L1_EM15VHI','L1_TAU12IM'], [PhysicsStream], ['RATE:ElectronTau', 'BW:Tau'], -1,['serial',-1,["e17_lhmedium_nod0","tau25_medium1_tracktwo"]]],
        #mu+tau chains seeded by L1MU10TAU20IM, needed as supporting triggers for the primary chains with either L1 jet or L1topo
        ['mu14_tau25_medium1_tracktwo_L1MU10_TAU12IM',  'L1_MU10_TAU12IM',['L1_MU10','L1_TAU12IM'], [PhysicsStream], ['RATE:MuonTau', 'BW:Tau'], -1,['serial',-1,["mu14","tau25_medium1_tracktwo"]]],       

        
        # Tau + e + MET
        ['e17_lhmedium_tau25_medium1_tracktwo_xe50', 'L1_EM15VHI_2TAU12IM_XE35',['L1_EM15VHI','L1_TAU12IM','L1_XE35'], [PhysicsStream], ['RATE:TauMET', 'BW:Tau'], -1,['serial',-1,["e17_lhmedium","tau25_medium1_tracktwo", "xe50"]]],
        ['e17_lhmedium_iloose_tau25_medium1_tracktwo_xe50', 'L1_EM15VHI_2TAU12IM_XE35',['L1_EM15VHI','L1_TAU12IM','L1_XE35'], [PhysicsStream], ['RATE:TauMET', 'BW:Tau'], -1,['serial',-1,["e17_lhmedium_iloose","tau25_medium1_tracktwo", "xe50"]]],
        ['e17_lhmedium_nod0_tau25_medium1_tracktwo',  'L1_EM15VHI_2TAU12IM_J25_3J12',['L1_EM15VHI','L1_TAU12IM'], [PhysicsStream], ['RATE:ElectronTau', 'BW:Tau', 'BW:Egamma'], -1,['serial',-1,["e17_lhmedium_nod0","tau25_medium1_tracktwo"]]],

        ['e17_lhmedium_nod0_iloose_tau25_medium1_tracktwo_xe50', 'L1_EM15VHI_2TAU12IM_XE35',['L1_EM15VHI','L1_TAU12IM','L1_XE35'], [PhysicsStream], ['RATE:TauMET', 'BW:Tau', 'BW:Egamma'], -1,['serial',-1,["e17_lhmedium_nod0_iloose","tau25_medium1_tracktwo", "xe50"]]],

        # Tau + Muon
        ['mu14_tau25_medium1_tracktwo',      'L1_MU10_TAU12IM_J25_2J12',['L1_MU10','L1_TAU12IM'], [PhysicsStream], ['RATE:MuonTau', 'BW:Tau', 'BW:Muon'], -1,['serial',-1,["mu14","tau25_medium1_tracktwo"]]],     
        ['mu14_tau35_medium1_tracktwo',  'L1_MU10_TAU20IM',['L1_MU10','L1_TAU20IM'], [PhysicsStream], ['RATE:MuonTau', 'BW:Tau', 'BW:Muon'], -1,['serial',-1,["mu14","tau35_medium1_tracktwo"]]],
			 ]

    if TriggerFlags.doFTK():
            TriggerFlags.CombinedSlice.signatures = TriggerFlags.CombinedSlice.signatures() + [
        # muon +tau FTK chains for T&P performance measurement
        ['mu26_ivarmedium_tau12_idperf_FTK',             'L1_MU21_TAU12IM_FTK',['L1_MU21','L1_TAU12IM_FTK'], [PhysicsStream], ['RATE:MuonTau', 'BW:Tau', 'BW:Muon'], -1,['serial',-1,["mu26_ivarmedium","tau12_idperf_FTK"]]],
        ['mu26_ivarmedium_tau12_perf0_FTK',              'L1_MU21_TAU12IM_FTK',['L1_MU21','L1_TAU12IM_FTK'], [PhysicsStream], ['RATE:MuonTau', 'BW:Tau', 'BW:Muon'], -1,['serial',-1,["mu26_ivarmedium","tau12_perf0_FTK"]]],
        ['mu26_ivarmedium_tau12_perf_FTK',               'L1_MU21_TAU12IM_FTK',['L1_MU21','L1_TAU12IM_FTK'], [PhysicsStream], ['RATE:MuonTau', 'BW:Tau', 'BW:Muon'], -1,['serial',-1,["mu26_ivarmedium","tau12_perf_FTK"]]],
        ['mu26_ivarmedium_tau12_medium0_FTK',            'L1_MU21_TAU12IM_FTK',['L1_MU21','L1_TAU12IM_FTK'], [PhysicsStream], ['RATE:MuonTau', 'BW:Tau', 'BW:Muon'], -1,['serial',-1,["mu26_ivarmedium","tau12_medium0_FTK"]]],
        ['mu26_ivarmedium_tau12_medium1_FTK',            'L1_MU21_TAU12IM_FTK',['L1_MU21','L1_TAU12IM_FTK'], [PhysicsStream], ['RATE:MuonTau', 'BW:Tau', 'BW:Muon'], -1,['serial',-1,["mu26_ivarmedium","tau12_medium1_FTK"]]],
        ['mu26_ivarmedium_tau12_perf0_FTKNoPrec',        'L1_MU21_TAU12IM_FTK',['L1_MU21','L1_TAU12IM_FTK'], [PhysicsStream], ['RATE:MuonTau', 'BW:Tau', 'BW:Muon'], -1,['serial',-1,["mu26_ivarmedium","tau12_perf0_FTKNoPrec"]]],
        ['mu26_ivarmedium_tau12_perf_FTKNoPrec',         'L1_MU21_TAU12IM_FTK',['L1_MU21','L1_TAU12IM_FTK'], [PhysicsStream], ['RATE:MuonTau', 'BW:Tau', 'BW:Muon'], -1,['serial',-1,["mu26_ivarmedium","tau12_perf_FTKNoPrec"]]],
        ['mu26_ivarmedium_tau12_medium0_FTKNoPrec',      'L1_MU21_TAU12IM_FTK',['L1_MU21','L1_TAU12IM_FTK'], [PhysicsStream], ['RATE:MuonTau', 'BW:Tau', 'BW:Muon'], -1,['serial',-1,["mu26_ivarmedium","tau12_medium0_FTKNoPrec"]]],
        ['mu26_ivarmedium_tau12_medium1_FTKNoPrec',      'L1_MU21_TAU12IM_FTK',['L1_MU21','L1_TAU12IM_FTK'], [PhysicsStream], ['RATE:MuonTau', 'BW:Tau', 'BW:Muon'], -1,['serial',-1,["mu26_ivarmedium","tau12_medium1_FTKNoPrec"]]],
        ['mu26_ivarmedium_tau25_idperf_tracktwo_L1TAU12IM_FTK_L1MU21_TAU12IM_FTK',    'L1_MU21_TAU12IM_FTK',['L1_MU21','L1_TAU12IM_FTK'], [PhysicsStream], ['RATE:MuonTau', 'BW:Tau', 'BW:Muon'], -1,['serial',-1,["mu26_ivarmedium","tau25_idperf_tracktwo_L1TAU12IM_FTK"]]],
        ['mu26_ivarmedium_tau25_perf_tracktwo_L1TAU12IM_FTK_L1MU21_TAU12IM_FTK',          'L1_MU21_TAU12IM_FTK',['L1_MU21','L1_TAU12IM_FTK'], [PhysicsStream], ['RATE:MuonTau', 'BW:Tau', 'BW:Muon'], -1,['serial',-1,["mu26_ivarmedium","tau25_perf_tracktwo_L1TAU12IM_FTK"]]],
        ['mu26_ivarmedium_tau25_medium1_tracktwo_L1TAU12IM_FTK_L1MU21_TAU12IM_FTK',       'L1_MU21_TAU12IM_FTK',['L1_MU21','L1_TAU12IM_FTK'], [PhysicsStream], ['RATE:MuonTau', 'BW:Tau', 'BW:Muon'], -1,['serial',-1,["mu26_ivarmedium","tau25_medium1_tracktwo_L1TAU12IM_FTK"]]],
                         ]

    TriggerFlags.MinBiasSlice.signatures = TriggerFlags.MinBiasSlice.signatures() + [
        #HMT
        ['mb_sp2000_trk70_hmt', 'L1_TE40', [], ['MinBias'], ["BW:MinBias", "RATE:MinBias"], -1],        
        ['mb_sp2000_pusup600_trk70_hmt', 'L1_TE40', [], ['MinBias'], ["BW:MinBias", "RATE:MinBias"], -1], 
        ['mb_sptrk_vetombts2in_L1RD0_FILLED', 'L1_RD0_FILLED', [], ['MinBias'], ["BW:MinBias", "RATE:MinBias"], -1],

	#supporting HMT triggers
	['mb_sp1800_hmtperf_L1TE40', 'L1_TE40', [], ['MinBias'], ["BW:MinBias", "RATE:MinBias"], -1],

        ]

    #Beamspot chanis first try ATR-9847                                                                                                                
    TriggerFlags.BeamspotSlice.signatures = TriggerFlags.BeamspotSlice.signatures()+ [
        ]
      

    if TriggerFlags.doFTK():
        TriggerFlags.BeamspotSlice.signatures = TriggerFlags.BeamspotSlice.signatures() + [                                                                 
            ['beamspot_idperf_FTK',          'L1_4J20', [], ["BeamSpot"], ['RATE:BeamSpot',  'BW:BeamSpot'], -1],
            ['beamspot_trkFS_FTK',           'L1_4J20', [], ["BeamSpot"], ['RATE:BeamSpot',  'BW:BeamSpot'], -1],
            ['beamspot_trkFS_FTKRefit', 'L1_4J20', [], ["BeamSpot"], ['RATE:BeamSpot', 'BW:BeamSpot'], -1],
            ['beamspot_idperf_FTKRefit', 'L1_4J20', [], ["BeamSpot"], ['RATE:BeamSpot', 'BW:BeamSpot'], -1],
            ]

    ## The following slices are only needed for Physics runnings and LS1 menus
    ## To be commented out for DC14
    TriggerFlags.CalibSlice.signatures   = TriggerFlags.CalibSlice.signatures() + []
    TriggerFlags.CosmicSlice.signatures  = TriggerFlags.CosmicSlice.signatures() + [
        ['id_cosmicid',               '', [], ['HLT_IDCosmic', 'express'], ['RATE:CosmicSlice', 'RATE:Cosmic_Tracking', 'BW:Detector'], -1],
    ]
    TriggerFlags.StreamingSlice.signatures = TriggerFlags.StreamingSlice.signatures() + [

        # backups for L1Topo VBF items
        ['noalg_L1MU6_J30.0ETA49_2J20.0ETA49', 'L1_MU6_J30.0ETA49_2J20.0ETA49', [], [PhysicsStream], ['RATE:SeededStreamers', "BW:Muon"], -1],

        # LowLumiUnprescaled streamers
        ['noalg_L12EM10VH',                        'L1_2EM10VH',                        [], [PhysicsStream], ['RATE:SeededStreamers', 'BW:Egamma'], -1],
        ['noalg_L1EM15VH_MU10',                    'L1_EM15VH_MU10',                    [], [PhysicsStream], ['RATE:SeededStreamers', 'BW:Egamma', 'BW:Muon'], -1],
        ['noalg_L1EM15I_MU4',                       'L1_EM15I_MU4',                       [], [PhysicsStream], ['RATE:SeededStreamers', 'BW:Egamma', 'BW:Muon'], -1],
        ['noalg_L1EM7_MU10',                       'L1_EM7_MU10',                       [], [PhysicsStream], ['RATE:SeededStreamers', 'BW:Egamma', 'BW:Muon'], -1],
        ['noalg_L12EM8VH_MU10',                    'L1_2EM8VH_MU10',                    [], [PhysicsStream], ['RATE:SeededStreamers', 'BW:Egamma', 'BW:Muon'], -1],
        ['noalg_L1TAU20IM_2TAU12IM_J25_2J20_3J12', 'L1_TAU20IM_2TAU12IM_J25_2J20_3J12', [], [PhysicsStream], ['RATE:SeededStreamers', 'BW:Tau'], -1],
        ['noalg_L1EM15VHI_2TAU12IM_XE35',           'L1_EM15VHI_2TAU12IM_XE35',           [], [PhysicsStream], ['RATE:SeededStreamers', 'BW:Tau'], -1],
        ['noalg_L1MU10_TAU12IM_XE35',              'L1_MU10_TAU12IM_XE35',              [], [PhysicsStream], ['RATE:SeededStreamers', 'BW:Tau'], -1],
        ['noalg_L1TAU20_2TAU12_XE35',              'L1_TAU20_2TAU12_XE35',              [], [PhysicsStream], ['RATE:SeededStreamers', 'BW:Tau'], -1],
        ['noalg_L1TAU20IM_2TAU12IM_XE35',          'L1_TAU20IM_2TAU12IM_XE35',          [], [PhysicsStream], ['RATE:SeededStreamers', 'BW:Tau'], -1],
        ['noalg_L1EM15VHI_2TAU12IM',                'L1_EM15VHI_2TAU12IM',                [], [PhysicsStream], ['RATE:SeededStreamers', 'BW:Tau'], -1],
        ['noalg_L1EM15VHI_2TAU12IM_J25_3J12',       'L1_EM15VHI_2TAU12IM_J25_3J12',       [], [PhysicsStream], ['RATE:SeededStreamers', 'BW:Tau'], -1],
        ['noalg_L1EM15VHI_TAU40_2TAU15',            'L1_EM15VHI_TAU40_2TAU15',            [], [PhysicsStream], ['RATE:SeededStreamers', 'BW:Tau'], -1],
        ['noalg_L1MU10_TAU12IM_J25_2J12',          'L1_MU10_TAU12IM_J25_2J12',          [], [PhysicsStream], ['RATE:SeededStreamers', 'BW:Tau'], -1],
        ['noalg_L1MU10_TAU12IM',                   'L1_MU10_TAU12IM',                   [], [PhysicsStream], ['RATE:SeededStreamers', 'BW:Tau'], -1],
        ['noalg_L14J15',                           'L1_4J15',                           [], [PhysicsStream], ['RATE:SeededStreamers', 'BW:Jet'], -1],
        ['noalg_L13J25.0ETA23',                    'L1_3J25.0ETA23',                    [], [PhysicsStream], ['RATE:SeededStreamers', 'BW:Jet'], -1],
        ['noalg_L13J40',                           'L1_3J40',                           [], [PhysicsStream], ['RATE:SeededStreamers', 'BW:Jet'], -1],
        ['noalg_L12J15_XE55',                      'L1_2J15_XE55',                      [], [PhysicsStream], ['RATE:SeededStreamers', 'BW:Jet'], -1],
        ['noalg_L1MU6_J40',                        'L1_MU6_J40',                        [], [PhysicsStream], ['RATE:SeededStreamers', 'BW:Muon'], -1],

        
        ]

 
    #TriggerFlags.GenericSlice.signatures = TriggerFlags.GenericSlice.signatures() + []

    # Random Seeded EB chains which select at the HLT based on L1 TBP bits
    TriggerFlags.EnhancedBiasSlice.signatures = TriggerFlags.EnhancedBiasSlice.signatures() + []

    #get list of all signatures
    signatureList=[]
    for prop in dir(TriggerFlags):
        if prop[-5:]=='Slice':
            sliceName=prop
            slice=getattr(TriggerFlags,sliceName)
            if slice.signatures():
                signatureList.extend(slice.signatures())
            else:
                log.debug('SKIPPING '+str(sliceName))
    #print 'FOUND',len(signatureList),signatureList
    disablePatterns=[#re.compile('beamspot'),  #all beamspot chains                     
                     ]
    disableEFPatterns=[]                                          
    toDisable=[]
    toDisableEF=[]
    for signature in signatureList:
        for pattern in disableEFPatterns+disablePatterns:
            if re.search(pattern,signature):
                if pattern in disableEFPatterns:
                    toDisableEF.append(signature)
                else:
                    toDisable.append(signature)
                break
    log.debug('DISABLE The following chains are disabled in the v4 upgrade menu: '+str(toDisable))
    for signature in toDisable:
        Prescales.HLTPrescales_upgrade_mc_prescale[signature]=[   -1,    -1,    0,    0,  -1]
    for signature in toDisableEF:
        Prescales.HLTPrescales_upgrade_mc_prescale[signature]=[    1,    -1,    0,    0,  -1]


######################################################
Prescales = physics_menu.Prescales
#StreamConfig = physics_menu.StreamConfig

######################################################
# DEFAULT MC prescales
######################################################
Prescales.L1Prescales = dict([(ctpid,1) for ctpid in Prescales.L1Prescales])  # setting all L1 prescales to 1

ps_online_list=[
    'costmonitor',
    'noalg_L1All',
    'noalg_L1Standby',
    'noalg_L1TGC_BURST',
    'noalg_standby_L1RD0_EMPTY',
    'noalg_standby_L1RD0_FILLED',
    'robrequest',
    'robrequest_L1RD0_EMPTY',
    'timeburner',
]
ps_cosmic_list=[
    'e0_perf_L1EM3_EMPTY',
    'g0_perf_L1EM3_EMPTY',
    'ht0_L1J12_EMPTY',
    'id_cosmicid',
    'id_cosmicid_L1MU11_EMPTY',
    'id_cosmicid_L1MU4_EMPTY',
    'j0_L1J12_EMPTY',
    'j0_perf_bperf_L1J12_EMPTY',
    'j0_perf_bperf_L1RD0_EMPTY',
    'mb_sptrk_costr',
    'mb_sptrk_costr_L1RD0_EMPTY',
    'mu4_cosmic_L1MU11_EMPTY',
    'mu4_cosmic_L1MU4_EMPTY',
    'mu4_msonly_cosmic_L1MU11_EMPTY',
    'mu4_msonly_cosmic_L1MU4_EMPTY',
]
ps_calibmon_list=[
    'alfacalib',
    'conej140_320eta490_larpebj',
    'conej165_larpebj',
    'conej40_larpebj',
    'conej75_320eta490_larpebj',
    'cscmon_L1All',
    'g12_loose_larpeb',
    'g20_loose_larpeb_L1EM15',
    'g3_loose_larpeb',
    'g40_loose_larpeb',
    'g60_loose_larpeb',
    'g80_loose_larpeb',
    'ibllumi_L1RD0_ABORTGAPNOTCALIB',
    'ibllumi_L1RD0_FILLED',
    'ibllumi_L1RD0_UNPAIRED_ISO',
    'idcalib_trk16_central',
    'idcalib_trk16_fwd',
    'idcalib_trk29_central',
    'idcalib_trk29_fwd',
    'idcalib_trk9_central',
    'idcalib_trk9_fwd',
    'j40_L1ZB',
    'j0_perf_ds1_L1All',
    'l1calocalib',
    'l1calocalib_L1BGRP9',
    'larcalib_L1EM3_EMPTY',
    'larcalib_L1EM7_EMPTY',
    'larcalib_L1J12_EMPTY',
    'larcalib_L1J3031ETA49_EMPTY',
    'larcalib_L1TAU8_EMPTY',
    'larhec_L1EM7_FIRSTEMPTY',
    'larhec_L1J12_FIRSTEMPTY',
    'larhec_L1J30_FIRSTEMPTY',
    'larhec_L1TAU8_FIRSTEMPTY',
    'larnoiseburst_L1All',
    'larnoiseburst_L1J100',
    'larnoiseburst_L1J40_XE60',
    'larnoiseburst_L1J75',
    'larnoiseburst_L1XE60',
    'larnoiseburst_L1XE70',
    'larnoiseburst_L1XE80',
    'larnoiseburst_loose_L1All',
    'larnoiseburst_loose_rerun',
    'larnoiseburst_rerun',

    'larnoiseburst_L1XE55',

    'larps_L1EM3_EMPTY',
    'larps_L1EM7_EMPTY',
    'larps_L1EM7_FIRSTEMPTY',
    'larps_L1J12_EMPTY',
    'larps_L1J12_FIRSTEMPTY',
    'larps_L1J3031ETA49_EMPTY',
    'larps_L1J30_EMPTY',
    'larps_L1J30_FIRSTEMPTY',
    'larps_L1TAU8_EMPTY',
    'lumipeb_L1RD0_ABORTGAPNOTCALIB',
    'lumipeb_L1RD0_EMPTY',
    'lumipeb_L1RD0_FILLED',
    'lumipeb_L1RD0_UNPAIRED_ISO',
    'lumipeb_L1MBTS_1',
    'lumipeb_L1MBTS_1_UNPAIRED_ISO',
    'lumipeb_L1MBTS_2',
    'lumipeb_L1MBTS_2_UNPAIRED_ISO',
    'lumipeb_vdm_L1MBTS_1',
    'lumipeb_vdm_L1MBTS_1_BGRP11',
    'lumipeb_vdm_L1MBTS_1_BGRP9',
    'lumipeb_vdm_L1MBTS_1_UNPAIRED_ISO',
    'lumipeb_vdm_L1MBTS_2',
    'lumipeb_vdm_L1MBTS_2_BGRP11',
    'lumipeb_vdm_L1MBTS_2_BGRP9',
    'lumipeb_vdm_L1MBTS_2_UNPAIRED_ISO',
    'lumipeb_vdm_L1RD0_BGRP11',
    'lumipeb_vdm_L1RD0_BGRP9',
    'lumipeb_vdm_L1RD0_FILLED',
    'lumipeb_vdm_L1RD0_UNPAIRED_ISO',
    'mu0_muoncalib',
    'mu0_muoncalib_ds3',
    'mu0_muoncalib_ds3_L1MU4_EMPTY',
    'mu0_muoncalib_L1MU4_EMPTY',
    'noalg_bkg_L1Bkg',
    'noalg_bkg_L1J12',
    'noalg_bkg_L1J12_BGRP12',
    'noalg_bkg_L1J30.31ETA49',
    'noalg_bkg_L1J30.31ETA49_BGRP12',
    'noalg_cosmiccalo_L1EM3_EMPTY',
    'noalg_cosmiccalo_L1J12_EMPTY',
    'noalg_cosmiccalo_L1EM7_EMPTY',
    'noalg_cosmiccalo_L1J12_FIRSTEMPTY',
    'noalg_cosmiccalo_L1J3031ETA49_EMPTY',
    'noalg_cosmiccalo_L1J30_EMPTY',
    'noalg_cosmiccalo_L1J30_FIRSTEMPTY',
    'noalg_cosmiccalo_L1RD1_EMPTY',
    'noalg_cosmiccalo_L1RD1_BGRP10',
    'noalg_cosmicmuons_L1MU11_EMPTY',
    'noalg_cosmicmuons_L1MU4_EMPTY',
    'noalg_idcosmic_L1TRT_EMPTY',
    'noalg_idcosmic_L1TRT_FILLED',
    'noalg_idmon_L1RD0_EMPTY',
    'noalg_idmon_L1RD0_FILLED',
    'noalg_idmon_L1RD0_UNPAIRED_ISO',
    'noalg_L1Calo',
    'noalg_L1Calo_EMPTY',
    'noalg_L1CALREQ2',
    'noalg_larcells_L1LAR-EM',
    'noalg_larcells_L1LAR-J',
    'noalg_to_L12MU20_OVERLAY',
    'noalg_zb_L1ZB',
    'satu20em_l1satmon_L1EM20VH_FIRSTEMPTY',
    'satu20em_l1satmon_L1EM22VHI_FIRSTEMPTY',
    'satu20em_l1satmon_L1J100',
    'satu20em_l1satmon_L1J100.31ETA49',
    'satu20em_l1satmon_L1J100.31ETA49_FIRSTEMPTY',
    'satu20em_l1satmon_L1J100_FIRSTEMPTY',
    'sct_noise',
    'tilecalib_laser',
    ]    
ps_eb_list=[
    'eb_high_L1RD2_FILLED',
    'eb_low_L1RD2_FILLED',
    'noalg_eb_L1ABORTGAPNOTCALIB_noPS',
    'noalg_eb_L1EMPTY_noPS',
    'noalg_eb_L1FIRSTEMPTY_noPS',
    'noalg_eb_L1PhysicsHigh_noPS',
    'noalg_eb_L1PhysicsLow_noPS',
    'noalg_eb_L1RD3_EMPTY',
    'noalg_eb_L1RD3_FILLED',
    'noalg_eb_L1UNPAIRED_ISO_noPS',
    'noalg_eb_L1UNPAIRED_NONISO_noPS',
    ]
ps_beamspot_list=[
    'beamspot_activeTE_trkfast_peb',
    'beamspot_activeTE_trkfast_peb_L1TRT_EMPTY',
    'beamspot_activeTE_trkfast_peb_L1TRT_FILLED',
    'beamspot_activeTE_trkfast_pebTRT',
    'beamspot_activeTE_trkfast_pebTRT_L1TRT_EMPTY',
    'beamspot_activeTE_trkfast_pebTRT_L1TRT_FILLED',
    'beamspot_allTE_trkfast_peb',
    'beamspot_allTE_trkfast_peb_L1TRT_EMPTY',
    'beamspot_allTE_trkfast_peb_L1TRT_FILLED',
    'beamspot_allTE_trkfast_pebTRT',
    'beamspot_allTE_trkfast_pebTRT_L1TRT_EMPTY',
    'beamspot_allTE_trkfast_pebTRT_L1TRT_FILLED',
    'beamspot_trkFS_trkfast',
    'beamspot_trkFS_trkfast_L1TRT_EMPTY',
    'beamspot_trkFS_trkfast_L1TRT_FILLED',
<<<<<<< HEAD
    'beamspot_trkFS_trkfast_L1J15',
    'beamspot_allTE_trkfast_peb_L1J15',
    'beamspot_activeTE_trkfast_peb_L1J15',
    'beamspot_allTE_trkfast_peb_L13J15',
    'beamspot_trkFS_trkfast_L13J15',
    'beamspot_activeTE_trkfast_peb_L13J15'
=======
    'beamspot_activeTE_trkfast_peb_L13J15',
    'beamspot_allTE_trkfast_peb_L13J15',
    'beamspot_trkFS_trkfast_L13J15',
    'beamspot_activeTE_trkfast_peb_L1J15',
    'beamspot_allTE_trkfast_peb_L1J15',
    'beamspot_trkFS_trkfast_L1J15'
>>>>>>> 1a1df68a
    ]

ps_fwdphys_list=[
    'lhcfpeb',
    'lhcfpeb_L1LHCF_EMPTY',
    'lhcfpeb_L1LHCF_UNPAIRED_ISO',
    'noalg_L1LHCF',
    'noalg_L1LHCF_EMPTY',
    'noalg_L1LHCF_UNPAIRED_ISO',
]
ps_minb_list=[
    'mb_mbts_L1MBTS_1',
    'mb_mbts_L1MBTS_1_1',
    'mb_mbts_L1MBTS_1_1_EMPTY',
    'mb_mbts_L1MBTS_1_1_UNPAIRED_ISO',
    'mb_mbts_L1MBTS_1_EMPTY',
    'mb_mbts_L1MBTS_1_UNPAIRED_ISO',
    'mb_mbts_L1MBTS_2',
    'mb_mbts_L1MBTS_2_EMPTY',
    'mb_mbts_L1MBTS_2_UNPAIRED_ISO',
    'mb_idperf_L1MBTS_2',
    'mb_perf_L1LUCID',
    'mb_perf_L1LUCID_EMPTY',
    'mb_perf_L1LUCID_UNPAIRED_ISO',
    'mb_perf_L1MBTS_2',
    'mb_perf_L1RD1_FILLED',
    'mb_sptrk_vetombts2in_L1ZDC_AND',
    'mb_sptrk_vetombts2in_L1ZDC_A_C',
    'mb_sp900_pusup400_trk50_hmt_L1TE5',
    'mb_sp900_pusup400_trk60_hmt_L1TE5',
    'mb_sp1000_pusup450_trk70_hmt_L1TE5',
    'mb_sp1200_pusup500_trk80_hmt_L1TE5',
    'mb_sp1200_pusup500_trk90_hmt_L1TE5',
    'mb_sp1200_pusup500_trk100_hmt_L1TE5',
    'mb_sp1800_pusup700_trk110_hmt_L1TE5',
    'mb_sp2100_pusup900_trk120_hmt_L1TE5',
    'mb_sp2300_pusup1000_trk130_hmt_L1TE5',
    'mb_sp1000_pusup450_trk70_hmt_L1TE10',
    'mb_sp1200_pusup500_trk80_hmt_L1TE10',
    'mb_sp1400_pusup550_trk90_hmt_L1TE10',
    'mb_sp1600_pusup600_trk100_hmt_L1TE10',
    'mb_sp1800_pusup700_trk110_hmt_L1TE10',
    'mb_sp2100_pusup900_trk120_hmt_L1TE10',
    'mb_sp2300_pusup1000_trk130_hmt_L1TE10',
    'mb_sp2500_pusup1100_trk140_hmt_L1TE10',
    'mb_sp1200_pusup500_trk80_hmt_L1TE15',
    'mb_sp1400_pusup550_trk90_hmt_L1TE15',
    'mb_sp1600_pusup600_trk100_hmt_L1TE15',
    'mb_sp1800_pusup700_trk110_hmt_L1TE15',
    'mb_sp2100_pusup900_trk120_hmt_L1TE15',
    'mb_sp2300_pusup1000_trk130_hmt_L1TE15',
    'mb_sp2500_pusup1100_trk140_hmt_L1TE15',
    'mb_sp1400_pusup550_trk90_hmt_L1TE20',
    'mb_sp1600_pusup600_trk100_hmt_L1TE20',
    'mb_sp1800_pusup700_trk110_hmt_L1TE20',
    'mb_sp2100_pusup900_trk120_hmt_L1TE20',
    'mb_sp2300_pusup1000_trk130_hmt_L1TE20',
    'mb_sp2500_pusup1100_trk140_hmt_L1TE20',
    'mb_sp2700_pusup1200_trk150_hmt_L1TE20',
    'mb_sp1600_pusup600_trk100_hmt_L1TE25',
    'mb_sp1800_pusup700_trk110_hmt_L1TE25',
    'mb_sp2100_pusup900_trk120_hmt_L1TE25',
    'mb_sp2300_pusup1000_trk130_hmt_L1TE25',
    'mb_sp2500_pusup1100_trk140_hmt_L1TE25',
    'mb_sp2700_pusup1200_trk150_hmt_L1TE25',
    'mb_sp2900_pusup1300_trk160_hmt_L1TE25',
    'mb_sp1800_pusup700_trk110_hmt_L1TE30',
    'mb_sp2100_pusup900_trk120_hmt_L1TE30',
    'mb_sp2300_pusup1000_trk130_hmt_L1TE30',
    'mb_sp2500_pusup1100_trk140_hmt_L1TE30',
    'mb_sp2700_pusup1200_trk150_hmt_L1TE30',
    'mb_sp2900_pusup1300_trk160_hmt_L1TE30',
    'mb_sp2300_pusup1000_trk130_hmt_L1TE40',
    'mb_sp2500_pusup1100_trk140_hmt_L1TE40',
    'mb_sp2700_pusup1200_trk150_hmt_L1TE40',
    'mb_sp2900_pusup1300_trk160_hmt_L1TE40',
    'mb_sp900_trk50_hmt_L1TE5',
    'mb_sp900_trk60_hmt_L1TE5',
    'mb_sp1000_trk70_hmt_L1TE5',
    'mb_sp1200_trk80_hmt_L1TE5',
    'mb_sp1200_trk90_hmt_L1TE5',
    'mb_sp1200_trk100_hmt_L1TE5',
    'mb_sp1800_trk110_hmt_L1TE5',
    'mb_sp2100_trk120_hmt_L1TE5',
    'mb_sp2300_trk130_hmt_L1TE5',
    'mb_sp1000_trk70_hmt_L1TE10',
    'mb_sp1200_trk80_hmt_L1TE10',
    'mb_sp1400_trk90_hmt_L1TE10',
    'mb_sp1600_trk100_hmt_L1TE10',
    'mb_sp1800_trk110_hmt_L1TE10',
    'mb_sp2100_trk120_hmt_L1TE10',
    'mb_sp2300_trk130_hmt_L1TE10',
    'mb_sp2500_trk140_hmt_L1TE10',
    'mb_sp1200_trk80_hmt_L1TE15',
    'mb_sp1400_trk90_hmt_L1TE15',
    'mb_sp1600_trk100_hmt_L1TE15',
    'mb_sp1800_trk110_hmt_L1TE15',
    'mb_sp2100_trk120_hmt_L1TE15',
    'mb_sp2300_trk130_hmt_L1TE15',
    'mb_sp2500_trk140_hmt_L1TE15',
    'mb_sp1400_trk90_hmt_L1TE20',
    'mb_sp1600_trk100_hmt_L1TE20',
    'mb_sp1800_trk110_hmt_L1TE20',
    'mb_sp2100_trk120_hmt_L1TE20',
    'mb_sp2300_trk130_hmt_L1TE20',
    'mb_sp2500_trk140_hmt_L1TE20',
    'mb_sp2700_trk150_hmt_L1TE20',
    'mb_sp1600_trk100_hmt_L1TE25',
    'mb_sp1800_trk110_hmt_L1TE25',
    'mb_sp2100_trk120_hmt_L1TE25',
    'mb_sp2300_trk130_hmt_L1TE25',
    'mb_sp2500_trk140_hmt_L1TE25',
    'mb_sp2700_trk150_hmt_L1TE25',
    'mb_sp2900_trk160_hmt_L1TE25',
    'mb_sp1800_trk110_hmt_L1TE30',
    'mb_sp2100_trk120_hmt_L1TE30',
    'mb_sp2300_trk130_hmt_L1TE30',
    'mb_sp2500_trk140_hmt_L1TE30',
    'mb_sp2700_trk150_hmt_L1TE30',
    'mb_sp2900_trk160_hmt_L1TE30',
    'mb_sp2300_trk130_hmt_L1TE40',
    'mb_sp2500_trk140_hmt_L1TE40',
    'mb_sp2700_trk150_hmt_L1TE40',
    'mb_sp2900_trk160_hmt_L1TE40',
    'mb_sp900_pusup400_trk50_hmt_L1TE5.0ETA24',
    'mb_sp900_pusup400_trk60_hmt_L1TE5.0ETA24',
    'mb_sp1000_pusup450_trk70_hmt_L1TE5.0ETA24',
    'mb_sp1200_pusup500_trk80_hmt_L1TE5.0ETA24',
    'mb_sp1200_pusup500_trk90_hmt_L1TE5.0ETA24',
    'mb_sp1200_pusup500_trk100_hmt_L1TE5.0ETA24',
    'mb_sp1800_pusup700_trk110_hmt_L1TE5.0ETA24',
    'mb_sp2100_pusup900_trk120_hmt_L1TE5.0ETA24',
    'mb_sp2300_pusup1000_trk130_hmt_L1TE5.0ETA24',
    'mb_sp1000_pusup450_trk70_hmt_L1TE10.0ETA24',
    'mb_sp1200_pusup500_trk80_hmt_L1TE10.0ETA24',
    'mb_sp1400_pusup550_trk90_hmt_L1TE10.0ETA24',
    'mb_sp1600_pusup600_trk100_hmt_L1TE10.0ETA24',
    'mb_sp1800_pusup700_trk110_hmt_L1TE10.0ETA24',
    'mb_sp2100_pusup900_trk120_hmt_L1TE10.0ETA24',
    'mb_sp2300_pusup1000_trk130_hmt_L1TE10.0ETA24',
    'mb_sp2500_pusup1100_trk140_hmt_L1TE10.0ETA24',
    'mb_sp1200_pusup500_trk80_hmt_L1TE15.0ETA24',
    'mb_sp1400_pusup550_trk90_hmt_L1TE15.0ETA24',
    'mb_sp1600_pusup600_trk100_hmt_L1TE15.0ETA24',
    'mb_sp1800_pusup700_trk110_hmt_L1TE15.0ETA24',
    'mb_sp2100_pusup900_trk120_hmt_L1TE15.0ETA24',
    'mb_sp2300_pusup1000_trk130_hmt_L1TE15.0ETA24',
    'mb_sp2500_pusup1100_trk140_hmt_L1TE15.0ETA24',
    'mb_sp1400_pusup550_trk90_hmt_L1TE20.0ETA24',
    'mb_sp1600_pusup600_trk100_hmt_L1TE20.0ETA24',
    'mb_sp1800_pusup700_trk110_hmt_L1TE20.0ETA24',
    'mb_sp2100_pusup900_trk120_hmt_L1TE20.0ETA24',
    'mb_sp2300_pusup1000_trk130_hmt_L1TE20.0ETA24',
    'mb_sp2500_pusup1100_trk140_hmt_L1TE20.0ETA24',
    'mb_sp2700_pusup1200_trk150_hmt_L1TE20.0ETA24',
    'mb_sp1600_pusup600_trk100_hmt_L1TE25.0ETA24',
    'mb_sp1800_pusup700_trk110_hmt_L1TE25.0ETA24',
    'mb_sp2100_pusup900_trk120_hmt_L1TE25.0ETA24',
    'mb_sp2300_pusup1000_trk130_hmt_L1TE25.0ETA24',
    'mb_sp2500_pusup1100_trk140_hmt_L1TE25.0ETA24',
    'mb_sp2700_pusup1200_trk150_hmt_L1TE25.0ETA24',
    'mb_sp2900_pusup1300_trk160_hmt_L1TE25.0ETA24',
    'mb_sp1800_pusup700_trk110_hmt_L1TE30.0ETA24',
    'mb_sp2100_pusup900_trk120_hmt_L1TE30.0ETA24',
    'mb_sp2300_pusup1000_trk130_hmt_L1TE30.0ETA24',
    'mb_sp2500_pusup1100_trk140_hmt_L1TE30.0ETA24',
    'mb_sp2700_pusup1200_trk150_hmt_L1TE30.0ETA24',
    'mb_sp2900_pusup1300_trk160_hmt_L1TE30.0ETA24',
    'mb_sp2300_pusup1000_trk130_hmt_L1TE40.0ETA24',
    'mb_sp2500_pusup1100_trk140_hmt_L1TE40.0ETA24',
    'mb_sp2700_pusup1200_trk150_hmt_L1TE40.0ETA24',
    'mb_sp2900_pusup1300_trk160_hmt_L1TE40.0ETA24',
    'mb_sp400_trk40_hmt_L1MBTS_1_1',
    'mb_sp600_trk45_hmt_L1MBTS_1_1',
    'mb_sp700_trk55_hmt_L1MBTS_1_1',
    'mb_sp900_trk60_hmt_L1MBTS_1_1',
    'mb_sp900_trk65_hmt_L1MBTS_1_1',
    'mb_sp1000_trk70_hmt_L1MBTS_1_1',
    'mb_sp1200_trk75_hmt_L1MBTS_1_1',
    'mb_sp1400_trk80_hmt_L1MBTS_1_1',
    'mb_sp900_trk50_hmt_L1TE5.0ETA24',
    'mb_sp900_trk60_hmt_L1TE5.0ETA24',
    'mb_sp1000_trk70_hmt_L1TE5.0ETA24',
    'mb_sp1200_trk80_hmt_L1TE5.0ETA24',
    'mb_sp1200_trk90_hmt_L1TE5.0ETA24',
    'mb_sp1200_trk100_hmt_L1TE5.0ETA24',
    'mb_sp1800_trk110_hmt_L1TE5.0ETA24',
    'mb_sp2100_trk120_hmt_L1TE5.0ETA24',
    'mb_sp2300_trk130_hmt_L1TE5.0ETA24',
    'mb_sp1000_trk70_hmt_L1TE10.0ETA24',
    'mb_sp1200_trk80_hmt_L1TE10.0ETA24',
    'mb_sp1400_trk90_hmt_L1TE10.0ETA24',
    'mb_sp1600_trk100_hmt_L1TE10.0ETA24',
    'mb_sp1800_trk110_hmt_L1TE10.0ETA24',
    'mb_sp2100_trk120_hmt_L1TE10.0ETA24',
    'mb_sp2300_trk130_hmt_L1TE10.0ETA24',
    'mb_sp2500_trk140_hmt_L1TE10.0ETA24',
    'mb_sp1200_trk80_hmt_L1TE15.0ETA24',
    'mb_sp1400_trk90_hmt_L1TE15.0ETA24',
    'mb_sp1600_trk100_hmt_L1TE15.0ETA24',
    'mb_sp1800_trk110_hmt_L1TE15.0ETA24',
    'mb_sp2100_trk120_hmt_L1TE15.0ETA24',
    'mb_sp2300_trk130_hmt_L1TE15.0ETA24',
    'mb_sp2500_trk140_hmt_L1TE15.0ETA24',
    'mb_sp1400_trk90_hmt_L1TE20.0ETA24',
    'mb_sp1600_trk100_hmt_L1TE20.0ETA24',
    'mb_sp1800_trk110_hmt_L1TE20.0ETA24',
    'mb_sp2100_trk120_hmt_L1TE20.0ETA24',
    'mb_sp2300_trk130_hmt_L1TE20.0ETA24',
    'mb_sp2500_trk140_hmt_L1TE20.0ETA24',
    'mb_sp2700_trk150_hmt_L1TE20.0ETA24',
    'mb_sp1600_trk100_hmt_L1TE25.0ETA24',
    'mb_sp1800_trk110_hmt_L1TE25.0ETA24',
    'mb_sp2100_trk120_hmt_L1TE25.0ETA24',
    'mb_sp2300_trk130_hmt_L1TE25.0ETA24',
    'mb_sp2500_trk140_hmt_L1TE25.0ETA24',
    'mb_sp2700_trk150_hmt_L1TE25.0ETA24',
    'mb_sp2900_trk160_hmt_L1TE25.0ETA24',
    'mb_sp1800_trk110_hmt_L1TE30.0ETA24',
    'mb_sp2100_trk120_hmt_L1TE30.0ETA24',
    'mb_sp2300_trk130_hmt_L1TE30.0ETA24',
    'mb_sp2500_trk140_hmt_L1TE30.0ETA24',
    'mb_sp2700_trk150_hmt_L1TE30.0ETA24',
    'mb_sp2900_trk160_hmt_L1TE30.0ETA24',
    'mb_sp2300_trk130_hmt_L1TE40.0ETA24',
    'mb_sp2500_trk140_hmt_L1TE40.0ETA24',
    'mb_sp2700_trk150_hmt_L1TE40.0ETA24',
    'mb_sp2900_trk160_hmt_L1TE40.0ETA24',
    'mb_sp800_hmtperf_L1TE5',
    'mb_sp800_hmtperf_L1TE10',
    'mb_sp1200_hmtperf_L1TE10',
    'mb_sp1200_hmtperf_L1TE15',
    'mb_sp1600_hmtperf_L1TE15',
    'mb_sp1600_hmtperf_L1TE20',
    'mb_sp2100_hmtperf_L1TE20',
    'mb_sp2100_hmtperf_L1TE25',
    'mb_sp2100_hmtperf_L1TE30',
    'mb_sp2100_hmtperf_L1TE40',
    'mb_sp800_hmtperf_L1TE5.0ETA24',
    'mb_sp800_hmtperf_L1TE10.0ETA24',
    'mb_sp1200_hmtperf_L1TE10.0ETA24',
    'mb_sp1200_hmtperf_L1TE15.0ETA24',
    'mb_sp1600_hmtperf_L1TE15.0ETA24',
    'mb_sp1600_hmtperf_L1TE20.0ETA24',
    'mb_sp2100_hmtperf_L1TE20.0ETA24',
    'mb_sp2100_hmtperf_L1TE25.0ETA24',
    'mb_sp2100_hmtperf_L1TE30.0ETA24',
    'mb_sp2100_hmtperf_L1TE40.0ETA24',
    'mb_sp2000_trk70_hmt',
    'mb_sp2000_pusup600_trk70_hmt',
    'mb_sp1800_hmtperf_L1TE40',
    'mb_sp2_hmtperf_L1MBTS_1_1',
    'mb_sp2_hmtperf',
    'mb_sp500_hmtperf',
    'mb_sp1800_hmtperf',
    'mb_sptrk',
    'mb_sptrk_costr',
    'mb_sptrk_costr_L1RD0_EMPTY',
    'mb_sptrk_L1RD0_EMPTY',
    'mb_sptrk_L1RD0_UNPAIRED_ISO',
    'mb_sp_L1RD0_UNPAIRED_ISO',
    'mb_sp_ncb_L1RD0_UNPAIRED_ISO',
    'mb_sp_blayer_L1RD0_UNPAIRED_ISO',
    'mb_sp_L1RD0_FILLED',
    'mb_sptrk_L1RD3_FILLED',
    'mb_sptrk_noisesup',
    'mb_sptrk_noisesup_L1RD0_EMPTY',
    'mb_sptrk_noisesup_L1RD0_UNPAIRED_ISO',
    'mb_sptrk_noisesup_L1RD3_FILLED',
    'mb_sptrk_pt4_L1MBTS_1',
    'mb_sptrk_pt4_L1MBTS_1_1',
    'mb_sptrk_pt4_L1MBTS_2',
    'mb_sptrk_pt4_L1RD3_FILLED',
    'mb_sptrk_pt6_L1MBTS_1',
    'mb_sptrk_pt6_L1MBTS_1_1',
    'mb_sptrk_pt6_L1MBTS_2',
    'mb_sptrk_pt6_L1RD3_FILLED',
    'mb_sptrk_pt8_L1MBTS_1',
    'mb_sptrk_pt8_L1MBTS_1_1',
    'mb_sptrk_pt8_L1MBTS_2',
    'mb_sptrk_pt8_L1RD3_FILLED',
    'mb_sptrk_vetombts2in_L1RD0_FILLED',
    'mb_sptrk_trk80_L1MBTS_2',
    'mb_sptrk_pt2_L1MBTS_2',
    'noalg_mb_L1LUCID',
    'noalg_mb_L1LUCID_EMPTY',
    'noalg_mb_L1LUCID_UNPAIRED_ISO',
    'noalg_mb_L1MBTS_1',
    'noalg_mb_L1MBTS_1_1',
    'noalg_mb_L1MBTS_1_1_EMPTY',
    'noalg_mb_L1MBTS_1_1_UNPAIRED_ISO',
    'noalg_mb_L1MBTS_1_EMPTY',
    'noalg_mb_L1MBTS_1_UNPAIRED_ISO',
    'noalg_mb_L1MBTS_2',
    'noalg_mb_L1MBTS_2_EMPTY',
    'noalg_mb_L1MBTS_2_UNPAIRED_ISO',
    'noalg_mb_L1RD0_EMPTY',
    'noalg_mb_L1RD0_FILLED',
    'noalg_mb_L1RD0_UNPAIRED_ISO',
    'noalg_mb_L1RD1_FILLED',
    'noalg_mb_L1RD2_EMPTY',
    'noalg_mb_L1RD2_FILLED',
    'noalg_mb_L1RD3_EMPTY',
    'noalg_mb_L1RD3_FILLED',
    'noalg_mb_L1TE5',
    'noalg_mb_L1TE5.0ETA24',
    'noalg_mb_L1TE10',
    'noalg_mb_L1TE10.0ETA24',
    'noalg_mb_L1TE20',
    'noalg_mb_L1TE20.0ETA24',
    'noalg_mb_L1TE30',
    'noalg_mb_L1TE30.0ETA24',
    'noalg_mb_L1TE40',
    'noalg_mb_L1TE40.0ETA24',
    'noalg_mb_L1TE70',
    'noalg_mb_L1TE70.0ETA24',
    'noalg_mb_L1ZDC_A',
    'noalg_mb_L1ZDC_C',
    'noalg_mb_L1ZDC_AND',
    'noalg_mb_L1ZDC_A_C',
    ]

ps_rerun_list = [
<<<<<<< HEAD
    'xe0noL1_l2fsperf',
    'xe0noL1_l2fsperf_mht',
    'xe0noL1_l2fsperf_mht_em',
    'xe0noL1_l2fsperf_pufit',
    'xe0noL1_l2fsperf_tc_em',
    'xe0noL1_l2fsperf_tc_lcw',
    'mu0noL1'
=======






>>>>>>> 1a1df68a
    ]

if TriggerFlags.doFTK():
    ps_rerun_list = [
        'xe0noL1_l2fsperf_trkmht_FTK',
        ]

ps_larnoiseburst_rerun_list = [
    'larnoiseburst_loose_rerun',
    'larnoiseburst_rerun',
    ]

ps_perform_list = [
    # clean up (ATR-16514)

    'mu0noL1',

    '2j35_bperf_split_2j35_L13J25.0ETA23',
    '2j55_bperf_split_L13J20_4J20.0ETA49_MJJ-400',
    '2j55_bperf_split_L1J30_2J20_4J20.0ETA49_MJJ-400',
    'j150_bperf_split',
    'j150_bperf_split_j50_bperf_split',
    'j35_bperf',
    'j35_bperf_split',
    'j45_bperf_split_3j45_L13J15.0ETA25',
    'j45_bperf_split_3j45_L13J20',
    'j55_bperf_split',
    'j65_bperf_split_3j65_L13J25.0ETA23',
    'j70_bperf_split_3j70',
    'j70_bperf_split_3j70_L13J25.0ETA23',
    'j75_bperf_split_3j75',
    'j75_bperf_split_3j75_L13J25.0ETA23',

    'e35_lhtight_nod0_ivarloose',
    'e40_lhtight_nod0_ivarloose',
    'e50_lhtight_nod0_ivarloose',

    'e5_etcut_L1W-HT20-JJ15.ETA49',
    'e13_etcut_L1EM12_W-MT25',
    'e18_etcut_trkcut',
    'e18_etcut_L1EM15_W-MT35',



    'mu14_tau25_medium1_tracktwo_L1DR-MU10TAU12I',
    'mu14_tau25_medium1_tracktwo_L1DR-MU10TAU12I_TAU12I-J25',
    'mu14_tau25_medium1_tracktwo_L1MU10_TAU12I-J25',
    'mu14_iloose_tau25_medium1_tracktwo_L1DR-MU10TAU12I',
    'mu14_iloose_tau25_medium1_tracktwo_L1DR-MU10TAU12I_TAU12I-J25',
    'mu14_iloose_tau25_medium1_tracktwo_L1MU10_TAU12I-J25',
    'e17_lhmedium_nod0_iloose_tau25_medium1_tracktwo_L1DR-EM15TAU12I',
    'e17_lhmedium_nod0_iloose_tau25_medium1_tracktwo_L1DR-EM15TAU12I-J25',
    'e17_lhmedium_nod0_iloose_tau25_medium1_tracktwo_L1EM15TAU12I-J25',
    'e17_lhmedium_nod0_tau25_medium1_tracktwo_L1DR-EM15TAU12I',
    'e17_lhmedium_nod0_tau25_medium1_tracktwo_L1DR-EM15TAU12I-J25',
    'e17_lhmedium_nod0_tau25_medium1_tracktwo_L1EM15TAU12I-J25',
    'e17_lhmedium_tau25_medium1_tracktwo_L1DR-EM15TAU12I',
    'e17_lhmedium_tau25_medium1_tracktwo_L1DR-EM15TAU12I-J25',
    'e17_lhmedium_ivarloose_tau25_medium1_tracktwo_L1EM15TAU12I-J25',
    'e17_lhmedium_iloose_tau25_medium1_tracktwo_L1DR-EM15TAU12I-J25',
    'e17_lhmedium_iloose_tau25_medium1_tracktwo_L1EM15TAU12I-J25',

    'xe90_trkmht_xe80_mht_L1XE50',
    'xe100_trkmht_xe80_mht_L1XE50',
    'xe110_trkmht_xe80_mht_L1XE50',
    'xe110_trkmht_wEFMu_xe80_mht_L1XE50',
    'xe120_trkmht_xe80_mht_L1XE50',
    'xe100_trkmht_xe90_mht_L1XE50',
    'xe110_trkmht_xe90_mht_L1XE50',
    'xe110_trkmht_wEFMu_xe90_mht_L1XE50',
    'xe120_trkmht_xe90_mht_L1XE50',
    'xe110_trkmht_xe100_mht_L1XE50',
    'xe110_trkmht_wEFMu_xe100_mht_L1XE50',
    'xe120_trkmht_xe100_mht_L1XE50',
    'xe90_trkmht_xe80_mht_L1XE55',
    'xe100_trkmht_xe80_mht_L1XE55',
    'xe110_trkmht_xe80_mht_L1XE55',
    'xe110_trkmht_wEFMu_xe80_mht_L1XE55',
    'xe120_trkmht_xe80_mht_L1XE55',
    'xe130_trkmht_xe80_mht_L1XE55',
    'xe100_trkmht_xe90_mht_L1XE55',
    'xe110_trkmht_xe90_mht_L1XE55',
    'xe110_trkmht_wEFMu_xe90_mht_L1XE55',
    'xe120_trkmht_xe90_mht_L1XE55',
    'xe130_trkmht_xe90_mht_L1XE55',
    'xe110_trkmht_xe100_mht_L1XE55',
    'xe110_trkmht_wEFMu_xe100_mht_L1XE55',
    'xe120_trkmht_xe100_mht_L1XE55',
    'xe130_trkmht_xe100_mht_L1XE55',
    'xe90_trkmht_xe80_mht_L1XE60',
    'xe100_trkmht_xe80_mht_L1XE60',
    'xe110_trkmht_xe80_mht_L1XE60',
    'xe120_trkmht_xe80_mht_L1XE60',
    'xe120_trkmht_wEFMu_xe80_mht_L1XE60',
    'xe130_trkmht_xe80_mht_L1XE60',
    'xe140_trkmht_xe80_mht_L1XE60',
    'xe100_trkmht_xe90_mht_L1XE60',
    'xe110_trkmht_xe90_mht_L1XE60',
    'xe120_trkmht_xe90_mht_L1XE60',
    'xe120_trkmht_wEFMu_xe90_mht_L1XE60',
    'xe130_trkmht_xe90_mht_L1XE60',
    'xe140_trkmht_xe90_mht_L1XE60',
    'xe110_trkmht_xe100_mht_L1XE60',
    'xe120_trkmht_xe100_mht_L1XE60',
    'xe120_trkmht_wEFMu_xe100_mht_L1XE60',
    'xe130_trkmht_xe100_mht_L1XE60',
    'xe140_trkmht_xe100_mht_L1XE60',

    'xe100_mht_xe65_L1XE70',
    'xe100_mht_xe70_L1XE70',
    'xe100_mht_xe75_L1XE70',
    'xe100_mht_xe80_L1XE70',
    'xe100_pufit_L1XE70',
    'xe100_pufit_wEFMu_L1XE70',
    'xe110_mht_xe65_L1XE70',
    'xe110_mht_xe70_L1XE70',
    'xe110_mht_xe75_L1XE70',
    'xe110_mht_xe80_L1XE70',
    'xe110_pufit_L1XE70',
    'xe110_pufit_wEFMu_L1XE70',
    'xe110_trkmht_xe100_mht_L1XE70',
    'xe120_mht_L1XE70',
    'xe120_mht_em_L1XE70',
    'xe120_pufit_L1XE70',
    'xe120_pufit_wEFMu_L1XE70',
    'xe120_tc_em_L1XE70',
    'xe120_tc_lcw_L1XE70',
    'xe120_trkmht_wEFMu_xe100_mht_L1XE70',
    'xe120_trkmht_xe100_mht_L1XE70',
    'xe130_trkmht_xe100_mht_L1XE70',
    'xe140_trkmht_xe100_mht_L1XE70',
    'xe90_pufit_L1XE70',
    'xe90_pufit_wEFMu_L1XE70',
    'xe95_pufit_L1XE70',
    'xe95_pufit_wEFMu_L1XE70',
    'xe100_L1XE80',
    'xe100_mht_L1XE80',
    'xe100_mht_wEFMu_L1XE80',
    'xe100_pueta_L1XE80',
    'xe100_pueta_wEFMu_L1XE80',
    'xe100_pufit_L1XE80',
    'xe100_pufit_wEFMu_L1XE80',
    'xe100_tc_em_L1XE80',
    'xe100_tc_em_wEFMu_L1XE80',
    'xe100_tc_lcw_L1XE80',
    'xe100_tc_lcw_wEFMu_L1XE80',
    'xe100_wEFMu_L1XE80',
    'xe100_pueta',
    'xe100_pueta_L1XE60',
    'xe100_pueta_wEFMu',
    'xe110_pueta_L1XE60',
    'xe50_pueta',
    'xe90_pueta',
    'xe90_pueta_L1XE50',
    'xe90_pueta_L1XE60',
    'xe90_pueta_wEFMu',
    'xe90_pueta_wEFMu_L1XE50',
    'xe95_pueta_wEFMu_L1XE50',
    'xe110_mht_FStracks_L1XE50',
    'xe35_mht',
    'xe35_mht_em',
    'xe35_pufit',
    'xe35_tc_em',
    'xe35_tc_lcw',
    'xe45',
    'xe45_mht',
    'xe45_mht_wEFMu',
    'xe45_mht_xe45',
    'xe45_pufit',
    'xe45_pufit_wEFMu',
    'xe45_tc_em',
    'xe45_tc_em_wEFMu',
    'xe45_tc_lcw',
    'xe45_tc_lcw_wEFMu',
    'xe45_wEFMu',
    'xe50',
    'xe50_mht_FStracks_L1XE50',
    'xe0noL1_l2fsperf',
    'xe0noL1_l2fsperf_mht',
    'xe0noL1_l2fsperf_mht_em',
    'xe0noL1_l2fsperf_pufit',
    'xe0noL1_l2fsperf_tc_em',
    'xe0noL1_l2fsperf_tc_lcw',   
    'xe110_mht_em_L1KF-XE60',
    'xe110_mht_em_L1KF-XE65',
    'xe110_mht_em_L1KF-XE75',
    'xe110_mht_em_L1XE50',
    'xe110_mht_em_L1XE55',
    'xe110_mht_em_wEFMu_L1XE50',
    'xe110_mht_em_wEFMu_L1XE55',
    'xe120_mht_em_L1KF-XE60',
    'xe120_mht_em_L1KF-XE65',
    'xe120_mht_em_L1KF-XE75',
    'xe120_mht_em_L1XE50',
    'xe120_mht_em_L1XE55',
    'xe120_mht_em_L1XE60',
    'xe120_mht_em_wEFMu_L1XE60',

    'mu20_r1extr',
    'mu10_r1extr',
    'mu4_r1extr',
    'mu4noL1',
    'mu0_perf',

    'tau0_perf_ptonly_L1TAU100',
    'tau125_perf_tracktwo',
    'tau35_perf_tracktwo',
    'tau35_medium1_tracktwo_L1TAU20',
    'e17_lhmedium_iloose_tau25_perf_ptonly_L1EM15VHI_2TAU12IM',
    'mu14_iloose_tau25_perf_ptonly_L1MU10_TAU12IM',
    'tau160_idperf_tracktwo',
    'tau160_idperf_tracktwo_L1TAU100',
    'tau160_perf_tracktwo',
    'tau160_perf_tracktwo_L1TAU100',
    'tau35_perf_tracktwo',
    'tau35_perf_tracktwo_L1TAU20_tau25_perf_tracktwo_L1TAU12',
    'tau0_perf_ptonly_L1TAU12',
    'tau0_perf_ptonly_L1TAU60',
    'tau125_medium1_calo',
    'tau125_medium1_track',
    'tau125_perf_ptonly',
    'tau125_r1medium1',
    'tau125_r1perf',
    'tau160_idperf_track',
    'tau160_perf_track',
    'tau20_r1_idperf',
    'tau20_r1medium1',
    'tau20_r1perf',
    'tau25_idperf_track',
    'tau25_idperf_tracktwo2015',
    'tau25_loose1_ptonly',
    'tau25_medium1_calo',
    'tau25_medium1_mvonly',
    'tau25_medium1_ptonly',
    'tau25_medium1_track',
    'tau25_medium1_trackcalo',
    'tau25_medium1_tracktwo2015',
    'tau25_medium1_tracktwocalo',
    'tau25_perf_calo',
    'tau25_perf_calo_L1TAU12',
    'tau25_perf_ptonly',
    'tau25_perf_ptonly_L1TAU12',
    'tau25_perf_track',
    'tau25_perf_track_L1TAU12',
    'tau25_perf_trackcalo',
    'tau25_perf_tracktwo2015',
    'tau25_perf_tracktwo_L1TAU12',
    'tau25_perf_tracktwocalo',
    'tau25_r1_idperf',
    'tau25_r1perf',
    'tau25_tight1_ptonly',
    'tau29_r1medium1',
    'tau29_r1perf',
    'tau35_loose1_ptonly',
    'tau35_medium1_calo',
    'tau35_medium1_ptonly',
    'tau35_medium1_ptonly_L1TAU20',
    'tau35_medium1_track',
    'tau35_perf_ptonly',
    'tau35_tight1_ptonly',
    'tau5_perf_ptonly_L1TAU8',
    'tau80_medium1_calo',
    'tau80_medium1_track',
    'tau35_perf_ptonly_tau25_perf_ptonly_L1TAU20IM_2TAU12IM',
    '2j30_boffperf_L12J15_XE55',
    '2j35_boffperf_2j35_L13J25.0ETA23',
    '2j35_bperf_2j35_L13J25.0ETA23',
    '2j45_boffperf_2j45',
    '2j45_boffperf_2j45_L13J25.0ETA23',
    '2j45_bperf_2j45',
    '2j45_bperf_2j45_L13J25.0ETA23',
    '2j55_boffperf_2j55',
    '2j55_boffperf_2j55_L13J25.0ETA23',
    '2j55_boffperf_ht300_L14J20',
    '2j55_bperf_2j55',
    '2j55_bperf_2j55_L13J25.0ETA23',
    '2j55_bperf_L13J20_4J20.0ETA49_MJJ-400',
    '2j55_bperf_L13J20_4J20.0ETA49_MJJ-700',
    '2j55_bperf_L13J20_4J20.0ETA49_MJJ-800',
    '2j55_bperf_L13J20_4J20.0ETA49_MJJ-900',
    '2j55_bperf_L1J30_2J20_4J20.0ETA49_MJJ-400',
    '2j55_bperf_L1J30_2J20_4J20.0ETA49_MJJ-700',
    '2j55_bperf_L1J30_2J20_4J20.0ETA49_MJJ-800',
    '2j55_bperf_L1J30_2J20_4J20.0ETA49_MJJ-900',
    '2j55_bperf_ht300_L14J20',
    '2j65_boffperf_j65',
    '2j65_bperf_j65',
    '2j70_boffperf_j70',
    '2j70_bperf_j70',
    '2j75_boffperf_j75',
    '2j75_bperf_j75',
    '2mu14_2j35_boffperf',
    '2mu14_2j35_bperf',
    'e26_lhtight_iloose_2j35_boffperf',
    'e26_lhtight_iloose_2j35_bperf',
    'e26_lhtight_nod0_iloose_2j35_bperf',
    'j0_perf_bperf_L1J12_EMPTY',
    'j0_perf_bperf_L1MU10',
    'j0_perf_bperf_L1RD0_EMPTY',
    'j150_2j55_boffperf',
    'j150_2j55_bperf',
    'j110_boffperf',
    'j110_bperf',
    'j150_boffperf',
    'j150_boffperf_j50_boffperf',
    'j150_bperf',
    'j150_bperf_j50_bperf',
    'j175_boffperf',
    'j175_boffperf_j60_boffperf',
    'j175_bperf',
    'j175_bperf_j60_bperf',
    'j225_boffperf',
    'j225_bperf',
    'j25_boffperf',
    'j25_bperf',
    'j260_boffperf',
    'j260_bperf',
    'j300_boffperf',
    'j300_bperf',
    'j320_boffperf',
    'j320_bperf',
    'j400_boffperf',
    'j400_bperf',
    'j45_boffperf',
    'j45_boffperf_3j45_L13J15.0ETA25',
    'j45_boffperf_3j45_L13J20',
    'j45_bperf',
    'j45_bperf_3j45_L13J15.0ETA25',
    'j45_bperf_3j45_L13J20',
    'j45_bperf_3j45_L14J20',
    'j55_boffperf',
    'j55_boffperf_ht500_L14J20',
    'j55_bperf',
    'j55_bperf_ht500_L14J20',
    'j65_boffperf_3j65_L13J25.0ETA23',
    'j65_bperf_3j65_L13J25.0ETA23',
    'j70_boffperf_3j70',
    'j70_boffperf_3j70_L13J25.0ETA23',
    'j70_bperf_3j70',
    'j70_bperf_3j70_L13J25.0ETA23',
    'j75_boffperf_3j75',
    'j75_boffperf_3j75_L13J25.0ETA23',
    'j75_bperf_3j75',
    'j75_bperf_3j75_L13J25.0ETA23',
    'j80_boffperf_L12J50_XE40',
    'j80_boffperf_L1J400ETA25_XE50',
    'j80_boffperf_L1J40_XE50',
    'j80_boffperf_L1J40_XE60',
    'j80_boffperf_L1XE60',
    'mu4_j15_dr05' ,
    'mu4_j35_dr05'  ,
    'mu4_j55_dr05' ,
    'mu6_j110_dr05',
    'mu6_j150_dr05',
    'mu6_j175_dr05',
    'mu6_j260_dr05',
    'mu6_j320_dr05',
    'mu6_j400_dr05',
    'mu6_j85_dr05' ,
    'j0_perf_boffperf_L1J12_EMPTY',
    'j0_perf_boffperf_L1MU10',
    'j0_perf_boffperf_L1RD0_EMPTY',
    'j35_bperf_3j35',
    'j25_bperf_split',
    'j45_bperf_split',
    'j110_bperf_split',
    'j175_bperf_split',
    'j225_bperf_split',
    'j260_bperf_split',
    'j300_bperf_split',
    'j400_bperf_split',
    '2j70_bperf_split_j70',
    '2j75_bperf_split_j75',
    '2j45_bperf_split_2j45_L13J25.0ETA23',
    '2j55_bperf_split_2j55',
    '2j55_bperf_split_2j55_L13J25.0ETA23',
    '2j55_bperf_split_L13J20_4J20.0ETA49_MJJ-700',
    '2j55_bperf_split_L13J20_4J20.0ETA49_MJJ-800',
    '2j55_bperf_split_L13J20_4J20.0ETA49_MJJ-900',
    '2j55_bperf_split_L1J30_2J20_4J20.0ETA49_MJJ-700',
    '2j55_bperf_split_L1J30_2J20_4J20.0ETA49_MJJ-800',
    '2j55_bperf_split_L1J30_2J20_4J20.0ETA49_MJJ-900',
    'j15_gsc35_boffperf_split',
    'j25_bperf_split',
    'j25_boffperf',
    'e4_etcut',
    'e5_lhmedium_nod0',
    'e5_lhloose_nod0_idperf'
    ]

ps_Jpsi_list = [
    'e5_lhtight_e4_etcut_Jpsiee',
    'e5_lhtight_nod0_e4_etcut_Jpsiee',
    'e5_lhtight_nod0_e4_etcut_Jpsiee_L1JPSI-1M5',
    'e9_lhtight_e4_etcut_Jpsiee',
    'e9_lhtight_nod0_e4_etcut_Jpsiee',
    'e9_lhtight_nod0_e4_etcut_Jpsiee_L1JPSI-1M5-EM7',
    'e5_lhtight_e9_etcut_Jpsiee',
    'e5_lhtight_nod0_e9_etcut_Jpsiee',
    'e5_lhtight_nod0_e9_etcut_Jpsiee_L1JPSI-1M5-EM7',
    'e14_lhtight_e4_etcut_Jpsiee',
    'e14_lhtight_nod0_e4_etcut_Jpsiee',
    'e14_lhtight_nod0_e4_etcut_Jpsiee_L1JPSI-1M5-EM12',
    'e5_lhtight_e14_etcut_Jpsiee',
    'e5_lhtight_nod0_e14_etcut_Jpsiee',
    'e5_lhtight_nod0_e14_etcut_Jpsiee_L1JPSI-1M5-EM12',
    'e24_lhtight_L1EM20VH_e15_etcut_L1EM7_Zee',
    'e26_lhtight_e15_etcut_L1EM7_Zee',
]


ps_ftk_list = [
]

ps_Bphys_list = [
    '2mu4_bBmumux_BcmumuDsloose',
    '2mu4_bBmumux_BcmumuDsloose_noL2',
    'mu6_mu4_bBmumux_BcmumuDsloose_noL2',
    '2mu6_bBmumux_BcmumuDsloose_noL2',
    'mu10_mu6_bBmumux_BcmumuDsloose_noL2',
    '2mu10_bBmumux_BcmumuDsloose_noL2',
    '2mu4_bBmumux_BcmumuDsloose_noL2_L12MU4-B',
    '2mu4_bBmumux_BcmumuDsloose_noL2_L12MU4-BO',
    'mu6_mu4_bBmumux_BcmumuDsloose_noL2_L12MU4-B',
    'mu6_mu4_bBmumux_BcmumuDsloose_noL2_L1MU6MU4-BO',
    '2mu6_bBmumux_BcmumuDsloose_noL2_L12MU6-B',
    '2mu6_bBmumux_BcmumuDsloose_noL2_L12MU6-BO',
    'mu10_mu6_bBmumux_BcmumuDsloose_noL2_L1LFV-MU',
    
    
    
    
    
    '2mu6_bBmumux_BcmumuDsloose_noL2_L1BPH-2M9-2MU6_BPH-2DR15-2MU6',
    
    
    '2mu4_bBmumux_BcmumuDsloose_L1BPH-2M9-2MU4_BPH-0DR15-2MU4',
    'mu6_mu4_bBmumux_BcmumuDsloose_L1BPH-2M9-MU6MU4_BPH-0DR15-MU6MU4',
    '2mu6_bBmumux_BcmumuDsloose_L1LFV-MU6',
    '2mu4_bBmumux_LbmumuLambda',
    'mu6_mu4_bBmumux_LbmumuLambda',
    '2mu6_bBmumux_LbmumuLambda',
    '2mu6_bBmumux_LbmumuLambda_L1LFV-MU6',
    '2mu4_bBmumux_LbmumuLambda_L1BPH-2M9-2MU4_BPH-0DR15-2MU4',
    'mu6_mu4_bBmumux_LbmumuLambda_L1BPH-2M9-MU6MU4_BPH-0DR15-MU6MU4',
    '2mu6_bBmumux_LbmumuLambda_L1BPH-2M9-2MU6_BPH-2DR15-2MU6',
    'mu6_mu4_bBmumux_BcmumuDsloose',
    'mu10_mu6_bBmumux_BcmumuDsloose',
    '2mu6_bBmumux_BcmumuDsloose',
    '2mu10_bBmumux_BcmumuDsloose',
    
    
    
    '2mu6_bBmumux_BcmumuDsloose_L1BPH-2M9-2MU6_BPH-2DR15-2MU6',
    '2mu4_bBmumux_BcmumuDsloose_L12MU4-B',
    '2mu4_bBmumux_BcmumuDsloose_L12MU4-BO',
    'mu6_mu4_bBmumux_BcmumuDsloose_L12MU4-B',
    'mu6_mu4_bBmumux_BcmumuDsloose_L1MU6MU4-BO',
    '2mu6_bBmumux_BcmumuDsloose_L12MU6-B',
    '2mu6_bBmumux_BcmumuDsloose_L12MU6-BO',
    'mu10_mu6_bBmumux_BcmumuDsloose_L1LFV-MU',
]

if TriggerFlags.doFTK():
    ps_ftk_list = [
        'beamspot_idperf_FTK',
        'beamspot_trkFS_FTK',
        'beamspot_trkFS_FTKRefit', 
        'beamspot_idperf_FTKRefit',
        'mu6_idperf_FTK',
        'mu24_idperf_FTK',
        'mu6_idperf_FTKRefit',
        'mu24_idperf_FTKRefit',
        'tau12_idperf_FTK',
        'tau12_perf_FTK',
        'tau12_perf0_FTK',
        'tau12_perf_FTKNoPrec',
        'tau12_perf0_FTKNoPrec',
        'tau12_medium0_FTK',
        'tau12_medium1_FTK',
        'tau12_medium0_FTKNoPrec',
        'tau12_medium1_FTKNoPrec',
        'tau25_idperf_tracktwo_L1TAU12IM_FTK',
        'tau25_perf_tracktwo_L1TAU12IM_FTK',
        'tau25_medium1_tracktwo_L1TAU12IM_FTK',
        'tau20_medium0_FTK_tau12_medium0_FTK_03dR30_L1DR-TAU20ITAU12I-J25_FTK',
        'tau20_medium1_FTK_tau12_medium1_FTK_03dR30_L1DR-TAU20ITAU12I-J25_FTK',
        'tau20_medium0_FTK_tau12_medium0_FTK_03dR30_ditauL_L1DR-TAU20ITAU12I-J25_FTK',
        'tau20_medium1_FTK_tau12_medium1_FTK_03dR30_ditauL_L1DR-TAU20ITAU12I-J25_FTK',
        'tau20_medium0_FTKNoPrec_tau12_medium0_FTKNoPrec_03dR30_L1DR-TAU20ITAU12I-J25_FTK',
        'tau20_medium1_FTKNoPrec_tau12_medium1_FTKNoPrec_03dR30_L1DR-TAU20ITAU12I-J25_FTK',
        'tau20_medium0_FTKNoPrec_tau12_medium0_FTKNoPrec_03dR30_ditauL_L1DR-TAU20ITAU12I-J25_FTK',
        'tau20_medium1_FTKNoPrec_tau12_medium1_FTKNoPrec_03dR30_ditauL_L1DR-TAU20ITAU12I-J25_FTK',
        'tau20_medium0_FTK_tau12_medium0_FTK_L1TAU20IM_2TAU12IM_J25_2J20_3J12_FTK',
        'tau20_medium1_FTK_tau12_medium1_FTK_L1TAU20IM_2TAU12IM_J25_2J20_3J12_FTK',
        'tau20_medium0_FTK_tau12_medium0_FTK_ditauL_L1TAU20IM_2TAU12IM_J25_2J20_3J12_FTK',
        'tau20_medium1_FTK_tau12_medium1_FTK_ditauL_L1TAU20IM_2TAU12IM_J25_2J20_3J12_FTK',
        'tau20_medium0_FTKNoPrec_tau12_medium0_FTKNoPrec_L1TAU20IM_2TAU12IM_J25_2J20_3J12_FTK',
        'tau20_medium1_FTKNoPrec_tau12_medium1_FTKNoPrec_L1TAU20IM_2TAU12IM_J25_2J20_3J12_FTK', 
        'tau20_medium0_FTKNoPrec_tau12_medium0_FTKNoPrec_ditauL_L1TAU20IM_2TAU12IM_J25_2J20_3J12_FTK',
        'tau20_medium1_FTKNoPrec_tau12_medium1_FTKNoPrec_ditauL_L1TAU20IM_2TAU12IM_J25_2J20_3J12_FTK',
        'mu26_ivarmedium_tau12_idperf_FTK',
        'mu26_ivarmedium_tau12_perf0_FTK',
        'mu26_ivarmedium_tau12_perf_FTK',
        'mu26_ivarmedium_tau12_perf0_FTKNoPrec',
        'mu26_ivarmedium_tau12_perf_FTKNoPrec',
        'mu26_ivarmedium_tau12_medium0_FTK',
        'mu26_ivarmedium_tau12_medium1_FTK',
        'mu26_ivarmedium_tau12_medium0_FTKNoPrec',
        'mu26_ivarmedium_tau12_medium1_FTKNoPrec',
        'mu26_ivarmedium_tau25_idperf_tracktwo_L1TAU12IM_FTK_L1MU21_TAU12IM_FTK',
        'mu26_ivarmedium_tau25_perf_tracktwo_L1TAU12IM_FTK_L1MU21_TAU12IM_FTK',
        'mu26_ivarmedium_tau25_medium1_tracktwo_L1TAU12IM_FTK_L1MU21_TAU12IM_FTK',
        'j15_bperf_split_FTK',
        'j35_bperf_split_FTK',
        'j45_bperf_split_FTK',
        'j150_bperf_split_FTK',
        'j15_bperf_split_FTKVtx',
        'j35_bperf_split_FTKVtx',
        'j45_bperf_split_FTKVtx',
        'j150_bperf_split_FTKVtx',
        'j15_bperf_split_FTKRefit',
        'j35_bperf_split_FTKRefit',
        'j45_bperf_split_FTKRefit',
        'j150_bperf_split_FTKRefit',
        'j15_boffperf_split_FTK',
        'j35_boffperf_split_FTK',
        'j45_boffperf_split_FTK',
        'j150_boffperf_split_FTK', 
        'j15_boffperf_split_FTKVtx',
        'j35_boffperf_split_FTKVtx',
        'j45_boffperf_split_FTKVtx',
        'j150_boffperf_split_FTKVtx',
        'j15_boffperf_split_FTKRefit',
        'j35_boffperf_split_FTKRefit', 
        'j45_boffperf_split_FTKRefit', 
        'j150_boffperf_split_FTKRefit',
        '2j35_btight_split_2j35_L13J25.0ETA23_FTK', 
        '2j45_btight_split_2j45_L13J25.0ETA23_FTK', 
        'j175_bmedium_split_j60_bmedium_split_FTK',
        '2j35_btight_split_2j35_L13J25.0ETA23_FTKVtx', 
        '2j45_btight_split_2j45_L13J25.0ETA23_FTKVtx',
        'j175_bmedium_split_j60_bmedium_split_FTKVtx',
        '2j35_btight_split_2j35_L13J25.0ETA23_FTKRefit',
        '2j45_btight_split_2j45_L13J25.0ETA23_FTKRefit', 
        'j175_bmedium_split_j60_bmedium_split_FTKRefit',
        '2j35_bmv2c1070_2j35_L13J25.0ETA23_FTK',
        '2j45_bmv2c1077_2j45_L13J25.0ETA23_FTK',
        'j175_bmv2c1085_FTK',
        '2j35_bmv2c1070_2j35_L13J25.0ETA23_FTKVtx',
        '2j45_bmv2c1077_2j45_L13J25.0ETA23_FTKVtx',
        'j175_bmv2c1085_FTKVtx',
        '2j35_bmv2c1070_2j35_L13J25.0ETA23_FTKRefit',
        '2j45_bmv2c1077_2j45_L13J25.0ETA23_FTKRefit',
        'j175_bmv2c1085_FTKRefit',
        'j225_boffperf_split_FTK',
        'j225_boffperf_split_FTKVtx',
        'j225_boffperf_split_FTKRefit',
        '2j35_boffperf_2j35_FTK_L14J15.0ETA25',
        'j150_boffperf_j50_boffperf_FTK',
        '2j35_boffperf_2j35_FTKVtx_L14J15.0ETA25',
        'j150_boffperf_j50_boffperf_FTKVtx',
        '2j35_boffperf_2j35_FTKRefit_L14J15.0ETA25',
        'j150_boffperf_j50_boffperf_FTKRefit',
        '2j35_bmv2c1050_2j35_FTK_L14J15.0ETA25',
        'j225_bmv2c1050_FTK',
        'j150_bmv2c1050_j50_bmv2c1050_FTK',
        '2j35_bmv2c1050_2j35_FTKVtx_L14J15.0ETA25',
        'j225_bmv2c1050_FTKVtx',
        'j150_bmv2c1050_j50_bmv2c1050_FTKVtx',
        '2j35_bmv2c1050_2j35_FTKRefit_L14J15.0ETA25',
        'j225_bmv2c1050_FTKRefit',
        'j150_bmv2c1050_j50_bmv2c1050_FTKRefit',
        ]       

ps_streamers_list = [
     'noalg_L12EM10VH',
     'noalg_L12EM15',
     'noalg_L12EM3',
     'noalg_L12EM7',
     'noalg_L12EM8VH_MU10',
     'noalg_L12J15_XE55',
     'noalg_L12MU10',
     'noalg_L12MU4',
     'noalg_L12MU6',
     'noalg_L13J25.0ETA23',
     'noalg_L13J40',
     'noalg_L13MU4',
     'noalg_L14J15',
     'noalg_L1AFP_A',
     'noalg_L1AFP_A_AND_C',
     'noalg_L1AFP_A_AND_C_J12',
     'noalg_L1AFP_A_AND_C_MBTS_2',
     'noalg_L1AFP_A_AND_C_SPECTOF_J100',
     'noalg_L1AFP_A_AND_C_SPECTOF_J50',
     'noalg_L1AFP_A_AND_C_SPECTOF_J75',
     'noalg_L1AFP_A_AND_C_TE5',
     'noalg_L1AFP_A_OR_C',
     'noalg_L1AFP_A_OR_C_EMPTY',
     'noalg_L1AFP_A_OR_C_FIRSTEMPTY',
     'noalg_L1AFP_A_OR_C_J12',
     'noalg_L1AFP_A_OR_C_MBTS_2',
     'noalg_L1AFP_A_OR_C_TE5',
     'noalg_L1AFP_A_OR_C_UNPAIRED_ISO',
     'noalg_L1AFP_A_OR_C_UNPAIRED_NONISO',
     'noalg_L1AFP_A_OR_C_EM3',
     'noalg_L1AFP_A_AND_C_EM3',
     'noalg_L1AFP_A_OR_C_MU4',
     'noalg_L1AFP_A_AND_C_MU4',
     'noalg_L1AFP_C',
     'noalg_L1BPH-8M15-MU6MU4_BPH-0DR22-MU6MU4',
     'noalg_L1DR-MU10TAU12I',
     'noalg_L1DR-TAU20ITAU12I',
     'noalg_L1DY-BOX-2MU6',
     'noalg_L1DY-DR-2MU4',
     'noalg_L1EM10VH',
     'noalg_L1EM12',
     'noalg_L1EM15',
     'noalg_L1EM15I_MU4',
     'noalg_L1EM15VH',
     'noalg_L1EM15VHI_2TAU12IM',
     'noalg_L1EM15VHI_2TAU12IM_J25_3J12',
     'noalg_L1EM15VHI_2TAU12IM_XE35',
     'noalg_L1EM15VHI_TAU40_2TAU15',
     'noalg_L1EM15VH_3EM7',
     'noalg_L1EM15VH_MU10',
     'noalg_L1EM20VH',
     'noalg_L1EM22VHI',
     'noalg_L1EM3',
     'noalg_L1EM7',
     'noalg_L1EM7_MU10',
     'noalg_L1EM8VH',
     'noalg_L1J100',
     'noalg_L1J100.31ETA49',
     'noalg_L1J12',
     'noalg_L1J120',
     'noalg_L1J15',
     'noalg_L1J15.31ETA49',
     'noalg_L1J20',
     'noalg_L1J20.28ETA31',
     'noalg_L1J20.31ETA49',
     'noalg_L1J20_J20.31ETA49',
     'noalg_L1J25',
     'noalg_L1J30',
     'noalg_L1J30.31ETA49',
     'noalg_L1J40',
     'noalg_L1J400',
     'noalg_L1J50',
     'noalg_L1J50.31ETA49',
     'noalg_L1J75',
     'noalg_L1J75.31ETA49',
     'noalg_L1J85',
     'noalg_L1LFV-MU',
     'noalg_L1LowLumi',
     'noalg_L1MBTS_1_BGRP11',
     'noalg_L1MBTS_1_BGRP9',
     'noalg_L1MBTS_2',
     'noalg_L1MBTS_2_BGRP11',
     'noalg_L1MBTS_2_BGRP9',
     'noalg_L1MJJ-100',
     'noalg_L1MU10',
     'noalg_L1MU10_TAU12IM',
     'noalg_L1MU10_TAU12IM_J25_2J12',
     'noalg_L1MU10_TAU12IM_XE35',
     'noalg_L1MU11',
     'noalg_L1MU11_EMPTY',
     'noalg_L1MU20',
     'noalg_L1MU20MU21',
     'noalg_L1MU20MU21_FIRSTEMPTY',
     'noalg_L1MU20_FIRSTEMPTY',
     'noalg_L1MU21',
     'noalg_L1MU21_FIRSTEMPTY',
     'noalg_L1MU4',
     'noalg_L1MU4_EMPTY',
     'noalg_L1MU4_FIRSTEMPTY',
     'noalg_L1MU4_J12',
     'noalg_L1MU4_UNPAIRED_ISO',
     'noalg_L1MU6',
     'noalg_L1MU6_2MU4',
     'noalg_L1MU6_J20',
     'noalg_L1MU6_J30.0ETA49_2J20.0ETA49',
     'noalg_L1MU6_J40',
     'noalg_L1RD0_BGRP11',
     'noalg_L1RD0_BGRP9',
     'noalg_L1RD0_EMPTY',
     'noalg_L1RD0_FILLED',
     'noalg_L1RD1_FILLED',
     'noalg_L1RD2_EMPTY',
     'noalg_L1RD2_FILLED',
     'noalg_L1RD3_EMPTY',
     'noalg_L1RD3_FILLED',
     'noalg_L1TAU12',
     'noalg_L1TAU12IM',
     'noalg_L1TAU20',
     'noalg_L1TAU20IM',
     'noalg_L1TAU20IM_2TAU12IM',
     'noalg_L1TAU20IM_2TAU12IM_J25_2J20_3J12',
     'noalg_L1TAU20IM_2TAU12IM_XE35',
     'noalg_L1TAU20_2TAU12',
     'noalg_L1TAU20_2TAU12_XE35',
     'noalg_L1TAU30',
     'noalg_L1TAU40',
     'noalg_L1TAU60',
     'noalg_L1TAU8',
     'noalg_L1TE10',
     'noalg_L1TE10.0ETA24',
     'noalg_L1TE20',
     'noalg_L1TE20.0ETA24',
     'noalg_L1TE30',
     'noalg_L1TE30.0ETA24',
     'noalg_L1TE40',
     'noalg_L1TE40.0ETA24',
     'noalg_L1TE5',
     'noalg_L1TE5.0ETA24',
     'noalg_L1TE70',
     'noalg_L1Topo',
     'noalg_L1XE10',
     'noalg_L1XE150',
     'noalg_L1XE30',
     'noalg_L1XE300',
     'noalg_L1XE35',
     'noalg_L1XE40',
     'noalg_L1XE45',
     'noalg_L1XE50',
     'noalg_L1XE55',
     'noalg_L1XE60',
     'noalg_L1XE70',
     'noalg_L1XE80',
     'noalg_L1XS20',
     'noalg_L1XS30',
     'noalg_bkg_L1J15.31ETA49_UNPAIRED_ISO',
     'noalg_bkg_L1MBTS_2_UNPAIRED_ISO',
     'noalg_bkg_L1MBTS_4_A_UNPAIRED_ISO',
     'noalg_bkg_L1MBTS_4_C_UNPAIRED_ISO',
     'noalg_bkg_L1MU4_UNPAIRED_ISO',
     'noalg_bkg_L1RD0_UNPAIRED_ISO',
  
     'noalg_l1calo_L1J400',

     'noalg_l1topo_L12EM3',
     'noalg_l1topo_L12MU4',
     'noalg_l1topo_L12MU4-B',
     'noalg_l1topo_L12MU4-BO',
     'noalg_l1topo_L12MU6',
     'noalg_l1topo_L12MU6-B',
     'noalg_l1topo_L12MU6-BO',
     'noalg_l1topo_L13J15_BTAG-MU4J15',
     'noalg_l1topo_L13J15_BTAG-MU4J30',
     'noalg_l1topo_L13J15_BTAG-MU6J25',
     'noalg_l1topo_L13J20_4J20.0ETA49_MJJ-400',
     'noalg_l1topo_L13J20_4J20.0ETA49_MJJ-700',
     'noalg_l1topo_L13J20_4J20.0ETA49_MJJ-800',
     'noalg_l1topo_L13J20_4J20.0ETA49_MJJ-900',
     'noalg_l1topo_L13J20_BTAG-MU4J20',
     'noalg_l1topo_L14J15',
     'noalg_l1topo_L14J20.0ETA49',
     'noalg_l1topo_L1BOX-TAU20ITAU12I',
     'noalg_l1topo_L1BPH-2M8-2MU4',
     'noalg_l1topo_L1BPH-2M8-MU6MU4-B_BPH-0DR15-MU6MU4',
     'noalg_l1topo_L1BPH-2M8-MU6MU4_BPH-0DR15-MU6MU4',
     'noalg_l1topo_L1BPH-2M9-2MU6_BPH-2DR15-2MU6',
     'noalg_l1topo_L1BPH-8M15-2MU6',
     'noalg_l1topo_L1BPH-8M15-MU6MU4',
     'noalg_l1topo_L1BTAG-MU4J15',
     'noalg_l1topo_L1BTAG-MU4J30',
     'noalg_l1topo_L1BTAG-MU6J20',
     'noalg_l1topo_L1BTAG-MU6J25',
     'noalg_l1topo_L1DPHI-CJ20XE50',
     'noalg_l1topo_L1DPHI-J20XE50',
     'noalg_l1topo_L1DPHI-J20s2XE50',
     'noalg_l1topo_L1DR-EM15TAU12I-J25',
     'noalg_l1topo_L1DR-MU10TAU12I',
     'noalg_l1topo_L1DR-MU10TAU12I_TAU12I-J25',
     'noalg_l1topo_L1DR-TAU20ITAU12I',
     'noalg_l1topo_L1DR-TAU20ITAU12I-J25',
     'noalg_l1topo_L1DY-BOX-2MU6',
     'noalg_l1topo_L1DY-DR-2MU4',
     'noalg_l1topo_L1EM12_2EM3',
     'noalg_l1topo_L1EM12_W-MT25',
     'noalg_l1topo_L1EM15',
     'noalg_l1topo_L1EM15I_MU4',
     'noalg_l1topo_L1EM15TAU12I-J25',
     'noalg_l1topo_L1EM15VH_W-MT35_XS60',
     'noalg_l1topo_L1EM15_W-MT35',
     'noalg_l1topo_L1EM15_W-MT35_W-05DPHI-JXE-0_W-05DPHI-EM15XE',
     'noalg_l1topo_L1EM15_W-MT35_W-05DPHI-JXE-0_W-05DPHI-EM15XE_XS30',
     'noalg_l1topo_L1EM15_W-MT35_W-250RO2-XEHT-0_W-05DPHI-JXE-0_W-05DPHI-EM15XE',
     'noalg_l1topo_L1EM15_W-MT35_XS40_W-05DPHI-JXE-0_W-05DPHI-EM15XE',
     'noalg_l1topo_L1EM15_W-MT35_XS60',
     'noalg_l1topo_L1EM15_W-MT35_XS60_W-05DPHI-JXE-0_W-05DPHI-EM15XE',
     'noalg_l1topo_L1EM20VH_W-MT35_XS60',
     'noalg_l1topo_L1EM22VHI_W-MT35_XS40',
     'noalg_l1topo_L1EM3',
     'noalg_l1topo_L1EM7',
     'noalg_l1topo_L1EM7_2EM3',
     'noalg_l1topo_L1EM7_MU10',
     'noalg_l1topo_L1EM8I_MU10',
     'noalg_l1topo_L1HT150-J20.ETA31',
     'noalg_l1topo_L1HT150-J20s5.ETA31',
     'noalg_l1topo_L1HT150-JJ15.ETA49',
     'noalg_l1topo_L1HT150-JJ15.ETA49_MJJ-400',
     'noalg_l1topo_L1HT190-J15.ETA21',
     'noalg_l1topo_L1HT190-J15s5.ETA21',
     'noalg_l1topo_L1J100',
     'noalg_l1topo_L1J15',
     'noalg_l1topo_L1J20',
     'noalg_l1topo_L1J25',
     'noalg_l1topo_L1J25_2J20_3J12_BOX-TAU20ITAU12I',
     'noalg_l1topo_L1J30.0ETA49_2J20.0ETA49',
     'noalg_l1topo_L1J30_2J20_4J20.0ETA49_MJJ-400',
     'noalg_l1topo_L1J30_2J20_4J20.0ETA49_MJJ-700',
     'noalg_l1topo_L1J30_2J20_4J20.0ETA49_MJJ-800',
     'noalg_l1topo_L1J30_2J20_4J20.0ETA49_MJJ-900',
     'noalg_l1topo_L1J4-MATCH',
     'noalg_l1topo_L1J40_DPHI-CJ20XE50',
     'noalg_l1topo_L1J40_DPHI-J20XE50',
     'noalg_l1topo_L1J40_DPHI-J20s2XE50',
     'noalg_l1topo_L1J40_XE50',
     'noalg_l1topo_L1JPSI-1M5',
     'noalg_l1topo_L1JPSI-1M5-EM12',
     'noalg_l1topo_L1JPSI-1M5-EM7',
     'noalg_l1topo_L1KF-XE55',
     'noalg_l1topo_L1KF-XE60',
     'noalg_l1topo_L1KF-XE65',
     'noalg_l1topo_L1KF-XE75',
     'noalg_l1topo_L1LAR-EM',
     'noalg_l1topo_L1LAR-J',
     'noalg_l1topo_L1LFV-EM15I',
     'noalg_l1topo_L1LFV-EM8I',
     'noalg_l1topo_L1LFV-MU',
     'noalg_l1topo_L1LLP-NOMATCH',
     'noalg_l1topo_L1MJJ-100',
     'noalg_l1topo_L1MJJ-400',
     'noalg_l1topo_L1MJJ-700',
     'noalg_l1topo_L1MJJ-800',
     'noalg_l1topo_L1MJJ-900',
     'noalg_l1topo_L1MU10_2MU6',
     'noalg_l1topo_L1MU10_TAU12I-J25',
     'noalg_l1topo_L1MU10_TAU12IM',
     'noalg_l1topo_L1MU4',
     'noalg_l1topo_L1MU4_J12',
     'noalg_l1topo_L1MU6MU4-BO',
     'noalg_l1topo_L1MU6_2MU4',
     'noalg_l1topo_L1MU6_2MU4-B',
     'noalg_l1topo_L1MU6_J20',
     'noalg_l1topo_L1MU6_MJJ-200',
     'noalg_l1topo_L1MU6_MJJ-300',
     'noalg_l1topo_L1MU6_MJJ-400',
     'noalg_l1topo_L1MU6_MJJ-500',
     'noalg_l1topo_L1TAU12IM',
     'noalg_l1topo_L1TAU20IM_2TAU12IM',
     'noalg_l1topo_L1TAU20ITAU12I-J25',
     'noalg_l1topo_L1TAU30',
     'noalg_l1topo_L1TAU40',
     'noalg_l1topo_L1W-05RO-XEHT-0',
     'noalg_l1topo_L1W-250RO2-XEHT-0',
     'noalg_l1topo_L1W-90RO2-XEHT-0',
     'noalg_l1topo_L1W-HT20-JJ15.ETA49',
     'noalg_l1topo_L1W-NOMATCH',
     'noalg_l1topo_L1XE35',
     'noalg_l1topo_L1XE35_MJJ-200',
     'noalg_l1topo_L1XE45',
     'noalg_l1topo_L1XE55',
     'noalg_l1topo_L1XE60',
     'noalg_l1topo_L1XE70',
  
     'noalg_standby_L13J15',
     'noalg_standby_L14J15',
     'noalg_standby_L1J15',
]

#-----------------------------------------------------


chain_list=ps_online_list+ps_cosmic_list+ps_minb_list
if not TriggerFlags.doFTK():
    chain_list+=ps_ftk_list

Prescales.HLTPrescales.update(dict(map(None,chain_list,len(chain_list)*[ [-1, 0, -1] ])))

chain_list=ps_larnoiseburst_rerun_list
Prescales.HLTPrescales.update(dict(map(None,chain_list,len(chain_list)*[ [0, 0, 1] ])))
######################################################

######################################################
# No MC prescales
######################################################
Prescales.L1Prescales_no_prescale  = deepcopy(Prescales.L1Prescales)
Prescales.HLTPrescales_no_prescale = {}
######################################################

######################################################
# LOOSE mc prescales
######################################################
Prescales.L1Prescales_loose_mc_prescale  = deepcopy(Prescales.L1Prescales)
Prescales.HLTPrescales_loose_mc_prescale = {}

chain_list=ps_online_list+ps_cosmic_list+ps_calibmon_list+ps_beamspot_list
if not TriggerFlags.doFTK():
    chain_list+=ps_ftk_list

Prescales.HLTPrescales_loose_mc_prescale.update(dict(map(None,chain_list,len(chain_list)*[ [-1, 0,-1] ])))

chain_list=ps_rerun_list
Prescales.HLTPrescales_loose_mc_prescale.update(dict(map(None,chain_list,len(chain_list)*[ [0, 0, 1] ])))
######################################################

######################################################
# TIGHT mc prescales for performance
######################################################
Prescales.L1Prescales_tightperf_mc_prescale= deepcopy(Prescales.L1Prescales)
Prescales.HLTPrescales_tightperf_mc_prescale = deepcopy(Prescales.HLTPrescales_loose_mc_prescale)

chain_list=ps_eb_list+ps_fwdphys_list+ps_minb_list+ps_Bphys_list#+ps_Jpsi_list # enabling JPSI ee again ATR-15162
if not TriggerFlags.doFTK():
    chain_list+=ps_ftk_list

Prescales.HLTPrescales_tightperf_mc_prescale.update(dict(map(None,chain_list,len(chain_list)*[ [-1, 0,-1] ])))

######################################################
# TIGHT mc prescales
######################################################
Prescales.L1Prescales_tight_mc_prescale  = deepcopy(Prescales.L1Prescales)
Prescales.HLTPrescales_tight_mc_prescale = deepcopy(Prescales.HLTPrescales_tightperf_mc_prescale)
chain_list=ps_streamers_list + ps_perform_list

Prescales.HLTPrescales_tight_mc_prescale.update(dict(map(None,chain_list,len(chain_list)*[ [-1, 0,-1] ])))
######################################################

######################################################
Prescales.L1Prescales_upgrade_mc_prescale  = deepcopy(Prescales.L1Prescales)
Prescales.HLTPrescales_upgrade_mc_prescale = deepcopy(Prescales.HLTPrescales_tight_mc_prescale)
# Note: "upgrade" prescales are set with regular expressions at the end
#       of the setupMenu() function above 
######################################################	<|MERGE_RESOLUTION|>--- conflicted
+++ resolved
@@ -1158,7 +1158,6 @@
         ['mu6_mu4_bDimu_novtx_noos_L1BPH-8M15-MU6MU4_BPH-0DR22-MU6MU4',     'L1_BPH-8M15-MU6MU4_BPH-0DR22-MU6MU4',     ['L1_MU6','L1_MU4'], [BPhysicsStream], [RATE_BphysTag,BW_BphysTag], -1, False],
         ['mu6_mu4_bDimu_noL2_L1BPH-8M15-MU6MU4_BPH-0DR22-MU6MU4',     'L1_BPH-8M15-MU6MU4_BPH-0DR22-MU6MU4',     ['L1_MU6','L1_MU4'], [BPhysicsStream], [RATE_BphysTag,BW_BphysTag], -1, False],
         ['mu6_mu4_bDimu_novtx_noos_noL2_L1BPH-8M15-MU6MU4_BPH-0DR22-MU6MU4',     'L1_BPH-8M15-MU6MU4_BPH-0DR22-MU6MU4',     ['L1_MU6','L1_MU4'], [BPhysicsStream], [RATE_BphysTag,BW_BphysTag], -1, False],
-<<<<<<< HEAD
         # 78% bckg rejection WP
         ['2mu4_bDimu_L1BPH-2M8-2MU4_BPH-0DR15-2MU4',    'L1_BPH-2M8-2MU4_BPH-0DR15-2MU4',     ['L1_2MU4'], [BPhysicsStream], [RATE_BphysTag,BW_BphysTag], -1, False],
         ['2mu4_bDimu_novtx_noos_L1BPH-2M8-2MU4_BPH-0DR15-2MU4',    'L1_BPH-2M8-2MU4_BPH-0DR15-2MU4',     ['L1_2MU4'], [BPhysicsStream], [RATE_BphysTag,BW_BphysTag], -1, False],
@@ -1186,14 +1185,9 @@
         ['2mu4_bBmumuxv2_noL2_L1BPH-2M8-2MU4-B_BPH-0DR15-2MU4',  'L1_BPH-2M8-2MU4-B_BPH-0DR15-2MU4',     ['L1_2MU4'], [BPhysicsStream], [RATE_BphysTag,BW_BphysTag], -1, False],
         ['2mu4_bBmumux_BcmumuDsloose_noL2_L1BPH-2M8-2MU4-B_BPH-0DR15-2MU4',  'L1_BPH-2M8-2MU4-B_BPH-0DR15-2MU4',     ['L1_2MU4'], [BPhysicsStream], [RATE_BphysTag,BW_BphysTag], -1, False],
           
-        ['mu6_mu4_bUpsimumu_L1BPH-8M15-MU6MU4_BPH-0DR22-MU6MU4-B', 'L1_BPH-8M15-MU6MU4_BPH-0DR22-MU6MU4-B',     ['L1_MU6','L1_MU4'], [BPhysicsStream], [RATE_BphysTag,BW_BphysTag], -1, False], 
-=======
-
-
 
         ['mu6_mu4_bUpsimumu_L1BPH-8M15-MU6MU4_BPH-0DR22-MU6MU4-B', 'L1_BPH-8M15-MU6MU4_BPH-0DR22-MU6MU4-B',     ['L1_MU6','L1_MU4'], [BPhysicsStream], [RATE_BphysTag,BW_BphysTag], -1, False],
         ['mu6_mu4_bUpsimumu_L1BPH-8M15-MU6MU4_BPH-0DR22-MU6MU4-BO', 'L1_BPH-8M15-MU6MU4_BPH-0DR22-MU6MU4-BO',     ['L1_MU6','L1_MU4'], [BPhysicsStream], [RATE_BphysTag,BW_BphysTag], -1, False],
->>>>>>> 1a1df68a
 
 
         ['2mu4_bBmumuxv2',                'L1_2MU4', [], [BPhysicsStream], [RATE_BphysTag,BW_BphysTag], -1],
@@ -2157,23 +2151,11 @@
     'beamspot_trkFS_trkfast',
     'beamspot_trkFS_trkfast_L1TRT_EMPTY',
     'beamspot_trkFS_trkfast_L1TRT_FILLED',
-<<<<<<< HEAD
-    'beamspot_trkFS_trkfast_L1J15',
-    'beamspot_allTE_trkfast_peb_L1J15',
-    'beamspot_activeTE_trkfast_peb_L1J15',
+    'beamspot_activeTE_trkfast_peb_L13J15',
     'beamspot_allTE_trkfast_peb_L13J15',
     'beamspot_trkFS_trkfast_L13J15',
     'beamspot_activeTE_trkfast_peb_L13J15'
-=======
-    'beamspot_activeTE_trkfast_peb_L13J15',
-    'beamspot_allTE_trkfast_peb_L13J15',
-    'beamspot_trkFS_trkfast_L13J15',
-    'beamspot_activeTE_trkfast_peb_L1J15',
-    'beamspot_allTE_trkfast_peb_L1J15',
-    'beamspot_trkFS_trkfast_L1J15'
->>>>>>> 1a1df68a
     ]
-
 ps_fwdphys_list=[
     'lhcfpeb',
     'lhcfpeb_L1LHCF_EMPTY',
@@ -2495,22 +2477,12 @@
     ]
 
 ps_rerun_list = [
-<<<<<<< HEAD
-    'xe0noL1_l2fsperf',
-    'xe0noL1_l2fsperf_mht',
-    'xe0noL1_l2fsperf_mht_em',
-    'xe0noL1_l2fsperf_pufit',
-    'xe0noL1_l2fsperf_tc_em',
-    'xe0noL1_l2fsperf_tc_lcw',
-    'mu0noL1'
-=======
-
-
-
-
-
-
->>>>>>> 1a1df68a
+
+
+
+
+
+
     ]
 
 if TriggerFlags.doFTK():
