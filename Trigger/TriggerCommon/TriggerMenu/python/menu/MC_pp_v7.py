# Copyright (C) 2002-2018 CERN for the benefit of the ATLAS collaboration


import TriggerMenu.menu.Physics_pp_v7 as physics_menu

from TriggerJobOpts.TriggerFlags          import TriggerFlags
from copy                                 import deepcopy

import re

from AthenaCommon.Logging import logging
log = logging.getLogger( 'MC_pp_v7.py' )


#---------------------------------------------------------------------
#---------------------------------------------------------------------
def setupMenu():

    physics_menu.setupMenu()
    PhysicsStream="Main"

    ### Remove HLT items that have a remapped L1 threshold and therefore not available in MC
    L1toRemove = []

    for prop in dir(TriggerFlags):
        if prop[-5:]!='Slice': continue
        sliceName=prop
        m_slice=getattr(TriggerFlags,sliceName).signatures()
        for chain in reversed(m_slice):
            if chain[1] in L1toRemove:
                del m_slice[m_slice.index(chain)]

    # stream, BW and RATE tags for Bphysics items that appear in Muon and Bphysics slice.signatures
    BPhysicsStream     = "BphysLS"
    BMultiMuonStream   = "Main"  
    RATE_BphysTag      = 'RATE:Bphysics'
    RATE_BMultiMuonTag = 'RATE:MultiMuon'  # can become RATE:BMultiMuon' with one letter change 
    BW_BphysTag        = 'BW:Bphys'
    RATE_DYTag         = 'RATE:Muon'
    BW_DYTag           = 'BW:Muon'   
    
    
    # ---------------------------------------------------------------------------------------
    # INPUT FORMAT FOR CHAINS:
    # ['chainName',  'L1itemforchain', [L1 items for chainParts], [stream], [groups], EBstep], OPTIONAL: [mergingStrategy, offset,[merginOrder] ]], topoStartsFrom = False
    # ----------------------------------------------------------------------------------------

    TriggerFlags.TestSlice.signatures = TriggerFlags.TestSlice.signatures() + [
			 ]

    TriggerFlags.AFPSlice.signatures = TriggerFlags.AFPSlice.signatures() + [
        ]



    TriggerFlags.MuonSlice.signatures = TriggerFlags.MuonSlice.signatures() + [

#New ivartight ATR-17478
        ['mu26_ivarverytight',          'L1_MU20MU21',   ['L1_MU20'], [PhysicsStream], ['RATE:SingleMuon', 'BW:Muon'], -1],
        ['mu28_ivarverytight',          'L1_MU20MU21',   ['L1_MU20'], [PhysicsStream], ['RATE:SingleMuon', 'BW:Muon'], -1],
# Test different settings for isolation algorithm
        ['mu26_ivartight_tsloose',          'L1_MU20MU21',   ['L1_MU20'], [PhysicsStream], ['RATE:SingleMuon', 'BW:Muon'], -1],
        ['mu26_ivartight_tstight',          'L1_MU20MU21',   ['L1_MU20'], [PhysicsStream], ['RATE:SingleMuon', 'BW:Muon'], -1],
        ['mu26_ivarmedium_tsloose',          'L1_MU20MU21',   ['L1_MU20'], [PhysicsStream], ['RATE:SingleMuon', 'BW:Muon'], -1],
        ['mu26_ivarmedium_tstight',          'L1_MU20MU21',   ['L1_MU20'], [PhysicsStream], ['RATE:SingleMuon', 'BW:Muon'], -1],
        ['mu28_ivartight_tsloose',          'L1_MU20MU21',   ['L1_MU20'], [PhysicsStream], ['RATE:SingleMuon', 'BW:Muon'], -1],
        ['mu28_ivartight_tstight',          'L1_MU20MU21',   ['L1_MU20'], [PhysicsStream], ['RATE:SingleMuon', 'BW:Muon'], -1],
        ['mu28_ivarmedium_tsloose',          'L1_MU20MU21',   ['L1_MU20'], [PhysicsStream], ['RATE:SingleMuon', 'BW:Muon'], -1],
        ['mu28_ivarmedium_tstight',          'L1_MU20MU21',   ['L1_MU20'], [PhysicsStream], ['RATE:SingleMuon', 'BW:Muon'], -1],

        ['mu100',                  'L1_MU20MU21',   ['L1_MU20'], [PhysicsStream], ['RATE:SingleMuon', 'BW:Muon'], -1],
        ['mu26_ivarmedium_zROItest', 'L1_MU20MU21',   ['L1_MU20'], [PhysicsStream], ['RATE:SingleMuon', 'BW:Muon'], -1],
        ['mu32_ivarmedium',          'L1_MU20MU21',           ['L1_MU20'], [PhysicsStream], ['RATE:SingleMuon', 'BW:Muon'], -1],
        ['mu35_ivarmedium',	     'L1_MU20MU21',   ['L1_MU20'], [PhysicsStream], ['RATE:SingleMuon', 'BW:Muon'], -1],
        ['mu36_ivarmedium',          'L1_MU20MU21',           ['L1_MU20'], [PhysicsStream], ['RATE:SingleMuon', 'BW:Muon'], -1],
        ['mu40_ivarmedium',          'L1_MU20MU21',           ['L1_MU20'], [PhysicsStream], ['RATE:SingleMuon', 'BW:Muon'], -1],
        ['mu50_ivarmedium',          'L1_MU20MU21',           ['L1_MU20'], [PhysicsStream], ['RATE:SingleMuon', 'BW:Muon'], -1],

        ['mu20_r1extr',          'L1_MU20MU21',      ['L1_MU20'], [PhysicsStream], ['RATE:SingleMuon', 'BW:Muon'], -1],
        ['mu10_r1extr',          'L1_MU10',                   [], [PhysicsStream], ['RATE:SingleMuon', 'BW:Muon'], -1],
        ['mu4_r1extr',           'L1_MU4',                    [], [PhysicsStream], ['RATE:SingleMuon', 'BW:Muon'], -1],
        ['mu24_icalo',           'L1_MU20MU21',      ['L1_MU20'], [PhysicsStream], ['RATE:SingleMuon', 'BW:Muon'], -1],
        ['mu24_iloosecalo',      'L1_MU20MU21',      ['L1_MU20'], [PhysicsStream], ['RATE:SingleMuon', 'BW:Muon'], -1],
        ['mu24_imediumcalo',     'L1_MU20MU21',      ['L1_MU20'], [PhysicsStream], ['RATE:SingleMuon', 'BW:Muon'], -1],
        ['mu26_ivarmediumcalo',  'L1_MU20MU21',      ['L1_MU20'], [PhysicsStream], ['RATE:SingleMuon', 'BW:Muon'], -1],

        ['mu20_imedium_mu8noL1',    'L1_MU20MU21',  ['L1_MU20',''], [PhysicsStream], ['RATE:MultiMuon','BW:Muon'], -1,['serial',-1,['mu20_imedium','mu8noL1']]],
        ['mu20_iloose_mu8noL1',     'L1_MU20MU21',  ['L1_MU20',''], [PhysicsStream], ['RATE:MultiMuon','BW:Muon'], -1,['serial',-1,['mu20_iloose','mu8noL1']]],
        ['mu20_iloose_2mu4noL1',    'L1_MU20MU21',  ['L1_MU20',''], [PhysicsStream], ['RATE:MultiMuon','BW:Muon'], -1,['serial',-1,['mu20_iloose','2mu4noL1']]],
        ### ATR-14543

        ['mu20_ivarloose_mu8noL1',     'L1_MU20MU21',  ['L1_MU20',''], [PhysicsStream], ['RATE:MultiMuon','BW:Muon'], -1,['serial',-1,['mu20_ivarloose','mu8noL1']]],
        ['mu20_ivarloose_2mu4noL1',    'L1_MU20MU21',  ['L1_MU20',''], [PhysicsStream], ['RATE:MultiMuon','BW:Muon'], -1,['serial',-1,['mu20_ivarloose','2mu4noL1']]],

        # new test chains for dimuon inefficiency
        ['3mu4_noMuCombOvlpRm',    'L1_3MU4',           [], [PhysicsStream], ['RATE:MultiMuon', 'BW:Muon'], -1],
        ['2mu14_noMuCombOvlpRm',   'L1_2MU10',          [], [PhysicsStream], ['RATE:MultiMuon', 'BW:Muon'], -1],

        ['2mu16_L12MU10',          'L1_2MU10',          [], [PhysicsStream], ['RATE:MultiMuon', 'BW:Muon'], -1],
        ['2mu18_L12MU10',          'L1_2MU10',          [], [PhysicsStream], ['RATE:MultiMuon', 'BW:Muon'], -1],


         ['mu60_msonly_mu60noL1_msonly',  'L1_MU20MU21', ['L1_MU20',''], [PhysicsStream],     ['RATE:MultiMuon','BW:Muon'],-1,['serial',-1,['mu60_msonly','mu60noL1_msonly']]],




        ## Primary (narrow scan chains)
        ['mu14_imedium_mu6noL1_msonly',    'L1_MU10',  ['L1_MU10',''], [PhysicsStream], ['RATE:MultiMuon','BW:Muon'], -1,['serial',-1,['mu14_imedium','mu6noL1_msonly']]],
        ### ATR-14543
        ['mu14_ivarmedium_mu6noL1_msonly',    'L1_MU10',  ['L1_MU10',''], [PhysicsStream], ['RATE:MultiMuon','BW:Muon'], -1,['serial',-1,['mu14_ivarmedium','mu6noL1_msonly']]],
        ['2mu6_mu4', 'L1_2MU6_3MU4', ['L1_2MU6','L1_MU4'], [PhysicsStream], ['RATE:MultiMuon', 'BW:Muon'], -1],
        ['mu20_msonly_mu12noL1_msonly_nscan05_noComb',   'L1_MU20MU21',   ['L1_MU20','L2_mu20_msonly'], [PhysicsStream], ['RATE:MultiMuon','BW:Muon'], -1,['serial',-1,['mu20_msonly','mu12noL1_msonly_nscan05_noComb']]],

       # not working for now                                                                                                                                                                                   
        ['mu20_msonly_mu6noL1_msonly_nscan05_noComb',       'L1_MU20MU21',      ['L1_MU20','L2_mu20_msonly'], [PhysicsStream], ['RATE:MultiMuon','BW:Muon'], -1,['serial',-1,['mu20_msonly','mu6noL1_msonly_nscan05_noComb']]],

        ['mu11_msonly_mu6noL1_msonly_nscan05_noComb',       'L1_MU10',      ['L1_MU10','L2_mu11_msonly'], [PhysicsStream], ['RATE:MultiMuon','BW:Muon'], -1,['serial',-1,['mu11_msonly','mu6noL1_msonly_nscan05_noComb']]],
        ['mu11_msonly_mu6noL1_msonly_nscan05_noComb_L1MU4_EMPTY',       'L1_MU4_EMPTY',        ['L1_MU10','L2_mu11_msonly'], ["Late"], ['RATE:MultiMuon','BW:Muon'], -1,['serial',-1,['mu11_msonly','mu6noL1_msonly_nscan05_noComb']]],
        ['mu11_msonly_mu6noL1_msonly_nscan05_noComb_L1MU4_UNPAIRED_ISO','L1_MU4_UNPAIRED_ISO', ['L1_MU10','L2_mu11_msonly'], ["Late"], ['RATE:MultiMuon','BW:Muon'], -1,['serial',-1,['mu11_msonly','mu6noL1_msonly_nscan05_noComb']]],

        ### ATR-14377: duplicate noComb chains with leading-leg AND nscan-leg noComb
        ['mu20_msonly_noComb_mu12noL1_msonly_nscan05_noComb',   'L1_MU20MU21',   ['L1_MU20','L2_mu20_msonly'], [PhysicsStream], ['RATE:MultiMuon','BW:Muon'], -1,['serial',-1,['mu20_msonly_noComb','mu12noL1_msonly_nscan05_noComb']]],
        ['mu20_msonly_noComb_mu6noL1_msonly_nscan05_noComb',       'L1_MU20MU21',      ['L1_MU20','L2_mu20_msonly'], [PhysicsStream], ['RATE:MultiMuon','BW:Muon'], -1,['serial',-1,['mu20_msonly_noComb','mu6noL1_msonly_nscan05_noComb']]],
        ['mu11_msonly_noComb_mu6noL1_msonly_nscan05_noComb',       'L1_MU10',      ['L1_MU10','L2_mu11_msonly'], [PhysicsStream], ['RATE:MultiMuon','BW:Muon'], -1,['serial',-1,['mu11_msonly_noComb','mu6noL1_msonly_nscan05_noComb']]],
        ['mu11_msonly_noComb_mu6noL1_msonly_nscan05_noComb_L1MU4_EMPTY',       'L1_MU4_EMPTY',        ['L1_MU10','L2_mu11_msonly'], ["Late"], ['RATE:MultiMuon','BW:Muon'], -1,['serial',-1,['mu11_msonly_noComb','mu6noL1_msonly_nscan05_noComb']]],
        ['mu11_msonly_noComb_mu6noL1_msonly_nscan05_noComb_L1MU4_UNPAIRED_ISO','L1_MU4_UNPAIRED_ISO', ['L1_MU10','L2_mu11_msonly'], ["Late"], ['RATE:MultiMuon','BW:Muon'], -1,['serial',-1,['mu11_msonly_noComb','mu6noL1_msonly_nscan05_noComb']]],

        ### ATR-14377: duplicate noComb chains with leading-leg-only noComb
        ['mu20_msonly_noComb_mu12noL1_msonly_nscan05',   'L1_MU20MU21',   ['L1_MU20','L2_mu20_msonly'], [PhysicsStream], ['RATE:MultiMuon','BW:Muon'], -1,['serial',-1,['mu20_msonly_noComb','mu12noL1_msonly_nscan05']]],
        ['mu20_msonly_noComb_mu6noL1_msonly_nscan05',       'L1_MU20MU21',      ['L1_MU20','L2_mu20_msonly'], [PhysicsStream], ['RATE:MultiMuon','BW:Muon'], -1,['serial',-1,['mu20_msonly_noComb','mu6noL1_msonly_nscan05']]],
        ['mu11_msonly_noComb_mu6noL1_msonly_nscan05',       'L1_MU10',      ['L1_MU10','L2_mu11_msonly'], [PhysicsStream], ['RATE:MultiMuon','BW:Muon'], -1,['serial',-1,['mu11_msonly_noComb','mu6noL1_msonly_nscan05']]],
        ['mu11_msonly_noComb_mu6noL1_msonly_nscan05_L1MU4_EMPTY',       'L1_MU4_EMPTY',        ['L1_MU10','L2_mu11_msonly'], ["Late"], ['RATE:MultiMuon','BW:Muon'], -1,['serial',-1,['mu11_msonly_noComb','mu6noL1_msonly_nscan05']]],
        ['mu11_msonly_noComb_mu6noL1_msonly_nscan05_L1MU4_UNPAIRED_ISO','L1_MU4_UNPAIRED_ISO', ['L1_MU10','L2_mu11_msonly'], ["Late"], ['RATE:MultiMuon','BW:Muon'], -1,['serial',-1,['mu11_msonly_noComb','mu6noL1_msonly_nscan05']]],


        ### ATR-14377: remove noComb for tests
        ['mu20_msonly_mu15noL1_msonly_nscan05', 'L1_MU20MU21',   ['L1_MU20','L2_mu20_msonly'], [PhysicsStream], ['RATE:MultiMuon','BW:Muon'], -1,['serial',-1,['mu20_msonly','mu15noL1_msonly_nscan05']]],


        ### ATR-14377: nscan with iloosems legs
        ['mu20_msonly_iloosems_mu10noL1_msonly_nscan05_noComb',   'L1_MU20MU21',   ['L1_MU20','L2_mu20_msonly_iloosems'], [PhysicsStream], ['RATE:MultiMuon','BW:Muon'], -1,['serial',-1,['mu20_msonly_iloosems','mu10noL1_msonly_nscan05_noComb']]],
        ['mu20_msonly_iloosems_mu10noL1_msonly_nscan03_noComb',   'L1_MU20MU21',   ['L1_MU20','L2_mu20_msonly_iloosems'], [PhysicsStream], ['RATE:MultiMuon','BW:Muon'], -1,['serial',-1,['mu20_msonly_iloosems','mu10noL1_msonly_nscan03_noComb']]],
        ['mu20_msonly_iloosems_mu15noL1_msonly_nscan05_noComb',   'L1_MU20MU21',   ['L1_MU20','L2_mu20_msonly_iloosems'], [PhysicsStream], ['RATE:MultiMuon','BW:Muon'], -1,['serial',-1,['mu20_msonly_iloosems','mu15noL1_msonly_nscan05_noComb']]],
        ['mu20_msonly_iloosems_mu15noL1_msonly_nscan03_noComb',   'L1_MU20MU21',   ['L1_MU20','L2_mu20_msonly_iloosems'], [PhysicsStream], ['RATE:MultiMuon','BW:Muon'], -1,['serial',-1,['mu20_msonly_iloosems','mu15noL1_msonly_nscan03_noComb']]],
        ['mu20_msonly_iloosems_mu12noL1_msonly_nscan03_noComb',   'L1_MU20MU21',   ['L1_MU20','L2_mu20_msonly_iloosems'], [PhysicsStream], ['RATE:MultiMuon','BW:Muon'], -1,['serial',-1,['mu20_msonly_iloosems','mu12noL1_msonly_nscan03_noComb']]],
        ['mu20_msonly_iloosems_mu6noL1_msonly_nscan05',           'L1_MU20MU21', ['L1_MU20','L2_mu20_msonly_iloosems'], [PhysicsStream], ['RATE:MultiMuon','BW:Muon'], -1,['serial',-1,['mu20_msonly_iloosems','mu6noL1_msonly_nscan05']]],
        ['mu20_msonly_iloosems_mu6noL1_msonly_nscan05_noComb',    'L1_MU20MU21', ['L1_MU20','L2_mu20_msonly_iloosems'], [PhysicsStream], ['RATE:MultiMuon','BW:Muon'], -1,['serial',-1,['mu20_msonly_iloosems','mu6noL1_msonly_nscan05_noComb']]],
        ['mu20_msonly_mu6noL1_msonly_nscan03',                 'L1_MU20MU21', ['L1_MU20','L2_mu20_msonly'], [PhysicsStream], ['RATE:MultiMuon','BW:Muon'], -1,['serial',-1,['mu20_msonly','mu6noL1_msonly_nscan03']]],
        ['mu20_msonly_iloosems_mu6noL1_msonly_nscan03',        'L1_MU20MU21', ['L1_MU20','L2_mu20_msonly_iloosems'], [PhysicsStream], ['RATE:MultiMuon','BW:Muon'], -1,['serial',-1,['mu20_msonly_iloosems','mu6noL1_msonly_nscan03']]],
        ['mu20_msonly_iloosems_mu6noL1_msonly_nscan03_noComb', 'L1_MU20MU21', ['L1_MU20','L2_mu20_msonly_iloosems'], [PhysicsStream], ['RATE:MultiMuon','BW:Muon'], -1,['serial',-1,['mu20_msonly_iloosems','mu6noL1_msonly_nscan03_noComb']]],

       


        ['mu20_nomucomb_2mu4noL1', 'L1_MU20MU21', ['L1_MU20',''], [PhysicsStream], ['RATE:MultiMuon','BW:Muon'], -1,['serial',-1,['mu20_nomucomb','2mu4noL1']]],
        ['mu22_nomucomb_2mu4noL1', 'L1_MU20MU21', ['L1_MU20',''], [PhysicsStream], ['RATE:MultiMuon','BW:Muon'], -1,['serial',-1,['mu22_nomucomb','2mu4noL1']]],
        ['mu20_nomucomb_mu8noL1' , 'L1_MU20MU21', ['L1_MU20',''], [PhysicsStream], ['RATE:MultiMuon','BW:Muon'], -1,['serial',-1,['mu20_nomucomb','mu8noL1']]],
        ['mu22_nomucomb_mu8noL1' , 'L1_MU20MU21', ['L1_MU20',''], [PhysicsStream], ['RATE:MultiMuon','BW:Muon'], -1,['serial',-1,['mu22_nomucomb','mu8noL1']]],


        #['mu8',                    'L1_MU6',            [], [PhysicsStream], ['RATE:SingleMuon', 'BW:Muon'], -1], 
        ['3mu6_nomucomb',                   'L1_3MU6',           [], [PhysicsStream], ['RATE:MultiMuon', 'BW:Muon'], -1],
        ['mu6_mu4noL1',            'L1_MU6',  ['L1_MU6',''],  [PhysicsStream], ['RATE:MultiMuon','BW:Muon'], -1,['serial',-1,['mu6','mu4noL1']]],
        ['mu4_mu4noL1',            'L1_MU4',  ['L1_MU4',''],  [PhysicsStream], ['RATE:MultiMuon','BW:Muon'], -1,['serial',-1,['mu4','mu4noL1']]],
	['mu4noL1',                '',  [],  [PhysicsStream], ['RATE:SingleMuon','BW:Muon'], -1, ],
	['mu0noL1',                '',  [],  [PhysicsStream], ['RATE:SingleMuon','BW:Muon'], -1, ],
       
 
        # Toroid-off run (ATR-9923)
        ['mu11_L1MU10_2mu4noL1_nscan03_L1MU10_2MU6', 'L1_MU10_2MU6', ['L1_MU10','L2_mu11_L1MU10'], [PhysicsStream], ['RATE:MultiMuon','BW:Muon'], -1,['serial',-1,['mu11_L1MU10','2mu4noL1_nscan03']]],
        ['mu11_2mu4noL1_nscan03_L1MU11_2MU6',      'L1_MU11_2MU6',    ['L1_MU11','L2_mu11'],        [PhysicsStream], ['RATE:MultiMuon','BW:Muon'], -1,['serial',-1,['mu11','2mu4noL1_nscan03']]],
        ['mu11_nomucomb_mu6noL1_nscan03_L1MU11_2MU6', 'L1_MU11_2MU6', ['L1_MU11','L2_mu6_nomucomb'], [PhysicsStream], ['RATE:MultiMuon','BW:Muon'], -1,['serial',-1,['mu11_nomucomb','mu6noL1_nscan03']]],

        # single muon

        ['mu24_ivarloose',           'L1_MU20MU21',   ['L1_MU20'], [PhysicsStream], ['RATE:SingleMuon', 'BW:Muon'], -1],
        ['mu24_iloose',              'L1_MU20MU21',   ['L1_MU20'], [PhysicsStream], ['RATE:SingleMuon', 'BW:Muon'], -1],

        ['mu0_perf',               'L1_MU4',            [], [PhysicsStream], ['RATE:SingleMuon', 'BW:Muon'], -1], 
        ['mu26_imedium',           'L1_MU20MU21',   ['L1_MU20'], [PhysicsStream], ['RATE:SingleMuon', 'BW:Muon'], -1],
        ['mu28_imedium',           'L1_MU20MU21',   ['L1_MU20'], [PhysicsStream], ['RATE:SingleMuon', 'BW:Muon'], -1],
        ['mu40',                   'L1_MU20MU21',   ['L1_MU20'], [PhysicsStream], ['RATE:SingleMuon', 'BW:Muon'], -1],
        ['mu24_imedium',           'L1_MU20MU21',   ['L1_MU20'], [PhysicsStream], ['RATE:SingleMuon', 'BW:Muon'], -1],
        ['mu20_imedium_L1MU10',    'L1_MU10',           [], [PhysicsStream], ['RATE:SingleMuon', 'BW:Muon'], -1],
        ['mu11',                   'L1_MU10',           [], [PhysicsStream], ['RATE:SingleMuon', 'BW:Muon'], -1],
        ['mu14_iloose',            'L1_MU10',           [], [PhysicsStream], ['RATE:SingleMuon', 'BW:Muon'], -1],
        #['mu10',                   'L1_MU10',           [], [PhysicsStream], ['RATE:SingleMuon', 'BW:Muon'], -1],
        ['mu10_msonly',            'L1_MU10',           [], [PhysicsStream], ['RATE:SingleMuon', 'BW:Muon'], -1],
        ['mu4_msonly',             'L1_MU4',            [], [PhysicsStream], ['RATE:SingleMuon', 'BW:Muon'], -1],
        ['mu14_nomucomb',                   'L1_MU10',           [], [PhysicsStream], ['RATE:SingleMuon', 'BW:Muon'], -1],
        ['mu20_nomucomb',                   'L1_MU20MU21',['L1_MU20'], [PhysicsStream], ['RATE:SingleMuon', 'BW:Muon'], -1],
        ['2mu14_nomucomb',         'L1_2MU10',          [], [PhysicsStream], ['RATE:MultiMuon', 'BW:Muon'], -1],
        ['3mu10_msonly_L13MU6',    'L1_3MU6',           [], [PhysicsStream], ['RATE:MultiMuon', 'BW:Muon'], -1],
        ['2mu10',                  'L1_2MU10',          [], [PhysicsStream], ['RATE:MultiMuon', 'BW:Muon'], -1],
        ['2mu10_nomucomb',         'L1_2MU10',          [], [PhysicsStream], ['RATE:MultiMuon', 'BW:Muon'], -1],
        ['mu20_mu8noL1',           'L1_MU20MU21', ['L1_MU20',''], [PhysicsStream], ['RATE:MultiMuon','BW:Muon'], -1,['serial',-1,['mu20','mu8noL1']]],
        #['2mu6',                    'L1_2MU6',  [], [PhysicsStream], [RATE_BMultiMuonTag, 'BW:Muon'], -1],
        #['2mu4',                    'L1_2MU4',  [], [PhysicsStream], [RATE_BMultiMuonTag, 'BW:Muon'], -1],
        ['mu20_2mu2noL1',            'L1_MU20MU21', ['L1_MU20',''], [PhysicsStream], ['RATE:MultiMuon','BW:Muon'], -1,['serial',-1,['mu20','2mu2noL1']]],

        #low-pt multi-muon chains, ATR-15704
        ['3mu4_nomucomb',          'L1_3MU4',           [], [BMultiMuonStream], [RATE_BMultiMuonTag, BW_BphysTag], -1],
        ['3mu4_nomucomb_mu2noL1',  'L1_3MU4', ['L1_3MU4',''], [BMultiMuonStream], [RATE_BMultiMuonTag, BW_BphysTag], -1,['serial',-1,['3mu4_nomucomb','mu2noL1']]],
        ['2mu4_mu3_mu2noL1_L13MU4', 'L1_3MU4', ['L1_2MU4','L1_MU4',''], [BMultiMuonStream], [RATE_BMultiMuonTag, BW_BphysTag], -1,['serial',-1,['2mu4','mu3','mu2noL1']]],
        ['3mu4_nomucomb_mu4noL1',  'L1_3MU4', ['L1_3MU4',''], [BMultiMuonStream], [RATE_BMultiMuonTag, BW_BphysTag], -1,['serial',-1,['3mu4_nomucomb','mu4noL1']]],
        ['4mu4_nomucomb',          'L1_4MU4', ['L1_4MU4',''], [BMultiMuonStream], [RATE_BMultiMuonTag, BW_BphysTag], -1,['serial',-1,['4mu4_nomucomb','']]],

        #multi-muon TagandProbe chains

        # Narrow scan
        # notes: see ATR-11846
        # inputTE for narrow scan sequence (2nd inputTE) is a dummy string for MuonDef.py
        # To indicate narrow scan uses lastTE of previous sequence and also to avoid duplicated sequences with same TE name, write L2_ TE name of the 1st sequence.

        ['mu20_nomucomb_mu6noL1_nscan03', 'L1_MU20MU21',['L1_MU20','L2_mu20_nomucomb'], [BPhysicsStream], [RATE_BphysTag,BW_BphysTag], -1,['serial',-1,['mu20_nomucomb','mu6noL1_nscan03']]],  #OI need to discuss what to do here

        ['mu11_nomucomb_2mu4noL1_nscan03_L1MU11_2MU6', 'L1_MU11_2MU6', ['L1_MU11','L2_mu11_nomucomb'], [BPhysicsStream], [RATE_BphysTag,BW_BphysTag], -1,['serial',-1,['mu11_nomucomb','2mu4noL1_nscan03']]], #OI need to discuss what to do here
        ['3mu6_msonly_L1MU4_UNPAIRED_NONISO',                     'L1_MU4_UNPAIRED_NONISO', ['L1_3MU6'], ["Late"], ['RATE:MultiMuon', 'BW:Muon'], -1],


        ['mu20_msonly_mu10noL1_msonly_nscan05_noComb',   'L1_MU20MU21',   ['L1_MU20','L2_mu20_msonly'], [PhysicsStream], ['RATE:MultiMuon','BW:Muon'], -1,['serial',-1,['mu20_msonly','mu10noL1_msonly_nscan05_noComb']]],
        ['mu20_msonly_mu10noL1_msonly_nscan03_noComb',   'L1_MU20MU21',   ['L1_MU20','L2_mu20_msonly'], [PhysicsStream], ['RATE:MultiMuon','BW:Muon'], -1,['serial',-1,['mu20_msonly','mu10noL1_msonly_nscan03_noComb']]],
        ['mu20_msonly_mu10noL1_msonly_nscan05_noComb_L1MU6_EMPTY',       'L1_MU6_EMPTY',        ['L1_MU20','L2_mu20_msonly'], ["Late"], ['RATE:MultiMuon','BW:Muon'], -1,['serial',-1,['mu20_msonly','mu10noL1_msonly_nscan05_noComb']]],
        ['mu20_msonly_mu10noL1_msonly_nscan03_noComb_L1MU6_EMPTY',       'L1_MU6_EMPTY',        ['L1_MU20','L2_mu20_msonly'], ["Late"], ['RATE:MultiMuon','BW:Muon'], -1,['serial',-1,['mu20_msonly','mu10noL1_msonly_nscan03_noComb']]],
        ['mu20_msonly_mu10noL1_msonly_nscan05_noComb_L1MU4_UNPAIRED_ISO','L1_MU4_UNPAIRED_ISO', ['L1_MU20','L2_mu20_msonly'], ["Late"], ['RATE:MultiMuon','BW:Muon'], -1,['serial',-1,['mu20_msonly','mu10noL1_msonly_nscan05_noComb']]],
        ['mu20_msonly_mu10noL1_msonly_nscan03_noComb_L1MU4_UNPAIRED_ISO','L1_MU4_UNPAIRED_ISO', ['L1_MU20','L2_mu20_msonly'], ["Late"], ['RATE:MultiMuon','BW:Muon'], -1,['serial',-1,['mu20_msonly','mu10noL1_msonly_nscan03_noComb']]],
        ['mu20_msonly_mu10noL1_msonly_nscan05_noComb_L1MU4_UNPAIRED_NONISO','L1_MU4_UNPAIRED_NONISO', ['L1_MU20','L2_mu20_msonly'], ["Late"], ['RATE:MultiMuon','BW:Muon'], -1,['serial',-1,['mu20_msonly','mu10noL1_msonly_nscan05_noComb']]],
        ['mu20_msonly_mu15noL1_msonly_nscan05_noComb_L1MU4_UNPAIRED_NONISO','L1_MU4_UNPAIRED_NONISO', ['L1_MU20','L2_mu20_msonly'], ["Late"], ['RATE:MultiMuon','BW:Muon'], -1,['serial',-1,['mu20_msonly','mu15noL1_msonly_nscan05_noComb']]],

        ### ATR-14377:
        ['mu20_msonly_mu15noL1_msonly_nscan03_noComb',   'L1_MU20MU21',   ['L1_MU20','L2_mu20_msonly'], [PhysicsStream], ['RATE:MultiMuon','BW:Muon'], -1,['serial',-1,['mu20_msonly','mu15noL1_msonly_nscan03_noComb']]],
        ['mu20_msonly_mu15noL1_msonly_nscan03_noComb_L1MU6_EMPTY',       'L1_MU6_EMPTY',        ['L1_MU20','L2_mu20_msonly'], ["Late"], ['RATE:MultiMuon','BW:Muon'], -1,['serial',-1,['mu20_msonly','mu15noL1_msonly_nscan03_noComb']]],
        ['mu20_msonly_mu15noL1_msonly_nscan03_noComb_L1MU4_UNPAIRED_ISO','L1_MU4_UNPAIRED_ISO', ['L1_MU20','L2_mu20_msonly'], ["Late"], ['RATE:MultiMuon','BW:Muon'], -1,['serial',-1,['mu20_msonly','mu15noL1_msonly_nscan03_noComb']]],
        ['mu20_msonly_mu15noL1_msonly_nscan03_noComb_L1MU4_UNPAIRED_NONISO','L1_MU4_UNPAIRED_NONISO', ['L1_MU20','L2_mu20_msonly'], ["Late"], ['RATE:MultiMuon','BW:Muon'], -1,['serial',-1,['mu20_msonly','mu15noL1_msonly_nscan03_noComb']]],

        ['mu20_msonly_mu12noL1_msonly_nscan03_noComb',   'L1_MU20MU21',   ['L1_MU20','L2_mu20_msonly'], [PhysicsStream], ['RATE:MultiMuon','BW:Muon'], -1,['serial',-1,['mu20_msonly','mu12noL1_msonly_nscan03_noComb']]],
        ['mu20_msonly_mu12noL1_msonly_nscan03_noComb_L1MU6_EMPTY',       'L1_MU6_EMPTY',        ['L1_MU20','L2_mu20_msonly'], ["Late"], ['RATE:MultiMuon','BW:Muon'], -1,['serial',-1,['mu20_msonly','mu12noL1_msonly_nscan03_noComb']]],
        ['mu20_msonly_mu12noL1_msonly_nscan03_noComb_L1MU4_UNPAIRED_ISO','L1_MU4_UNPAIRED_ISO', ['L1_MU20','L2_mu20_msonly'], ["Late"], ['RATE:MultiMuon','BW:Muon'], -1,['serial',-1,['mu20_msonly','mu12noL1_msonly_nscan03_noComb']]],
        ['mu20_msonly_mu12noL1_msonly_nscan03_noComb_L1MU4_UNPAIRED_NONISO','L1_MU4_UNPAIRED_NONISO', ['L1_MU20','L2_mu20_msonly'], ["Late"], ['RATE:MultiMuon','BW:Muon'], -1,['serial',-1,['mu20_msonly','mu12noL1_msonly_nscan03_noComb']]],        



        # exclusive di-lep
        ['2mu6_10invm30_pt2_z10', 'L1_2MU6', [], [PhysicsStream], ['RATE:MultiMuon', 'BW:Muon'], -1],
        ['mu20_imedium_L1MU10_2J20', 'L1_MU10_2J20', [], [PhysicsStream], ['RATE:MuonJet', 'BW:Muon','BW:Jet'], -1],                
        ['mu20_msonly_mu6noL1_msonly_nscan05_L1MU4_EMPTY',       'L1_MU4_EMPTY',        ['L1_MU20','L2_mu20_msonly'], ["Late"], ['RATE:MultiMuon','BW:Muon'], -1,['serial',-1,['mu20_msonly','mu6noL1_msonly_nscan05']]],
        ['mu20_msonly_mu6noL1_msonly_nscan05_L1MU6_EMPTY',       'L1_MU6_EMPTY',        ['L1_MU20','L2_mu20_msonly'], ["Late"], ['RATE:MultiMuon','BW:Muon'], -1,['serial',-1,['mu20_msonly','mu6noL1_msonly_nscan05']]],
        ['mu20_msonly_mu6noL1_msonly_nscan05_L1MU4_UNPAIRED_ISO',       'L1_MU4_UNPAIRED_ISO', ['L1_MU20','L2_mu20_msonly'], ["Late"], ['RATE:MultiMuon','BW:Muon'], -1,['serial',-1,['mu20_msonly','mu6noL1_msonly_nscan05']]],
        ['mu20_msonly_mu6noL1_msonly_nscan05_noComb_L1MU4_EMPTY',       'L1_MU4_EMPTY',        ['L1_MU20','L2_mu20_msonly'], ["Late"], ['RATE:MultiMuon','BW:Muon'], -1,['serial',-1,['mu20_msonly','mu6noL1_msonly_nscan05_noComb']]],
        ['mu20_msonly_mu6noL1_msonly_nscan05_noComb_L1MU4_UNPAIRED_ISO','L1_MU4_UNPAIRED_ISO', ['L1_MU20','L2_mu20_msonly'], ["Late"], ['RATE:MultiMuon','BW:Muon'], -1,['serial',-1,['mu20_msonly','mu6noL1_msonly_nscan05_noComb']]],

        ### ATR-14377: nscan with different L1 seeds
        ['mu20_msonly_mu6noL1_msonly_nscan05_L1MU20_XE30', 'L1_MU20_XE30',          ['L1_MU20_XE30','L2_mu20_msonly'], [PhysicsStream], ['RATE:MultiMuon','BW:Muon'], -1,['serial',-1,['mu20_msonly','mu6noL1_msonly_nscan05']]],
        ['mu20_msonly_mu6noL1_msonly_nscan05_L1MU20_J40', 'L1_MU20_J40',            ['L1_MU20_J40','L2_mu20_msonly'], [PhysicsStream], ['RATE:MultiMuon','BW:Muon'], -1,['serial',-1,['mu20_msonly','mu6noL1_msonly_nscan05']]],

        #ATR-14377
        ['mu6_dRl1_mu20_msonly_mu6noL1_dRl1_msonly','L1_MU11_2MU6', [['L1_MU6','L1_MU6'],'L1_MU20',''], [PhysicsStream], ['RATE:MultiMuon','BW:Muon'], -1,['serial',-1,['mu6_dRl1','mu20_msonly','mu6noL1_dRl1_msonly']]],

        ['mu20_ivarmedium_mu8noL1_ivarmedium', 'L1_MU20MU21', ['L1_MU20',''], [PhysicsStream], ['RATE:MultiMuon','BW:Muon'], -1, ['serial', -1, ['mu20_ivarmedium','mu8noL1_ivarmedium']]],

        ]


    if TriggerFlags.doFTK():
        TriggerFlags.MuonSlice.signatures = TriggerFlags.MuonSlice.signatures() + [
            ['mu24_idperf_FTK',            'L1_MU20MU21',    ['L1_MU20'], [PhysicsStream], ['RATE:IDMonitoring', 'BW:Muon', 'BW:ID'], -1], 
            ['mu6_idperf_FTK',             'L1_MU6',                  [], [PhysicsStream, 'express'], ['RATE:IDMonitoring', 'BW:Muon', 'BW:ID'], -1],
            ['mu24_idperf_FTKRefit',       'L1_MU20MU21',    ['L1_MU20'], [PhysicsStream], ['RATE:IDMonitoring', 'BW:Muon', 'BW:ID'], -1], 
            ['mu6_idperf_FTKRefit',        'L1_MU6',                  [], [PhysicsStream, 'express'], ['RATE:IDMonitoring', 'BW:Muon', 'BW:ID'], -1],
            ['mu22_mu8noL1_FTKFS',         'L1_MU20MU21', ['L1_MU20',''], [PhysicsStream], ['RATE:MultiMuon','BW:Muon'], -1,['serial',-1,['mu22','mu8noL1_FTKFS']]],
            ['mu26_ivarmedium_FTK',        'L1_MU20MU21',    ['L1_MU20'], [PhysicsStream], ['RATE:SingleMuon', 'BW:Muon'], -1],
            ]

    TriggerFlags.JetSlice.signatures = TriggerFlags.JetSlice.signatures() + [

        
        #####
        ######################### Performance-style chains
        #####
        
        # Jet data scouting stream chains
        # These record only the trigger jets, but for every event passing the L1 trigger
        ['j0_perf_ds1_L1All',      'L1_All',  [], ['DataScouting_05_Jets'], ['RATE:Cosmic_Jets_DS', 'BW:Jet'], -1],
        ['j0_lcw_jes_L1J12',       'L1_J12', [], [PhysicsStream], ['RATE:SingleJet', 'BW:Jet'], -1], 

        #####
        ######################### Single-jet small-R trigger chains
        #####

        # Standard central jet triggers
        ['j10',                     'L1_RD0_FILLED', [], [PhysicsStream], ['RATE:SingleJet',  'BW:Jet'], -1],
	['j20',                     'L1_RD0_FILLED', [], [PhysicsStream], ['RATE:SingleJet',  'BW:Jet'], -1],
	['j30',                     'L1_RD0_FILLED', [], [PhysicsStream], ['RATE:SingleJet',  'BW:Jet'], -1],
	['j30_L1TE5',               'L1_TE5', [], [PhysicsStream], ['RATE:SingleJet',  'BW:Jet'], -1],
	#['j30_L1TE10',              'L1_TE10', [], [PhysicsStream], ['RATE:SingleJet',  'BW:Jet'], -1],
	['j40',                     'L1_RD0_FILLED', [], [PhysicsStream], ['RATE:SingleJet',  'BW:Jet'], -1],
	['j40_L1TE10',              'L1_TE10', [], [PhysicsStream], ['RATE:SingleJet',  'BW:Jet'], -1],
	#['j40_L1TE20',              'L1_TE20', [], [PhysicsStream], ['RATE:SingleJet',  'BW:Jet'], -1],
	['j40_L1J12',               'L1_J12', [], [PhysicsStream], ['RATE:SingleJet',  'BW:Jet'], -1],
	['j50_L1TE20',              'L1_TE20', [], [PhysicsStream], ['RATE:SingleJet',  'BW:Jet'], -1],
        #['j50_L1J12',               'L1_J12', [], [PhysicsStream], ['RATE:SingleJet',  'BW:Jet'], -1],
	#['j50_L1J15',               'L1_J15', [], [PhysicsStream], ['RATE:SingleJet',  'BW:Jet'], -1],
        ['j55_L1RD0_FILLED',        'L1_RD0_FILLED', [], [PhysicsStream], ['RATE:SingleJet',  'BW:Jet'], -1],
	#['j60_L1J15',               'L1_J15', [], [PhysicsStream], ['RATE:SingleJet',  'BW:Jet'], -1],
	#['j75_L1J20',               'L1_J20', [], [PhysicsStream], ['RATE:SingleJet',  'BW:Jet'], -1],
        ['j85_L1J40',               'L1_J40', [], [PhysicsStream], ['RATE:SingleJet', 'BW:Jet'], -1],
        ['j100',                    'L1_J25',  [], [PhysicsStream], ['RATE:SingleJet', 'BW:Jet'], -1],
        ['j125',                    'L1_J50', [], [PhysicsStream], ['RATE:SingleJet', 'BW:Jet'], -1],
        ['j200',                    'L1_J50', [], [PhysicsStream], ['RATE:SingleJet', 'BW:Jet'], -1],
        ['j300',                    'L1_J85', [], [PhysicsStream], ['RATE:SingleJet', 'BW:Jet'], -1],
        
        # 2017 calibration central jet triggers
        ['j175_subjesIS',           'L1_J50', [], [PhysicsStream], ['Rate:SingleJet', 'BW:Jet'], -1],
        ['j175_lcw_subjesIS',       'L1_J50', [], [PhysicsStream], ['Rate:SingleJet', 'BW:Jet'], -1],
        ['j420_subjesIS',           'L1_J100', [], [PhysicsStream], ['Rate:SingleJet', 'BW:Jet'], -1],
        ['j420_lcw_subjesIS',       'L1_J100', [], [PhysicsStream], ['Rate:SingleJet', 'BW:Jet'], -1],
        
        # Alternative calibration central jet triggers
        ['j85_nojcalib',            'L1_J20',  [], [PhysicsStream], ['RATE:SingleJet', 'BW:Jet'], -1],
        ['j85_lcw',                 'L1_J20',  [], [PhysicsStream], ['RATE:SingleJet', 'BW:Jet'], -1],
        ['j85_lcw_jes',             'L1_J20',  [], [PhysicsStream], ['RATE:SingleJet', 'BW:Jet'], -1],
        ['j85_lcw_nojcalib',        'L1_J20',  [], [PhysicsStream], ['RATE:SingleJet', 'BW:Jet'], -1],
        ['j175_jes',                'L1_J50',  [], [PhysicsStream], ['RATE:SingleJet', 'BW:Jet'], -1],
        ['j175_nojcalib',           'L1_J50',  [], [PhysicsStream], ['RATE:SingleJet', 'BW:Jet'], -1],
        ['j175_lcw',                'L1_J50',  [], [PhysicsStream], ['RATE:SingleJet', 'BW:Jet'], -1],
        ['j175_lcw_jes',            'L1_J50',  [], [PhysicsStream], ['RATE:SingleJet', 'BW:Jet'], -1],
        ['j175_lcw_nojcalib',       'L1_J50',  [], [PhysicsStream], ['RATE:SingleJet', 'BW:Jet'], -1],
        ['j300_lcw_nojcalib',       'L1_J100', [], [PhysicsStream], ['RATE:SingleJet', 'BW:Jet'], -1],
 
        # Standard forward jet triggers
	['j10_320eta490',           'L1_RD0_FILLED',  [], [PhysicsStream], ['RATE:SingleJet', 'BW:Jet'], -1],
	['j25_320eta490_L1TE5',     'L1_TE5',  [], [PhysicsStream], ['RATE:SingleJet', 'BW:Jet'], -1],
	['j35_320eta490_L1TE10',    'L1_TE10',  [], [PhysicsStream], ['RATE:SingleJet', 'BW:Jet'], -1],
	['j45_320eta490_L1TE20',    'L1_TE20',  [], [PhysicsStream], ['RATE:SingleJet', 'BW:Jet'], -1],
	['j55_320eta490_L1TE20',    'L1_TE20',  [], [PhysicsStream], ['RATE:SingleJet', 'BW:Jet'], -1],

        # SoftKiller validation and comparison chains
        ['j60_sktc_em_nojcalib',    'L1_J20',  [], [PhysicsStream], ['RATE:SingleJet', 'BW:Jet'], -1],
        ['j60_tc_em_nojcalib',      'L1_J20',  [], [PhysicsStream], ['RATE:SingleJet', 'BW:Jet'], -1],
        ['j60_tc_em_sub',           'L1_J20',  [], [PhysicsStream], ['RATE:SingleJet', 'BW:Jet'], -1],
        ['j60_sktc_lcw_nojcalib',   'L1_J20',  [], [PhysicsStream], ['RATE:SingleJet', 'BW:Jet'], -1],
        ['j60_tc_lcw_nojcalib',     'L1_J20',  [], [PhysicsStream], ['RATE:SingleJet', 'BW:Jet'], -1],
        ['j60_tc_lcw_sub',          'L1_J20',  [], [PhysicsStream], ['RATE:SingleJet', 'BW:Jet'], -1],

        # Moved from Physics menu
        ['j35_sktc_lcw_nojcalib',       'L1_RD0_FILLED', [], [PhysicsStream], ['RATE:SingleJet',  'BW:Jet'], -1],



        #####
        ######################### Single-jet large-R trigger chains
        #####

        # Alternative calibration topocluster large-R jet triggers
        ['j300_a10_lcw_sub_L1J75',          'L1_J75', [], [PhysicsStream], ['RATE:SingleJet', 'BW:Jet'], -1],
        ['j360_a10_sub_L1J100',             'L1_J100', [], [PhysicsStream], ['RATE:SingleJet',  'BW:Jet'], -1],
        ['j360_a10_lcw_sub_L1J100',         'L1_J100', [], [PhysicsStream], ['RATE:SingleJet',  'BW:Jet'], -1],
        ['j380_a10_lcw_sub_L1J100',         'L1_J100', [], [PhysicsStream], ['RATE:SingleJet', 'BW:Jet'], -1],
        ['j400_a10_sub_L1J100',             'L1_J100', [], [PhysicsStream], ['RATE:SingleJet', 'BW:Jet'], -1],
        ['j400_a10_lcw_sub_L1J100',         'L1_J100', [], [PhysicsStream], ['RATE:SingleJet', 'BW:Jet'], -1],
        ['j420_a10_sub_L1J100',             'L1_J100', [], [PhysicsStream], ['RATE:SingleJet', 'BW:Jet'], -1],
        ['j420_a10_lcw_sub_L1J100',         'L1_J100', [], [PhysicsStream], ['RATE:SingleJet', 'BW:Jet'], -1],
        ['j440_a10_lcw_sub_L1J100',         'L1_J100', [], [PhysicsStream], ['RATE:SingleJet', 'BW:Jet'], -1],

        # L1Topo simple cone seeded topocluster large-R jet triggers
        # See ATR-14353 for details of the request
        ['j300_a10_lcw_subjes_L1SC85',      'L1_SC85-CJ15', [], [PhysicsStream], ['RATE:SingleJet', 'BW:Jet'], -1],
        ['j360_a10_lcw_subjes_L1SC111',     'L1_SC111-CJ15', [], [PhysicsStream], ['RATE:SingleJet', 'BW:Jet'], -1],
        ['j360_a10_lcw_sub_L1SC111',        'L1_SC111-CJ15', [], [PhysicsStream], ['RATE:SingleJet', 'BW:Jet'], -1],
        ['j400_a10_lcw_sub_L1SC111',        'L1_SC111-CJ15', [], [PhysicsStream], ['RATE:SingleJet', 'BW:Jet'], -1],
        ['j420_a10_lcw_sub_L1SC111',        'L1_SC111-CJ15', [], [PhysicsStream], ['RATE:SingleJet', 'BW:Jet'], -1],
        ['j460_a10_lcw_sub_L1SC111',        'L1_SC111-CJ15', [], [PhysicsStream], ['RATE:SingleJet', 'BW:Jet'], -1],
 

        # L1Topo HT seeded topocluster large-R jet triggers
        ['j360_a10_nojcalib',                       'L1_HT150-J20s5.ETA31', [], [PhysicsStream], ['RATE:SingleJet',  'BW:Jet'], -1],
        ['j360_a10_nojcalib_L1HT150-J20.ETA31',     'L1_HT150-J20.ETA31', [], [PhysicsStream], ['RATE:SingleJet',  'BW:Jet'], -1],
        ['j360_a10_lcw_nojcalib',                   'L1_HT150-J20s5.ETA31', [], [PhysicsStream], ['RATE:SingleJet',  'BW:Jet'], -1],
        ['j360_a10_lcw_nojcalib_L1HT150-J20.ETA31', 'L1_HT150-J20.ETA31', [], [PhysicsStream], ['RATE:SingleJet',  'BW:Jet'], -1],
        ['j460_a10_nojcalib',                       'L1_HT190-J15s5.ETA21', [], [PhysicsStream], ['RATE:SingleJet',  'BW:Jet'], -1],
        ['j460_a10_nojcalib_L1HT190-J15.ETA21',     'L1_HT190-J15.ETA21', [], [PhysicsStream], ['RATE:SingleJet',  'BW:Jet'], -1],
        ['j460_a10_lcw_nojcalib',                   'L1_HT190-J15s5.ETA21', [], [PhysicsStream], ['RATE:SingleJet',  'BW:Jet'], -1],
        ['j460_a10_lcw_nojcalib_L1HT190-J15.ETA21', 'L1_HT190-J15.ETA21', [], [PhysicsStream], ['RATE:SingleJet',  'BW:Jet'], -1],
        ['j360_a10_sub',                            'L1_HT150-J20s5.ETA31', [], [PhysicsStream], ['RATE:SingleJet',  'BW:Jet'], -1],
        ['j360_a10_sub_L1HT150-J20.ETA31',          'L1_HT150-J20.ETA31', [], [PhysicsStream], ['RATE:SingleJet',  'BW:Jet'], -1],
        ['j360_a10_lcw_sub',                        'L1_HT150-J20s5.ETA31', [], [PhysicsStream], ['RATE:SingleJet',  'BW:Jet'], -1],
        ['j360_a10_lcw_sub_L1HT150-J20.ETA31',      'L1_HT150-J20.ETA31', [], [PhysicsStream], ['RATE:SingleJet',  'BW:Jet'], -1],
        ['j460_a10_sub',                            'L1_HT190-J15s5.ETA21', [], [PhysicsStream], ['RATE:SingleJet',  'BW:Jet'], -1],
        ['j460_a10_sub_L1HT190-J15.ETA21',          'L1_HT190-J15.ETA21', [], [PhysicsStream], ['RATE:SingleJet',  'BW:Jet'], -1],
        ['j460_a10_lcw_sub',                        'L1_HT190-J15s5.ETA21', [], [PhysicsStream], ['RATE:SingleJet',  'BW:Jet'], -1],
        ['j460_a10_lcw_sub_L1HT190-J15.ETA21',      'L1_HT190-J15.ETA21', [], [PhysicsStream], ['RATE:SingleJet',  'BW:Jet'], -1],
        
        # L1Topo HT seeded reclustered large-R jet triggers
        ['j360_a10r',                       'L1_HT190-J15s5.ETA21', [], [PhysicsStream], ['RATE:SingleJet', 'BW:Jet'], -1],
        ['j460_a10r',                       'L1_HT150-J20s5.ETA31', [], [PhysicsStream], ['RATE:SingleJet', 'BW:Jet'], -1],


        # Trimmed topocluster large-R jet triggers
        ['j260_a10t_nojcalib_L1J75',        'L1_J75',  [], [PhysicsStream], ['Rate:SingleJet',  'BW:Jet'], -1],
        ['j460_a10t_nojcalib_L1J100',       'L1_J100', [], [PhysicsStream], ['Rate:SingleJet',  'BW:Jet'], -1],
        ['j460_a10t_lcw_nojcalib_L1J100',   'L1_J100', [], [PhysicsStream], ['Rate:SingleJet',  'BW:Jet'], -1],


        
        #####
        ######################### Large-R jet trigger chains with mass cuts and support chains
        #####
        
        # Validation chains, not intended for physics usage
        ['j100_a10_lcw_subjes',             'L1_J20', [], [PhysicsStream], ['Rate:SingleJet', 'BW:Jet'], -1],
        ['j100_a10_lcw_subjes_30smcINF',    'L1_J20', [], [PhysicsStream], ['Rate:SingleJet', 'BW:Jet'], -1],
        ['j100_a10r',                       'L1_J20', [], [PhysicsStream], ['Rate:SingleJet', 'BW:Jet'], -1],
        ['j100_a10r_30smcINF',              'L1_J20', [], [PhysicsStream], ['Rate:SingleJet', 'BW:Jet'], -1],
        ['j100_a10t_lcw_jes',               'L1_J20', [], [PhysicsStream], ['Rate:SingleJet', 'BW:Jet'], -1],
        ['j100_a10t_lcw_jes_30smcINF',      'L1_J20', [], [PhysicsStream], ['Rate:SingleJet', 'BW:Jet'], -1],


        #####
        ######################### Multi-jet small-R trigger chains
        #####

        # 2-jet single threshold triggers
	['2j10',                'L1_RD0_FILLED', [], [PhysicsStream], ['RATE:MultiJet',  'BW:Jet'], -1],
	['2j15',                'L1_RD0_FILLED', [], [PhysicsStream], ['RATE:MultiJet',  'BW:Jet'], -1],
	['2j20',                'L1_RD0_FILLED', [], [PhysicsStream], ['RATE:MultiJet',  'BW:Jet'], -1],
	['2j25',                'L1_RD0_FILLED', [], [PhysicsStream], ['RATE:MultiJet',  'BW:Jet'], -1],
	
        # 2-jet single threshold forward triggers
	['2j10_320eta490',      'L1_RD0_FILLED',  [], [PhysicsStream], ['RATE:MultiJet', 'BW:Jet'], -1],
	['2j15_320eta490',      'L1_RD0_FILLED',  [], [PhysicsStream], ['RATE:MultiJet', 'BW:Jet'], -1],
	['2j20_320eta490',      'L1_RD0_FILLED',  [], [PhysicsStream], ['RATE:MultiJet', 'BW:Jet'], -1],
	['2j25_320eta490',      'L1_RD0_FILLED',  [], [PhysicsStream], ['RATE:MultiJet', 'BW:Jet'], -1],
	['2j25_320eta490_L1TE5','L1_TE5',  [], [PhysicsStream], ['RATE:MultiJet', 'BW:Jet'], -1],
	['2j35_320eta490',      'L1_TE10',  [], [PhysicsStream], ['RATE:MultiJet', 'BW:Jet'], -1],

	# 3-jet single threshold triggers
        ['3j30',                'L1_TE10', [], [PhysicsStream], ['RATE:MultiJet',  'BW:Jet'], -1],
	['3j40',                'L1_TE20', [], [PhysicsStream], ['RATE:MultiJet',  'BW:Jet'], -1],
	['3j50',                'L1_TE30', [], [PhysicsStream], ['RATE:MultiJet',  'BW:Jet'], -1],

        # 3-jet mixed threshold triggers
	['j75_2j30',            'L1_J20', [], [PhysicsStream], ['RATE:MultiJet',  'BW:Jet'], -1],
	['j75_2j40',            'L1_J20', [], [PhysicsStream], ['RATE:MultiJet',  'BW:Jet'], -1],
	['j100_2j30',           'L1_J25', [], [PhysicsStream], ['RATE:MultiJet',  'BW:Jet'], -1],	
	['j100_2j40',           'L1_J25', [], [PhysicsStream], ['RATE:MultiJet',  'BW:Jet'], -1],
	['j100_2j50',           'L1_J25', [], [PhysicsStream], ['RATE:MultiJet',  'BW:Jet'], -1],
	['j150_2j50',           'L1_J40', [], [PhysicsStream], ['RATE:MultiJet',  'BW:Jet'], -1],



        #####
        ######################### HT trigger chains
        #####

        # L1topo seeded HT triggers
        ['ht400',                       'L1_HT150-J20s5.ETA31', [], [PhysicsStream], ['RATE:MultiJet',  'BW:Jet'], -1],
        ['ht400_L1HT150-J20.ETA31',     'L1_HT150-J20.ETA31', [], [PhysicsStream], ['RATE:MultiJet',  'BW:Jet'], -1],
        ['ht550',                       'L1_HT150-J20s5.ETA31', [], [PhysicsStream], ['RATE:MultiJet',  'BW:Jet'], -1],
        ['ht550_L1HT150-J20.ETA31',     'L1_HT150-J20.ETA31', [], [PhysicsStream], ['RATE:MultiJet',  'BW:Jet'], -1],
        ['ht700',                       'L1_HT190-J15s5.ETA21', [], [PhysicsStream], ['RATE:MultiJet',  'BW:Jet'], -1],
        ['ht700_L1HT190-J15.ETA21',     'L1_HT190-J15.ETA21', [], [PhysicsStream], ['RATE:MultiJet',  'BW:Jet'], -1],
        ['ht850',                       'L1_HT190-J15s5.ETA21', [], [PhysicsStream], ['RATE:MultiJet',  'BW:Jet'], -1],
        ['ht850_L1HT190-J15.ETA21',     'L1_HT190-J15.ETA21', [], [PhysicsStream], ['RATE:MultiJet',  'BW:Jet'], -1],
        #['ht1000',                      'L1_HT190-J15s5.ETA21', [], [PhysicsStream], ['RATE:MultiJet',  'BW:Jet'], -1],
        #['ht1000_L1HT190-J15.ETA21',    'L1_HT190-J15.ETA21', [], [PhysicsStream], ['RATE:MultiJet',  'BW:Jet'], -1],


        #####
        ######################### Analysis-specific jet trigger chains
        #####

        # Dijet invariant mass range plus y* cut triggers, mainly aimed at the dijet trigger-level analysis
        ['j0_0i1c200m400TLA',           'L1_J100',  [], [PhysicsStream], ['RATE:MultiJet', 'BW:Jet'], -1],
        ['j0_0i1c400m600TLA',           'L1_J100',  [], [PhysicsStream], ['RATE:MultiJet', 'BW:Jet'], -1],
        ['j0_0i1c600m800TLA',           'L1_J100',  [], [PhysicsStream], ['RATE:MultiJet', 'BW:Jet'], -1],
        ['j0_0i1c800m1000TLA',          'L1_J100',  [], [PhysicsStream], ['RATE:MultiJet', 'BW:Jet'], -1],
        ['j0_1i2c100m300TLA',           'L1_J100',  [], [PhysicsStream], ['RATE:MultiJet', 'BW:Jet'], -1],
        ['j0_1i2c500m700TLA',           'L1_J100',  [], [PhysicsStream], ['RATE:MultiJet', 'BW:Jet'], -1],
        ['j0_1i2c100m8000TLA',          'L1_J100',  [], [PhysicsStream], ['RATE:MultiJet', 'BW:Jet'], -1],
	['j0_1i2c500m900TLA',           'L1_J100',  [], [PhysicsStream], ['RATE:MultiJet', 'BW:Jet'], -1],
	['j0_1i2c600m800TLA',           'L1_J100',  [], [PhysicsStream], ['RATE:MultiJet', 'BW:Jet'], -1],
	
        # Analysis-driven multijet triggers
        ['j85_2j45',                    'L1_J20', [], [PhysicsStream], ['RATE:MultiJet', 'BW:Jet'], -1],
        ['j45_0eta240_2j45_320eta490_L1J15.0ETA25_2J15.31ETA49', 'L1_J15.0ETA25_2J15.31ETA49',[] , [PhysicsStream], ['RATE:MultiJet', 'BW:Jet'],  -1,['serial',-1,["j45_0eta240","2j45_320eta490_L1J15"]]],

        #####
        ######################### Specialty jet trigger chains (mostly for performance studies)
        #####

        # Central+forward (dijet) triggers
        ['j35_j35_320eta490',              'L1_RD0_FILLED',      [], [PhysicsStream], ['RATE:MultiJet', 'BW:Jet'], -1],
        ['j55_j55_320eta490_L1RD0_FILLED', 'L1_RD0_FILLED',      [], [PhysicsStream], ['RATE:MultiJet', 'BW:Jet'], -1],
        ['j85_j85_320eta490',              'L1_J20_J20.31ETA49', [], [PhysicsStream], ['RATE:MultiJet', 'BW:Jet'], -1],

        # Partial scan 
        ['j200_jes_PS',     'L1_J100', [], [PhysicsStream], ['RATE:SingleJet', 'BW:Jet'], -1],         
        ['3j175_jes_PS',    'L1_J100', [], [PhysicsStream], ['RATE:MultiJet', 'BW:Jet'], -1],





        # Delayed stream dijet invariant mass range plus y* cut triggers, mainly aimed at the dijet trigger-level analysis
        # See ATR-14091 for details of the request
        ['j0_0i1c500m900TLA_delayed',       'L1_J100',  [], ['ExoDelayed'], ['RATE:ExoDelayed', 'BW:Jet'], -1],
        ['j0_1i2c200m8000TLA_delayed',      'L1_J100',  [], ['ExoDelayed'], ['RATE:ExoDelayed', 'BW:Jet'], -1],
        ['j0_0i1c500m2000TLA_delayed',      'L1_J100',  [], ['ExoDelayed'], ['RATE:ExoDelayed', 'BW:Jet'], -1],

        ['2j250_j140',                      'L1_J100', [], [PhysicsStream], ['RATE:MultiJet',  'BW:Jet'], -1],
        ['2j250_j150',                      'L1_J100', [], [PhysicsStream], ['RATE:MultiJet',  'BW:Jet'], -1],
        ['2j275_j120',                      'L1_J100', [], [PhysicsStream], ['RATE:MultiJet',  'BW:Jet'], -1],
        ['2j220_0eta240_j120_0eta240',      'L1_J100', [], [PhysicsStream], ['RATE:MultiJet',  'BW:Jet'], -1],
        ['2j250_0eta240_j120_0eta240',      'L1_J100', [], [PhysicsStream], ['RATE:MultiJet',  'BW:Jet'], -1],
        ['2j250_0eta240_j140_0eta240',      'L1_J100', [], [PhysicsStream], ['RATE:MultiJet',  'BW:Jet'], -1],
        ['2j275_0eta240_j120_0eta240',      'L1_J100', [], [PhysicsStream], ['RATE:MultiJet',  'BW:Jet'], -1],
        ['2j275_0eta240_j140_0eta240',      'L1_J100', [], [PhysicsStream], ['RATE:MultiJet',  'BW:Jet'], -1],

        # VBF triggers
        ['2j40_0eta490_invm250_L1XE55',     'L1_XE55', [], [PhysicsStream], ['RATE:MultiJet', 'BW:Jet'], -1],

        # Central+forward (dijet) triggers
        ['j15_j15_320eta490',   'L1_RD0_FILLED',      [], [PhysicsStream], ['RATE:MultiJet', 'BW:Jet'], -1],
        ['j25_j25_320eta490',   'L1_RD0_FILLED',      [], [PhysicsStream], ['RATE:MultiJet', 'BW:Jet'], -1],
        ['j45_j45_320eta490',   'L1_RD0_FILLED',      [], [PhysicsStream], ['RATE:MultiJet', 'BW:Jet'], -1],
			 ]


    if TriggerFlags.doFTK():
        TriggerFlags.JetSlice.signatures = TriggerFlags.JetSlice.signatures() + [
            ['j100_ftk',                   'L1_J25',  [], [PhysicsStream], ['RATE:SingleJet', 'BW:Jet'], -1],
            ['j75_ftk_L1J20',              'L1_J20', [], [PhysicsStream], ['RATE:SingleJet',  'BW:Jet'], -1],
            #ATR-16749   
            ['j100_ftkrefit',           'L1_J25',  [], [PhysicsStream], ['RATE:SingleJet', 'BW:Jet'], -1],
            ['3j30_ftk',                'L1_TE10', [], [PhysicsStream], ['RATE:MultiJet',  'BW:Jet'], -1],
            ['j420_ftk',                'L1_J100', [], [PhysicsStream], ['Rate:SingleJet', 'BW:Jet'], -1],

            ] 

    TriggerFlags.BjetSlice.signatures = TriggerFlags.BjetSlice.signatures() + [

        # 
        #  1b / 1j
        # 

        # perf / bperf
        ['j0_perf_bperf_L1RD0_EMPTY',  'L1_RD0_EMPTY',[], [PhysicsStream], ['RATE:SingleBJet', 'BW:BJet'], -1],
        ['j0_perf_bperf_L1MU10',       'L1_MU10',[], [PhysicsStream], ['RATE:SingleBJet', 'BW:BJet'], -1],
        ['j0_perf_bperf_L1J12_EMPTY',  'L1_J12_EMPTY',[], [PhysicsStream], ['RATE:SingleBJet', 'BW:BJet'], -1],


        # boffperf_split
        ['j300_boffperf_split', 'L1_J75', [], [PhysicsStream], ['RATE:SingleBJet', 'BW:BJet'], -1],

        ## TRT test
        ['j45_gsc55_boffperf_split_noTRT', 'L1_J15', [], [PhysicsStream], ['RATE:SingleBJet', 'BW:BJet'], -1],
        ['j85_gsc110_boffperf_split_noTRT', 'L1_J20', [], [PhysicsStream], ['RATE:SingleBJet', 'BW:BJet'], -1],
        ['j175_gsc225_boffperf_split_noTRT', 'L1_J100', [], [PhysicsStream], ['RATE:SingleBJet', 'BW:BJet'], -1],
        ['j225_gsc275_boffperf_split_noTRT', 'L1_J75', [], [PhysicsStream], ['RATE:SingleBJet', 'BW:BJet'], -1],
        ['j225_gsc300_boffperf_split_noTRT', 'L1_J100', [], [PhysicsStream], ['RATE:SingleBJet', 'BW:BJet'], -1],
        ['j225_gsc360_boffperf_split_noTRT', 'L1_J100', [], [PhysicsStream], ['RATE:SingleBJet', 'BW:BJet'], -1],
        ['j225_gsc380_boffperf_split_noTRT', 'L1_J100', [], [PhysicsStream], ['RATE:SingleBJet', 'BW:BJet'], -1],

        ['j175_gsc225_bmv2c1050_split_noTRT', 'L1_J100', [], [PhysicsStream], ['RATE:SingleBJet', 'BW:BJet'], -1],

        ['j225_gsc275_bmv2c1077_split_noTRT', 'L1_J100', [], [PhysicsStream], ['RATE:SingleBJet', 'BW:BJet'], -1],

        ['j225_gsc300_bmv2c1077_split_noTRT', 'L1_J100', [], [PhysicsStream], ['RATE:SingleBJet', 'BW:BJet'], -1],

        ['j225_gsc360_bmv2c1085_split_noTRT', 'L1_J100', [], [PhysicsStream], ['RATE:SingleBJet', 'BW:BJet'], -1],

        ['2j35_bmv2c1060_split_noTRT_3j35', 'L1_5J15.0ETA25', [], [PhysicsStream], ['RATE:MultiBJet', 'BW:BJet'], -1],

        ['2j35_gsc45_bmv2c1070_split_noTRT_3j35_gsc45_boffperf_split_noTRT',                 'L1_5J15.0ETA25', [], [PhysicsStream], ['RATE:MultiBJet', 'BW:BJet'], -1],

        ['2j35_gsc45_bmv2c1070_split_noTRT_3j35_gsc45_boffperf_split_noTRT_L14J15.0ETA25',   'L1_4J15.0ETA25', [], [PhysicsStream], ['RATE:MultiBJet', 'BW:BJet'], -1],
        


        # tagged
        ['j175_bmv2c1085_split', 'L1_J100', [], [PhysicsStream], ['RATE:SingleBJet', 'BW:BJet'], -1],

        #
        #  1b / 3j
        #
        # None

        # 
        #  1b / 4j
        # 

        ['j50_bmv2c1040_split_3j50', 'L1_4J20', [], [PhysicsStream], ['RATE:SingleBJet', 'BW:BJet'], -1],

        ['j70_boffperf_split_3j70_L14J15.0ETA25',            'L1_4J15.0ETA25', [], [PhysicsStream], ['RATE:SingleBJet',  'BW:BJet'], -1],
        ['j70_boffperf_split_3j70', 'L1_4J20', [], [PhysicsStream], ['RATE:SingleBJet', 'BW:BJet'], -1],
        ['j70_bmv2c1070_split_3j70', 'L1_4J20', [], [PhysicsStream], ['RATE:SingleBJet', 'BW:BJet'], -1],

        ['j75_boffperf_split_3j75', 'L1_4J20', [], [PhysicsStream], ['RATE:SingleBJet', 'BW:BJet'], -1],
        ['j75_bmv2c1070_split_3j75', 'L1_4J20', [], [PhysicsStream], ['RATE:SingleBJet', 'BW:BJet'], -1],
        ['j75_bmv2c1077_split_3j75', 'L1_4J20', [], [PhysicsStream], ['RATE:SingleBJet', 'BW:BJet'], -1],

        # 
        #  2b / 2j
        #
        ['j80_bmv2c1085_split_j60_bmv2c1085_split_j45_320eta490', 'L1_J40.0ETA25_2J25_J20.31ETA49', [], [PhysicsStream], ['RATE:MultiBJet', 'BW:BJet'], -1],

        ['j175_boffperf_split_j60_boffperf_split', 'L1_J100', [], [PhysicsStream], ['RATE:MultiBJet', 'BW:BJet'], -1],

        #
        # 2b / 3j
        #
        ['j150_2j55_boffperf_split', 'L1_J75_3J20', [], [PhysicsStream], ['RATE:MultiBJet', 'BW:BJet'], -1],
        ['j150_2j55_bmv2c1077',      'L1_J75_3J20', [], [PhysicsStream], ['RATE:MultiBJet', 'BW:BJet'], -1],


        #
        # 2b / 4j
        #
        ['2j35_bmv2c1060_split_2j35', 'L1_4J20', [], [PhysicsStream], ['RATE:MultiBJet', 'BW:BJet'], -1],
        ['2j35_bmv2c1070_split_2j35_L14J20', 'L1_4J20', [], [PhysicsStream], ['RATE:MultiBJet', 'BW:BJet'], -1],
        

        ['2j45_boffperf_split_2j45_L14J15.0ETA25',           'L1_4J15.0ETA25', [], [PhysicsStream], ['RATE:MultiBJet',  'BW:BJet'], -1],        
        ['2j45_boffperf_split_2j45', 'L1_4J20', [], [PhysicsStream], ['RATE:MultiBJet', 'BW:BJet'], -1],
        ['2j45_bmv2c1070_split_2j45', 'L1_4J20', [], [PhysicsStream], ['RATE:MultiBJet', 'BW:BJet'], -1],


        ['2j55_boffperf_split_2j55', 'L1_4J20', [], [PhysicsStream], ['RATE:MultiBJet', 'BW:BJet'], -1],
        ['2j55_bmv2c1077_split_2j55', 'L1_4J20', [], [PhysicsStream], ['RATE:MultiBJet', 'BW:BJet'], -1],


        # 2b / 5j
        ['2j45_boffperf_split_3j45_L14J15.0ETA25',          'L1_4J15.0ETA25', [], [PhysicsStream], ['RATE:MultiBJet',  'BW:BJet'], -1],
        
        #  MV2c20 validation
        ['j175_gsc225_bmv2c2040_split', 'L1_J100', [], [PhysicsStream], ['RATE:SingleBJet', 'BW:BJet'], -1],
        ['j175_gsc225_bmv2c2050_split', 'L1_J100', [], [PhysicsStream], ['RATE:SingleBJet', 'BW:BJet'], -1],
        ['j175_gsc225_bmv2c2060_split', 'L1_J100', [], [PhysicsStream], ['RATE:SingleBJet', 'BW:BJet'], -1],
        ['j175_gsc225_bmv2c2070_split', 'L1_J100', [], [PhysicsStream], ['RATE:SingleBJet', 'BW:BJet'], -1],
        ['j175_gsc225_bmv2c2077_split', 'L1_J100', [], [PhysicsStream], ['RATE:SingleBJet', 'BW:BJet'], -1],
        ['j175_gsc225_bmv2c2085_split', 'L1_J100', [], [PhysicsStream], ['RATE:SingleBJet', 'BW:BJet'], -1],


        ############
       
        #
        #  muon + bjet
        #

        
        #
        #   2b + VBF Jets
        #


        # L1Topo VBF MJJ bjets
        ['2j55_bmv2c1085_split_L13J20_4J20.0ETA49_MJJ-400', 'L1_3J20_4J20.0ETA49_MJJ-400', [''], [PhysicsStream], ['RATE:MultiBJet', 'BW:BJet'], -1],
        ['2j55_bmv2c1085_split_L13J20_4J20.0ETA49_MJJ-700', 'L1_3J20_4J20.0ETA49_MJJ-700', [''], [PhysicsStream], ['RATE:MultiBJet', 'BW:BJet'], -1],
        ['2j55_bmv2c1085_split_L13J20_4J20.0ETA49_MJJ-800', 'L1_3J20_4J20.0ETA49_MJJ-800', [''], [PhysicsStream], ['RATE:MultiBJet', 'BW:BJet'], -1],
        ['2j55_bmv2c1085_split_L13J20_4J20.0ETA49_MJJ-900', 'L1_3J20_4J20.0ETA49_MJJ-900', [''], [PhysicsStream], ['RATE:MultiBJet', 'BW:BJet'], -1],
        ['2j55_bmv2c1077_split_L13J20_4J20.0ETA49_MJJ-400', 'L1_3J20_4J20.0ETA49_MJJ-400', [], [PhysicsStream], ['RATE:MultiBJet', 'BW:BJet'], -1],
        ['2j55_bmv2c1077_split_L13J20_4J20.0ETA49_MJJ-700', 'L1_3J20_4J20.0ETA49_MJJ-700', [], [PhysicsStream], ['RATE:MultiBJet', 'BW:BJet'], -1],
        ['2j55_bmv2c1077_split_L13J20_4J20.0ETA49_MJJ-800', 'L1_3J20_4J20.0ETA49_MJJ-800', [], [PhysicsStream], ['RATE:MultiBJet', 'BW:BJet'], -1],
        ['2j55_bmv2c1077_split_L13J20_4J20.0ETA49_MJJ-900', 'L1_3J20_4J20.0ETA49_MJJ-900', [], [PhysicsStream], ['RATE:MultiBJet', 'BW:BJet'], -1],

      
        
        ['j35_gsc45_boffperf_split',   'L1_RD0_FILLED', [], [PhysicsStream], ['RATE:SingleBJet', 'BW:BJet'], -1],
        ['j50_gsc65_boffperf_split', 'L1_J20', [], [PhysicsStream], ['RATE:SingleBJet', 'BW:BJet'], -1],
        ['j60_gsc85_boffperf_split', 'L1_J20', [], [PhysicsStream], ['RATE:SingleBJet', 'BW:BJet'], -1],
        ['j110_gsc150_boffperf_split', 'L1_J30', [], [PhysicsStream], ['RATE:SingleBJet', 'BW:BJet'], -1],
        ['j150_gsc175_boffperf_split', 'L1_J40', [], [PhysicsStream], ['RATE:SingleBJet', 'BW:BJet'], -1],
        ['j175_gsc260_boffperf_split', 'L1_J75', [], [PhysicsStream], ['RATE:SingleBJet', 'BW:BJet'], -1],
        ['j225_gsc320_boffperf_split', 'L1_J75', [], [PhysicsStream], ['RATE:SingleBJet', 'BW:BJet'], -1],
        # NOTE: gsc400 and higher boffperf chains are candidates for jet primaries
        # As such, they have been switched to RATE:SingleJet and BW:Jet, and moved to the jet section

        #
        # tagged 
        #
        ['j225_bmv2c1040_split',        'L1_J100', [], [PhysicsStream], ['RATE:SingleBJet', 'BW:BJet'], -1],
        ['j275_bmv2c1060_split',        'L1_J100', [], [PhysicsStream], ['RATE:SingleBJet', 'BW:BJet'], -1],
        ['j300_bmv2c1070_split',        'L1_J100', [], [PhysicsStream], ['RATE:SingleBJet', 'BW:BJet'], -1],
        ['j360_bmv2c1077_split',        'L1_J100', [], [PhysicsStream], ['RATE:SingleBJet', 'BW:BJet'], -1],                   
        ['j175_gsc225_bmv2c1060_split', 'L1_J100', [], [PhysicsStream], ['RATE:SingleBJet', 'BW:BJet'], -1],
        ['j225_gsc300_bmv2c1085_split', 'L1_J100', [], [PhysicsStream], ['RATE:SingleBJet', 'BW:BJet'], -1],
        ['j225_gsc400_bmv2c1085_split', 'L1_J100', [], [PhysicsStream], ['RATE:SingleBJet', 'BW:BJet'], -1],                   




        #
        #  1b / 3j
        #
        ['j55_gsc80_bmv2c1085_split_2j60_320eta490', 'L1_J40.0ETA25_2J15.31ETA49', [], [PhysicsStream], ['RATE:MultiBJet', 'BW:BJet'], -1],
        ['j50_gsc65_bmv2c1050_split_3j50_gsc65_boffperf_split',      'L1_4J15.0ETA25', [], [PhysicsStream], ['RATE:SingleBJet',  'BW:BJet'], -1],
        ['j55_gsc75_bmv2c1060_split_3j55_gsc75_boffperf_split',       'L1_4J20',        [], [PhysicsStream], ['RATE:SingleBJet', 'BW:BJet'], -1],
        ['j55_gsc75_bmv2c1070_split_3j55_gsc75_boffperf_split',       'L1_4J20',        [], [PhysicsStream], ['RATE:SingleBJet', 'BW:BJet'], -1],
        ['j60_gsc85_bmv2c1070_split_3j60_gsc85_boffperf_split',       'L1_4J20',        [], [PhysicsStream], ['RATE:SingleBJet', 'BW:BJet'], -1],
        ['j60_gsc85_bmv2c1077_split_3j60_gsc85_boffperf_split',       'L1_4J20',        [], [PhysicsStream], ['RATE:SingleBJet', 'BW:BJet'], -1],
        
        # 
        #  2b / 2j
        #

        ['j175_bmv2c1060_split_j60_bmv2c1060_split', 'L1_J100', [], [PhysicsStream], ['RATE:MultiBJet', 'BW:BJet'], -1],
        ['j150_gsc175_bmv2c1077_split_j45_gsc60_bmv2c1077_split', 'L1_J100', [], [PhysicsStream], ['RATE:MultiBJet', 'BW:BJet'], -1],

        #
        # 2b / 3j
        #

        ['2j55_gsc75_boffperf_split_j55_gsc75_boffperf_split_L13J40', 'L1_3J40', [], [PhysicsStream], ['RATE:MultiBJet', 'BW:BJet'], -1],
        ['2j50_gsc70_boffperf_split_j50_gsc70_boffperf_split_L13J40', 'L1_3J40', [], [PhysicsStream], ['RATE:MultiBJet', 'BW:BJet'], -1],

        ['j110_gsc150_boffperf_split_2j45_gsc55_boffperf_split',  'L1_J75_3J20', [], [PhysicsStream], ['RATE:MultiBJet', 'BW:BJet'], -1],
        ['j110_gsc150_boffperf_split_2j45_gsc55_bmv2c1050_split', 'L1_J75_3J20', [], [PhysicsStream], ['RATE:MultiBJet', 'BW:BJet'], -1],
        ['j110_gsc150_boffperf_split_2j45_gsc55_bmv2c1060_split', 'L1_J75_3J20', [], [PhysicsStream], ['RATE:MultiBJet', 'BW:BJet'], -1],
        ['j110_gsc150_boffperf_split_2j45_gsc55_bmv2c1070_split', 'L1_J75_3J20', [], [PhysicsStream], ['RATE:MultiBJet', 'BW:BJet'], -1],
        ['j110_gsc150_boffperf_split_2j45_gsc55_bmv2c1077_split', 'L1_J75_3J20', [], [PhysicsStream], ['RATE:MultiBJet', 'BW:BJet'], -1],

        ['2j55_gsc75_boffperf_split_j55_gsc75_boffperf_split',         'L1_3J25.0ETA23', [], [PhysicsStream], ['RATE:MultiBJet', 'BW:BJet'], -1],

        #
        # 2b / 4j
        #
        ['2j35_boffperf_split_2j35_L14J20', 'L1_4J20', [], [PhysicsStream], ['RATE:MultiBJet', 'BW:BJet'], -1],

        ['2j35_bmv2c1040_split_2j35_L14J20',        'L1_4J20',        [], [PhysicsStream], ['RATE:MultiBJet', 'BW:BJet'], -1],
        ['2j35_bmv2c1050_split_2j35_L14J20',        'L1_4J20',        [], [PhysicsStream], ['RATE:MultiBJet', 'BW:BJet'], -1],
        ['2j35_bmv2c1060_split_2j35_L14J20',        'L1_4J20',        [], [PhysicsStream], ['RATE:MultiBJet', 'BW:BJet'], -1],
        ['2j35_gsc45_bmv2c1070_split_2j35_gsc45_boffperf_split_L14J15.0ETA25', 'L1_4J15.0ETA25', [], [PhysicsStream], ['RATE:MultiBJet', 'BW:BJet'], -1],
        ['2j45_gsc55_bmv2c1077_split_2j45_gsc55_boffperf_split_L14J15.0ETA25', 'L1_4J15.0ETA25', [], [PhysicsStream], ['RATE:MultiBJet', 'BW:BJet'], -1],
        ['2j35_bmv2c1070_split_3j35', 'L1_5J15.0ETA25', [], [PhysicsStream], ['RATE:MultiBJet', 'BW:BJet'], -1],
        ['2j35_bmv2c1077_split_3j35', 'L1_5J15.0ETA25', [], [PhysicsStream], ['RATE:MultiBJet', 'BW:BJet'], -1],
        ['2j35_gsc45_bmv2c1050_split_3j35_gsc45_boffperf_split',                 'L1_5J15.0ETA25', [], [PhysicsStream], ['RATE:MultiBJet', 'BW:BJet'], -1],
        ['2j35_gsc45_bmv2c1077_split_3j35_gsc45_boffperf_split',                 'L1_5J15.0ETA25', [], [PhysicsStream], ['RATE:MultiBJet', 'BW:BJet'], -1],
        ['2j35_gsc45_bmv2c1077_split_3j35_gsc45_boffperf_split_L14J15.0ETA25',   'L1_4J15.0ETA25', [], [PhysicsStream], ['RATE:MultiBJet', 'BW:BJet'], -1],

        ['3j50_gsc65_bmv2c1070_split_L13J35.0ETA23', 'L1_3J35.0ETA23', [], [PhysicsStream], ['RATE:MultiBJet', 'BW:BJet'], -1],
        ['3j50_gsc65_bmv2c1085_split_L13J35.0ETA23', 'L1_3J35.0ETA23', [], [PhysicsStream], ['RATE:MultiBJet', 'BW:BJet'], -1],

        ['3j35_bmv2c1060_split_j35', 'L1_4J20',        [], [PhysicsStream], ['RATE:MultiBJet', 'BW:BJet'], -1],
        ['3j35_bmv2c1070_split_j35', 'L1_4J20',        [], [PhysicsStream], ['RATE:MultiBJet', 'BW:BJet'], -1],
        ['3j35_bmv2c1077_split_j35', 'L1_4J20',        [], [PhysicsStream], ['RATE:MultiBJet', 'BW:BJet'], -1],
        ['3j35_bmv2c1060_split_j35_L14J15.0ETA25', 'L1_4J15.0ETA25', [], [PhysicsStream], ['RATE:MultiBJet', 'BW:BJet'], -1],

        ['2j35_bmv2c1060_split_2j35_bmv2c1085_split_L14J15.0ETA25', 'L1_4J15.0ETA25', [], [PhysicsStream], ['RATE:MultiBJet', 'BW:BJet'], -1],
			 ]

    if TriggerFlags.doFTK():
        TriggerFlags.BjetSlice.signatures = TriggerFlags.BjetSlice.signatures() + [
           # FTK boffperf chains
            ['j35_boffperf_split_FTK', 'L1_J15', [], [PhysicsStream], ['RATE:SingleBJet', 'BW:BJet'], -1],
            ['j150_boffperf_split_FTK', 'L1_J40', [], [PhysicsStream], ['RATE:SingleBJet', 'BW:BJet'], -1],
            ['j225_boffperf_split_FTK',    'L1_J100', [], [PhysicsStream], ['RATE:SingleBJet', 'BW:BJet'], -1],
            
            ['j35_boffperf_split_FTKVtx', 'L1_J15', [], [PhysicsStream], ['RATE:SingleBJet', 'BW:BJet'], -1],
            ['j150_boffperf_split_FTKVtx', 'L1_J40', [], [PhysicsStream], ['RATE:SingleBJet', 'BW:BJet'], -1],
            ['j225_boffperf_split_FTKVtx',    'L1_J100', [], [PhysicsStream], ['RATE:SingleBJet', 'BW:BJet'], -1],
            
            ['j35_boffperf_split_FTKRefit', 'L1_J15', [], [PhysicsStream], ['RATE:SingleBJet', 'BW:BJet'], -1],
            ['j150_boffperf_split_FTKRefit', 'L1_J40', [], [PhysicsStream], ['RATE:SingleBJet', 'BW:BJet'], -1],
            ['j225_boffperf_split_FTKRefit',    'L1_J100', [], [PhysicsStream], ['RATE:SingleBJet', 'BW:BJet'], -1],
            
            # support chains
            ['2j35_boffperf_2j35_FTK_L14J15.0ETA25', 'L1_4J15.0ETA25', [], [PhysicsStream], ['RATE:MultiBJet', 'BW:BJet'], -1],
            ['j150_boffperf_j50_boffperf_FTK', 'L1_J100', [], [PhysicsStream], ['RATE:MultiBJet', 'BW:BJet'], -1],
            
            ['2j35_boffperf_2j35_FTKVtx_L14J15.0ETA25', 'L1_4J15.0ETA25', [], [PhysicsStream], ['RATE:MultiBJet', 'BW:BJet'], -1],
            ['j150_boffperf_j50_boffperf_FTKVtx', 'L1_J100', [], [PhysicsStream], ['RATE:MultiBJet', 'BW:BJet'], -1],
            
            ['2j35_boffperf_2j35_FTKRefit_L14J15.0ETA25', 'L1_4J15.0ETA25', [], [PhysicsStream], ['RATE:MultiBJet', 'BW:BJet'], -1],
            ['j150_boffperf_j50_boffperf_FTKRefit', 'L1_J100', [], [PhysicsStream], ['RATE:MultiBJet', 'BW:BJet'], -1],
            
            # FTK physics chains
            ['2j35_bmv2c1050_2j35_FTK_L14J15.0ETA25', 'L1_4J15.0ETA25', [], [PhysicsStream], ['RATE:MultiBJet', 'BW:BJet'], -1],
            ['j225_bmv2c1050_FTK', 'L1_J100', [], [PhysicsStream], ['RATE:SingleBJet', 'BW:BJet'], -1],
            ['j150_bmv2c1050_j50_bmv2c1050_FTK', 'L1_J100', [], [PhysicsStream], ['RATE:MultiBJet', 'BW:BJet'], -1],
            
            ['2j35_bmv2c1050_2j35_FTKVtx_L14J15.0ETA25', 'L1_4J15.0ETA25', [], [PhysicsStream], ['RATE:MultiBJet', 'BW:BJet'], -1],
            ['j225_bmv2c1050_FTKVtx', 'L1_J100', [], [PhysicsStream], ['RATE:SingleBJet', 'BW:BJet'], -1],
            ['j150_bmv2c1050_j50_bmv2c1050_FTKVtx', 'L1_J100', [], [PhysicsStream], ['RATE:MultiBJet', 'BW:BJet'], -1],
            
            ['2j35_bmv2c1050_2j35_FTKRefit_L14J15.0ETA25', 'L1_4J15.0ETA25', [], [PhysicsStream], ['RATE:MultiBJet', 'BW:BJet'], -1],
            ['j225_bmv2c1050_FTKRefit', 'L1_J100', [], [PhysicsStream], ['RATE:SingleBJet', 'BW:BJet'], -1],
            ['j150_bmv2c1050_j50_bmv2c1050_FTKRefit', 'L1_J100', [], [PhysicsStream], ['RATE:MultiBJet', 'BW:BJet'], -1],
            ] # Additional FTK for BjetSlise


    TriggerFlags.METSlice.signatures = TriggerFlags.METSlice.signatures() + [

# ATR-17483 - pufit+ cell
# L1XE50
        ['xe110_pufit_xe60_L1XE50', 'L1_XE50', ['L1_XE50','L1_XE50'], [PhysicsStream], ['RATE:MET', 'BW:MET' ], -1, ['serial',-1,['xe110_pufit','x60_L1XE50'] ]],


# L1XE55
        ['xe110_pufit_xe60_L1XE55', 'L1_XE55', ['L1_XE55','L1_XE55'], [PhysicsStream], ['RATE:MET', 'BW:MET' ], -1, ['serial',-1,['xe110_pufit','x60_L1XE55'] ]],

# ATR-17483 - pufit+mht
#xe100_pufit_xe110, 120, 130_mht_L1XE50
#xe110_pufit_xe100, 110, 120_mht_L1XE50
# L1XE50
        ['xe100_pufit_xe110_mht_L1XE50', 'L1_XE50', ['L1_XE50','L1_XE50'], [PhysicsStream], ['RATE:MET', 'BW:MET' ], -1, ['serial',-1,['xe100_pufit','xe110_mht_L1XE50'] ]],
        ['xe110_pufit_xe100_mht_L1XE50', 'L1_XE50', ['L1_XE50','L1_XE50'], [PhysicsStream], ['RATE:MET', 'BW:MET' ], -1, ['serial',-1,['xe110_pufit','xe100_mht_L1XE50'] ]],

# L1XE55
        ['xe100_pufit_xe110_mht_L1XE55', 'L1_XE55', ['L1_XE55','L1_XE55'], [PhysicsStream], ['RATE:MET', 'BW:MET' ], -1, ['serial',-1,['xe100_pufit','xe110_mht_L1XE55'] ]],
        ['xe110_pufit_xe100_mht_L1XE55', 'L1_XE55', ['L1_XE55','L1_XE55'], [PhysicsStream], ['RATE:MET', 'BW:MET' ], -1, ['serial',-1,['xe110_pufit','xe100_mht_L1XE55'] ]],

# L1XE60
        ['xe100_pufit_xe110_mht_L1XE60', 'L1_XE60', ['L1_XE60','L1_XE60'], [PhysicsStream], ['RATE:MET', 'BW:MET' ], -1, ['serial',-1,['xe100_pufit','xe110_mht_L1XE60'] ]],

        ['xe90_L1XE60',                'L1_XE60',[], [PhysicsStream], ['RATE:MET', 'BW:MET'], -1],  

 	['xe95_pueta_wEFMu_L1XE50',               'L1_XE50',[], [PhysicsStream], ['RATE:MET', 'BW:MET'], -1],

 	['xe90_tc_lcw_L1XE60',               'L1_XE60',[], [PhysicsStream], ['RATE:MET', 'BW:MET'], -1],
 	['xe90_pueta_L1XE60',                 'L1_XE60',[], [PhysicsStream], ['RATE:MET', 'BW:MET'], -1], 
 	['xe90_mht_L1XE60',                   'L1_XE60',[], [PhysicsStream], ['RATE:MET', 'BW:MET'], -1],	
 	['xe100_pueta_L1XE60',                 'L1_XE60',[], [PhysicsStream], ['RATE:MET', 'BW:MET'], -1], 

 	['xe110_tc_lcw_L1XE60',               'L1_XE60',[], [PhysicsStream], ['RATE:MET', 'BW:MET'], -1],
 	['xe110_pueta_L1XE60',                'L1_XE60',[], [PhysicsStream], ['RATE:MET', 'BW:MET'], -1],
 	['xe110_mht_L1XE60',                  'L1_XE60',[], [PhysicsStream], ['RATE:MET', 'BW:MET'], -1],

        ['xe90_mht_L1XE40',                  'L1_XE40',[], [PhysicsStream], ['RATE:MET', 'BW:MET'], -1],

        ### ATR- 15096

        ['xe50_pueta',                             'L1_XE35', [], [PhysicsStream], ['RATE:MET', 'BW:MET'], -1],

        ## add chains for MC16 (ATR-15096)
        ['xe100_pufit_L1KF-XE50',           'L1_KF-XE50',[], [PhysicsStream], ['RATE:MET', 'BW:MET'], -1],
        ['xe100_pufit_L1KF-XE55',           'L1_KF-XE55',[], [PhysicsStream], ['RATE:MET', 'BW:MET'], -1],


        ####default chains

        ['xe90',                                   'L1_XE70', [], [PhysicsStream], ['RATE:MET', 'BW:MET'], -1],
        ['xe90_tc_lcw',             'L1_XE70', [], [PhysicsStream], ['RATE:MET', 'BW:MET'], -1],
        ['xe90_tc_em',              'L1_XE70', [], [PhysicsStream], ['RATE:MET', 'BW:MET'], -1],
        ['xe90_mht',                'L1_XE70', [], [PhysicsStream], ['RATE:MET', 'BW:MET'], -1],
        ['xe90_pueta',              'L1_XE70', [], [PhysicsStream], ['RATE:MET', 'BW:MET'], -1],

        ['xe90_wEFMu',              'L1_XE70', [], [PhysicsStream], ['RATE:MET', 'BW:MET'], -1],
        ['xe90_tc_lcw_wEFMu',       'L1_XE70', [], [PhysicsStream], ['RATE:MET', 'BW:MET'], -1],
        ['xe90_tc_em_wEFMu',        'L1_XE70', [], [PhysicsStream], ['RATE:MET', 'BW:MET'], -1],
        ['xe90_mht_wEFMu',          'L1_XE70', [], [PhysicsStream], ['RATE:MET', 'BW:MET'], -1],
        ['xe90_pueta_wEFMu',        'L1_XE70', [], [PhysicsStream], ['RATE:MET', 'BW:MET'], -1],
        ['xe90_pufit_wEFMu',        'L1_XE70', [], [PhysicsStream], ['RATE:MET', 'BW:MET'], -1],

        ['xe90_tc_em_L1XE50',              'L1_XE50', [], [PhysicsStream], ['RATE:MET', 'BW:MET'], -1],
        ['xe90_pueta_L1XE50',              'L1_XE50', [], [PhysicsStream], ['RATE:MET', 'BW:MET'], -1],

        ['xe90_wEFMu_L1XE50',              'L1_XE50', [], [PhysicsStream], ['RATE:MET', 'BW:MET'], -1],
        ['xe90_tc_em_wEFMu_L1XE50',        'L1_XE50', [], [PhysicsStream], ['RATE:MET', 'BW:MET'], -1],
        ['xe90_pueta_wEFMu_L1XE50',        'L1_XE50', [], [PhysicsStream], ['RATE:MET', 'BW:MET'], -1],
        ['xe100_tc_lcw',             'L1_XE70', [], [PhysicsStream], ['RATE:MET', 'BW:MET'], -1],
        ['xe100_tc_em',              'L1_XE70', [], [PhysicsStream], ['RATE:MET', 'BW:MET'], -1],
        ['xe100_mht',                'L1_XE70', [], [PhysicsStream], ['RATE:MET', 'BW:MET'], -1],
        ['xe100_pueta',              'L1_XE70', [], [PhysicsStream], ['RATE:MET', 'BW:MET'], -1],

        ['xe100_wEFMu',              'L1_XE70', [], [PhysicsStream], ['RATE:MET', 'BW:MET'], -1],
        ['xe100_tc_lcw_wEFMu',       'L1_XE70', [], [PhysicsStream], ['RATE:MET', 'BW:MET'], -1],
        ['xe100_tc_em_wEFMu',        'L1_XE70', [], [PhysicsStream], ['RATE:MET', 'BW:MET'], -1],
        ['xe100_mht_wEFMu',          'L1_XE70', [], [PhysicsStream], ['RATE:MET', 'BW:MET'], -1],
        ['xe100_pueta_wEFMu',        'L1_XE70', [], [PhysicsStream], ['RATE:MET', 'BW:MET'], -1],
        ['xe100_pufit_wEFMu',        'L1_XE70', [], [PhysicsStream], ['RATE:MET', 'BW:MET'], -1],


        ###xe100 from L1_XE80
        ['xe100_L1XE80',                    'L1_XE80', [], [PhysicsStream], ['RATE:MET', 'BW:MET'], -1],
        ['xe100_tc_lcw_L1XE80',             'L1_XE80', [], [PhysicsStream], ['RATE:MET', 'BW:MET'], -1],
        ['xe100_tc_em_L1XE80',              'L1_XE80', [], [PhysicsStream], ['RATE:MET', 'BW:MET'], -1],
        ['xe100_mht_L1XE80',                'L1_XE80', [], [PhysicsStream], ['RATE:MET', 'BW:MET'], -1],
        ['xe100_pueta_L1XE80',              'L1_XE80', [], [PhysicsStream], ['RATE:MET', 'BW:MET'], -1],
        ['xe100_pufit_L1XE80',              'L1_XE80', [], [PhysicsStream], ['RATE:MET', 'BW:MET'], -1],

        ['xe100_wEFMu_L1XE80',              'L1_XE80', [], [PhysicsStream], ['RATE:MET', 'BW:MET'], -1],
        ['xe100_tc_lcw_wEFMu_L1XE80',       'L1_XE80', [], [PhysicsStream], ['RATE:MET', 'BW:MET'], -1],
        ['xe100_tc_em_wEFMu_L1XE80',        'L1_XE80', [], [PhysicsStream], ['RATE:MET', 'BW:MET'], -1],
        ['xe100_mht_wEFMu_L1XE80',          'L1_XE80', [], [PhysicsStream], ['RATE:MET', 'BW:MET'], -1],
        ['xe100_pueta_wEFMu_L1XE80',        'L1_XE80', [], [PhysicsStream], ['RATE:MET', 'BW:MET'], -1],
        ['xe100_pufit_wEFMu_L1XE80',        'L1_XE80', [], [PhysicsStream], ['RATE:MET', 'BW:MET'], -1],

#        ['xe0noL1_l2fsperf_trkmht_FTK', '', [], [PhysicsStream], ['RATE:MET', 'BW:MET'], -1],

   #L1_XE35
        ['xe35_pufit', 'L1_XE35',[], [PhysicsStream], ['RATE:MET', 'BW:MET'], -1],
        ['xe35_mht', 'L1_XE35',[], [PhysicsStream], ['RATE:MET', 'BW:MET'], -1],
        ['xe35_mht_em', 'L1_XE35',[], [PhysicsStream], ['RATE:MET', 'BW:MET'], -1],
        ['xe40_L1XE35', 'L1_XE35',[], [PhysicsStream], ['RATE:MET', 'BW:MET'], -1],
        ['xe40_mht_L1XE35', 'L1_XE35',[], [PhysicsStream], ['RATE:MET', 'BW:MET'], -1],
        ['xe40', 'L1_XE40',[], [PhysicsStream], ['RATE:MET', 'BW:MET'], -1],
        ['xe40_mht', 'L1_XE40',[], [PhysicsStream], ['RATE:MET', 'BW:MET'], -1],
        ['xe45_L1XE35', 'L1_XE35',[], [PhysicsStream], ['RATE:MET', 'BW:MET'], -1],
        ['xe45_mht_L1XE35', 'L1_XE35',[], [PhysicsStream], ['RATE:MET', 'BW:MET'], -1],
        ['xe45_L1XE40', 'L1_XE40',[], [PhysicsStream], ['RATE:MET', 'BW:MET'], -1],
        ['xe45_mht_L1XE40', 'L1_XE40',[], [PhysicsStream], ['RATE:MET', 'BW:MET'], -1],

#Supporting MET triggers
        ['xe45_pufit_wEFMu',          'L1_XE45',[], [PhysicsStream], ['RATE:MET', 'BW:MET'], -1],
        ['xe45_wEFMu',                'L1_XE45',[], [PhysicsStream], ['RATE:MET', 'BW:MET'], -1],
        ['xe45_mht_wEFMu',            'L1_XE45',[], [PhysicsStream], ['RATE:MET', 'BW:MET'], -1],
        ['xe45_tc_lcw',               'L1_XE45',[], [PhysicsStream], ['RATE:MET', 'BW:MET'], -1],
        ['xe45_tc_em',                'L1_XE45',[], [PhysicsStream], ['RATE:MET', 'BW:MET'], -1],
        ['xe45_mht',                  'L1_XE45',[], [PhysicsStream], ['RATE:MET', 'BW:MET'], -1],
        ['xe45',                      'L1_XE45',[], [PhysicsStream], ['RATE:MET', 'BW:MET'], -1],
        ['xe45_tc_lcw_wEFMu',         'L1_XE45',[], [PhysicsStream], ['RATE:MET', 'BW:MET'], -1],
        ['xe45_tc_em_wEFMu',          'L1_XE45',[], [PhysicsStream], ['RATE:MET', 'BW:MET'], -1],
        ['xe45_pufit',                'L1_XE45',[], [PhysicsStream], ['RATE:MET', 'BW:MET'], -1],
        ['xe45_mht_xe45', 'L1_XE45',['L1_XE45','L1_XE45'], [PhysicsStream], ['RATE:MET', 'BW:MET'], -1, ['serial',-1,['xe45_mht','xe45_L1XE45']]],
			 ]

        

    TriggerFlags.TauSlice.signatures = TriggerFlags.TauSlice.signatures() + [
        ['tau35_perf_tracktwo_tau25_perf_tracktwo_ditauL', 'L1_TAU20IM_2TAU12IM' , ['L1_TAU20IM','L1_TAU12IM'],[PhysicsStream, 'express'], ['RATE:MultiTau','BW:Tau'], -1],
        ['tau35_perf_tracktwo_tau25_perf_tracktwo_ditauT', 'L1_TAU20IM_2TAU12IM' , ['L1_TAU20IM','L1_TAU12IM'],[PhysicsStream, 'express'], ['RATE:MultiTau','BW:Tau'], -1],
                                                                       
        ['tau25_idperf_tracktwo2015',                        'L1_TAU12IM', [], [PhysicsStream], ['RATE:SingleTau', 'BW:Tau'], -1],
        ['tau25_perf_tracktwo2015',                        'L1_TAU12IM', [], [PhysicsStream], ['RATE:SingleTau', 'BW:Tau'], -1],
        ['tau25_medium1_tracktwo2015',                        'L1_TAU12IM', [], [PhysicsStream], ['RATE:SingleTau', 'BW:Tau'], -1],

        # Run-II - No BDT: variations
        ['tau25_perf_calo',                        'L1_TAU12IM', [], [PhysicsStream], ['RATE:SingleTau', 'BW:Tau'], -1],
        ['tau25_perf_calo_L1TAU12',                'L1_TAU12', [], [PhysicsStream], ['RATE:SingleTau', 'BW:Tau'], -1],
        ['tau25_perf_trackcalo',                   'L1_TAU12IM', [], [PhysicsStream], ['RATE:SingleTau', 'BW:Tau'], -1],
        ['tau25_perf_tracktwocalo',                'L1_TAU12IM', [], [PhysicsStream], ['RATE:SingleTau', 'BW:Tau'], -1],
        # Run-II - With BDT: main calo-based items
        ['tau25_medium1_calo',                     'L1_TAU12IM', [], [PhysicsStream], ['RATE:SingleTau', 'BW:Tau'], -1],
        ['tau25_medium1_trackcalo',                'L1_TAU12IM', [], [PhysicsStream], ['RATE:SingleTau', 'BW:Tau'], -1],
        ['tau25_medium1_tracktwocalo',             'L1_TAU12IM', [], [PhysicsStream], ['RATE:SingleTau', 'BW:Tau'], -1],
        # Run-II - High-pT variations
        ['tau35_medium1_calo',                     'L1_TAU20IM', [], [PhysicsStream], ['RATE:SingleTau', 'BW:Tau'], -1],
        ['tau80_medium1_calo',                     'L1_TAU40', [], [PhysicsStream], ['RATE:SingleTau', 'BW:Tau'], -1],
        ['tau125_medium1_calo',                    'L1_TAU60', [], [PhysicsStream], ['RATE:SingleTau', 'BW:Tau'], -1],

        #photon+tau chain (ATR-11531) 
        ['tau25_dikaon_tracktwo',                    'L1_TAU12', [], [PhysicsStream], ['RATE:SingleTau', 'BW:Tau'], -1],
        ['tau35_dikaon_tracktwo_L1TAU12',            'L1_TAU12', [], [PhysicsStream], ['RATE:SingleTau', 'BW:Tau'], -1],
        ['tau25_dikaontight_tracktwo',                    'L1_TAU12', [], [PhysicsStream], ['RATE:SingleTau', 'BW:Tau'], -1],
        ['tau35_dikaontight_tracktwo_L1TAU12',            'L1_TAU12', [], [PhysicsStream], ['RATE:SingleTau', 'BW:Tau'], -1],
	  
        # Ditau Items
        ['tau35_perf_ptonly_tau25_perf_ptonly_L1TAU20IM_2TAU12IM',   'L1_TAU20IM_2TAU12IM',['L1_TAU20IM','L1_TAU12IM'], [PhysicsStream], ['RATE:MultiTau', 'BW:Tau'], -1,['serial',-1,["tau35_perf_ptonly","tau25_perf_ptonly"]]],

        ['tau35_loose1_tracktwo_tau25_loose1_tracktwo_L1TAU20IM_2TAU12IM',   'L1_TAU20IM_2TAU12IM',['L1_TAU20IM','L1_TAU12IM'], [PhysicsStream], ['RATE:MultiTau', 'BW:Tau'], -1,['serial',-1,["tau35_loose1_tracktwo","tau25_loose1_tracktwo"]]],
        ['tau35_tight1_tracktwo_tau25_tight1_tracktwo_L1TAU20IM_2TAU12IM',   'L1_TAU20IM_2TAU12IM',['L1_TAU20IM','L1_TAU12IM'], [PhysicsStream], ['RATE:MultiTau', 'BW:Tau'], -1,['serial',-1,["tau35_tight1_tracktwo","tau25_tight1_tracktwo"]]],

        # Works now
        ['tau35_medium1_tracktwo_L1TAU20_tau25_medium1_tracktwo_L1TAU12',   'L1_TAU20_2TAU12',['L1_TAU20','L1_TAU12'], [PhysicsStream], ['RATE:MultiTau', 'BW:Tau'], -1,['serial',-1,["tau35_medium1_tracktwo_L1TAU20","tau25_medium1_tracktwo_L1TAU12"]]],

	#L1Topo TAU+TAU
        ['tau35_loose1_tracktwo_tau25_loose1_tracktwo_L1TAU20ITAU12I-J25',   'L1_TAU20ITAU12I-J25',['L1_TAU20IM','L1_TAU12IM'], [PhysicsStream], ['RATE:MultiTau', 'BW:Tau'], -1,['serial',-1,["tau35_loose1_tracktwo","tau25_loose1_tracktwo"]]], 

        ['tau35_loose1_tracktwo_tau25_loose1_tracktwo_L1DR-TAU20ITAU12I',   'L1_DR-TAU20ITAU12I',['L1_TAU20IM','L1_TAU12IM'], [PhysicsStream], ['RATE:MultiTau', 'BW:Tau'], -1,['serial',-1,["tau35_loose1_tracktwo","tau25_loose1_tracktwo"]]],
        ['tau35_loose1_tracktwo_tau25_loose1_tracktwo_L1DR-TAU20ITAU12I-J25',   'L1_DR-TAU20ITAU12I-J25',['L1_TAU20IM','L1_TAU12IM'], [PhysicsStream], ['RATE:MultiTau', 'BW:Tau'], -1,['serial',-1,["tau35_loose1_tracktwo","tau25_loose1_tracktwo"]]],

	# new L1Topo chains with 0DR25 (ATR-14349,ATR-15225)
        ['tau35_medium1_tracktwo_tau25_medium1_tracktwo_03dR27_L1DR25-TAU20ITAU12I',   'L1_DR25-TAU20ITAU12I',['L1_TAU20IM','L1_TAU12IM'], [PhysicsStream], ['RATE:MultiTau', 'BW:Tau'], -1,['serial',-1,["tau35_medium1_tracktwo","tau25_medium1_tracktwo"]]],
        ['tau35_medium1_tracktwo_tau25_medium1_tracktwo_03dR27_L1DR25-TAU20ITAU12I-J25',   'L1_DR25-TAU20ITAU12I-J25',['L1_TAU20IM','L1_TAU12IM'], [PhysicsStream], ['RATE:MultiTau', 'BW:Tau'], -1,['serial',-1,["tau35_medium1_tracktwo","tau25_medium1_tracktwo"]]],
        ['tau35_tight1_tracktwo_tau25_tight1_tracktwo_03dR27_L1DR25-TAU20ITAU12I',   'L1_DR25-TAU20ITAU12I',['L1_TAU20IM','L1_TAU12IM'], [PhysicsStream], ['RATE:MultiTau', 'BW:Tau'], -1,['serial',-1,["tau35_tight1_tracktwo","tau25_tight1_tracktwo"]]],
        ['tau35_tight1_tracktwo_tau25_tight1_tracktwo_03dR27_L1DR25-TAU20ITAU12I-J25',   'L1_DR25-TAU20ITAU12I-J25',['L1_TAU20IM','L1_TAU12IM'], [PhysicsStream], ['RATE:MultiTau', 'BW:Tau'], -1,['serial',-1,["tau35_tight1_tracktwo","tau25_tight1_tracktwo"]]],

        ['tau80_medium1_tracktwo_L1TAU60_tau25_medium1_tracktwo_L1TAU12','L1_TAU60',['L1_TAU60','L1_TAU12'],[PhysicsStream],['RATE:MultiTau', 'BW:Tau'],-1,['serial',-1,["tau80_medium1_tracktwo_L1TAU60","tau25_medium1_tracktwo_L1TAU12"]]],

        ['tau35_perf_tracktwo_L1TAU20_tau25_perf_tracktwo_L1TAU12', 'L1_TAU20_2TAU12' , ['L1_TAU20','L1_TAU12'],[PhysicsStream], ['RATE:MultiTau','BW:Tau'], -1],
        # Energy calibration chain
        ['tau5_perf_ptonly_L1TAU8',                'L1_TAU8', [], [PhysicsStream], ['RATE:SingleTau', 'BW:Tau'], -1],
        # Run-I comparison
        ['tau25_perf_track_L1TAU12',               'L1_TAU12', [], [PhysicsStream], ['RATE:SingleTau', 'BW:Tau'], -1],
        # Run-II - With BDT: no pre-selection
        ['tau25_medium1_mvonly',                   'L1_TAU12IM', [], [PhysicsStream], ['RATE:SingleTau', 'BW:Tau'], -1],
        ['tau35_loose1_ptonly',                    'L1_TAU20IM', [], [PhysicsStream], ['RATE:SingleTau', 'BW:Tau'], -1],
        ['tau35_medium1_track',                    'L1_TAU20IM', [], [PhysicsStream], ['RATE:SingleTau', 'BW:Tau'], -1],
        ['tau35_medium1_tracktwo_L1TAU20',         'L1_TAU20', [], [PhysicsStream], ['RATE:SingleTau', 'BW:Tau'], -1],
        ['tau35_medium1_ptonly',                   'L1_TAU20IM', [], [PhysicsStream], ['RATE:SingleTau', 'BW:Tau'], -1],
        ['tau35_medium1_ptonly_L1TAU20',           'L1_TAU20', [], [PhysicsStream], ['RATE:SingleTau', 'BW:Tau'], -1],
        ['tau35_tight1_tracktwo',                  'L1_TAU20IM', [], [PhysicsStream], ['RATE:SingleTau', 'BW:Tau'], -1],
        ['tau35_tight1_ptonly',                    'L1_TAU20IM', [], [PhysicsStream], ['RATE:SingleTau', 'BW:Tau'], -1],
        ['tau35_perf_tracktwo',                    'L1_TAU20IM', [], [PhysicsStream], ['RATE:SingleTau', 'BW:Tau'], -1],
        ['tau35_perf_ptonly',                      'L1_TAU20IM', [], [PhysicsStream], ['RATE:SingleTau', 'BW:Tau'], -1],
        ['tau125_perf_tracktwo',                   'L1_TAU60', [], [PhysicsStream], ['RATE:SingleTau', 'BW:Tau'], -1],
        ['tau125_perf_ptonly',                     'L1_TAU60', [], [PhysicsStream], ['RATE:SingleTau', 'BW:Tau'], -1],
        ['tau160_perf_track',                      'L1_TAU60', [], [PhysicsStream], ['RATE:SingleTau', 'BW:Tau'], -1],
        ['tau160_idperf_track',                    'L1_TAU60', [], [PhysicsStream], ['RATE:SingleTau', 'BW:Tau'], -1],
        ['tau160_idperf_tracktwo',                 'L1_TAU60', [], [PhysicsStream], ['RATE:SingleTau', 'BW:Tau'], -1],
        ['tau160_perf_tracktwo',                   'L1_TAU60', [], [PhysicsStream], ['RATE:SingleTau', 'BW:Tau'], -1],
        ['tau80_medium1_track',                    'L1_TAU40', [], [PhysicsStream], ['RATE:SingleTau', 'BW:Tau'], -1],
        ['tau125_medium1_track',                   'L1_TAU60', [], [PhysicsStream], ['RATE:SingleTau', 'BW:Tau'], -1],
        # Run-II - No BDT: variations
        ['tau25_perf_ptonly',                      'L1_TAU12IM', [], [PhysicsStream], ['RATE:SingleTau', 'BW:Tau'], -1],
        ['tau25_perf_ptonly_L1TAU12',              'L1_TAU12', [], [PhysicsStream], ['RATE:SingleTau', 'BW:Tau'], -1],
        # Run-II - With BDT: main track-based items
        ['tau25_medium1_track',                    'L1_TAU12IM', [], [PhysicsStream], ['RATE:SingleTau', 'BW:Tau'], -1],
        # Run-II - With BDT: main calo-based items
        # Run-II - With BDT: pt only
        ['tau25_loose1_ptonly',                    'L1_TAU12IM', [], [PhysicsStream], ['RATE:SingleTau', 'BW:Tau'], -1],
        ['tau25_medium1_ptonly',                   'L1_TAU12IM', [], [PhysicsStream], ['RATE:SingleTau', 'BW:Tau'], -1],
        ['tau25_tight1_ptonly',                    'L1_TAU12IM', [], [PhysicsStream], ['RATE:SingleTau', 'BW:Tau'], -1],
        ['tau25_singlepiontight_tracktwo',                    'L1_TAU12', [], [PhysicsStream], ['RATE:SingleTau', 'BW:Tau'], -1],

        #tau+photon (ATR-13061)
        ['tau35_dikaonmasstight_tracktwo_L1TAU12',            'L1_TAU12', [], [PhysicsStream], ['RATE:SingleTau', 'BW:Tau'], -1],
        ['tau35_dikaonmass_tracktwo_L1TAU12',            'L1_TAU12', [], [PhysicsStream], ['RATE:SingleTau', 'BW:Tau'], -1],
        ['tau25_dikaonmasstight_tracktwo',                    'L1_TAU12', [], [PhysicsStream], ['RATE:SingleTau', 'BW:Tau'], -1],
        ['tau35_dipion1loose_tracktwo_L1TAU12',  'L1_TAU12', [], [PhysicsStream], ['RATE:SingleTau', 'BW:Tau'], -1],
        ['tau35_dipion2_tracktwo_L1TAU12',       'L1_TAU12', [], [PhysicsStream], ['RATE:SingleTau', 'BW:Tau'], -1],
        ['tau35_kaonpi1_tracktwo_L1TAU12',       'L1_TAU12', [], [PhysicsStream], ['RATE:SingleTau', 'BW:Tau'], -1],
        ['tau35_kaonpi2_tracktwo_L1TAU12',       'L1_TAU12', [], [PhysicsStream], ['RATE:SingleTau', 'BW:Tau'], -1],
			 ]

    if TriggerFlags.doFTK():
            TriggerFlags.TauSlice.signatures = TriggerFlags.TauSlice.signatures() + [
                
                ['tau20_medium0_FTK_tau12_medium0_FTK_03dR30_L1DR-TAU20ITAU12I-J25_FTK', 'L1_DR-TAU20ITAU12I-J25_FTK' , ['L1_TAU20IM_FTK','L1_TAU12IM_FTK'],[PhysicsStream, 'express'], ['RATE:MultiTau','BW:Tau'], -1],
                ['tau20_medium1_FTK_tau12_medium1_FTK_03dR30_L1DR-TAU20ITAU12I-J25_FTK', 'L1_DR-TAU20ITAU12I-J25_FTK' , ['L1_TAU20IM_FTK','L1_TAU12IM_FTK'],[PhysicsStream, 'express'], ['RATE:MultiTau','BW:Tau'], -1],
                ['tau20_medium0_FTK_tau12_medium0_FTK_03dR30_ditauL_L1DR-TAU20ITAU12I-J25_FTK', 'L1_DR-TAU20ITAU12I-J25_FTK' , ['L1_TAU20IM_FTK','L1_TAU12IM_FTK'],[PhysicsStream, 'express'], ['RATE:MultiTau','BW:Tau'], -1],
                ['tau20_medium1_FTK_tau12_medium1_FTK_03dR30_ditauL_L1DR-TAU20ITAU12I-J25_FTK', 'L1_DR-TAU20ITAU12I-J25_FTK' , ['L1_TAU20IM_FTK','L1_TAU12IM_FTK'],[PhysicsStream, 'express'], ['RATE:MultiTau','BW:Tau'], -1],
                ['tau20_medium0_FTKNoPrec_tau12_medium0_FTKNoPrec_03dR30_L1DR-TAU20ITAU12I-J25_FTK', 'L1_DR-TAU20ITAU12I-J25_FTK' , ['L1_TAU20IM_FTK','L1_TAU12IM_FTK'],[PhysicsStream, 'express'], ['RATE:MultiTau','BW:Tau'], -1],
                ['tau20_medium1_FTKNoPrec_tau12_medium1_FTKNoPrec_03dR30_L1DR-TAU20ITAU12I-J25_FTK', 'L1_DR-TAU20ITAU12I-J25_FTK' , ['L1_TAU20IM_FTK','L1_TAU12IM_FTK'],[PhysicsStream, 'express'], ['RATE:MultiTau','BW:Tau'], -1],
                ['tau20_medium0_FTKNoPrec_tau12_medium0_FTKNoPrec_03dR30_ditauL_L1DR-TAU20ITAU12I-J25_FTK', 'L1_DR-TAU20ITAU12I-J25_FTK' , ['L1_TAU20IM_FTK','L1_TAU12IM_FTK'],[PhysicsStream, 'express'], ['RATE:MultiTau','BW:Tau'], -1],
                ['tau20_medium1_FTKNoPrec_tau12_medium1_FTKNoPrec_03dR30_ditauL_L1DR-TAU20ITAU12I-J25_FTK', 'L1_DR-TAU20ITAU12I-J25_FTK' , ['L1_TAU20IM_FTK','L1_TAU12IM_FTK'],[PhysicsStream, 'express'], ['RATE:MultiTau','BW:Tau'], -1],

                ['tau20_medium0_FTK_tau12_medium0_FTK_L1TAU20IM_2TAU12IM_J25_2J20_3J12_FTK', 'L1_TAU20IM_2TAU12IM_J25_2J20_3J12_FTK' , ['L1_TAU20IM_FTK','L1_TAU12IM_FTK'],[PhysicsStream, 'express'], ['RATE:MultiTau','BW:Tau'], -1],
                ['tau20_medium1_FTK_tau12_medium1_FTK_L1TAU20IM_2TAU12IM_J25_2J20_3J12_FTK', 'L1_TAU20IM_2TAU12IM_J25_2J20_3J12_FTK' , ['L1_TAU20IM_FTK','L1_TAU12IM_FTK'],[PhysicsStream, 'express'], ['RATE:MultiTau','BW:Tau'], -1],
                ['tau20_medium0_FTK_tau12_medium0_FTK_ditauL_L1TAU20IM_2TAU12IM_J25_2J20_3J12_FTK', 'L1_TAU20IM_2TAU12IM_J25_2J20_3J12_FTK' , ['L1_TAU20IM_FTK','L1_TAU12IM_FTK'],[PhysicsStream, 'express'], ['RATE:MultiTau','BW:Tau'], -1],
                ['tau20_medium1_FTK_tau12_medium1_FTK_ditauL_L1TAU20IM_2TAU12IM_J25_2J20_3J12_FTK', 'L1_TAU20IM_2TAU12IM_J25_2J20_3J12_FTK' , ['L1_TAU20IM_FTK','L1_TAU12IM_FTK'],[PhysicsStream, 'express'], ['RATE:MultiTau','BW:Tau'], -1],
                ['tau20_medium0_FTKNoPrec_tau12_medium0_FTKNoPrec_L1TAU20IM_2TAU12IM_J25_2J20_3J12_FTK', 'L1_TAU20IM_2TAU12IM_J25_2J20_3J12_FTK' , ['L1_TAU20IM_FTK','L1_TAU12IM_FTK'],[PhysicsStream, 'express'], ['RATE:MultiTau','BW:Tau'], -1],
                ['tau20_medium1_FTKNoPrec_tau12_medium1_FTKNoPrec_L1TAU20IM_2TAU12IM_J25_2J20_3J12_FTK', 'L1_TAU20IM_2TAU12IM_J25_2J20_3J12_FTK' , ['L1_TAU20IM_FTK','L1_TAU12IM_FTK'],[PhysicsStream, 'express'], ['RATE:MultiTau','BW:Tau'], -1],
                ['tau20_medium0_FTKNoPrec_tau12_medium0_FTKNoPrec_ditauL_L1TAU20IM_2TAU12IM_J25_2J20_3J12_FTK', 'L1_TAU20IM_2TAU12IM_J25_2J20_3J12_FTK' , ['L1_TAU20IM_FTK','L1_TAU12IM_FTK'],[PhysicsStream, 'express'], ['RATE:MultiTau','BW:Tau'], -1],
                ['tau20_medium1_FTKNoPrec_tau12_medium1_FTKNoPrec_ditauL_L1TAU20IM_2TAU12IM_J25_2J20_3J12_FTK', 'L1_TAU20IM_2TAU12IM_J25_2J20_3J12_FTK' , ['L1_TAU20IM_FTK','L1_TAU12IM_FTK'],[PhysicsStream, 'express'], ['RATE:MultiTau','BW:Tau'], -1],
                
                ]


    TriggerFlags.EgammaSlice.signatures = TriggerFlags.EgammaSlice.signatures() + [

        ##########        
        # Single electron triggers


        # Single electron triggers


        ['e24_lhmedium_nod0_ringer_L1EM20VH',          'L1_EM20VH', [], [PhysicsStream], ['RATE:SingleElectron', 'BW:Egamma'],-1],
        ['e24_lhmedium_cutd0dphideta_L1EM20VH',        'L1_EM20VH', [], [PhysicsStream], ['RATE:SingleElectron', 'BW:Egamma'],-1],

#        ['e22_lhtight_nod0_ivarloose_L1EM18VHI_JJ15.23ETA49', 'L1_EM18VHI_JJ15.23ETA49', [], [PhysicsStream], ['RATE:SingleElectron', 'BW:Egamma'],-1],
#        ['e24_lhtight_nod0_ivarloose_L1EM20VHI_JJ15.23ETA49', 'L1_EM20VHI_JJ15.23ETA49', [], [PhysicsStream], ['RATE:SingleElectron', 'BW:Egamma'],-1],

        ['e24_lhtight_nod0_ivarloose_L1EM20VH',        'L1_EM20VH', [], [PhysicsStream], ['RATE:SingleElectron', 'BW:Egamma'],-1],
        ['e24_lhtight_cutd0dphideta_iloose_L1EM20VH',  'L1_EM20VH', [], [PhysicsStream], ['RATE:SingleElectron', 'BW:Egamma'],-1],

        ['e35_lhtight_nod0_ivarloose',        'L1_EM24VHI', [], [PhysicsStream], ['RATE:SingleElectron', 'BW:Egamma'],-1],  
        ['e40_lhtight_nod0_ivarloose',        'L1_EM24VHI', [], [PhysicsStream], ['RATE:SingleElectron', 'BW:Egamma'],-1],  
        ['e50_lhtight_nod0_ivarloose',        'L1_EM24VHI', [], [PhysicsStream], ['RATE:SingleElectron', 'BW:Egamma'],-1], 

#        ['e26_lhtight_nod0_ringer_ivarloose',  'L1_EM22VHI', [], [PhysicsStream], ['RATE:SingleElectron', 'BW:Egamma'],-1],
        
        # topocone isolation
        ['e26_lhtight_nod0_ringer_ivarloose_icaloloose',  'L1_EM22VHI', [], [PhysicsStream], ['RATE:SingleElectron', 'BW:Egamma'],-1],
        ['e26_lhmedium_nod0_ringer_ivarloose_icaloloose',  'L1_EM22VHI', [], [PhysicsStream], ['RATE:SingleElectron', 'BW:Egamma'],-1],
        ['e26_lhtight_nod0_ivarloose_icaloloose',  'L1_EM22VHI', [], [PhysicsStream], ['RATE:SingleElectron', 'BW:Egamma'],-1],
        ['e26_lhmedium_nod0_ivarloose_icaloloose',  'L1_EM22VHI', [], [PhysicsStream], ['RATE:SingleElectron', 'BW:Egamma'],-1],
        ['e26_lhtight_nod0_icaloloose',  'L1_EM22VHI', [], [PhysicsStream], ['RATE:SingleElectron', 'BW:Egamma'],-1],
        ['e26_lhmedium_nod0_icaloloose',  'L1_EM22VHI', [], [PhysicsStream], ['RATE:SingleElectron', 'BW:Egamma'],-1],


        ['e60_lhmedium_cutd0dphideta',         'L1_EM22VHI', [], [PhysicsStream], ['RATE:SingleElectron', 'BW:Egamma'],-1],

        # Di-electron triggers

        ['2e12_lhloose_nod0_L12EM10VH',          'L1_2EM10VH', [], [PhysicsStream], ['RATE:MultiElectron', 'BW:Egamma'],-1],
        ['2e12_lhloose_nodeta_L12EM10VH',        'L1_2EM10VH', [], [PhysicsStream], ['RATE:MultiElectron', 'BW:Egamma'],-1],
        ['2e12_lhloose_nodphires_L12EM10VH',     'L1_2EM10VH', [], [PhysicsStream], ['RATE:MultiElectron', 'BW:Egamma'],-1],
        ['2e12_lhloose_cutd0dphideta_L12EM10VH', 'L1_2EM10VH', [], [PhysicsStream], ['RATE:MultiElectron', 'BW:Egamma'],-1],

        ['2e17_lhloose_nod0',                    'L1_2EM15VH', [], [PhysicsStream], ['RATE:MultiElectron', 'BW:Egamma'],-1],
        ['2e17_lhloose_cutd0dphideta',           'L1_2EM15VH', [], [PhysicsStream], ['RATE:MultiElectron', 'BW:Egamma'],-1],

        # Trielectron triggers

        ['e17_lhmedium_nod0_ivarloose_2e9_lhmedium_nod0', 'L1_EM15VH_3EM7', ['L1_EM15VH','L1_3EM7'], [PhysicsStream], ['RATE:MultiElectron', 'BW:Egamma'],-1],

        # cut-based version of the following triggers staying in MC menu. The LH-based version kept in Physics menu. (ATR-14059)

        # 2e34 rerun items (e+MET triggers)
        ['e17_lhloose_nod0_ringer',            'L1_EM15VH',  [], [PhysicsStream], ['RATE:SingleElectron', 'BW:Egamma'],-1],

        # 2e34 rerun items (e+MET triggers)
        ['e60_lhloose_nod0_L1EM24VHI',  'L1_EM24VHI', [], [PhysicsStream], ['RATE:SingleElectron', 'BW:Egamma'],-1],
        ['e70_lhloose_nod0_L1EM24VHI',  'L1_EM24VHI', [], [PhysicsStream], ['RATE:SingleElectron', 'BW:Egamma'],-1],

        # Single electron/photon chains for Calo sequence optimization (kept as before)
        ['g140_loose_L1EM24VHI',        'L1_EM24VHI', [], [PhysicsStream, 'express'], ['RATE:SinglePhoton','BW:Egamma'],-1],

        # GSF testing
        ['e28_lhtight_nod0_gsf_ivarloose',        'L1_EM24VHI', [], [PhysicsStream], ['RATE:SingleElectron', 'BW:Egamma'],-1],
        ['e28_lhtight_nod0_gsf_idperf_ivarloose', 'L1_EM24VHI', [], [PhysicsStream], ['RATE:SingleElectron', 'BW:Egamma'],-1],
        ['e17_lhvloose_nod0_gsf',                 'L1_EM15VH',  [], [PhysicsStream], ['RATE:SingleElectron', 'BW:Egamma'],-1],
        ['e60_lhmedium_nod0_gsf_L1EM24VHI',       'L1_EM24VHI', [], [PhysicsStream], ['RATE:SingleElectron', 'BW:Egamma'],-1],
        ['e140_lhloose_nod0_gsf_L1EM24VHI',       'L1_EM24VHI', [], [PhysicsStream], ['RATE:SingleElectron', 'BW:Egamma'],-1],
        ['2e24_lhvloose_nod0_gsf',                'L1_2EM20VH', [], [PhysicsStream, 'express'], ['Primary:20000','RATE:MultiElectron', 'BW:Egamma'],-1],
        ['e5_lhloose_gsf',                        'L1_EM3',       [], [PhysicsStream], ['RATE:SingleElectron', 'BW:Egamma'],-1],

        # Di-photon triggers

        ['2g20_tight_icalovloose',           'L1_2EM15VH', [], [PhysicsStream], ['RATE:MultiPhoton', 'BW:Egamma'],-1], 
        ['2g20_tight_icaloloose',            'L1_2EM15VH', [], [PhysicsStream], ['RATE:MultiPhoton', 'BW:Egamma'],-1], 
        ['2g20_tight_icalotight',            'L1_2EM15VH', [], [PhysicsStream], ['RATE:MultiPhoton', 'BW:Egamma'],-1], 

        ['2g22_tight_icaloloose',            'L1_2EM15VH', [], [PhysicsStream], ['RATE:MultiPhoton', 'BW:Egamma'],-1], 

        ['2g24_tight',                   'L1_2EM20VH', [], [PhysicsStream], ['RATE:MultiPhoton', 'BW:Egamma'],-1], 
        ['2g24_tight_icalovloose',           'L1_2EM20VH', [], [PhysicsStream], ['RATE:MultiPhoton', 'BW:Egamma'],-1], 
        ['2g24_tight_icaloloose',            'L1_2EM20VH', [], [PhysicsStream], ['RATE:MultiPhoton', 'BW:Egamma'],-1], 
        ['2g24_tight_icalotight',            'L1_2EM20VH', [], [PhysicsStream], ['RATE:MultiPhoton', 'BW:Egamma'],-1], 

        # Photon legs

        ['g20_tight_icalovloose',            'L1_EM15VH', [], [PhysicsStream], ['RATE:SinglePhoton', 'BW:Egamma'],-1],
        ['g20_tight_icaloloose',             'L1_EM15VH', [], [PhysicsStream], ['RATE:SinglePhoton', 'BW:Egamma'],-1],
        ['g20_tight_icalotight',             'L1_EM15VH', [], [PhysicsStream], ['RATE:SinglePhoton', 'BW:Egamma'],-1],

        ['g22_tight_icaloloose',             'L1_EM15VH', [], [PhysicsStream], ['RATE:SinglePhoton', 'BW:Egamma'],-1],

        ['g24_tight',                    'L1_EM20VH', [], [PhysicsStream], ['RATE:SinglePhoton', 'BW:Egamma'],-1], 
        ['g24_tight_icalovloose',            'L1_EM20VH', [], [PhysicsStream], ['RATE:SinglePhoton', 'BW:Egamma'],-1],
        ['g24_tight_icaloloose',             'L1_EM20VH', [], [PhysicsStream], ['RATE:SinglePhoton', 'BW:Egamma'],-1],
        ['g24_tight_icalotight',             'L1_EM20VH', [], [PhysicsStream], ['RATE:SinglePhoton', 'BW:Egamma'],-1],

        ['g45_tight_icalovloose',             'L1_EM20VHI', [], [PhysicsStream], ['RATE:SinglePhoton', 'BW:Egamma'],-1],
        ['g80_loose_icalovloose',             'L1_EM22VHI', [], [PhysicsStream], ['RATE:SinglePhoton', 'BW:Egamma'],-1],
        ['g85_tight_icalovloose',             'L1_EM22VHI', [], [PhysicsStream], ['RATE:SinglePhoton', 'BW:Egamma'],-1],
        ['g100_tight_icalovloose',            'L1_EM22VHI', [], [PhysicsStream], ['RATE:SinglePhoton', 'BW:Egamma'],-1],
        ['g45_tight_icalovloose_L1EM22VHI', 'L1_EM22VHI', [], [PhysicsStream], ['RATE:ElectronPhoton', 'BW:Egamma'], -1],
        ['g45_tight_icalovloose_L1EM24VHI', 'L1_EM24VHI', [], [PhysicsStream], ['RATE:ElectronPhoton', 'BW:Egamma'], -1],
        ['g80_loose_icalovloose_L1EM24VHI', 'L1_EM24VHI', [], [PhysicsStream], ['RATE:ElectronPhoton', 'BW:Egamma'], -1],

        ['e20_mergedtight_g35_medium',           'L1_2EM15VH', [], [PhysicsStream], ['RATE:ElectronPhoton', 'BW:Egamma'], -1,['parallel',-1,[] ]],

        ['e20_mergedtight',                      'L1_EM15VH', [], [PhysicsStream], ['RATE:SingleElectron', 'BW:Egamma'], -1],


        # Fall-back if problem with new tracking kept as before)
        ['e17_etcut_L1EM15',                      'L1_EM15', [], [PhysicsStream], ['RATE:SingleElectron', 'BW:Egamma'],-1],
        
        # W T&P with new L1Topo
        ['e13_etcut_trkcut', 'L1_EM12_W-MT25_W-15DPHI-JXE-0_W-15DPHI-EMXE_W-90RO2-XEHT-0',  ['L1_EM12'], [PhysicsStream], ['RATE:SingleElectron', 'BW:Egamma'], -1],
        ['e13_etcut_trkcut_L1EM12_W-MT25_W-15DPHI-JXE-0_W-15DPHI-EMXE', 'L1_EM12_W-MT25_W-15DPHI-JXE-0_W-15DPHI-EMXE',  ['L1_EM12'], [PhysicsStream], ['RATE:SingleElectron', 'BW:Egamma'], -1], 
        
        ##########
        # Monopole triggers
        #['g30_loose_L1EM15',              'L1_EM15',  [], [PhysicsStream], ['RATE:SinglePhoton', 'BW:Egamma'],-1],
        ['2g25_tight',                              'L1_2EM15VH', [], [PhysicsStream], ['RATE:MultiPhoton', 'BW:Egamma'],-1],

        ['e17_lhmedium_nod0_ivarloose',                  'L1_EM15VH',  [], [PhysicsStream], ['RATE:SingleElectron', 'BW:Egamma'],-1],

        ['g30_loose',                     'L1_EM15VH',  [], [PhysicsStream], ['RATE:SinglePhoton', 'BW:Egamma'],-1],
        ['e24_lhmedium_nod0_g35_loose',   'L1_2EM20VH', [], [PhysicsStream], ['RATE:ElectronPhoton', 'BW:Egamma'], -1,['parallel',-1,[] ]], 

        
#        ['e13_etcut_L1W-NOMATCH',               'L1_W-NOMATCH', ['L1_EM12'], [PhysicsStream], ['RATE:SingleElectron', 'BW:Egamma'],-1],

        ['e18_etcut_trkcut_L1EM15_W-MT35_W-05DPHI-JXE-0_W-05DPHI-EM15XE', 'L1_EM15_W-MT35_W-05DPHI-JXE-0_W-05DPHI-EM15XE', ['L1_EM15'], [PhysicsStream], ['RATE:SingleElectron', 'BW:Egamma'], -1],
        ['e5_etcut_L1W-05RO-XEHT-0',            'L1_W-05RO-XEHT-0',           ['L1_EM3'],  [PhysicsStream], ['RATE:SingleElectron', 'BW:Egamma'],-1],
        ['e13_etcut_L1EM12_W-MT25',             'L1_EM12_W-MT25',             ['L1_EM12'], [PhysicsStream], ['RATE:SingleElectron', 'BW:Egamma'],-1],
        ['e18_etcut_L1EM15_W-MT35',             'L1_EM15_W-MT35',             ['L1_EM15'], [PhysicsStream], ['RATE:SingleElectron', 'BW:Egamma'],-1],
        ['e18_etcut_trkcut', 'L1_EM15_W-MT35_W-250RO2-XEHT-0_W-05DPHI-JXE-0_W-05DPHI-EM15XE', ['L1_EM15'], [PhysicsStream], ['RATE:SingleElectron', 'BW:Egamma'], -1],


        ['g0_hiptrt_L1EM20VH',                  'L1_EM20VH',  [], [PhysicsStream], ['RATE:SinglePhoton', 'BW:Egamma'], -1],
        ['g0_hiptrt_L1EM20VHI',                 'L1_EM20VHI', [], [PhysicsStream], ['RATE:SinglePhoton', 'BW:Egamma'], -1],
        ##['g20_tight',                     'L1_EM15VH',[], [PhysicsStream], ['RATE:SinglePhoton', 'BW:Egamma'],-1],

        # Di-photon triggers
        ['g35_loose_L1EM15_g25_loose_L1EM15',       'L1_2EM15', [], [PhysicsStream], ['RATE:MultiPhoton', 'BW:Egamma'],-1], 
        ['2g20_tight',                              'L1_2EM15VH', [], [PhysicsStream], ['RATE:MultiPhoton', 'BW:Egamma'],-1], 
        ['2g20_tight_L12EM15VHI',                   'L1_2EM15VHI', [], [PhysicsStream], ['RATE:MultiPhoton', 'BW:Egamma'],-1],

        # Tri-photon triggers
        ['2g20_loose_g15_loose',                    'L1_2EM15VH', [], [PhysicsStream], ['RATE:MultiPhoton', 'BW:Egamma'],-1], 
 
        ['e5_lhloose',                          'L1_EM3',       [], [PhysicsStream], ['RATE:SingleElectron', 'BW:Egamma'],-1],
        ['e24_lhtight_L1EM20VH',                 'L1_EM20VH',    [], [PhysicsStream], ['RATE:SingleElectron', 'BW:Egamma'],-1], 

        ['e26_lhvloose_nod0_L1EM20VH',                'L1_EM20VH',    [], [PhysicsStream], ['RATE:SingleElectron', 'BW:Egamma'],-1],
        ['e28_lhvloose_nod0_L1EM20VH',                'L1_EM20VH',    [], [PhysicsStream], ['RATE:SingleElectron', 'BW:Egamma'],-1],
        ['e26_lhmedium_nod0_L1EM20VH',                'L1_EM20VH',    [], [PhysicsStream], ['RATE:SingleElectron', 'BW:Egamma'],-1],
        ['e28_lhmedium_nod0_L1EM20VH',                'L1_EM20VH',    [], [PhysicsStream], ['RATE:SingleElectron', 'BW:Egamma'],-1],

        ['e26_lhtight_nod0_ringer_ivarloose',  'L1_EM22VHI', [], [PhysicsStream], ['RATE:SingleElectron', 'BW:Egamma'],-1],
        ['e28_lhtight_nod0_ringer_ivarloose_L1EM24VHIM', 'L1_EM24VHIM', [], [PhysicsStream], ['RATE:SingleElectron', 'BW:Egamma'],-1],

        ['e60_medium',                           'L1_EM22VHI',     [], [PhysicsStream], ['RATE:SingleElectron', 'BW:Egamma'],-1],
        ['e60_medium_L1EM24VHI',               	 'L1_EM24VHI',     [], [PhysicsStream], ['RATE:SingleElectron', 'BW:Egamma'],-1], 
        ['e120_lhloose_nod0', 'L1_EM22VHI', [], [PhysicsStream], ['RATE:SingleElectron', 'BW:Egamma'],-1],

        ['e80_medium',                     'L1_EM22VHI',   [], [PhysicsStream], ['RATE:SingleElectron', 'BW:Egamma'],-1 ],
        ['e80_medium_L1EM24VHI',           'L1_EM24VHI',   [], [PhysicsStream], ['RATE:SingleElectron', 'BW:Egamma'],-1 ],
        # Rerun mode
        ['e4_etcut',                             'L1_EM3',    [], [PhysicsStream], ['RATE:SingleElectron', 'BW:Egamma'],-1], 
        ['e9_etcut',                             'L1_EM7',    [], [PhysicsStream], ['RATE:SingleElectron', 'BW:Egamma'],-1], 
        ['e14_etcut',                            'L1_EM12',   [], [PhysicsStream], ['RATE:SingleElectron', 'BW:Egamma'],-1], 
        ['e17_lhmedium_nod0_iloose',                  'L1_EM15VH',  [], [PhysicsStream], ['RATE:SingleElectron', 'BW:Egamma'],-1],
        ['e26_lhloose_nod0_ringer',              'L1_EM22VHI',    [], [PhysicsStream], ['RATE:SingleElectron', 'BW:Egamma'],-1],
#        ['e26_lhmedium_nod0',              'L1_EM22VHI',    [], [PhysicsStream], ['RATE:SingleElectron', 'BW:Egamma'],-1],
        ['e26_lhmedium_nod0_ringer',              'L1_EM22VHI',    [], [PhysicsStream], ['RATE:SingleElectron', 'BW:Egamma'],-1],
#        ['e26_lhtight_nod0',              'L1_EM22VHI',    [], [PhysicsStream], ['RATE:SingleElectron', 'BW:Egamma'],-1],
        ['e26_lhtight_nod0_ringer',              'L1_EM22VHI',    [], [PhysicsStream], ['RATE:SingleElectron', 'BW:Egamma'],-1],

	

        # support for g+tau chains (ATR-13841)
        ['g35_medium_L1EM22VHI',                    'L1_EM22VHI', [], [PhysicsStream], ['RATE:SinglePhoton', 'BW:Egamma'],-1],
#        ['g35_medium_L1EM24VHI',                    'L1_EM24VHI', [], [PhysicsStream], ['RATE:SinglePhoton', 'BW:Egamma'],-1],

#Rerun:         
#Physics (tri-ele):
        ['e17_lhloose_nod0_2e9_lhloose_nod0',         'L1_EM15VH_3EM7', ['L1_EM15VH','L1_3EM7'], [PhysicsStream], ['RATE:MultiElectron', 'BW:Egamma'],-1],  
        ['e17_lhmedium_nod0_2e9_lhmedium_nod0',       'L1_EM15VH_3EM7', ['L1_EM15VH','L1_3EM7'], [PhysicsStream], ['RATE:MultiElectron', 'BW:Egamma'],-1],  
        ['e20_lhmedium_nod0_2g10_loose',           'L1_EM15VH_3EM7', ['L1_EM15VH','L1_2EM7'], [PhysicsStream], ['RATE:ElectronPhoton', 'BW:Egamma'], -1,['parallel',-1,[] ]], 
        ['e20_lhmedium_nod0_2g10_medium',          'L1_EM15VH_3EM7', ['L1_EM15VH','L1_2EM7'], [PhysicsStream], ['RATE:ElectronPhoton', 'BW:Egamma'], -1,['parallel',-1,[] ]], 

        #ATR-15259
        ['e25_mergedtight_g35_medium',           'L1_2EM20VH', [], [PhysicsStream], ['RATE:ElectronPhoton', 'BW:Egamma'], -1,['parallel',-1,[] ]],
        ['e30_mergedtight_g35_medium',           'L1_2EM20VH', [], [PhysicsStream], ['RATE:ElectronPhoton', 'BW:Egamma'], -1,['parallel',-1,[] ]],
        ['e30_mergedtight_ivarloose_g35_medium_icalovloose_Heg',       'L1_2EM20VH', [], [PhysicsStream], ['RATE:ElectronPhoton', 'BW:Egamma'], -1,['parallel',-1,[] ]],
        ['2g22_tight_L1EM7_UNPAIRED_NONISO',        'L1_EM7_UNPAIRED_NONISO', [], ["Late"], ['RATE:MultiPhoton', 'BW:Egamma'], -1],
        ['2g50_tight_L1EM7_UNPAIRED_NONISO',        'L1_EM7_UNPAIRED_NONISO', [], ["Late"], ['RATE:MultiPhoton', 'BW:Egamma'], -1],

        # L1Topo W T&P 
        ['e13_etcut_trkcut_L1EM12', 'L1_EM12', [], [PhysicsStream], ['RATE:SingleElectron', 'BW:Egamma'], -1],
        
     
        # ATR-12916, Egamma Trigger Menu 2016   

        ['e24_lhmedium_ivarloose_L1EM20VH',      'L1_EM20VH', [], [PhysicsStream], ['RATE:SingleElectron', 'BW:Egamma'],-1],
        ['e24_lhmedium_nod0_ivarloose_L1EM20VH', 'L1_EM20VH', [], [PhysicsStream], ['RATE:SingleElectron', 'BW:Egamma'],-1],
        ['e26_lhtight_cutd0dphideta_ivarloose', 'L1_EM22VHI', [], [PhysicsStream], ['RATE:SingleElectron', 'BW:Egamma'],-1],
        
        ['e60_medium_L1EM24VHIM',        'L1_EM24VHIM', [], [PhysicsStream], ['RATE:SingleElectron', 'BW:Egamma'],-1],
        ['e80_medium_L1EM24VHIM',        'L1_EM24VHIM', [], [PhysicsStream], ['RATE:SingleElectron', 'BW:Egamma'],-1],
        ['2e17_lhvloose_nod0_ringer_L12EM15VHI',        'L1_2EM15VHI', [], [PhysicsStream], ['RATE:MultiElectron', 'BW:Egamma'],-1],
        ['2e17_lhvloose_nod0_ringer',          'L1_2EM15VH', [], [PhysicsStream], ['RATE:MultiElectron',  'BW:Egamma'],-1],
        ['2e19_lhvloose_nod0_ringer',        'L1_2EM15VHI', [], [PhysicsStream], ['RATE:MultiElectron', 'BW:Egamma'],-1],
        ['e17_lhvloose_nod0_ringer_L1EM15VHI',        'L1_EM15VHI', [], [PhysicsStream], ['RATE:SingleElectron', 'BW:Egamma'],-1],
        ['e17_lhvloose_nod0_ringer',           'L1_EM15VH',  [], [PhysicsStream], ['RATE:SingleElectron', 'BW:Egamma'],-1],
        ['e19_lhvloose_nod0_ringer',        'L1_EM15VHI', [], [PhysicsStream], ['RATE:SingleElectron', 'BW:Egamma'],-1],

        ['e26_lhmedium_nod0_ringer_ivarmedium_icalomedium',        'L1_EM22VHI', [], [PhysicsStream], ['RATE:SingleElectron', 'BW:Egamma'],-1],

        ['e28_lhmedium_nod0_ringer_ivarmedium_icalomedium',        'L1_EM24VHI', [], [PhysicsStream], ['RATE:SingleElectron', 'BW:Egamma'],-1],

        ['e60_lhmedium_nod0_ringer',           'L1_EM22VHI', [], [PhysicsStream], ['RATE:SingleElectron', 'BW:Egamma'],-1],
        ['e60_lhmedium_nod0_ringer_L1EM24VHI', 'L1_EM24VHI', [], [PhysicsStream], ['RATE:SingleElectron', 'BW:Egamma'],-1],

        ['e140_lhloose_nod0_ringer',           'L1_EM22VHI', [], [PhysicsStream], ['RATE:SingleElectron', 'BW:Egamma'],-1],
        ['e140_lhloose_nod0_ringer_L1EM24VHI', 'L1_EM24VHI', [], [PhysicsStream], ['RATE:SingleElectron', 'BW:Egamma'],-1],
        ['e30_mergedtight_ivarloose',           'L1_EM20VH', [], [PhysicsStream], ['RATE:SingleElectron', 'BW:Egamma'],-1],

        ['e26_lhtight_nod0_ivarloose_e15_etcut_L1EM7_Zee',    	  'L1_EM22VHI', ['L1_EM22VHI','L1_EM7'], [PhysicsStream], ['RATE:MultiElectron', 'BW:Egamma'],-1 ],
        ['e28_lhtight_nod0_ivarloose_e15_etcut_L1EM7_Zee',    	  'L1_EM24VHI', ['L1_EM24VHI','L1_EM7'], [PhysicsStream], ['RATE:MultiElectron', 'BW:Egamma'],-1 ],
        ['e28_lhtight_nod0_ivarloose_L1EM24VHIM_e15_etcut_L1EM7_Zee', 'L1_EM24VHIM',  ['L1_EM24VHIM','L1_EM7'], [PhysicsStream], ['RATE:MultiElectron', 'BW:Egamma'],-1],

        # B->eeK* final state, while it is chain for Bphys program, for a technical reason it resides here.  ATR-17507
        ['e9_etcut_e5_etcut',                              'L1_EM7_2EM3',       ['L1_EM7','L1_EM3'], [BPhysicsStream], [RATE_BphysTag,BW_BphysTag],-1],


        # test SuperCluster chains. Implementatino discussed in ATR-17176
        ['g140_loose_sc_L1EM24VHI',        'L1_EM24VHI', [], [PhysicsStream, 'express'], ['RATE:SinglePhoton','BW:Egamma'],-1],
        ['g22_tight_sc_icalovloose',             'L1_EM15VH', [], [PhysicsStream], ['RATE:SinglePhoton', 'BW:Egamma'],-1],
        ['e28_lhtight_nod0_sc_ivarloose', 'L1_EM24VHI', [], [PhysicsStream], ['RATE:SingleElectron', 'BW:Egamma'],-1],
        ['e60_lhmedium_nod0_sc',           'L1_EM22VHI', [], [PhysicsStream], ['RATE:SingleElectron', 'BW:Egamma'],-1],
        ['2e24_lhvloose_nod0_sc',                   'L1_2EM20VH', [], [PhysicsStream, 'express'], ['RATE:MultiElectron', 'BW:Egamma'],-1],
        ['g35_medium_sc_L1EM20VH',                    'L1_EM20VH', [], [PhysicsStream], ['RATE:SinglePhoton', 'BW:Egamma'],-1],

			 ]


    ###########################################################################################################
    #   Bphysics
    ###########################################################################################################
    TriggerFlags.BphysicsSlice.signatures = TriggerFlags.BphysicsSlice.signatures() + [
	
        ['2mu4_bBmumu_noL2',    'L1_2MU4', [], [BPhysicsStream], [RATE_BphysTag,BW_BphysTag], -1],
        ['2mu10_bBmumu_noL2',   'L1_2MU10', [], [BPhysicsStream], [RATE_BphysTag,BW_BphysTag], -1],

        ['2mu4_bDimu_novtx_noos_noL2',    'L1_2MU4', [], [BPhysicsStream], [RATE_BphysTag,BW_BphysTag], -1],
        ['mu6_mu4_bDimu_novtx_noos_noL2', 'L1_MU6_2MU4', ['L1_MU6','L1_MU4'], [BPhysicsStream], ['RATE:Bphysics','BW:Bphys'], -1],
        ['2mu6_bDimu_novtx_noos_noL2',    'L1_2MU6', [], [BPhysicsStream], [RATE_BphysTag,BW_BphysTag], -1],
        ['2mu10_bDimu_novtx_noos_noL2',   'L1_2MU10', [], [BPhysicsStream], [RATE_BphysTag,BW_BphysTag], -1],

        ###########  2MU4  ################
        ['mu6_iloose_mu6_11invm60_noos', 'L1_2MU6', [], [PhysicsStream], ['RATE:Bphysics','BW:Bphys'], -1],
        ### ATR-14543
        ['mu6_ivarloose_mu6_11invm60_noos', 'L1_2MU6', [], [PhysicsStream], ['RATE:Bphysics','BW:Bphys'], -1],

        # chains with muon overlap removal
        ['2mu4_wOvlpRm_bDimu',                                 'L1_2MU4',                 [], [BPhysicsStream], [RATE_BphysTag,BW_BphysTag], -1],
        ['2mu4_wOvlpRm_bDimu_novtx_noos',                      'L1_2MU4',                 [], [BPhysicsStream], [RATE_BphysTag,BW_BphysTag], -1],
        ['2mu4_wOvlpRm_bBmumuxv2',                             'L1_2MU4',                         [], [BPhysicsStream], [RATE_BphysTag,BW_BphysTag], -1],
        ['3mu6_wOvlpRm_bDimu',                   'L1_3MU6', [], [BPhysicsStream], [RATE_BphysTag,BW_BphysTag], -1],
        ['2mu4_wOvlpRm_bDimu_noinvm_novtx_ss',    'L1_2MU4',     [], [BPhysicsStream], [RATE_BphysTag,BW_BphysTag], -1],    

        # chains with smart overlap removal , based on EF muons
        ['mu4_bNocut',                    'L1_MU4',            [], [BPhysicsStream], ['RATE:SingleMuon', 'BW:Muon'], -1],
        ['2mu4_bNocut',                    'L1_2MU4',  [], [BPhysicsStream], ['RATE:MultiMuon', 'BW:Muon'], -1],
        ['3mu4_mu2noL1_bNocut', 'L1_3MU4', ['L1_3MU4',''], [BMultiMuonStream], ['RATE:MultiMuon','BW:Muon'], -1,['serial',-1,['3mu4','mu2noL1']]],
        ['3mu4_mu4noL1_bNocut', 'L1_3MU4', ['L1_3MU4',''], [BMultiMuonStream], ['RATE:MultiMuon','BW:Muon'], -1,['serial',-1,['3mu4','mu4noL1']]],
        ['mu20_2mu2noL1_bNocut', 'L1_MU20MU21', ['L1_MU20',''], [PhysicsStream], ['RATE:MultiMuon','BW:Muon'], -1,['serial',-1,['mu20','2mu2noL1_bNocut']]],

        ['mu20_2mu2noL1_bDimu', 'L1_MU20MU21', ['L1_MU20',''], [BPhysicsStream], ['RATE:MultiMuon','BW:Muon'], -1,['serial',-1,['mu20','2mu2noL1_bNocut']]],
        ['mu20_2mu2noL1_bDimu2700', 'L1_MU20MU21', ['L1_MU20',''], [BPhysicsStream], ['RATE:MultiMuon','BW:Muon'], -1,['serial',-1,['mu20','2mu2noL1_bNocut']]],
        ['mu20_2mu2noL1_bTau', 'L1_MU20MU21', ['L1_MU20',''], [BPhysicsStream], ['RATE:MultiMuon','BW:Muon'], -1,['serial',-1,['mu20','2mu2noL1_bNocut']]],

        # chains with EF B-physics selection skipped
        ['2mu4_bDimu_noEFbph',                    'L1_2MU4', [], [BPhysicsStream], [RATE_BphysTag,BW_BphysTag], -1],
        ['2mu4_bJpsimumu_noEFbph',                    'L1_2MU4', [], [BPhysicsStream], [RATE_BphysTag,BW_BphysTag], -1],
        ['mu6_mu4_bDimu_noEFbph',                 'L1_MU6_2MU4', ['L1_MU6','L1_MU4'], [BPhysicsStream], [RATE_BphysTag,BW_BphysTag], -1],
        ['mu6_mu4_bJpsimumu_noEFbph',                 'L1_MU6_2MU4', ['L1_MU6','L1_MU4'], [BPhysicsStream], [RATE_BphysTag,BW_BphysTag], -1],
        ['2mu6_bDimu_noEFbph',                    'L1_2MU6', [], [BPhysicsStream], [RATE_BphysTag,BW_BphysTag], -1],
        ['2mu6_bJpsimumu_noEFbph',                    'L1_2MU6', [], [BPhysicsStream], [RATE_BphysTag,BW_BphysTag], -1],
        ['2mu10_bDimu_noEFbph',                    'L1_2MU10', [], [BPhysicsStream], [RATE_BphysTag,BW_BphysTag], -1],
        ['2mu10_bJpsimumu_noEFbph',                    'L1_2MU10', [], [BPhysicsStream], [RATE_BphysTag,BW_BphysTag], -1],

        # chains with 'broken' vertexing at EF
        ['2mu4_bDimu_legacyVtx',                    'L1_2MU4',     [],                  [BPhysicsStream], [RATE_BphysTag,BW_BphysTag], -1], 
        ['mu6_mu4_bDimu_legacyVtx',                 'L1_MU6_2MU4', ['L1_MU6','L1_MU4'], [BPhysicsStream], [RATE_BphysTag,BW_BphysTag], -1],
        ['2mu6_bDimu_legacyVtx',                    'L1_2MU6', [],                      [PhysicsStream, 'express'], ['RATE:Bphysics','BW:Bphys'], -1], 
        ['2mu10_bDimu_legacyVtx',                   'L1_2MU10', [],                     [BPhysicsStream], [RATE_BphysTag,BW_BphysTag], -1],
        ['2mu4_bBmumuxv2_legacyVtx',                'L1_2MU4', [],                      [BPhysicsStream], [RATE_BphysTag,BW_BphysTag], -1], 
        ['mu6_mu4_bBmumuxv2_legacyVtx',             'L1_MU6_2MU4', ['L1_MU6','L1_MU4'], [BPhysicsStream], [RATE_BphysTag,BW_BphysTag], -1],
        ['2mu6_bBmumuxv2_legacyVtx',                'L1_2MU6', [],                      [PhysicsStream, 'express'], ['RATE:Bphysics','BW:Bphys'], -1], 
        ['2mu10_bBmumuxv2_legacyVtx',               'L1_2MU10', [],                     [BPhysicsStream], [RATE_BphysTag,BW_BphysTag], -1],
        
        #new narrow-scan muon triggers for tau->3mu        
        ['mu6_2mu4_bTau', 'L1_MU6_3MU4', ['L1_MU6','L1_2MU4'], [BPhysicsStream], [RATE_BphysTag,BW_BphysTag], -1],

        ['2mu6_bBmumux_Taumumux',         'L1_2MU6', [], [BPhysicsStream], [RATE_BphysTag,BW_BphysTag], -1],

        # Asymmetric 3mu chains
        ['2mu6_mu4_bDimu', 'L1_2MU6_3MU4', ['L1_2MU6','L1_MU4'], [BMultiMuonStream], [RATE_BMultiMuonTag, 'BW:Muon'], -1],
        
        ## Moved from Physics due to missing L1Topo item in Physics menu:
        ['2mu6_bDimu_L1BPH-8M15-2MU6_BPH-0DR22-2MU6',     'L1_BPH-8M15-2MU6_BPH-0DR22-2MU6',     ['L1_2MU6'], [BPhysicsStream], [RATE_BphysTag,BW_BphysTag], -1, False],
        ['2mu6_bDimu_novtx_noos_L1BPH-8M15-2MU6_BPH-0DR22-2MU6',     'L1_BPH-8M15-2MU6_BPH-0DR22-2MU6',     ['L1_2MU6'], [BPhysicsStream], [RATE_BphysTag,BW_BphysTag], -1, False],
        ['2mu6_bDimu_noL2_L1BPH-8M15-2MU6_BPH-0DR22-2MU6',     'L1_BPH-8M15-2MU6_BPH-0DR22-2MU6',     ['L1_2MU6'], [BPhysicsStream], [RATE_BphysTag,BW_BphysTag], -1, False],
        ['2mu6_bDimu_novtx_noos_noL2_L1BPH-8M15-2MU6_BPH-0DR22-2MU6',     'L1_BPH-8M15-2MU6_BPH-0DR22-2MU6',     ['L1_2MU6'], [BPhysicsStream], [RATE_BphysTag,BW_BphysTag], -1, False],
        ['mu6_mu4_bDimu_L1BPH-8M15-MU6MU4_BPH-0DR22-MU6MU4',     'L1_BPH-8M15-MU6MU4_BPH-0DR22-MU6MU4',     ['L1_MU6','L1_MU4'], [BPhysicsStream], [RATE_BphysTag,BW_BphysTag], -1, False],
        ['mu6_mu4_bDimu_novtx_noos_L1BPH-8M15-MU6MU4_BPH-0DR22-MU6MU4',     'L1_BPH-8M15-MU6MU4_BPH-0DR22-MU6MU4',     ['L1_MU6','L1_MU4'], [BPhysicsStream], [RATE_BphysTag,BW_BphysTag], -1, False],
        ['mu6_mu4_bDimu_noL2_L1BPH-8M15-MU6MU4_BPH-0DR22-MU6MU4',     'L1_BPH-8M15-MU6MU4_BPH-0DR22-MU6MU4',     ['L1_MU6','L1_MU4'], [BPhysicsStream], [RATE_BphysTag,BW_BphysTag], -1, False],
        ['mu6_mu4_bDimu_novtx_noos_noL2_L1BPH-8M15-MU6MU4_BPH-0DR22-MU6MU4',     'L1_BPH-8M15-MU6MU4_BPH-0DR22-MU6MU4',     ['L1_MU6','L1_MU4'], [BPhysicsStream], [RATE_BphysTag,BW_BphysTag], -1, False],

        ['2mu4_bBmumuxv2',                'L1_2MU4', [], [BPhysicsStream], [RATE_BphysTag,BW_BphysTag], -1],
        ['2mu4_bBmumux_BpmumuKp',         'L1_2MU4', [], [BPhysicsStream], [RATE_BphysTag,BW_BphysTag], -1],
        ['2mu4_bBmumu',                   'L1_2MU4', [], [BPhysicsStream], [RATE_BphysTag,BW_BphysTag], -1],
        ['mu6_mu4_bBmumu_noL2',           'L1_MU6_2MU4', ['L1_MU6','L1_MU4'], [BPhysicsStream], [RATE_BphysTag,BW_BphysTag], -1],

        ['2mu10_bBmumux_BpmumuKp',        'L1_2MU10', [], [BPhysicsStream], [RATE_BphysTag,BW_BphysTag], -1],
        ['2mu10_bDimu_noinvm_novtx_ss',   'L1_2MU10', [], [BPhysicsStream], [RATE_BphysTag,BW_BphysTag], -1],
        ['2mu10_bBmumu',                  'L1_2MU10', [], [BPhysicsStream], [RATE_BphysTag,BW_BphysTag], -1],

        # Bmumux chains with L2 B-physics selection skipped
        ['2mu4_bBmumuxv2_noL2',                'L1_2MU4', [], [BPhysicsStream], [RATE_BphysTag,BW_BphysTag], -1],
        ['2mu4_bBmumux_BpmumuKp_noL2',         'L1_2MU4', [], [BPhysicsStream], [RATE_BphysTag,BW_BphysTag], -1],
        ['mu6_mu4_bBmumuxv2_noL2',             'L1_MU6_2MU4', ['L1_MU6','L1_MU4'], [BPhysicsStream], [RATE_BphysTag,BW_BphysTag], -1],
        ['mu6_mu4_bBmumux_BpmumuKp_noL2',      'L1_MU6_2MU4', ['L1_MU6','L1_MU4'], [BPhysicsStream], [RATE_BphysTag,BW_BphysTag], -1],        
        ['2mu6_bBmumuxv2_noL2',              'L1_2MU6', [], [BPhysicsStream], [RATE_BphysTag,BW_BphysTag], -1],
        ['2mu6_bBmumux_BpmumuKp_noL2',    'L1_2MU6',     [], [BPhysicsStream], [RATE_BphysTag,BW_BphysTag], -1],
        ['2mu10_bBmumuxv2_noL2',               'L1_2MU10', [], [BPhysicsStream], [RATE_BphysTag,BW_BphysTag], -1],
        ['2mu10_bBmumux_BpmumuKp_noL2',        'L1_2MU10', [], [BPhysicsStream], [RATE_BphysTag,BW_BphysTag], -1],

        ['2mu4_bDimu_Lxy0',                    'L1_2MU4', [], [BPhysicsStream], [RATE_BphysTag,BW_BphysTag], -1],
        ['2mu4_bJpsimumu_Lxy0',                    'L1_2MU4', [], [BPhysicsStream], [RATE_BphysTag,BW_BphysTag], -1],
        ['2mu4_bBmumu_Lxy0',                    'L1_2MU4', [], [BPhysicsStream], [RATE_BphysTag,BW_BphysTag], -1],
        ['mu6_mu4_bDimu_Lxy0',                    'L1_MU6_2MU4', ['L1_MU6','L1_MU4'], [BPhysicsStream], [RATE_BphysTag,BW_BphysTag], -1],
        ['2mu6_bBmumu_noL2',                    'L1_2MU6', [], [BPhysicsStream], [RATE_BphysTag,BW_BphysTag], -1],
        ['2mu6_mu4_bJpsi', 'L1_2MU6_3MU4', ['L1_2MU6','L1_MU4'], [PhysicsStream], ['RATE:Bphysics', 'BW:Bphys'], -1],
        ### ATR-14543
        ['mu6_iloose_mu6_11invm60_noos_novtx', 'L1_2MU6', [], [PhysicsStream], [RATE_BphysTag,BW_BphysTag], -1],
        ['mu6_ivarloose_mu6_11invm60_noos_novtx', 'L1_2MU6', [], [PhysicsStream], ['RATE:Bphysics','BW:Bphys'], -1],

        # chains with MSOnly muons at L2
        ['2mu4_bDimu_noL2',                    'L1_2MU4', [], [BPhysicsStream], [RATE_BphysTag,BW_BphysTag], -1],
        ['2mu4_bJpsimumu_noL2',                    'L1_2MU4', [], [BPhysicsStream], [RATE_BphysTag,BW_BphysTag], -1],
        ['mu6_mu4_bDimu_noL2',                 'L1_MU6_2MU4', ['L1_MU6','L1_MU4'], [BPhysicsStream], [RATE_BphysTag,BW_BphysTag], -1],
        ['mu6_mu4_bJpsimumu_noL2',                 'L1_MU6_2MU4', ['L1_MU6','L1_MU4'], [BPhysicsStream], [RATE_BphysTag,BW_BphysTag], -1],
        ['2mu6_bDimu_noL2',                    'L1_2MU6', [], [BPhysicsStream], [RATE_BphysTag,BW_BphysTag], -1],
        ['2mu6_bJpsimumu_noL2',                    'L1_2MU6', [], [BPhysicsStream], [RATE_BphysTag,BW_BphysTag], -1],
 
# 96% bckg rejection WP
        ['2mu6_bDimu_noL2_L1BPH-2M9-2MU6_BPH-2DR15-2MU6',      'L1_BPH-2M9-2MU6_BPH-2DR15-2MU6',     ['L1_2MU6'], [BPhysicsStream], [RATE_BphysTag,BW_BphysTag], -1, False],
        ['2mu6_bDimu_novtx_noos_noL2_L1BPH-2M9-2MU6_BPH-2DR15-2MU6',      'L1_BPH-2M9-2MU6_BPH-2DR15-2MU6',     ['L1_2MU6'], [BPhysicsStream], [RATE_BphysTag,BW_BphysTag], -1, False],
        ['2mu6_bJpsimumu_noL2_L1BPH-2M9-2MU6_BPH-2DR15-2MU6',  'L1_BPH-2M9-2MU6_BPH-2DR15-2MU6',     ['L1_2MU6'], [BPhysicsStream], [RATE_BphysTag,BW_BphysTag], -1, False],
        ['2mu6_bBmumu_noL2_L1BPH-2M9-2MU6_BPH-2DR15-2MU6',     'L1_BPH-2M9-2MU6_BPH-2DR15-2MU6',     ['L1_2MU6'], [BPhysicsStream], [RATE_BphysTag,BW_BphysTag], -1, False],
        ['2mu6_bBmumuxv2_noL2_L1BPH-2M9-2MU6_BPH-2DR15-2MU6',  'L1_BPH-2M9-2MU6_BPH-2DR15-2MU6',     ['L1_2MU6'], [BPhysicsStream], [RATE_BphysTag,BW_BphysTag], -1, False],       
       
        ['2mu6_bTau_L1LFV-MU6',  'L1_LFV-MU6', ['L1_2MU6'], [BPhysicsStream], [RATE_BphysTag,BW_BphysTag], -1, False],
		
        # chains with invm are for SM DY
        ['mu4_iloose_mu4_11invm60_noos', 'L1_2MU4', [], [PhysicsStream], [RATE_DYTag,BW_DYTag], -1],
        ['mu4_iloose_mu4_7invm9_noos',   'L1_2MU4', [], [PhysicsStream],  [RATE_DYTag,BW_DYTag], -1],
        ['mu6_iloose_mu6_11invm24_noos', 'L1_2MU6', [], [PhysicsStream],  [RATE_DYTag,BW_DYTag], -1],
        ['mu6_iloose_mu6_24invm60_noos', 'L1_2MU6', [], [PhysicsStream],  [RATE_DYTag,BW_DYTag], -1],

        ### ATR-14543
        ['mu4_ivarloose_mu4_11invm60_noos', 'L1_2MU4', [], [PhysicsStream],  [RATE_DYTag,BW_DYTag], -1],
        ['mu4_ivarloose_mu4_7invm9_noos',   'L1_2MU4', [], [PhysicsStream],  [RATE_DYTag,BW_DYTag], -1],
        ['mu6_ivarloose_mu6_11invm24_noos', 'L1_2MU6', [], [PhysicsStream],  [RATE_DYTag,BW_DYTag], -1],
        ['mu6_ivarloose_mu6_24invm60_noos', 'L1_2MU6', [], [PhysicsStream],  [RATE_DYTag,BW_DYTag], -1],

        ['mu4_iloose_mu4_11invm60_noos_novtx', 'L1_2MU4', [], [PhysicsStream],  [RATE_DYTag,BW_DYTag], -1],
        ['mu4_iloose_mu4_7invm9_noos_novtx',   'L1_2MU4', [], [PhysicsStream],  [RATE_DYTag,BW_DYTag], -1],
        ['mu6_iloose_mu6_11invm24_noos_novtx', 'L1_2MU6', [], [PhysicsStream],  [RATE_DYTag,BW_DYTag], -1],
        ['mu6_iloose_mu6_24invm60_noos_novtx', 'L1_2MU6', [], [PhysicsStream],  [RATE_DYTag,BW_DYTag], -1],

        ### ATR-14543
        ['mu4_ivarloose_mu4_11invm60_noos_novtx', 'L1_2MU4', [], [PhysicsStream],  [RATE_DYTag,BW_DYTag], -1],
        ['mu4_ivarloose_mu4_7invm9_noos_novtx',   'L1_2MU4', [], [PhysicsStream],  [RATE_DYTag,BW_DYTag], -1],
        ['mu6_ivarloose_mu6_11invm24_noos_novtx', 'L1_2MU6', [], [PhysicsStream],  [RATE_DYTag,BW_DYTag], -1],
        ['mu6_ivarloose_mu6_24invm60_noos_novtx', 'L1_2MU6', [], [PhysicsStream],  [RATE_DYTag,BW_DYTag], -1],
        ['mu4_iloose_mu4_11invm60_noos_L1MU6_2MU4',    'L1_MU6_2MU4',    ['L1_MU4','L1_MU4'], [PhysicsStream],  [RATE_DYTag,BW_DYTag], -1],
        ['mu4_iloose_mu4_7invm9_noos_L1MU6_2MU4',           'L1_MU6_2MU4',                         ['L1_MU4','L1_MU4'], [PhysicsStream],  [RATE_DYTag,BW_DYTag], -1],
        ['mu4_iloose_mu4_11invm60_noos_novtx_L1MU6_2MU4',           'L1_MU6_2MU4',                         ['L1_MU4','L1_MU4'], [PhysicsStream],  [RATE_DYTag,BW_DYTag], -1],
        ['mu4_iloose_mu4_7invm9_noos_novtx_L1MU6_2MU4',           'L1_MU6_2MU4',                         ['L1_MU4','L1_MU4'], [PhysicsStream],  [RATE_DYTag,BW_DYTag], -1],
        ['mu4_ivarloose_mu4_11invm60_noos_L1MU6_2MU4',    'L1_MU6_2MU4',    ['L1_MU4','L1_MU4'], [PhysicsStream],  [RATE_DYTag,BW_DYTag], -1],
        ['mu4_ivarloose_mu4_7invm9_noos_L1MU6_2MU4',           'L1_MU6_2MU4',                         ['L1_MU4','L1_MU4'], [PhysicsStream],  [RATE_DYTag,BW_DYTag], -1],
        ['mu4_ivarloose_mu4_11invm60_noos_novtx_L1MU6_2MU4',           'L1_MU6_2MU4',                         ['L1_MU4','L1_MU4'], [PhysicsStream],  [RATE_DYTag,BW_DYTag], -1],
        ['mu4_ivarloose_mu4_7invm9_noos_novtx_L1MU6_2MU4',           'L1_MU6_2MU4',                         ['L1_MU4','L1_MU4'], [PhysicsStream],  [RATE_DYTag,BW_DYTag], -1],
	 
	  # bTauTight sets tight pt cuts on tracks, while bTau uses 3.65 GeV for all tracks
        ['mu11_mu6btrk_bTauTight_L1MU11_2MU6',  'L1_MU11_2MU6', ['L1_MU11','L2_mu6'], [BPhysicsStream, 'express'], [RATE_BphysTag,BW_BphysTag], -1,['serial',-1,['mu11','mu6btrk']]],
        ['mu11_2mu4btrk_bTauTight_L1MU11_2MU6', 'L1_MU11_2MU6', ['L1_MU11','L2_mu11'], [BPhysicsStream], [RATE_BphysTag,BW_BphysTag], -1,['serial',-1,['mu11','2mu4btrk']]],
        ['mu11_2mu3btrk_bTauTight_L1MU11_2MU6', 'L1_MU11_2MU6', ['L1_MU11','L2_mu11'], [BPhysicsStream], [RATE_BphysTag,BW_BphysTag], -1,['serial',-1,['mu11','2mu3btrk']]],

        #ATR-18139 backup chains in case of changed primaries
        ['mu6_2mu4_bPhi', 'L1_MU6_3MU4', ['L1_MU6','L1_3MU4'], [BPhysicsStream], [RATE_BphysTag, BW_BphysTag], -1,['serial',-1,['mu6','2mu4_bPhi']]],
        ['mu11_mu6noL1_bNocut_L1LFV-MU11', 'L1_LFV-MU11', ['L1_MU11','L2_mu6'], [BPhysicsStream], [RATE_BphysTag, BW_BphysTag], -1,['serial',-1,['mu11','mu6noL1_bNocut']]],
        ['mu11_mu6noL1_bPhi_L1LFV-MU11', 'L1_LFV-MU11', ['L1_MU11','L2_mu6'], [BPhysicsStream], [RATE_BphysTag, BW_BphysTag], -1,['serial',-1,['mu11','mu6noL1_bPhi']]],

        ]

    if TriggerFlags.doFTK():
        TriggerFlags.BphysicsSlice.signatures = TriggerFlags.BphysicsSlice.signatures() + [
            ['2mu4_bBmumuxv2_Ftk',                'L1_2MU4', [], [BPhysicsStream], [RATE_BphysTag,BW_BphysTag], -1],
            ]




    TriggerFlags.CombinedSlice.signatures = TriggerFlags.CombinedSlice.signatures() + [
        
        ['e17_lhloose_nod0_ringer_mu14', 'L1_EM15VH_MU10', ['L1_EM15VH', 'L1_MU10'], [PhysicsStream], ['RATE:EgammaMuon', 'BW:Egamma', 'BW:Muon'], -1,['parallel',-1,[] ]],


        ['e9_etcut_e5_etcut_bBeexM6000_mu6_nomucomb_L1BPH-0M9-EM7-EM5_MU6',  'L1_BPH-0M9-EM7-EM5_MU6',   ['L1_EM7','L1_EM3','L1_MU6'], [BPhysicsStream], [RATE_BphysTag,BW_BphysTag],-1,['parallel',-1,[] ]],

        ['e9_etcut_bBeexM6000_mu6_nomucomb_L1BPH-0DR3-EM7J15_MU6',   'L1_BPH-0DR3-EM7J15_MU6',   ['L1_EM7','L1_MU6'], [BPhysicsStream], [RATE_BphysTag,BW_BphysTag],-1,['parallel',-1,[] ]],

        ['e9_etcut_e5_etcut_bBeexM6000_2mu4_nomucomb_L1BPH-0M9-EM7-EM5_2MU4',  'L1_BPH-0M9-EM7-EM5_2MU4',   ['L1_EM7','L1_EM3','L1_2MU4'], [BPhysicsStream], [RATE_BphysTag,BW_BphysTag],-1,['parallel',-1,[] ]],

        ['e9_etcut_bBeexM6000_2mu4_nomucomb_L1BPH-0DR3-EM7J15_2MU4',   'L1_BPH-0DR3-EM7J15_2MU4',   ['L1_EM7','L1_2MU4'], [BPhysicsStream], [RATE_BphysTag,BW_BphysTag],-1,['parallel',-1,[] ]],

        ['j20_xe100_mht_L1XE50', 'L1_XE50', ['',''], [PhysicsStream], ['RATE:JetMET', 'BW:Jet'], -1, ['serial',-1,['j20','xe100_mht_L1XE50']]],
        ['j30_xe100_mht_L1XE50', 'L1_XE50', ['',''], [PhysicsStream], ['RATE:JetMET', 'BW:Jet'], -1, ['serial',-1,['j30','xe100_mht_L1XE50']]],
        ['j40_xe100_mht_L1XE50', 'L1_XE50', ['',''], [PhysicsStream], ['RATE:JetMET', 'BW:Jet'], -1, ['serial',-1,['j40','xe100_mht_L1XE50']]],
        
        ['j20_lcw_xe100_mht_L1XE50', 'L1_XE50', ['',''], [PhysicsStream], ['RATE:JetMET', 'BW:Jet'], -1, ['serial',-1,['j20_lcw','xe100_mht_L1XE50']]],
        ['j30_lcw_xe100_mht_L1XE50', 'L1_XE50', ['',''], [PhysicsStream], ['RATE:JetMET', 'BW:Jet'], -1, ['serial',-1,['j30_lcw','xe100_mht_L1XE50']]],
        ['j40_lcw_xe100_mht_L1XE50', 'L1_XE50', ['',''], [PhysicsStream], ['RATE:JetMET', 'BW:Jet'], -1, ['serial',-1,['j40_lcw','xe100_mht_L1XE50']]],
        
        ['j20_cleanT_xe100_mht_L1XE50', 'L1_XE50', ['',''], [PhysicsStream], ['RATE:JetMET', 'BW:Jet'], -1, ['serial',-1,['j20_cleanT','xe100_mht_L1XE50']]],
        ['j30_cleanT_xe100_mht_L1XE50', 'L1_XE50', ['',''], [PhysicsStream], ['RATE:JetMET', 'BW:Jet'], -1, ['serial',-1,['j30_cleanT','xe100_mht_L1XE50']]],
        ['j40_cleanT_xe100_mht_L1XE50', 'L1_XE50', ['',''], [PhysicsStream], ['RATE:JetMET', 'BW:Jet'], -1, ['serial',-1,['j40_cleanT','xe100_mht_L1XE50']]],        

        ['j80_0eta240_j60_j45_320eta490_invm700_AND_j45_bmv2c1070_split_j45_bmv2c1085_split','L1_J40.0ETA25_2J25_J20.31ETA49', ['','','','',''], [PhysicsStream], ['RATE:MultiBJet', 'BW:BJet' ], -1, ['serial',-1,['j80_0eta240','j60','j45_320eta490_invm700_AND','j45_bmv2c1070_split','j45_bmv2c1085_split'] ]],
                

        # TRT test
        ['2j35_gsc45_bmv2c1070_split_noTRT_xe80_mht_L12J15_XE55','L1_2J15_XE55',[],[PhysicsStream], ['RATE:MultiBJet', 'BW:BJet_combined', 'BW:MET'], -1,['serial',-1,['xe80_mht','2j35_gsc45_bmv2c1070_split_noTRT']]],
        ['3j35_bmv2c1077_split_noTRT_xe60_mht_L13J15.0ETA25_XE40',"L1_3J15.0ETA25_XE40",[],[PhysicsStream], ['RATE:MultiBJet', 'BW:BJet_combined', 'BW:MET'], -1, ['serial',-1,['xe60_mht','3j35_bmv2c1077_split_noTRT']]],
        ['j85_gsc100_bmv2c1050_split_noTRT_xe80_mht_L1XE60','L1_XE60',[],[PhysicsStream], ['RATE:MultiBJet', 'BW:BJet_combined', 'BW:MET'], -1,['serial',-1,['xe80_mht_L1XE60','j85_gsc100_bmv2c1050_split_noTRT']]],

        ['g25_medium_L1EM22VHI_j35_0eta490_bmv2c1077_split_noTRT_3j35_0eta490_invm700', 'L1_EM22VHI', ['L1_EM22VHI', '', ''], [PhysicsStream], ['RATE:EgammaJet', 'BW:BJet_combined','BW:Egamma'],-1,['serial',-1,['g25_medium_L1EM22VHI','3j35_0eta490_invm700','j35_0eta490_bmv2c1077_split_noTRT']]],
        ['g25_medium_L1EM22VHI_2j35_0eta490_bmv2c1077_split_noTRT_2j35_0eta490', 'L1_EM22VHI', ['L1_EM22VHI', '', ''], [PhysicsStream], ['RATE:EgammaJet', 'BW:BJet_combined','BW:Egamma'],-1,['serial',-1,['g25_medium_L1EM22VHI','2j35_0eta490','2j35_0eta490_bmv2c1077_split_noTRT']]],

        ['2mu14_2j35_boffperf_split_noTRT',        'L1_2MU10',   ['L1_2MU10',   ''],     [PhysicsStream], ['RATE:MuonBJet',  'BW:BJet_combined'],  -1, ['serial',-1,['2mu14', '2j35_boffperf_split_noTRT']]],
        ['2e24_lhvloose_nod0_2j35_boffperf_split_noTRT',   'L1_2EM20VH', ['L1_2EM20VH', ''],     [PhysicsStream], ['RATE:EgammaJet', 'BW:BJet_combined'],   -1, ['serial',-1,['2e24_lhvloose_nod0', '2j35_boffperf_split_noTRT']]],
        ['e28_lhmedium_nod0_L1EM24VHI_mu8noL1_2j35_boffperf_split_noTRT', 'L1_EM24VHI', ['L1_EM24VHI', '', ''], [PhysicsStream], ['RATE:EgammaMuon',  'BW:BJet_combined'], -1, ['serial',-1,['e28_lhmedium_nod0_L1EM24VHI','mu8noL1','2j35_boffperf_split_noTRT'] ]],


        # 2e34 single items
#ATR-16089        ['e60_lhloose_L1EM24VHI_xe60noL1',      'L1_EM24VHI', ['L1_EM24VHI',''], [PhysicsStream], ['RATE:EgammaMET', 'BW:Egamma', 'BW:MET'], -1,['serial',-1,["e60_lhloose_L1EM24VHI","xe60noL1"]]],
        ['e60_lhloose_nod0_L1EM24VHI_xe60noL1', 'L1_EM24VHI', ['L1_EM24VHI',''], [PhysicsStream], ['RATE:EgammaMET', 'BW:Egamma', 'BW:MET'], -1,['serial',-1,["e60_lhloose_nod0_L1EM24VHI","xe60noL1"]]],
#ATR-16089        ['e70_lhloose_L1EM24VHI_xe70noL1',      'L1_EM24VHI', ['L1_EM24VHI',''], [PhysicsStream], ['RATE:EgammaMET', 'BW:Egamma', 'BW:MET'], -1,['serial',-1,["e70_lhloose_L1EM24VHI","xe70noL1"]]],
        ['e70_lhloose_nod0_L1EM24VHI_xe70noL1', 'L1_EM24VHI', ['L1_EM24VHI',''], [PhysicsStream], ['RATE:EgammaMET', 'BW:Egamma', 'BW:MET'], -1,['serial',-1,["e70_lhloose_nod0_L1EM24VHI","xe70noL1"]]],

        # L1Topo W T&P triggers for 2016
        ['e13_etcut_trkcut_L1EM12_W-MT25_W-15DPHI-JXE-0_W-15DPHI-EMXE_XS20_xe20_mt25', 'L1_EM12_W-MT25_W-15DPHI-JXE-0_W-15DPHI-EMXE_XS20', ['L1_EM12',''], [PhysicsStream], ['RATE:EgammaMET', 'BW:Egamma'], -1, ['serial',-1,["e13_etcut_trkcut","xe20"]]],
        ['e13_etcut_trkcut_xe20_mt25', 'L1_EM12_W-MT25_W-15DPHI-JXE-0_W-15DPHI-EMXE_W-90RO2-XEHT-0', ['L1_EM12',''], [PhysicsStream], ['RATE:EgammaMET', 'BW:Egamma'], -1, ['serial',-1,["e13_etcut_trkcut","xe20"]]],    
        ['e13_etcut_trkcut_xs15_L1EM12_W-MT25_W-15DPHI-JXE-0_W-15DPHI-EMXE_XS20', 'L1_EM12_W-MT25_W-15DPHI-JXE-0_W-15DPHI-EMXE_XS20', ['L1_EM12',''], [PhysicsStream], ['RATE:SingleElectron', 'BW:Egamma'], -1,['serial',-1,["e13_etcut_trkcut","xs15"]]], # commenting out until megrging is fixed centrally.
        ['e13_etcut_trkcut_xe20_L1EM12_W-MT25_W-15DPHI-JXE-0_W-15DPHI-EMXE_XS20', 'L1_EM12_W-MT25_W-15DPHI-JXE-0_W-15DPHI-EMXE_XS20', ['L1_EM12',''],[PhysicsStream],['RATE:EgammaMET','BW:Egamma'],-1,['serial',-1,["e13_etcut_trkcut","xe20"]]],
        ['e13_etcut_trkcut_xe20', 'L1_EM12_W-MT25_W-15DPHI-JXE-0_W-15DPHI-EMXE_W-90RO2-XEHT-0', ['L1_EM12',''],[PhysicsStream],['RATE:EgammaMET','BW:Egamma'],-1,['serial',-1,["e13_etcut_trkcut","xe20"]]],
        ['e13_etcut_trkcut_j20_perf_xe15_6dphi05_mt25_L1EM12_W-MT25_W-15DPHI-JXE-0_W-15DPHI-EMXE_XS20', 'L1_EM12_W-MT25_W-15DPHI-JXE-0_W-15DPHI-EMXE_XS20', ['L1_EM12','',''],[PhysicsStream],['RATE:EgammaMET','BW:Egamma'],-1,['serial',-1,["e13_etcut_trkcut","j20_perf","xe15"]]],
        ['e13_etcut_trkcut_j20_perf_xe15_6dphi05_mt25_L1EM12_W-MT25_W-15DPHI-JXE-0_W-15DPHI-EMXE_W-90RO2-XEHT-0', 'L1_EM12_W-MT25_W-15DPHI-JXE-0_W-15DPHI-EMXE_W-90RO2-XEHT-0', ['L1_EM12','',''],[PhysicsStream],['RATE:EgammaMET','BW:Egamma'],-1,['serial',-1,["e13_etcut_trkcut","j20_perf","xe15"]]],
       
        ### ATR-14348: L1Topo egamma chains
        ['e13_etcut_trkcut_xs30_j15_perf_xe30_2dphi05_mt35_L1EM12_W-MT25_W-15DPHI-JXE-0_W-15DPHI-EMXE_W-90RO2-XEHT-0', 'L1_EM12_W-MT25_W-15DPHI-JXE-0_W-15DPHI-EMXE_W-90RO2-XEHT-0', ['L1_EM12','','',''], [PhysicsStream], ['RATE:EgammaMET', 'BW:Egamma'], -1, ['serial',-1,["e13_etcut_trkcut","xs30","j15_perf","xe30"]]],
        ['e13_etcut_trkcut_xs30_j15_perf_xe30_2dphi15_mt35_L1EM12_W-MT25_W-15DPHI-JXE-0_W-15DPHI-EMXE_W-90RO2-XEHT-0', 'L1_EM12_W-MT25_W-15DPHI-JXE-0_W-15DPHI-EMXE_W-90RO2-XEHT-0', ['L1_EM12','','',''], [PhysicsStream], ['RATE:EgammaMET', 'BW:Egamma'], -1, ['serial',-1,["e13_etcut_trkcut","xs30","j15_perf","xe30"]]],
        ['e13_etcut_trkcut_xs30_xe30_mt35_L1EM12_W-MT25_W-15DPHI-JXE-0_W-15DPHI-EMXE_W-90RO2-XEHT-0', 'L1_EM12_W-MT25_W-15DPHI-JXE-0_W-15DPHI-EMXE_W-90RO2-XEHT-0', ['L1_EM12','',''], [PhysicsStream], ['RATE:EgammaMET', 'BW:Egamma'], -1, ['serial',-1,["e13_etcut_trkcut","xs30","xe30"]]],
        ['e13_etcut_trkcut_xs30_j15_perf_xe30_6dphi05_mt35_L1EM12_W-MT25_W-15DPHI-JXE-0_W-15DPHI-EMXE_XS20', 'L1_EM12_W-MT25_W-15DPHI-JXE-0_W-15DPHI-EMXE_XS20', ['L1_EM12','','',''], [PhysicsStream], ['RATE:EgammaMET', 'BW:Egamma'], -1, ['serial',-1,["e13_etcut_trkcut","xs30","j15_perf","xe30"]]],
        ['e13_etcut_trkcut_xs30_j15_perf_xe30_6dphi15_mt35_L1EM12_W-MT25_W-15DPHI-JXE-0_W-15DPHI-EMXE_XS20', 'L1_EM12_W-MT25_W-15DPHI-JXE-0_W-15DPHI-EMXE_XS20', ['L1_EM12','','',''], [PhysicsStream], ['RATE:EgammaMET', 'BW:Egamma'], -1, ['serial',-1,["e13_etcut_trkcut","xs30","j15_perf","xe30"]]],
        ['e13_etcut_trkcut_xs30_xe30_mt35_L1EM12_W-MT25_W-15DPHI-JXE-0_W-15DPHI-EMXE_XS20', 'L1_EM12_W-MT25_W-15DPHI-JXE-0_W-15DPHI-EMXE_XS20', ['L1_EM12','',''], [PhysicsStream], ['RATE:EgammaMET', 'BW:Egamma'], -1, ['serial',-1,["e13_etcut_trkcut","xs30","xe30"]]],
        ['e13_etcut_trkcut_xs30_j15_perf_xe30_2dphi15_mt35_L1EM12_W-MT25_W-15DPHI-JXE-0_W-15DPHI-EMXE_XS20', 'L1_EM12_W-MT25_W-15DPHI-JXE-0_W-15DPHI-EMXE_XS20', ['L1_EM12','','',''], [PhysicsStream], ['RATE:EgammaMET', 'BW:Egamma'], -1, ['serial',-1,["e13_etcut_trkcut","xs30","j15_perf","xe30"]]],
        ['e13_etcut_trkcut_j20_perf_xe15_6dphi15_mt25_L1EM12_W-MT25_W-15DPHI-JXE-0_W-15DPHI-EMXE_XS20', 'L1_EM12_W-MT25_W-15DPHI-JXE-0_W-15DPHI-EMXE_XS20', ['L1_EM12','',''],[PhysicsStream],['RATE:EgammaMET','BW:Egamma'],-1,['serial',-1,["e13_etcut_trkcut","j20_perf","xe15"]]],
        ['e13_etcut_trkcut_xs30_j15_perf_xe30_6dphi15_mt35_L1EM12_W-MT25_W-15DPHI-JXE-0_W-15DPHI-EMXE_W-90RO2-XEHT-0', 'L1_EM12_W-MT25_W-15DPHI-JXE-0_W-15DPHI-EMXE_W-90RO2-XEHT-0', ['L1_EM12','','',''], [PhysicsStream], ['RATE:EgammaMET', 'BW:Egamma'], -1, ['serial',-1,["e13_etcut_trkcut","xs30","j15_perf","xe30"]]],
        ['e13_etcut_trkcut_j20_perf_xe15_6dphi15_mt25_L1EM12_W-MT25_W-15DPHI-JXE-0_W-15DPHI-EMXE_W-90RO2-XEHT-0', 'L1_EM12_W-MT25_W-15DPHI-JXE-0_W-15DPHI-EMXE_W-90RO2-XEHT-0', ['L1_EM12','',''],[PhysicsStream],['RATE:EgammaMET','BW:Egamma'],-1,['serial',-1,["e13_etcut_trkcut","j20_perf","xe15"]]],
        ['e13_etcut_trkcut_j20_perf_xe15_6dphi15_mt25', 'L1_EM12_XS20', ['L1_EM12','',''],[PhysicsStream],['RATE:EgammaMET','BW:Egamma'],-1,['serial',-1,["e13_etcut_trkcut","j20_perf","xe15"]]],
        # e18
        ['e18_etcut_trkcut_xs30_j15_perf_xe30_2dphi15_mt35_L1EM15_W-MT35_W-05DPHI-JXE-0_W-05DPHI-EM15XE_XS30', 'L1_EM15_W-MT35_W-05DPHI-JXE-0_W-05DPHI-EM15XE_XS30', ['L1_EM15','','',''], [PhysicsStream], ['RATE:EgammaMET', 'BW:Egamma'], -1, ['serial',-1,["e18_etcut_trkcut","xs30","j15_perf","xe30"]]],
        ['e18_etcut_trkcut_xs30_j15_perf_xe30_6dphi05_mt35_L1EM15_W-MT35_W-250RO2-XEHT-0_W-05DPHI-JXE-0_W-05DPHI-EM15XE', 'L1_EM15_W-MT35_W-250RO2-XEHT-0_W-05DPHI-JXE-0_W-05DPHI-EM15XE', ['L1_EM15','','',''], [PhysicsStream], ['RATE:EgammaMET', 'BW:Egamma'], -1, ['serial',-1,["e18_etcut_trkcut","xs30","j15_perf","xe30"]]],
        ['e18_etcut_trkcut_xs30_j15_perf_xe30_6dphi15_mt35_L1EM15_W-MT35_W-250RO2-XEHT-0_W-05DPHI-JXE-0_W-05DPHI-EM15XE', 'L1_EM15_W-MT35_W-250RO2-XEHT-0_W-05DPHI-JXE-0_W-05DPHI-EM15XE', ['L1_EM15','','',''], [PhysicsStream], ['RATE:EgammaMET', 'BW:Egamma'], -1, ['serial',-1,["e18_etcut_trkcut","xs30","j15_perf","xe30"]]],
        ['e18_etcut_trkcut_xs30_j15_perf_xe30_6dphi15_mt35_L1EM15_W-MT35_W-250RO2-XEHT-0_W-15DPHI-JXE-0_W-15DPHI-EM15XE', 'L1_EM15_W-MT35_W-250RO2-XEHT-0_W-15DPHI-JXE-0_W-15DPHI-EM15XE', ['L1_EM15','','',''],  [PhysicsStream], ['RATE:EgammaMET', 'BW:Egamma', 'BW:MET'], -1,['serial',-1,["e18_etcut_trkcut","xs30","j15_perf","xe30"]]],
        ['e18_etcut_trkcut_xs30_xe30_mt35_L1EM15_W-MT35_W-250RO2-XEHT-0_W-15DPHI-JXE-0_W-15DPHI-EM15XE', 'L1_EM15_W-MT35_W-250RO2-XEHT-0_W-15DPHI-JXE-0_W-15DPHI-EM15XE', ['L1_EM15','',''], [PhysicsStream], ['RATE:EgammaMET', 'BW:Egamma'], -1, ['serial',-1,["e18_etcut_trkcut","xs30","xe30"]]],
        # e20
        ['e20_etcut_trkcut_xs30_j15_perf_xe30_6dphi15_mt35_L1EM15_W-MT35_W-250RO2-XEHT-0_W-15DPHI-JXE-0_W-15DPHI-EM15XE', 'L1_EM15_W-MT35_W-250RO2-XEHT-0_W-15DPHI-JXE-0_W-15DPHI-EM15XE', ['L1_EM15','','',''],  [PhysicsStream], ['RATE:EgammaMET', 'BW:Egamma', 'BW:MET'], -1,['serial',-1,["e20_etcut_trkcut","xs30","j15_perf","xe30"]]],
        ['e20_etcut_trkcut_xs30_xe30_mt35_L1EM15_W-MT35_W-250RO2-XEHT-0_W-15DPHI-JXE-0_W-15DPHI-EM15XE', 'L1_EM15_W-MT35_W-250RO2-XEHT-0_W-15DPHI-JXE-0_W-15DPHI-EM15XE', ['L1_EM15','',''], [PhysicsStream], ['RATE:EgammaMET', 'BW:Egamma'], -1, ['serial',-1,["e20_etcut_trkcut","xs30","xe30"]]],
        ['e20_etcut_trkcut_xs30_j15_perf_xe30_6dphi15_mt35_L1EM15_W-MT35_W-250RO2-XEHT-0_W-05DPHI-JXE-0_W-05DPHI-EM15XE', 'L1_EM15_W-MT35_W-250RO2-XEHT-0_W-05DPHI-JXE-0_W-05DPHI-EM15XE', ['L1_EM15','','',''],  [PhysicsStream], ['RATE:EgammaMET', 'BW:Egamma', 'BW:MET'], -1,['serial',-1,["e20_etcut_trkcut","xs30","j15_perf","xe30"]]],
        ['e20_etcut_trkcut_xs30_xe30_mt35_L1EM15_W-MT35_W-250RO2-XEHT-0_W-05DPHI-JXE-0_W-05DPHI-EM15XE', 'L1_EM15_W-MT35_W-250RO2-XEHT-0_W-05DPHI-JXE-0_W-05DPHI-EM15XE', ['L1_EM15','',''], [PhysicsStream], ['RATE:EgammaMET', 'BW:Egamma'], -1, ['serial',-1,["e20_etcut_trkcut","xs30","xe30"]]],
        # e24
        ['e24_etcut_trkcut_xs30_j15_perf_xe30_6dphi15_mt35_L1EM15_W-MT35_W-250RO2-XEHT-0_W-15DPHI-JXE-0_W-15DPHI-EM15XE', 'L1_EM15_W-MT35_W-250RO2-XEHT-0_W-15DPHI-JXE-0_W-15DPHI-EM15XE', ['L1_EM15','','',''],  [PhysicsStream], ['RATE:EgammaMET', 'BW:Egamma', 'BW:MET'], -1,['serial',-1,["e24_etcut_trkcut","xs30","j15_perf","xe30"]]],
        ['e24_etcut_trkcut_xs30_xe30_mt35_L1EM15_W-MT35_W-250RO2-XEHT-0_W-15DPHI-JXE-0_W-15DPHI-EM15XE', 'L1_EM15_W-MT35_W-250RO2-XEHT-0_W-15DPHI-JXE-0_W-15DPHI-EM15XE', ['L1_EM15','',''], [PhysicsStream], ['RATE:EgammaMET', 'BW:Egamma'], -1, ['serial',-1,["e24_etcut_trkcut","xs30","xe30"]]],
        ['e24_etcut_trkcut_xs30_j15_perf_xe30_6dphi15_mt35_L1EM15_W-MT35_W-250RO2-XEHT-0_W-05DPHI-JXE-0_W-05DPHI-EM15XE', 'L1_EM15_W-MT35_W-250RO2-XEHT-0_W-05DPHI-JXE-0_W-05DPHI-EM15XE', ['L1_EM15','','',''],  [PhysicsStream], ['RATE:EgammaMET', 'BW:Egamma', 'BW:MET'], -1,['serial',-1,["e24_etcut_trkcut","xs30","j15_perf","xe30"]]],
        ['e24_etcut_trkcut_xs30_xe30_mt35_L1EM15_W-MT35_W-250RO2-XEHT-0_W-05DPHI-JXE-0_W-05DPHI-EM15XE', 'L1_EM15_W-MT35_W-250RO2-XEHT-0_W-05DPHI-JXE-0_W-05DPHI-EM15XE', ['L1_EM15','',''], [PhysicsStream], ['RATE:EgammaMET', 'BW:Egamma'], -1, ['serial',-1,["e24_etcut_trkcut","xs30","xe30"]]],


        #ATR-17327
        ['2g3_loose_dPhi15_L1DPHI-2EM3', 'L1_DPHI-2EM3', ['L1_2EM3'], [PhysicsStream],['RATE:SinglePhoton','BW:Egamma'],-1],

 
        # cut-based version of the following triggers staying in MC menu. The LH-based version kept in Physics menu. (ATR-14059)

        # photon+tri-jet trigger

        ['g45_tight_3j50noL1', 'L1_EM20VH', ['L1_EM20VH',''], [PhysicsStream], ['RATE:EgammaJet', 'BW:Egamma', 'BW:Jet'], -1,['serial',-1,["g45_tight","3j50noL1"]]],
        ['g75_tight_3j50noL1', 'L1_EM20VH', ['L1_EM20VH',''], [PhysicsStream], ['RATE:EgammaJet', 'BW:Egamma', 'BW:Jet'], -1,['serial',-1,["g75_tight","3j50noL1"]]],
        ['g75_tight_3j25noL1_L1EM20VHI', 'L1_EM20VHI', ['L1_EM20VHI',''], [PhysicsStream], ['RATE:EgammaJet', 'BW:Egamma', 'BW:Jet'], -1,['serial',-1,["g75_tight","3j25noL1_L1EM20VHI"]]],
        ['g75_tight_3j25noL1_L1EM22VHI', 'L1_EM22VHI', ['L1_EM22VHI',''], [PhysicsStream], ['RATE:EgammaJet', 'BW:Egamma', 'BW:Jet'], -1,['serial',-1,["g75_tight","3j25noL1_L1EM22VHI"]]],

        # photon + multijet ATR-17502
        ['g35_loose_5j45_0eta240', 'L1_4J15.0ETA25', ['L1_EM15VH','L1_4J15.0ETA25'], [PhysicsStream], ['RATE:EgammaJet', 'BW:Egamma', 'BW:Jet'], -1,['serial',-1,["g35_loose","5j45_0eta240"]]],
        ['g35_loose_6j45_0eta240', 'L1_4J15.0ETA25', ['L1_EM15VH','L1_4J15.0ETA25'], [PhysicsStream], ['RATE:EgammaJet', 'BW:Egamma', 'BW:Jet'], -1,['serial',-1,["g35_loose","6j45_0eta240"]]],


        ['j80_boffperf_split_L12J50_XE40','L1_2J50_XE40',  ['L1_2J50_XE40',''],  [PhysicsStream], ['RATE:JetMET', 'BW:MET', 'BW:Jet'], -1],
        ['j80_boffperf_split_xe70_L1J400ETA25_XE50','L1_J40.0ETA25_XE50',  ['L1_J40.0ETA25_XE50',''],  [PhysicsStream], ['RATE:JetMET', 'BW:MET', 'BW:Jet'], -1,['serial',-1,["j80_boffperf_split","xe70_L1J400ETA25_XE50"]]],
        ['j100_boffperf_split_L1XE60','L1_XE60',  ['L1_XE60',''],  [PhysicsStream], ['RATE:JetMET', 'BW:MET', 'BW:Jet'], -1],

      ['j80_bmv2c1060_split_L12J50_XE40','L1_2J50_XE40',  ['L1_2J50','XE40'],  [PhysicsStream], ['RATE:JetMET', 'BW:MET', 'BW:Jet'], -1],
      ['j100_bmv2c1070_split_L1XE60','L1_XE60',  ['L1_2J50',''],  [PhysicsStream], ['RATE:JetMET', 'BW:MET', 'BW:Jet'], -1],

        # 
        #  B-jet + hT
        #

        ['j55_boffperf_split_ht500_L14J20',  'L1_4J20',   ['L1_4J20', ''],   [PhysicsStream], ['RATE:MultiBJet',  'BW:BJet', 'BW:Jet'],-1,['serial',-1,[  'j55_boffperf_split', 'ht500_L14J20']]],


        ['2j45_bmv2c1060_split_2j35_0eta490_invm700','L1_HT150-J20s5.ETA31_MJJ-400', [], [PhysicsStream], ['RATE:MultiBJet',  'BW:BJet', 'BW:Jet'],-1,['serial',-1,[  '2j45_bmv2c1060_split', '2j35_0eta490_invm700']]],
        ['ht300_2j40_0eta490_invm700','L1_HT150-J20s5.ETA31_MJJ-400', [], [PhysicsStream], ['RATE:MultiBJet',  'BW:BJet', 'BW:Jet'],-1,['serial',-1,[  'ht300', '2j40_0eta490_invm700']]],

         ['2j45_bmv2c1060_split_2j35_0eta490_invm700_L1HT150-J20s5.ETA31_MJJ-400-CF','L1_HT150-J20s5.ETA31_MJJ-400-CF' , [], [PhysicsStream], ['RATE:MultiBJet',  'BW:BJet', 'BW:Jet'],-1,['serial',-1,[  '2j45_bmv2c1060_split', '2j35_0eta490_invm700']]],


        # jet+xe alternative triggers
        ['j80_xe100',               'L1_J40_XE50',['',''], [PhysicsStream], ['RATE:JetMET', 'BW:Jet', 'BW:MET'], -1,['serial',-1,["j80","xe100"]]],        
        ['j40_cleanT_xe75_L1XE60',    'L1_XE60', ['',''], [PhysicsStream], ['RATE:JetMET', 'BW:Jet'], -1, ['serial',-1,["j40_cleanT","xe75_L1XE60"]]],
        ['j30_0eta490_cleanT_xe80_L1XE60',    'L1_XE60', ['',''], [PhysicsStream], ['RATE:JetMET', 'BW:Jet'], -1, ['serial',-1,["j30_0eta490_cleanT","xe80_L1XE60"]]],
        ['j30_0eta490_cleanT_xe100_tc_lcw_L1XE70', 'L1_XE70', ['',''], [PhysicsStream], ['RATE:JetMET', 'BW:Jet'], -1, ['serial',-1,["j30_0eta490_cleanT","xe100_tc_lcw_L1XE70"]]],
        ['j60_cleanT_xe80_L1J40_XE50',                    'L1_J40_XE50', ['',''], [PhysicsStream], ['RATE:JetMET', 'BW:Jet'], -1, ['serial',-1,["j60_cleanT","xe80"]]],
        ['j60_cleanT_xe75_L1J40_XE50',                    'L1_J40_XE50', ['',''], [PhysicsStream], ['RATE:JetMET', 'BW:Jet'], -1, ['serial',-1,["j60_cleanT","xe75"]]],

        ['j80_cleanT_xe80_tc_lcw_2dphi05_L1XE50',         'L1_XE50', ['',''], [PhysicsStream], ['RATE:JetMET', 'BW:Jet'], -1, ['serial',-1,["j80_cleanT","xe80_tc_lcw_L1XE50"]]],
        ['j80_cleanT_xe85_tc_lcw_2dphi05_L1XE50',         'L1_XE50', ['',''], [PhysicsStream], ['RATE:JetMET', 'BW:Jet'], -1, ['serial',-1,["j80_cleanT","xe85_tc_lcw_L1XE50"]]],

        # ATR-11975
        ['j65_0eta490_j40_0eta490_invm250_xe80_L1XE70', 'L1_XE70', ['','',''], [PhysicsStream], ['RATE:JetMET', 'BW:Jet'], -1, ['serial',-1,["j65_0eta490","j40_0eta490_invm250","xe80_L1XE70"]]],


        # Tau + Electron
        # Low-threshold with jets
        ['e17_lhmedium_nod0_iloose_tau25_medium1_tracktwo',  'L1_EM15VHI_2TAU12IM_J25_3J12',['L1_EM15VHI','L1_TAU12IM'], [PhysicsStream], ['RATE:ElectronTau', 'BW:Tau', 'BW:Egamma'], -1,['serial',-1,["e17_lhmedium_nod0_iloose","tau25_medium1_tracktwo"]]],

        ['e17_lhmedium_ivarloose_tau25_medium1_tracktwo',  'L1_EM15VHI_2TAU12IM_J25_3J12',['L1_EM15VHI','L1_TAU12IM'], [PhysicsStream], ['RATE:ElectronTau', 'BW:Tau', 'BW:Egamma'], -1,['serial',-1,["e17_lhmedium_ivarloose","tau25_medium1_tracktwo"]]],

        # Those are somehow not working
        ['e17_lhmedium_iloose_tau25_perf_ptonly_L1EM15VHI_2TAU12IM', 'L1_EM15VHI_2TAU12IM',['L1_EM15VHI','L1_TAU12IM'], [PhysicsStream], ['RATE:ElectronTau', 'BW:Tau', 'BW:Egamma'], -1,['serial',-1,["e17_lhmedium_iloose","tau25_perf_ptonly"]]],
        ['e17_lhmedium_ivarloose_tau25_perf_ptonly_L1EM15VHI_2TAU12IM', 'L1_EM15VHI_2TAU12IM',['L1_EM15VHI','L1_TAU12IM'], [PhysicsStream], ['RATE:ElectronTau', 'BW:Tau', 'BW:Egamma'], -1,['serial',-1,["e17_lhmedium_ivarloose","tau25_perf_ptonly"]]],
        ['e17_lhmedium_tau25_medium1_tracktwo_L1EM15VHI_2TAU12IM',  'L1_EM15VHI_2TAU12IM',['L1_EM15VHI','L1_TAU12IM'], [PhysicsStream], ['RATE:ElectronTau', 'BW:Tau'], -1,['serial',-1,["e17_lhmedium","tau25_medium1_tracktwo"]]],
       
        #e+tau chains seeded by L1DR-EM15TAU12I which could be the primary e+tau chain with L1topo
        ### cannot do now until l1 item is defined
        ['e17_lhmedium_nod0_iloose_tau25_medium1_tracktwo_L1DR-EM15TAU12I',  'L1_DR-EM15TAU12I',['L1_EM15VHI','L1_TAU12IM'], [PhysicsStream], ['RATE:ElectronTau', 'BW:Tau'], -1,['serial',-1,["e17_lhmedium_nod0_iloose","tau25_medium1_tracktwo"]]],
        ['e17_lhmedium_nod0_ivarloose_tau25_medium1_tracktwo_L1DR-EM15TAU12I',  'L1_DR-EM15TAU12I',['L1_EM15VHI','L1_TAU12IM'], [PhysicsStream], ['RATE:ElectronTau', 'BW:Tau'], -1,['serial',-1,["e17_lhmedium_nod0_ivarloose","tau25_medium1_tracktwo"]]],

        ['e17_lhmedium_tau25_medium1_tracktwo_L1DR-EM15TAU12I',  'L1_DR-EM15TAU12I',['L1_EM15VHI','L1_TAU12IM'], [PhysicsStream], ['RATE:ElectronTau', 'BW:Tau'], -1,['serial',-1,["e17_lhmedium","tau25_medium1_tracktwo"]]],
        ['e17_lhmedium_nod0_tau25_medium1_tracktwo_L1DR-EM15TAU12I',  'L1_DR-EM15TAU12I',['L1_EM15VHI','L1_TAU12IM'], [PhysicsStream], ['RATE:ElectronTau', 'BW:Tau'], -1,['serial',-1,["e17_lhmedium_nod0","tau25_medium1_tracktwo"]]], 

        ['e17_lhmedium_iloose_tau25_medium1_tracktwo_L1EM15TAU12I-J25',  'L1_EM15TAU12I-J25',['L1_EM15VHI','L1_TAU12IM'], [PhysicsStream], ['RATE:ElectronTau', 'BW:Tau'], -1,['serial',-1,["e17_lhmedium_iloose","tau25_medium1_tracktwo"]]],

        ['e17_lhmedium_ivarloose_tau25_medium1_tracktwo_L1EM15TAU12I-J25',  'L1_EM15TAU12I-J25',['L1_EM15VHI','L1_TAU12IM'], [PhysicsStream], ['RATE:ElectronTau', 'BW:Tau'], -1,['serial',-1,["e17_lhmedium_ivarloose","tau25_medium1_tracktwo"]]],

	# L1topo e+tau+met
        ['e17_lhmedium_tau25_medium1_tracktwo_L1DR-EM15TAU12I-J25',  'L1_DR-EM15TAU12I-J25',['L1_EM15VHI','L1_TAU12IM'], [PhysicsStream], ['RATE:ElectronTau', 'BW:Tau'], -1,['serial',-1,["e17_lhmedium","tau25_medium1_tracktwo"]]],
        # Isolated variant
        ['e17_lhmedium_iloose_tau25_medium1_tracktwo_L1DR-EM15TAU12I-J25',  'L1_DR-EM15TAU12I-J25',['L1_EM15VHI','L1_TAU12IM'], [PhysicsStream], ['RATE:ElectronTau', 'BW:Tau'], -1,['serial',-1,["e17_lhmedium_iloose","tau25_medium1_tracktwo"]]],


        # L1Topo EM+TAU Physics
        ['e17_lhmedium_nod0_tau25_medium1_tracktwo_L1DR-EM15TAU12I-J25',  'L1_DR-EM15TAU12I-J25',['L1_EM15VHI','L1_TAU12IM'], [PhysicsStream], ['RATE:ElectronTau', 'BW:Tau'], -1,['serial',-1,["e17_lhmedium_nod0","tau25_medium1_tracktwo"]]],

	# tau+ muon chains   
        # L1Topo MU+TAU+J
        ['mu14_tau25_medium1_tracktwo_L1DR-MU10TAU12I_TAU12I-J25',  'L1_DR-MU10TAU12I_TAU12I-J25',['L1_MU10','L1_TAU12IM'], [PhysicsStream], ['RATE:MuonTau', 'BW:Tau'], -1,['serial',-1,["mu14","tau25_medium1_tracktwo"]]],
        ['mu14_tau25_medium1_tracktwo_L1MU10_TAU12I-J25',  'L1_MU10_TAU12I-J25',['L1_MU10','L1_TAU12IM'], [PhysicsStream], ['RATE:MuonTau', 'BW:Tau'], -1,['serial',-1,["mu14","tau25_medium1_tracktwo"]]],
	
        # Also somehow not working...
        ['mu14_iloose_tau25_perf_ptonly_L1MU10_TAU12IM',      'L1_MU10_TAU12IM',['L1_MU10','L1_TAU12IM'], [PhysicsStream], ['RATE:MuonTau', 'BW:Tau', 'BW:Muon'], -1,['serial',-1,["mu14_iloose","tau25_perf_ptonly"]]],        
        ['mu14_ivarloose_tau25_perf_ptonly_L1MU10_TAU12IM',      'L1_MU10_TAU12IM',['L1_MU10','L1_TAU12IM'], [PhysicsStream], ['RATE:MuonTau', 'BW:Tau', 'BW:Muon'], -1,['serial',-1,["mu14_ivarloose","tau25_perf_ptonly"]]],        

	#  2015 version of the tau+photon chains
        ['g35_medium_tau25_perf_tracktwo_L1TAU12',     'L1_EM22VHI', ['L1_EM22VHI','L1_TAU12'], [PhysicsStream], ['RATE:TauGamma', 'BW:Tau', 'BW:Egamma'], -1,['serial',-1,["g35_medium","tau25_perf_tracktwo_L1TAU12"]]],

        ['g35_medium_tau25_dikaon_tracktwo_L1TAU12',     'L1_EM22VHI', ['L1_EM22VHI','L1_TAU12'], [PhysicsStream], ['RATE:TauGamma', 'BW:Tau', 'BW:Egamma'], -1,['serial',-1,["g35_medium","tau25_dikaon_tracktwo_L1TAU12"]]],
        ['g35_medium_tau35_dikaon_tracktwo_L1TAU12',     'L1_EM22VHI', ['L1_EM22VHI','L1_TAU12'], [PhysicsStream], ['RATE:TauGamma', 'BW:Tau', 'BW:Egamma'], -1,['serial',-1,["g35_medium","tau35_dikaon_tracktwo_L1TAU12"]]],
        ['g35_medium_tau25_dikaontight_tracktwo_L1TAU12',     'L1_EM22VHI', ['L1_EM22VHI','L1_TAU12'], [PhysicsStream], ['RATE:TauGamma', 'BW:Tau', 'BW:Egamma'], -1,['serial',-1,["g35_medium","tau25_dikaontight_tracktwo_L1TAU12"]]],
        ['g35_medium_tau35_dikaontight_tracktwo_L1TAU12',     'L1_EM22VHI', ['L1_EM22VHI','L1_TAU12'], [PhysicsStream], ['RATE:TauGamma', 'BW:Tau', 'BW:Egamma'],-1,['serial',-1,["g35_medium","tau35_dikaontight_tracktwo_L1TAU12"]]],

        #old g+tau chains (2016, ATR-16266)
        #tau+photon (ATR-13061)
        ['g35_medium_tau25_dikaonmasstight_tracktwo_L1TAU12',     'L1_EM22VHI', ['L1_EM22VHI','L1_TAU12'], [PhysicsStream], ['RATE:TauGamma', 'BW:Tau', 'BW:Egamma'], -1,['serial',-1,["g35_medium","tau25_dikaonmasstight_tracktwo_L1TAU12"]]],
        ['g35_medium_tau35_dikaonmasstight_tracktwo_L1TAU12',     'L1_EM22VHI', ['L1_EM22VHI','L1_TAU12'], [PhysicsStream], ['RATE:TauGamma', 'BW:Tau', 'BW:Egamma'], -1,['serial',-1,["g35_medium","tau35_dikaonmasstight_tracktwo_L1TAU12"]]],
        ['g35_medium_tau25_dikaonmass_tracktwo_L1TAU12',     'L1_EM22VHI', ['L1_EM22VHI','L1_TAU12'], [PhysicsStream], ['RATE:TauGamma', 'BW:Tau', 'BW:Egamma'], -1,['serial',-1,["g35_medium","tau25_dikaonmass_tracktwo_L1TAU12"]]],
        ['g35_medium_tau35_dikaonmass_tracktwo_L1TAU12',     'L1_EM22VHI', ['L1_EM22VHI','L1_TAU12'], [PhysicsStream], ['RATE:TauGamma', 'BW:Tau', 'BW:Egamma'], -1,['serial',-1,["g35_medium","tau35_dikaonmass_tracktwo_L1TAU12"]]],
        ['g35_medium_L1EM24VHI_tau25_dikaonmasstight_tracktwo_L1TAU12',     'L1_EM24VHI', ['L1_EM24VHI','L1_TAU12'], [PhysicsStream], ['RATE:TauGamma', 'BW:Tau', 'BW:Egamma'], -1,['serial',-1,["g35_medium_L1EM24VHI","tau25_dikaonmasstight_tracktwo_L1TAU12"]]],
        ['g35_medium_L1EM24VHI_tau25_dikaonmass_tracktwo_L1TAU12',     'L1_EM24VHI', ['L1_EM24VHI','L1_TAU12'], [PhysicsStream], ['RATE:TauGamma', 'BW:Tau', 'BW:Egamma'], -1,['serial',-1,["g35_medium_L1EM24VHI","tau25_dikaonmass_tracktwo_L1TAU12"]]],
        ['g35_medium_L1EM24VHI_tau35_dikaonmass_tracktwo_L1TAU12',     'L1_EM24VHI', ['L1_EM24VHI','L1_TAU12'], [PhysicsStream], ['RATE:TauGamma', 'BW:Tau', 'BW:Egamma'], -1,['serial',-1,["g35_medium_L1EM24VHI","tau35_dikaonmass_tracktwo_L1TAU12"]]],
        #tau + photon (ATR-13841)
        ['g35_medium_tau25_dipion1_tracktwo_L1TAU12',     'L1_EM22VHI', ['L1_EM22VHI','L1_TAU12'], [PhysicsStream], ['RATE:TauGamma', 'BW:Tau', 'BW:Egamma'], -1,['serial',-1,["g35_medium","tau25_dipion1_tracktwo_L1TAU12"]]],
        ['g35_medium_tau35_dipion1loose_tracktwo_L1TAU12',     'L1_EM22VHI', ['L1_EM22VHI','L1_TAU12'], [PhysicsStream], ['RATE:TauGamma', 'BW:Tau', 'BW:Egamma'], -1,['serial',-1,["g35_medium","tau35_dipion1loose_tracktwo_L1TAU12"]]],
        ['g35_medium_tau25_dipion2_tracktwo_L1TAU12',     'L1_EM22VHI', ['L1_EM22VHI','L1_TAU12'], [PhysicsStream], ['RATE:TauGamma', 'BW:Tau', 'BW:Egamma'], -1,['serial',-1,["g35_medium","tau25_dipion2_tracktwo_L1TAU12"]]],
        ['g35_medium_tau35_dipion2_tracktwo_L1TAU12',     'L1_EM22VHI', ['L1_EM22VHI','L1_TAU12'], [PhysicsStream], ['RATE:TauGamma', 'BW:Tau', 'BW:Egamma'], -1,['serial',-1,["g35_medium","tau35_dipion2_tracktwo_L1TAU12"]]],
        ['g35_medium_tau25_kaonpi1_tracktwo_L1TAU12',     'L1_EM22VHI', ['L1_EM22VHI','L1_TAU12'], [PhysicsStream], ['RATE:TauGamma', 'BW:Tau', 'BW:Egamma'], -1,['serial',-1,["g35_medium","tau25_kaonpi1_tracktwo_L1TAU12"]]],
        ['g35_medium_tau35_kaonpi1_tracktwo_L1TAU12',     'L1_EM22VHI', ['L1_EM22VHI','L1_TAU12'], [PhysicsStream], ['RATE:TauGamma', 'BW:Tau', 'BW:Egamma'], -1,['serial',-1,["g35_medium","tau35_kaonpi1_tracktwo_L1TAU12"]]],
        ['g35_medium_tau25_kaonpi2_tracktwo_L1TAU12',     'L1_EM22VHI', ['L1_EM22VHI','L1_TAU12'], [PhysicsStream], ['RATE:TauGamma', 'BW:Tau', 'BW:Egamma'], -1,['serial',-1,["g35_medium","tau25_kaonpi2_tracktwo_L1TAU12"]]],
        ['g35_medium_tau35_kaonpi2_tracktwo_L1TAU12',     'L1_EM22VHI', ['L1_EM22VHI','L1_TAU12'], [PhysicsStream], ['RATE:TauGamma', 'BW:Tau', 'BW:Egamma'], -1,['serial',-1,["g35_medium","tau35_kaonpi2_tracktwo_L1TAU12"]]],
        ['g35_medium_L1EM24VHI_tau25_dipion1_tracktwo_L1TAU12',     'L1_EM24VHI', ['L1_EM24VHI','L1_TAU12'], [PhysicsStream], ['RATE:TauGamma', 'BW:Tau', 'BW:Egamma'], -1,['serial',-1,["g35_medium_L1EM24VHI","tau25_dipion1_tracktwo_L1TAU12"]]],
        ['g35_medium_L1EM24VHI_tau35_dipion1loose_tracktwo_L1TAU12',     'L1_EM24VHI', ['L1_EM24VHI','L1_TAU12'], [PhysicsStream], ['RATE:TauGamma', 'BW:Tau', 'BW:Egamma'], -1,['serial',-1,["g35_medium_L1EM24VHI","tau35_dipion1loose_tracktwo_L1TAU12"]]],
        ['g35_medium_L1EM24VHI_tau25_dipion2_tracktwo_L1TAU12',     'L1_EM24VHI', ['L1_EM24VHI','L1_TAU12'], [PhysicsStream], ['RATE:TauGamma', 'BW:Tau', 'BW:Egamma'], -1,['serial',-1,["g35_medium_L1EM24VHI","tau25_dipion2_tracktwo_L1TAU12"]]],
        ['g35_medium_L1EM24VHI_tau35_dipion2_tracktwo_L1TAU12',     'L1_EM24VHI', ['L1_EM24VHI','L1_TAU12'], [PhysicsStream], ['RATE:TauGamma', 'BW:Tau', 'BW:Egamma'], -1,['serial',-1,["g35_medium_L1EM24VHI","tau35_dipion2_tracktwo_L1TAU12"]]],
        ['g35_medium_L1EM24VHI_tau25_kaonpi1_tracktwo_L1TAU12',     'L1_EM24VHI', ['L1_EM24VHI','L1_TAU12'], [PhysicsStream], ['RATE:TauGamma', 'BW:Tau', 'BW:Egamma'], -1,['serial',-1,["g35_medium_L1EM24VHI","tau25_kaonpi1_tracktwo_L1TAU12"]]],
        ['g35_medium_L1EM24VHI_tau35_kaonpi1_tracktwo_L1TAU12',     'L1_EM24VHI', ['L1_EM24VHI','L1_TAU12'], [PhysicsStream], ['RATE:TauGamma', 'BW:Tau', 'BW:Egamma'], -1,['serial',-1,["g35_medium_L1EM24VHI","tau35_kaonpi1_tracktwo_L1TAU12"]]],
        ['g35_medium_L1EM24VHI_tau25_kaonpi2_tracktwo_L1TAU12',     'L1_EM24VHI', ['L1_EM24VHI','L1_TAU12'], [PhysicsStream], ['RATE:TauGamma', 'BW:Tau', 'BW:Egamma'], -1,['serial',-1,["g35_medium_L1EM24VHI","tau25_kaonpi2_tracktwo_L1TAU12"]]],
        ['g35_medium_L1EM24VHI_tau35_kaonpi2_tracktwo_L1TAU12',     'L1_EM24VHI', ['L1_EM24VHI','L1_TAU12'], [PhysicsStream], ['RATE:TauGamma', 'BW:Tau', 'BW:Egamma'], -1,['serial',-1,["g35_medium_L1EM24VHI","tau35_kaonpi2_tracktwo_L1TAU12"]]],        

        # photon+pion (ATR-13525)
        ['g35_medium_tau25_singlepion_tracktwo_L1TAU12',     'L1_EM22VHI', ['L1_EM22VHI','L1_TAU12'], [PhysicsStream], ['RATE:TauGamma', 'BW:Tau', 'BW:Egamma'], -1,['serial',-1,["g35_medium","tau25_singlepion_tracktwo_L1TAU12"]]],
        ['g35_medium_tau25_singlepiontight_tracktwo_L1TAU12',     'L1_EM22VHI', ['L1_EM22VHI','L1_TAU12'], [PhysicsStream], ['RATE:TauGamma', 'BW:Tau', 'BW:Egamma'], -1,['serial',-1,["g35_medium","tau25_singlepiontight_tracktwo_L1TAU12"]]],
        ['g35_medium_L1EM24VHI_tau25_singlepion_tracktwo_L1TAU12',     'L1_EM24VHI', ['L1_EM24VHI','L1_TAU12'], [PhysicsStream], ['RATE:TauGamma', 'BW:Tau', 'BW:Egamma'], -1,['serial',-1,["g35_medium_L1EM24VHI","tau25_singlepion_tracktwo_L1TAU12"]]],
        ['g35_medium_L1EM24VHI_tau25_singlepiontight_tracktwo_L1TAU12',     'L1_EM24VHI', ['L1_EM24VHI','L1_TAU12'], [PhysicsStream], ['RATE:TauGamma', 'BW:Tau', 'BW:Egamma'], -1,['serial',-1,["g35_medium_L1EM24VHI","tau25_singlepiontight_tracktwo_L1TAU12"]]],
        # ATR-14643
        ['g25_medium_tau25_dikaonmasstight_tracktwo_60mVis10000','L1_EM22VHI', ['L1_EM22VHI','L1_TAU12'], [PhysicsStream], ['RATE:TauGamma', 'BW:Tau', 'BW:Egamma'], -1,['serial',-1,['g25_medium','tau25_dikaonmasstight_tracktwo'],False]],
        ['g25_medium_L1EM24VHI_tau25_dikaonmasstight_tracktwo_60mVis10000','L1_EM24VHI', ['L1_EM24VHI','L1_TAU12'], [PhysicsStream], ['RATE:TauGamma', 'BW:Tau', 'BW:Egamma'], -1,['serial',-1,['g25_medium_L1EM24VHI','tau25_dikaonmasstight_tracktwo'],False] ],
        
        # VBF triggers
        ['g25_loose_2j40_0eta490_3j25_0eta490_invm700', 'L1_EM22VHI', ['L1_EM22VHI','',''], [PhysicsStream], ['RATE:EgammaJet', 'BW:Egamma', 'BW:Jet'], -1,['serial',-1,["g25_loose","2j40_0eta490","3j25_0eta490_invm700"]]],
        ['g25_loose_L1EM20VH_2j40_0eta490_3j25_0eta490_invm700', 'L1_EM20VH', ['L1_EM20VH','',''], [PhysicsStream], ['RATE:EgammaJet', 'BW:Egamma', 'BW:Jet'], -1,['serial',-1,["g25_loose_L1EM20VH","2j40_0eta490","3j25_0eta490_invm700"]]],
####	
        ['g25_medium_L1EM22VHI_j35_0eta490_boffperf_split_3j35_0eta490_invm700', 'L1_EM22VHI', ['L1_EM22VHI', '', ''], [PhysicsStream], ['RATE:EgammaJet', 'BW:BJet','BW:Egamma'],-1,['serial',-1,['g25_medium_L1EM22VHI', 'j35_0eta490_boffperf_split','3j35_0eta490_invm700']]],
        ['g25_medium_L1EM22VHI_2j35_0eta490_boffperf_split_2j35_0eta490', 'L1_EM22VHI', ['L1_EM22VHI', '', ''], [PhysicsStream], ['RATE:EgammaJet', 'BW:BJet','BW:Egamma'],-1,['serial',-1,['g25_medium_L1EM22VHI', '2j35_0eta490_boffperf_split','2j35_0eta490']]],


        ### ATR-15062 L1Topo
#        ['g20_tight_icalovloose_j35_0eta490_bmv2c1077_3j35_0eta490_invm500', 'L1_EM18VHI_MJJ-300', ['','',''], [PhysicsStream], ['RATE:EgammaJet', 'BW:Egamma', 'BW:Jet'], -1,['serial',-1,["g20_tight_icalovloose","j35_0eta490_bmv2c1077","3j35_0eta490_invm500"]]],
        ['g20_tight_icalovloose_4j35_0eta490_invm500', 'L1_EM18VHI_MJJ-300', ['',''], [PhysicsStream], ['RATE:EgammaJet', 'BW:Egamma', 'BW:Jet'], -1,['serial',-1,["g20_tight_icalovloose","4j35_0eta490_invm500"]]],

        ### ATR-15062 Non-L1Topo
#        ['g27_medium_L1EM24VHI_2j25_0eta490_bmv2c1077_2j25_0eta490_invm500', 'L1_EM24VHI', ['L1_EM24VHI','',''], [PhysicsStream], ['RATE:EgammaJet', 'BW:Egamma', 'BW:Jet'], -1,['serial',-1,["g27_medium_L1EM24VHI","2j25_0eta490_bmv2c1077","2j25_0eta490_invm500"]]],


        ['j80_bmv2c1077_split_L12J50_XE40','L1_2J50_XE40',  ['L1_2J50_XE40',''],  [PhysicsStream], ['RATE:JetMET', 'BW:MET', 'BW:Jet'], -1],
        ['j80_bmv2c1077_split_L1J40_XE60','L1_J40_XE60',  ['L1_J40_XE60',''],  [PhysicsStream], ['RATE:JetMET', 'BW:MET', 'BW:Jet'], -1],
        ['j80_bmv2c1077_split_L1J40_XE50','L1_J40_XE50',  ['L1_J40_XE50',''],  [PhysicsStream], ['RATE:JetMET', 'BW:MET', 'BW:Jet'], -1],
 
        ['j80_bmv2c1077_split_L1J400ETA25_XE50','L1_J40.0ETA25_XE50',  ['L1_J40.0ETA25_XE50',''],  [PhysicsStream], ['RATE:JetMET', 'BW:MET', 'BW:Jet'], -1],
 
        ['j80_bmv2c1077_split_L1XE60','L1_XE60',  ['L1_XE60',''],  [PhysicsStream], ['RATE:JetMET', 'BW:MET', 'BW:Jet'], -1],
        ['2j30_bmv2c1085_split_L12J15_XE55','L1_2J15_XE55',  ['L1_2J15','XE55'],  [PhysicsStream], ['RATE:JetMET', 'BW:MET', 'BW:Jet'], -1],
 
        ['j80_boffperf_split_L1J40_XE60','L1_J40_XE60',  ['L1_J40_XE60',''],  [PhysicsStream], ['RATE:JetMET', 'BW:MET', 'BW:Jet'], -1],
        ['j80_boffperf_split_L1J40_XE50','L1_J40_XE50',  ['L1_J40_XE50',''],  [PhysicsStream], ['RATE:JetMET', 'BW:MET', 'BW:Jet'], -1],
 
        ['j80_boffperf_split_L1J400ETA25_XE50','L1_J40.0ETA25_XE50',  ['L1_J40.0ETA25_XE50',''],  [PhysicsStream], ['RATE:JetMET', 'BW:MET', 'BW:Jet'], -1],
 
        ['j80_boffperf_split_L1XE60','L1_XE60',  ['L1_XE60',''],  [PhysicsStream], ['RATE:JetMET', 'BW:MET', 'BW:Jet'], -1],
        ['2j30_boffperf_split_L12J15_XE55','L1_2J15_XE55',  ['L1_2J15','XE55'],  [PhysicsStream], ['RATE:JetMET', 'BW:MET', 'BW:Jet'], -1],
 
#        ['j80_boffperf_L12J50_XE40','L1_2J50_XE40',  ['L1_2J50_XE40',''],  [PhysicsStream], ['RATE:JetMET', 'BW:MET', 'BW:Jet'], -1],
#        ['j80_boffperf_L1J40_XE60','L1_J40_XE60',  ['L1_J40_XE60',''],  [PhysicsStream], ['RATE:JetMET', 'BW:MET', 'BW:Jet'], -1],
#        ['j80_boffperf_L1J40_XE50','L1_J40_XE50',  ['L1_J40_XE50',''],  [PhysicsStream], ['RATE:JetMET', 'BW:MET', 'BW:Jet'], -1],
 
#        ['j80_boffperf_L1J400ETA25_XE50','L1_J40.0ETA25_XE50',  ['L1_J40.0ETA25_XE50',''],  [PhysicsStream], ['RATE:JetMET', 'BW:MET', 'BW:Jet'], -1],
 
#        ['j80_boffperf_L1XE60','L1_XE60',  ['L1_XE60',''],  [PhysicsStream], ['RATE:JetMET', 'BW:MET', 'BW:Jet'], -1],
#        ['2j30_boffperf_L12J15_XE55','L1_2J15_XE55',  ['L1_2J15','XE55'],  [PhysicsStream], ['RATE:JetMET', 'BW:MET', 'BW:Jet'], -1],

        ['2j55_boffperf_split_ht300_L1J100',  'L1_J100',   ['L1_J100', ''],   [PhysicsStream], ['RATE:MultiBJet',  'BW:BJet', 'BW:Jet'],-1,['serial',-1,['2j55_boffperf_split', 'ht300_L1J100']]],
        ['j55_boffperf_split_ht500_L1J100',  'L1_J100',   ['L1_J100', ''],   [PhysicsStream], ['RATE:MultiBJet',  'BW:BJet', 'BW:Jet'],-1,['serial',-1,['j55_boffperf_split', 'ht500_L1J100']]],

        # More b-jet triggers please
        ['j80_bmv2c1060_split_xe80_mht_L1XE60','L1_XE60',[],[PhysicsStream], ['RATE:MultiBJet', 'BW:BJet'], -1,['serial',-1,['j80_bmv2c1060_split','xe80_mht_L1XE60']]],
        
        #ATR-15044
        ['j80_0eta240_j60_j45_320eta490_AND_2j45_bmv2c1070_split_L1J40.0ETA25_2J30_J20.31ETA49','L1_J40.0ETA25_2J30_J20.31ETA49',[],[PhysicsStream], ['RATE:MultiBJet', 'BW:BJet'], -1,['serial',-1,['j80_0eta240','j60','j45_320eta490_AND','2j45_bmv2c1070_split']]],




        ['j40_0eta490_j30_0eta490_deta25_xe80',    'L1_XE60', ['','',''], [PhysicsStream], ['RATE:JetMET', 'BW:Jet'], -1, ['serial',-1,["j40_0eta490","j30_0eta490_deta25","xe80"]]],
        ['j40_0eta490_j30_0eta490_deta25_xe80_tc_lcw',     'L1_XE60', ['','',''], [PhysicsStream], ['RATE:JetMET', 'BW:Jet'], -1, ['serial',-1,["j40_0eta490","j30_0eta490_deta25","xe80_tc_lcw"]]],
        ['j65_0eta490_j40_0eta490_invm250_xe80',   'L1_XE60', ['','',''], [PhysicsStream], ['RATE:JetMET', 'BW:Jet'], -1, ['serial',-1,["j65_0eta490","j40_0eta490_invm250","xe80"]]],

        ['2j40_0eta490_invm250_xe80',    'L1_XE60', ['',''], [PhysicsStream], ['RATE:JetMET', 'BW:Jet'], -1, ['serial',-1,["2j40_0eta490_invm250","xe80"]]],

        ['j50_0eta490_j30_0eta490_deta30_xe80_L1J40_XE50',       'L1_J40_XE50',['','',''], [PhysicsStream], ['RATE:JetMET', 'BW:Jet'], -1,['serial',-1,["j50_0eta490","j30_0eta490_deta30","xe80"]]],

        ['j40_0eta490_j30_0eta490_deta25_xe60',       'L1_XE60',['','',''], [PhysicsStream], ['RATE:JetMET', 'BW:Jet'], -1,['serial',-1,["j40_0eta490","j30_0eta490_deta25","xe60"]]],


        # testing jet chains from new topo item
        ['j40_0eta490_xe80_1dphi10_L1DPHI-AJ20s2XE50', 'L1_DPHI-AJ20s2XE50', ['',''], [PhysicsStream], ['RATE:JetMET', 'BW:Jet'], -1,['serial',-1,["j40_0eta490","xe80" ]]],
        ['2j30_0eta490_deta25_xe80_L1DPHI-AJ20s2XE50', 'L1_DPHI-AJ20s2XE50', ['',''], [PhysicsStream], ['RATE:JetMET', 'BW:Jet'], -1,['serial',-1,["2j30_0eta490_deta25","xe80" ]]],
        ['2j30_0eta490_deta35_xe80_tc_lcw_L1DPHI-AJ20s2XE50', 'L1_DPHI-AJ20s2XE50', ['',''], [PhysicsStream], ['RATE:JetMET', 'BW:Jet'], -1,['serial',-1,["2j30_0eta490_deta35","xe80_tc_lcw" ]]],

        ['2j30_0eta490_deta35_xe60_L1DPHI-AJ20s2XE50', 'L1_DPHI-AJ20s2XE50', ['',''], [PhysicsStream], ['RATE:JetMET', 'BW:Jet'], -1,['serial',-1,["2j30_0eta490_deta35","xe60" ]]],
        

        ['2j55_bmv2c1060_split_ht300_L14J20', 'L1_4J20', [], [PhysicsStream], ['RATE:MultiBJet', 'BW:BJet'], -1,['serial',-1,['2j55_bmv2c1060_split', 'ht300_L14J20']]],


        # pp reference run
        ['mu4_j25_dr05', 'L1_MU4',     ['L1_MU4', ''], [PhysicsStream], ['RATE:MuonBJet', 'BW:BJet'], -1,['serial',-1,['mu4', 'j25'] ]],

        # #supporting triggers
        ['mu4_j15_dr05', 'L1_MU4',     ['L1_MU4', ''], [PhysicsStream], ['RATE:MuonBJet', 'BW:BJet'], -1,['serial',-1,['mu4', 'j15'] ]],
        ['mu4_j35_dr05', 'L1_MU4',     ['L1_MU4', ''], [PhysicsStream], ['RATE:MuonBJet', 'BW:BJet'], -1,['serial',-1,['mu4', 'j35'] ]],
 
        ['mu6_j85_dr05',  'L1_MU6_J20', ['L1_MU6', ''], [PhysicsStream], ['RATE:MuonBJet', 'BW:BJet'], -1,['serial',-1,['mu6', 'j85'] ]], 
        ['mu6_j110_dr05', 'L1_MU6_J20', ['L1_MU6', ''], [PhysicsStream], ['RATE:MuonBJet', 'BW:BJet'], -1,['serial',-1,['mu6', 'j110'] ]],
        ['mu6_j150_dr05', 'L1_MU6_J40', ['L1_MU6', ''], [PhysicsStream], ['RATE:MuonBJet', 'BW:BJet'], -1,['serial',-1,['mu6', 'j150'] ]],
        ['mu6_j175_dr05', 'L1_MU6_J40', ['L1_MU6', ''], [PhysicsStream], ['RATE:MuonBJet', 'BW:BJet'], -1,['serial',-1,['mu6', 'j175']]],
        ['mu6_j260_dr05', 'L1_MU6_J75', ['L1_MU6', ''], [PhysicsStream], ['RATE:MuonBJet', 'BW:BJet'], -1,['serial',-1,['mu6', 'j260'] ]],
        ['mu6_j320_dr05', 'L1_MU6_J75', ['L1_MU6', ''], [PhysicsStream], ['RATE:MuonBJet', 'BW:BJet'], -1,['serial',-1,['mu6', 'j320'] ]],
        ['mu6_j400_dr05', 'L1_MU6_J75', ['L1_MU6', ''], [PhysicsStream], ['RATE:MuonBJet', 'BW:BJet'], -1,['serial',-1,['mu6', 'j400'] ]],


        # Extra calibration items seeded from L1Topo
        ['mu4_j55_boffperf_split_dr05_dz02_L1BTAG-MU4J15', 'L1_BTAG-MU4J15', ['L1_MU4', ''], [PhysicsStream], ['RATE:MuonBJet', 'BW:BJet'], -1,['serial',-1,['mu4', 'j55_boffperf_split'] ], False],
        ['mu6_j110_boffperf_split_dr05_dz02_L1BTAG-MU6J20', 'L1_BTAG-MU6J20', ['L1_MU6', ''], [PhysicsStream], ['RATE:MuonBJet', 'BW:BJet'], -1,['serial',-1,['mu6', 'j110_boffperf_split'] ], False],
        ['mu6_j150_boffperf_split_dr05_dz02_L1BTAG-MU6J20', 'L1_BTAG-MU6J20', ['L1_MU6', ''], [PhysicsStream], ['RATE:MuonBJet', 'BW:BJet'], -1,['serial',-1,['mu6', 'j150_boffperf_split'] ], False],
        ['mu6_j175_boffperf_split_dr05_dz02_L1BTAG-MU6J20', 'L1_BTAG-MU6J20', ['L1_MU6', ''], [PhysicsStream], ['RATE:MuonBJet', 'BW:BJet'], -1,['serial',-1,['mu6', 'j175_boffperf_split'] ], False],
        ['mu6_j260_boffperf_split_dr05_dz02_L1BTAG-MU6J20', 'L1_BTAG-MU6J20', ['L1_MU6', ''], [PhysicsStream], ['RATE:MuonBJet', 'BW:BJet'], -1,['serial',-1,['mu6', 'j260_boffperf_split'] ], False],
        ['mu6_j320_boffperf_split_dr05_dz02_L1BTAG-MU6J20', 'L1_BTAG-MU6J20', ['L1_MU6', ''], [PhysicsStream], ['RATE:MuonBJet', 'BW:BJet'], -1,['serial',-1,['mu6', 'j320_boffperf_split'] ], False],
        ['mu6_j400_boffperf_split_dr05_dz02_L1BTAG-MU6J20', 'L1_BTAG-MU6J20', ['L1_MU6', ''], [PhysicsStream], ['RATE:MuonBJet', 'BW:BJet'], -1,['serial',-1,['mu6', 'j400_boffperf_split'] ], False],


        # Jet + MET
        ['j40_cleanT_xe80_L1XE50',    'L1_XE50', ['',''], [PhysicsStream], ['RATE:JetMET', 'BW:Jet'], -1, ['serial',-1,["j40_cleanT","xe80_L1XE50"]]],

        # LLP chains
        ['j30_jes_cleanLLP_PS_llp_L1TAU30',             'L1_TAU30',             [], [PhysicsStream], ['RATE:SingleJet', 'BW:Jet'], -1],
        ['j30_jes_cleanLLP_PS_llp_L1TAU40',             'L1_TAU40',             [], [PhysicsStream], ['RATE:SingleJet', 'BW:Jet'], -1],

        ['j30_jes_cleanLLP_PS_llp_pufix_L1TAU100',      'L1_TAU100',             [], [PhysicsStream], ['RATE:SingleJet', 'BW:Jet'], -1],
        ['j30_jes_cleanLLP_PS_llp_pufix_noiso_L1TAU100','L1_TAU100',             [], [PhysicsStream], ['RATE:SingleJet', 'BW:Jet'], -1],

        ['j30_jes_cleanLLP_PS_llp_pufix_L1LLP-NOMATCH', 'L1_LLP-NOMATCH',       [], [PhysicsStream], ['RATE:SingleJet', 'BW:Jet'], -1, False],
        ['j30_jes_cleanLLP_PS_llp_pufix_noiso_L1LLP-NOMATCH', 'L1_LLP-NOMATCH',       [], [PhysicsStream], ['RATE:SingleJet', 'BW:Jet'], -1, False],

        ['j30_jes_cleanLLP_PS_llp_pufix_L1LLP-RO',       'L1_LLP-RO',       [], [PhysicsStream], ['RATE:SingleJet', 'BW:Jet'], -1, False],
        ['j30_jes_cleanLLP_PS_llp_pufix_noiso_L1LLP-RO', 'L1_LLP-RO',       [], [PhysicsStream], ['RATE:SingleJet', 'BW:Jet'], -1, False],

        ['j0_muvtx',                    'L1_2MU10',            [], [PhysicsStream], ['RATE:MuonJet','BW:Muon', 'BW:Jet'], -1],
        ['j0_muvtx_noiso',              'L1_2MU10',            [], [PhysicsStream], ['RATE:MuonJet','BW:Muon', 'BW:Jet'], -1],


        # reversed calo-ratio triggers
        ['j250_jes_cleanLLP_PS_revllp_L1TAU100',             'L1_TAU100',             [], [PhysicsStream], ['RATE:SingleJet', 'BW:Jet'], -1],
        ['j230_jes_cleanLLP_PS_revllp_L1TAU100',             'L1_TAU100',             [], [PhysicsStream], ['RATE:SingleJet', 'BW:Jet'], -1],
        ['j200_jes_cleanLLP_PS_revllp_trkiso_L1TAU100',             'L1_TAU100',             [], [PhysicsStream], ['RATE:SingleJet', 'BW:Jet'], -1],


        ['e26_lhtight_iloose_2j35_boffperf_split', 'L1_EM22VHI', ['L1_EM22VHI', ''], [PhysicsStream], ['RATE:EgammaJet', 'BW:BJet'],-1,['serial',-1,['e26_lhtight_iloose', '2j35_boffperf_split']]],		


        #VBF +photon
        ['mu6_2j40_0eta490_invm1000_L1MU6_J30.0ETA49_2J20.0ETA49', 'L1_MU6_J30.0ETA49_2J20.0ETA49', ['L1_MU6',''], [PhysicsStream], ['RATE:MuonJet', 'BW:Muon', 'BW:Jet'], -1, ['serial',-1,["mu6","2j40_0eta490_invm1000"]]],


        # 4-jet items (VBF H->bb, hh->bbbb)
        ['mu4_j40_dr05_3j40_L14J20', 'L1_4J20', ['L1_MU4', '', ''], [PhysicsStream], ['RATE:MuonBJet', 'BW:BJet'], -1,['serial',-1,['mu4', 'j40', '3j40'] ]],

        # 
        #  B-jet + hT
        #
        
        ['2j55_bmv2c1077_split_ht300_L14J20',              'L1_4J20',   ['L1_4J20', ''],   [PhysicsStream], ['RATE:MultiBJet',  'BW:BJet', 'BW:Jet'],-1,['serial',-1,['2j55_bmv2c1077_split', 'ht300_L14J20']]],
        ['j55_bmv2c1077_split_ht500_L14J20',              'L1_4J20',   ['L1_4J20', ''],   [PhysicsStream], ['RATE:MultiBJet',  'BW:BJet', 'BW:Jet'],-1,['serial',-1,[ 'ht500_L14J20', 'j55_bmv2c1077_split']]],

        ['2j55_bmv2c1070_split_ht300_L14J20',  'L1_4J20',   ['L1_4J20', ''],   [PhysicsStream], ['RATE:MultiBJet',  'BW:BJet', 'BW:Jet'],-1,['serial',-1,[ '2j55_bmv2c1070_split', 'ht300_L14J20']]],
        ['j55_bmv2c1070_split_ht500_L14J20',              'L1_4J20',   ['L1_4J20', ''],   [PhysicsStream], ['RATE:MultiBJet',  'BW:BJet', 'BW:Jet'],-1,['serial',-1,[ 'j55_bmv2c1070_split', 'ht500_L14J20']]],


        # L1Topo LFV
        ['g10_etcut_mu10_L1LFV-EM8I',         'L1_LFV-EM8I',  ['L1_EM7', 'L1_MU10'], [PhysicsStream], ['RATE:EgammaMuon', 'BW:Egamma', 'BW:Muon'], -1, ['parallel',-1,["g10_etcut","mu10"]] ],
        ['g20_etcut_mu4_L1LFV-EM15I',         'L1_LFV-EM15I', ['L1_EM15', 'L1_MU4'], [PhysicsStream], ['RATE:EgammaMuon', 'BW:Egamma', 'BW:Muon'], -1, ['parallel',-1,["g20_etcut","mu4"]] ],
        ['g10_etcut_mu10_taumass',            'L1_LFV-EM8I',  ['L1_EM7', 'L1_MU10'], [PhysicsStream], ['RATE:EgammaMuon', 'BW:Egamma', 'BW:Muon'], -1, ['parallel',-1,["g10_etcut","mu10"]] ],
        ['g20_etcut_mu4_taumass',             'L1_LFV-EM15I', ['L1_EM15', 'L1_MU4'], [PhysicsStream], ['RATE:EgammaMuon', 'BW:Egamma', 'BW:Muon'], -1, ['parallel',-1,["g20_etcut","mu4"]] ],
# taumass chains
        ['g10_etcut_mu10_iloose_taumass_L1LFV-EM8I',         'L1_LFV-EM8I',  ['L1_EM7', 'L1_MU10'], [PhysicsStream], ['RATE:EgammaMuon', 'BW:Egamma', 'BW:Muon'], -1, ['parallel',-1,["g10_etcut","mu10_iloose"]] ],
        ['g20_etcut_mu4_iloose_taumass_L1LFV-EM15I',         'L1_LFV-EM15I',  ['L1_EM15', 'L1_MU4'], [PhysicsStream], ['RATE:EgammaMuon', 'BW:Egamma', 'BW:Muon'], -1, ['parallel',-1,["g20_etcut","mu4_iloose"]] ],
        ### ATR-14543
        ['g10_etcut_mu10_ivarloose_taumass_L1LFV-EM8I',         'L1_LFV-EM8I',  ['L1_EM7', 'L1_MU10'], [PhysicsStream], ['RATE:EgammaMuon', 'BW:Egamma', 'BW:Muon'], -1, ['parallel',-1,["g10_etcut","mu10_ivarloose"]] ],
        ['g20_etcut_mu4_ivarloose_taumass_L1LFV-EM15I',         'L1_LFV-EM15I',  ['L1_EM15', 'L1_MU4'], [PhysicsStream], ['RATE:EgammaMuon', 'BW:Egamma', 'BW:Muon'], -1, ['parallel',-1,["g20_etcut","mu4_ivarloose"]] ],

        # B/D->emu ATR-17640        
        ['e5_lhloose_nod0_mu20_bXemu',              'L1_MU20MU21',  ['L1_EM3', 'L1_MU20'], [BPhysicsStream], ['RATE:EgammaMuon', BW_BphysTag], -1, ['parallel',-1,["e5_lhloose_nod0","mu20"]] ],
        ['e10_lhloose_nod0_mu10_bXemu_L1LFV-EM8I',  'L1_LFV-EM8I',  ['L1_EM7', 'L1_MU10'], [BPhysicsStream],  ['RATE:EgammaMuon', BW_BphysTag], -1, ['parallel',-1,["e10_lhloose_nod0","mu10"]] ],
        ['e20_lhloose_nod0_mu4_bXemu_L1LFV-EM15I',  'L1_LFV-EM15I', ['L1_EM15', 'L1_MU4'], [BPhysicsStream], ['RATE:EgammaMuon', BW_BphysTag], -1, ['parallel',-1,["e20_lhloose_nod0","mu4"]] ],
        
        # B/D->emu  ATR-17640  these are backup chains with high efficiency. Waiting for proper lhloose implementation
        ['e5_lhloose_mu20_bXemu',                    'L1_MU20MU21',  ['L1_EM3', 'L1_MU20'], [BPhysicsStream], ['RATE:EgammaMuon', BW_BphysTag], -1, ['parallel',-1,["e5_lhloose","mu20"]] ],
        ['e10_lhloose_mu10_bXemu_L1LFV-EM8I',        'L1_LFV-EM8I',  ['L1_EM7', 'L1_MU10'], [BPhysicsStream], ['RATE:EgammaMuon', BW_BphysTag], -1, ['parallel',-1,["e10_lhloose","mu10"]] ],
        ['e20_lhloose_mu4_bXemu_L1LFV-EM15I',        'L1_LFV-EM15I', ['L1_EM15', 'L1_MU4'], [BPhysicsStream], ['RATE:EgammaMuon', BW_BphysTag], -1, ['parallel',-1,["e20_lhloose","mu4"]] ],
        
        # L1Topo W T&P 
        ['e18_etcut_trkcut_xe35', 'L1_EM15_W-MT35_W-250RO2-XEHT-0_W-05DPHI-JXE-0_W-05DPHI-EM15XE',['L1_EM15',''],[PhysicsStream],['RATE:EgammaMET','BW:Egamma'],-1,['serial',-1,["e18_etcut_trkcut","xe35"]]],
        ['e18_etcut_trkcut_xe35_L1EM15_W-MT35_W-05DPHI-JXE-0_W-05DPHI-EM15XE_XS30', 'L1_EM15_W-MT35_W-05DPHI-JXE-0_W-05DPHI-EM15XE_XS30',['L1_EM15',''],[PhysicsStream],['RATE:EgammaMET','BW:Egamma'],-1,['serial',-1,["e18_etcut_trkcut","xe35"]]],
        ['e18_etcut_trkcut_xe35_mt35', 'L1_EM15_W-MT35_W-250RO2-XEHT-0_W-05DPHI-JXE-0_W-05DPHI-EM15XE', ['L1_EM15',''], [PhysicsStream], ['RATE:EgammaMET', 'BW:Egamma'], -1, ['serial',-1,["e18_etcut_trkcut","xe35"]]],
        ['e18_etcut_trkcut_L1EM15_W-MT35_W-05DPHI-JXE-0_W-05DPHI-EM15XE_XS30_xe35_mt35', 'L1_EM15_W-MT35_W-05DPHI-JXE-0_W-05DPHI-EM15XE_XS30', ['L1_EM15',''], [PhysicsStream], ['RATE:EgammaMET', 'BW:Egamma'], -1, ['serial',-1,["e18_etcut_trkcut","xe35"]]],

        # L1Topo J+XE+DPHI
        ['j80_xe80_1dphi10_L1J40_DPHI-J20s2XE50', 'L1_J40_DPHI-J20s2XE50',['',''], [PhysicsStream],  ['RATE:JetMET', 'BW:Jet'], -1,['serial',-1,["j80","xe80"]]],
        ['j80_xe80_1dphi10_L1J40_DPHI-J20XE50', 'L1_J40_DPHI-J20XE50',['',''], [PhysicsStream],  ['RATE:JetMET', 'BW:Jet'], -1,['serial',-1,["j80","xe80"]]],
        ['j80_xe80_1dphi10_L1J40_DPHI-CJ20XE50','L1_J40_DPHI-CJ20XE50',['',''], [PhysicsStream], ['RATE:JetMET', 'BW:Jet'], -1,['serial',-1,["j80","xe80"]]],
        ['j100_xe80_L1J40_DPHI-J20s2XE50',  'L1_J40_DPHI-J20s2XE50',['',''], [PhysicsStream], ['RATE:JetMET', 'BW:Jet'], -1,['serial',-1,["j100","xe80"]]],
        ['j100_xe80_L1J40_DPHI-J20XE50',  'L1_J40_DPHI-J20XE50',['',''], [PhysicsStream], ['RATE:JetMET', 'BW:Jet'], -1,['serial',-1,["j100","xe80"]]],
        ['j100_xe80_L1J40_DPHI-CJ20XE50', 'L1_J40_DPHI-CJ20XE50',['',''], [PhysicsStream], ['RATE:JetMET', 'BW:Jet'], -1,['serial',-1,["j100","xe80"]]],
	

        #ATR-15243

        ['2mu4_xe40_mht_L12MU4_J20_XE30_DPHI-J20s2XE30',  'L1_2MU4_J20_XE30_DPHI-J20s2XE30', [], [PhysicsStream], ['RATE:MuonJetMET', 'BW:Muon', 'BW:Jet'], -1, ['serial',-1,["2mu4","xe40_mht"] ]],
        ['2mu4_invm1_j20_xe80_pufit_2dphi10_L12MU4_J40_XE50',  'L1_2MU4_J40_XE50', ['L1_2MU4','L1_J40','L1_XE50'], [PhysicsStream], ['RATE:MuonJetMET', 'BW:Muon', 'BW:Jet'], -1, ['serial',-1,["2mu4_invm1","j20","xe80_pufit"] ]],
        ['2mu4_invm1_j20_xe80_pufit_2dphi10_L12MU4_J20_XE30_DPHI-J20s2XE30',  'L1_2MU4_J20_XE30_DPHI-J20s2XE30', [], [PhysicsStream], ['RATE:MuonJetMET', 'BW:Muon', 'BW:Jet'], -1, ['serial',-1,["2mu4_invm1","j20","xe80_pufit"] ]],
        ['2mu4_invm1_j20_xe60_pufit_2dphi10_L12MU4_J20_XE40_DPHI-J20s2XE30',  'L1_2MU4_J20_XE40_DPHI-J20s2XE30', [], [PhysicsStream], ['RATE:MuonJetMET', 'BW:Muon', 'BW:Jet'], -1, ['serial',-1,["2mu4_invm1","j20","xe60_pufit"] ]],
        ['2mu4_invm1_j20_xe80_pufit_2dphi10_L12MU4_J20_XE40_DPHI-J20s2XE30',  'L1_2MU4_J20_XE40_DPHI-J20s2XE30', [], [PhysicsStream], ['RATE:MuonJetMET', 'BW:Muon', 'BW:Jet'], -1, ['serial',-1,["2mu4_invm1","j20","xe80_pufit"] ]],
        ['2mu4_invm1_j20_xe60_pufit_2dphi10_L12MU4_J20_XE50_DPHI-J20s2XE30',  'L1_2MU4_J20_XE50_DPHI-J20s2XE30', [], [PhysicsStream], ['RATE:MuonJetMET', 'BW:Muon', 'BW:Jet'], -1, ['serial',-1,["2mu4_invm1","j20","xe60_pufit"] ]],
        ['2mu4_invm1_j20_xe80_pufit_2dphi10_L12MU4_J20_XE50_DPHI-J20s2XE30',  'L1_2MU4_J20_XE50_DPHI-J20s2XE30', [], [PhysicsStream], ['RATE:MuonJetMET', 'BW:Muon', 'BW:Jet'], -1, ['serial',-1,["2mu4_invm1","j20","xe80_pufit"] ]],

        ['2e5_lhmedium_nod0_j50_xe80_mht_L1J40_XE50_DPHI-J20s2XE50',  'L1_J40_XE50_DPHI-J20s2XE50', ['L1_EM3','',''], [PhysicsStream], ['RATE:MuonJetMET', 'BW:Muon', 'BW:Jet'], -1, ['serial',-1,["2e5_lhmedium_nod0","j50","xe80_mht"] ]],
        ['2e5_lhloose_nod0_j40_xe70_pufit_2dphi10_L1XE60',  'L1_XE60', ['L1_EM3','',''], [PhysicsStream], ['RATE:EgammaJetMET', 'BW:Egamma', 'BW:Jet'], -1, ['serial',-1,["2e5_lhloose_nod0","j40","xe70_pufit_L1XE60"] ]],
        ['2e5_lhmedium_nod0_j40_xe80_pufit_2dphi10_L1XE60',  'L1_XE60', ['L1_EM3','',''], [PhysicsStream], ['RATE:EgammaJetMET', 'BW:Egamma', 'BW:Jet'], -1, ['serial',-1,["2e5_lhmedium_nod0","j40","xe80_pufit_L1XE60"] ]],
        ['2e5_lhmedium_nod0_j40_xe90_pufit_2dphi10_L1XE60',  'L1_XE60', ['L1_EM3','',''], [PhysicsStream], ['RATE:EgammaJetMET', 'BW:Egamma', 'BW:Jet'], -1, ['serial',-1,["2e5_lhmedium_nod0","j40","xe90_pufit_L1XE60"] ]],
        ['2e5_lhloose_nod0_j40_xe70_pufit_2dphi10_L1J40_XE50_DPHI-J20s2XE50',  'L1_J40_XE50_DPHI-J20s2XE50', ['L1_EM3','',''], [PhysicsStream], ['RATE:EgammaJetMET', 'BW:Egamma', 'BW:Jet'], -1, ['serial',-1,["2e5_lhloose_nod0","j40","xe70_pufit"] ]],
        ['2e5_lhmedium_nod0_j40_xe80_pufit_2dphi10_L1J40_XE50_DPHI-J20s2XE50',  'L1_J40_XE50_DPHI-J20s2XE50', ['L1_EM3','',''], [PhysicsStream], ['RATE:EgammaJetMET', 'BW:Egamma', 'BW:Jet'], -1, ['serial',-1,["2e5_lhmedium_nod0","j40","xe80_pufit"] ]],
        ['2e5_lhmedium_nod0_j40_xe90_pufit_2dphi10_L1J40_XE50_DPHI-J20s2XE50',  'L1_J40_XE50_DPHI-J20s2XE50', ['L1_EM3','',''], [PhysicsStream], ['RATE:EgammaJetMET', 'BW:Egamma', 'BW:Jet'], -1, ['serial',-1,["2e5_lhmedium_nod0","j40","xe90_pufit"] ]],
        ['e5_lhmedium_nod0_j40_xe80_pufit_2dphi10_L1XE60',  'L1_XE60', ['L1_EM3','',''], [PhysicsStream], ['RATE:EgammaJetMET', 'BW:Egamma', 'BW:Jet'], -1, ['serial',-1,["e5_lhmedium_nod0","j40","xe80_pufit_L1XE60"] ]],
        ['e5_lhmedium_nod0_j40_xe90_pufit_2dphi10_L1XE60',  'L1_XE60', ['L1_EM3','',''], [PhysicsStream], ['RATE:EgammaJetMET', 'BW:Egamma', 'BW:Jet'], -1, ['serial',-1,["e5_lhmedium_nod0","j40","xe90_pufit_L1XE60"] ]],
        ['e5_lhmedium_nod0_j50_xe90_pufit_2dphi10_L1J40_XE50_DPHI-J20s2XE50',  'L1_J40_XE50_DPHI-J20s2XE50', ['L1_EM3','',''], [PhysicsStream], ['RATE:EgammaJetMET', 'BW:Egamma', 'BW:Jet'], -1, ['serial',-1,["e5_lhmedium_nod0","j50","xe90_pufit"] ]],

        ['e5_lhmedium_nod0_mu4_j30_xe65_pufit_2dphi10_L1MU4_J30_XE40_DPHI-J20s2XE30',  'L1_MU4_J30_XE40_DPHI-J20s2XE30', ['L1_EM3','','',''], [PhysicsStream], ['RATE:MuonJetMET', 'BW:Egamma', 'BW:Muon', 'BW:Jet'], -1, ['serial',-1,["e5_lhmedium_nod0","mu4","j30","xe65_pufit"] ]], 
        ['e5_lhmedium_nod0_mu4_j30_xe50_pufit_2dphi10_L1MU4_J50_XE50_DPHI-J20s2XE30',  'L1_MU4_J50_XE50_DPHI-J20s2XE30', ['L1_EM3','','',''], [PhysicsStream], ['RATE:MuonJetMET', 'BW:Egamma', 'BW:Muon', 'BW:Jet'], -1, ['serial',-1,["e5_lhmedium_nod0","mu4","j30","xe50_pufit"] ]], 
        ['e5_lhmedium_nod0_mu4_j30_xe65_pufit_2dphi10_L1MU4_J50_XE50_DPHI-J20s2XE30',  'L1_MU4_J50_XE50_DPHI-J20s2XE30', ['L1_EM3','','',''], [PhysicsStream], ['RATE:MuonJetMET', 'BW:Egamma', 'BW:Muon', 'BW:Jet'], -1, ['serial',-1,["e5_lhmedium_nod0","mu4","j30","xe65_pufit"] ]], 
        ['e5_lhmedium_nod0_mu4_j30_xe50_pufit_2dphi10_L1MU4_J30_XE40_DPHI-J20s2XE30',  'L1_MU4_J30_XE40_DPHI-J20s2XE30', ['L1_EM3','','',''], [PhysicsStream], ['RATE:MuonJetMET', 'BW:Egamma', 'BW:Muon', 'BW:Jet'], -1, ['serial',-1,["e5_lhmedium_nod0","mu4","j30","xe50_pufit"] ]], 


       

        # L1Topo VBF 
        ['g15_loose_2j40_0eta490_3j25_0eta490', 'L1_MJJ-400', ['L1_EM12','',''], [PhysicsStream], ['RATE:EgammaJet', 'BW:Egamma'], -1,['serial',-1,["g15_loose","2j40_0eta490","3j25_0eta490"]]],
        ['g20_loose_2j40_0eta490_3j25_0eta490', 'L1_MJJ-800', ['L1_EM15VH','',''], [PhysicsStream], ['RATE:EgammaJet', 'BW:Egamma'], -1,['serial',-1,["g20_loose","2j40_0eta490","3j25_0eta490"]]],
        ['mu6_2j40_0eta490_invm400', 'L1_MU6_MJJ-200', ['L1_MU6',''], [PhysicsStream], ['RATE:MuonJet', 'BW:Muon'], -1, ['serial',-1,["mu6","2j40_0eta490_invm400"]]],
        
        # Asymmetric items
        ['mu6_j50_dr05_2j35_L13J15_BTAG-MU6J25', 'L1_3J15_BTAG-MU6J25', ['L1_MU6', '', ''], [PhysicsStream], ['RATE:MuonBJet', 'BW:BJet'], -1,['serial',-1,['mu6', 'j50', '2j35'] ], False],
        ['mu4_j60_dr05_2j35_L13J15_BTAG-MU4J30', 'L1_3J15_BTAG-MU4J30', ['L1_MU4', '', ''], [PhysicsStream], ['RATE:MuonBJet', 'BW:BJet'], -1,['serial',-1,['mu4', 'j60', '2j35'] ], False],


     
        
	# e+tau
        # Low-threshold with jets
        ['e17_lhmedium_tau25_medium1_tracktwo',  'L1_EM15VHI_2TAU12IM_J25_3J12',['L1_EM15VHI','L1_TAU12IM'], [PhysicsStream], ['RATE:ElectronTau', 'BW:Tau', 'BW:Egamma'], -1,['serial',-1,["e17_lhmedium","tau25_medium1_tracktwo"]]],

        # Isolated Variant
        ['e17_lhmedium_iloose_tau25_medium1_tracktwo',  'L1_EM15VHI_2TAU12IM_J25_3J12',['L1_EM15VHI','L1_TAU12IM'], [PhysicsStream], ['RATE:ElectronTau', 'BW:Tau', 'BW:Egamma'], -1,['serial',-1,["e17_lhmedium_iloose","tau25_medium1_tracktwo"]]],

        # High-threshold
        ['e17_lhmedium_tau80_medium1_tracktwo',   'L1_EM15VHI_TAU40_2TAU15',['L1_EM15VHI','L1_TAU40'], [PhysicsStream], ['RATE:ElectronTau', 'BW:Tau', 'BW:Egamma'], -1,['serial',-1,["e17_lhmedium","tau80_medium1_tracktwo"]]],

	# support for l1topo chains
        ['e17_lhmedium_nod0_tau25_medium1_tracktwo_L1EM15VHI_2TAU12IM',  'L1_EM15VHI_2TAU12IM',['L1_EM15VHI','L1_TAU12IM'], [PhysicsStream], ['RATE:ElectronTau', 'BW:Tau'], -1,['serial',-1,["e17_lhmedium_nod0","tau25_medium1_tracktwo"]]],
        #mu+tau chains seeded by L1MU10TAU20IM, needed as supporting triggers for the primary chains with either L1 jet or L1topo
        ['mu14_tau25_medium1_tracktwo_L1MU10_TAU12IM',  'L1_MU10_TAU12IM',['L1_MU10','L1_TAU12IM'], [PhysicsStream], ['RATE:MuonTau', 'BW:Tau'], -1,['serial',-1,["mu14","tau25_medium1_tracktwo"]]],       

        
        # Tau + e + MET
        ['e17_lhmedium_tau25_medium1_tracktwo_xe50', 'L1_EM15VHI_2TAU12IM_XE35',['L1_EM15VHI','L1_TAU12IM','L1_XE35'], [PhysicsStream], ['RATE:TauMET', 'BW:Tau'], -1,['serial',-1,["e17_lhmedium","tau25_medium1_tracktwo", "xe50"]]],
        ['e17_lhmedium_iloose_tau25_medium1_tracktwo_xe50', 'L1_EM15VHI_2TAU12IM_XE35',['L1_EM15VHI','L1_TAU12IM','L1_XE35'], [PhysicsStream], ['RATE:TauMET', 'BW:Tau'], -1,['serial',-1,["e17_lhmedium_iloose","tau25_medium1_tracktwo", "xe50"]]],
        ['e17_lhmedium_nod0_tau25_medium1_tracktwo',  'L1_EM15VHI_2TAU12IM_J25_3J12',['L1_EM15VHI','L1_TAU12IM'], [PhysicsStream], ['RATE:ElectronTau', 'BW:Tau', 'BW:Egamma'], -1,['serial',-1,["e17_lhmedium_nod0","tau25_medium1_tracktwo"]]],

        ['e17_lhmedium_nod0_iloose_tau25_medium1_tracktwo_xe50', 'L1_EM15VHI_2TAU12IM_XE35',['L1_EM15VHI','L1_TAU12IM','L1_XE35'], [PhysicsStream], ['RATE:TauMET', 'BW:Tau', 'BW:Egamma'], -1,['serial',-1,["e17_lhmedium_nod0_iloose","tau25_medium1_tracktwo", "xe50"]]],

        # Tau + Muon
        ['mu14_tau25_medium1_tracktwo',      'L1_MU10_TAU12IM_J25_2J12',['L1_MU10','L1_TAU12IM'], [PhysicsStream], ['RATE:MuonTau', 'BW:Tau', 'BW:Muon'], -1,['serial',-1,["mu14","tau25_medium1_tracktwo"]]],     
        ['mu14_tau35_medium1_tracktwo',  'L1_MU10_TAU20IM',['L1_MU10','L1_TAU20IM'], [PhysicsStream], ['RATE:MuonTau', 'BW:Tau', 'BW:Muon'], -1,['serial',-1,["mu14","tau35_medium1_tracktwo"]]],

        # ATR-15226
        ## ATR-14355: L1Topo bjet/HT items
        
        #
        # b + ht
        #

        # 4J20
        ['j45_gsc55_boffperf_split_ht500_L14J20', 'L1_4J20', [], [PhysicsStream], ['RATE:SingleBJet', 'BW:BJet_combined'],  -1,['serial',-1,[ 'ht500_L14J20','j45_gsc55_boffperf_split']]],
        ['j45_gsc55_bmv2c1040_split_ht500_L14J20', 'L1_4J20', [], [PhysicsStream], ['RATE:SingleBJet', 'BW:BJet_combined'],  -1,['serial',-1,[ 'ht500_L14J20','j45_gsc55_bmv2c1040_split']]],
        ['j45_gsc55_bmv2c1050_split_ht500_L14J20', 'L1_4J20', [], [PhysicsStream], ['RATE:SingleBJet', 'BW:BJet_combined'],  -1,['serial',-1,[ 'ht500_L14J20','j45_gsc55_bmv2c1050_split']]],
        ['j55_gsc75_bmv2c1040_split_ht500_L14J20', 'L1_4J20', [], [PhysicsStream], ['RATE:SingleBJet', 'BW:BJet_combined'],  -1,['serial',-1,[ 'ht500_L14J20','j55_gsc75_bmv2c1040_split']]],
        ['j55_gsc75_bmv2c1050_split_ht500_L14J20', 'L1_4J20', [], [PhysicsStream], ['RATE:SingleBJet', 'BW:BJet_combined'],  -1,['serial',-1,[ 'ht500_L14J20','j55_gsc75_bmv2c1050_split']]],

        ['j45_gsc55_bmv2c1050_split_ht700_L14J20', 'L1_4J20', [], [PhysicsStream], ['RATE:SingleBJet', 'BW:BJet_combined'],  -1,['serial',-1,[ 'ht700_L14J20','j45_gsc55_bmv2c1050_split']]],
        ['j45_gsc55_bmv2c1060_split_ht700_L14J20', 'L1_4J20', [], [PhysicsStream], ['RATE:SingleBJet', 'BW:BJet_combined'],  -1,['serial',-1,[ 'ht700_L14J20','j45_gsc55_bmv2c1060_split']]],


        #
        # 2b +ht
        #
        ['2j55_boffperf_split_ht300_L14J20',        'L1_4J20', [], [PhysicsStream], ['RATE:SingleBJet', 'BW:BJet_combined'],  -1,['serial',-1,[ 'ht300_L14J20','2j55_boffperf_split']]],
        ['2j45_gsc55_boffperf_split_ht300_L14J20',  'L1_4J20', [], [PhysicsStream], ['RATE:SingleBJet', 'BW:BJet_combined'],  -1,['serial',-1,[ 'ht300_L14J20','2j45_gsc55_boffperf_split']]],
        ['2j45_gsc55_bmv2c1040_split_ht300_L14J20', 'L1_4J20', [], [PhysicsStream], ['RATE:SingleBJet', 'BW:BJet_combined'],  -1,['serial',-1,[ 'ht300_L14J20','2j45_gsc55_bmv2c1040_split']]],
        ['2j45_gsc55_bmv2c1050_split_ht300_L14J20', 'L1_4J20', [], [PhysicsStream], ['RATE:SingleBJet', 'BW:BJet_combined'],  -1,['serial',-1,[ 'ht300_L14J20','2j45_gsc55_bmv2c1050_split']]],
        ['2j45_gsc55_bmv2c1060_split_ht300_L14J20', 'L1_4J20', [], [PhysicsStream], ['RATE:SingleBJet', 'BW:BJet_combined'],  -1,['serial',-1,[ 'ht300_L14J20','2j45_gsc55_bmv2c1060_split']]],
        ['2j45_gsc55_bmv2c1070_split_ht300_L14J20', 'L1_4J20', [], [PhysicsStream], ['RATE:SingleBJet', 'BW:BJet_combined'],  -1,['serial',-1,[ 'ht300_L14J20','2j45_gsc55_bmv2c1070_split']]],
        ['j85_gsc100_bmv2c1060_split_xe80_mht_L1XE60','L1_XE60',[],[PhysicsStream], ['RATE:MultiBJet', 'BW:BJet_combined', 'BW:MET'], -1,['serial',-1,['xe80_mht_L1XE60','j85_gsc100_bmv2c1060_split']]],
        ['2j45_bmv2c1070_split_xe80_mht_L12J15_XE55','L1_2J15_XE55',[],[PhysicsStream], ['RATE:MultiBJet', 'BW:BJet_combined', 'BW:MET'], -1,['serial',-1,['xe80_mht','2j45_bmv2c1070_split']]],

        ['e24_lhmedium_nod0_L1EM20VHI_mu8noL1', 'L1_EM20VHI', ['L1_EM20VHI', ''], [PhysicsStream], ['RATE:EgammaMuon', 'BW:Egamma', 'BW:Muon'], -1, ['serial',-1,['e24_lhmedium_nod0_L1EM20VHI','mu8noL1'] ]],

        ['e60_lhloose_nod0_xe60noL1',    'L1_EM22VHI',['L1_EM22VHI',''], [PhysicsStream], ['RATE:EgammaMET', 'BW:Egamma', 'BW:MET'], -1,['serial',-1,["e60_lhloose_nod0","xe60noL1"]]],
        ['e60_lhloose_nod0_L1EM24VHIM_xe60noL1',    'L1_EM24VHIM',['L1_EM24VHIM',''], [PhysicsStream], ['RATE:EgammaMET', 'BW:Egamma', 'BW:MET'], -1,['serial',-1,["e60_lhloose_nod0_L1EM24VHIM","xe60noL1"]]],

        ['g40_tight_xe40noL1',           'L1_EM20VH',  ['L1_EM20VH',''],  [PhysicsStream], ['RATE:EgammaMET', 'BW:Egamma', 'BW:MET'], -1,['serial',-1,["g40_tight","xe40noL1"]]],
        ['g45_tight_xe45noL1',           'L1_EM20VH',  ['L1_EM20VH',''],  [PhysicsStream], ['RATE:EgammaMET', 'BW:Egamma', 'BW:MET'], -1,['serial',-1,["g45_tight","xe45noL1"]]],
        ['g60_loose_xe60noL1',           'L1_EM22VHI', ['L1_EM22VHI',''], [PhysicsStream], ['RATE:EgammaMET', 'BW:Egamma', 'BW:MET'], -1,['serial',-1,["g60_loose","xe60noL1"]]],
        ['g70_loose_xe70noL1',           'L1_EM22VHI', ['L1_EM22VHI',''], [PhysicsStream], ['RATE:EgammaMET', 'BW:Egamma', 'BW:MET'], -1,['serial',-1,["g70_loose","xe70noL1"]]],
        ['g60_loose_L1EM24VHI_xe60noL1',           'L1_EM24VHI', ['L1_EM24VHI',''], [PhysicsStream], ['RATE:EgammaMET', 'BW:Egamma', 'BW:MET'], -1,['serial',-1,["g60_loose_L1EM24VHI","xe60noL1"]]],
        ['g70_loose_L1EM24VHI_xe70noL1',           'L1_EM24VHI', ['L1_EM24VHI',''], [PhysicsStream], ['RATE:EgammaMET', 'BW:Egamma', 'BW:MET'], -1,['serial',-1,["g70_loose_L1EM24VHI","xe70noL1"]]],
        ['g70_loose_L1EM24VHIM_xe70noL1',           'L1_EM24VHIM', ['L1_EM24VHIM',''], [PhysicsStream], ['RATE:EgammaMET', 'BW:Egamma', 'BW:MET'], -1,['serial',-1,["g70_loose_L1EM24VHIM","xe70noL1"]]],

        ['g40_tight_icalovloose_xe40noL1', 	        'L1_EM20VHI', ['L1_EM20VHI',''], [PhysicsStream], ['RATE:EgammaMET', 'BW:Egamma', 'BW:MET'], -1,['serial',-1,["g40_tight_icalovloose","xe40noL1"]]],
        ['g45_tight_icalovloose_xe40noL1',           'L1_EM20VHI', ['L1_EM20VHI',''], [PhysicsStream], ['RATE:EgammaMET', 'BW:Egamma', 'BW:MET'], -1,['serial',-1,["g45_tight_icalovloose","xe40noL1"]]],
        ['g45_tight_icalovloose_xe45noL1', 	        'L1_EM20VHI', ['L1_EM20VHI',''], [PhysicsStream], ['RATE:EgammaMET', 'BW:Egamma', 'BW:MET'], -1,['serial',-1,["g45_tight_icalovloose","xe45noL1"]]],

        ['j100_xe80',                    'L1_J40_XE50',['',''], [PhysicsStream], ['RATE:JetMET', 'BW:Jet', 'BW:MET'], -1,['serial',-1,["j100","xe80"]]],
        

	# ATR-14717
        ['j50_xe80_pufit_2dphi10_L1XE60',  'L1_XE60', [], [PhysicsStream], ['RATE:JetMET', 'BW:Jet'], -1, ['serial',-1,["j50","xe80_pufit_L1XE60"] ]],
        ['j70_xe100_pufit_2dphi10_L1XE60',  'L1_XE60', [], [PhysicsStream], ['RATE:JetMET', 'BW:Jet'], -1, ['serial',-1,["j70","xe100_pufit_L1XE60"] ]],

        # Wgg triggers

        ['e20_lhmedium_2g10_loose',  'L1_EM15VH_3EM7', ['L1_EM15VH','L1_2EM7'], [PhysicsStream], ['RATE:ElectronPhoton', 'BW:Egamma'], -1,['parallel',-1,[] ]],
        ['e20_lhmedium_2g10_medium', 'L1_EM15VH_3EM7', ['L1_EM15VH','L1_2EM7'], [PhysicsStream], ['RATE:ElectronPhoton', 'BW:Egamma'], -1,['parallel',-1,[] ]],
        ['j30_muvtx_L1MU4_UNPAIRED_NONISO', 'L1_MU4_UNPAIRED_NONISO', [], ["Late"], ['RATE:MuonJet','BW:Muon', 'BW:Jet'], -1],

        ['j30_jes_cleanLLP_PS_llp_L1TAU8_EMPTY',        'L1_TAU8_EMPTY',        [], ["Late"], ['RATE:SingleJet', 'BW:Jet'], -1],
        ['j30_jes_cleanLLP_PS_llp_L1TAU8_UNPAIRED_ISO', 'L1_TAU8_UNPAIRED_ISO', [], ["Late"], ['RATE:SingleJet', 'BW:Jet'], -1],
        ['j30_jes_cleanLLP_PS_llp_L1TAU8_UNPAIRED_NONISO', 'L1_TAU8_UNPAIRED_NONISO', [], ["Late"], ['RATE:SingleJet', 'BW:Jet'], -1],

        ['j30_jes_cleanLLP_PS_llp_noiso_L1TAU8_EMPTY',        'L1_TAU8_EMPTY',        [], ["Late"], ['RATE:SingleJet', 'BW:Jet'], -1],
        ['j30_jes_cleanLLP_PS_llp_noiso_L1TAU8_UNPAIRED_ISO',        'L1_TAU8_UNPAIRED_ISO',        [], ["Late"], ['RATE:SingleJet', 'BW:Jet'], -1],
        ['j30_jes_cleanLLP_PS_llp_noiso_L1TAU8_UNPAIRED_NONISO',     'L1_TAU8_UNPAIRED_NONISO',        [], ["Late"], ['RATE:SingleJet', 'BW:Jet'], -1],
        ['j30_muvtx_noiso_L1MU4_UNPAIRED_NONISO', 'L1_MU4_UNPAIRED_NONISO', [], ["Late"], ['RATE:MuonJet','BW:Muon', 'BW:Jet'], -1],
        ['g15_loose_2mu10_msonly_L1MU4_UNPAIRED_NONISO', 'L1_MU4_UNPAIRED_NONISO',['L1_EM8VH','L1_2MU10'], ["Late"], ['RATE:EgammaMuon', 'BW:Egamma','BW:Muon'],-1,['parallel',-1,[] ]],


        # Electron + Muon
        ['g10_etcut_L1EM8I_mu10_taumass',      'L1_EM8I_MU10',  ['L1_EM8I', 'L1_MU10'], [PhysicsStream], ['RATE:EgammaMuon', 'BW:Egamma', 'BW:Muon'], -1, ['parallel',-1,["g10_etcut_L1EM8I","mu10"]] ],
        ['g20_etcut_L1EM15_mu4_iloose_taumass',      'L1_EM15I_MU4',  ['L1_EM15', 'L1_MU4'], [PhysicsStream], ['RATE:EgammaMuon', 'BW:Egamma', 'BW:Muon'], -1, ['parallel',-1,["g20_etcut_L1EM15","mu4_iloose"]] ],

        ### ATR-14543
        ['g10_loose_L1EM8I_mu10_ivarloose_taumass',      'L1_EM8I_MU10',  ['L1_EM8I', 'L1_MU10'], [PhysicsStream], ['RATE:EgammaMuon', 'BW:Egamma', 'BW:Muon'], -1, ['parallel',-1,["g10_loose_L1EM8I","mu10_ivarloose"]] ],
        ['g20_loose_L1EM15_mu4_ivarloose_taumass',      'L1_EM15I_MU4',  ['L1_EM15', 'L1_MU4'], [PhysicsStream], ['RATE:EgammaMuon', 'BW:Egamma', 'BW:Muon'], -1, ['parallel',-1,["g20_loose_L1EM15","mu4_ivarloose"]] ],
        ['g10_etcut_L1EM8I_mu10_ivarloose_taumass',      'L1_EM8I_MU10',  ['L1_EM8I', 'L1_MU10'], [PhysicsStream], ['RATE:EgammaMuon', 'BW:Egamma', 'BW:Muon'], -1, ['parallel',-1,["g10_etcut_L1EM8I","mu10_ivarloose"]] ],
        ['g20_etcut_L1EM15_mu4_ivarloose_taumass',      'L1_EM15I_MU4',  ['L1_EM15', 'L1_MU4'], [PhysicsStream], ['RATE:EgammaMuon', 'BW:Egamma', 'BW:Muon'], -1, ['parallel',-1,["g20_etcut_L1EM15","mu4_ivarloose"]] ],

        # HLT photon and di-muon chains
        ['g35_loose_L1EM22VHI_mu18noL1',        'L1_EM22VHI', ['L1_EM22VHI', ''], [PhysicsStream], ['RATE:EgammaMuon', 'BW:Egamma', 'BW:Muon'], -1, ['serial',-1,['g35_loose_L1EM22VHI','mu18noL1'] ]],
        ['g35_loose_L1EM22VHI_mu15noL1_mu2noL1', 'L1_EM22VHI', ['L1_EM22VHI', '',''], [PhysicsStream], ['RATE:EgammaMuon', 'BW:Egamma', 'BW:Muon'], -1, ['serial',-1,['g35_loose_L1EM22VHI','mu15noL1','mu2noL1']]],
        # alternative HLT photon and di-muon chains with L1EM24VHI seed
        ['g35_loose_L1EM24VHI_mu18noL1',        'L1_EM24VHI', ['L1_EM24VHI', ''], [PhysicsStream], ['RATE:EgammaMuon', 'BW:Egamma', 'BW:Muon'], -1, ['serial',-1,['g35_loose_L1EM24VHI','mu18noL1'] ]],
        ['g35_loose_L1EM24VHIM_mu18noL1',        'L1_EM24VHIM', ['L1_EM24VHIM', ''], [PhysicsStream], ['RATE:EgammaMuon', 'BW:Egamma', 'BW:Muon'], -1, ['serial',-1,['g35_loose_L1EM24VHIM','mu18noL1'] ]],
        ['g35_loose_L1EM24VHI_mu15noL1_mu2noL1', 'L1_EM24VHI', ['L1_EM24VHI', '',''], [PhysicsStream], ['RATE:EgammaMuon', 'BW:Egamma', 'BW:Muon'], -1, ['serial',-1,['g35_loose_L1EM24VHI','mu15noL1','mu2noL1']]],
        ['g35_loose_L1EM24VHIM_mu15noL1_mu2noL1', 'L1_EM24VHIM', ['L1_EM24VHIM', '',''], [PhysicsStream], ['RATE:EgammaMuon', 'BW:Egamma', 'BW:Muon'], -1, ['serial',-1,['g35_loose_L1EM24VHIM','mu15noL1','mu2noL1']]],
 


	# COMBINED TAU CHAINS

	# e+tau
        #new ones   
	                                                                                                                     
	['e17_lhmedium_nod0_ivarloose_tau35_medium1_tracktwo_L1EM15VHI_TAU20IM_2TAU15_J25_2J20_3J15',   'L1_EM15VHI_TAU20IM_2TAU15_J25_2J20_3J15',['L1_EM15VHI','L1_TAU20IM'], [PhysicsStream],['RATE:ElectronTau', 'BW:Tau', 'BW:Egamma'], -1,['serial',-1,["e17_lhmedium_nod0_ivarloose","tau35_medium1_tracktwo"]]],

	# support for l1topo chains
        ['e17_lhmedium_nod0_iloose_tau25_medium1_tracktwo_L1EM15VHI_2TAU12IM',  'L1_EM15VHI_2TAU12IM',['L1_EM15VHI','L1_TAU12IM'], [PhysicsStream], ['RATE:ElectronTau', 'BW:Tau'], -1,['serial',-1,["e17_lhmedium_nod0_iloose","tau25_medium1_tracktwo"]]],
        ### ATR-14543
        ['mu14_ivarloose_tau25_perf_tracktwo', 'L1_MU10_TAU12IM',['L1_MU10','L1_TAU12IM'], [PhysicsStream, 'express'], ['RATE:MuonTau', 'BW:Tau', 'BW:Muon'], -1,['serial',-1,["mu14_ivarloose","tau25_perf_tracktwo"]]],

        ['mu14_iloose_tau25_medium1_tracktwo',      'L1_MU10_TAU12IM_J25_2J12',['L1_MU10','L1_TAU12IM'], [PhysicsStream], ['RATE:MuonTau', 'BW:Tau', 'BW:Muon'], -1,['serial',-1,["mu14_iloose","tau25_medium1_tracktwo"]]],        
        ['mu14_iloose_tau35_medium1_tracktwo',  'L1_MU10_TAU20IM',['L1_MU10','L1_TAU20IM'], [PhysicsStream], ['RATE:MuonTau', 'BW:Tau', 'BW:Muon'], -1,['serial',-1,["mu14_iloose","tau35_medium1_tracktwo"]]],

        #mu+tau chains seeded by L1MU10TAU20IM, needed as supporting triggers for the primary chains with either L1 jet or L1topo
        ['mu14_iloose_tau25_medium1_tracktwo_L1MU10_TAU12IM',  'L1_MU10_TAU12IM',['L1_MU10','L1_TAU12IM'], [PhysicsStream], ['RATE:MuonTau', 'BW:Tau'], -1,['serial',-1,["mu14_iloose","tau25_medium1_tracktwo"]]],
        
        # Ditau + MET
        ['mu14_iloose_tau25_medium1_tracktwo_xe50', 'L1_MU10_TAU12IM_XE35',['L1_MU10', 'L1_TAU12IM','L1_XE35'], [PhysicsStream], ['RATE:TauMET', 'BW:Tau'], -1,['serial',-1,["mu14_iloose", "tau25_medium1_tracktwo","xe50"]]],        
        ['e24_lhvloose_nod0_L1EM20VH_3j20noL1',  'L1_EM20VH', ['L1_EM20VH',''], [PhysicsStream], ['RATE:EgammaJet', 'BW:Egamma', 'BW:Jet'], -1, ['serial',-1,["e24_lhvloose_nod0_L1EM20VH","3j20noL1"] ]],
        ['e24_lhvloose_nod0_L1EM20VH_4j20noL1',  'L1_EM20VH', ['L1_EM20VH',''], [PhysicsStream], ['RATE:EgammaJet', 'BW:Egamma', 'BW:Jet'], -1, ['serial',-1,["e24_lhvloose_nod0_L1EM20VH","4j20noL1"] ]],
        ['e24_lhvloose_nod0_L1EM20VH_5j15noL1',  'L1_EM20VH', ['L1_EM20VH',''], [PhysicsStream], ['RATE:EgammaJet', 'BW:Egamma', 'BW:Jet'], -1, ['serial',-1,["e24_lhvloose_nod0_L1EM20VH","5j15noL1"] ]],
        ['e24_lhvloose_nod0_L1EM20VH_6j15noL1',  'L1_EM20VH', ['L1_EM20VH',''], [PhysicsStream], ['RATE:EgammaJet', 'BW:Egamma', 'BW:Jet'], -1, ['serial',-1,["e24_lhvloose_nod0_L1EM20VH","6j15noL1"] ]],
        ['e24_lhmedium_nod0_L1EM20VH_3j20noL1',  'L1_EM20VH', ['L1_EM20VH',''], [PhysicsStream], ['RATE:EgammaJet', 'BW:Egamma', 'BW:Jet'], -1, ['serial',-1,["e24_lhmedium_nod0_L1EM20VH","3j20noL1"] ]],
        ['e24_lhmedium_nod0_L1EM20VH_4j20noL1',  'L1_EM20VH', ['L1_EM20VH',''], [PhysicsStream], ['RATE:EgammaJet', 'BW:Egamma', 'BW:Jet'], -1, ['serial',-1,["e24_lhmedium_nod0_L1EM20VH","4j20noL1"] ]],
        ['e24_lhmedium_nod0_L1EM20VH_5j15noL1',  'L1_EM20VH', ['L1_EM20VH',''], [PhysicsStream], ['RATE:EgammaJet', 'BW:Egamma', 'BW:Jet'], -1, ['serial',-1,["e24_lhmedium_nod0_L1EM20VH","5j15noL1"] ]],
        ['e24_lhmedium_nod0_L1EM20VH_6j15noL1',  'L1_EM20VH', ['L1_EM20VH',''], [PhysicsStream], ['RATE:EgammaJet', 'BW:Egamma', 'BW:Jet'], -1, ['serial',-1,["e24_lhmedium_nod0_L1EM20VH","6j15noL1"] ]],
        ['e28_lhvloose_nod0_L1EM20VH_3j20noL1',  'L1_EM20VH', ['L1_EM20VH',''], [PhysicsStream], ['RATE:EgammaJet', 'BW:Egamma', 'BW:Jet'], -1, ['serial',-1,["e28_lhvloose_nod0_L1EM20VH","3j20noL1"] ]],
        ['e28_lhvloose_nod0_L1EM20VH_4j20noL1',  'L1_EM20VH', ['L1_EM20VH',''], [PhysicsStream], ['RATE:EgammaJet', 'BW:Egamma', 'BW:Jet'], -1, ['serial',-1,["e28_lhvloose_nod0_L1EM20VH","4j20noL1"] ]],
        ['e28_lhvloose_nod0_L1EM20VH_5j15noL1',  'L1_EM20VH', ['L1_EM20VH',''], [PhysicsStream], ['RATE:EgammaJet', 'BW:Egamma', 'BW:Jet'], -1, ['serial',-1,["e28_lhvloose_nod0_L1EM20VH","5j15noL1"] ]],
        ['e28_lhvloose_nod0_L1EM20VH_6j15noL1',  'L1_EM20VH', ['L1_EM20VH',''], [PhysicsStream], ['RATE:EgammaJet', 'BW:Egamma', 'BW:Jet'], -1, ['serial',-1,["e28_lhvloose_nod0_L1EM20VH","6j15noL1"] ]],
        ['e26_lhvloose_nod0_L1EM20VH_3j20noL1',  'L1_EM20VH', ['L1_EM20VH',''], [PhysicsStream], ['RATE:EgammaJet', 'BW:Egamma', 'BW:Jet'], -1, ['serial',-1,["e26_lhvloose_nod0_L1EM20VH","3j20noL1"] ]],
        ['e26_lhvloose_nod0_L1EM20VH_4j20noL1',  'L1_EM20VH', ['L1_EM20VH',''], [PhysicsStream], ['RATE:EgammaJet', 'BW:Egamma', 'BW:Jet'], -1, ['serial',-1,["e26_lhvloose_nod0_L1EM20VH","4j20noL1"] ]],
        ['e26_lhvloose_nod0_L1EM20VH_5j15noL1',  'L1_EM20VH', ['L1_EM20VH',''], [PhysicsStream], ['RATE:EgammaJet', 'BW:Egamma', 'BW:Jet'], -1, ['serial',-1,["e26_lhvloose_nod0_L1EM20VH","5j15noL1"] ]],
        ['e26_lhvloose_nod0_L1EM20VH_6j15noL1',  'L1_EM20VH', ['L1_EM20VH',''], [PhysicsStream], ['RATE:EgammaJet', 'BW:Egamma', 'BW:Jet'], -1, ['serial',-1,["e26_lhvloose_nod0_L1EM20VH","6j15noL1"] ]],
                                # e+jets ATR-14404
        ['e28_lhmedium_nod0_L1EM20VH_3j20noL1',  'L1_EM20VH', ['L1_EM20VH',''], [PhysicsStream], ['RATE:EgammaJet', 'BW:Egamma', 'BW:Jet'], -1, ['serial',-1,["e28_lhmedium_nod0_L1EM20VH","3j20noL1"] ]],
        ['e28_lhmedium_nod0_L1EM20VH_4j20noL1',  'L1_EM20VH', ['L1_EM20VH',''], [PhysicsStream], ['RATE:EgammaJet', 'BW:Egamma', 'BW:Jet'], -1, ['serial',-1,["e28_lhmedium_nod0_L1EM20VH","4j20noL1"] ]],
        ['e28_lhmedium_nod0_L1EM20VH_5j15noL1',  'L1_EM20VH', ['L1_EM20VH',''], [PhysicsStream], ['RATE:EgammaJet', 'BW:Egamma', 'BW:Jet'], -1, ['serial',-1,["e28_lhmedium_nod0_L1EM20VH","5j15noL1"] ]],
        ['e28_lhmedium_nod0_L1EM20VH_6j15noL1',  'L1_EM20VH', ['L1_EM20VH',''], [PhysicsStream], ['RATE:EgammaJet', 'BW:Egamma', 'BW:Jet'], -1, ['serial',-1,["e28_lhmedium_nod0_L1EM20VH","6j15noL1"] ]],
        ['e26_lhmedium_nod0_L1EM20VH_3j20noL1',  'L1_EM20VH', ['L1_EM20VH',''], [PhysicsStream], ['RATE:EgammaJet', 'BW:Egamma', 'BW:Jet'], -1, ['serial',-1,["e26_lhmedium_nod0_L1EM20VH","3j20noL1"] ]],
        ['e26_lhmedium_nod0_L1EM20VH_4j20noL1',  'L1_EM20VH', ['L1_EM20VH',''], [PhysicsStream], ['RATE:EgammaJet', 'BW:Egamma', 'BW:Jet'], -1, ['serial',-1,["e26_lhmedium_nod0_L1EM20VH","4j20noL1"] ]],
        ['e26_lhmedium_nod0_L1EM20VH_5j15noL1',  'L1_EM20VH', ['L1_EM20VH',''], [PhysicsStream], ['RATE:EgammaJet', 'BW:Egamma', 'BW:Jet'], -1, ['serial',-1,["e26_lhmedium_nod0_L1EM20VH","5j15noL1"] ]],
        ['e26_lhmedium_nod0_L1EM20VH_6j15noL1',  'L1_EM20VH', ['L1_EM20VH',''], [PhysicsStream], ['RATE:EgammaJet', 'BW:Egamma', 'BW:Jet'], -1, ['serial',-1,["e26_lhmedium_nod0_L1EM20VH","6j15noL1"] ]],


#        ['g25_medium_L1EM22VHI_j35_0eta490_bmv2c1077_3j35_0eta490_invm700', 'L1_EM22VHI', ['L1_EM22VHI', '', ''], [PhysicsStream], ['RATE:EgammaJet', 'BW:BJet_combined','BW:Egamma'],-1,['serial',-1,['g25_medium_L1EM22VHI', 'j35_0eta490_bmv2c1077','3j35_0eta490_invm700']]],
#        ['g25_medium_L1EM22VHI_2j35_0eta490_bmv2c1077_2j35_0eta490', 'L1_EM22VHI', ['L1_EM22VHI', '', ''], [PhysicsStream], ['RATE:EgammaJet', 'BW:BJet_combined','BW:Egamma'],-1,['serial',-1,['g25_medium_L1EM22VHI', '2j35_0eta490_bmv2c1077','2j35_0eta490']]],
#        ['g25_medium_L1EM22VHI_j35_0eta490_bmv2c1077_3j35_0eta490_invm700', 'L1_EM22VHI', ['L1_EM22VHI', '', ''], [PhysicsStream], ['RATE:EgammaJet', 'BW:BJet_combined','BW:Egamma'],-1,['serial',-1,['g25_medium_L1EM22VHI','3j35_0eta490_invm700','j35_0eta490_bmv2c1077']]],
#        ['g25_medium_L1EM22VHI_2j35_0eta490_bmv2c1077_2j35_0eta490', 'L1_EM22VHI', ['L1_EM22VHI', '', ''], [PhysicsStream], ['RATE:EgammaJet', 'BW:BJet_combined','BW:Egamma'],-1,['serial',-1,['g25_medium_L1EM22VHI', '2j35_0eta490','2j35_0eta490_bmv2c1077']]],

	# Hbb VBF trigger (ATR-13526)
        ['j80_0eta240_j60_j45_320eta490_invm700_AND_j45_bmv2c1070_split_j45_bmv2c1077_split','L1_J40.0ETA25_2J25_J20.31ETA49', ['','','','',''], [PhysicsStream], ['RATE:MultiBJet', 'BW:BJet_combined' ], -1, ['serial',-1,['j80_0eta240','j60','j45_320eta490_invm700_AND','j45_bmv2c1070_split','j45_bmv2c1077_split'] ]],
        ['j55_bmv2c1070_split_2j45_320eta490_L1J25.0ETA23_2J15.31ETA49','L1_J25.0ETA23_2J15.31ETA49',['',''], [PhysicsStream], ['RATE:MultiBJet', 'BW:BJet_combined' ], -1, ['serial',-1,['2j45_320eta490_L1J25.0ETA23_2J15.31ETA49','j55_bmv2c1070_split'] ]],


        ['g75_tight_L1EM22VHI_3j50noL1', 'L1_EM22VHI', ['L1_EM22VHI',''], [PhysicsStream], ['RATE:EgammaJet', 'BW:Egamma', 'BW:Jet'], -1,['serial',-1,["g75_tight_L1EM22VHI","3j50noL1"]]],





#        ['j80_bmv2c1060_split_xe60_L12J50_XE40','L1_2J50_XE40',  [],  [PhysicsStream], ['RATE:JetMET', 'BW:MET', 'BW:BJet_combined'], -1,['serial',-1,["j80_bmv2c1060_split","xe60"]]], 
     #ATR-14196
#     	['j80_bmv2c1050_split_xe60_L12J50_XE40','L1_2J50_XE40',  [],  [PhysicsStream], ['RATE:JetMET', 'BW:MET', 'BW:BJet_combined'], -1,['serial',-1,["j80_bmv2c1050_split","xe60"]]],
#      	['j80_bmv2c1077_split_xe70_L1J400ETA25_XE50','L1_J40.0ETA25_XE50',  ['L1_J40.0ETA25','XE50'],  [PhysicsStream], ['RATE:JetMET', 'BW:MET', 'BW:BJet_combined'], -1,['serial',-1,["j80_bmv2c1077_split","xe70_L1J400ETA25_XE50"]]],

        ['j80_bmv2c1060_split_xe60_L12J50_XE40','L1_2J50_XE40',  [],  [PhysicsStream], ['RATE:JetMET', 'BW:MET', 'BW:BJet_combined'], -1,['serial',-1,["xe60","j80_bmv2c1060_split"]]],
        ['j80_bmv2c1077_split_xe70_L1J400ETA25_XE50','L1_J40.0ETA25_XE50',  ['L1_J40.0ETA25','XE50'],  [PhysicsStream], ['RATE:JetMET', 'BW:MET', 'BW:BJet_combined'], -1,['serial',-1,["xe70_L1J400ETA25_XE50","j80_bmv2c1077_split"]]],


        # MET+jet chains with cleaning
        ['j40_cleanT_xe80_L1XE60',    'L1_XE60', ['',''], [PhysicsStream], ['RATE:JetMET', 'BW:Jet'], -1, ['serial',-1,["j40_cleanT","xe80_L1XE60"]]],

        # muon plus multijets
        ['mu14_iloose_3j20_L1MU10_3J20', 'L1_MU10_3J20', ['L1_MU10_3J20', ''], [PhysicsStream], ['RATE:MuonJet', 'BW:Muon','BW:Jet'], -1,['serial',-1,['mu14_iloose', '3j20'] ],True],

        ['j30_muvtx_L1MU4_EMPTY',        'L1_MU4_EMPTY',        [], ["Late"], ['RATE:MuonJet','BW:Muon', 'BW:Jet'], -1],
        ['j30_muvtx_noiso_L1MU4_EMPTY',        'L1_MU4_EMPTY',        [], ["Late"], ['RATE:MuonJet','BW:Muon', 'BW:Jet'], -1],
        ['e26_lhmedium_5j30_0eta240_L1EM20VH_3J20',    	'L1_EM20VH_3J20',    ['L1_EM20VH_3J20',''], [PhysicsStream], ['RATE:EgammaJet', 'BW:Egamma', 'BW:Jet'],-1, ['serial',-1,["e26_lhmedium","5j30_0eta240"] ]],
        ['e24_lhmedium_5j30_0eta240_L1EM20VH_3J20',    	'L1_EM20VH_3J20',    ['L1_EM20VH_3J20',''], [PhysicsStream], ['RATE:EgammaJet', 'BW:Egamma', 'BW:Jet'],-1, ['serial',-1,["e24_lhmedium","5j30_0eta240"] ]],

        ['e9_lhvloose_nod0_mu20_mu8noL1_L1EM7_MU11',    'L1_EM7_MU11',  ['L1_EM7','L1_MU11',''],   [PhysicsStream], ['RATE:EgammaMuon', 'BW:Egamma', 'BW:Muon'], -1,['serial',-1,['mu20','mu8noL1','e9_lhvloose_nod0'] ]],



        # low pt photon triggers ATR-17462
        ['2g10_tight_icalotight_L12EM8I_J50', 'L1_2EM8I_J50', [], [PhysicsStream], ['RATE:EgammaJet', 'BW:Egamma', 'BW:Jet'],-1],
        ['2g10_tight_icalotight_L12EM8I_J75', 'L1_2EM8I_J75', [], [PhysicsStream], ['RATE:EgammaJet', 'BW:Egamma', 'BW:Jet'],-1],
        ['2g10_tight_icalotight_L1J100', 'L1_J100', ['L1_2EM8I'], [PhysicsStream], ['RATE:EgammaJet', 'BW:Egamma', 'BW:Jet'],-1],



        # low pt photon + jet ATR-17462
        ['2g10_tight_icalotight_j100_L12EM8I_J50', 'L1_2EM8I_J50', ['L1_2EM8I','L1_J50'],  [PhysicsStream], ['RATE:EgammaJet', 'BW:Egamma', 'BW:Jet'],-1, ['serial',-1,["2g10_tight_icalotight","j100"] ]],
        ['2g10_tight_icalotight_j150_L12EM8I_J75', 'L1_2EM8I_J75', ['L1_2EM8I','L1_J75'],  [PhysicsStream], ['RATE:EgammaJet', 'BW:Egamma', 'BW:Jet'],-1, ['serial',-1,["2g10_tight_icalotight","j150"] ]],

        ['2g10_tight_icalotight_j200_L1J100', 'L1_J100', ['L1_2EM8I','L1_J100'],  [PhysicsStream], ['RATE:EgammaJet', 'BW:Egamma', 'BW:Jet'],-1, ['serial',-1,["2g10_tight_icalotight","j200_L1J100"] ]], 
        ['2g6_tight_icalotight_j200_L1J100', 'L1_J100', ['L1_2EM3','L1_J100'], [PhysicsStream], ['RATE:EgammaJet', 'BW:Egamma', 'BW:Jet'],-1, ['serial',-1,["2g6_tight_icalotight","j200_L1J100"] ]],

<<<<<<< HEAD
#ATR-17462
        ['2g6_tight_icalotight_L1J50', 'L1_J50', ['L1_2EM3','L1_J50'], [PhysicsStream], ['RATE:EgammaJet', 'BW:Egamma', 'BW:Jet'],-1],
        ['2g6_loose_L1J50', 'L1_J50', ['L1_2EM3','L1_J50'], [PhysicsStream], ['RATE:EgammaJet', 'BW:Egamma', 'BW:Jet'],-1],

=======
>>>>>>> 39c6887b
        #move razor triggers from physics to MC: ATR-17795
        ['j30_xe10_razor170', 'L1_2J15_XE55', ['',''], [PhysicsStream], ['RATE:JetMET', 'BW:Jet'], -1, ['serial',-1,['j30','xe10']]],

        #razor triggers
        ['j30_xe10_razor100', 'L1_2J15_XE55', ['',''], [PhysicsStream], ['RATE:JetMET', 'BW:Jet'], -1, ['serial',-1,['j30','xe10']]],
        ['j30_xe10_razor185', 'L1_2J15_XE55', ['',''], [PhysicsStream], ['RATE:JetMET', 'BW:Jet'], -1, ['serial',-1,['j30','xe10']]],
        ['j30_xe10_razor195', 'L1_2J15_XE55', ['',''], [PhysicsStream], ['RATE:JetMET', 'BW:Jet'], -1, ['serial',-1,['j30','xe10']]],

        # tighter razor triggers
        ['j30_xe60_razor100', 'L1_2J15_XE55', ['',''], [PhysicsStream], ['RATE:JetMET', 'BW:Jet'], -1, ['serial',-1,['j30','xe60']]],
        ['j30_xe60_razor170', 'L1_2J15_XE55', ['',''], [PhysicsStream], ['RATE:JetMET', 'BW:Jet'], -1, ['serial',-1,['j30','xe60']]],
        ['j30_xe60_razor185', 'L1_2J15_XE55', ['',''], [PhysicsStream], ['RATE:JetMET', 'BW:Jet'], -1, ['serial',-1,['j30','xe60']]],
        ['j30_xe60_razor195', 'L1_2J15_XE55', ['',''], [PhysicsStream], ['RATE:JetMET', 'BW:Jet'], -1, ['serial',-1,['j30','xe60']]],
        #ATR-14196
        ['j30_xe60_razor220', 'L1_2J15_XE55', ['',''], [PhysicsStream], ['RATE:JetMET', 'BW:Jet'], -1, ['serial',-1,['j30','xe60']]],


			 ]






    TriggerFlags.MinBiasSlice.signatures = TriggerFlags.MinBiasSlice.signatures() + [
        #HMT
        ['mb_sp2000_trk70_hmt', 'L1_TE40', [], ['MinBias'], ["BW:MinBias", "RATE:MinBias"], -1],        
        ['mb_sp2000_pusup600_trk70_hmt', 'L1_TE40', [], ['MinBias'], ["BW:MinBias", "RATE:MinBias"], -1], 
        ['mb_sptrk_vetombts2in_L1RD0_FILLED', 'L1_RD0_FILLED', [], ['MinBias'], ["BW:MinBias", "RATE:MinBias"], -1],

	#supporting HMT triggers
	['mb_sp1800_hmtperf_L1TE40', 'L1_TE40', [], ['MinBias'], ["BW:MinBias", "RATE:MinBias"], -1],

        ]

    #Beamspot chanis first try ATR-9847                                                                                                                
    TriggerFlags.BeamspotSlice.signatures = TriggerFlags.BeamspotSlice.signatures()+ [
        ]
      

    if TriggerFlags.doFTK():
        TriggerFlags.BeamspotSlice.signatures = TriggerFlags.BeamspotSlice.signatures() + [                                                                 
            ['beamspot_idperf_FTK',          'L1_4J20', [], ["BeamSpot"], ['RATE:BeamSpot',  'BW:BeamSpot'], -1],
            ['beamspot_trkFS_FTK',           'L1_4J20', [], ["BeamSpot"], ['RATE:BeamSpot',  'BW:BeamSpot'], -1],
            ['beamspot_trkFS_FTKRefit', 'L1_4J20', [], ["BeamSpot"], ['RATE:BeamSpot', 'BW:BeamSpot'], -1],
            ['beamspot_idperf_FTKRefit', 'L1_4J20', [], ["BeamSpot"], ['RATE:BeamSpot', 'BW:BeamSpot'], -1],
            ['beamspot_idperf_FTK_L1FTK-EM-MU-J',     'L1_FTK-EM-MU-J', [], ["BeamSpot"], ['RATE:BeamSpot',  'BW:BeamSpot'], -1],
            ['beamspot_idperf_FTKRefit_L1FTK-EM-MU-J',     'L1_FTK-EM-MU-J', [], ["BeamSpot"], ['RATE:BeamSpot',  'BW:BeamSpot'], -1],

            ]

    ## The following slices are only needed for Physics runnings and LS1 menus
    ## To be commented out for DC14
    TriggerFlags.CalibSlice.signatures   = TriggerFlags.CalibSlice.signatures() + []
    TriggerFlags.CosmicSlice.signatures  = TriggerFlags.CosmicSlice.signatures() + [
        ['id_cosmicid',               '', [], ['HLT_IDCosmic', 'express'], ['RATE:CosmicSlice', 'RATE:Cosmic_Tracking', 'BW:Detector'], -1],
    ]
    TriggerFlags.StreamingSlice.signatures = TriggerFlags.StreamingSlice.signatures() + [

        # backups for L1Topo VBF items
        ['noalg_L1MU6_J30.0ETA49_2J20.0ETA49', 'L1_MU6_J30.0ETA49_2J20.0ETA49', [], [PhysicsStream], ['RATE:SeededStreamers', "BW:Muon"], -1],

        # LowLumiUnprescaled streamers
        ['noalg_L12EM10VH',                        'L1_2EM10VH',                        [], [PhysicsStream], ['RATE:SeededStreamers', 'BW:Egamma'], -1],
        ['noalg_L1EM15VH_MU10',                    'L1_EM15VH_MU10',                    [], [PhysicsStream], ['RATE:SeededStreamers', 'BW:Egamma', 'BW:Muon'], -1],
        ['noalg_L1EM15I_MU4',                       'L1_EM15I_MU4',                       [], [PhysicsStream], ['RATE:SeededStreamers', 'BW:Egamma', 'BW:Muon'], -1],
        ['noalg_L1EM7_MU10',                       'L1_EM7_MU10',                       [], [PhysicsStream], ['RATE:SeededStreamers', 'BW:Egamma', 'BW:Muon'], -1],
        ['noalg_L12EM8VH_MU10',                    'L1_2EM8VH_MU10',                    [], [PhysicsStream], ['RATE:SeededStreamers', 'BW:Egamma', 'BW:Muon'], -1],
        ['noalg_L1TAU20IM_2TAU12IM_J25_2J20_3J12', 'L1_TAU20IM_2TAU12IM_J25_2J20_3J12', [], [PhysicsStream], ['RATE:SeededStreamers', 'BW:Tau'], -1],
        ['noalg_L1EM15VHI_2TAU12IM_XE35',           'L1_EM15VHI_2TAU12IM_XE35',           [], [PhysicsStream], ['RATE:SeededStreamers', 'BW:Tau'], -1],
        ['noalg_L1MU10_TAU12IM_XE35',              'L1_MU10_TAU12IM_XE35',              [], [PhysicsStream], ['RATE:SeededStreamers', 'BW:Tau'], -1],
        ['noalg_L1TAU20IM_2TAU12IM_XE35',          'L1_TAU20IM_2TAU12IM_XE35',          [], [PhysicsStream], ['RATE:SeededStreamers', 'BW:Tau'], -1],
        ['noalg_L1EM15VHI_2TAU12IM',                'L1_EM15VHI_2TAU12IM',                [], [PhysicsStream], ['RATE:SeededStreamers', 'BW:Tau'], -1],
        ['noalg_L1EM15VHI_2TAU12IM_J25_3J12',       'L1_EM15VHI_2TAU12IM_J25_3J12',       [], [PhysicsStream], ['RATE:SeededStreamers', 'BW:Tau'], -1],
        ['noalg_L1EM15VHI_TAU40_2TAU15',            'L1_EM15VHI_TAU40_2TAU15',            [], [PhysicsStream], ['RATE:SeededStreamers', 'BW:Tau'], -1],
        ['noalg_L1MU10_TAU12IM_J25_2J12',          'L1_MU10_TAU12IM_J25_2J12',          [], [PhysicsStream], ['RATE:SeededStreamers', 'BW:Tau'], -1],
        ['noalg_L1MU10_TAU12IM',                   'L1_MU10_TAU12IM',                   [], [PhysicsStream], ['RATE:SeededStreamers', 'BW:Tau'], -1],
        ['noalg_L14J15',                           'L1_4J15',                           [], [PhysicsStream], ['RATE:SeededStreamers', 'BW:Jet'], -1],
        ['noalg_L13J25.0ETA23',                    'L1_3J25.0ETA23',                    [], [PhysicsStream], ['RATE:SeededStreamers', 'BW:Jet'], -1],
        ['noalg_L13J40',                           'L1_3J40',                           [], [PhysicsStream], ['RATE:SeededStreamers', 'BW:Jet'], -1],
        ['noalg_L12J15_XE55',                      'L1_2J15_XE55',                      [], [PhysicsStream], ['RATE:SeededStreamers', 'BW:Jet'], -1],
        ['noalg_L1MU6_J40',                        'L1_MU6_J40',                        [], [PhysicsStream], ['RATE:SeededStreamers', 'BW:Muon'], -1],

        
        ]

    if TriggerFlags.doFTK():
        TriggerFlags.StreamingSlice.signatures = TriggerFlags.StreamingSlice.signatures() + [
            ]
 
    #TriggerFlags.GenericSlice.signatures = TriggerFlags.GenericSlice.signatures() + []

    # Random Seeded EB chains which select at the HLT based on L1 TBP bits
    TriggerFlags.EnhancedBiasSlice.signatures = TriggerFlags.EnhancedBiasSlice.signatures() + []

    #get list of all signatures
    signatureList=[]
    for prop in dir(TriggerFlags):
        if prop[-5:]=='Slice':
            sliceName=prop
            slice=getattr(TriggerFlags,sliceName)
            if slice.signatures():
                signatureList.extend(slice.signatures())
            else:
                log.debug('SKIPPING '+str(sliceName))
    #print 'FOUND',len(signatureList),signatureList
    disablePatterns=[#re.compile('beamspot'),  #all beamspot chains                     
                     ]
    disableEFPatterns=[]                                          
    toDisable=[]
    toDisableEF=[]
    for signature in signatureList:
        for pattern in disableEFPatterns+disablePatterns:
            if re.search(pattern,signature):
                if pattern in disableEFPatterns:
                    toDisableEF.append(signature)
                else:
                    toDisable.append(signature)
                break
    log.debug('DISABLE The following chains are disabled in the v4 upgrade menu: '+str(toDisable))
    for signature in toDisable:
        Prescales.HLTPrescales_upgrade_mc_prescale[signature]=[   -1,    -1,    0,    0,  -1]
    for signature in toDisableEF:
        Prescales.HLTPrescales_upgrade_mc_prescale[signature]=[    1,    -1,    0,    0,  -1]


######################################################
Prescales = physics_menu.Prescales
#StreamConfig = physics_menu.StreamConfig

######################################################
# DEFAULT MC prescales
######################################################
Prescales.L1Prescales = dict([(ctpid,1) for ctpid in Prescales.L1Prescales])  # setting all L1 prescales to 1

ps_online_list=[
    'costmonitor',
    'noalg_L1All',
    'noalg_L1Standby',
    'noalg_L1TGC_BURST',
    'noalg_standby_L1RD0_EMPTY',
    'noalg_standby_L1RD0_FILLED',
    'robrequest',
    'robrequest_L1RD0_EMPTY',
    'timeburner',
]
ps_cosmic_list=[
    'e0_perf_L1EM3_EMPTY',
    'g0_perf_L1EM3_EMPTY',
    'ht0_L1J12_EMPTY',
    'id_cosmicid',
    'id_cosmicid_L1MU11_EMPTY',
    'id_cosmicid_L1MU4_EMPTY',
    'j0_L1J12_EMPTY',
    'j0_perf_bperf_L1J12_EMPTY',
    'j0_perf_bperf_L1RD0_EMPTY',
    'mb_sptrk_costr',
    'mb_sptrk_costr_L1RD0_EMPTY',
    'mu4_cosmic_L1MU11_EMPTY',
    'mu4_cosmic_L1MU4_EMPTY',
    'mu4_msonly_cosmic_L1MU11_EMPTY',
    'mu4_msonly_cosmic_L1MU4_EMPTY',
]
ps_calibmon_list=[
    'alfacalib',
    'conej140_320eta490_larpebj',
    'conej165_larpebj',
    'conej40_larpebj',
    'conej75_320eta490_larpebj',
    'cscmon_L1All',
    'g12_loose_larpeb',
    'g20_loose_larpeb_L1EM15',
    'g3_loose_larpeb',
    'g40_loose_larpeb',
    'g60_loose_larpeb',
    'g80_loose_larpeb',
    'ibllumi_L1RD0_ABORTGAPNOTCALIB',
    'ibllumi_L1RD0_FILLED',
    'ibllumi_L1RD0_UNPAIRED_ISO',
    'idcalib_trk16_central',
    'idcalib_trk16_fwd',
    'idcalib_trk29_central',
    'idcalib_trk29_fwd',
    'idcalib_trk9_central',
    'idcalib_trk9_fwd',
#    'idcalib_trk9_central_L1MBTS_1_VTE70',
#    'idcalib_trk9_fwd_L1MBTS_1_VTE70',
    'j40_L1ZB',
    'j0_perf_ds1_L1All',
    'l1calocalib',
    'l1calocalib_L1BGRP9',
    'larcalib_L1EM3_EMPTY',
    'larcalib_L1EM7_EMPTY',
    'larcalib_L1J12_EMPTY',
    'larcalib_L1J3031ETA49_EMPTY',
    'larcalib_L1TAU8_EMPTY',
    'larhec_L1EM7_FIRSTEMPTY',
    'larhec_L1J12_FIRSTEMPTY',
    'larhec_L1J30_FIRSTEMPTY',
    'larhec_L1TAU8_FIRSTEMPTY',
    'larnoiseburst_L1All',
    'larnoiseburst_L1J100',
    'larnoiseburst_L1J40_XE60',
    'larnoiseburst_L1J75',
    'larnoiseburst_L1XE60',
    'larnoiseburst_L1XE70',
    'larnoiseburst_L1XE80',
    'larnoiseburst_loose_L1All',
    'larnoiseburst_loose_rerun',
    'larnoiseburst_rerun',

    'larnoiseburst_L1XE55',

    'larps_L1EM3_EMPTY',
    'larps_L1EM7_EMPTY',
    'larps_L1EM7_FIRSTEMPTY',
    'larps_L1J12_EMPTY',
    'larps_L1J12_FIRSTEMPTY',
    'larps_L1J3031ETA49_EMPTY',
    'larps_L1J30_EMPTY',
    'larps_L1J30_FIRSTEMPTY',
    'larps_L1TAU8_EMPTY',
    'lumipeb_L1RD0_ABORTGAPNOTCALIB',
    'lumipeb_L1RD0_EMPTY',
    'lumipeb_L1RD0_FILLED',
    'lumipeb_L1RD0_UNPAIRED_ISO',
    'lumipeb_L1MBTS_1',
    'lumipeb_L1MBTS_1_UNPAIRED_ISO',
    'lumipeb_L1MBTS_2',
    'lumipeb_L1MBTS_2_UNPAIRED_ISO',
    'lumipeb_L1MBTS_2_LUCID',
    'lumipeb_vdm_L1MBTS_1',
    'lumipeb_vdm_L1MBTS_1_BGRP11',
    'lumipeb_vdm_L1MBTS_1_BGRP9',
    'lumipeb_vdm_L1MBTS_1_UNPAIRED_ISO',
    'lumipeb_vdm_L1MBTS_2',
    'lumipeb_vdm_L1MBTS_2_BGRP11',
    'lumipeb_vdm_L1MBTS_2_BGRP9',
    'lumipeb_vdm_L1MBTS_2_UNPAIRED_ISO',
    'lumipeb_vdm_L1MBTS_2_LUCID',
    'lumipeb_vdm_L1MBTS_2_LUCID_BGRP11',
    'lumipeb_vdm_L1MBTS_2_LUCID_BGRP9',
    'lumipeb_vdm_L1MBTS_2_LUCID_UNPAIRED_ISO',
    'lumipeb_vdm_L1RD0_BGRP11',
    'lumipeb_vdm_L1RD0_BGRP9',
    'lumipeb_vdm_L1RD0_FILLED',
    'lumipeb_vdm_L1RD0_UNPAIRED_ISO',
    'lumipeb_vdm_L1RD2_BGRP12',
    'lumipeb_vdm_L1RD0_BGRP10',
    'lumipeb_vdm_L1MBTS_1_LUCID_BGRP9',
    'larpebcalib_L1RD0_BGRP11',
    'larpebcalib_L1RD0_EMPTY',
    'mu0_muoncalib',
    'mu0_muoncalib_L1MU4_EMPTY',
    'noalg_bkg_L1Bkg',
    'noalg_bkg_L1J12',
    'noalg_bkg_L1J12_BGRP12',
    'noalg_bkg_L1J30.31ETA49',
    'noalg_bkg_L1J30.31ETA49_BGRP12',
    'noalg_cosmiccalo_L1EM3_EMPTY',
    'noalg_cosmiccalo_L1J12_EMPTY',
    'noalg_cosmiccalo_L1EM7_EMPTY',
    'noalg_cosmiccalo_L1J12_FIRSTEMPTY',
    'noalg_cosmiccalo_L1J3031ETA49_EMPTY',
    'noalg_cosmiccalo_L1J30_EMPTY',
    'noalg_cosmiccalo_L1J30_FIRSTEMPTY',
    'noalg_cosmiccalo_L1RD1_EMPTY',
    'noalg_cosmiccalo_L1RD1_BGRP10',
    'noalg_cosmicmuons_L1MU11_EMPTY',
    'noalg_cosmicmuons_L1MU4_EMPTY',
    'noalg_idcosmic_L1TRT_EMPTY',
    'noalg_idcosmic_L1TRT_FILLED',
    'noalg_idmon_L1RD0_EMPTY',
    'noalg_idmon_L1RD0_FILLED',
    'noalg_idmon_L1RD0_UNPAIRED_ISO',
    'noalg_L1Calo',
    'noalg_L1Calo_EMPTY',
    'noalg_L1CALREQ2',
    'noalg_larcells_L1LAR-EM',
    'noalg_larcells_L1LAR-J',
    'noalg_to_L12MU20_OVERLAY',
    'noalg_zb_L1ZB',
    'satu20em_l1satmon_L1EM20VH_FIRSTEMPTY',
    'satu20em_l1satmon_L1EM22VHI_FIRSTEMPTY',
    'satu20em_l1satmon_L1J100',
    #'satu20em_l1satmon_L1J100.31ETA49',
    #'satu20em_l1satmon_L1J100.31ETA49_FIRSTEMPTY',
    'satu20em_l1satmon_L1J100_FIRSTEMPTY',
    'sct_noise',
    'tilecalib_laser',
    'rpcpeb_L1RD0_EMPTY',
    'rpcpebsecondaryreadout',
    'idpsl1_L1IDprescaled'
    ]    
ps_eb_list=[
    'eb_high_L1RD2_FILLED',
    'eb_low_L1RD2_FILLED',
    'noalg_eb_L1ABORTGAPNOTCALIB_noPS',
    'noalg_eb_L1EMPTY_noPS',
    'noalg_eb_L1FIRSTEMPTY_noPS',
    'noalg_eb_L1PhysicsHigh_noPS',
    'noalg_eb_L1PhysicsLow_noPS',
    'noalg_eb_L1RD3_EMPTY',
    'noalg_eb_L1RD3_FILLED',
    'noalg_eb_L1UNPAIRED_ISO_noPS',
    'noalg_eb_L1UNPAIRED_NONISO_noPS',
    ]
ps_beamspot_list=[
    'beamspot_activeTE_trkfast_peb',
    'beamspot_activeTE_trkfast_peb_L1TRT_EMPTY',
    'beamspot_activeTE_trkfast_peb_L1TRT_FILLED',
    'beamspot_activeTE_trkfast_pebTRT',
    'beamspot_activeTE_trkfast_pebTRT_L1TRT_EMPTY',
    'beamspot_activeTE_trkfast_pebTRT_L1TRT_FILLED',
    'beamspot_allTE_trkfast_peb',
    'beamspot_allTE_trkfast_peb_L1TRT_EMPTY',
    'beamspot_allTE_trkfast_peb_L1TRT_FILLED',
    'beamspot_allTE_trkfast_pebTRT',
    'beamspot_allTE_trkfast_pebTRT_L1TRT_EMPTY',
    'beamspot_allTE_trkfast_pebTRT_L1TRT_FILLED',
    'beamspot_trkFS_trkfast',
    'beamspot_trkFS_trkfast_L1TRT_EMPTY',
    'beamspot_trkFS_trkfast_L1TRT_FILLED',
    'beamspot_trkFS_trkfast_L1J15',
    'beamspot_allTE_trkfast_peb_L1J15',
    'beamspot_activeTE_trkfast_peb_L1J15',
    'beamspot_allTE_trkfast_peb_L13J15',
    'beamspot_trkFS_trkfast_L13J15',
    'beamspot_activeTE_trkfast_peb_L13J15',
#    'beamspot_activeTE_trkfast_peb_L1MBTS_1_VTE70',
#    'beamspot_allTE_trkfast_peb_L1MBTS_1_VTE70',
#    'beamspot_trkFS_trkfast_L1MBTS_1_VTE70'
    ]
ps_fwdphys_list=[
    'lhcfpeb',
    'lhcfpeb_L1LHCF_EMPTY',
    'lhcfpeb_L1LHCF_UNPAIRED_ISO',
    'noalg_L1LHCF',
    'noalg_L1LHCF_EMPTY',
    'noalg_L1LHCF_UNPAIRED_ISO',
]
ps_minb_list=[
    'mb_mbts_L1MBTS_1',
    'mb_mbts_L1MBTS_1_1',
    'mb_mbts_L1MBTS_1_1_EMPTY',
    'mb_mbts_L1MBTS_1_1_UNPAIRED_ISO',
    'mb_mbts_L1MBTS_1_EMPTY',
    'mb_mbts_L1MBTS_1_UNPAIRED_ISO',
    'mb_mbts_L1MBTS_2',
    'mb_mbts_L1MBTS_2_EMPTY',
    'mb_mbts_L1MBTS_2_UNPAIRED_ISO',
    'mb_idperf_L1MBTS_2',
    'mb_perf_L1LUCID',
    'mb_perf_L1LUCID_EMPTY',
    'mb_perf_L1LUCID_UNPAIRED_ISO',
    'mb_perf_L1MBTS_2',
    'mb_perf_L1RD1_FILLED',
    'mb_sptrk_vetombts2in_L1ZDC_AND',
    'mb_sptrk_vetombts2in_L1ZDC_A_C',
    'mb_sp_vetospmbts2in_L1AFP_A_OR_C',
    'mb_sp_vetospmbts2in_L1AFP_A_AND_C',
    'mb_sp_vetosp_L1AFP_A_AND_C',
    'mb_sp600_pusup300_trk40_hmt_L1TE5',
    'mb_sp700_pusup350_trk50_hmt_L1TE5',
    'mb_sp900_pusup400_trk50_hmt_L1TE5',
    'mb_sp900_pusup400_trk60_hmt_L1TE5',
    'mb_sp1000_pusup450_trk70_hmt_L1TE5',
    'mb_sp1100_pusup450_trk70_hmt_L1TE5',
    'mb_sp1200_pusup500_trk80_hmt_L1TE5',
    'mb_sp1200_pusup500_trk90_hmt_L1TE5',
    'mb_sp1200_pusup500_trk100_hmt_L1TE5',
    'mb_sp1400_pusup550_trk90_hmt_L1TE5',
    'mb_sp1600_pusup600_trk100_hmt_L1TE5',
    'mb_sp1800_pusup700_trk110_hmt_L1TE5',
    'mb_sp2100_pusup900_trk120_hmt_L1TE5',
    'mb_sp2300_pusup1000_trk130_hmt_L1TE5',
    'mb_sp600_pusup300_trk40_hmt_L1TE10',
    'mb_sp700_pusup350_trk50_hmt_L1TE10',
    'mb_sp900_pusup400_trk60_hmt_L1TE10',
    'mb_sp1000_pusup450_trk70_hmt_L1TE10',
    'mb_sp1100_pusup450_trk70_hmt_L1TE10',
    'mb_sp1200_pusup500_trk80_hmt_L1TE10',
    'mb_sp1400_pusup550_trk90_hmt_L1TE10',
    'mb_sp1600_pusup600_trk100_hmt_L1TE10',
    'mb_sp1700_pusup650_trk110_hmt_L1TE10',
    'mb_sp1800_pusup700_trk110_hmt_L1TE10',
    'mb_sp1900_pusup700_trk120_hmt_L1TE10',
    'mb_sp2100_pusup900_trk120_hmt_L1TE10',
    'mb_sp2300_pusup1000_trk130_hmt_L1TE10',
    'mb_sp2500_pusup1100_trk140_hmt_L1TE10',
    'mb_sp700_pusup350_trk50_hmt_L1TE20',
    'mb_sp900_pusup400_trk60_hmt_L1TE20',
    'mb_sp1100_pusup450_trk70_hmt_L1TE20',
    'mb_sp1200_pusup500_trk80_hmt_L1TE20',
    'mb_sp1400_pusup550_trk90_hmt_L1TE20',
    'mb_sp1600_pusup600_trk100_hmt_L1TE20',
    'mb_sp1700_pusup650_trk110_hmt_L1TE20',
    'mb_sp1800_pusup700_trk110_hmt_L1TE20',
    'mb_sp1900_pusup700_trk120_hmt_L1TE20',
    'mb_sp2100_pusup750_trk130_hmt_L1TE20',
    'mb_sp2100_pusup900_trk120_hmt_L1TE20',
    'mb_sp2200_pusup800_trk140_hmt_L1TE20',
    'mb_sp2300_pusup1000_trk130_hmt_L1TE20',
    'mb_sp2400_pusup850_trk150_hmt_L1TE20',
    'mb_sp2500_pusup1100_trk140_hmt_L1TE20',
    'mb_sp2700_pusup1200_trk150_hmt_L1TE20',
    'mb_sp1100_pusup450_trk70_hmt_L1TE30',
    'mb_sp1200_pusup500_trk80_hmt_L1TE30',
    'mb_sp1400_pusup550_trk90_hmt_L1TE30',
    'mb_sp1600_pusup600_trk100_hmt_L1TE30',
    'mb_sp1700_pusup650_trk110_hmt_L1TE30',
    'mb_sp1800_pusup700_trk110_hmt_L1TE30',
    'mb_sp1900_pusup700_trk120_hmt_L1TE30',
    'mb_sp2100_pusup750_trk130_hmt_L1TE30',
    'mb_sp2100_pusup900_trk120_hmt_L1TE30',
    'mb_sp2200_pusup800_trk140_hmt_L1TE30',
    'mb_sp2300_pusup1000_trk130_hmt_L1TE30',
    'mb_sp2400_pusup850_trk150_hmt_L1TE30',
    'mb_sp2500_pusup1100_trk140_hmt_L1TE30',
    'mb_sp2700_pusup1200_trk150_hmt_L1TE30',
    'mb_sp2900_pusup1300_trk160_hmt_L1TE30',
    'mb_sp1400_pusup550_trk90_hmt_L1TE40',
    'mb_sp1600_pusup600_trk100_hmt_L1TE40',
    'mb_sp1700_pusup650_trk110_hmt_L1TE40',
    'mb_sp1900_pusup700_trk120_hmt_L1TE40',
    'mb_sp2100_pusup750_trk130_hmt_L1TE40',
    'mb_sp2200_pusup800_trk140_hmt_L1TE40',
    'mb_sp2300_pusup1000_trk130_hmt_L1TE40',
    'mb_sp2400_pusup850_trk150_hmt_L1TE40',
    'mb_sp2500_pusup1100_trk140_hmt_L1TE40',
    'mb_sp2700_pusup1200_trk150_hmt_L1TE40',
    'mb_sp2900_pusup1300_trk160_hmt_L1TE40',
    'mb_sp1600_pusup600_trk100_hmt_L1TE50',
    'mb_sp1700_pusup650_trk110_hmt_L1TE50',
    'mb_sp1900_pusup700_trk120_hmt_L1TE50',
    'mb_sp2100_pusup750_trk130_hmt_L1TE50',
    'mb_sp2200_pusup800_trk140_hmt_L1TE50',
    'mb_sp2400_pusup850_trk150_hmt_L1TE50',
    #'mb_sp1700_pusup650_trk110_hmt_L1TE60',
    #'mb_sp1900_pusup700_trk120_hmt_L1TE60',
    #'mb_sp2100_pusup750_trk130_hmt_L1TE60',
    #'mb_sp2200_pusup800_trk140_hmt_L1TE60',
    #'mb_sp2400_pusup850_trk150_hmt_L1TE60',
    #'mb_sp1900_pusup700_trk120_hmt_L1TE70',
    #'mb_sp2100_pusup750_trk130_hmt_L1TE70',
    #'mb_sp2200_pusup800_trk140_hmt_L1TE70',
    #'mb_sp2400_pusup850_trk150_hmt_L1TE70',
    'mb_sp600_trk40_hmt_L1TE5',
    'mb_sp700_trk50_hmt_L1TE5',
    'mb_sp900_trk50_hmt_L1TE5',
    'mb_sp900_trk60_hmt_L1TE5',
    'mb_sp1000_trk70_hmt_L1TE5',
    'mb_sp1100_trk70_hmt_L1TE5',
    'mb_sp1200_trk80_hmt_L1TE5',
    'mb_sp1200_trk90_hmt_L1TE5',
    'mb_sp1200_trk100_hmt_L1TE5',
    'mb_sp1400_trk90_hmt_L1TE5',
    'mb_sp1600_trk100_hmt_L1TE5',
    'mb_sp1800_trk110_hmt_L1TE5',
    'mb_sp2100_trk120_hmt_L1TE5',
    'mb_sp2300_trk130_hmt_L1TE5',
    'mb_sp600_trk40_hmt_L1TE10',
    'mb_sp700_trk50_hmt_L1TE10',
    'mb_sp900_trk60_hmt_L1TE10',
    'mb_sp1000_trk70_hmt_L1TE10',
    'mb_sp1100_trk70_hmt_L1TE10',
    'mb_sp1200_trk80_hmt_L1TE10',
    'mb_sp1400_trk90_hmt_L1TE10',
    'mb_sp1600_trk100_hmt_L1TE10',
    'mb_sp1700_trk110_hmt_L1TE10',
    'mb_sp1800_trk110_hmt_L1TE10',
    'mb_sp1900_trk120_hmt_L1TE10',
    'mb_sp2100_trk120_hmt_L1TE10',
    'mb_sp2300_trk130_hmt_L1TE10',
    'mb_sp2500_trk140_hmt_L1TE10',
    'mb_sp700_trk50_hmt_L1TE20',
    'mb_sp900_trk60_hmt_L1TE20',
    'mb_sp1100_trk70_hmt_L1TE20',
    'mb_sp1200_trk80_hmt_L1TE20',
    'mb_sp1400_trk90_hmt_L1TE20',
    'mb_sp1600_trk100_hmt_L1TE20',
    'mb_sp1700_trk110_hmt_L1TE20',
    'mb_sp1800_trk110_hmt_L1TE20',
    'mb_sp1900_trk120_hmt_L1TE20',
    'mb_sp2100_trk130_hmt_L1TE20',
    'mb_sp2100_trk120_hmt_L1TE20',
    'mb_sp2200_trk140_hmt_L1TE20',
    'mb_sp2300_trk130_hmt_L1TE20',
    'mb_sp2400_trk150_hmt_L1TE20',
    'mb_sp2500_trk140_hmt_L1TE20',
    'mb_sp2700_trk150_hmt_L1TE20',
    'mb_sp1100_trk70_hmt_L1TE30',
    'mb_sp1200_trk80_hmt_L1TE30',
    'mb_sp1400_trk90_hmt_L1TE30',
    'mb_sp1600_trk100_hmt_L1TE30',
    'mb_sp1700_trk110_hmt_L1TE30',
    'mb_sp1800_trk110_hmt_L1TE30',
    'mb_sp1900_trk120_hmt_L1TE30',
    'mb_sp2100_trk130_hmt_L1TE30',
    'mb_sp2100_trk120_hmt_L1TE30',
    'mb_sp2200_trk140_hmt_L1TE30',
    'mb_sp2300_trk130_hmt_L1TE30',
    'mb_sp2400_trk150_hmt_L1TE30',
    'mb_sp2500_trk140_hmt_L1TE30',
    'mb_sp2700_trk150_hmt_L1TE30',
    'mb_sp2900_trk160_hmt_L1TE30',
    'mb_sp1400_trk90_hmt_L1TE40',
    'mb_sp1600_trk100_hmt_L1TE40',
    'mb_sp1700_trk110_hmt_L1TE40',
    'mb_sp1900_trk120_hmt_L1TE40',
    'mb_sp2100_trk130_hmt_L1TE40',
    'mb_sp2200_trk140_hmt_L1TE40',
    'mb_sp2300_trk130_hmt_L1TE40',
    'mb_sp2400_trk150_hmt_L1TE40',
    'mb_sp2500_trk140_hmt_L1TE40',
    'mb_sp2700_trk150_hmt_L1TE40',
    'mb_sp2900_trk160_hmt_L1TE40',
    'mb_sp1600_trk100_hmt_L1TE50',
    'mb_sp1700_trk110_hmt_L1TE50',
    'mb_sp1900_trk120_hmt_L1TE50',
    'mb_sp2100_trk130_hmt_L1TE50',
    'mb_sp2200_trk140_hmt_L1TE50',
    'mb_sp2400_trk150_hmt_L1TE50',
    #'mb_sp1700_trk110_hmt_L1TE60',
    #'mb_sp1900_trk120_hmt_L1TE60',
    #'mb_sp2100_trk130_hmt_L1TE60',
    #'mb_sp2200_trk140_hmt_L1TE60',
    #'mb_sp2400_trk150_hmt_L1TE60',
    #'mb_sp1900_trk120_hmt_L1TE70',
    #'mb_sp2100_trk130_hmt_L1TE70',
    #'mb_sp2200_trk140_hmt_L1TE70',
    #'mb_sp2400_trk150_hmt_L1TE70',
    'mb_sp700_trk50_hmt_L1TE15',
    'mb_sp900_trk60_hmt_L1TE15',
    'mb_sp1100_trk70_hmt_L1TE15',
    'mb_sp1200_trk80_hmt_L1TE15',
    'mb_sp1400_trk90_hmt_L1TE15',
    'mb_sp1600_trk100_hmt_L1TE15',
    'mb_sp1700_trk110_hmt_L1TE15',
    'mb_sp1900_trk120_hmt_L1TE15',
    'mb_sp1100_trk70_hmt_L1TE25',
    'mb_sp1200_trk80_hmt_L1TE25',
    'mb_sp1400_trk90_hmt_L1TE25',
    'mb_sp1600_trk100_hmt_L1TE25',
    'mb_sp1700_trk110_hmt_L1TE25',
    'mb_sp1900_trk120_hmt_L1TE25',
    'mb_sp700_pusup350_trk50_hmt_L1TE15',
    'mb_sp900_pusup400_trk60_hmt_L1TE15',
    'mb_sp1100_pusup450_trk70_hmt_L1TE15',
    'mb_sp1200_pusup500_trk80_hmt_L1TE15',
    'mb_sp1400_pusup550_trk90_hmt_L1TE15',
    'mb_sp1600_pusup600_trk100_hmt_L1TE15',
    'mb_sp1700_pusup650_trk110_hmt_L1TE15',
    'mb_sp1900_pusup700_trk120_hmt_L1TE15',
    'mb_sp1100_pusup450_trk70_hmt_L1TE25',
    'mb_sp1200_pusup500_trk80_hmt_L1TE25',
    'mb_sp1400_pusup550_trk90_hmt_L1TE25',
    'mb_sp1600_pusup600_trk100_hmt_L1TE25',
    'mb_sp1700_pusup650_trk110_hmt_L1TE25',
    'mb_sp1900_pusup700_trk120_hmt_L1TE25',
    #'mb_sp900_pusup400_trk50_hmt_L1TE5.0ETA24',
    #'mb_sp900_pusup400_trk60_hmt_L1TE5.0ETA24',
    #'mb_sp1000_pusup450_trk70_hmt_L1TE5.0ETA24',
    #'mb_sp1200_pusup500_trk80_hmt_L1TE5.0ETA24',
    #'mb_sp1200_pusup500_trk90_hmt_L1TE5.0ETA24',
    #'mb_sp1200_pusup500_trk100_hmt_L1TE5.0ETA24',
    #'mb_sp1800_pusup700_trk110_hmt_L1TE5.0ETA24',
    #'mb_sp2100_pusup900_trk120_hmt_L1TE5.0ETA24',
    #'mb_sp2300_pusup1000_trk130_hmt_L1TE5.0ETA24',
    #'mb_sp1000_pusup450_trk70_hmt_L1TE10.0ETA24',
    #'mb_sp1200_pusup500_trk80_hmt_L1TE10.0ETA24',
    #'mb_sp1400_pusup550_trk90_hmt_L1TE10.0ETA24',
    #'mb_sp1600_pusup600_trk100_hmt_L1TE10.0ETA24',
    #'mb_sp1800_pusup700_trk110_hmt_L1TE10.0ETA24',
    #'mb_sp2100_pusup900_trk120_hmt_L1TE10.0ETA24',
    #'mb_sp2300_pusup1000_trk130_hmt_L1TE10.0ETA24',
    #'mb_sp2500_pusup1100_trk140_hmt_L1TE10.0ETA24',
    #'mb_sp1200_pusup500_trk80_hmt_L1TE15.0ETA24',
    #'mb_sp1400_pusup550_trk90_hmt_L1TE15.0ETA24',
    #'mb_sp1600_pusup600_trk100_hmt_L1TE15.0ETA24',
    #'mb_sp1800_pusup700_trk110_hmt_L1TE15.0ETA24',
    #'mb_sp2100_pusup900_trk120_hmt_L1TE15.0ETA24',
    #'mb_sp2300_pusup1000_trk130_hmt_L1TE15.0ETA24',
    #'mb_sp2500_pusup1100_trk140_hmt_L1TE15.0ETA24',
    #'mb_sp1400_pusup550_trk90_hmt_L1TE20.0ETA24',
    #'mb_sp1600_pusup600_trk100_hmt_L1TE20.0ETA24',
    #'mb_sp1800_pusup700_trk110_hmt_L1TE20.0ETA24',
    #'mb_sp2100_pusup900_trk120_hmt_L1TE20.0ETA24',
    #'mb_sp2300_pusup1000_trk130_hmt_L1TE20.0ETA24',
    #'mb_sp2500_pusup1100_trk140_hmt_L1TE20.0ETA24',
    #'mb_sp2700_pusup1200_trk150_hmt_L1TE20.0ETA24',
    #'mb_sp1600_pusup600_trk100_hmt_L1TE25.0ETA24',
    #'mb_sp1800_pusup700_trk110_hmt_L1TE25.0ETA24',
    #'mb_sp2100_pusup900_trk120_hmt_L1TE25.0ETA24',
    #'mb_sp2300_pusup1000_trk130_hmt_L1TE25.0ETA24',
    #'mb_sp2500_pusup1100_trk140_hmt_L1TE25.0ETA24',
    #'mb_sp2700_pusup1200_trk150_hmt_L1TE25.0ETA24',
    #'mb_sp2900_pusup1300_trk160_hmt_L1TE25.0ETA24',
    #'mb_sp1800_pusup700_trk110_hmt_L1TE30.0ETA24',
    #'mb_sp2100_pusup900_trk120_hmt_L1TE30.0ETA24',
    #'mb_sp2300_pusup1000_trk130_hmt_L1TE30.0ETA24',
    #'mb_sp2500_pusup1100_trk140_hmt_L1TE30.0ETA24',
    #'mb_sp2700_pusup1200_trk150_hmt_L1TE30.0ETA24',
    #'mb_sp2900_pusup1300_trk160_hmt_L1TE30.0ETA24',
    #'mb_sp2300_pusup1000_trk130_hmt_L1TE40.0ETA24',
    #'mb_sp2500_pusup1100_trk140_hmt_L1TE40.0ETA24',
    #'mb_sp2700_pusup1200_trk150_hmt_L1TE40.0ETA24',
    #'mb_sp2900_pusup1300_trk160_hmt_L1TE40.0ETA24',
    'mu4_mb_sp600_trk40_hmt_L1MU4_TE10',
    'mu4_mb_sp700_trk50_hmt_L1MU4_TE10',
    'mu4_mb_sp900_trk60_hmt_L1MU4_TE10',
    'mu4_mb_sp1100_trk70_hmt_L1MU4_TE10',
    'mu4_mb_sp1200_trk80_hmt_L1MU4_TE10',
    'mu4_mb_sp1400_trk90_hmt_L1MU4_TE10',
    'mu4_mb_sp1600_trk100_hmt_L1MU4_TE10',
    'mu4_mb_sp600_pusup300_trk40_hmt_L1MU4_TE10',
    'mu4_mb_sp700_pusup350_trk50_hmt_L1MU4_TE10',
    'mu4_mb_sp900_pusup400_trk60_hmt_L1MU4_TE10',
    'mu4_mb_sp1100_pusup450_trk70_hmt_L1MU4_TE10',
    'mu4_mb_sp1200_pusup500_trk80_hmt_L1MU4_TE10',
    'mu4_mb_sp1400_pusup550_trk90_hmt_L1MU4_TE10',
    'mu4_mb_sp1600_pusup600_trk100_hmt_L1MU4_TE10',
    'mu4_mb_sp1600_trk100_hmt_L1MU4_TE20',
    'mu4_mb_sp1700_trk110_hmt_L1MU4_TE20',
    'mu4_mb_sp1100_trk70_hmt_L1MU4_TE20',
    'mu4_mb_sp1200_trk80_hmt_L1MU4_TE20',
    'mu4_mb_sp1400_trk90_hmt_L1MU4_TE20',
    'mu4_mb_sp1600_trk100_hmt_L1MU4_TE30',
    'mu4_mb_sp1700_trk110_hmt_L1MU4_TE30',
    'mu4_mb_sp1200_trk80_hmt_L1MU4_TE30',
    'mu4_mb_sp1400_trk90_hmt_L1MU4_TE30',
    'mu4_mb_sp1600_trk100_hmt_L1MU4_TE40',
    'mu4_mb_sp1700_trk110_hmt_L1MU4_TE40',
    'mu4_mb_sp1400_trk90_hmt_L1MU4_TE40',
    'mu4_mb_sp1600_pusup600_trk100_hmt_L1MU4_TE20',
    'mu4_mb_sp1700_pusup650_trk110_hmt_L1MU4_TE20',
    'mu4_mb_sp1100_pusup450_trk70_hmt_L1MU4_TE20',
    'mu4_mb_sp1200_pusup500_trk80_hmt_L1MU4_TE20',
    'mu4_mb_sp1400_pusup550_trk90_hmt_L1MU4_TE20',
    'mu4_mb_sp1600_pusup600_trk100_hmt_L1MU4_TE30',
    'mu4_mb_sp1700_pusup650_trk110_hmt_L1MU4_TE30',
    'mu4_mb_sp1200_pusup500_trk80_hmt_L1MU4_TE30',
    'mu4_mb_sp1400_pusup550_trk90_hmt_L1MU4_TE30',
    'mu4_mb_sp1600_pusup600_trk100_hmt_L1MU4_TE40',
    'mu4_mb_sp1700_pusup650_trk110_hmt_L1MU4_TE40',
    'mu4_mb_sp1400_pusup550_trk90_hmt_L1MU4_TE40',
    'j40_mb_sp600_pusup300_trk40_hmt',
    'j40_mb_sp700_pusup350_trk50_hmt',
    'j40_mb_sp900_pusup400_trk60_hmt',
    'j40_mb_sp1100_pusup450_trk70_hmt',
    'j40_mb_sp1200_pusup500_trk80_hmt',
    'j40_mb_sp1400_pusup550_trk90_hmt',
    'j40_mb_sp1600_pusup600_trk100_hmt',
    'j40_mb_sp600_trk40_hmt',
    'j40_mb_sp700_trk50_hmt',
    'j40_mb_sp900_trk60_hmt',
    'j40_mb_sp1100_trk70_hmt',
    'j40_mb_sp1200_trk80_hmt',
    'j40_mb_sp1400_trk90_hmt',
    'j40_mb_sp1600_trk100_hmt',
    'j50_mb_sp600_pusup300_trk40_hmt',
    'j50_mb_sp700_pusup350_trk50_hmt',
    'j50_mb_sp900_pusup400_trk60_hmt',
    'j50_mb_sp1100_pusup450_trk70_hmt',
    'j50_mb_sp1200_pusup500_trk80_hmt',
    'j50_mb_sp1400_pusup550_trk90_hmt',
    'j50_mb_sp1600_pusup600_trk100_hmt',
    'j50_mb_sp600_trk40_hmt',
    'j50_mb_sp700_trk50_hmt',
    'j50_mb_sp900_trk60_hmt',
    'j50_mb_sp1100_trk70_hmt',
    'j50_mb_sp1200_trk80_hmt',
    'j50_mb_sp1400_trk90_hmt',
    'j50_mb_sp1600_trk100_hmt',
    'j60_mb_sp600_pusup300_trk40_hmt',
    'j60_mb_sp700_pusup350_trk50_hmt',
    'j60_mb_sp900_pusup400_trk60_hmt',
    'j60_mb_sp1100_pusup450_trk70_hmt',
    'j60_mb_sp1200_pusup500_trk80_hmt',
    'j60_mb_sp1400_pusup550_trk90_hmt',
    'j60_mb_sp1600_pusup600_trk100_hmt',
    'j60_mb_sp600_trk40_hmt',
    'j60_mb_sp700_trk50_hmt',
    'j60_mb_sp900_trk60_hmt',
    'j60_mb_sp1100_trk70_hmt',
    'j60_mb_sp1200_trk80_hmt',
    'j60_mb_sp1400_trk90_hmt',
    'j60_mb_sp1600_trk100_hmt',
    'j110_mb_sp600_pusup300_trk40_hmt',
    'j110_mb_sp700_pusup350_trk50_hmt',
    'j110_mb_sp900_pusup400_trk60_hmt',
    'j110_mb_sp1100_pusup450_trk70_hmt',
    'j110_mb_sp1200_pusup500_trk80_hmt',
    'j110_mb_sp1400_pusup550_trk90_hmt',
    'j110_mb_sp1600_pusup600_trk100_hmt',
    'j110_mb_sp600_trk40_hmt',
    'j110_mb_sp700_trk50_hmt',
    'j110_mb_sp900_trk60_hmt',
    'j110_mb_sp1100_trk70_hmt',
    'j110_mb_sp1200_trk80_hmt',
    'j110_mb_sp1400_trk90_hmt',
    'j110_mb_sp1600_trk100_hmt',
    'j75_mb_sp600_pusup300_trk40_hmt',
    'j75_mb_sp700_pusup350_trk50_hmt',
    'j75_mb_sp900_pusup400_trk60_hmt',
    'j75_mb_sp1100_pusup450_trk70_hmt',
    'j75_mb_sp1200_pusup500_trk80_hmt',
    'j75_mb_sp1400_pusup550_trk90_hmt',
    'j75_mb_sp1600_pusup600_trk100_hmt',
    'j75_mb_sp600_trk40_hmt',
    'j75_mb_sp700_trk50_hmt',
    'j75_mb_sp900_trk60_hmt',
    'j75_mb_sp1100_trk70_hmt',
    'j75_mb_sp1200_trk80_hmt',
    'j75_mb_sp1400_trk90_hmt',
    'j75_mb_sp1600_trk100_hmt',
    'j85_mb_sp600_pusup300_trk40_hmt',
    'j85_mb_sp700_pusup350_trk50_hmt',
    'j85_mb_sp900_pusup400_trk60_hmt',
    'j85_mb_sp1100_pusup450_trk70_hmt',
    'j85_mb_sp1200_pusup500_trk80_hmt',
    'j85_mb_sp1400_pusup550_trk90_hmt',
    'j85_mb_sp1600_pusup600_trk100_hmt',
    'j85_mb_sp600_trk40_hmt',
    'j85_mb_sp700_trk50_hmt',
    'j85_mb_sp900_trk60_hmt',
    'j85_mb_sp1100_trk70_hmt',
    'j85_mb_sp1200_trk80_hmt',
    'j85_mb_sp1400_trk90_hmt',
    'j85_mb_sp1600_trk100_hmt',
    'mb_sp400_trk40_hmt_L1MBTS_1_1',
    'mb_sp600_trk45_hmt_L1MBTS_1_1',
    'mb_sp700_trk55_hmt_L1MBTS_1_1',
    'mb_sp900_trk60_hmt_L1MBTS_1_1',
    'mb_sp900_trk65_hmt_L1MBTS_1_1',
    'mb_sp1000_trk70_hmt_L1MBTS_1_1',
    'mb_sp1200_trk75_hmt_L1MBTS_1_1',
    'mb_sp1400_trk80_hmt_L1MBTS_1_1',
    #'mb_sp900_trk50_hmt_L1TE5.0ETA24',
    #'mb_sp900_trk60_hmt_L1TE5.0ETA24',
    #'mb_sp1000_trk70_hmt_L1TE5.0ETA24',
    #'mb_sp1200_trk80_hmt_L1TE5.0ETA24',
    #'mb_sp1200_trk90_hmt_L1TE5.0ETA24',
    #'mb_sp1200_trk100_hmt_L1TE5.0ETA24',
    #'mb_sp1800_trk110_hmt_L1TE5.0ETA24',
    #'mb_sp2100_trk120_hmt_L1TE5.0ETA24',
    #'mb_sp2300_trk130_hmt_L1TE5.0ETA24',
    #'mb_sp1000_trk70_hmt_L1TE10.0ETA24',
    #'mb_sp1200_trk80_hmt_L1TE10.0ETA24',
    #'mb_sp1400_trk90_hmt_L1TE10.0ETA24',
    #'mb_sp1600_trk100_hmt_L1TE10.0ETA24',
    #'mb_sp1800_trk110_hmt_L1TE10.0ETA24',
    #'mb_sp2100_trk120_hmt_L1TE10.0ETA24',
    #'mb_sp2300_trk130_hmt_L1TE10.0ETA24',
    #'mb_sp2500_trk140_hmt_L1TE10.0ETA24',
    #'mb_sp1200_trk80_hmt_L1TE15.0ETA24',
    #'mb_sp1400_trk90_hmt_L1TE15.0ETA24',
    #'mb_sp1600_trk100_hmt_L1TE15.0ETA24',
    #'mb_sp1800_trk110_hmt_L1TE15.0ETA24',
    #'mb_sp2100_trk120_hmt_L1TE15.0ETA24',
    #'mb_sp2300_trk130_hmt_L1TE15.0ETA24',
    #'mb_sp2500_trk140_hmt_L1TE15.0ETA24',
    #'mb_sp1400_trk90_hmt_L1TE20.0ETA24',
    #'mb_sp1600_trk100_hmt_L1TE20.0ETA24',
    #'mb_sp1800_trk110_hmt_L1TE20.0ETA24',
    #'mb_sp2100_trk120_hmt_L1TE20.0ETA24',
    #'mb_sp2300_trk130_hmt_L1TE20.0ETA24',
    #'mb_sp2500_trk140_hmt_L1TE20.0ETA24',
    #'mb_sp2700_trk150_hmt_L1TE20.0ETA24',
    #'mb_sp1600_trk100_hmt_L1TE25.0ETA24',
    #'mb_sp1800_trk110_hmt_L1TE25.0ETA24',
    #'mb_sp2100_trk120_hmt_L1TE25.0ETA24',
    #'mb_sp2300_trk130_hmt_L1TE25.0ETA24',
    #'mb_sp2500_trk140_hmt_L1TE25.0ETA24',
    #'mb_sp2700_trk150_hmt_L1TE25.0ETA24',
    #'mb_sp2900_trk160_hmt_L1TE25.0ETA24',
    #'mb_sp1800_trk110_hmt_L1TE30.0ETA24',
    #'mb_sp2100_trk120_hmt_L1TE30.0ETA24',
    #'mb_sp2300_trk130_hmt_L1TE30.0ETA24',
    #'mb_sp2500_trk140_hmt_L1TE30.0ETA24',
    #'mb_sp2700_trk150_hmt_L1TE30.0ETA24',
    #'mb_sp2900_trk160_hmt_L1TE30.0ETA24',
    #'mb_sp2300_trk130_hmt_L1TE40.0ETA24',
    #'mb_sp2500_trk140_hmt_L1TE40.0ETA24',
    #'mb_sp2700_trk150_hmt_L1TE40.0ETA24',
    #'mb_sp2900_trk160_hmt_L1TE40.0ETA24',
    'mb_sp800_hmtperf_L1TE5',
    'mb_sp800_hmtperf_L1TE10',
    'mb_sp1200_hmtperf_L1TE10',
    'mb_sp1600_hmtperf_L1TE20',
    'mb_sp2100_hmtperf_L1TE20',
    'mb_sp2100_hmtperf_L1TE30',
    'mb_sp2100_hmtperf_L1TE40',
    #'mb_sp800_hmtperf_L1TE5.0ETA24',
    #'mb_sp800_hmtperf_L1TE10.0ETA24',
    #'mb_sp1200_hmtperf_L1TE10.0ETA24',
    #'mb_sp1200_hmtperf_L1TE15.0ETA24',
    #'mb_sp1600_hmtperf_L1TE15.0ETA24',
    #'mb_sp1600_hmtperf_L1TE20.0ETA24',
    #'mb_sp2100_hmtperf_L1TE20.0ETA24',
    #'mb_sp2100_hmtperf_L1TE25.0ETA24',
    #'mb_sp2100_hmtperf_L1TE30.0ETA24',
    #'mb_sp2100_hmtperf_L1TE40.0ETA24',
    'mb_sp2000_trk70_hmt',
    'mb_sp2000_pusup600_trk70_hmt',
    'mb_sp1800_hmtperf_L1TE40',
    'mb_sp2_hmtperf_L1MBTS_1_1',
    'mb_sp2_hmtperf',
    'mb_sp500_hmtperf',
    'mb_sp1800_hmtperf',
    'mb_sptrk',
    'mb_sptrk_costr',
    'mb_sptrk_costr_L1RD0_EMPTY',
    'mb_sptrk_L1RD0_EMPTY',
    'mb_sptrk_L1RD0_UNPAIRED_ISO',
    'mb_sp_L1RD0_UNPAIRED_ISO',
    'mb_sp_ncb_L1RD0_UNPAIRED_ISO',
    'mb_sp_blayer_L1RD0_UNPAIRED_ISO',
    'mb_sp_ncb_L1RD0_UNPAIRED',
    'mb_sp_blayer_L1RD0_UNPAIRED',
    'mb_sp_L1RD0_FILLED',
    'mb_sptrk_L1RD3_FILLED',
    'mb_sptrk_noisesup',
    'mb_sptrk_noisesup_L1RD0_EMPTY',
    'mb_sptrk_noisesup_L1RD0_UNPAIRED_ISO',
    'mb_sptrk_noisesup_L1RD3_FILLED',
    'mb_sptrk_pt4_L1MBTS_1',
    'mb_sptrk_pt4_L1MBTS_1_1',
    'mb_sptrk_pt4_L1MBTS_2',
    'mb_sptrk_pt4_L1RD3_FILLED',
    'mb_sptrk_pt6_L1MBTS_1',
    'mb_sptrk_pt6_L1MBTS_1_1',
    'mb_sptrk_pt6_L1MBTS_2',
    'mb_sptrk_pt6_L1RD3_FILLED',
    'mb_sptrk_pt8_L1MBTS_1',
    'mb_sptrk_pt8_L1MBTS_1_1',
    'mb_sptrk_pt8_L1MBTS_2',
    'mb_sptrk_pt8_L1RD3_FILLED',
    'mb_sptrk_vetombts2in_L1RD0_FILLED',
    'mb_sptrk_trk80_L1MBTS_2',
    'mb_sptrk_pt2_L1MBTS_2',
##     'mb_sptrk_L1MBTS_1_VTE2',
##     'mb_sptrk_L1MBTS_1_VTE3',
##     'mb_sptrk_L1MBTS_1_VTE4',
##     'mb_sptrk_L1MBTS_1_VTE5',
##     'mb_sptrk_L1MBTS_1_VTE10',
##     'mb_sptrk_L1MBTS_2_VTE2',
##     'mb_sptrk_L1MBTS_2_VTE3',
##     'mb_sptrk_L1MBTS_2_VTE4',
##     'mb_sptrk_L1MBTS_2_VTE5',
##     'mb_sptrk_L1MBTS_2_VTE10',
##     'mb_sptrk_L1VTE2',
##     'mb_sptrk_L1VTE3',
##     'mb_sptrk_L1VTE4',
##     'mb_sptrk_L1VTE5',
##     'mb_sptrk_L1VTE10',
#    'mb_sptrk_L1MBTS_1',
     'mb_sptrk_pt2_L1AFP_A_OR_C',
     'mb_sptrk_pt4_L1AFP_A_OR_C',
     'mb_sptrk_pt6_L1AFP_A_OR_C',
     'mb_sptrk_pt8_L1AFP_A_OR_C',
     'mb_sptrk_pt2_L1AFP_A_AND_C',
     'mb_sptrk_pt4_L1AFP_A_AND_C',
     'mb_sptrk_pt6_L1AFP_A_AND_C',
     'mb_sptrk_pt8_L1AFP_A_AND_C',
    
    'noalg_mb_L1LUCID',
    'noalg_mb_L1LUCID_EMPTY',
    'noalg_mb_L1LUCID_UNPAIRED_ISO',
    'noalg_mb_L1MBTS_1',
    'noalg_mb_L1MBTS_1_1',
    'noalg_mb_L1MBTS_1_1_EMPTY',
    'noalg_mb_L1MBTS_1_1_UNPAIRED_ISO',
    'noalg_mb_L1MBTS_1_EMPTY',
    'noalg_mb_L1MBTS_1_UNPAIRED_ISO',
    'noalg_mb_L1MBTS_2',
    'noalg_mb_L1MBTS_2_EMPTY',
    'noalg_mb_L1MBTS_2_UNPAIRED_ISO',
    'noalg_mb_L1RD0_EMPTY',
    'noalg_mb_L1RD0_FILLED',
    'noalg_mb_L1RD0_UNPAIRED_ISO',
    'noalg_mb_L1RD1_FILLED',
    'noalg_mb_L1RD2_EMPTY',
    'noalg_mb_L1RD2_FILLED',
    'noalg_mb_L1RD3_EMPTY',
    'noalg_mb_L1RD3_FILLED',
    #'noalg_mb_L1TE5.0ETA24',
 ##    'noalg_mb_L1TE2',
##     'noalg_mb_L1TE3',
##     'noalg_mb_L1TE4',
    'noalg_mb_L1TE5',
    'noalg_mb_L1TE10',
    #'noalg_mb_L1TE10.0ETA24',
    'noalg_mb_L1TE20',
    #'noalg_mb_L1TE20.0ETA24',
    'noalg_mb_L1TE30',
    #'noalg_mb_L1TE30.0ETA24',
    'noalg_mb_L1TE40',
    #'noalg_mb_L1TE40.0ETA24',
    'noalg_mb_L1TE50',
    'noalg_mb_L1TE15',
    'noalg_mb_L1TE25',
    #'noalg_mb_L1TE60',
    #'noalg_mb_L1TE70',
    #'noalg_mb_L1TE70.0ETA24',
    'noalg_mb_L1ZDC_A',
    'noalg_mb_L1ZDC_C',
    'noalg_mb_L1ZDC_AND',
    'noalg_mb_L1ZDC_A_C',
#    'mb_sp_L1MBTS_1_OVERLAY',
#    'mb_sptrk_L1MBTS_1_OVERLAY',
#    'noalg_L1MBTS_1_OVERLAY',
#    'noalg_L1TE20_OVERLAY',
    ]

ps_rerun_list = [

    'xe0noL1_l2fsperf',
    'xe0noL1_l2fsperf_mht',
    'xe0noL1_l2fsperf_mht_em',
    'xe0noL1_l2fsperf_pufit',
    'xe0noL1_l2fsperf_tc_em',
    'xe0noL1_l2fsperf_tc_lcw',
    'xe0noL1_pufittrack_lcw_nojcalib_xe100_pufit_xe65',

    ]

if TriggerFlags.doFTK():
    ps_rerun_list = [
        'xe0noL1_l2fsperf_trkmht_FTK',
        ]

ps_larnoiseburst_rerun_list = [
    'larnoiseburst_loose_rerun',
    'larnoiseburst_rerun',
    ]

ps_perform_list = [
    # clean up (ATR-16514)

    'mu0noL1',

    'mu14_tau25_medium1_tracktwo_L1DR-MU10TAU12I',
    'mu14_tau25_medium1_tracktwo_L1DR-MU10TAU12I_TAU12I-J25',
    'mu14_tau25_medium1_tracktwo_L1MU10_TAU12I-J25',
    'mu14_iloose_tau25_medium1_tracktwo_L1DR-MU10TAU12I',
    'mu14_iloose_tau25_medium1_tracktwo_L1DR-MU10TAU12I_TAU12I-J25',
    'mu14_iloose_tau25_medium1_tracktwo_L1MU10_TAU12I-J25',
    'e17_lhmedium_nod0_iloose_tau25_medium1_tracktwo_L1DR-EM15TAU12I',
    'e17_lhmedium_nod0_iloose_tau25_medium1_tracktwo_L1DR-EM15TAU12I-J25',
    'e17_lhmedium_nod0_iloose_tau25_medium1_tracktwo_L1EM15TAU12I-J25',
    'e17_lhmedium_nod0_tau25_medium1_tracktwo_L1DR-EM15TAU12I',
    'e17_lhmedium_nod0_tau25_medium1_tracktwo_L1DR-EM15TAU12I-J25',
    'e17_lhmedium_nod0_tau25_medium1_tracktwo_L1EM15TAU12I-J25',
    'e17_lhmedium_tau25_medium1_tracktwo_L1DR-EM15TAU12I',
    'e17_lhmedium_tau25_medium1_tracktwo_L1DR-EM15TAU12I-J25',
    'e17_lhmedium_ivarloose_tau25_medium1_tracktwo_L1EM15TAU12I-J25',
    'e17_lhmedium_iloose_tau25_medium1_tracktwo_L1DR-EM15TAU12I-J25',
    'e17_lhmedium_iloose_tau25_medium1_tracktwo_L1EM15TAU12I-J25',



    'xe100_mht_xe65_L1XE70',
    'xe100_mht_xe70_L1XE70',
    'xe100_mht_xe75_L1XE70',
    'xe100_mht_xe80_L1XE70',
    'xe100_pufit_L1XE70',
    'xe100_pufit_wEFMu_L1XE70',
    'xe110_mht_xe65_L1XE70',
    'xe110_mht_xe70_L1XE70',
    'xe110_mht_xe75_L1XE70',
    'xe110_mht_xe80_L1XE70',
    'xe110_pufit_L1XE70',
    'xe110_pufit_wEFMu_L1XE70',
    'xe110_trkmht_xe100_mht_L1XE70',
    'xe120_mht_L1XE70',
    'xe120_mht_em_L1XE70',
    'xe120_pufit_L1XE70',
    'xe120_pufit_wEFMu_L1XE70',
    'xe120_tc_em_L1XE70',
    'xe120_tc_lcw_L1XE70',
    'xe120_trkmht_wEFMu_xe100_mht_L1XE70',
    'xe120_trkmht_xe100_mht_L1XE70',
    'xe130_trkmht_xe100_mht_L1XE70',
    'xe140_trkmht_xe100_mht_L1XE70',
    'xe90_pufit_L1XE70',
    'xe90_pufit_wEFMu_L1XE70',
    'xe95_pufit_L1XE70',
    'xe95_pufit_wEFMu_L1XE70',
    'xe100_L1XE80',
    'xe100_mht_L1XE80',
    'xe100_mht_wEFMu_L1XE80',
    'xe100_pueta_L1XE80',
    'xe100_pueta_wEFMu_L1XE80',
    'xe100_pufit_L1XE80',
    'xe100_pufit_wEFMu_L1XE80',
    'xe100_tc_em_L1XE80',
    'xe100_tc_em_wEFMu_L1XE80',
    'xe100_tc_lcw_L1XE80',
    'xe100_tc_lcw_wEFMu_L1XE80',
    'xe100_wEFMu_L1XE80',
    'xe100_pueta',
    'xe100_pueta_L1XE60',
    'xe100_pueta_wEFMu',
    'xe110_pueta_L1XE60',
    'xe50_pueta',
    'xe90_pueta',
    'xe90_pueta_L1XE50',
    'xe90_pueta_L1XE60',
    'xe90_pueta_wEFMu',
    'xe90_pueta_wEFMu_L1XE50',
    'xe95_pueta_wEFMu_L1XE50',
    'xe35_mht',
    'xe35_mht_em',
    'xe35_pufit',
    'xe45',
    'xe45_mht',
    'xe45_mht_wEFMu',
    'xe45_mht_xe45',
    'xe45_pufit',
    'xe45_pufit_wEFMu',
    'xe45_tc_em',
    'xe45_tc_em_wEFMu',
    'xe45_tc_lcw',
    'xe45_tc_lcw_wEFMu',
    'xe45_wEFMu',
    'xe50',
    'xe110_mht_em_L1KF-XE60',
    'xe110_mht_em_L1KF-XE65',
    'xe110_mht_em_L1KF-XE75',
    'xe110_mht_em_L1XE50',
    'xe110_mht_em_L1XE55',
    'xe110_mht_em_wEFMu_L1XE50',
    'xe110_mht_em_wEFMu_L1XE55',
    'xe120_mht_em_L1KF-XE60',
    'xe120_mht_em_L1KF-XE65',
    'xe120_mht_em_L1KF-XE75',
    'xe120_mht_em_L1XE50',
    'xe120_mht_em_L1XE55',
    'xe120_mht_em_L1XE60',
    'xe120_mht_em_wEFMu_L1XE60',

    'mu20_r1extr',
    'mu10_r1extr',
    'mu4_r1extr',
    'mu4noL1',
    'mu0_perf',

    'tau0_perf_ptonly_L1TAU100',
    'tau125_perf_tracktwo',
    'tau35_perf_tracktwo',
    'tau35_medium1_tracktwo_L1TAU20',
    'e17_lhmedium_iloose_tau25_perf_ptonly_L1EM15VHI_2TAU12IM',
    'mu14_iloose_tau25_perf_ptonly_L1MU10_TAU12IM',
    'tau160_idperf_tracktwo',
    'tau160_idperf_tracktwo_L1TAU100',
    'tau160_idperf_tracktwoEF_L1TAU100',
    'tau160_idperf_tracktwoMVA_L1TAU100',
    'tau160_perf_tracktwo',
    'tau160_perf_tracktwo_L1TAU100',
    'tau160_perf_tracktwoEF_L1TAU100',
    'tau160_perf_tracktwoMVA_L1TAU100',
    'tau35_perf_tracktwo',
    'tau35_perf_tracktwo_L1TAU20_tau25_perf_tracktwo_L1TAU12',
    'tau0_perf_ptonly_L1TAU12',
    'tau0_perf_ptonly_L1TAU60',
    'tau125_medium1_calo',
    'tau125_medium1_track',
    'tau125_perf_ptonly',
    'tau160_idperf_track',
    'tau160_idperf_tracktwo',
    'tau160_perf_tracktwo',
    'tau160_idperf_track_L1TAU100',
    'tau160_perf_track',
    'tau25_idperf_track',
    'tau25_idperf_tracktwo2015',
    'tau25_loose1_ptonly',
    'tau25_medium1_calo',
    'tau25_medium1_mvonly',
    'tau25_medium1_ptonly',
    'tau25_medium1_track',
    'tau25_medium1_trackcalo',
    'tau25_medium1_tracktwo2015',
    'tau25_medium1_tracktwocalo',
    'tau25_perf_calo',
    'tau25_perf_calo_L1TAU12',
    'tau25_perf_ptonly',
    'tau25_perf_ptonly_L1TAU12',
    'tau25_perf_track',
    'tau25_perf_track_L1TAU12',
    'tau25_perf_trackcalo',
    'tau25_perf_tracktwo2015',
    'tau25_perf_tracktwo_L1TAU12',
    'tau25_perf_tracktwocalo',
    'tau25_tight1_ptonly',
    'tau35_loose1_ptonly',
    'tau35_medium1_calo',
    'tau35_medium1_ptonly',
    'tau35_medium1_ptonly_L1TAU20',
    'tau35_medium1_track',
    'tau35_perf_ptonly',
    'tau35_tight1_ptonly',
    'tau5_perf_ptonly_L1TAU8',
    'tau80_medium1_calo',
    'tau80_medium1_track',
    'tau35_perf_ptonly_tau25_perf_ptonly_L1TAU20IM_2TAU12IM',
    'j0_perf_bperf_L1J12_EMPTY',
    'j0_perf_bperf_L1MU10',
    'j0_perf_bperf_L1RD0_EMPTY',
    'mu4_j15_dr05' ,
    'mu4_j35_dr05'  ,
    'mu6_j110_dr05',
    'mu6_j150_dr05',
    'mu6_j175_dr05',
    'mu6_j260_dr05',
    'mu6_j320_dr05',
    'mu6_j400_dr05',
    'mu6_j85_dr05' ,
    'j0_perf_boffperf_L1J12_EMPTY',
    'j0_perf_boffperf_L1MU10',
    'j0_perf_boffperf_L1RD0_EMPTY',
    'j35_boffperf_split',
    'e4_etcut',
    'e5_lhmedium_nod0',
    'e5_lhloose_nod0_idperf'
    ]

ps_Jpsi_list = [
    'e5_lhtight_e4_etcut_Jpsiee',
    'e5_lhtight_nod0_e4_etcut_Jpsiee',
    'e5_lhtight_nod0_e4_etcut_Jpsiee_L1JPSI-1M5',
    'e9_lhtight_e4_etcut_Jpsiee',
    'e9_lhtight_nod0_e4_etcut_Jpsiee',
    'e9_lhtight_nod0_e4_etcut_Jpsiee_L1JPSI-1M5-EM7',
    'e5_lhtight_e9_etcut_Jpsiee',
    'e5_lhtight_nod0_e9_etcut_Jpsiee',
    'e5_lhtight_nod0_e9_etcut_Jpsiee_L1JPSI-1M5-EM7',
    'e14_lhtight_e4_etcut_Jpsiee',
    'e14_lhtight_nod0_e4_etcut_Jpsiee',
    'e14_lhtight_nod0_e4_etcut_Jpsiee_L1JPSI-1M5-EM12',
    'e5_lhtight_e14_etcut_Jpsiee',
    'e5_lhtight_nod0_e14_etcut_Jpsiee',
    'e5_lhtight_nod0_e14_etcut_Jpsiee_L1JPSI-1M5-EM12',
    'e24_lhtight_L1EM20VH_e15_etcut_L1EM7_Zee',
    'e26_lhtight_e15_etcut_L1EM7_Zee',
]


ps_ftk_list = [
]

ps_Bphys_list = [
]

if TriggerFlags.doFTK():
    ps_ftk_list = [
        'beamspot_idperf_FTK',
        'beamspot_trkFS_FTK',
        'beamspot_trkFS_FTKRefit', 
        'beamspot_idperf_FTKRefit',
        'beamspot_idperf_FTK_L14J20_FTK',
        'beamspot_trkFS_FTK_L14J20_FTK',
        'beamspot_trkFS_FTKRefit_L14J20_FTK',
        'beamspot_idperf_FTKRefit_L14J20_FTK',
        'mu6_idperf_FTK',
        'mu24_idperf_FTK',
        'mu6_idperf_FTKRefit',
        'mu24_idperf_FTKRefit',
        'tau12_idperf_FTK',
        'tau12_perf_FTK',
        'tau12_perf0_FTK',
        'tau12_perf_FTKNoPrec',
        'tau12_perf0_FTKNoPrec',
        'tau12_medium0_FTK',
        'tau12_medium1_FTK',
        'tau12_medium0_FTKNoPrec',
        'tau12_medium1_FTKNoPrec',
        'tau25_idperf_tracktwo_L1TAU12IM_FTK',
        'tau25_perf_tracktwo_L1TAU12IM_FTK',
        'tau25_medium1_tracktwo_L1TAU12IM_FTK',
        'tau20_medium0_FTK_tau12_medium0_FTK_03dR30_L1DR-TAU20ITAU12I-J25_FTK',
        'tau20_medium1_FTK_tau12_medium1_FTK_03dR30_L1DR-TAU20ITAU12I-J25_FTK',
        'tau20_medium0_FTK_tau12_medium0_FTK_03dR30_ditauL_L1DR-TAU20ITAU12I-J25_FTK',
        'tau20_medium1_FTK_tau12_medium1_FTK_03dR30_ditauL_L1DR-TAU20ITAU12I-J25_FTK',
        'tau20_medium0_FTKNoPrec_tau12_medium0_FTKNoPrec_03dR30_L1DR-TAU20ITAU12I-J25_FTK',
        'tau20_medium1_FTKNoPrec_tau12_medium1_FTKNoPrec_03dR30_L1DR-TAU20ITAU12I-J25_FTK',
        'tau20_medium0_FTKNoPrec_tau12_medium0_FTKNoPrec_03dR30_ditauL_L1DR-TAU20ITAU12I-J25_FTK',
        'tau20_medium1_FTKNoPrec_tau12_medium1_FTKNoPrec_03dR30_ditauL_L1DR-TAU20ITAU12I-J25_FTK',
        'tau20_medium0_FTK_tau12_medium0_FTK_L1TAU20IM_2TAU12IM_J25_2J20_3J12_FTK',
        'tau20_medium1_FTK_tau12_medium1_FTK_L1TAU20IM_2TAU12IM_J25_2J20_3J12_FTK',
        'tau20_medium0_FTK_tau12_medium0_FTK_ditauL_L1TAU20IM_2TAU12IM_J25_2J20_3J12_FTK',
        'tau20_medium1_FTK_tau12_medium1_FTK_ditauL_L1TAU20IM_2TAU12IM_J25_2J20_3J12_FTK',
        'tau20_medium0_FTKNoPrec_tau12_medium0_FTKNoPrec_L1TAU20IM_2TAU12IM_J25_2J20_3J12_FTK',
        'tau20_medium1_FTKNoPrec_tau12_medium1_FTKNoPrec_L1TAU20IM_2TAU12IM_J25_2J20_3J12_FTK', 
        'tau20_medium0_FTKNoPrec_tau12_medium0_FTKNoPrec_ditauL_L1TAU20IM_2TAU12IM_J25_2J20_3J12_FTK',
        'tau20_medium1_FTKNoPrec_tau12_medium1_FTKNoPrec_ditauL_L1TAU20IM_2TAU12IM_J25_2J20_3J12_FTK',
        'mu26_ivarmedium_tau12_idperf_FTK',
        'mu26_ivarmedium_tau12_perf0_FTK',
        'mu26_ivarmedium_tau12_perf_FTK',
        'mu26_ivarmedium_tau12_perf0_FTKNoPrec',
        'mu26_ivarmedium_tau12_perf_FTKNoPrec',
        'mu26_ivarmedium_tau12_medium0_FTK',
        'mu26_ivarmedium_tau12_medium1_FTK',
        'mu26_ivarmedium_tau12_medium0_FTKNoPrec',
        'mu26_ivarmedium_tau12_medium1_FTKNoPrec',
        'mu26_ivarmedium_tau25_idperf_tracktwo_L1TAU12IM_FTK',
        'mu26_ivarmedium_tau25_perf_tracktwo_L1TAU12IM_FTK',
        'mu26_ivarmedium_tau25_medium1_tracktwo_L1TAU12IM_FTK',
        'j15_bperf_split_FTK',
        'j35_bperf_split_FTK',
        'j45_bperf_split_FTK',
        'j150_bperf_split_FTK',
        'j15_bperf_split_FTKVtx',
        'j35_bperf_split_FTKVtx',
        'j45_bperf_split_FTKVtx',
        'j150_bperf_split_FTKVtx',
        'j15_bperf_split_FTKRefit',
        'j35_bperf_split_FTKRefit',
        'j45_bperf_split_FTKRefit',
        'j150_bperf_split_FTKRefit',
        'j15_boffperf_split_FTK',
        'j35_boffperf_split_FTK',
        'j45_boffperf_split_FTK',
        'j150_boffperf_split_FTK', 
        'j15_boffperf_split_FTKVtx',
        'j35_boffperf_split_FTKVtx',
        'j45_boffperf_split_FTKVtx',
        'j150_boffperf_split_FTKVtx',
        'j15_boffperf_split_FTKRefit',
        'j35_boffperf_split_FTKRefit', 
        'j45_boffperf_split_FTKRefit', 
        'j150_boffperf_split_FTKRefit',
        '2j35_btight_split_2j35_L13J25.0ETA23_FTK', 
        '2j45_btight_split_2j45_L13J25.0ETA23_FTK', 
        'j175_bmedium_split_j60_bmedium_split_FTK',
        '2j35_btight_split_2j35_L13J25.0ETA23_FTKVtx', 
        '2j45_btight_split_2j45_L13J25.0ETA23_FTKVtx',
        'j175_bmedium_split_j60_bmedium_split_FTKVtx',
        '2j35_btight_split_2j35_L13J25.0ETA23_FTKRefit',
        '2j45_btight_split_2j45_L13J25.0ETA23_FTKRefit', 
        'j175_bmedium_split_j60_bmedium_split_FTKRefit',
        '2j35_bmv2c1070_2j35_L13J25.0ETA23_FTK',
        '2j45_bmv2c1077_2j45_L13J25.0ETA23_FTK',
        'j175_bmv2c1085_FTK',
        '2j35_bmv2c1070_2j35_L13J25.0ETA23_FTKVtx',
        '2j45_bmv2c1077_2j45_L13J25.0ETA23_FTKVtx',
        'j175_bmv2c1085_FTKVtx',
        '2j35_bmv2c1070_2j35_L13J25.0ETA23_FTKRefit',
        '2j45_bmv2c1077_2j45_L13J25.0ETA23_FTKRefit',
        'j175_bmv2c1085_FTKRefit',
        'j225_boffperf_split_FTK',
        'j225_boffperf_split_FTKVtx',
        'j225_boffperf_split_FTKRefit',
        '2j35_boffperf_2j35_FTK_L14J15.0ETA25',
        'j150_boffperf_j50_boffperf_FTK',
        '2j35_boffperf_2j35_FTKVtx_L14J15.0ETA25',
        'j150_boffperf_j50_boffperf_FTKVtx',
        '2j35_boffperf_2j35_FTKRefit_L14J15.0ETA25',
        'j150_boffperf_j50_boffperf_FTKRefit',
        '2j35_bmv2c1050_2j35_FTK_L14J15.0ETA25',
        'j225_bmv2c1050_FTK',
        'j150_bmv2c1050_j50_bmv2c1050_FTK',
        '2j35_bmv2c1050_2j35_FTKVtx_L14J15.0ETA25',
        'j225_bmv2c1050_FTKVtx',
        'j150_bmv2c1050_j50_bmv2c1050_FTKVtx',
        '2j35_bmv2c1050_2j35_FTKRefit_L14J15.0ETA25',
        'j225_bmv2c1050_FTKRefit',
        'j150_bmv2c1050_j50_bmv2c1050_FTKRefit',
        ]       

ps_streamers_list = [
     'noalg_L12EM10VH',
     'noalg_L12EM15',
     'noalg_L12EM3',
     'noalg_L12EM7',
     'noalg_L12EM8VH_MU10',
     'noalg_L12J15_XE55',
     'noalg_L12MU10',
     'noalg_L12MU4',
     'noalg_L12MU6',
     'noalg_L13J25.0ETA23',
     'noalg_L13J40',
     'noalg_L13MU4',
     'noalg_L14J15',
     'noalg_L1AFP_A_SPECTOF',
     'noalg_L1AFP_A_AND_C',
     'noalg_L1AFP_A_AND_C_J12',
     'noalg_L1AFP_A_AND_C_MBTS_2',
     'noalg_L1AFP_A_AND_C_SPECTOF_J100',
     'noalg_L1AFP_A_AND_C_SPECTOF_J50',
     'noalg_L1AFP_A_AND_C_SPECTOF_J75',
     'noalg_L1AFP_A_AND_C_TE5',
     'noalg_L1AFP_A_OR_C',
     'noalg_L1AFP_A_OR_C_EMPTY',
     'noalg_L1AFP_A_OR_C_FIRSTEMPTY',
     'noalg_L1AFP_A_OR_C_J12',
     'noalg_L1AFP_A_OR_C_MBTS_2',
     'noalg_L1AFP_A_OR_C_TE5',
     'noalg_L1AFP_A_OR_C_UNPAIRED_ISO',
     'noalg_L1AFP_A_OR_C_UNPAIRED_NONISO',
     'noalg_L1AFP_C_SPECTOF',
     'noalg_L1BPH-8M15-MU6MU4_BPH-0DR22-MU6MU4',
     'noalg_L1DR-MU10TAU12I',
     'noalg_L1DR-TAU20ITAU12I',
     'noalg_L1DY-BOX-2MU6',
     'noalg_L1DY-DR-2MU4',
     'noalg_L1EM10VH',
     'noalg_L1EM12',
     'noalg_L1EM15',
     'noalg_L1EM15I_MU4',
     'noalg_L1EM15VH',
     'noalg_L1EM15VHI_2TAU12IM',
     'noalg_L1EM15VHI_2TAU12IM_J25_3J12',
     'noalg_L1EM15VHI_2TAU12IM_XE35',
     'noalg_L1EM15VHI_TAU40_2TAU15',
     'noalg_L1EM15VH_3EM7',
     'noalg_L1EM15VH_MU10',
     'noalg_L1EM20VH',
     'noalg_L1EM22VHI',
     'noalg_L1EM3',
     'noalg_L1EM3_AFP_A_AND_C',
     'noalg_L1EM3_AFP_A_OR_C',
     'noalg_L1EM7',
     'noalg_L1EM7_MU10',
     'noalg_L1EM8VH',
     'noalg_L1J100',
     #'noalg_L1J100.31ETA49',
     'noalg_L1J12',
     'noalg_L1J120',
     'noalg_L1J15',
     'noalg_L1J15.31ETA49',
     'noalg_L1J20',
     'noalg_L1J20.28ETA31',
     'noalg_L1J20.31ETA49',
     'noalg_L1J20_J20.31ETA49',
     'noalg_L1J25',
     'noalg_L1J30',
     'noalg_L1J30.31ETA49',
     'noalg_L1J40',
     'noalg_L1J400',
     'noalg_L1J50',
     'noalg_L1J50.31ETA49',
     'noalg_L1J75',
     'noalg_L1J75.31ETA49',
     'noalg_L1J85',
     'noalg_L1LFV-MU',
     'noalg_L1LowLumi',
     'noalg_L1MBTS_1_BGRP11',
     'noalg_L1MBTS_1_BGRP9',
     'noalg_L1MBTS_2',
     'noalg_L1MBTS_2_BGRP11',
     'noalg_L1MBTS_2_BGRP9',
     'noalg_L1MJJ-100',
     'noalg_L1MU10',
     'noalg_L1MU10_TAU12IM',
     'noalg_L1MU10_TAU12IM_J25_2J12',
     'noalg_L1MU10_TAU12IM_XE35',
     'noalg_L1MU11',
     'noalg_L1MU11_EMPTY',
     'noalg_L1MU20',
     'noalg_L1MU20MU21',
     'noalg_L1MU20MU21_FIRSTEMPTY',
     'noalg_L1MU20_FIRSTEMPTY',
     'noalg_L1MU21',
     'noalg_L1MU21_FIRSTEMPTY',
     'noalg_L1MU4',
     'noalg_L1MU4_AFP_A_AND_C',
     'noalg_L1MU4_AFP_A_OR_C',
     'noalg_L1MU4_EMPTY',
     'noalg_L1MU4_FIRSTEMPTY',
     'noalg_L1MU4_UNPAIRED_ISO',
     'noalg_L1MU6',
     'noalg_L1MU6_2MU4',
     'noalg_L1MU6_J20',
     'noalg_L1MU6_J30.0ETA49_2J20.0ETA49',
     'noalg_L1MU6_J40',
     'noalg_L1RD0_BGRP11',
     'noalg_L1RD0_BGRP9',
     'noalg_L1RD0_EMPTY',
     'noalg_L1RD0_FILLED',
     'noalg_L1RD1_FILLED',
     'noalg_L1RD2_EMPTY',
     'noalg_L1RD2_FILLED',
     'noalg_L1RD3_EMPTY',
     'noalg_L1RD3_FILLED',
     'noalg_L1TAU12',
     'noalg_L1TAU12IM',
     'noalg_L1TAU20',
     'noalg_L1TAU20IM',
     'noalg_L1TAU20IM_2TAU12IM',
     'noalg_L1TAU20IM_2TAU12IM_J25_2J20_3J12',
     'noalg_L1TAU20IM_2TAU12IM_XE35',
     'noalg_L1TAU20_2TAU12',
     'noalg_L1TAU30',
     'noalg_L1TAU40',
     'noalg_L1TAU60',
     'noalg_L1TAU8',
     'noalg_L1TE10',
     #'noalg_L1TE10.0ETA24',
     'noalg_L1TE20',
     #'noalg_L1TE20.0ETA24',
     'noalg_L1TE30',
     #'noalg_L1TE30.0ETA24',
     'noalg_L1TE40',
     #'noalg_L1TE40.0ETA24',
     'noalg_L1TE5',
     #'noalg_L1TE5.0ETA24',
     'noalg_L1TE50',
     #'noalg_L1TE60',
     #'noalg_L1TE70',
     'noalg_L1TE15',
     'noalg_L1TE25',
     'noalg_L1Topo',
     'noalg_L1XE10',
     'noalg_L1XE30',
     'noalg_L1XE300',
     'noalg_L1XE35',
     'noalg_L1XE40',
     'noalg_L1XE45',
     'noalg_L1XE50',
     'noalg_L1XE55',
     'noalg_L1XE60',
     'noalg_L1XE70',
     'noalg_L1XE80',
     'noalg_bkg_L1J15.31ETA49_UNPAIRED_ISO',
     'noalg_bkg_L1MBTS_2_UNPAIRED_ISO',
     'noalg_bkg_L1MBTS_4_A_UNPAIRED_ISO',
     'noalg_bkg_L1MBTS_4_C_UNPAIRED_ISO',
     'noalg_bkg_L1MU4_UNPAIRED_ISO',
     'noalg_bkg_L1RD0_UNPAIRED_ISO',
     'noalg_l1calo_L1EM12',
     'noalg_l1calo_L1EM15',
     'noalg_l1calo_L1EM7',
     'noalg_l1calo_L1J100',
     #'noalg_l1calo_L1J10031ETA49',
     'noalg_l1calo_L1J120',
     'noalg_l1calo_L1J400',
     'noalg_l1calo_L1J5031ETA49',
     'noalg_l1calo_L1J75',
     'noalg_l1calo_L1J7531ETA49',
     'noalg_l1calo_L1TAU12',
     'noalg_l1calo_L1TAU20',
     'noalg_l1calo_L1TAU8',
     'noalg_l1topo_L12EM3',
     'noalg_l1topo_L12MU4',
     'noalg_l1topo_L12MU6',
     'noalg_l1topo_L13J15_BTAG-MU4J15',
     'noalg_l1topo_L13J15_BTAG-MU4J30',
     'noalg_l1topo_L13J15_BTAG-MU6J25',
     'noalg_l1topo_L13J20_4J20.0ETA49_MJJ-400',
     'noalg_l1topo_L13J20_4J20.0ETA49_MJJ-700',
     'noalg_l1topo_L13J20_4J20.0ETA49_MJJ-800',
     'noalg_l1topo_L13J20_4J20.0ETA49_MJJ-900',
     'noalg_l1topo_L13J20_BTAG-MU4J20',
     'noalg_l1topo_L14J15',
     'noalg_l1topo_L14J20.0ETA49',
     'noalg_l1topo_L1BPH-2M9-2MU6_BPH-2DR15-2MU6',
     'noalg_l1topo_L1BTAG-MU4J15',
     'noalg_l1topo_L1BTAG-MU6J20',
#     'noalg_l1topo_L1DPHI-CJ20XE50',
#     'noalg_l1topo_L1DPHI-J20XE50',
     'noalg_l1topo_L1DPHI-J20s2XE50',
     'noalg_l1topo_L1DR-EM15TAU12I-J25',
     'noalg_l1topo_L1DR-MU10TAU12I',
     'noalg_l1topo_L1DR-MU10TAU12I_TAU12I-J25',
     'noalg_l1topo_L1DR-TAU20ITAU12I',
     'noalg_l1topo_L1DR-TAU20ITAU12I-J25',
     'noalg_l1topo_L1DY-BOX-2MU6',
     'noalg_l1topo_L1DY-DR-2MU4',
     'noalg_l1topo_L1EM12_2EM3',
     'noalg_l1topo_L1EM12_W-MT25',
     'noalg_l1topo_L1EM15',
     'noalg_l1topo_L1EM15I_MU4',
     'noalg_l1topo_L1EM15TAU12I-J25',
     'noalg_l1topo_L1EM15_W-MT35',
     'noalg_l1topo_L1EM15_W-MT35_W-05DPHI-JXE-0_W-05DPHI-EM15XE',
     'noalg_l1topo_L1EM15_W-MT35_W-05DPHI-JXE-0_W-05DPHI-EM15XE_XS30',
     'noalg_l1topo_L1EM15_W-MT35_W-250RO2-XEHT-0_W-05DPHI-JXE-0_W-05DPHI-EM15XE',
     'noalg_l1topo_L1EM3',
     'noalg_l1topo_L1EM7',
     'noalg_l1topo_L1EM7_2EM3',
     'noalg_l1topo_L1EM7_MU10',
     'noalg_l1topo_L1EM8I_MU10',
     'noalg_l1topo_L1HT150-J20.ETA31',
     'noalg_l1topo_L1HT150-J20s5.ETA31',
     'noalg_l1topo_L1HT150-JJ15.ETA49',
     'noalg_l1topo_L1HT150-JJ15.ETA49_MJJ-400',
     'noalg_l1topo_L1HT190-J15.ETA21',
     'noalg_l1topo_L1HT190-J15s5.ETA21',
     'noalg_l1topo_L1J100',
     'noalg_l1topo_L1J15',
     'noalg_l1topo_L1J20',
     'noalg_l1topo_L1J25',
     'noalg_l1topo_L1J30.0ETA49_2J20.0ETA49',
     'noalg_l1topo_L1J4-MATCH',
     'noalg_l1topo_L1J40_DPHI-CJ20XE50',
     'noalg_l1topo_L1J40_DPHI-J20XE50',
     'noalg_l1topo_L1J40_DPHI-J20s2XE50',
     'noalg_l1topo_L1J40_XE50',
     'noalg_l1topo_L1JPSI-1M5',
     'noalg_l1topo_L1JPSI-1M5-EM12',
     'noalg_l1topo_L1JPSI-1M5-EM7',
     'noalg_l1topo_L1KF-XE55',
     'noalg_l1topo_L1KF-XE60',
     'noalg_l1topo_L1KF-XE65',
     'noalg_l1topo_L1KF-XE75',
     'noalg_l1topo_L1LAR-EM',
     'noalg_l1topo_L1LAR-J',
     'noalg_l1topo_L1LFV-EM15I',
     'noalg_l1topo_L1LFV-EM8I',
     'noalg_l1topo_L1LFV-MU',
     'noalg_l1topo_L1LLP-NOMATCH',
     'noalg_l1topo_L1MJJ-100',
     'noalg_l1topo_L1MJJ-400',
     'noalg_l1topo_L1MJJ-800',
     'noalg_l1topo_L1MU10_2MU6',
     'noalg_l1topo_L1MU10_TAU12I-J25',
     'noalg_l1topo_L1MU10_TAU12IM',
     'noalg_l1topo_L1MU4',
     'noalg_l1topo_L1MU6_2MU4',
     'noalg_l1topo_L1MU6_J20',
     'noalg_l1topo_L1MU6_MJJ-200',
     'noalg_l1topo_L1TAU12IM',
     'noalg_l1topo_L1TAU20IM_2TAU12IM',
     'noalg_l1topo_L1TAU20ITAU12I-J25',
     'noalg_l1topo_L1TAU30',
     'noalg_l1topo_L1TAU40',
     'noalg_l1topo_L1W-05RO-XEHT-0',
#     'noalg_l1topo_L1W-NOMATCH',
     'noalg_l1topo_L1XE35',
     'noalg_l1topo_L1XE45',
     'noalg_l1topo_L1XE55',
     'noalg_l1topo_L1XE60',
     'noalg_l1topo_L1XE70',
     'noalg_mb_L1EM3',
     'noalg_mb_L1J12',
     'noalg_mb_L1MU4',
     'noalg_standby_L13J15',
     'noalg_standby_L14J15',
     'noalg_standby_L1J15',
     'noalg_L1EM3_EMPTY',
     'noalg_L1MU6_EMPTY',
     'noalg_L1TAU8_EMPTY',
     'noalg_L1J12_EMPTY',
     'noalg_larcells_L1LAR-ZEE_LAR-EM',
     'noalg_larcells_L1LAR-ZEE',
     'noalg_l1topo_L1LFV-MU11',
     'noalg_l1topo_L1LAR-ZEE',
     'noalg_l1topo_L1LAR-ZEE_LAR-EM',
     'noalg_l1topo_L130M-EM20ITAU12',
     'noalg_l1topo_L1TAU60_DR-TAU20ITAU12I',
     'noalg_l1topo_L1LLP-RO',
     'noalg_l1topo_L1MJJ-400-CF',
     'noalg_l1topo_L1SC111-CJ15',
     'noalg_l1topo_L1SC85-CJ15',
     'noalg_l1topo_L1LATE-MU10_J50',
     'noalg_l1topo_L1LATE-MU10_XE40',
     'noalg_l1topo_L1MJJ-500-NFF',
     'noalg_l1topo_L1J50_DETA20-J50J',
     'noalg_l1topo_L1BPH-0M9-EM7-EM5',
     'noalg_l1topo_L1BPH-0DR3-EM7J15',
     'noalg_l1topo_L1DPHI-2EM3',
     'noalg_L1AFP_NSA',
     'noalg_L1AFP_NSC',
     'noalg_L1AFP_FSA_SIT',
     'noalg_L1AFP_FSC_SIT',
     'noalg_L1LFV-MU11',
     'noalg_L1EM22VH',
     'noalg_L1EM24VHI',
     'noalg_L12EM20VH',
     'noalg_L1TAU100',
]

#-----------------------------------------------------


chain_list=ps_online_list+ps_cosmic_list+ps_minb_list
if not TriggerFlags.doFTK():
    chain_list+=ps_ftk_list

Prescales.HLTPrescales.update(dict(map(None,chain_list,len(chain_list)*[ [-1, 0, -1] ])))

chain_list=ps_larnoiseburst_rerun_list
Prescales.HLTPrescales.update(dict(map(None,chain_list,len(chain_list)*[ [0, 0, 1] ])))
######################################################

######################################################
# No MC prescales
######################################################
Prescales.L1Prescales_no_prescale  = deepcopy(Prescales.L1Prescales)
Prescales.HLTPrescales_no_prescale = {}
######################################################

######################################################
# LOOSE mc prescales
######################################################
Prescales.L1Prescales_loose_mc_prescale  = deepcopy(Prescales.L1Prescales)
Prescales.HLTPrescales_loose_mc_prescale = {}

chain_list=ps_online_list+ps_cosmic_list+ps_calibmon_list+ps_beamspot_list
if not TriggerFlags.doFTK():
    chain_list+=ps_ftk_list

Prescales.HLTPrescales_loose_mc_prescale.update(dict(map(None,chain_list,len(chain_list)*[ [-1, 0,-1] ])))

chain_list=ps_rerun_list
Prescales.HLTPrescales_loose_mc_prescale.update(dict(map(None,chain_list,len(chain_list)*[ [0, 0, 1] ])))
######################################################

######################################################
# TIGHTPERF mc prescales for performance
######################################################
Prescales.L1Prescales_tightperf_mc_prescale= deepcopy(Prescales.L1Prescales)
Prescales.HLTPrescales_tightperf_mc_prescale = deepcopy(Prescales.HLTPrescales_loose_mc_prescale)

chain_list=ps_eb_list+ps_fwdphys_list+ps_minb_list+ps_Bphys_list#+ps_Jpsi_list # enabling JPSI ee again ATR-15162
if not TriggerFlags.doFTK():
    chain_list+=ps_ftk_list

Prescales.HLTPrescales_tightperf_mc_prescale.update(dict(map(None,chain_list,len(chain_list)*[ [-1, 0,-1] ])))
Prescales.L1Prescales_TriggerValidation_mc_prescale= deepcopy(Prescales.L1Prescales)
Prescales.HLTPrescales_TriggerValidation_mc_prescale = deepcopy(Prescales.HLTPrescales_tightperf_mc_prescale)
######################################################
# TIGHT mc prescales
######################################################
Prescales.L1Prescales_tight_mc_prescale  = deepcopy(Prescales.L1Prescales)
Prescales.HLTPrescales_tight_mc_prescale = deepcopy(Prescales.HLTPrescales_tightperf_mc_prescale)
chain_list=ps_streamers_list + ps_perform_list + ps_Bphys_list#+ps_Jpsi_list # enabling JPSI ee again ATR-15162

#Prescales.HLTPrescales_tight_mc_prescale = deepcopy(Prescales.HLTPrescales_loose_mc_prescale)
#chain_list=ps_eb_list+ps_fwdphys_list+ps_minb_list+ps_ftk_list+ps_perform_list
Prescales.HLTPrescales_tight_mc_prescale.update(dict(map(None,chain_list,len(chain_list)*[ [-1, 0,-1] ])))
Prescales.L1Prescales_BulkMCProd_mc_prescale  = deepcopy(Prescales.L1Prescales)
Prescales.HLTPrescales_BulkMCProd_mc_prescale = deepcopy(Prescales.HLTPrescales_tight_mc_prescale)
Prescales.L1Prescales_CPSampleProd_mc_prescale  = deepcopy(Prescales.L1Prescales)
Prescales.HLTPrescales_CPSampleProd_mc_prescale = deepcopy(Prescales.HLTPrescales_tight_mc_prescale)
######################################################

######################################################
Prescales.L1Prescales_upgrade_mc_prescale  = deepcopy(Prescales.L1Prescales)
Prescales.HLTPrescales_upgrade_mc_prescale = deepcopy(Prescales.HLTPrescales_tight_mc_prescale)
# Note: "upgrade" prescales are set with regular expressions at the end
#       of the setupMenu() function above 
######################################################<|MERGE_RESOLUTION|>--- conflicted
+++ resolved
@@ -2125,13 +2125,6 @@
         ['2g10_tight_icalotight_j200_L1J100', 'L1_J100', ['L1_2EM8I','L1_J100'],  [PhysicsStream], ['RATE:EgammaJet', 'BW:Egamma', 'BW:Jet'],-1, ['serial',-1,["2g10_tight_icalotight","j200_L1J100"] ]], 
         ['2g6_tight_icalotight_j200_L1J100', 'L1_J100', ['L1_2EM3','L1_J100'], [PhysicsStream], ['RATE:EgammaJet', 'BW:Egamma', 'BW:Jet'],-1, ['serial',-1,["2g6_tight_icalotight","j200_L1J100"] ]],
 
-<<<<<<< HEAD
-#ATR-17462
-        ['2g6_tight_icalotight_L1J50', 'L1_J50', ['L1_2EM3','L1_J50'], [PhysicsStream], ['RATE:EgammaJet', 'BW:Egamma', 'BW:Jet'],-1],
-        ['2g6_loose_L1J50', 'L1_J50', ['L1_2EM3','L1_J50'], [PhysicsStream], ['RATE:EgammaJet', 'BW:Egamma', 'BW:Jet'],-1],
-
-=======
->>>>>>> 39c6887b
         #move razor triggers from physics to MC: ATR-17795
         ['j30_xe10_razor170', 'L1_2J15_XE55', ['',''], [PhysicsStream], ['RATE:JetMET', 'BW:Jet'], -1, ['serial',-1,['j30','xe10']]],
 
