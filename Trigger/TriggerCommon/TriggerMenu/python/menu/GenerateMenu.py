--- conflicted
+++ resolved
@@ -636,16 +636,10 @@
             log.info('doTopo for combined chain = %s' % str(doTopo))
             log.info(theChainDef)
             if doTopo:
-<<<<<<< HEAD
-                log.info('run generateCombinedChainDefs')
-                theChainDef = TriggerMenu.combined.generateCombinedChainDefs._addTopoInfo(theChainDef,chainDicts,listOfChainDefs)
-                log.info(theChainDef)        
-=======
                 log.info('doTopo for combined chain = %s' % str(doTopo))
             if doTopo:
                 log.info('run generateCombinedChainDefs')
                 theChainDef = TriggerMenu.combined.generateCombinedChainDefs._addTopoInfo(theChainDef,chainDicts,listOfChainDefs)
->>>>>>> faa23dd4
         return theChainDef
 
     
