--- conflicted
+++ resolved
@@ -100,11 +100,8 @@
                     'invm900',
                     'invm1000',
                     'invm1000j50',
-<<<<<<< HEAD
-                    'invm1100j70'
-=======
-                    'invm1200j50',
->>>>>>> 3f83be21
+                    'invm1100j70',
+                    'invm1200j50'
                     ]
 AllowedTopos_Tau = ['ditauL', 'ditauM', 'ditauT','tautsf','notautsf','50mVis10000','60mVis10000','03dR27','03dR30']
 AllowedTopos_comb = ['taumass', 'dr05', 'dz02','dz99', 'bXemu']
