# Copyright (C) 2002-2017 CERN for the benefit of the ATLAS collaboration

from AthenaCommon.Logging import logging
logging.getLogger().info("Importing %s",__name__)
logSignatureDict = logging.getLogger("TriggerMenu.menu.SignatureDicts")
from copy import deepcopy

#==========================================================
##This is stored in chainDict['Signature']
#==========================================================
SliceIDDict = {
    'Electron': 'e',
    'Jet'     : 'j',
    'HT'      : 'ht',
    'Photon'  : 'g',
    'Muon'    : 'mu',
    'Tau'     : 'tau',
    'MET'     : 'xe',
    'XS'      : 'xs',
    'TE'      : 'te',
    'AFP'     : 'afp',
    'MinBias' : 'mb',
    'HeavyIon' : 'hi',
    'Cosmic'  : 'cosmic',
    'Calibration'   : 'calib',
    'Streaming'     : 'streamer',
    'Monitoring'    : 'mon',
    'Beamspot'      : 'beamspot',
    'EnhancedBias'  : 'eb',
    'Test'          : 'TestChain',
}

#==========================================================
# ---- Generic Template for all chains          ----
# ---- chainParts specific information given in ----
# ---- signature specific dictionaries below    ----
#==========================================================
ChainDictTemplate = {
    'chainName'    : '',
    'L1item'        : '',
    'topo'          : '',
    'signatures'    : '',
    'stream'        : '',
    'groups'        : [],
    'EBstep'        : '',
    'chainParts'   : [],
    'topoStartFrom' : False,
}



#==========================================================
# ----- Allowed HLT Topo Keywords (in addition to generic topos like DR, DETA, DPHI...)
#==========================================================
AllowedTopos_e = ["Jpsiee","Zeg","Zee","Heg", "bBeexv2", "bBeexM2700", "bBeexM6000"]
AllowedTopos_mu = ['Jpsimumu']
AllowedTopos_xe = ['1dphi10', '2dphi05', '6dphi05', '6dphi15', '2dphi05', '2dphi10', '2dphi15', 'mt25', 'mt35', 'razor140', 'razor170', 'razor200','razor220','razor100','razor185','razor195']
AllowedTopos_bphys = ['bJpsi', 'bTau', 'bDimu', 'bDimu2700', 'bNocut','bVertex2', 'bVertex3',
                      'bJpsimumu', 'bUpsimumu', 
                      'bBmumu', 'bBmumux', 
                      'bBmumuxv2', 'bBmumuxv3', 
                      '02dr-2mu6', '2invm', 
                      'BcmumuDs' ,   'BcmumuDsloose' ,
                      '7invm9', 'noos', 'noid', 'novtx',
                      '11invm60','18invm60', 'bUpsi',
                      'Trkloose',  'TrkPEB', 'TrkPEBmon', "lowpt",'Zmumu', 'noL2', 'noEFbph',
                      'noinvm', 'ss', 'BpmumuKp', 'Taumumux', 'Dsmumux', 'LbmumuLambda',
                      'trkTau', 'bTauTrk', 'bDsPhiX', 'bPhi','bDsPhiXtight',
                      '11invm24', '24invm60',
                      'tightChi2', 'Lxy0', 'Ftk','legacyVtx',
                      'BsmumuPhi', 'BsJpsiPhi']
AllowedTopos_jet = ['muvtx',
                    'revllp',
                    'llp',
		    'trkiso',
		    'noiso',
                    'pufix',
                    'deta2',
                    'deta20',
                    'deta25',
                    'deta30',
                    'deta35',
                    'dphi24',
                    'dphi26',
                    'invm250',
                    'invm400',
                    'invm500',
                    'invm600',
                    'invm700',
                    'invm800',
<<<<<<< HEAD
                    'invm900j0',
                    'invm900j50dPhi240',
                    'invm900j0dPhi240',
=======
                    'invm900',
>>>>>>> 88cf6e5f
                    'invm1000']
AllowedTopos_Tau = ['ditauL', 'ditauM', 'ditauT','tautsf','notautsf','50mVis10000','60mVis10000','03dR27','03dR30']
AllowedTopos_comb = ['taumass', 'dr05', 'dz02','dz99']

#AllowedTopos = AllowedTopos_e+AllowedTopos_mu+AllowedTopos_bphys+AllowedTopos_jet+AllowedTopos_xe+AllowedTopos_comb

#NOTE: removed jets from list, special case for VBF triggers
AllowedTopos = AllowedTopos_e + AllowedTopos_mu + AllowedTopos_bphys + AllowedTopos_xe + AllowedTopos_Tau + AllowedTopos_comb


#==========================================================
# Jet
#==========================================================
# ---- Jet Dictinary of all allowed Values ----
JetChainParts = {
    'signature'    : ['Jet'],
    'L1item'       : '',
    'chainPartName': '',
    'threshold'    : '',
    'multiplicity' : '',
    'etaRange'     : ['0eta490','0eta320','0eta240', '240eta490', '200eta320',
                      '280eta320', '320eta490', 'n320eta490', 'p320eta490'],
    'gscThreshold' : ['gsc'],
    'trigType'     : ['j'],
    'extra'        : ['noL1','test1','test2','test3', 'test4',
                      'test5', 'test6', 'delayed','AND'],
    'cleaning'     : ['cleanL','cleanT','cleanLLP',
                      'cleanLA','cleanTA','cleanLLPA', 'noCleaning'
                      ],
    'recoAlg'      : ["a3","a4", "a10", "a10r", "a10t"],
    'dataType'     : ['TT', 'tc', 'cc', 'ion', 'sktc'],
    'calib'        : ["had","lcw","em"],
    'jetCalib'     : ["jes","sub","subjes","subjesIS", "nojcalib"],
    'scan'         : ['FS','PS'],
    'addInfo'      : ['perf'],    
    'TLA'          : ['0i1c200m400TLA', '0i1c400m600TLA', '0i1c600m800TLA',
                      '0i1c800m1000TLA', '0i1c500m2000TLA',
                      '1i2c100m300TLA','1i2c300m500TLA','1i2c500m700TLA',
                      '1i2c100m8000TLA','1i2c200m8000TLA','0i1c500m900TLA','1i2c500m900TLA','1i2c600m800TLA'],
    'topo'         : AllowedTopos_jet,
    'bTag'         : ['bloose', 'bmedium', 'btight', 'bperf','boffperf','bmv2c1040', 'bmv2c1050', 'bmv2c1060', 'bmv2c1070', 'bmv2c1077', 'bmv2c1085' ,'bmv2c2040', 'bmv2c2050', 'bmv2c2060', 'bmv2c2070', 'bmv2c2077', 'bmv2c2085'],
    'bTracking'    : ['EFID','FTK','FTKVtx','FTKRefit'],
    'bConfig'      : ['split', 'hybrid', 'singlepass'],
#    'bMatching'    : ['mu4antidr05', 'mu6antidr05'],
    'bMatching'    : ['antimatchdr05mu'],
    'dataScouting' : ['ds1', 'ds2'],
    'smc'          : ['30smcINF', '35smcINF', '40smcINF', '60smcINF', 'nosmc'],
    'trkopt'       : ['notrk', 'ftk', 'ftkrefit'],
    # Et cut by the jet build tool (ptmin)
    'recoCutUncalib': ['rcuDefault', 'rcu0', 'rcu5'],
    
    # Et cut by the jet build tool (ptminFilter)
    'recoCutCalib': ['rccDefault', 'rcc0', 'rcc5'],
    'dj': ['dj30aetZ50betZ900mZdphi260'],
    'dPhi': ['dPhi24'],

}


# ---- Jet Dictinary of default Values ----
JetChainParts_Default = {
    'signature'    : ['Jet'],
    'L1item'       : '',
    'threshold'    : '',
    'multiplicity' : '',
    'etaRange'     : '0eta320',
    'trigType'     :'j',
    'extra'        : '',
    'cleaning'     : 'noCleaning',
    'recoAlg'      :'a4',
    'dataType'     :'tc',
    'calib'        :'em',
    'jetCalib'     :'subjesIS',
    'scan'         :'FS',
    'addInfo'      : [],    
    'TLA'          : '',    
    'topo'         : [],  
    'bTag'         : '',
    'bTracking'    : '',
    'bConfig'      : [],
    'bMatching'    : [],
    'dataScouting' : '',
    'smc'          : 'nosmc',
    'trkopt'       : 'notrk',
    'recoCutUncalib': 'rcuDefault',
    'recoCutCalib': 'rccDefault',
    'dj'           : '',
    'dPhi'         : ''
    }
from TriggerJobOpts.TriggerFlags import TriggerFlags

if "v6" in TriggerFlags.triggerMenuSetup():
    JetChainParts_Default.update({'jetCalib'     :'subjes',})

#==========================================================
# HT chains
#==========================================================
# ---- HT Dictinary of all allowed Values ----
HTChainParts = deepcopy(JetChainParts)
HTChainParts['signature']    = ['HT']
HTChainParts['trigType']     = ['ht']
HTChainParts['extra']     = ['j20', 'j25', 'j30', 'test4']
# ---- HTDictinary of default Values ----
HTChainParts_Default = deepcopy(JetChainParts_Default)
HTChainParts_Default['signature']    = ['HT']
HTChainParts_Default['trigType']     = 'ht'
HTChainParts_Default['extra']     = ''

#==========================================================
# Muon 
#==========================================================
# ---- Muon Dictinary of all allowed Values ----
MuonChainParts = {
    'signature'      : ['Muon'],
    'L1item'         : '',
    'chainPartName'  : '',
    'multiplicity'   : '',    
    'trigType'       : ['mu'],
    'etaRange'       : ['0eta105', '0eta250','0eta010','0eta500'],
    'threshold'      : '',
    'extra'          : ['noL1', '3layersEC'],
    'IDinfo'         : [],
    'isoInfo'        : ['iloose', 'imedium', 'itight', 'ivarloose', 'ivarmedium','icalo','iloosecalo','imediumcalo','iloosems', 'ivarloosecalo', 'ivarmediumcalo', 'ivartight', 'ivarverytight'],
    'reccalibInfo'   : ['msonly', 'l2msonly', 'l2idonly', 'nomucomb', 'idperf','muoncalib', 'mucombTag','muL2', 'mgonly'],
    'trkInfo'        : ['fasttr', 'hlttr', 'IDT'],
    'hypoInfo'       : [],
    'FSinfo'         : ['FTKFS', 'nscan03', 'l2nscan03', 'nscan05', 'l2nscan05', 'JpsimumuFS', 'JpsimumuL2','calotag'],
    'L2IDAlg'        : ['L2Star','IdScan','FTK','FTKRefit'],
    'L2SAAlg'        : ['muFast', 'l2muonSA',],
    'L2CBAlg'        : ['muComb',],
    'EFAlg'          : ['SuperEF'],
    'addInfo'        : ['cosmicEF', 'cosmic','IdTest','fsperf', 'ds1', 'ds2','ds3', 'r1extr', 'perf', 'noEF','10invm30','pt2','z10','llns','noComb','zROItest','invm1','inTimeRoI','dRl1','z2mm','tstight','tsloose'],
    'overlapRemoval' : ['wOvlpRm', 'noOvlpRm', 'noMuCombOvlpRm'],
    'topo'           : AllowedTopos_mu,
    'flavour'        : ['hf'],
    'specialStream'  : ['delayed']
    }
# ---- MuonDictinary of default Values ----
MuonChainParts_Default = {
    'signature'      : ['Muon'],
    'L1item'         : '',
    'multiplicity'   : '',    
    'trigType'       : ['mu'],
    'etaRange'       : '0eta250',    
    'threshold'      : '',
    'extra'          : '',    
    'IDinfo'         : '',    
    'isoInfo'        : '',    
    'reccalibInfo'   : '',    
    'trkInfo'        : '',    
    'hypoInfo'       : '',    
    'FSinfo'         : '',
    'L2IDAlg'        : ['L2StarA'],
    'L2SAAlg'        : ['l2muonSA'],
    'L2CBAlg'        : ['muComb'],
    'EFAlg'          : ['SuperEF'],
    'overlapRemoval' : ['wOvlpRm'],
    'addInfo'        : [],
    'topo'           : [],
    'flavour'        : '',
    'specialStream'  : '',
    }

#==========================================================
# Bphysics
#==========================================================
# ---- Allowed Keywords ----
#AllowedMatchingKeywords = ['antidr']
# ---- Bphysics Dictinary of all allowed Values ----
BphysicsChainParts = deepcopy(MuonChainParts)
#BphysicsChainParts['bTracking'] = ['FTK']
BphysicsChainParts['signature'] = ['Bphysics']
BphysicsChainParts['peb'] = ['peb075']
BphysicsChainParts['topo'] = AllowedTopos_bphys
# ---- Bphysics Dictinary of default Values ----
BphysicsChainParts_Default = deepcopy(MuonChainParts_Default)
BphysicsChainParts_Default['signature'] = ['Bphysics']
BphysicsChainParts_Default['topo'] = []
BphysicsChainParts['peb'] = []
BphysicsChainParts_Default['overlapRemoval'] = ['noOvlpRm']

#==========================================================
# Taus
#==========================================================
# ---- Tau Dictionary of all allowed Values ----
TauChainParts = {
    'signature'    : ['Tau'],
    'L1item'       : '',
    'chainPartName': '',
    'threshold'    : '',
    'preselection' : ['r1', 'FTK', 'FTKRefit', 'FTKNoPrec', 'calo', 'track', 'mvonly', 'ptonly', 'caloonly', 'trackonly', 'tracktwo', 'tracktwoEF', 'trackcalo', 'tracktwocalo','tracktwo2015', 'tracktwomva'],
    'selection'    : ['medium0','loose1', 'medium1', 'tight1', 'perf', 'perf0', 'r1medium1', 'r1perf', 'cosmic', 'kaonpi1', 'kaonpi2', 'dipion1', 'dipion1loose', 'dipion2', 'dipion3', 'dikaon', 'dikaontight', 'dikaonmass', 'dikaonmasstight', 'singlepion', 'singlepiontight',  'medium1HighptL', 'medium1HighptM', 'medium1HighptH'],
    'multiplicity' : '',
    'trigType'     : ['tau'],   
    'trkInfo'      : ['idperf'],
    'extra'        : '',
    'recoAlg'      : '',
    'calib'        : '',
    'addInfo'      : ['IdTest'],
    'topo'         : AllowedTopos_Tau,
}
TauChainParts_Default = {
    'signature'    : ['Tau'],
    'L1item'       : '',
    'chainPartName': '',
    'threshold'    : '20',
    'preselection' : 'tracktwo',
    'selection'    : 'medium1',
    'multiplicity' : '',
    'trigType'     : ['tau'],   
    'trkInfo'      : [],
    'extra'        : '',
    'recoAlg'      : '',
    'calib'        : '',
    'addInfo'      : '',
    'topo'         : [],
}

#==========================================================
# MET
#==========================================================
# ---- Met Dictinary of all allowed Values ----
METChainParts = {
    'signature'    : ['MET'],
    'L1item'       : '',
    'chainPartName': '',
    'threshold'    : '',
    'multiplicity' : '',
    'topo'         : AllowedTopos_xe,
    'trigType'     : ['xe'],   
    'extra'        : ['noL1'],
    'calib'        : ['lcw','had','em'],    
    'jetCalib'     : JetChainParts['jetCalib'],
    'L2recoAlg'    : ['','l2fsperf','L2FS'],
    'EFrecoAlg'    : ['tc','cell','pueta','mht','trkmht','pufit'],
    'L2muonCorr'   : ['','wL2MuFEB','wEFMuFEB'],
    'EFmuonCorr'   : ['','wEFMu'],
    'addInfo'      : ['FStracks','FTK'],
    }
# ---- MetDictinary of default Values ----
METChainParts_Default = {
    'signature'      : ['MET'],
    'L1item'         : '',
    'trigType'       : ['xe'],
    'threshold'      : '',
    'extra'          : '',
    'calib'          : 'lcw',
    'jetCalib'       : JetChainParts_Default['jetCalib'],
    'L2recoAlg'      : '',
    'EFrecoAlg'      : 'cell',
    'L2muonCorr'     : '',
    'EFmuonCorr'     : '',
    'addInfo'        : '',
    }


#==========================================================
# XS
#==========================================================
# ---- xs Dictinary of all allowed Values ----
XSChainParts = METChainParts 
XSChainParts['signature'] = ['XS']
XSChainParts['trigType']  = ['xs'],   

# ---- xs Dictinary of default Values ----
XSChainParts_Default = METChainParts_Default
XSChainParts_Default['signature'] = ['XS']
XSChainParts_Default['trigType']  = ['xs']

#==========================================================
# TE
#==========================================================
# ---- te Dictinary of all allowed Values ----
TEChainParts = METChainParts 
TEChainParts['signature'] = ['TE']
TEChainParts['trigType']  = ['te'],   

# ---- te Dictinary of default Values ----
TEChainParts_Default = METChainParts_Default
TEChainParts_Default['signature'] = ['TE']
TEChainParts_Default['trigType']  = ['te']


#==========================================================
# Electron Chains
#==========================================================
# ---- Electron Dictinary of all allowed Values ----
ElectronChainParts = {
    'signature'      : ['Electron'],
    'chainPartName'  : '',
    'L1item'         : '',
    'extra'          : 'ion',
    'multiplicity'   : '',    
    'trigType'       : ['e'],
    'threshold'      : '',
    'etaRange'       : ['0eta250', '250eta490'],
    'IDinfo'         : ['loose', 'medium', 'tight', 'lhloose', 'lhmedium', 'lhtight', 'loose1', 'medium1', 'tight1', 'vloose', 'lhvloose', 'mergedtight', 'bloose'],
    'isoInfo'        : [ 'iloose','ivarloose','ivarmedium','ivartight','icalovloose','icaloloose','icalomedium','icalotight'],
    'trkInfo'        : ['fasttr', 'hlttr', 'IDTrkNoCut','FwdBackTrk','idperf'],
    'caloInfo'       : ['L2EFCalo','HLTCalo'],
    'lhInfo'         : ['cutd0dphideta','nod0','nodphires','nodeta','smooth'],
    'L2IDAlg'        : ['L2StarA','L2StarB','L2StarC','FTK','TRT','SiTrack','IdScan'],
    'addInfo'        : ['etcut','ringer','noringer','conv','etisem','gsf','trkcut','sc',
                        'L2Star','perf','IdTest'],
    }
# ---- Egamma Dictinary of default Values ----
ElectronChainParts_Default = {
    'signature'      : ['Electron'],
    'multiplicity'   : '',    
    'L1item'         : '',
    'trigType'       : '',
    'threshold'      : '',
    'etaRange'       : '0eta250',
    'extra'          : '',
    'IDinfoType'     : '',
    'IDinfo'         : '',
    'isoInfo'        : [],
    'reccalibInfo'   : '',
    'trkInfo'        : '',
    'caloInfo'       : '',   
    'lhInfo'         : '',
    'L2IDAlg'        : '',
    'hypoInfo'       : '',
    'recoAlg'        : '',
    'FSinfo'         : '',
    'addInfo'        : [],
    }


#==========================================================
# Photon chains
#==========================================================
# ---- Photon Dictinary of all allowed Values ----
PhotonChainParts = {
    'L1item'         : '',
    'signature'      : ['Photon'],
    'chainPartName'  : '',
    'multiplicity'   : '',    
    'trigType'       : ['g'],
    'threshold'      : '',
    'extra'          : ['i', 'i5', 'i6', 'ns', 'Tvh', 'ion'],
    'IDinfo'         : ['loose', 'medium', 'tight', 'NoCut', 'nocut','loose1', 'medium1', 'tight1'],
    'isoInfo'        : ['ivloose','iloose','imedium','itight','icalovloose','icaloloose','icalomedium','icalotight'],
    'reccalibInfo'   : ['MSonly', 'MGonly'],
    'trkInfo'        : ['fasttr', 'hlttr', 'ftk'],
    'caloInfo'       : ['HLTCalo'],
    'hypoInfo'       : '',
    'recoAlg'        : [],
    'FSinfo'         : ['ftkFS',],
    'addInfo'        : ['etcut', 'jetcalibdelayed', 'cosmic', 'perf', 'hiptrt','ringer','conv','larpeb','sc'],
    'topo'           : ['dPhi15'],
    }

# ---- Photon Dictinary of default Values ----
PhotonChainParts_Default = {
    'signature'      : ['Photon'],
    'L1item'         : '',
    'multiplicity'   : '',    
    'trigType'       : '',
    'threshold'      : '',
    'extra'          : '',
    'IDinfo'         : '',
    'isoInfo'        : [],
    'reccalibInfo'   : '',
    'trkInfo'        : '',
    'caloInfo'       : '',    
    'hypoInfo'       : '',
    'recoAlg'        : '',
    'FSinfo'         : '',
    'addInfo'        : [],
    'topo'           : '',
    }

#==========================================================
# Test chains
#==========================================================
# ---- Test Dictinary of all allowed Values ----
TestChainParts = {
    'L1item'         : '',
    'signature'      : ['Test'],
    'chainPartName'  : '',
    'multiplicity'   : '',    
    'trigType'       : ['TestChain'],
    'threshold'      : '',
    'addInfo'        : [''],
    }

# ---- Test Dictionary of default Values ----
TestChainParts_Default = {
    'signature'      : ['Test'],
    'L1item'         : '',
    'multiplicity'   : '',    
    'trigType'       : '',
    'threshold'      : '',
    'addInfo'        : [],
    }




#==========================================================
# Combined Chains
#==========================================================
# ---- Combined Dictinary of all allowed Values ----
CombinedChainParts = deepcopy(PhotonChainParts)
CombinedChainParts['signature'] = ['Photon','Muon']
CombinedChainParts['chainParts'] = ['g','mu'],
CombinedChainParts['topo'] = AllowedTopos_comb
# ---- Combined Dictinary of default Values ----
CombinedChainParts_Default = deepcopy(PhotonChainParts_Default)
CombinedChainParts_Default['signature'] = ['Photon','Muon']
CombinedChainParts_Default['chainParts'] = ['g','mu'],
CombinedChainParts_Default['trigType'] =['g','mu']
CombinedChainParts_Default['topo'] = []

#==========================================================
# AFP
#==========================================================
# ---- AFP Dictinary of all allowed Values ----
AFPChainParts = {
    'signature'      : ['AFP'],
    'L1item'         : ['AFP_A_AND_C'],
    'chainPartName'  : '',
    'multiplicity'   : '',
    'calib'        : ['lcw','had','em'],
    'trigType'       : ['afp'],
    'jetCalib'     : JetChainParts['jetCalib'],
    'threshold'      : '',
    'extra'          : ['jetexc'],
    'addInfo'        : []
    }
# ---- AFPDictinary of default Values ----
AFPChainParts_Default = {
    'signature'      : ['AFP'],
    'L1item'         : '',
    'chainPartName'  : '',
    'multiplicity'   : '',
    'calib'          : 'lcw',
    'trigType'       : ['afp'],
    'jetCalib'       : JetChainParts_Default['jetCalib'],
    'threshold'      : '',
    'extra'          : '',
    'addInfo'        : []
    }


#==========================================================
# MinBias chains
#==========================================================
# ---- MinBias Dictionary of all allowed Values ----
MinBiasChainParts = {
    'signature'      : ['MinBias'],
    'L1item'         : '',
    'chainPartName'  : '',
    'multiplicity'   : '',    
    'trigType'       : ['mb'],
    'threshold'      : '',
    'extra'          : ['noisesup', 'vetombts2in', 'vetombts1side2in',  'vetospmbts2in', "vetosp" ,'ion', 'ncb', 'blayer', 'exclusiveloose', 'exclusivetight'], #ncb = non collision background, blayer = only sum innermost pix layer
    'IDinfo'         : [],
    'ZDCinfo'        : ['lg', 'hg'],
    'trkInfo'        : ['hlttr', 'ftk', 'costr'],
    'hypoL2Info'     : ['sp2', 'sp3', 'sp5', 'sp10', 'sp15', 'sp100', 'sp300', 'sp400', 'sp500', 'sp600', 'sp700', 'sp800', 'sp900',
                        'sp1000', 'sp1100', 'sp1200', 'sp1300', 'sp1400', 'sp1500', 'sp1600', 'sp1700', 'sp1800', 'sp1900',
                        'sp2000', 'sp2100', 'sp2200', 'sp2300', 'sp2400', 'sp2500', 'sp2700', 'sp2800', 'sp2900', 'sp3000',
                        'sp3100', 'sp3500', 'sp4100', 'sp4500', 'sp4800', 'sp5000', 'sp5200',],
    'pileupInfo'     : ['pusup200','pusup300','pusup350', 'pusup400', 'pusup450', 'pusup500', 'pusup550', 'pusup600', 'pusup650', 'pusup700', 'pusup750', 'pusup800', 'pusup850', 'pusup900',
                        'pusup1000', 'pusup1100', 'pusup1200', 'pusup1300', 'pusup1400', 'pusup1500',],
    'hypoEFInfo'     : ['trk3','trk5','trk10','trk15',  'trk20',  'trk30',  'trk40', 'trk45', 'trk50', 'trk55', 'trk60', 'trk65', 'trk70', 'trk75', 'trk80', 'trk90',
                        'trk100', 'trk110', 'trk120', 'trk130', 'trk140', 'trk150', 'trk160', 'trk180', 'trk200', 'trk220', 'trk240', 'trk260', 'trk280',      
                        'pt2', 'pt4', 'pt6', 'pt8', ],
    'hypoEFsumEtInfo': ['sumet40', 'sumet50', 'sumet60', 'sumet70', 'sumet80', 'sumet90', 'sumet110', 'sumet150',],
    'recoAlg'        : ['mbts', 'sptrk', 'sp', 'noalg', 'perf', 'hmt', 'hmtperf', 'idperf', 'zdcperf'],
    'addInfo'        : ['peb'],
    }
# ---- MinBiasDictinary of default Values ----
MinBiasChainParts_Default = {
    'signature'      : ['MinBias'],
    'L1item'         : '',
    'chainPartName'  : '',
    'multiplicity'   : '',    
    'trigType'       : ['mb'],
    'threshold'      : '',
    'extra'          : '',    
    'IDinfo'         : '',
    'ZDCinfo'        : '',    
    'trkInfo'        : '',    
    'hypoL2Info'       : '',
    'pileupInfo'       : '',
    'hypoEFInfo'       : '',
    'hypoEFsumEtInfo': '',    
    'recoAlg'        : [],
    'addInfo'        : [],
    }

#==========================================================
# HeavyIon chains
#==========================================================
# ---- HeavyIon Dictionary of all allowed Values ----
HeavyIonChainParts = {
    'signature'      : ['HeavyIon'],
    'L1item'         : '',
    'chainPartName'  : '',
    'multiplicity'   : '',
    'trigType'       : ['hi'],
    'threshold'      : '',
    'extra'          : ['th1', 'th2', 'th3', 'th4', 'th5', 'th6', 'th7', 'th8', 'th9', 'th10', 'th11', 'th12', 'th13', 'th14', 'th15', 'th16', 
                        'th0p', 'th005p', 'th01p', 'th025p', 'th05p', 'th10p', 'th15p', 'th20p',
                        'perf', 'perfzdc'],
    'IDinfo'         : [],
    'trkInfo'        : [],
    'eventShape'     : ['v2', 'v3', 'v23', 'v2A', 'v2C'],    
    'eventShapeVeto' : ['veto2', 'veto3'],
    'hypoL2Info'     : ['loose', 'medium', 'tight', 'gg',],
    'pileupInfo'     : ['zdcpu'],
    'hypoEFInfo'     : [],
    'hypoEFsumEtInfo': ['fcalet3000', 'fcalet3306', 'fcalet3391', 'fcalet3516',],
    'recoAlg'        : ['ucc', 'upc'],
    'addInfo'        : [ ],
    'gap'            : [ 'FgapA', 'FgapC', 'FgapAC',   'L2FgapA', 'L2FgapC', 'L2FgapAC',   'EFFgapA', 'EFFgapC', 'EFFgapAC' ],
    }

# ---- HeavyIonDictinary of default Values ----
HeavyIonChainParts_Default = { 
    'signature'      : ['HeavyIon'],
    'L1item'         : '',
    'chainPartName'  : '',
    'multiplicity'   : '',
    'trigType'       : ['hi'],
    'threshold'      : '',
    'extra'          : '',
    'IDinfo'         : '',
    'trkInfo'        : '',
    'eventShape'     : '',
    'eventShapeVeto' : '',
    'hypoL2Info'       : '',
    'pileupInfo'       : '',
    'hypoEFInfo'       : '',
    'hypoEFsumEtInfo': '',    
    'recoAlg'        : [],
    'addInfo'        : [],
    'gap'            : ''
    }


#==========================================================
# ---- CosmicDef chains -----
#==========================================================
AllowedCosmicChainIdentifiers = ['larps',
                                 'larhec',
                                 'tilecalib', 
                                 #'pixel', 
                                 'sct', 
                                 'id',]

# ---- Cosmic Chain Dictinary of all allowed Values ----
CosmicChainParts = {
    'signature'      : ['Cosmic'],
    'chainPartName'  : '',
    'L1item'       : '',
    'purpose'        : AllowedCosmicChainIdentifiers,
    'addInfo'        : ['cosmicid','noise', 'beam', 'laser', 'AllTE', 'central', 'ds'], #'trtd0cut'
    'trackingAlg'    : ['idscan', 'sitrack', 'trtxk'],
    'hits'           : ['4hits'],
    'threshold'      : '',
    'multiplicity'   : '',
    'trigType'       : 'cosmic', 
    'extra'          : '',
    }

# ---- Cosmic Chain Default Dictinary of all allowed Values ----
CosmicChainParts_Default = {
    'signature'      : ['Cosmic'],
    'chainPartName'  : '',
    'L1item'       : '',
    'purpose'        : [],
    'addInfo'        : [],
    'trackingAlg'    : [],
    'hits'           : [],
    'threshold'      : '',
    'multiplicity'   : '',
    'trigType'       : '', 
    'extra'          : '',

    }

#==========================================================
# ---- StreamingDef chains -----
#==========================================================
AllowedStreamingChainIdentifiers = ['noalg']

# ---- Streaming Chain Dictinary of all allowed Values ----
StreamingChainParts = {
    'signature'      : ['Streaming'],
    'chainPartName'  : '',
    'L1item'       : '',
    'threshold'      : '',
    'multiplicity'   : '',
    'streamingInfo'  : ['bkg', 'idmon', 'mb', 'eb', 'zb','to','standby',
                        'hltpassthrough', 'jettauetmiss', 'larcells', 
                        'cosmiccalo', 'cosmicmuons','idcosmic', 'dcmmon','zb', 'l1calo', 'l1topo','ftk'],
    'trigType'       : 'streamer', 
    'extra'          : '',
    'streamType'        : AllowedStreamingChainIdentifiers,
    'algo' : ['NoAlg']
    }

# ---- Cosmic Chain Default Dictinary of all allowed Values ----
StreamingChainParts_Default = {
    'signature'      : ['Streaming'],
    'chainPartName'  : '',
    'L1item'       : '',
    'threshold'      : '',
    'multiplicity'   : '',
    'streamingInfo'  : 'hltpassthrough',
    'trigType'       : '', 
    'extra'          : '',
    'streamType'     : '',
    'algo' : [],
    }
#==========================================================
# ---- CalibDef chains -----
#==========================================================
AllowedCalibChainIdentifiers = ['csccalib',
                                'larcalib', 
                                'idcalib', 
                                'l1calocalib', 
                                'tilelarcalib',
                                'alfacalib',
                                'larnoiseburst',
                                'ibllumi', 
                                'lumipeb',
                                #'vdm',
                                'lhcfpeb',
                                'alfaidpeb',
                                'larpebj',
                                'l1satmon',
                                'zdcpeb',
                                'calibAFP',
                                'rpcpeb',
                                'idpsl1',
                                'larpebcalib'
                                ]

# ---- Calib Chain Dictinary of all allowed Values ----
##stramingInfo not use in ChainConfiguration, only to distinguish streaming

CalibChainParts = {
    'signature'      : ['Calibration'],
    'chainPartName'  : '',
    'L1item'         : '',
    'purpose'        : AllowedCalibChainIdentifiers,
    'location'       : ['central', 'fwd'],
    'calibType'      : [],
    'addInfo'        : ['loose','noise','beam'],
    'hypo'           : ['trk9', 'trk16', 'trk29', 'conej40', 'conej165', 'conej75_320eta490', 'conej140_320eta490','satu20em'],
    'hits'           : [],
    'streamingInfo'  : ['vdm',],
    'threshold'      : '',
    'multiplicity'   : '',
    'trigType'       : ['trk'], 
    'extra'          : ['rerun','bs',''],
    }

# ---- Calib Chain Default Dictinary of all allowed Values ----
CalibChainParts_Default = {
    'signature'      : ['Calibration'],
    'chainPartName'  : '',
    'L1item'       : '',
    'purpose'        : [],
    'calibType'      : [],
    'addInfo'        : [],
    'hypo'           : '',
    'hits'           : [],
    'streamingInfo'  : [],
    'threshold'      : '',
    'multiplicity'   : '',
    'location'   : '',
    'trigType'       : '', 
    'extra'          : '',

    }
#==========================================================
# ---- MonitorDef chains -----
#==========================================================
AllowedMonitorChainIdentifiers = ['robrequest', 'timeburner', 'idmon', 'costmonitor','cscmon','l1calooverflow','mistimemonl1bccorr','mistimemonl1bccorrnomu','mistimemoncaltimenomu','mistimemoncaltime','mistimemonj400','l1topodebug']

# ---- Monitor Chain Dictinary of all allowed Values ----
MonitorChainParts = {
    'signature'      : ['Monitoring'],
    'chainPartName'  : '',
    'L1item'       : '',
    'monType'        : AllowedMonitorChainIdentifiers,
    'location'       : [],
    'calibType'      : [],
    'addInfo'        : [],
    'hypo'           : ['trkFS',],
    'hits'           : [],
    'threshold'      : '',
    'multiplicity'   : '',
    'trigType'       : 'mon',
    'extra'          : '',
    }

# ---- Monitor Chain Default Dictinary of all allowed Values ----
MonitorChainParts_Default = {
    'signature'      : ['Monitoring'],
    'chainPartName'  : '',
    'L1item'       : '',
    'monType'        : [],
    'calibType'      : [],
    'addInfo'        : [],
    'hypo'           : '',
    'hits'           : [],
    'threshold'      : '',
    'multiplicity'   : '',
    'location'   : '',
    'trigType'       : '', 
    'extra'          : '',

    }

#==========================================================
# ---- EB chains -----
#==========================================================
AllowedEBChainIdentifiers = ['eb']

# ---- Enhanced Bias Chain Dictinary of all allowed Values ----
EnhancedBiasChainParts = {
    'signature'      : ['EnhancedBias'],
    'chainPartName'  : '',
    'L1item'       : '',
    'algType'        : ['high','firstempty','empty','unpairediso','unpairednoniso', 'low'],
    'threshold'      : '',
    'multiplicity'   : '',
    'trigType'       : '',
    'extra'          : '',
    }

# ---- EnhancedBias Chain Default Dictinary of all allowed Values ----
EnhancedBiasChainParts_Default = {
    'signature'      : ['EnhancedBias'],
    'chainPartName'  : '',
    'L1item'         : '',
    'algType'        : 'physics',
    'threshold'      : '',
    'multiplicity'   : '',
    'location'   : '',
    'trigType'       : '', 
    'extra'          : '',

    }

#==========================================================
# ---- BeamspotDef chains -----
#==========================================================
AllowedBeamspotChainIdentifiers = ['beamspot',]
BeamspotChainParts = {
    'signature'      : ['Beamspot'],
    'chainPartName'  : '',
    'L1item'         : '',
    'monType'        : AllowedBeamspotChainIdentifiers,
    'location'       : ['vtx'],
#    'addInfo'        : ['trkFS','idperf'],
    'addInfo'        : ['trkFS', 'allTE', 'activeTE','idperf','mon'],
    'hypo'           : [],
    'l2IDAlg'        : ['L2StarB','trkfast','FTK','FTKRefit'],
    'threshold'      : '',
    'multiplicity'   : '',
    'trigType'       : 'beamspot',
    'extra'          : '',
    'eventBuildType' : ['peb','pebTRT'],
    }

# ---- Beamspot Chain Default Dictinary of all allowed Values ----
BeamspotChainParts_Default = {
    'signature'      : ['Beamspot'],
    'chainPartName'  : '',
    'L1item'       : '',
    'monType'        : [],
    'addInfo'        : [],
    'hypo'           : [],
    'l2IDAlg'        : [],
    'threshold'      : '',
    'multiplicity'   : '',
    'location'   : 'vtx',
    'trigType'       : 'beamspot', 
    'extra'          : '',
    'eventBuildType' : '',
    }

#==========================================================
#==========================================================
def getSignatureNameFromToken(chainpart):
    theMatchingTokens = []
    reverseSliceIDDict = dict([(value, key) for key, value in SliceIDDict.iteritems()]) #reversed SliceIDDict
    for sig,token in SliceIDDict.items():
            if (token in chainpart):
                theMatchingTokens += [token]
    theToken = max(theMatchingTokens, key=len) # gets the longest string in t
    if len(theMatchingTokens)>0:
        if len(theMatchingTokens)>1:
            logSignatureDict.info('There are several signatures tokens, %s, matching this chain part %s. Picked %s.' % (theMatchingTokens,chainpart,theToken))            
        return reverseSliceIDDict[theToken]
    logSignatureDict.error('No signature matching chain part %s was found.' % (chainpart))
    return False


            
def getSignatureInformation(signature):
    if signature == 'Electron':
        return [ElectronChainParts_Default, ElectronChainParts]
    if signature == 'Photon':
        return [PhotonChainParts_Default, PhotonChainParts]
    if signature == "Jet":
        return [JetChainParts_Default, JetChainParts]
#    if signature == "Bjet":
#        return [BjetChainParts_Default, BjetChainParts]
    if signature == "HT":
        return [HTChainParts_Default, HTChainParts]
    if signature == "Tau":
        return [TauChainParts_Default, TauChainParts] 
    if (signature == "Muon"):
        return [MuonChainParts_Default, MuonChainParts]
    if  (signature == "Bphysics"):
        return [BphysicsChainParts_Default, BphysicsChainParts]
    if  (signature == "Combined"):
        return [CombinedChainParts_Default, CombinedChainParts]
    if signature == "MET":
        return [METChainParts_Default, METChainParts]
    if signature == "XS":
        return [XSChainParts_Default, XSChainParts]
    if signature == "TE":
        return [TEChainParts_Default, TEChainParts]
    if signature == "AFP":
        return [AFPChainParts_Default, AFPChainParts]
    if signature == "MinBias":
        return [MinBiasChainParts_Default, MinBiasChainParts]
    if signature == "HeavyIon":
        return [HeavyIonChainParts_Default, HeavyIonChainParts]
    if signature == "Cosmic":
        return [CosmicChainParts_Default, CosmicChainParts]
    if signature == "Calibration":
        return [CalibChainParts_Default, CalibChainParts]
    if signature == "Streaming":
        return [StreamingChainParts_Default, StreamingChainParts]
    if signature == "Monitoring":
        return [MonitorChainParts_Default, MonitorChainParts]
    if signature == "Beamspot":
        return [BeamspotChainParts_Default, BeamspotChainParts]
    if signature == "EnhancedBias":
        return [EnhancedBiasChainParts_Default, EnhancedBiasChainParts]
    if signature == "Test":
        return [TestChainParts_Default, TestChainParts]
    else:
        raise RuntimeError("ERROR Cannot find corresponding dictionary")


def getBasePattern():
    import re
    # possibleTT = '|'.join(allowedSignaturePropertiesAndValues['trigType'])
    #print 'SignatureDicts.py: Allowed values for triType in base pattern', SliceIDDict.values()
    allTrigTypes = SliceIDDict.values()
    possibleTT = '|'.join(allTrigTypes)
    pattern = re.compile("(?P<multiplicity>\d*)(?P<trigType>(%s))(?P<threshold>\d+)(?P<extra>\w*)" % (possibleTT))
    return pattern


<|MERGE_RESOLUTION|>--- conflicted
+++ resolved
@@ -88,13 +88,10 @@
                     'invm600',
                     'invm700',
                     'invm800',
-<<<<<<< HEAD
                     'invm900j0',
                     'invm900j50dPhi240',
                     'invm900j0dPhi240',
-=======
                     'invm900',
->>>>>>> 88cf6e5f
                     'invm1000']
 AllowedTopos_Tau = ['ditauL', 'ditauM', 'ditauT','tautsf','notautsf','50mVis10000','60mVis10000','03dR27','03dR30']
 AllowedTopos_comb = ['taumass', 'dr05', 'dz02','dz99']
