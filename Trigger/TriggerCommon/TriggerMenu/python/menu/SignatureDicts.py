--- conflicted
+++ resolved
@@ -132,16 +132,12 @@
     'bMatching'    : ['antimatchdr05mu'],
     'dataScouting' : ['ds1', 'ds2'],
     'smc'          : ['30smcINF', 'nosmc'],
-<<<<<<< HEAD
     'trkopt'       : ['notrk', 'ftk', 'ftkrefit'],
-=======
-
     # Et cut by the jet build tool (ptmin)
     'recoCutUncalib': ['rcuDefault', 'rcu0', 'rcu5'],
     
     # Et cut by the jet build tool (ptminFilter)
     'recoCutCalib': ['rccDefault', 'rcc0', 'rcc5'],
->>>>>>> 03159e62
 }
 
 
@@ -169,12 +165,9 @@
     'bMatching'    : [],
     'dataScouting' : '',
     'smc'          : 'nosmc',
-<<<<<<< HEAD
     'trkopt'       : 'notrk',
-=======
     'recoCutUncalib': 'rcuDefault',
     'recoCutCalib': 'rccDefault',
->>>>>>> 03159e62
     }
 from TriggerJobOpts.TriggerFlags import TriggerFlags
 
