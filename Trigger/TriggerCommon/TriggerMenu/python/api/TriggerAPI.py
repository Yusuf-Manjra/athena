--- conflicted
+++ resolved
@@ -10,11 +10,6 @@
 from AthenaCommon.Logging import logging
 
 class TriggerAPI:
-<<<<<<< HEAD
-    centralPickleFile = PathResolver.FindCalibFile("TriggerMenu/TriggerInfo_20180925.pickle")
-    if not centralPickleFile: centralPickleFile = PathResolver.FindCalibFile("TriggerMenu/TriggerInfo_20180904.pickle")
-    if centralPickleFile: centralPickleFile = os.path.realpath(centralPickleFile)
-=======
     log = logging.getLogger( 'TriggerMenu.api.TriggerAPI.py' )
     centralPickleFile = PathResolver.FindCalibFile("TriggerMenu/TriggerInfo_20180925.pickle")
     if not centralPickleFile: 
@@ -24,17 +19,12 @@
         log.info("Found pickle file:"+centralPickleFile)
         centralPickleFile = os.path.realpath(centralPickleFile)
     else: log.error("Couldn't find backup pickle file")
->>>>>>> 09d19ba6
     privatePickleFile = "TriggerInfo.pickle"
     dbQueries = {}
     privatedbQueries = {}
     customGRL = None
     release   = None
-<<<<<<< HEAD
-    log = logging.getLogger( 'TriggerMenu.api.TriggerAPI.py' )
-=======
     pickleread = False
->>>>>>> 09d19ba6
 
     @classmethod
     def init(cls):
@@ -64,11 +54,8 @@
         import re
         if release and re.match('21\.1(\.[0-9]+)+$',release):
             cls.release = release
-<<<<<<< HEAD
-=======
         elif release=="current": #Don't allow the release to be automatically overwritten
             cls.release = release
->>>>>>> 09d19ba6
         else:
             cls.log.warning("Release doesn't seem to be a well-formed 21.1 release, ignoring: "+release)
 
