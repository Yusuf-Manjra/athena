# Copyright (C) 2002-2017 CERN for the benefit of the ATLAS collaboration
__author__  = 'Javier Montejo'
__version__="$Revision: 1.01 $"
__doc__="Interface to retrieve lists of unprescaled triggers according to types and periods"

import sys, pickle, os.path
from TriggerMenu.api.TriggerInfo import TriggerInfo
from TriggerMenu.api.TriggerEnums import TriggerPeriod, TriggerType
from PathResolver import PathResolver
from AthenaCommon.Logging import logging

class TriggerAPI:
    log = logging.getLogger( 'TriggerMenu.api.TriggerAPI.py' )
<<<<<<< HEAD
    centralPickleFile = PathResolver.FindCalibFile("TriggerMenu/TriggerInfo_20180925.pickle")
    if not centralPickleFile: 
        log.warning("Couldn't find primary pickle file, try backup")
        centralPickleFile = PathResolver.FindCalibFile("TriggerMenu/TriggerInfo_20180904.pickle")
=======
    centralPickleFile = PathResolver.FindCalibFile("TriggerMenu/TriggerInfo_20181112.pickle")
    if not centralPickleFile: 
        log.warning("Couldn't find primary pickle file, try backup")
        centralPickleFile = PathResolver.FindCalibFile("TriggerMenu/TriggerInfo_20180925.pickle")
>>>>>>> 3bb344a4
    if centralPickleFile: 
        log.info("Found pickle file:"+centralPickleFile)
        centralPickleFile = os.path.realpath(centralPickleFile)
    else: log.error("Couldn't find backup pickle file")
    privatePickleFile = "TriggerInfo.pickle"
    dbQueries = {}
    privatedbQueries = {}
    customGRL = None
    release   = None
    pickleread = False

    @classmethod
    def init(cls):
        if cls.pickleread: return
        cls.pickleread = True
        if cls.centralPickleFile:
            try:
                with open(cls.centralPickleFile, 'r') as f:
                    cls.log.info("Reading cached information from: "+cls.centralPickleFile)
                    cls.dbQueries = pickle.load(f)
            except (pickle.PickleError, ValueError):
                cls.log.info("Reading cached information failed")
                cls.dbQueries = {}
        else:
            cls.dbQueries = {}
        try:
            with open(cls.privatePickleFile, 'r') as f:
                cls.privatedbQueries = pickle.load(f)
                cls.dbQueries.update(cls.privatedbQueries)
        except (pickle.PickleError, ValueError):
            cls.log.error("Error unpickling the private file")
        except IOError:
            pass

    @classmethod
    def setRelease(cls, release):
        import re
        if release and re.match('21\.1(\.[0-9]+)+$',release):
            cls.release = release
        elif release=="current": #Don't allow the release to be automatically overwritten
            cls.release = release
        else:
            cls.log.warning("Release doesn't seem to be a well-formed 21.1 release, ignoring: "+release)

    @classmethod
    def setCustomGRL(cls, grl):
        if TriggerInfo.testCustomGRL(grl):
            cls.customGRL = grl
        else:
            cls.log.warning("Couldn't set GRL: "+grl)
            cls.log.warning("Will use default GRL")
            cls.customGRL = None

    @classmethod
    def getLowestUnprescaled(cls, period, triggerType=TriggerType.ALL, additionalTriggerType=TriggerType.UNDEFINED, matchPattern="", livefraction=1.0, reparse=False):
        ''' Returns a list of the lowest-pt-threshold HLT chains that were always unprescaled in the given period.
            period: see TriggerEnums.TriggerPeriod for all possibilities, recommeded TriggerPeriod.y2017
            triggerType: see TriggerEnums.TriggerType for all possibilities, example TriggerType.el_single
            additionalTriggerType: can request additional types to match, use TriggerType.ALL to show combined triggers of any kind
                                   accepts also a list as input in that case all types have to match
            matchPattern: provide additionally a regex-like expression to be applied
            livefraction: accept items that are not unprescaled but have a live fraction above this threshold, example 0.95
                          The live fraction is only an approximation, weighting the number of lumiblocks by prescale.
        '''
        cls._loadTriggerPeriod(period,reparse)
        return cls.dbQueries[(period,cls.customGRL)]._getLowestUnprescaled(triggerType, additionalTriggerType, matchPattern, livefraction)
    
    @classmethod
    def getLowestUnprescaledAnyPeriod(cls, period, triggerType=TriggerType.ALL, additionalTriggerType=TriggerType.UNDEFINED, matchPattern="", livefraction=1.0, reparse=False):
        ''' Returns a list of the lowest-pt-threshold HLT chains that were unprescaled in at least one of 
            the subperiods within the given period. The lowest granularity can be seen in TriggerEnums.TriggerPeriod
            See getLowestUnprescaled for a detailed description of the options
        '''
        lowset = set()
        for i, ibin in enumerate(reversed(bin(period)[2:])): #to binary
            ibin = int(ibin)
            if not ibin: continue
            subperiod = 2**i
            cls._loadTriggerPeriod(subperiod, reparse)
            subperiodset = set( cls.dbQueries[(subperiod,cls.customGRL)]._getLowestUnprescaled(triggerType, additionalTriggerType, matchPattern, livefraction) )
            lowset |= subperiodset
        return list(lowset)
    
    @classmethod
    def getUnprescaled(cls, period, triggerType=TriggerType.ALL, additionalTriggerType=TriggerType.UNDEFINED, matchPattern="", livefraction=1.0, reparse=False):
        ''' Returns a list of always-unprescaled HLT chains, including backup items with higher thresholds.
            See getLowestUnprescaled for a detailed description of the options
        '''
        cls._loadTriggerPeriod(period,reparse)
        return cls.dbQueries[(period,cls.customGRL)]._getUnprescaled(triggerType, additionalTriggerType, matchPattern, livefraction)
    
    @classmethod
    def getUnprescaledAnyPeriod(cls, period, triggerType=TriggerType.ALL, additionalTriggerType=TriggerType.UNDEFINED, matchPattern="", livefraction=1.0, reparse=False):
        ''' Returns a list of HLT chains that were unprescaled in at least one of 
            the subperiods within the given period. The lowest granularity can be seen in TriggerEnums.TriggerPeriod
            See getLowestUnprescaled for a detailed description of the options
        '''
        lowset = set()
        for i, ibin in enumerate(reversed(bin(period)[2:])): #to binary
            ibin = int(ibin)
            if not ibin: continue
            subperiod = 2**i
            cls._loadTriggerPeriod(subperiod, reparse)
            subperiodset = set( cls.dbQueries[(subperiod,cls.customGRL)]._getUnprescaled(triggerType, additionalTriggerType, matchPattern, livefraction) )
            lowset |= subperiodset
        return list(lowset)
        
    @classmethod
    def getInactive(cls, period, triggerType=TriggerType.ALL, additionalTriggerType=TriggerType.UNDEFINED, matchPattern="", livefraction=1e-99, reparse=False):
        ''' Returns a list of HLT chains that were fully inactive, excluding disabled chains in rerun.
            See getLowestUnprescaled for a detailed description of the options
        '''
        cls._loadTriggerPeriod(period,reparse)
        return cls.dbQueries[(period,cls.customGRL)]._getInactive(triggerType, additionalTriggerType, matchPattern, livefraction)
    
    @classmethod
    def getActive(cls, period, triggerType=TriggerType.ALL, additionalTriggerType=TriggerType.UNDEFINED, matchPattern="", livefraction=1e-99, reparse=False):
        ''' Returns a list of HLT chains that were active at some point, including disabled chains in rerun.
            See getLowestUnprescaled for a detailed description of the options
        '''
        cls._loadTriggerPeriod(period,reparse)
        return cls.dbQueries[(period,cls.customGRL)]._getActive(triggerType, additionalTriggerType, matchPattern, livefraction)
    
    @classmethod
    def getAllHLT(cls, period, triggerType=TriggerType.ALL, additionalTriggerType=TriggerType.UNDEFINED, matchPattern="",  livefraction=0, reparse=False):
        ''' Returns a map of {HLT chains: average live fraction} for a given period.
            The average live fraction is an approximation weighting the number of lumiblocks by prescale.
            *** Don't use this number in analysis!!! ***
            See getLowestUnprescaled for a detailed description of the options
        '''
        cls._loadTriggerPeriod(period,reparse)
        return cls.dbQueries[(period,cls.customGRL)]._getAllHLT(triggerType, additionalTriggerType, matchPattern, livefraction)
        
    @classmethod
    def checkPeriodConsistency(cls, period=TriggerPeriod.future, triggerType=TriggerType.ALL, additionalTriggerType=TriggerType.UNDEFINED, matchPattern="", reparse=False):
        ''' Returns a list of triggers that are tighter than the lowest unprescaled but are not flagged as primary
            This only makes sense for future periods, the past is already consistent :)
            See getLowestUnprescaled for a detailed description of the options
        '''
        period &= TriggerPeriod.future #Only meaningful for future periods
        cls._loadTriggerPeriod(period,reparse)
        return cls.dbQueries[(period,cls.customGRL)]._checkPeriodConsistency(triggerType, additionalTriggerType, matchPattern)
        
    @classmethod
    def _loadTriggerPeriod(cls, period, reparse):
        if not period & TriggerPeriod.future: cls.init()
        if (period,cls.customGRL) not in cls.dbQueries:
            if TriggerPeriod.isRunNumber(period) or (isinstance(period,TriggerPeriod) and period.isBasePeriod()):
                cls.dbQueries[(period,cls.customGRL)] = TriggerInfo(period,cls.customGRL,cls.release)
                cls.privatedbQueries[(period,cls.customGRL)] = cls.dbQueries[(period,cls.customGRL)]
                if not period & TriggerPeriod.future or TriggerPeriod.isRunNumber(period): 
                    #Don't pickle TM information since it can change, very cheap to retrieve anyway
                    with open(cls.privatePickleFile, 'w') as f:
                        pickle.dump( cls.privatedbQueries , f)
            else:
                basePeriods = [tp for tp in TriggerPeriod.basePeriods() if tp & period]
                for bp in basePeriods:
                    cls._loadTriggerPeriod(bp,reparse)
                cls.dbQueries[(period,cls.customGRL)] = TriggerInfo.merge([cls.dbQueries[(bp,cls.customGRL)] for bp in basePeriods])
                cls.privatedbQueries[(period,cls.customGRL)] = cls.dbQueries[(period,cls.customGRL)]
        if reparse: cls.dbQueries[(period,cls.customGRL)].reparse()

    @classmethod
    def dumpFullPickle(cls):
        for period,grl in cls.dbQueries.keys():
            if TriggerPeriod.isRunNumber(period) or (isinstance(period,TriggerPeriod) and period.isBasePeriod()): continue
            del cls.dbQueries[(period,grl)]
        with open(cls.privatePickleFile, 'w') as f:
            pickle.dump( cls.dbQueries , f)
        print sorted(cls.dbQueries.keys())

def main(dumpFullPickle=False):
    ''' Run some tests or dump the full pickle for CalibPath '''

    if dumpFullPickle:
        for triggerPeriod in TriggerPeriod:
            unprescaled = TriggerAPI.getLowestUnprescaled(triggerPeriod,TriggerType.mu_single)
            print triggerPeriod
            print sorted(unprescaled)
        #Cache also one run for the example script
        unprescaled = TriggerAPI.getLowestUnprescaled(337833,TriggerType.mu_single)
        print 337833
        print sorted(unprescaled)
        TriggerAPI.dumpFullPickle()
    else:
        try: period = int(sys.argv[1])
        except: period = TriggerPeriod.y2018
        for triggerType in TriggerType:
            unprescaled = TriggerAPI.getLowestUnprescaled(period,triggerType)
            print triggerType
            print sorted(unprescaled)

if __name__ == "__main__":
        dumpFullPickle = ("dumpFullPickle" in sys.argv)
        sys.exit(main(dumpFullPickle))
<|MERGE_RESOLUTION|>--- conflicted
+++ resolved
@@ -11,17 +11,10 @@
 
 class TriggerAPI:
     log = logging.getLogger( 'TriggerMenu.api.TriggerAPI.py' )
-<<<<<<< HEAD
-    centralPickleFile = PathResolver.FindCalibFile("TriggerMenu/TriggerInfo_20180925.pickle")
-    if not centralPickleFile: 
-        log.warning("Couldn't find primary pickle file, try backup")
-        centralPickleFile = PathResolver.FindCalibFile("TriggerMenu/TriggerInfo_20180904.pickle")
-=======
     centralPickleFile = PathResolver.FindCalibFile("TriggerMenu/TriggerInfo_20181112.pickle")
     if not centralPickleFile: 
         log.warning("Couldn't find primary pickle file, try backup")
         centralPickleFile = PathResolver.FindCalibFile("TriggerMenu/TriggerInfo_20180925.pickle")
->>>>>>> 3bb344a4
     if centralPickleFile: 
         log.info("Found pickle file:"+centralPickleFile)
         centralPickleFile = os.path.realpath(centralPickleFile)
