# Copyright (C) 2002-2017 CERN for the benefit of the ATLAS collaboration
__author__  = 'Javier Montejo'
__version__="$Revision: 1.01 $"
__doc__="Interface to retrieve lists of unprescaled triggers according to types and periods"

import sys, pickle, os.path
from TriggerMenu.api.TriggerInfo import TriggerInfo
from TriggerMenu.api.TriggerEnums import TriggerPeriod, TriggerType
from PathResolver import PathResolver
from AthenaCommon.Logging import logging

class TriggerAPI:
<<<<<<< HEAD
    centralPickleFile = PathResolver.FindCalibFile("TriggerMenu/TriggerInfo_20180412.pickle")
=======
    centralPickleFile = PathResolver.FindCalibFile("TriggerMenu/TriggerInfo_20180703.pickle")
>>>>>>> 216b4fa4
    if centralPickleFile: centralPickleFile = os.path.realpath(centralPickleFile)
    privatePickleFile = "TriggerInfo.pickle"
    dbQueries = None
    privatedbQueries = {}
    customGRL = None
    log = logging.getLogger( 'TriggerMenu.api.TriggerAPI.py' )

    @classmethod
    def init(cls):
        if cls.dbQueries: return
        if cls.centralPickleFile:
            try:
                with open(cls.centralPickleFile, 'r') as f:
                    cls.log.info("Reading cached information from: "+cls.centralPickleFile)
                    cls.dbQueries = pickle.load(f)
            except pickle.PickleError:
                cls.log.info("Reading cached information failed")
                cls.dbQueries = {}
        else:
            cls.dbQueries = {}
        try:
            with open(cls.privatePickleFile, 'r') as f:
                cls.privatedbQueries = pickle.load(f)
                cls.dbQueries.update(cls.privatedbQueries)
        except pickle.PickleError:
            cls.log.error("Error unpickling the private file")
        except IOError:
            pass

    @classmethod
    def setCustomGRL(cls, grl):
        if TriggerInfo.testCustomGRL(grl):
            cls.customGRL = grl
        else:
            cls.log.warning("Couldn't set GRL: "+grl)
            cls.log.warning("Will use default GRL")
            cls.customGRL = None

    @classmethod
    def getLowestUnprescaled(cls, period, triggerType=TriggerType.ALL, additionalTriggerType=TriggerType.UNDEFINED, matchPattern="", livefraction=1.0, reparse=False):
        ''' Returns a list of the lowest-pt-threshold HLT chains that were always unprescaled in the given period.
            period: see TriggerEnums.TriggerPeriod for all possibilities, recommeded TriggerPeriod.y2017
            triggerType: see TriggerEnums.TriggerType for all possibilities, example TriggerType.el_single
            additionalTriggerType: can request additional types to match, use TriggerType.ALL to show combined triggers of any kind
                                   accepts also a list as input in that case all types have to match
            matchPattern: provide additionally a regex-like expression to be applied
            livefraction: accept items that are not unprescaled but have a live fraction above this threshold, example 0.95
                          The live fraction is only an approximation, weighting the number of lumiblocks by prescale.
        '''
        cls._loadTriggerPeriod(period,reparse)
        return cls.dbQueries[(period,cls.customGRL)]._getLowestUnprescaled(triggerType, additionalTriggerType, matchPattern, livefraction)
    
    @classmethod
    def getLowestUnprescaledAnyPeriod(cls, period, triggerType=TriggerType.ALL, additionalTriggerType=TriggerType.UNDEFINED, matchPattern="", livefraction=1.0, reparse=False):
        ''' Returns a list of the lowest-pt-threshold HLT chains that were unprescaled in at least one of 
            the subperiods within the given period. The lowest granularity can be seen in TriggerEnums.TriggerPeriod
            period: see TriggerEnums.TriggerPeriod for all possibilities, recommeded TriggerPeriod.y2017
            triggerType: see TriggerEnums.TriggerType for all possibilities, example TriggerType.el_single
            additionalTriggerType: can request additional types to match, use TriggerType.ALL to show combined triggers of any kind
                                   accepts also a list as input in that case all types have to match
            matchPattern: provide additionally a regex-like expression to be applied
            livefraction: accept items that are not unprescaled but have a live fraction above this threshold, example 0.95
                          The live fraction is only an approximation, weighting the number of lumiblocks by prescale.
        '''
        lowset = set()
        for i, ibin in enumerate(reversed(bin(period)[2:])): #to binary
            ibin = int(ibin)
            if not ibin: continue
            subperiod = 2**i
            cls._loadTriggerPeriod(subperiod, reparse)
            subperiodset = set( cls.dbQueries[(subperiod,cls.customGRL)]._getLowestUnprescaled(triggerType, additionalTriggerType, matchPattern, livefraction) )
            lowset |= subperiodset
        return list(lowset)
    
    @classmethod
    def getUnprescaled(cls, period, triggerType=TriggerType.ALL, additionalTriggerType=TriggerType.UNDEFINED, matchPattern="", livefraction=1.0, reparse=False):
        ''' Returns a list of always-unprescaled HLT chains, including backup items with higher thresholds.
            period: see TriggerEnums.TriggerPeriod for all possibilities, recommeded TriggerPeriod.y2017
            triggerType: see TriggerEnums.TriggerType for all possibilities, example TriggerType.el_single
            additionalTriggerType: can request additional types to match, use TriggerType.ALL to show combined triggers of any kind
                                   accepts also a list as input in that case all types have to match
            matchPattern: provide additionally a regex-like expression to be applied
            livefraction: accept items that are not unprescaled but have a live fraction above this threshold, example 0.95
                          The live fraction is only an approximation, weighting the number of lumiblocks by prescale.
        '''
        cls._loadTriggerPeriod(period,reparse)
        return cls.dbQueries[(period,cls.customGRL)]._getUnprescaled(triggerType, additionalTriggerType, matchPattern, livefraction)
    
    @classmethod
    def getUnprescaledAnyPeriod(cls, period, triggerType=TriggerType.ALL, additionalTriggerType=TriggerType.UNDEFINED, matchPattern="", livefraction=1.0, reparse=False):
        ''' Returns a list of HLT chains that were unprescaled in at least one of 
            the subperiods within the given period. The lowest granularity can be seen in TriggerEnums.TriggerPeriod
            period: see TriggerEnums.TriggerPeriod for all possibilities, recommeded TriggerPeriod.y2017
            triggerType: see TriggerEnums.TriggerType for all possibilities, example TriggerType.el_single
            additionalTriggerType: can request additional types to match, use TriggerType.ALL to show combined triggers of any kind
                                   accepts also a list as input in that case all types have to match
            matchPattern: provide additionally a regex-like expression to be applied
            livefraction: accept items that are not unprescaled but have a live fraction above this threshold, example 0.95
                          The live fraction is only an approximation, weighting the number of lumiblocks by prescale.
        '''
        lowset = set()
        for i, ibin in enumerate(reversed(bin(period)[2:])): #to binary
            ibin = int(ibin)
            if not ibin: continue
            subperiod = 2**i
            cls._loadTriggerPeriod(subperiod, reparse)
            subperiodset = set( cls.dbQueries[(subperiod,cls.customGRL)]._getUnprescaled(triggerType, additionalTriggerType, matchPattern, livefraction) )
            lowset |= subperiodset
        return list(lowset)
        
    @classmethod
    def getInactive(cls, period, triggerType=TriggerType.ALL, additionalTriggerType=TriggerType.UNDEFINED, matchPattern="", livefraction=1e-99, reparse=False):
        ''' Returns a list of HLT chains that were fully inactive, excluding disabled chains in rerun.
            period: see TriggerEnums.TriggerPeriod for all possibilities, recommeded TriggerPeriod.y2017
            triggerType: see TriggerEnums.TriggerType for all possibilities, example TriggerType.el_single
            additionalTriggerType: can request additional types to match, use TriggerType.ALL to show combined triggers of any kind
                                   accepts also a list as input in that case all types have to match
            matchPattern: provide additionally a regex-like expression to be applied
            livefraction: accept items that are not unprescaled but have a live fraction above this threshold, example 0.95
                          The live fraction is only an approximation, weighting the number of lumiblocks by prescale.
        '''
        cls._loadTriggerPeriod(period,reparse)
        return cls.dbQueries[(period,cls.customGRL)]._getInactive(triggerType, additionalTriggerType, matchPattern, livefraction)
    
    @classmethod
    def getActive(cls, period, triggerType=TriggerType.ALL, additionalTriggerType=TriggerType.UNDEFINED, matchPattern="", livefraction=1e-99, reparse=False):
        ''' Returns a list of HLT chains that were active at some point, including disabled chains in rerun.
            period: see TriggerEnums.TriggerPeriod for all possibilities, recommeded TriggerPeriod.y2017
            triggerType: see TriggerEnums.TriggerType for all possibilities, example TriggerType.el_single
            additionalTriggerType: can request additional types to match, use TriggerType.ALL to show combined triggers of any kind
                                   accepts also a list as input in that case all types have to match
            matchPattern: provide additionally a regex-like expression to be applied
            livefraction: accept items that are not unprescaled but have a live fraction above this threshold, example 0.95
                          The live fraction is only an approximation, weighting the number of lumiblocks by prescale.
        '''
        cls._loadTriggerPeriod(period,reparse)
        return cls.dbQueries[(period,cls.customGRL)]._getActive(triggerType, additionalTriggerType, matchPattern, livefraction)
    
    @classmethod
    def getAllHLT(cls, period, triggerType=TriggerType.ALL, additionalTriggerType=TriggerType.UNDEFINED, matchPattern="", reparse=False):
        ''' Returns a map of {HLT chains: average live fraction} for a given period.
            The average live fraction is an approximation weighting the number of lumiblocks by prescale.
            *** Don't use this number in analysis!!! ***
            period: see TriggerEnums.TriggerPeriod for all possibilities, recommeded TriggerPeriod.y2017
            triggerType: see TriggerEnums.TriggerType for all possibilities, example TriggerType.el_single
            additionalTriggerType: can request additional types to match, use TriggerType.ALL to show combined triggers of any kind
                                   accepts also a list as input in that case all types have to match
            matchPattern: provide additionally a regex-like expression to be applied
        '''
        cls._loadTriggerPeriod(period,reparse)
        return cls.dbQueries[(period,cls.customGRL)]._getAllHLT(triggerType, additionalTriggerType, matchPattern)
        
    @classmethod
    def checkPeriodConsistency(cls, period=TriggerPeriod.future, triggerType=TriggerType.ALL, additionalTriggerType=TriggerType.UNDEFINED, matchPattern="", reparse=False):
        ''' Returns a list of triggers that are tighter than the lowest unprescaled but are not flagged as primary
            This only makes sense for future periods, the past is already consistent :)
            period: see TriggerEnums.TriggerPeriod for all possibilities, recommeded TriggerPeriod.future
            triggerType: see TriggerEnums.TriggerType for all possibilities, example TriggerType.el_single
            additionalTriggerType: can request additional types to match, use TriggerType.ALL to show combined triggers of any kind
                                   accepts also a list as input in that case all types have to match
            matchPattern: provide additionally a regex-like expression to be applied
        '''
        period &= TriggerPeriod.future #Only meaningful for future periods
        cls._loadTriggerPeriod(period,reparse)
        return cls.dbQueries[(period,cls.customGRL)]._checkPeriodConsistency(triggerType, additionalTriggerType, matchPattern)
        
    @classmethod
    def _loadTriggerPeriod(cls, period, reparse):
        cls.init()
        if (period,cls.customGRL) not in cls.dbQueries:
            if TriggerPeriod.isRunNumber(period) or (isinstance(period,TriggerPeriod) and period.isBasePeriod()):
                cls.dbQueries[(period,cls.customGRL)] = TriggerInfo(period,cls.customGRL)
                cls.privatedbQueries[(period,cls.customGRL)] = cls.dbQueries[(period,cls.customGRL)]
                if not period & TriggerPeriod.future or TriggerPeriod.isRunNumber(period): 
                    #Don't pickle TM information since it can change, very cheap to retrieve anyway
                    with open(cls.privatePickleFile, 'w') as f:
                        pickle.dump( cls.privatedbQueries , f)
            else:
                basePeriods = [tp for tp in TriggerPeriod.basePeriods() if tp & period]
                for bp in basePeriods:
                    cls._loadTriggerPeriod(bp,reparse)
                cls.dbQueries[(period,cls.customGRL)] = TriggerInfo.merge([cls.dbQueries[(bp,cls.customGRL)] for bp in basePeriods])
                cls.privatedbQueries[(period,cls.customGRL)] = cls.dbQueries[(period,cls.customGRL)]
        if reparse: cls.dbQueries[(period,cls.customGRL)].reparse()

    @classmethod
    def dumpFullPickle(cls):
        with open(cls.privatePickleFile, 'w') as f:
            pickle.dump( cls.dbQueries , f)
        print sorted(cls.dbQueries.keys())

def main(dumpFullPickle=False):
    ''' Run some tests or dump the full pickle for CalibPath '''

    if dumpFullPickle:
        for triggerPeriod in TriggerPeriod:
            unprescaled = TriggerAPI.getLowestUnprescaled(triggerPeriod,TriggerType.mu_single)
            print triggerPeriod
            print sorted(unprescaled)
        #Cache also one run for the example script
        unprescaled = TriggerAPI.getLowestUnprescaled(337833,TriggerType.mu_single)
        print 337833
        print sorted(unprescaled)
        TriggerAPI.dumpFullPickle()
    else:
        try: period = int(sys.argv[1])
        except: period = TriggerPeriod.y2017
        for triggerType in TriggerType:
            unprescaled = TriggerAPI.getLowestUnprescaled(period,triggerType)
            print triggerType
            print sorted(unprescaled)

if __name__ == "__main__":
        dumpFullPickle = ("dumpFullPickle" in sys.argv)
        sys.exit(main(dumpFullPickle))
<|MERGE_RESOLUTION|>--- conflicted
+++ resolved
@@ -10,11 +10,7 @@
 from AthenaCommon.Logging import logging
 
 class TriggerAPI:
-<<<<<<< HEAD
-    centralPickleFile = PathResolver.FindCalibFile("TriggerMenu/TriggerInfo_20180412.pickle")
-=======
     centralPickleFile = PathResolver.FindCalibFile("TriggerMenu/TriggerInfo_20180703.pickle")
->>>>>>> 216b4fa4
     if centralPickleFile: centralPickleFile = os.path.realpath(centralPickleFile)
     privatePickleFile = "TriggerInfo.pickle"
     dbQueries = None
