--- conflicted
+++ resolved
@@ -329,11 +329,6 @@
         # MVA TES for preselection and precision steps
         MVATES = preselection in needsCaloMVAPre
         # track counting based on EF tracks + BDT classification for core tracks
-<<<<<<< HEAD
-        TrackBDT = preselection in ['tracktwoMVA']
-        # evaluate RNN for triggers using RNN ID, and 2018 support triggers (even those using BDT ID, to avoid too many different precision sequences)
-        RNN = selection in ['verylooseRNN', 'looseRNN', 'mediumRNN', 'tightRNN'] or preselection in preselection2018
-=======
         TrackBDT = preselection in ['tracktwoMVA','tracktwoMVA0p']
 
         # evaluate RNN for triggers using RNN ID, and 2018 support triggers (even those using BDT ID, to avoid too many different precision sequences)
@@ -341,7 +336,6 @@
         # to be able to test many 0p/1p/3p combinations of RNN WPs
         RNN = 'RNN' in selection or preselection in preselection2018
 
->>>>>>> afb13e57
         # chains using 2018 features
         needsAlgo2018 = (preselection in preselection2018) or MVATES or TrackBDT or RNN 
         # give unique name to precision sequence
@@ -436,13 +430,9 @@
                 
                 # don't evaluate BDT for RNN chains
                 EFsequence = []
-<<<<<<< HEAD
-                if selection not in ['verylooseRNN', 'looseRNN', 'mediumRNN', 'tightRNN']:
-=======
                 # to test RNN WPs
                 #if selection not in ['verylooseRNN', 'looseRNN', 'mediumRNN', 'tightRNN']:
                 if 'RNN' not in selection:
->>>>>>> afb13e57
                     EFsequence.append( TrigTauDiscriGetter2015() )
 
                 EFsequence.append( theEFHypo )
