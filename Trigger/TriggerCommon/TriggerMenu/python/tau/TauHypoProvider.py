# Copyright (C) 2002-2017 CERN for the benefit of the ATLAS collaboration


class TauHypoProvider:
    # Provide a centralized way to store hypotheses for tau trigger chains
    # Avoid duplication of hypotheses
    # Avoid declaration of hypotheses which are not needed

    # The dictionary containing the hypos
    hypoStore = {}
    
    # Define it locally for simplicity
    GeV = 1000.0
    
    def GetHypo(self, level, threshold, criteria, part, strategy):

        hypoParameters = [level,str(threshold),criteria,part,strategy];
        hypoName = '_'.join(hypoParameters)
        
        # Check if the access key is in the dictionary
        if hypoName in self.hypoStore:
            return self.hypoStore[hypoName]

        # Otherwise, allocate it and return it
        if strategy == 'r1':
            
            if level == 'L2':

                currentHypoKey = 'l2'+part+'_tau'+threshold+'_'+criteria+'_r1'
                
                if part == 'calo':
                    if criteria == 'perf':
                        from TrigTauHypo.TrigTauHypoBase import T2CaloTauHypo_tauNoCut
                        currentHypo = T2CaloTauHypo_tauNoCut(currentHypoKey.replace(threshold, ''))
                    else:
                        from TrigTauHypo.TrigTauHypoBase import T2CaloTauHypo
                        theVars = ['EtRawMin', 'CoreFractionMin']
                        theThresh = self.thresholdsL2Calo[(criteria, int(threshold))]
                        currentHypo = T2CaloTauHypo(currentHypoKey, theVars, theThresh)
                    
                if part == 'id':
                    if criteria== 'perf':
                        from TrigTauHypo.TrigTauHypoBase import T2IDTauHypo_tauNoCut
                        currentHypo = T2IDTauHypo_tauNoCut(currentHypoKey.replace(threshold, ''))
                    else:
                        from TrigTauHypo.TrigTauHypoBase import T2IDTauHypo
                        theVars = ['NTrkMax', 'SumPtRatioMax1P', 'SumPtRatioMaxMP']
                        theThresh = self.thresholdsL2ID[(criteria, int(threshold))]
                        currentHypo = T2IDTauHypo(currentHypoKey, theVars, theThresh)
    
                if part == '':
                    if criteria== 'perf':
                        from TrigTauHypo.TrigTauHypoBase import T2TauHypo_tauNoCut
                        currentHypo = T2TauHypo_tauNoCut(currentHypoKey.replace(threshold, ''))
                    else:
                        from TrigTauHypo.TrigTauHypoBase import T2TauHypo
                        theVars = ['EtOverPtLeadTrkMax1P', 'EtOverPtLeadTrkMaxMP', 'TrkAvgDistMax1P', 'TrkAvgDistMaxMP']
                        theThresh = self.thresholdsL2[(criteria, int(threshold))]
                        currentHypo = T2TauHypo(currentHypoKey, theVars, theThresh)

            if level == 'EF':

                currentHypoKey = 'ef'+part+'_tau'+threshold+'_'+criteria+'_r1'

                if part == '':
                    if criteria== 'perf' or criteria== 'perf0' or criteria== 'cosmic': 
                        from TrigTauHypo.TrigTauHypoConfig2012 import EFTauMVHypo_tauNoCut
                        currentHypo = EFTauMVHypo_tauNoCut(currentHypoKey.replace(threshold, ''))

                    elif criteria=='dikaon' or criteria=='dikaontight' or criteria=='dikaonmass' or criteria=='dikaonmasstight' or criteria=='kaonpi1' or criteria=='kaonpi2' or criteria=='dipion1' or criteria=='dipion1loose' or criteria=='dipion2' or criteria=='dipion3':
                        from TrigTauHypo.TrigTauHypoConfig2012 import EFTauDiKaonHypo
                        theVars = ['massTrkSysMin', 'massTrkSysMax', 'massTrkSysKaonMin', 'massTrkSysKaonMax', 'massTrkSysKaonPiMin', 'massTrkSysKaonPiMax', 'targetMassTrkSysKaonPi', 'leadTrkPtMin','EtCalibMin','EMPOverTrkSysPMax']
                        theThresh = self.thresholdsEF_dikaon[(criteria, int(threshold))]
                        currentHypo = EFTauDiKaonHypo(currentHypoKey, theVars, theThresh)

                    elif criteria=='singlepion' or criteria=='singlepiontight':
                        from TrigTauHypo.TrigTauHypoConfig2012 import EFTauDiKaonHypo
                        theVars = ['leadTrkPtMin','EtCalibMin','nTrackMax','nWideTrackMax','dRmaxMax','etOverPtLeadTrkMin','etOverPtLeadTrkMax']
                        theThresh = self.thresholdsEF_singlepion[(criteria, int(threshold))]
                        currentHypo = EFTauDiKaonHypo(currentHypoKey, theVars, theThresh)

                    elif criteria=='medium0':
                        from TrigTauHypo.TrigTauHypoConfig2012 import EFTauMVHypo
                        theVars = ['NTrackMin','NTrackMax', 'EtCalibMin', 'Level','ApplyIDon0p']
                        theThresh = self.thresholdsEF_FTK[(criteria, int(threshold))]
                        currentHypo = EFTauMVHypo(currentHypoKey, theVars, theThresh)

                    elif criteria=='medium1NoPt':
                        from TrigTauHypo.TrigTauHypoConfig2012 import EFTauMVHypo
                        theVars = ['NTrackMax', 'EtCalibMin', 'Level']
                        theThresh = self.thresholdsEF[('medium1', 0)] # do not apply pt cut at EF
                        currentHypo = EFTauMVHypo(currentHypoKey, theVars, theThresh)

                    elif criteria=='verylooseRNN' or criteria=='looseRNN' or criteria=='mediumRNN' or criteria=='tightRNN':
                        from TrigTauHypo.TrigTauHypoConfig2012 import EFTauMVHypo
                        theVars = ['NTrackMax', 'EtCalibMin', 'Level']
                        theThresh = self.thresholdsEF[(criteria, int(threshold))]
                        theVars.extend(['Method','NTrackMin','HighptIDThr'])
                        theThresh.extend([3,0,280000.])
                        currentHypo = EFTauMVHypo(currentHypoKey, theVars, theThresh)

                    elif 'RNN' in criteria:
                        # EtCalibMin useless until we have MVA TES with track variables
                        # arbitrary set level to 2 (i.e. "medium"), the Hypo code will fallback to 1 (loose) above 330 GeV
                        # the expected syntax is RNNmediumXlooseY, where X and Y refer to the medium and loose WPs 
                        import re
                        try:
                            RNNmedium = re.search('RNNmedium(.+?)loose', criteria).group(1)
                        except AttributeError:
                            raise
                        try:
                            RNNloose = re.split('loose', criteria)[1]
                        except AttributeError:
                            raise

                        from TrigTauHypo.TrigTauHypoConfig2012 import EFTauMVHypo
                        theVars = ['NTrackMin','NTrackMax','EtCalibMin','Level','Method','RNNmedium','RNNloose']
                        theThresh = [0, 3, int(threshold)*self.GeV, 2, 4, int(RNNmedium), int(RNNloose)]
                        currentHypo = EFTauMVHypo(currentHypoKey, theVars, theThresh)
                    
                    else:
                        from TrigTauHypo.TrigTauHypoConfig2012 import EFTauMVHypo
                        theVars = ['NTrackMax', 'EtCalibMin', 'Level']
                        theThresh = self.thresholdsEF[(criteria, int(threshold))]
                        currentHypo = EFTauMVHypo(currentHypoKey, theVars, theThresh)

        if strategy == 'calo' or strategy =='ptonly' or strategy == 'mvonly' or strategy == 'caloonly' or strategy == 'track' or strategy == 'trackonly' or strategy == 'tracktwo' or strategy == 'tracktwoEF' or strategy == 'tracktwoEFmvaTES' or strategy == 'tracktwoMVA' or strategy == 'tracktwoMVA0p' or strategy == 'trackcalo' or strategy == 'tracktwocalo' or strategy == 'tracktwo2015' or strategy == 'FTK' or strategy == 'FTKRefit' or strategy == 'FTKNoPrec':

            # Simple implementation of 2015 pre-selection
            currentHypoKey = 'l2'+part+'_tau'+threshold+'_'+criteria+'_'+strategy

            # Re-define the calo part using the generic hypo
            if part == 'calo':
                from TrigTauHypo.TrigTauHypoConf import HLTTauGenericHypo
                currentHypo = HLTTauGenericHypo(currentHypoKey)

                # pT cut always defined: ugly string-to-int-to-string conversion, sorry :)
                myThreshold = str(int(threshold)*self.GeV)
                theDetails  = [int(-1)]
                theFormulas = ['y > '+myThreshold]

                if strategy =='calo' or strategy == 'caloonly' or strategy == 'tracktwocalo' or strategy == 'trackcalo':
                    # centFrac cut (detail #24: 2nd order fit, turn-off at ~ 55 GeV, 95% efficiency)
                    theDetails += [24]
                    theFormulas += ['x > (0.945 - (1.26e-05*TMath::Min(y, 50000.)) + (1.05e-10*TMath::Min(y, 50000.)*TMath::Min(y, 50000.)))']
                    # centFrac cut (detail #24: 2nd order fit, turn-off at 50 GeV, 90% efficiency)
                    # theFormulas += ['x > TMath::Max(0.936 - (8.5e-06*y) + (6.54e-11*y*y), 0.660)']
                currentHypo.Details = theDetails
                currentHypo.Formulas = theFormulas
                
            #if part == 'calo':
            #    from TrigTauHypo.TrigTauHypoBase import HLTCaloTauHypo
            #    theVars = ['LowerPtCut', 'UseCellCut', 'CoreFractionCut', 'HadRadiusCut']
            #    if strategy == 'calo' or strategy == 'caloonly':
            #        theThresh = [int(threshold)*self.GeV, 1, 0.63, 0.8]
            #    if strategy == 'ptonly' or strategy == 'trackonly' or strategy == 'track' or strategy == 'tracktwo':
            #        theThresh = [int(threshold)*self.GeV, 0, 0.0, 0.8]
            #    if strategy == 'mvonly':
            #        theThresh = [0, 0, 0.0, 0.8]
            #    currentHypo = HLTCaloTauHypo(currentHypoKey, theVars, theThresh)

            if part == 'id':
                from TrigTauHypo.TrigTauHypoBase import HLTTrackTauHypo
                from TrigTauHypo.TrigTauHypoConfig2012 import EFTauMVHypo
                # Important Note: the pT cut here is an unused dummy
                if criteria == 'cosmic':
                    theVars = ['LowerPtCut', 'TracksInCoreCut', 'TracksInIsoCut', 'DeltaZ0Cut']
                    theThresh = [int(threshold)*self.GeV, 9999, 9999, 9999.]
                    currentHypo = HLTTrackTauHypo(currentHypoKey, theVars, theThresh)
                # accept 0p taus in FTK chains
                elif criteria == 'perf0' and (strategy == 'FTK' or strategy == 'FTKNoPrec'):
                    theVars = ['NTrackMin','NTrackMax','NWideTrackMax','EtCalibMin', 'Level','Method']
                    theThresh = [0,3,1,0.*self.GeV,-1111,0]
                    currentHypo = EFTauMVHypo(currentHypoKey, theVars, theThresh)
                else:
                    if strategy != 'tracktwo' and strategy != 'tracktwoEF' and strategy != 'tracktwoEFmvaTES' and strategy != 'tracktwoMVA' and strategy != 'tracktwoMVA0p' and strategy != 'FTK' and strategy != 'FTKRefit' and strategy != 'FTKNoPrec':
                        theVars = ['LowerPtCut','LowerTrackPtCut']
                        theThresh = [int(threshold)*self.GeV,1.*self.GeV]
                        currentHypo = HLTTrackTauHypo(currentHypoKey, theVars, theThresh)
<<<<<<< HEAD
                    elif strategy == 'tracktwoMVA0p':
=======
                    elif strategy == 'tracktwoMVA':
>>>>>>> 8bf02afe
                        theVars = ['NTrackMin','NTrackMax','NWideTrackMax','EtCalibMin', 'Level','Method']
                        theThresh = [0,3,1,0.*self.GeV,-1111,0]
                        currentHypo = EFTauMVHypo(currentHypoKey, theVars, theThresh)
                    else:
                        theVars = ['NTrackMin','NTrackMax','NWideTrackMax','EtCalibMin', 'Level','Method']
                        theThresh = [1,3,1,0.*self.GeV,-1111,0]
                        currentHypo = EFTauMVHypo(currentHypoKey, theVars, theThresh)

        assert currentHypo, 'unable to find hypothesis algorithm: '+currentHypoKey
            
        self.hypoStore[hypoName] = currentHypo
        return currentHypo



    # Here we need a large repository of configuration values, defined as class members
    thresholdsL2Calo = {
        ('loose1', 20) : [15199.0, 0.8000],   
        ('loose1', 29) : [20696.0, 0.8000],   
        ('loose1', 70) : [50000.0, 0.8000],   
        ('loose1', 100): [80000.0, 0.8000],
        ('medium', 20): [ 15199.0, 0.7485],
        ('medium', 29): [ 20696.0, 0.7755],
        ('medium', 38): [ 29430.0, 0.8175],
        ('medium', 50): [ 40341.0, 0.8310],
        ('medium', 115): [100000.0, 0.8790],
        ('medium', 125): [109233.0, 0.8790],
        ('medium1', 20): [ 15199.0, 0.7485],
        ('medium1', 29): [ 20696.0, 0.7755],
        ('medium1', 38): [ 29430.0, 0.8175],
        ('medium1', 50): [ 40341.0, 0.8310],
        ('medium1', 115): [100000.0, 0.8790],
        ('medium1', 125): [109233.0, 0.8790] }
    
    thresholdsL2ID = {
        ('loose1', 20): [4, 0.001, 0.001],
        ('loose1', 29): [4, 0.001, 0.001],
        ('loose1', 70): [4, 0.002, 0.002],
        ('loose1', 100):[4, 0.002, 0.002],    
        ('medium', 20): [7, 0.001, 0.099],
        ('medium', 29): [7, 0.001, 0.001],
        ('medium', 38): [7, 0.001, 0.001],
        ('medium', 50): [7, 0.001, 0.001],
        ('medium', 115):[7, 0.001, 0.001],
        ('medium', 125):[7, 0.001, 0.001],
        ('medium1', 20): [4, 0.001, 0.099],
        ('medium1', 29): [4, 0.001, 0.001],
        ('medium1', 38): [4, 0.001, 0.001],
        ('medium1', 50): [4, 0.001, 0.001],
        ('medium1', 115):[4, 0.001, 0.001],
        ('medium1', 125):[4, 0.001, 0.001] }

    thresholdsL2 = {
        ('loose1', 20): [999.99, 999.99, 999.99, 999.99],
        ('loose1', 29): [999.99, 999.99, 999.99, 999.99],
        ('loose1', 70): [999.99, 999.99, 999.99, 999.99],
        ('loose1', 100): [999.99, 999.99, 999.99, 999.99],
        ('medium', 20): [  8.84, 2.84, 0.105, 0.073],
        ('medium', 29): [  9.72, 2.92, 0.086, 0.062],
        ('medium', 38): [  9.68, 3.04, 0.076, 0.059],
        ('medium', 50): [  8.22, 3.02, 0.062, 0.054],
        ('medium', 115): [999.99, 4.38, 0.057, 0.053],
        ('medium', 125): [999.99, 4.38, 0.057, 0.053],
        ('medium1', 20): [  8.84, 2.84, 0.105, 0.073],
        ('medium1', 29): [  9.72, 2.92, 0.086, 0.062],
        ('medium1', 38): [  9.68, 3.04, 0.076, 0.059],
        ('medium1', 50): [  8.22, 3.02, 0.062, 0.054],
        ('medium1', 115): [999.99, 4.38, 0.057, 0.053],
        ('medium1', 125): [999.99, 4.38, 0.057, 0.053] }

    thresholdsEF = {
        ('medium', 20): [6,  20.0*GeV, 1],
        ('medium', 25): [6,  25.0*GeV, 1],
        ('medium', 29): [6,  29.0*GeV, 1],
        ('medium', 38): [6,  38.0*GeV, 1],
        ('medium', 50): [6,  50.0*GeV, 1],
        ('medium', 115): [6, 115.0*GeV, 1],
        ('medium', 125): [6, 125.0*GeV, 1],
        ('loose1', 20): [3,  20.0*GeV, 1],
        ('loose1', 25): [3,  25.0*GeV, 1],
        ('loose1', 29): [3,  29.0*GeV, 1],
        ('loose1', 35): [3,  35.0*GeV, 1],
        ('loose1', 38): [3,  38.0*GeV, 1],
        ('loose1', 50): [3,  50.0*GeV, 1],
        ('loose1', 60): [3,  60.0*GeV, 1],
        ('loose1', 80): [3,  80.0*GeV, 1],
        ('loose1', 115): [3, 115.0*GeV, 1],
        ('loose1', 125): [3, 125.0*GeV, 1], 
        ('loose1', 160): [3, 160.0*GeV, 1],
        ('loose1', 200): [3, 200.0*GeV, 1],
        ('medium1', 0): [3,  0.0*GeV, 2], 
        ('medium1', 12): [3,  12.0*GeV, 2],
        ('medium1', 20): [3,  20.0*GeV, 2],
        ('medium1', 25): [3,  25.0*GeV, 2],
        ('medium1', 29): [3,  29.0*GeV, 2],
        ('medium1', 35): [3,  35.0*GeV, 2],
        ('medium1', 38): [3,  38.0*GeV, 2],
        ('medium1', 40): [3,  40.0*GeV, 2],
        ('medium1', 50): [3,  50.0*GeV, 2],
        ('medium1', 60): [3,  60.0*GeV, 2],
        ('medium1', 80): [3,  80.0*GeV, 2],
        ('medium1', 115): [3, 115.0*GeV, 2],
        ('medium1', 125): [3, 125.0*GeV, 2], 
        ('medium1', 160): [3, 160.0*GeV, 2], 
        ('medium1', 200): [3, 200.0*GeV, 2],
        ('tight1', 20): [3,  20.0*GeV, 3],
        ('tight1', 25): [3,  25.0*GeV, 3],
        ('tight1', 29): [3,  29.0*GeV, 3],
        ('tight1', 35): [3,  35.0*GeV, 3],
        ('tight1', 38): [3,  38.0*GeV, 3],
        ('tight1', 50): [3,  50.0*GeV, 3],
        ('tight1', 60): [3,  60.0*GeV, 3],
        ('tight1', 80): [3,  80.0*GeV, 3],
        ('tight1', 115): [3, 115.0*GeV, 3],
        ('tight1', 125): [3, 125.0*GeV, 3], 
        ('tight1', 160): [3, 160.0*GeV, 3],
        ('tight1', 200): [3, 200.0*GeV, 3],
        ('verylooseRNN', 20): [3,  20.0*GeV, 0],
        ('verylooseRNN', 25): [3,  25.0*GeV, 0],
        ('verylooseRNN', 29): [3,  29.0*GeV, 0],
        ('verylooseRNN', 35): [3,  35.0*GeV, 0],
        ('verylooseRNN', 38): [3,  38.0*GeV, 0],
        ('verylooseRNN', 50): [3,  50.0*GeV, 0],
        ('verylooseRNN', 60): [3,  60.0*GeV, 0],
        ('verylooseRNN', 80): [3,  80.0*GeV, 0],
        ('verylooseRNN', 115): [3, 115.0*GeV, 0],
        ('verylooseRNN', 125): [3, 125.0*GeV, 0], 
        ('verylooseRNN', 160): [3, 160.0*GeV, 0],
        ('verylooseRNN', 200): [3, 200.0*GeV, 0],
        ('looseRNN', 20): [3,  20.0*GeV, 1],
        ('looseRNN', 25): [3,  25.0*GeV, 1],
        ('looseRNN', 29): [3,  29.0*GeV, 1],
        ('looseRNN', 35): [3,  35.0*GeV, 1],
        ('looseRNN', 38): [3,  38.0*GeV, 1],
        ('looseRNN', 50): [3,  50.0*GeV, 1],
        ('looseRNN', 60): [3,  60.0*GeV, 1],
        ('looseRNN', 80): [3,  80.0*GeV, 1],
        ('looseRNN', 115): [3, 115.0*GeV, 1],
        ('looseRNN', 125): [3, 125.0*GeV, 1], 
        ('looseRNN', 160): [3, 160.0*GeV, 1],
        ('looseRNN', 200): [3, 200.0*GeV, 1],
        ('mediumRNN', 0): [3,  0.0*GeV, 2], 
        ('mediumRNN', 12): [3,  12.0*GeV, 2],
        ('mediumRNN', 20): [3,  20.0*GeV, 2],
        ('mediumRNN', 25): [3,  25.0*GeV, 2],
        ('mediumRNN', 29): [3,  29.0*GeV, 2],
        ('mediumRNN', 35): [3,  35.0*GeV, 2],
        ('mediumRNN', 38): [3,  38.0*GeV, 2],
        ('mediumRNN', 40): [3,  40.0*GeV, 2],
        ('mediumRNN', 50): [3,  50.0*GeV, 2],
        ('mediumRNN', 60): [3,  60.0*GeV, 2],
        ('mediumRNN', 80): [3,  80.0*GeV, 2],
        ('mediumRNN', 115): [3, 115.0*GeV, 2],
        ('mediumRNN', 125): [3, 125.0*GeV, 2], 
        ('mediumRNN', 160): [3, 160.0*GeV, 2], 
        ('mediumRNN', 200): [3, 200.0*GeV, 2],
        ('tightRNN', 20): [3,  20.0*GeV, 3],
        ('tightRNN', 25): [3,  25.0*GeV, 3],
        ('tightRNN', 29): [3,  29.0*GeV, 3],
        ('tightRNN', 35): [3,  35.0*GeV, 3],
        ('tightRNN', 38): [3,  38.0*GeV, 3],
        ('tightRNN', 50): [3,  50.0*GeV, 3],
        ('tightRNN', 60): [3,  60.0*GeV, 3],
        ('tightRNN', 80): [3,  80.0*GeV, 3],
        ('tightRNN', 115): [3, 115.0*GeV, 3],
        ('tightRNN', 125): [3, 125.0*GeV, 3], 
        ('tightRNN', 160): [3, 160.0*GeV, 3],
        ('tightRNN', 200): [3, 200.0*GeV, 3]
        }

    thresholdsEF_FTK = {
        ('medium0', 0):  [0,3,  0.0*GeV, 2, False],
        ('medium0', 12): [0,3,  12.0*GeV, 2, False],
        ('medium0', 20): [0,3,  20.0*GeV, 2, False],
        ('medium0', 25): [0,3,  25.0*GeV, 2, False],
        ('medium0', 29): [0,3,  29.0*GeV, 2, False],
        ('medium0', 35): [0,3,  35.0*GeV, 2, False],
        ('medium0', 38): [0,3,  38.0*GeV, 2, False],
        ('medium0', 50): [0,3,  50.0*GeV, 2, False],
        ('medium0', 60): [0,3,  60.0*GeV, 2, False],
        ('medium0', 80): [0,3,  80.0*GeV, 2, False],
        ('medium0', 115): [0,3, 115.0*GeV, 2, False],
        ('medium0', 125): [0,3, 125.0*GeV, 2, False],
        ('medium0', 160): [0,3, 160.0*GeV, 2, False],
        ('medium0', 200): [0,3, 200.0*GeV, 2, False],
        }

# 'massTrkSysMin', 'massTrkSysMax', 'massTrkSysKaonMin', 'massTrkSysKaonMax', 'massTrkSysKaonPiMin', 'massTrkSysKaonPiMax', 'targetMassTrkSysKaonPi', 'leadTrkPtMin','EtCalibMin','EMPOverTrkSysPMax'
    thresholdsEF_dikaon = {
        ('dikaon', 25):          [0.2*GeV, 0.45*GeV,    0.0*GeV, 1000.0*GeV,  0.0*GeV, 1000.0*GeV, 0.0*GeV,   15.0*GeV, 25.0*GeV, 1.5],
        ('dikaon', 35):          [0.2*GeV, 0.45*GeV,    0.0*GeV, 1000.0*GeV,  0.0*GeV, 1000.0*GeV, 0.0*GeV,   25.0*GeV, 35.0*GeV, 1.5], 
        ('dikaontight', 25):     [0.2*GeV, 0.45*GeV,    0.0*GeV, 1000.0*GeV,  0.0*GeV, 1000.0*GeV, 0.0*GeV,   15.0*GeV, 25.0*GeV, 1.0],
        ('dikaontight', 35):     [0.2*GeV, 0.45*GeV,    0.0*GeV, 1000.0*GeV,  0.0*GeV, 1000.0*GeV, 0.0*GeV,   25.0*GeV, 35.0*GeV, 1.0],
        ('dikaonmass', 25):      [0.0*GeV, 1000.0*GeV,  0.987*GeV, 1.060*GeV, 0.0*GeV, 1000.0*GeV, 0.0*GeV,   15.0*GeV, 25.0*GeV, 1.5],
        ('dikaonmass', 35):      [0.0*GeV, 1000.0*GeV,  0.987*GeV, 1.060*GeV, 0.0*GeV, 1000.0*GeV, 0.0*GeV,   25.0*GeV, 35.0*GeV, 1.5],
        ('dikaonmasstight', 25): [0.0*GeV, 1000.0*GeV,  0.987*GeV, 1.060*GeV, 0.0*GeV, 1000.0*GeV, 0.0*GeV,   15.0*GeV, 25.0*GeV, 1.0],
        ('dikaonmasstight', 35): [0.0*GeV, 1000.0*GeV,  0.987*GeV, 1.060*GeV, 0.0*GeV, 1000.0*GeV, 0.0*GeV,   25.0*GeV, 35.0*GeV, 1.0],
        ('kaonpi1', 25):         [0.0*GeV, 1000.0*GeV,  0.0*GeV, 1000.0*GeV,  0.79*GeV, 0.99*GeV,  0.89*GeV,  15.0*GeV, 25.0*GeV, 1.0],
        ('kaonpi1', 35):         [0.0*GeV, 1000.0*GeV,  0.0*GeV, 1000.0*GeV,  0.79*GeV, 0.99*GeV,  0.89*GeV,  25.0*GeV, 35.0*GeV, 1.0],
        ('kaonpi2', 25):         [0.0*GeV, 1000.0*GeV,  0.0*GeV, 1000.0*GeV,  1.8*GeV, 1.93*GeV,   1.865*GeV, 15.0*GeV, 25.0*GeV, 1.0],
        ('kaonpi2', 35):         [0.0*GeV, 1000.0*GeV,  0.0*GeV, 1000.0*GeV,  1.8*GeV, 1.93*GeV,   1.865*GeV, 25.0*GeV, 35.0*GeV, 1.0],
        ('dipion1', 25):         [0.475*GeV, 1.075*GeV, 0.0*GeV, 1000.0*GeV,  0.0*GeV, 1000.0*GeV, 0.0*GeV,   15.0*GeV, 25.0*GeV, 1.0],
        ('dipion1', 35):         [0.475*GeV, 1.075*GeV, 0.0*GeV, 1000.0*GeV,  0.0*GeV, 1000.0*GeV, 0.0*GeV,   25.0*GeV, 35.0*GeV, 1.0],
        ('dipion1loose', 25):    [0.475*GeV, 1.075*GeV, 0.0*GeV, 1000.0*GeV,  0.0*GeV, 1000.0*GeV, 0.0*GeV,   25.0*GeV, 25.0*GeV, 1.5],
        ('dipion1loose', 35):    [0.475*GeV, 1.075*GeV, 0.0*GeV, 1000.0*GeV,  0.0*GeV, 1000.0*GeV, 0.0*GeV,   25.0*GeV, 35.0*GeV, 1.5],
        ('dipion2', 25):         [0.460*GeV, 0.538*GeV, 0.0*GeV, 1000.0*GeV,  0.0*GeV, 1000.0*GeV, 0.0*GeV,   15.0*GeV, 25.0*GeV, 1.0],
        ('dipion2', 35):         [0.460*GeV, 0.538*GeV, 0.0*GeV, 1000.0*GeV,  0.0*GeV, 1000.0*GeV, 0.0*GeV,   25.0*GeV, 35.0*GeV, 1.0],
        ('dipion3', 25):         [0.279*GeV, 0.648*GeV, 0.0*GeV, 1000.0*GeV,  0.0*GeV, 1000.0*GeV, 0.0*GeV,   25.0*GeV, 25.0*GeV, 2.2], #ATR-16600
        }


    thresholdsEF_singlepion = {
        ('singlepion', 25): [30.0*GeV, 25.0*GeV, 1, 0, 0.06, 0.4, 0.85],
        ('singlepiontight', 25): [30.0*GeV, 25.0*GeV, 1, 0, 0.06, 0.4, 0.80]
        }
<|MERGE_RESOLUTION|>--- conflicted
+++ resolved
@@ -99,32 +99,13 @@
                         theThresh.extend([3,0,280000.])
                         currentHypo = EFTauMVHypo(currentHypoKey, theVars, theThresh)
 
-                    elif 'RNN' in criteria:
-                        # EtCalibMin useless until we have MVA TES with track variables
-                        # arbitrary set level to 2 (i.e. "medium"), the Hypo code will fallback to 1 (loose) above 330 GeV
-                        # the expected syntax is RNNmediumXlooseY, where X and Y refer to the medium and loose WPs 
-                        import re
-                        try:
-                            RNNmedium = re.search('RNNmedium(.+?)loose', criteria).group(1)
-                        except AttributeError:
-                            raise
-                        try:
-                            RNNloose = re.split('loose', criteria)[1]
-                        except AttributeError:
-                            raise
-
-                        from TrigTauHypo.TrigTauHypoConfig2012 import EFTauMVHypo
-                        theVars = ['NTrackMin','NTrackMax','EtCalibMin','Level','Method','RNNmedium','RNNloose']
-                        theThresh = [0, 3, int(threshold)*self.GeV, 2, 4, int(RNNmedium), int(RNNloose)]
-                        currentHypo = EFTauMVHypo(currentHypoKey, theVars, theThresh)
-                    
                     else:
                         from TrigTauHypo.TrigTauHypoConfig2012 import EFTauMVHypo
                         theVars = ['NTrackMax', 'EtCalibMin', 'Level']
                         theThresh = self.thresholdsEF[(criteria, int(threshold))]
                         currentHypo = EFTauMVHypo(currentHypoKey, theVars, theThresh)
 
-        if strategy == 'calo' or strategy =='ptonly' or strategy == 'mvonly' or strategy == 'caloonly' or strategy == 'track' or strategy == 'trackonly' or strategy == 'tracktwo' or strategy == 'tracktwoEF' or strategy == 'tracktwoEFmvaTES' or strategy == 'tracktwoMVA' or strategy == 'tracktwoMVA0p' or strategy == 'trackcalo' or strategy == 'tracktwocalo' or strategy == 'tracktwo2015' or strategy == 'FTK' or strategy == 'FTKRefit' or strategy == 'FTKNoPrec':
+        if strategy == 'calo' or strategy =='ptonly' or strategy == 'mvonly' or strategy == 'caloonly' or strategy == 'track' or strategy == 'trackonly' or strategy == 'tracktwo' or strategy == 'tracktwoEF' or strategy == 'tracktwoEFmvaTES' or strategy == 'tracktwoMVA' or strategy == 'trackcalo' or strategy == 'tracktwocalo' or strategy == 'tracktwo2015' or strategy == 'FTK' or strategy == 'FTKRefit' or strategy == 'FTKNoPrec':
 
             # Simple implementation of 2015 pre-selection
             currentHypoKey = 'l2'+part+'_tau'+threshold+'_'+criteria+'_'+strategy
@@ -173,15 +154,11 @@
                     theThresh = [0,3,1,0.*self.GeV,-1111,0]
                     currentHypo = EFTauMVHypo(currentHypoKey, theVars, theThresh)
                 else:
-                    if strategy != 'tracktwo' and strategy != 'tracktwoEF' and strategy != 'tracktwoEFmvaTES' and strategy != 'tracktwoMVA' and strategy != 'tracktwoMVA0p' and strategy != 'FTK' and strategy != 'FTKRefit' and strategy != 'FTKNoPrec':
+                    if strategy != 'tracktwo' and strategy != 'tracktwoEF' and strategy != 'tracktwoEFmvaTES' and strategy != 'tracktwoMVA' and strategy != 'FTK' and strategy != 'FTKRefit' and strategy != 'FTKNoPrec':
                         theVars = ['LowerPtCut','LowerTrackPtCut']
                         theThresh = [int(threshold)*self.GeV,1.*self.GeV]
                         currentHypo = HLTTrackTauHypo(currentHypoKey, theVars, theThresh)
-<<<<<<< HEAD
-                    elif strategy == 'tracktwoMVA0p':
-=======
                     elif strategy == 'tracktwoMVA':
->>>>>>> 8bf02afe
                         theVars = ['NTrackMin','NTrackMax','NWideTrackMax','EtCalibMin', 'Level','Method']
                         theThresh = [0,3,1,0.*self.GeV,-1111,0]
                         currentHypo = EFTauMVHypo(currentHypoKey, theVars, theThresh)
