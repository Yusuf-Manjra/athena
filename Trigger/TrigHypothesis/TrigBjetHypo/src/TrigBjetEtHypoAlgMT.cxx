/*
  Copyright (C) 2002-2018 CERN for the benefit of the ATLAS collaboration
*/

#include "GaudiKernel/Property.h"
#include "TrigBjetEtHypoAlgMT.h"
#include "TrigSteeringEvent/PhiHelper.h"
#include "AthViews/ViewHelper.h"

TrigBjetEtHypoAlgMT::TrigBjetEtHypoAlgMT( const std::string& name, 
					  ISvcLocator* pSvcLocator ) : 
  ::HypoBase( name, pSvcLocator ) {}

TrigBjetEtHypoAlgMT::~TrigBjetEtHypoAlgMT() {}

StatusCode TrigBjetEtHypoAlgMT::initialize()
{
  ATH_MSG_INFO ( "Initializing " << name() << "..." );

  ATH_MSG_DEBUG(  "declareProperty review:"    );
  ATH_MSG_DEBUG(  "   " << m_readFromView           );
  ATH_MSG_DEBUG(  "   " << m_roiLink           );
  ATH_MSG_DEBUG(  "   " << m_jetLink           );
  ATH_MSG_DEBUG(  "   " << m_produceMultipleDecisions );

  ATH_MSG_DEBUG( "Initializing Tools" );
  ATH_CHECK( m_hypoTools.retrieve()   );

  ATH_MSG_DEBUG( "Initializing HandleKeys" );
  CHECK( m_inputJetsKey.initialize()       );
  CHECK( m_inputRoIKey.initialize()        );
  CHECK( m_inputPrimaryVertexKey.initialize()  );

  // Deal with what is stored into View
  if ( m_readFromView ) 
    renounce( m_inputJetsKey          ); 

  return StatusCode::SUCCESS;
}

StatusCode TrigBjetEtHypoAlgMT::finalize() {
  return StatusCode::SUCCESS;
}

StatusCode TrigBjetEtHypoAlgMT::execute_r( const EventContext& context ) const {  
  ATH_MSG_INFO ( "Executing " << name() << "..." );

  // ========================================================================================================================== 
  //    ** Retrieve Ingredients
  // ========================================================================================================================== 

  // Taken from Jet code
  // Read in previous Decisions made before running this Hypo Alg.
  // The container should have only one such Decision in case we are cutting on 'j' threshold (for L1)
  ATH_MSG_DEBUG( "Retrieving Previous Decision" );
  SG::ReadHandle< TrigCompositeUtils::DecisionContainer > prevDecisionHandle = SG::makeHandle( decisionInput(),context );
  CHECK( prevDecisionHandle.isValid() );

  const TrigCompositeUtils::DecisionContainer *prevDecisionContainer = prevDecisionHandle.get();
  ATH_MSG_DEBUG( "Running with "<< prevDecisionContainer->size() <<" previous decisions");

  // Retrieve Jets
  const xAOD::JetContainer *jetCollection = nullptr;
  if ( not m_readFromView ) CHECK( retrieveJetsFromStoreGate( context,jetCollection ) );
  else CHECK( retrieveJetsFromEventView( context,jetCollection,prevDecisionHandle ) );

  ATH_MSG_DEBUG( "Found " << jetCollection->size()<< " jets."  );
  for ( const xAOD::Jet *jet : * jetCollection ) 
    ATH_MSG_INFO("   -- Jet pt=" << jet->p4().Et() <<" eta="<< jet->eta() << " phi="<< jet->phi() );

  // Retrieve RoI to be linked to the output decision
  const TrigRoiDescriptorCollection *roiContainer = nullptr;
  if ( not m_readFromView ) {
    ATH_MSG_DEBUG( "Retrieving input TrigRoiDescriptorCollection with key: " << m_inputRoIKey );
    SG::ReadHandle< TrigRoiDescriptorCollection > roiContainerHandle = SG::makeHandle( m_inputRoIKey,context );
    CHECK( roiContainerHandle.isValid() );
    
    roiContainer = roiContainerHandle.get();
    ATH_MSG_DEBUG( "Retrieved " << roiContainer->size() <<" input RoIs" );
    for ( const TrigRoiDescriptor *roi : *roiContainer )
      ATH_MSG_DEBUG( "   ** eta="<< roi->eta() << " phi=" << roi->phi() );
  }

  // Retrieve Primary Vertex
  const xAOD::VertexContainer *vertexContainer = nullptr;
  CHECK( retrievePrimaryVertexFromStoreGate( context,vertexContainer ) );

  ATH_MSG_DEBUG( "Found " << vertexContainer->size() << " vertices." );
  for ( const xAOD::Vertex *primVertex : *vertexContainer )
    ATH_MSG_DEBUG( "   ** vertex = " 
		   << primVertex->x() << ","
		   << primVertex->y() << "," 
		   << primVertex->z() );

  // ========================================================================================================================== 
  //    ** Prepare Outputs
  // ========================================================================================================================== 

  // Decisions
  SG::WriteHandle<TrigCompositeUtils::DecisionContainer> handle = TrigCompositeUtils::createAndStore( decisionOutput(), context ); 
  auto outputDecisions = handle.ptr();

  // ==========================================================================================================================
  //    ** Compute Decisions
  // ==========================================================================================================================

<<<<<<< HEAD
  // We need nDecisions (one per RoI if we run on Event Views). Each decision having m chains ( m=m_hypoTools.size() ) 
  const unsigned int nDecisions = m_produceMultipleDecisions ? jetCollection->size() : 1;

  // Create output decisions
  ATH_MSG_DEBUG("Creating Output Decisions and Linking Stuff to it");
  std::vector< TrigCompositeUtils::Decision* > newDecisions;
  for ( unsigned int index(0); index<nDecisions; index++ ) 
    newDecisions.push_back( TrigCompositeUtils::newDecisionIn( outputDecision.get() ) );

  // Adding Links
  for ( unsigned int index(0); index<nDecisions; index++ ) {

    if ( m_produceMultipleDecisions ) { // Case we want multiple output decision (one per RoI/Jet)    
      newDecisions.at( index )->setObjectLink( m_roiLink.value(),ElementLink< TrigRoiDescriptorCollection >( m_inputRoIKey.key(),index ) );
      newDecisions.at( index )->setObjectLink( m_jetLink.value(),ElementLink< xAOD::JetContainer >( m_inputJetsKey.key(),index ) );
    } else { // Case we want only one output decision 
      ElementLinkVector< xAOD::JetContainer > linkVectorJets;
      for (unsigned int indexJet(0); indexJet<jetCollection->size(); indexJet++ )
        linkVectorJets.push_back( ElementLink< xAOD::JetContainer >( m_inputJetsKey.key(), indexJet) );
      newDecisions.at( index )->addObjectCollectionLinks( m_jetLink.value(), linkVectorJets );

      ElementLinkVector< TrigRoiDescriptorCollection > linkVectorRoIs;
      for (unsigned int indexJet(0); indexJet<jetCollection->size(); indexJet++ )
	linkVectorRoIs.push_back( ElementLink< TrigRoiDescriptorCollection >( m_inputRoIKey.key(), indexJet) );
      newDecisions.at( index )->addObjectCollectionLinks( m_roiLink.value(), linkVectorRoIs );
=======
  const unsigned int nDecisions = m_multipleDecisions ? jetCollection->size() : 1;
  
  unsigned int counter = 0;
  for ( const ToolHandle< TrigBjetEtHypoTool >& tool : m_hypoTools ) {   
    const HLT::Identifier  decisionId = tool->getId();

    ATH_MSG_DEBUG( "Creating " << nDecisions << " output decision" );
    std::vector< TrigCompositeUtils::Decision* > newDecisions;
    for ( unsigned int index(0); index<nDecisions; index++ ) {
      //      const std::string decisionName = name()+"_roi_"+std::to_string(index);
      //      ATH_MSG_DEBUG( "   ** " << decisionName );
      newDecisions.push_back( TrigCompositeUtils::newDecisionIn( outputDecisions ) );//,decisionName ) );
>>>>>>> b7678d81
    }

  }
  ATH_MSG_DEBUG("   ** SUCCESSFULLY added object links to output decision");

  ATH_MSG_DEBUG("Ready to Link Output Decision to Input Decision");
  // Link To previous decision
  // *** If we are NOT reading from event views it means we are in step1,
  // Thus, we may have one or more output decision, but only one input decision (1-to-many correspondance)
  // *** If we are reading from event views it means we are are in step2,
  // Thus, we have out output decision for each input decision (1-to-1 correspendance)
  for ( unsigned int index(0); index<nDecisions; index++ ) {
    if ( m_readFromView ) TrigCompositeUtils::linkToPrevious( newDecisions.at( index ),decisionInput().key(),index );
    else TrigCompositeUtils::linkToPrevious( newDecisions.at( index ),decisionInput().key(),0 );
  }

  // if ( m_readFromView ) {
  //   // We have n output/input decisions (with n = jet collection size)
  //   for ( unsigned int index(0); index<nDecisions; index++ )
  //     TrigCompositeUtils::linkToPrevious( newDecisions.at( index ),decisionInput().key(),index );
  // } else {
  //   // We are producing one or several output decisions, all linked to the same input decision
  //   for( unsigned int index(0); index<nDecisions; index++ )
  //     TrigCompositeUtils::linkToPrevious( newDecisions.at( index ),decisionInput().key(),0 );
  // }
  ATH_MSG_DEBUG("   ** Done with Linking Output Decision to Input Decision");


  // Run on Trigger Chains
  for ( const ToolHandle< TrigBjetEtHypoTool >& tool : m_hypoTools ) {
    const HLT::Identifier  decisionId = tool->getId();

    // At this point the JetCollection size is equal to the number of jets reconstructed in the entire event
    // independently of the stage (stage1 or stage2) of b-jet chains.
    // In case we are reading from Event Views, the jets are retrieved and merged together inside the
    // `retrieveJetsFromEventView` method. In this way I can require multeplicity requirements inside the 'decide method.'
    bool pass = false;
    CHECK( tool->decide( jetCollection,pass ) );
    if ( pass ) {
      for( unsigned int index(0); index<nDecisions; index++ )
	TrigCompositeUtils::addDecisionID( decisionId,newDecisions.at(index) );
    }
<<<<<<< HEAD
  }
=======

    // ==========================================================================================================================  
    //    ** Linking objects to decision (inside Hypo Tool loop)
    // ==========================================================================================================================  
    
    if ( not m_useView ) {
       for( unsigned int index(0); index<nDecisions; index++ )
	newDecisions.at(index)->setObjectLink( m_roiLink.value(),ElementLink< TrigRoiDescriptorCollection >( m_inputRoIKey.key(),index ) );
      ATH_MSG_DEBUG( "Linking RoIs `" << m_roiLink.value() << "` to output decision." );
      
       for( unsigned int index(0); index<nDecisions; index++ )
	newDecisions.at(index)->setObjectLink( m_jetLink.value(),ElementLink< xAOD::JetContainer >( m_inputJetsKey.key(),index ) );
      ATH_MSG_DEBUG( "Linking Jets `" << m_jetLink.value() << "` to output decision." );
    }
    
    for( unsigned int index(0); index<nDecisions; index++ ){
      TrigCompositeUtils::linkToPrevious( newDecisions.at(index),decisionInput().key(),0 );
    }

    counter++;
    }
>>>>>>> b7678d81

  // ==========================================================================================================================
  //    ** Store Output
  // ==========================================================================================================================
  ATH_MSG_DEBUG( "Exiting with " << handle->size() << " decisions" );

  return StatusCode::SUCCESS;
}

StatusCode TrigBjetEtHypoAlgMT::retrieveJetsFromStoreGate( const EventContext& context,
							   const xAOD::JetContainer*& jetCollection ) const {
  SG::ReadHandle< xAOD::JetContainer > jetContainerHandle = SG::makeHandle( m_inputJetsKey,context );
  ATH_MSG_DEBUG( "Retrieved jets from : " << m_inputJetsKey.key() );
  CHECK( jetContainerHandle.isValid() );
  jetCollection = jetContainerHandle.get();
  return StatusCode::SUCCESS;
}

StatusCode TrigBjetEtHypoAlgMT::retrievePrimaryVertexFromStoreGate( const EventContext& context,
								    const xAOD::VertexContainer*& vertexContainer ) const {
  SG::ReadHandle< xAOD::VertexContainer > vertexContainerHandle = SG::makeHandle( m_inputPrimaryVertexKey,context );
  ATH_MSG_DEBUG( "Retrieved primary vertex from : " << m_inputPrimaryVertexKey.key() );
  CHECK( vertexContainerHandle.isValid() );
  vertexContainer = vertexContainerHandle.get();
  return StatusCode::SUCCESS;
}

StatusCode TrigBjetEtHypoAlgMT::retrieveJetsFromEventView( const EventContext& context,
							   const xAOD::JetContainer*& jetCollection, 
							   SG::ReadHandle< TrigCompositeUtils::DecisionContainer >& prevDecisionHandle ) const {
  xAOD::JetContainer *output = new xAOD::JetContainer();
  std::unique_ptr< xAOD::JetAuxContainer > outputAux( new xAOD::JetAuxContainer() );
  output->setStore( outputAux.release() );

  for ( auto previousDecision: *prevDecisionHandle ) {
    //get RoI
    auto roiEL = previousDecision->objectLink<TrigRoiDescriptorCollection>( "initialRoI" );
    ATH_CHECK( roiEL.isValid() );
    const TrigRoiDescriptor* roi = *roiEL;
    ATH_MSG_DEBUG( "Retrieved RoI from previous decision " );
    ATH_MSG_DEBUG( "   ** eta=" << roi->eta() <<" phi="<< roi->phi() );

    // get View
    auto viewEL = previousDecision->objectLink< ViewContainer >( "view" );
    ATH_CHECK( viewEL.isValid() );
    ATH_MSG_DEBUG( "Retrieved View" );
    SG::ReadHandle< xAOD::JetContainer > jetContainerHandle = ViewHelper::makeHandle( *viewEL, m_inputJetsKey, context);
    ATH_CHECK( jetContainerHandle.isValid() );
    ATH_MSG_DEBUG ( "jet container handle size: " << jetContainerHandle->size() << "..." );
    const xAOD::JetContainer *jetContainer = jetContainerHandle.get();
    for ( const xAOD::Jet *jet : *jetContainer ) {
      ATH_MSG_DEBUG( "   *** pt=" << jet->p4().Et() << " eta="<< jet->eta()<< " phi=" << jet->phi() );

      // Make a Copy
      xAOD::Jet *copyJet = new xAOD::Jet();
      output->push_back( copyJet );
      *copyJet = *jet;
    }
  }

  jetCollection = new xAOD::JetContainer( *output );
  return StatusCode::SUCCESS;
}
<|MERGE_RESOLUTION|>--- conflicted
+++ resolved
@@ -97,14 +97,13 @@
   // ========================================================================================================================== 
 
   // Decisions
-  SG::WriteHandle<TrigCompositeUtils::DecisionContainer> handle = TrigCompositeUtils::createAndStore( decisionOutput(), context ); 
-  auto outputDecisions = handle.ptr();
+  SG::WriteHandle< TrigCompositeUtils::DecisionContainer > handle = TrigCompositeUtils::createAndStore( decisionOutput(), context ); 
+  TrigCompositeUtils::DecisionContainer *outputDecisions = handle.ptr();
 
   // ==========================================================================================================================
   //    ** Compute Decisions
   // ==========================================================================================================================
 
-<<<<<<< HEAD
   // We need nDecisions (one per RoI if we run on Event Views). Each decision having m chains ( m=m_hypoTools.size() ) 
   const unsigned int nDecisions = m_produceMultipleDecisions ? jetCollection->size() : 1;
 
@@ -112,7 +111,7 @@
   ATH_MSG_DEBUG("Creating Output Decisions and Linking Stuff to it");
   std::vector< TrigCompositeUtils::Decision* > newDecisions;
   for ( unsigned int index(0); index<nDecisions; index++ ) 
-    newDecisions.push_back( TrigCompositeUtils::newDecisionIn( outputDecision.get() ) );
+    newDecisions.push_back( TrigCompositeUtils::newDecisionIn( outputDecisions ) );
 
   // Adding Links
   for ( unsigned int index(0); index<nDecisions; index++ ) {
@@ -130,24 +129,10 @@
       for (unsigned int indexJet(0); indexJet<jetCollection->size(); indexJet++ )
 	linkVectorRoIs.push_back( ElementLink< TrigRoiDescriptorCollection >( m_inputRoIKey.key(), indexJet) );
       newDecisions.at( index )->addObjectCollectionLinks( m_roiLink.value(), linkVectorRoIs );
-=======
-  const unsigned int nDecisions = m_multipleDecisions ? jetCollection->size() : 1;
-  
-  unsigned int counter = 0;
-  for ( const ToolHandle< TrigBjetEtHypoTool >& tool : m_hypoTools ) {   
-    const HLT::Identifier  decisionId = tool->getId();
-
-    ATH_MSG_DEBUG( "Creating " << nDecisions << " output decision" );
-    std::vector< TrigCompositeUtils::Decision* > newDecisions;
-    for ( unsigned int index(0); index<nDecisions; index++ ) {
-      //      const std::string decisionName = name()+"_roi_"+std::to_string(index);
-      //      ATH_MSG_DEBUG( "   ** " << decisionName );
-      newDecisions.push_back( TrigCompositeUtils::newDecisionIn( outputDecisions ) );//,decisionName ) );
->>>>>>> b7678d81
     }
 
   }
-  ATH_MSG_DEBUG("   ** SUCCESSFULLY added object links to output decision");
+  ATH_MSG_DEBUG("   ** Added object links to output decision");
 
   ATH_MSG_DEBUG("Ready to Link Output Decision to Input Decision");
   // Link To previous decision
@@ -160,15 +145,6 @@
     else TrigCompositeUtils::linkToPrevious( newDecisions.at( index ),decisionInput().key(),0 );
   }
 
-  // if ( m_readFromView ) {
-  //   // We have n output/input decisions (with n = jet collection size)
-  //   for ( unsigned int index(0); index<nDecisions; index++ )
-  //     TrigCompositeUtils::linkToPrevious( newDecisions.at( index ),decisionInput().key(),index );
-  // } else {
-  //   // We are producing one or several output decisions, all linked to the same input decision
-  //   for( unsigned int index(0); index<nDecisions; index++ )
-  //     TrigCompositeUtils::linkToPrevious( newDecisions.at( index ),decisionInput().key(),0 );
-  // }
   ATH_MSG_DEBUG("   ** Done with Linking Output Decision to Input Decision");
 
 
@@ -186,35 +162,8 @@
       for( unsigned int index(0); index<nDecisions; index++ )
 	TrigCompositeUtils::addDecisionID( decisionId,newDecisions.at(index) );
     }
-<<<<<<< HEAD
-  }
-=======
-
-    // ==========================================================================================================================  
-    //    ** Linking objects to decision (inside Hypo Tool loop)
-    // ==========================================================================================================================  
-    
-    if ( not m_useView ) {
-       for( unsigned int index(0); index<nDecisions; index++ )
-	newDecisions.at(index)->setObjectLink( m_roiLink.value(),ElementLink< TrigRoiDescriptorCollection >( m_inputRoIKey.key(),index ) );
-      ATH_MSG_DEBUG( "Linking RoIs `" << m_roiLink.value() << "` to output decision." );
-      
-       for( unsigned int index(0); index<nDecisions; index++ )
-	newDecisions.at(index)->setObjectLink( m_jetLink.value(),ElementLink< xAOD::JetContainer >( m_inputJetsKey.key(),index ) );
-      ATH_MSG_DEBUG( "Linking Jets `" << m_jetLink.value() << "` to output decision." );
-    }
-    
-    for( unsigned int index(0); index<nDecisions; index++ ){
-      TrigCompositeUtils::linkToPrevious( newDecisions.at(index),decisionInput().key(),0 );
-    }
-
-    counter++;
-    }
->>>>>>> b7678d81
-
-  // ==========================================================================================================================
-  //    ** Store Output
-  // ==========================================================================================================================
+  }
+
   ATH_MSG_DEBUG( "Exiting with " << handle->size() << " decisions" );
 
   return StatusCode::SUCCESS;
