--- conflicted
+++ resolved
@@ -177,21 +177,6 @@
   output->setStore( outputAux.release() );
 
   for ( auto previousDecision: *prevDecisionHandle ) {
-<<<<<<< HEAD
-    //get RoI
-    auto roiELInfo = TrigCompositeUtils::findLink<TrigRoiDescriptorCollection>( previousDecision,"initialRoI" );
-    auto roiEL = roiELInfo.link;
-    ATH_CHECK( roiEL.isValid() );
-    const TrigRoiDescriptor* roi = *roiEL;
-    ATH_MSG_DEBUG( "Retrieved RoI from previous decision " );
-    ATH_MSG_DEBUG( "   ** eta=" << roi->eta() <<" phi="<< roi->phi() );
-
-    // Check the jet has not been already retrieved  
-    if ( mapRoIs.find( roi ) != mapRoIs.end() ) continue;
-    mapRoIs[ roi ] = 1;
-
-=======
->>>>>>> 51dfa212
     // get View
     ElementLink< ViewContainer > viewEL = previousDecision->objectLink< ViewContainer >( "view" );
     ATH_CHECK( viewEL.isValid() );
