/*
  Copyright (C) 2002-2018 CERN for the benefit of the ATLAS collaboration
*/

// ************************************************
//
// NAME:     TrigBtagFexMT.cxx
// PACKAGE:  Trigger/TrigHypothesis/TrigBjetHypo
//
// ************************************************

#include "src/TrigBtagFexMT.h"

// ONLINE INFRASTRUCTURE
#include "TrigSteeringEvent/TrigRoiDescriptor.h"

// EDM

#include "xAODBase/IParticle.h"

#include "xAODJet/Jet.h"
#include "xAODJet/JetContainer.h"

#include "xAODTracking/TrackParticleContainer.h"

#include "xAODTracking/Vertex.h"
#include "xAODTracking/VertexContainer.h"
#include "xAODTracking/VertexAuxContainer.h"

#include "xAODBTagging/BTagging.h"
#include "xAODBTagging/BTaggingContainer.h"
#include "xAODBTagging/BTaggingAuxContainer.h"

#include "xAODBTagging/BTagVertex.h"
#include "xAODBTagging/BTagVertexContainer.h"
#include "xAODBTagging/BTagVertexAuxContainer.h"

#include "BTagging/BTagTrackAssociation.h"
#include "BTagging/BTagSecVertexing.h"
#include "BTagging/BTagTool.h"

<<<<<<< HEAD
//Read Decorated properties (NEW)
#include "StoreGate/ReadDecorHandle.h"
=======
>>>>>>> dd3e546a
#include "AthenaMonitoringKernel/Monitored.h"
// ----------------------------------------------------------------------------------------------------------------- 


TrigBtagFexMT::TrigBtagFexMT(const std::string& name, ISvcLocator* pSvcLocator) :
  AthAlgorithm(name, pSvcLocator) {
}


// ----------------------------------------------------------------------------------------------------------------- 

TrigBtagFexMT::~TrigBtagFexMT() {}

// ----------------------------------------------------------------------------------------------------------------- 

StatusCode TrigBtagFexMT::initialize() {

  // Get message service 
  ATH_MSG_INFO( "Initializing TrigBtagFexMT, version " << PACKAGE_VERSION );

  // declareProperty overview 
  ATH_MSG_DEBUG( "declareProperty review:"                   );
  /*
  ATH_MSG_DEBUG( "   "     << m_useBeamSpotFlag              );
  ATH_MSG_DEBUG( "   "     << m_TaggerBaseNames              );
  ATH_MSG_DEBUG( "   "     << m_JetContainerKey              );
  ATH_MSG_DEBUG( "   "     << m_VertexContainerKey           );
  ATH_MSG_DEBUG( "   "     << m_BackUpVertexContainerKey     );
  ATH_MSG_DEBUG( "   "     << m_TrackParticleContainerKey    );
  ATH_MSG_DEBUG( "   "     << m_outputBTaggingContainerKey   );
  ATH_MSG_DEBUG( "   "     << m_outputVertexContainerKey     );
  ATH_MSG_DEBUG( "   "     << m_outputBtagVertexContainerKey );
  */

  ATH_MSG_DEBUG( "Initialising ReadHandleKeys" );
  ATH_CHECK( m_JetContainerKey.initialize()           );
  ATH_CHECK( m_VertexContainerKey.initialize()        );
  ATH_CHECK( m_trkContainerKey.initialize() );
  ATH_CHECK( m_d0ContainerKey.initialize() );
  ATH_CHECK( m_z0SinThetaContainerKey.initialize() );
  ATH_CHECK( m_d0UncertaintyContainerKey.initialize() );
  ATH_CHECK( m_z0SinThetaUncertaintyContainerKey.initialize() );
  ATH_CHECK( m_trackposContainerKey.initialize() );
  ATH_CHECK( m_trackmomContainerKey.initialize() );

  ATH_CHECK( m_outputBTaggingContainerKey.initialize() );
  //  ATH_CHECK( m_outputBtagVertexContainerKey.initialize() );
  //  ATH_CHECK( m_outputVertexContainerKey.initialize() );

  if (!m_monTool.empty()) CHECK(m_monTool.retrieve());

  return StatusCode::SUCCESS;
}


// ----------------------------------------------------------------------------------------------------------------- 

StatusCode TrigBtagFexMT::execute() {
  ATH_MSG_DEBUG( "Executing " << name() << "... " );
  
  const EventContext& ctx = getContext();

  // Test retrieval of JetContainer
  ATH_MSG_DEBUG( "Attempting to retrieve JetContainer with key " << m_JetContainerKey.key() );
  SG::ReadHandle< xAOD::JetContainer > jetContainerHandle = SG::makeHandle< xAOD::JetContainer >( m_JetContainerKey,ctx );
  CHECK( jetContainerHandle.isValid() );
  const xAOD::JetContainer *jetContainer = jetContainerHandle.get();
  ATH_MSG_DEBUG( "Retrieved " << jetContainer->size() << " jets" );
  auto monitor_for_jet_count = Monitored::Scalar( "jet_count", jetContainer->size() );

  //auto monitor_for_jet_pt = Monitored::Collection( "jet_pt", *jetContainer, []( const xAOD::Jet *jet ) { return jet->pt(); } );
  auto monitor_for_jet_pt = Monitored::Collection( "jet_pt", *jetContainer, &xAOD::Jet::pt );
  auto monitor_for_jet_eta = Monitored::Collection( "jet_eta", *jetContainer, &xAOD::Jet::eta );

  for ( const xAOD::Jet* jet : *jetContainer ) {
    ATH_MSG_DEBUG( "    BTAGFEX:    ** pt=" << jet->pt() << " eta=" << jet->eta() << " phi=" << jet->phi() );
  }
  auto monitor_group_for_jets = Monitored::Group( m_monTool, monitor_for_jet_pt, monitor_for_jet_eta );


  // Test retrieval of Track Particles
  ATH_MSG_DEBUG( "Attempting to retrieve TrackParticleContainer with key " << m_trkContainerKey.key() );
  SG::ReadHandle< xAOD::TrackParticleContainer > trkContainerHandle = SG::makeHandle< xAOD::TrackParticleContainer >( m_trkContainerKey,ctx );
  CHECK( trkContainerHandle.isValid() );
  const xAOD::TrackParticleContainer *trkContainer =  trkContainerHandle.get();
  ATH_MSG_DEBUG("Retrieved " << trkContainerHandle->size() << " Tracks");
<<<<<<< HEAD

  for ( const xAOD::TrackParticle *trk : *trkContainer ) 
    ATH_MSG_DEBUG( "  *** pt=" << trk->p4().Et() * 1e-3 <<
		   " eta=" << trk->eta() <<
		   " phi=" << trk->phi() <<
		   " d0=" << trk->d0() <<
		   " z0=" << trk->z0() );



  // Test retrieval of properties decorated in BTagTrackAugmenterAlg
  ATH_MSG_DEBUG( "Attempting to retrieve TrackParticleContainer with key " << m_d0ContainerKey.key() );
  SG::ReadDecorHandle< xAOD::TrackParticleContainer, float > trkContainer_d0_Handle ( m_d0ContainerKey,ctx );
  CHECK( trkContainer_d0_Handle.isValid() );
  ATH_MSG_DEBUG("trkContainerHandle->size(): " << trkContainerHandle->size() << "   trkContainer_d0_Handle->size(): " << trkContainer_d0_Handle->size() );
  for ( long unsigned int i=0; i< trkContainer_d0_Handle->size(); i++)
    ATH_MSG_DEBUG("Track " << i <<": d0 =" << trkContainer_d0_Handle(i));

  ATH_MSG_DEBUG( "Attempting to retrieve TrackParticleContainer with key " << m_z0SinThetaContainerKey.key() );
  SG::ReadDecorHandle< xAOD::TrackParticleContainer, float > trkContainer_z0SinTheta_Handle ( m_z0SinThetaContainerKey,ctx );
  CHECK( trkContainer_z0SinTheta_Handle.isValid() );
  for ( long unsigned int i=0; i< trkContainer_z0SinTheta_Handle->size(); i++)
    ATH_MSG_DEBUG("Track " << i <<": z0SinTheta =" << trkContainer_z0SinTheta_Handle(i));

  ATH_MSG_DEBUG( "Attempting to retrieve TrackParticleContainer with key " << m_d0UncertaintyContainerKey.key() );
  SG::ReadDecorHandle< xAOD::TrackParticleContainer, float > trkContainer_d0Uncertainty_Handle ( m_d0UncertaintyContainerKey,ctx );
  CHECK( trkContainer_d0Uncertainty_Handle.isValid() );
  for ( long unsigned int i=0; i< trkContainer_d0Uncertainty_Handle->size(); i++)
    ATH_MSG_DEBUG("Track " << i << ": d0Uncertainty =" << trkContainer_d0Uncertainty_Handle(i));

  ATH_MSG_DEBUG( "Attempting to retrieve TrackParticleContainer with key " << m_z0SinThetaUncertaintyContainerKey.key() );
  SG::ReadDecorHandle< xAOD::TrackParticleContainer, float > trkContainer_z0SinThetaUncertainty_Handle ( m_z0SinThetaUncertaintyContainerKey,ctx );
  CHECK( trkContainer_z0SinThetaUncertainty_Handle.isValid() );
  for ( long unsigned int i=0; i< trkContainer_z0SinThetaUncertainty_Handle->size(); i++)
    ATH_MSG_DEBUG("Track " << i << ": z0SinThetaUncertainty =" << trkContainer_z0SinThetaUncertainty_Handle(i));

  ATH_MSG_DEBUG( "Attempting to retrieve TrackParticleContainer with key " << m_trackposContainerKey.key() );
  SG::ReadDecorHandle< xAOD::TrackParticleContainer, std::vector< float > > trkContainer_trackpos_Handle ( m_trackposContainerKey,ctx );
  CHECK( trkContainer_trackpos_Handle.isValid() );
  for ( long unsigned int i=0; i< trkContainer_trackpos_Handle->size(); i++){
    ATH_MSG_DEBUG("Track " << i << ": Displacement (x,y,z) = ");
    for (auto pos:  trkContainer_trackpos_Handle(i)){
      ATH_MSG_DEBUG( pos << ' ');
    }
  }
    
  ATH_MSG_DEBUG( "Attempting to retrieve TrackParticleContainer with key " << m_trackmomContainerKey.key() );
  SG::ReadDecorHandle< xAOD::TrackParticleContainer, std::vector< float > > trkContainer_trackmom_Handle ( m_trackmomContainerKey,ctx );
  CHECK( trkContainer_trackmom_Handle.isValid() );
  for ( long unsigned int i=0; i< trkContainer_trackmom_Handle->size(); i++){
    ATH_MSG_DEBUG("Track " << i << ": Momentum = ");
    for (auto mom:  trkContainer_trackmom_Handle(i)){
      ATH_MSG_DEBUG( mom << ' ');
    }
  }

=======
  auto monitor_for_track_count = Monitored::Scalar( "track_count", trkContainer->size() );

  auto monitor_for_track_Et = Monitored::Collection( "track_Et", *trkContainer, []( const xAOD::TrackParticle *trk ) { return trk->p4().Et(); } );
  auto monitor_for_track_eta = Monitored::Collection( "track_eta", *trkContainer, &xAOD::TrackParticle::eta );
  auto monitor_for_track_phi = Monitored::Collection( "track_phi", *trkContainer, &xAOD::TrackParticle::phi );

  // Monitors for d0 and z0 track impact parameter variables
  auto monitor_for_track_d0 = Monitored::Collection( "track_d0", *trkContainer, &xAOD::TrackParticle::d0 );
  auto monitor_for_track_d0err = Monitored::Collection( "track_d0err", *trkContainer, []( const xAOD::TrackParticle *trk ) {
    return trk->definingParametersCovMatrix()( Trk::d0, Trk::d0 );
  } );
  auto monitor_for_track_d0sig = Monitored::Collection( "track_d0sig", *trkContainer, []( const xAOD::TrackParticle *trk ) {
    return trk->d0() / trk->definingParametersCovMatrix()( Trk::d0, Trk::d0 );
  } );

  auto monitor_for_track_z0 = Monitored::Collection( "track_z0", *trkContainer, &xAOD::TrackParticle::z0 );
  auto monitor_for_track_z0err = Monitored::Collection( "track_z0err", *trkContainer, []( const xAOD::TrackParticle *trk ) {
    return trk->definingParametersCovMatrix()( Trk::z0, Trk::z0 );
  } );
  auto monitor_for_track_z0sig = Monitored::Collection( "track_z0sig", *trkContainer, []( const xAOD::TrackParticle *trk ) {
    return trk->z0() / trk->definingParametersCovMatrix()( Trk::z0, Trk::z0 );
  } );

  for ( const xAOD::TrackParticle *trk : *trkContainer ) {
    ATH_MSG_DEBUG( "  *** pt=" << trk->p4().Et() * 1e-3 << " eta=" << trk->eta() << " phi=" << trk->phi() );
  }
  auto monitor_group_for_tracks = Monitored::Group( m_monTool, 
    monitor_for_track_Et, monitor_for_track_eta, monitor_for_track_phi,
    monitor_for_track_d0, monitor_for_track_d0err, monitor_for_track_d0sig,
    monitor_for_track_z0, monitor_for_track_z0err, monitor_for_track_z0sig
  );
>>>>>>> dd3e546a


  // Test retrieval of VertexContainer
  ATH_MSG_DEBUG( "Attempting to retrieve VertexContainer with key " << m_VertexContainerKey.key() );
  SG::ReadHandle< xAOD::VertexContainer > vxContainerHandle = SG::makeHandle< xAOD::VertexContainer >( m_VertexContainerKey, ctx );
  CHECK( vxContainerHandle.isValid() );  
  const xAOD::VertexContainer* vxContainer = vxContainerHandle.get();
  ATH_MSG_DEBUG( "Retrieved " << vxContainer->size() <<" vertices..." );
  auto monitor_for_vertex_count = Monitored::Scalar( "vertex_count", vxContainer->size() );

  for ( const xAOD::Vertex *pv : *vxContainer ) {
    ATH_MSG_DEBUG( "   ** PV x=" << pv->x()<< " y=" << pv->y() << " z=" << pv->z() );
  }


  auto monitor_for_track_count = Monitored::Scalar( "track_count", trkContainer->size() );

  auto monitor_for_track_Et = Monitored::Collection( "track_Et", *trkContainer, []( const xAOD::TrackParticle *trk ) { return trk->p4().Et(); } );
  auto monitor_for_track_eta = Monitored::Collection( "track_eta", *trkContainer, &xAOD::TrackParticle::eta );
  auto monitor_for_track_phi = Monitored::Collection( "track_phi", *trkContainer, &xAOD::TrackParticle::phi );

  // Monitors for d0 and z0 track impact parameter variables
  auto monitor_for_track_d0 = Monitored::Collection( "track_d0", *trkContainer, &xAOD::TrackParticle::d0 );
  auto monitor_for_track_d0err = Monitored::Collection( "track_d0err", *trkContainer, []( const xAOD::TrackParticle *trk ) {
    return trk->definingParametersCovMatrix()( Trk::d0, Trk::d0 );
  } );
  auto monitor_for_track_d0sig = Monitored::Collection( "track_d0sig", *trkContainer, []( const xAOD::TrackParticle *trk ) {
    return trk->d0() / trk->definingParametersCovMatrix()( Trk::d0, Trk::d0 );
  } );

  auto monitor_for_track_z0 = Monitored::Collection( "track_z0", *trkContainer, &xAOD::TrackParticle::z0 );
  auto monitor_for_track_z0err = Monitored::Collection( "track_z0err", *trkContainer, []( const xAOD::TrackParticle *trk ) {
    return trk->definingParametersCovMatrix()( Trk::z0, Trk::z0 );
  } );
  auto monitor_for_track_z0sig = Monitored::Collection( "track_z0sig", *trkContainer, []( const xAOD::TrackParticle *trk ) {
    return trk->z0() / trk->definingParametersCovMatrix()( Trk::z0, Trk::z0 );
  } );

  for ( const xAOD::TrackParticle *trk : *trkContainer ) {
    ATH_MSG_DEBUG( "  *** pt=" << trk->p4().Et() * 1e-3 << " eta=" << trk->eta() << " phi=" << trk->phi() );
  }
  auto monitor_group_for_tracks = Monitored::Group( m_monTool, 
    monitor_for_track_Et, monitor_for_track_eta, monitor_for_track_phi,
    monitor_for_track_d0, monitor_for_track_d0err, monitor_for_track_d0sig,
    monitor_for_track_z0, monitor_for_track_z0err, monitor_for_track_z0sig
  );


  // Creating dummy B-Tagging container in order to avoid
  // warnings from the SGInputLoader
  std::unique_ptr< xAOD::BTaggingContainer > outputBtagging = std::make_unique< xAOD::BTaggingContainer >();
  std::unique_ptr< xAOD::BTaggingAuxContainer > outputBtaggingAux = std::make_unique< xAOD::BTaggingAuxContainer >();
  outputBtagging->setStore( outputBtaggingAux.get() );

  SG::WriteHandle< xAOD::BTaggingContainer > btaggingHandle = SG::makeHandle( m_outputBTaggingContainerKey,ctx );
  CHECK( btaggingHandle.record( std::move( outputBtagging ),std::move( outputBtaggingAux ) ) );
  ATH_MSG_DEBUG( "Exiting with " << btaggingHandle->size() << " btagging objects" );

  auto monitor_group_for_events = Monitored::Group( m_monTool, monitor_for_jet_count, monitor_for_track_count, monitor_for_vertex_count );

  return StatusCode::SUCCESS;
}


// ----------------------------------------------------------------------------------------------------------------- 


StatusCode TrigBtagFexMT::finalize() {
  ATH_MSG_INFO( "Finalizing TrigBtagFex" );
  return StatusCode::SUCCESS;
}

const xAOD::Vertex* TrigBtagFexMT::getPrimaryVertex(const xAOD::VertexContainer* vertexContainer) {
  // vertex types are listed on L328 of 
  // https://svnweb.cern.ch/trac/atlasoff/browser/Event/xAOD/xAODTracking/trunk/xAODTracking/TrackingPrimitives.h

  for( auto vtx_itr : *vertexContainer ) {
    if(vtx_itr->vertexType() != xAOD::VxType::VertexType::PriVtx) { continue; }
    return vtx_itr;
  }
  ATH_MSG_WARNING( "No primary vertex found." );
  return nullptr;
}

<|MERGE_RESOLUTION|>--- conflicted
+++ resolved
@@ -39,11 +39,7 @@
 #include "BTagging/BTagSecVertexing.h"
 #include "BTagging/BTagTool.h"
 
-<<<<<<< HEAD
-//Read Decorated properties (NEW)
 #include "StoreGate/ReadDecorHandle.h"
-=======
->>>>>>> dd3e546a
 #include "AthenaMonitoringKernel/Monitored.h"
 // ----------------------------------------------------------------------------------------------------------------- 
 
@@ -130,7 +126,6 @@
   CHECK( trkContainerHandle.isValid() );
   const xAOD::TrackParticleContainer *trkContainer =  trkContainerHandle.get();
   ATH_MSG_DEBUG("Retrieved " << trkContainerHandle->size() << " Tracks");
-<<<<<<< HEAD
 
   for ( const xAOD::TrackParticle *trk : *trkContainer ) 
     ATH_MSG_DEBUG( "  *** pt=" << trk->p4().Et() * 1e-3 <<
@@ -187,41 +182,6 @@
     }
   }
 
-=======
-  auto monitor_for_track_count = Monitored::Scalar( "track_count", trkContainer->size() );
-
-  auto monitor_for_track_Et = Monitored::Collection( "track_Et", *trkContainer, []( const xAOD::TrackParticle *trk ) { return trk->p4().Et(); } );
-  auto monitor_for_track_eta = Monitored::Collection( "track_eta", *trkContainer, &xAOD::TrackParticle::eta );
-  auto monitor_for_track_phi = Monitored::Collection( "track_phi", *trkContainer, &xAOD::TrackParticle::phi );
-
-  // Monitors for d0 and z0 track impact parameter variables
-  auto monitor_for_track_d0 = Monitored::Collection( "track_d0", *trkContainer, &xAOD::TrackParticle::d0 );
-  auto monitor_for_track_d0err = Monitored::Collection( "track_d0err", *trkContainer, []( const xAOD::TrackParticle *trk ) {
-    return trk->definingParametersCovMatrix()( Trk::d0, Trk::d0 );
-  } );
-  auto monitor_for_track_d0sig = Monitored::Collection( "track_d0sig", *trkContainer, []( const xAOD::TrackParticle *trk ) {
-    return trk->d0() / trk->definingParametersCovMatrix()( Trk::d0, Trk::d0 );
-  } );
-
-  auto monitor_for_track_z0 = Monitored::Collection( "track_z0", *trkContainer, &xAOD::TrackParticle::z0 );
-  auto monitor_for_track_z0err = Monitored::Collection( "track_z0err", *trkContainer, []( const xAOD::TrackParticle *trk ) {
-    return trk->definingParametersCovMatrix()( Trk::z0, Trk::z0 );
-  } );
-  auto monitor_for_track_z0sig = Monitored::Collection( "track_z0sig", *trkContainer, []( const xAOD::TrackParticle *trk ) {
-    return trk->z0() / trk->definingParametersCovMatrix()( Trk::z0, Trk::z0 );
-  } );
-
-  for ( const xAOD::TrackParticle *trk : *trkContainer ) {
-    ATH_MSG_DEBUG( "  *** pt=" << trk->p4().Et() * 1e-3 << " eta=" << trk->eta() << " phi=" << trk->phi() );
-  }
-  auto monitor_group_for_tracks = Monitored::Group( m_monTool, 
-    monitor_for_track_Et, monitor_for_track_eta, monitor_for_track_phi,
-    monitor_for_track_d0, monitor_for_track_d0err, monitor_for_track_d0sig,
-    monitor_for_track_z0, monitor_for_track_z0err, monitor_for_track_z0sig
-  );
->>>>>>> dd3e546a
-
-
   // Test retrieval of VertexContainer
   ATH_MSG_DEBUG( "Attempting to retrieve VertexContainer with key " << m_VertexContainerKey.key() );
   SG::ReadHandle< xAOD::VertexContainer > vxContainerHandle = SG::makeHandle< xAOD::VertexContainer >( m_VertexContainerKey, ctx );
