# Copyright (C) 2002-2017 CERN for the benefit of the ATLAS collaboration

from TrigBjetHypo.TrigBjetHypoConf import TrigBtagFex
#from TrigBjetHypo.TrigBtagFexTuning import *

from AthenaCommon.Logging import logging
from AthenaCommon.SystemOfUnits import mm, GeV

from AthenaCommon.AppMgr import ToolSvc
from BTagging.BTaggingFlags import BTaggingFlags
from BTagging.BTaggingConfiguration import getConfiguration
BTagConfig = getConfiguration("Trig")
BTagConfig.PrefixxAODBaseName(False)
BTagConfig.PrefixVertexFinderxAODBaseName(False)
BTagConfigSetupStatus = BTagConfig.setupJetBTaggerTool(ToolSvc, "AntiKt4EMTopo", SetupScheme="Trig", TaggerList=BTaggingFlags.TriggerTaggers)


def getBtagFexInstance( instance, version, algo ):
    return BtagFex( instance=instance, version=version, name="EFBtagFex_"+algo )

def getBtagFexSplitInstance( instance, version, algo):
    return BtagFexSplit( instance=instance, version=version, name=instance+"BtagFexSplit_"+algo,
                         PriVtxKey="xPrimVx",TrackKey="InDetTrigTrackingxAODCnv_Bjet_IDTrig")

def getBtagFexFTKInstance( instance, version, algo):
    return BtagFexSplit( instance=instance, version=version, name=instance+"BtagFexFTK_"+algo,
                       PriVtxKey="HLT_PrimVertexFTK", TrackKey="InDetTrigTrackingxAODCnv_Bjet_FTK_IDTrig")

def getBtagFexFTKRefitInstance( instance, version, algo):
    return BtagFexSplit( instance=instance, version=version, name=instance+"BtagFexFTKRefit_"+algo,
                         PriVtxKey="HLT_PrimVertexFTK", TrackKey="InDetTrigTrackingxAODCnv_Bjet_FTKRefit_IDTrig")

def getBtagFexFTKVtxInstance( instance, version, algo):
    return BtagFexSplit( instance=instance, version=version, name=instance+"BtagFexFTKVtx_"+algo, 
                         PriVtxKey="HLT_PrimVertexFTK", TrackKey="InDetTrigTrackingxAODCnv_Bjet_IDTrig" )

class BtagFex (TrigBtagFex):
    __slots__ = []
    
    def __init__(self, instance, version, name):
        super( BtagFex, self ).__init__( name )
        
        mlog = logging.getLogger('BtagHypoConfig.py')
        
        AllowedInstances = ["EF"]
        AllowedVersions  = ["2012"]
        
        if instance not in AllowedInstances :
            mlog.error("Instance "+instance+" is not supported!")
            return None
        
        if version not in AllowedVersions :
            mlog.error("Version "+version+" is not supported!")
            return None
        
        self.JetKey = ""       
        self.PriVtxKey = "EFHistoPrmVtx"
        self.TrackKey  = ""

        # IMPORT OFFLINE TOOLS
        self.setupOfflineTools = True
        if self.setupOfflineTools :
            if BTagConfigSetupStatus == None :
                self.setupOfflineTools = False
            else :
                self.BTagTrackAssocTool = BTagConfig.getJetCollectionMainAssociatorTool("AntiKt4EMTopo")
                self.BTagTool           = BTagConfig.getJetCollectionTool("AntiKt4EMTopo")
                self.BTagSecVertexing   = BTagConfig.getJetCollectionSecVertexingTool("AntiKt4EMTopo")
                self.TaggerBaseNames    = BTagConfig.getJetCollectionSecVertexingToolAttribute("SecVtxFinderxAODBaseNameList", "AntiKt4EMTopo")

        # MONITORING
        from TrigBjetHypo.TrigBtagFexMonitoring import TrigEFBtagFexValidationMonitoring, TrigEFBtagFexOnlineMonitoring
        validation = TrigEFBtagFexValidationMonitoring()
        online     = TrigEFBtagFexOnlineMonitoring()    

        from TrigTimeMonitor.TrigTimeHistToolConfig import TrigTimeHistToolConfig
        time = TrigTimeHistToolConfig("TimeHistogramForTrigBjetHypo")
        time.TimerHistLimits = [0,2]
        
        self.AthenaMonTools = [ time, validation, online ]


###########################################
# For split configuration
###########################################

class BtagFexSplit (TrigBtagFex):
    __slots__ = []
    
    def __init__(self, instance, version, name, PriVtxKey="xPrimVx",TrackKey="InDetTrigTrackingxAODCnv_Bjet_IDTrig"):
        super( BtagFexSplit, self ).__init__( name )
        
        mlog = logging.getLogger('BtagHypoConfig.py')
        
        AllowedInstances = ["EF", "MuJetChain","GSC"]
        AllowedVersions  = ["2012"]
        
        if instance not in AllowedInstances :
            mlog.error("Instance "+instance+" is not supported!")
            return None
        
        if version not in AllowedVersions :
            mlog.error("Version "+version+" is not supported!")
            return None

        self.JetKey = "SplitJet"

        if instance=="GSC":
            self.JetKey = "GSCJet"
        elif instance=="MuJetChain" :
            self.JetKey = "FarawayJet"
        
        self.PriVtxKey = PriVtxKey
        self.UsePriVtxKeyBackup = True
        self.PriVtxKeyBackup = "EFHistoPrmVtx"
        self.TrackKey  = TrackKey
        
        # IMPORT OFFLINE TOOLS
        self.setupOfflineTools = True
        if self.setupOfflineTools :
            if BTagConfigSetupStatus == None :
                self.setupOfflineTools = False
            else :
                self.BTagTrackAssocTool = BTagConfig.getJetCollectionMainAssociatorTool("AntiKt4EMTopo")
                self.BTagTool           = BTagConfig.getJetCollectionTool("AntiKt4EMTopo")
                self.BTagSecVertexing   = BTagConfig.getJetCollectionSecVertexingTool("AntiKt4EMTopo")
                self.TaggerBaseNames    = BTagConfig.getJetCollectionSecVertexingToolAttribute("SecVtxFinderxAODBaseNameList", "AntiKt4EMTopo")
                
        # MONITORING
        from TrigBjetHypo.TrigBtagFexMonitoring import TrigEFBtagFexValidationMonitoring, TrigEFBtagFexOnlineMonitoring
        validation = TrigEFBtagFexValidationMonitoring()
        online     = TrigEFBtagFexOnlineMonitoring()    

        from TrigTimeMonitor.TrigTimeHistToolConfig import TrigTimeHistToolConfig
        time = TrigTimeHistToolConfig("TimeHistogramForTrigBjetHypo")
        time.TimerHistLimits = [0,2]
        
        self.AthenaMonTools = [ time, validation, online ]




<<<<<<< HEAD
=======
        self.JetKey = "SplitJet"
        if instance=="MuJetChain" :
            self.JetKey = "FarawayJet"
            instance = "EF"
        
        self.PriVtxKey = "PrimVertexFTK" #"EFHistoPrmVtx"
        self.TrackKey  = "InDetTrigTrackingxAODCnv_Bjet_FTK_IDTrig"
        
        # IMPORT OFFLINE TOOLS
        self.setupOfflineTools = True
        if self.setupOfflineTools :
            if BTagConfigSetupStatus == None :
                self.setupOfflineTools = False
            else :
                self.BTagTrackAssocTool = BTagConfig.getJetCollectionMainAssociatorTool("AntiKt4EMTopo")
                self.BTagTool           = BTagConfig.getJetCollectionTool("AntiKt4EMTopo")
                self.BTagSecVertexing   = BTagConfig.getJetCollectionSecVertexingTool("AntiKt4EMTopo")
                self.TaggerBaseNames    = BTagConfig.getJetCollectionSecVertexingToolAttribute("SecVtxFinderxAODBaseNameList", "AntiKt4EMTopo")
                
        # MONITORING
        from TrigBjetHypo.TrigBtagFexMonitoring import TrigEFBtagFexValidationMonitoring, TrigEFBtagFexOnlineMonitoring
        validation = TrigEFBtagFexValidationMonitoring()
        online     = TrigEFBtagFexOnlineMonitoring()    

        from TrigTimeMonitor.TrigTimeHistToolConfig import TrigTimeHistToolConfig
        time = TrigTimeHistToolConfig("TimeHistogramForTrigBjetHypo")
        time.TimerHistLimits = [0,2]
        
        self.AthenaMonTools = [ time, validation, online ]


###########################################
# For FTKRefit configuration
###########################################
>>>>>>> 3cc07d7a


<<<<<<< HEAD
=======
        self.JetKey = "SplitJet"
        if instance=="MuJetChain" :
            self.JetKey = "FarawayJet"
            instance = "EF"
        
        self.PriVtxKey = "PrimVertexFTK" #"EFHistoPrmVtx"
        self.TrackKey  = "InDetTrigTrackingxAODCnv_Bjet_FTKRefit_IDTrig"
        
        # IMPORT OFFLINE TOOLS
        self.setupOfflineTools = True
        if self.setupOfflineTools :
            if BTagConfigSetupStatus == None :
                self.setupOfflineTools = False
            else :
                self.BTagTrackAssocTool = BTagConfig.getJetCollectionMainAssociatorTool("AntiKt4EMTopo")
                self.BTagTool           = BTagConfig.getJetCollectionTool("AntiKt4EMTopo")
                self.BTagSecVertexing   = BTagConfig.getJetCollectionSecVertexingTool("AntiKt4EMTopo")
                self.TaggerBaseNames    = BTagConfig.getJetCollectionSecVertexingToolAttribute("SecVtxFinderxAODBaseNameList", "AntiKt4EMTopo")
                
        # MONITORING
        from TrigBjetHypo.TrigBtagFexMonitoring import TrigEFBtagFexValidationMonitoring, TrigEFBtagFexOnlineMonitoring
        validation = TrigEFBtagFexValidationMonitoring()
        online     = TrigEFBtagFexOnlineMonitoring()    

        from TrigTimeMonitor.TrigTimeHistToolConfig import TrigTimeHistToolConfig
        time = TrigTimeHistToolConfig("TimeHistogramForTrigBjetHypo")
        time.TimerHistLimits = [0,2]
        
        self.AthenaMonTools = [ time, validation, online ]


###########################################
# For FTKVtx configuration
###########################################

class BtagFexFTKVtx (TrigBtagFex):
    __slots__ = []
    
    def __init__(self, instance, version, algo, name):
        super( BtagFexFTKVtx, self ).__init__( name )
        
        mlog = logging.getLogger('BtagHypoConfig.py')
        
        AllowedInstances = ["EF", "MuJetChain"]
        AllowedVersions  = ["2012"]
        AllowedAlgos     = ["EFID"]
        
        if instance not in AllowedInstances :
            mlog.error("Instance "+instance+" is not supported!")
            return None
        
        if version not in AllowedVersions :
            mlog.error("Version "+version+" is not supported!")
            return None

        self.JetKey = "SplitJet"
        if instance=="MuJetChain" :
            self.JetKey = "FarawayJet"
            instance = "EF"
        
        self.PriVtxKey = "PrimVertexFTK" #"EFHistoPrmVtx"
        self.TrackKey  = "InDetTrigTrackingxAODCnv_Bjet_IDTrig"
        
        # IMPORT OFFLINE TOOLS
        self.setupOfflineTools = True
        if self.setupOfflineTools :
            if BTagConfigSetupStatus == None :
                self.setupOfflineTools = False
            else :
                self.BTagTrackAssocTool = BTagConfig.getJetCollectionMainAssociatorTool("AntiKt4EMTopo")
                self.BTagTool           = BTagConfig.getJetCollectionTool("AntiKt4EMTopo")
                self.BTagSecVertexing   = BTagConfig.getJetCollectionSecVertexingTool("AntiKt4EMTopo")
                self.TaggerBaseNames    = BTagConfig.getJetCollectionSecVertexingToolAttribute("SecVtxFinderxAODBaseNameList", "AntiKt4EMTopo")
                
        # MONITORING
        from TrigBjetHypo.TrigBtagFexMonitoring import TrigEFBtagFexValidationMonitoring, TrigEFBtagFexOnlineMonitoring
        validation = TrigEFBtagFexValidationMonitoring()
        online     = TrigEFBtagFexOnlineMonitoring()    

        from TrigTimeMonitor.TrigTimeHistToolConfig import TrigTimeHistToolConfig
        time = TrigTimeHistToolConfig("TimeHistogramForTrigBjetHypo")
        time.TimerHistLimits = [0,2]
        
        self.AthenaMonTools = [ time, validation, online ]
>>>>>>> 3cc07d7a
<|MERGE_RESOLUTION|>--- conflicted
+++ resolved
@@ -138,10 +138,30 @@
         self.AthenaMonTools = [ time, validation, online ]
 
 
-
-
-<<<<<<< HEAD
-=======
+###########################################
+# For FTK configuration
+###########################################
+
+class BtagFexFTK (TrigBtagFex):
+    __slots__ = []
+    
+    def __init__(self, instance, version, algo, name):
+        super( BtagFexFTK, self ).__init__( name )
+        
+        mlog = logging.getLogger('BtagHypoConfig.py')
+        
+        AllowedInstances = ["EF", "MuJetChain"]
+        AllowedVersions  = ["2012"]
+        AllowedAlgos     = ["EFID"]
+        
+        if instance not in AllowedInstances :
+            mlog.error("Instance "+instance+" is not supported!")
+            return None
+        
+        if version not in AllowedVersions :
+            mlog.error("Version "+version+" is not supported!")
+            return None
+
         self.JetKey = "SplitJet"
         if instance=="MuJetChain" :
             self.JetKey = "FarawayJet"
@@ -176,11 +196,27 @@
 ###########################################
 # For FTKRefit configuration
 ###########################################
->>>>>>> 3cc07d7a
-
-
-<<<<<<< HEAD
-=======
+
+class BtagFexFTKRefit (TrigBtagFex):
+    __slots__ = []
+    
+    def __init__(self, instance, version, algo, name):
+        super( BtagFexFTKRefit, self ).__init__( name )
+        
+        mlog = logging.getLogger('BtagHypoConfig.py')
+        
+        AllowedInstances = ["EF", "MuJetChain"]
+        AllowedVersions  = ["2012"]
+        AllowedAlgos     = ["EFID"]
+        
+        if instance not in AllowedInstances :
+            mlog.error("Instance "+instance+" is not supported!")
+            return None
+        
+        if version not in AllowedVersions :
+            mlog.error("Version "+version+" is not supported!")
+            return None
+
         self.JetKey = "SplitJet"
         if instance=="MuJetChain" :
             self.JetKey = "FarawayJet"
@@ -264,5 +300,4 @@
         time = TrigTimeHistToolConfig("TimeHistogramForTrigBjetHypo")
         time.TimerHistLimits = [0,2]
         
-        self.AthenaMonTools = [ time, validation, online ]
->>>>>>> 3cc07d7a
+        self.AthenaMonTools = [ time, validation, online ]