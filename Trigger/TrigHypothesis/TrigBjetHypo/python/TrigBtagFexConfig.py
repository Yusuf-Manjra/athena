# Copyright (C) 2002-2017 CERN for the benefit of the ATLAS collaboration

from TrigBjetHypo.TrigBjetHypoConf import TrigBtagFex
#from TrigBjetHypo.TrigBtagFexTuning import *

from AthenaCommon.Logging import logging
from AthenaCommon.SystemOfUnits import mm, GeV

from AthenaCommon.AppMgr import ToolSvc
from BTagging.BTaggingFlags import BTaggingFlags
from BTagging.BTaggingConfiguration import getConfiguration
BTagConfig = getConfiguration("Trig")
BTagConfig.PrefixxAODBaseName(False)
BTagConfig.PrefixVertexFinderxAODBaseName(False)
BTagConfigSetupStatus = BTagConfig.setupJetBTaggerTool(ToolSvc, "AntiKt4EMTopo", SetupScheme="Trig", TaggerList=BTaggingFlags.TriggerTaggers)


def getBtagFexInstance( instance, version, algo ):
    return BtagFex( instance=instance, version=version, name="EFBtagFex_"+algo )

def getBtagFexSplitInstance( instance, version, algo):
    return BtagFexSplit( instance=instance, version=version, name=instance+"BtagFexSplit_"+algo,
                         PriVtxKey="xPrimVx",TrackKey="InDetTrigTrackingxAODCnv_Bjet_IDTrig")

def getBtagFexFTKInstance( instance, version, algo):
<<<<<<< HEAD
    return BtagFexSplit( instance=instance, version=version, name=instance+"BtagFexFTK_"+algo,
                       PriVtxKey="HLT_PrimVertexFTK", TrackKey="InDetTrigTrackingxAODCnv_Bjet_FTK_IDTrig")
=======
    return BtagFex( instance=instance, version=version, name=instance+"BtagFexFTK_"+algo,
                    PriVtxKey="HLT_PrimVertexFTK", TrackKey="InDetTrigTrackingxAODCnv_Bjet_FTK_IDTrig")
>>>>>>> 7a39d019

def getBtagFexFTKRefitInstance( instance, version, algo):
    return BtagFexSplit( instance=instance, version=version, name=instance+"BtagFexFTKRefit_"+algo,
                         PriVtxKey="HLT_PrimVertexFTK", TrackKey="InDetTrigTrackingxAODCnv_Bjet_FTKRefit_IDTrig")

def getBtagFexFTKVtxInstance( instance, version, algo):
    return BtagFexSplit( instance=instance, version=version, name=instance+"BtagFexFTKVtx_"+algo, 
                         PriVtxKey="HLT_PrimVertexFTK", TrackKey="InDetTrigTrackingxAODCnv_Bjet_IDTrig" )

class BtagFex (TrigBtagFex):
    __slots__ = []
    
<<<<<<< HEAD
    def __init__(self, instance, version, name):
=======
    def __init__(self, instance, version, name, PriVtxKey = "EFHistoPrmVtx", TrackKey = "" ):
>>>>>>> 7a39d019
        super( BtagFex, self ).__init__( name )
        
        mlog = logging.getLogger('BtagHypoConfig.py')
        
        AllowedInstances = ["EF"]
        AllowedVersions  = ["2012"]
        
        if instance not in AllowedInstances :
            mlog.error("Instance "+instance+" is not supported!")
            return None
        
        if version not in AllowedVersions :
            mlog.error("Version "+version+" is not supported!")
            return None
        
        self.JetKey = ""       
        self.PriVtxKey = PriVtxKey
        self.TrackKey  = TrackKey

        # IMPORT OFFLINE TOOLS
        self.setupOfflineTools = True
        if self.setupOfflineTools :
            if BTagConfigSetupStatus == None :
                self.setupOfflineTools = False
            else :
                self.BTagTrackAssocTool = BTagConfig.getJetCollectionMainAssociatorTool("AntiKt4EMTopo")
                self.BTagTool           = BTagConfig.getJetCollectionTool("AntiKt4EMTopo")
                self.BTagSecVertexing   = BTagConfig.getJetCollectionSecVertexingTool("AntiKt4EMTopo")
                self.TaggerBaseNames    = BTagConfig.getJetCollectionSecVertexingToolAttribute("SecVtxFinderxAODBaseNameList", "AntiKt4EMTopo")

        # MONITORING
        from TrigBjetHypo.TrigBtagFexMonitoring import TrigEFBtagFexValidationMonitoring, TrigEFBtagFexOnlineMonitoring
        validation = TrigEFBtagFexValidationMonitoring()
        online     = TrigEFBtagFexOnlineMonitoring()    

        from TrigTimeMonitor.TrigTimeHistToolConfig import TrigTimeHistToolConfig
        time = TrigTimeHistToolConfig("TimeHistogramForTrigBjetHypo")
        time.TimerHistLimits = [0,2]
        
        self.AthenaMonTools = [ time, validation, online ]


###########################################
# For split configuration
###########################################

class BtagFexSplit (TrigBtagFex):
    __slots__ = []
    
    def __init__(self, instance, version, name, PriVtxKey="xPrimVx",TrackKey="InDetTrigTrackingxAODCnv_Bjet_IDTrig"):
        super( BtagFexSplit, self ).__init__( name )
        
        mlog = logging.getLogger('BtagHypoConfig.py')
        
        AllowedInstances = ["EF", "MuJetChain","GSC"]
        AllowedVersions  = ["2012"]
        
        if instance not in AllowedInstances :
            mlog.error("Instance "+instance+" is not supported!")
            return None
        
        if version not in AllowedVersions :
            mlog.error("Version "+version+" is not supported!")
            return None

        self.JetKey = "SplitJet"

        if instance=="GSC":
            self.JetKey = "GSCJet"
        elif instance=="MuJetChain" :
            self.JetKey = "FarawayJet"
        
        self.PriVtxKey = PriVtxKey
        self.UsePriVtxKeyBackup = True
        self.PriVtxKeyBackup = "EFHistoPrmVtx"
        self.TrackKey  = TrackKey
        
        # IMPORT OFFLINE TOOLS
        self.setupOfflineTools = True
        if self.setupOfflineTools :
            if BTagConfigSetupStatus == None :
                self.setupOfflineTools = False
            else :
                self.BTagTrackAssocTool = BTagConfig.getJetCollectionMainAssociatorTool("AntiKt4EMTopo")
                self.BTagTool           = BTagConfig.getJetCollectionTool("AntiKt4EMTopo")
                self.BTagSecVertexing   = BTagConfig.getJetCollectionSecVertexingTool("AntiKt4EMTopo")
                self.TaggerBaseNames    = BTagConfig.getJetCollectionSecVertexingToolAttribute("SecVtxFinderxAODBaseNameList", "AntiKt4EMTopo")
                
        # MONITORING
        from TrigBjetHypo.TrigBtagFexMonitoring import TrigEFBtagFexValidationMonitoring, TrigEFBtagFexOnlineMonitoring
        validation = TrigEFBtagFexValidationMonitoring()
        online     = TrigEFBtagFexOnlineMonitoring()    

        from TrigTimeMonitor.TrigTimeHistToolConfig import TrigTimeHistToolConfig
        time = TrigTimeHistToolConfig("TimeHistogramForTrigBjetHypo")
        time.TimerHistLimits = [0,2]
        
        self.AthenaMonTools = [ time, validation, online ]

<<<<<<< HEAD
=======





>>>>>>> 7a39d019
<|MERGE_RESOLUTION|>--- conflicted
+++ resolved
@@ -23,13 +23,8 @@
                          PriVtxKey="xPrimVx",TrackKey="InDetTrigTrackingxAODCnv_Bjet_IDTrig")
 
 def getBtagFexFTKInstance( instance, version, algo):
-<<<<<<< HEAD
-    return BtagFexSplit( instance=instance, version=version, name=instance+"BtagFexFTK_"+algo,
-                       PriVtxKey="HLT_PrimVertexFTK", TrackKey="InDetTrigTrackingxAODCnv_Bjet_FTK_IDTrig")
-=======
     return BtagFex( instance=instance, version=version, name=instance+"BtagFexFTK_"+algo,
                     PriVtxKey="HLT_PrimVertexFTK", TrackKey="InDetTrigTrackingxAODCnv_Bjet_FTK_IDTrig")
->>>>>>> 7a39d019
 
 def getBtagFexFTKRefitInstance( instance, version, algo):
     return BtagFexSplit( instance=instance, version=version, name=instance+"BtagFexFTKRefit_"+algo,
@@ -42,11 +37,7 @@
 class BtagFex (TrigBtagFex):
     __slots__ = []
     
-<<<<<<< HEAD
-    def __init__(self, instance, version, name):
-=======
     def __init__(self, instance, version, name, PriVtxKey = "EFHistoPrmVtx", TrackKey = "" ):
->>>>>>> 7a39d019
         super( BtagFex, self ).__init__( name )
         
         mlog = logging.getLogger('BtagHypoConfig.py')
@@ -146,11 +137,3 @@
         
         self.AthenaMonTools = [ time, validation, online ]
 
-<<<<<<< HEAD
-=======
-
-
-
-
-
->>>>>>> 7a39d019
