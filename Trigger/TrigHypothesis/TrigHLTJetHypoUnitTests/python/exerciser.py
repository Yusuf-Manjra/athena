# Copyright (C) 2002-2019 CERN for the benefit of the ATLAS collaboration

from __future__ import print_function

from TrigHLTJetHypoUnitTests.TrigHLTJetHypoUnitTestsConf import (
    JetHypoExerciserAlg,
    SimpleHypoJetVectorGenerator,)

from TriggerMenuMT.HLTMenuConfig.Menu import DictFromChainName

from TrigHLTJetHypo.TrigJetHypoToolConfig import (
    trigJetHypoToolHelperFromDict,
    trigJetHypoToolHelperFromDict_,)

from TrigHLTJetHypo.test_cases import test_strings
from TrigHLTJetHypo.FlowNetworkSetter import FlowNetworkSetter

from AthenaConfiguration.ComponentAccumulator import ComponentAccumulator

from TrigHLTJetHypo.ConditionsToolSetterTree import ConditionsToolSetterTree as ConditionsToolSetter

class PartitionvsFlowNetworkTests(object):

    def __init__(self,
                 n_conds=6,
                 n_bkgd=4,
                 bkgd_etmax=50000.,   # MeV
                 run_with_partitions=False):
        
        self.n_conds = n_conds
        self.n_bkgd = n_bkgd
        self.bkgd_etmax = bkgd_etmax
        self.run_with_partitions = run_with_partitions

    
    def make_chain_dict(self):
        """Chaindicts for Partion vs flownetwork strudies"""
    
        chainNameDecoder = DictFromChainName.DictFromChainName()
        self.chain_name = 'HLT'
        for i in range(self.n_conds):
            self.chain_name += '_j80'

        
        chain_dict = chainNameDecoder.getChainDict(self.chain_name)
        assert len(chain_dict['chainParts']) == self.n_conds

        if (self.run_with_partitions):
            for cp in chain_dict['chainParts']:
                cp['hypoScenario'] = 'simple_partition'

        return chain_dict

    
    def make_event_generator(self):
        generator = SimpleHypoJetVectorGenerator()
    
        generator.ets = [80000. + 1000.*i for i in range(self.n_sgnl)]
        generator.etas = [0.5] * self.n_sgnl
        generator.n_bkgd = self.n_bkgd
        generator.bkgd_etmax = self.bkgd_etmax

        return generator

    def logfile_name(self, chain_name):
        if (self.run_with_partitions):
            lfn = self.chain_name + '_b' + str(self.n_bkgd) + '_part.log'
        else:
            lfn = self.chain_name + '_b' + str(self.n_bkgd) + '.log'

        return lfn

class CombinationsTests(object):

    def __init__(self,
                 n_sgnl=4,
                 n_bkgd=4,
                 bkgd_etmax=50000.,  # MeV
    ):
        self.n_sgnl = n_sgnl
        self.n_bkgd = n_bkgd
        self.bkgd_etmax = bkgd_etmax
        self.chain_name = 'HLT_j80_L1J20'
        
    def make_chain_dict(self):
        """ChainDict to excercise modifications to CombinationsHelperTool"""
        
        chainNameDecoder = DictFromChainName.DictFromChainName()
        
        #make a chain dict to be perverted:
        # its hypoScenario will be overwritten by the value
        # 'combinationsTest'. This will result in a hardwired chain label
        # being used.
        chain_dict = chainNameDecoder.getChainDict(self.chain_name)
        assert len(chain_dict['chainParts']) == 1
        
        chain_dict['chainParts'][0]['hypoScenario'] = 'combinationsTest'
        
        return chain_dict

    def make_helper_tool(self):
        chain_dict = self._make_chain_dict()
        print(chain_dict['chainParts'][0])
        return trigJetHypoToolHelperFromDict(chain_dict)


    def make_event_generator(self):
        generator = SimpleHypoJetVectorGenerator()

        generator.ets = [80000. + 1000.*i for i in range(self.n_sgnl)]
        generator.etas = [0.5] * self.n_sgnl

        generator.n_bkgd = self.n_bkgd
        generator.bkgd_etmax = self.bkgd_etmax

        return generator

    def logfile_name(self):
        return  self.chain_name + '_b' + str(self.n_bkgd) + '_combs.log'

    
class PartitionsTests(CombinationsTests) :

    def __init__(self,
                 n_sgnl=4,
                 n_bkgd=4,
                 bkgd_etmax=50000.,  # MeV
    ):
        CombinationsTests.__init__(self, n_sgnl, n_bkgd, bkgd_etmax)

    def _make_chain_dict(self):
        """ChainDict to excercise modifications to CombinationsHelperTool"""
        
        chain_dict = CombinationsTests.make_chain_dict(self)
        chain_dict['chainParts'][0]['hypoScenario'] = 'partitionsTest'
        
        return chain_dict

    def make_helper_tool(self):
        chain_dict = self._make_chain_dict()
        print(chain_dict['chainParts'][0])
        return trigJetHypoToolHelperFromDict(chain_dict)


    def logfile_name(self, chain_name):
        return  chain_name + '_b' + str(self.n_bkgd) + '_parts.log'


class SimpleConditionsTests(CombinationsTests) :

    def __init__(self,
                 n_sgnl=4,
                 n_bkgd=4,
                 bkgd_etmax=20000.,  # MeV
    ):
        # useEtaEtNotEtaE = False 
        CombinationsTests.__init__(self, n_sgnl, n_bkgd, bkgd_etmax)
        self.chain_name = 'HLT_DijetConditionTests'

    def make_helper_tool(self):
        chain_label = """
        z([]
            simple([(10et, 0eta320)(20et)])
        )"""


        toolSetter = ConditionsToolSetter(self.chain_name)
        return trigJetHypoToolHelperFromDict_(chain_label,
                                              self.chain_name,
                                              toolSetter=toolSetter)


    def logfile_name(self, chain_name):
        return chain_name +  '_s' + str(self.n_sgnl) + '_b' + str(self.n_bkgd)+'.log'

    def make_event_generator(self):
        generator = SimpleHypoJetVectorGenerator()

        generator.ets = [80000. + 1000.*i for i in range(self.n_sgnl)]
        generator.etas = [0.5] * self.n_sgnl

        # alternate eta signs to get high mass
        factor = 1
        for i in range(len(generator.etas)):
            generator.etas[i] *= factor
            factor *= -1

        generator.n_bkgd = self.n_bkgd
        generator.bkgd_etmax = self.bkgd_etmax

        return generator

<<<<<<< HEAD
class ConditionsTests(CombinationsTests) :
=======
class FlowNetworkVsPartitionsTestsDijetsExtended(CombinationsTests) :
    """ Use TrigJetHypoToolConfig_flownetwork in order to handle 
    flow networks with nesting
    """
    def __init__(self,
                 n_sgnl=4,
                 n_bkgd=4,
                 bkgd_etmax=20000.,  # MeV
    ):
        CombinationsTests.__init__(self, n_sgnl, n_bkgd, bkgd_etmax)
        self.chain_name = 'HLT_FNvsPartitionDijetsExtended'

    def make_helper_tool(self):
        chain_label = """agree([]
                         flownetwork([(130mass)(131mass)(10et)(11et)(0011par)])
                         partgen([] 
                            and([]
                                dijet([(130mass)]) simple([(10et)])
                            )
                         )
        )"""

      
        return trigJetHypoToolHelperFromDict_(chain_label,
                                              self.chain_name)


    def logfile_name(self, chain_name):
        return chain_name +  '_s' + str(self.n_sgnl) + '_b' + str(self.n_bkgd)+'.log'

    def make_event_generator(self):
        generator = SimpleHypoJetVectorGenerator()

        generator.ets = [80000. + 1000.*i for i in range(self.n_sgnl)]
        generator.etas = [0.5] * self.n_sgnl

        # alternate eta signs to get high mass
        factor = 1
        for i in range(len(generator.etas)):
            generator.etas[i] *= factor
            factor *= -1

        generator.n_bkgd = self.n_bkgd
        generator.bkgd_etmax = self.bkgd_etmax

        return generator

class FlowNetworkVsCombinationsTests(CombinationsTests) :
>>>>>>> 4f8f8cba

    def __init__(self,
                 chain_label,
                 n_sgnl=4,
                 n_bkgd=4,
                 bkgd_etmax=20000.,  # MeV
                 label_ind=0
    ):
        CombinationsTests.__init__(self, n_sgnl, n_bkgd, bkgd_etmax)
        self.chain_name = 'HLT_ConditionTests'
        self.chain_label = chain_label
        self.label_ind = label_ind

    def make_helper_tool(self):

        toolSetter = ConditionsToolSetter(self.chain_name)
        return trigJetHypoToolHelperFromDict_(self.chain_label,
                                              self.chain_name,
                                              toolSetter=toolSetter)


    def logfile_name(self, chain_name):
        return '%s_s%d_b%d_l%d' % (chain_name,
                                   self.n_sgnl,
                                   self.n_bkgd,
                                   self.label_ind)


    def make_event_generator(self):
        generator = SimpleHypoJetVectorGenerator()

<<<<<<< HEAD
        generator.ets = [80000. + 1000.*i for i in range(self.n_sgnl)]
        generator.etas = [0.5] * self.n_sgnl
=======
        # setup signal so that partitions would fail, but combinations pass.
        # for n_sgnl = 4 and 2 EtaEt conditions, this means:
        # create 4 jets such that only one pair passes the lower EtaEt cut.
        ets = (30000., 31000., 85000., 86000.)
        etas = (0.49, -0.5, 0.5, -0.5)
        if self.n_sgnl == 4:
            generator.ets = ets[:]
            generator.etas = etas[:]
        elif self.n_sgnl == 3:
            generator.ets = ets[:3]
            generator.etas = etas[:3]
        else:
            msg = self.__class__.__name__ + " n_sgnl =" + str(self.n_sgnl)
            msg += " legal values = 3, 4"
            raise RuntimeError(msg)


        generator.n_bkgd = self.n_bkgd
        generator.bkgd_etmax = self.bkgd_etmax

        return generator

    def logfile_name(self, chain_name):
        return chain_name + '_s' + str(self.n_sgnl) + '_b' + \
            str(self.n_bkgd) + '.log'

class SimpleFlowNetworkTests(CombinationsTests) :
    """ initial tests using a singlr flow network that represents an entire
    hypo tree"""

    def __init__(self,
                 n_sgnl=4,
                 n_bkgd=4,
                 bkgd_etmax=50000.,  # MeV
    ):
        CombinationsTests.__init__(self, n_sgnl, n_bkgd, bkgd_etmax)
        self.chain_name = 'HLT_SimpleFlowNetwork'

    def make_helper_tool(self):
        chain_label =  """simple([(10et)(20et)])"""
        toolSetter = FlowNetworkSetter(self.chain_name)
        return trigJetHypoToolHelperFromDict_(chain_label,
                                              self.chain_name,
                                              toolSetter=toolSetter)

    def make_event_generator(self):
        generator = SimpleHypoJetVectorGenerator()

        # setup signal so that partitions would fail, but combinations pass.
        # for n_sgnl = 4 and 2 EtaEt conditions, this means:
        # create 4 jets such that only one pair passes the lower EtaEt cut.
        ets = (30000., 31000., 85000., 86000.)
        etas = (0.49, -0.5, 0.5, -0.5)
        if self.n_sgnl == 4:
            generator.ets = ets[:]
            generator.etas = etas[:]
        elif self.n_sgnl == 3:
            generator.ets = ets[:3]
            generator.etas = etas[:3]
        else:
            msg = self.__class__.__name__ + " n_sgnl =" + str(self.n_sgnl)
            msg += " legal values = 3, 4"
            raise RuntimeError(msg)
>>>>>>> 4f8f8cba

        # alternate eta signs to get high mass
        factor = 1
        for i in range(len(generator.etas)):
            generator.etas[i] *= factor
            factor *= -1

        generator.n_bkgd = self.n_bkgd
        generator.bkgd_etmax = self.bkgd_etmax

        return generator

<<<<<<< HEAD
=======
    def logfile_name(self, chain_name):
        return chain_name + '_s' + str(self.n_sgnl) + '_b' + \
            str(self.n_bkgd) + '.log'

class FlowNetworkTests_1(CombinationsTests) :
    """ initial tests using a singlr flow network that represents an entire
    hypo tree"""

    def __init__(self,
                 n_sgnl=2,
                 n_bkgd=0,
                 bkgd_etmax=50000.,  # MeV
    ):
        CombinationsTests.__init__(self, n_sgnl, n_bkgd, bkgd_etmax)
        self.chain_name = 'HLT_SimpleFlowNetwork1'

    def make_helper_tool(self):
        chain_label = """and([]
                   combgen([]
                                simple([(10et)(20et)])
                                simple([(12et)(22et)])
                           )
                   and([]
                          simple([(32et)(42et)])
                          simple([(52et)(62et)])
                       )
                  )"""
        toolSetter = FlowNetworkSetter(self.chain_name)
        return trigJetHypoToolHelperFromDict_(chain_label,
                                              self.chain_name,
                                              toolSetter=toolSetter)
    def make_event_generator(self):
        generator = SimpleHypoJetVectorGenerator()

        # setup signal so that partitions would fail, but combinations pass.
        # for n_sgnl = 4 and 2 EtaEt conditions, this means:
        # create 4 jets such that only one pair passes the lower EtaEt cut.

        ets = (63000., 64000.)
        etas = (0.0, 0.0)
        
        if self.n_sgnl == 2:
            generator.ets = ets[:]
            generator.etas = etas[:]
        elif self.n_sgnl == 1:
            generator.ets = ets[:1]
            generator.etas = etas[:1]
        else:
            msg = self.__class__.__name__ + " n_sgnl =" + str(self.n_sgnl)
            msg += " legal values = 2, 1"
            raise RuntimeError(msg)

        generator.ets = ets
        generator.etas = etas

        generator.n_bkgd = self.n_bkgd
        generator.bkgd_etmax = self.bkgd_etmax

        return generator

    def logfile_name(self, chain_name):
        return chain_name + '_s' + str(self.n_sgnl) + '_b' + \
            str(self.n_bkgd) + '.log'


class SimpleConditionsTests(CombinationsTests) :

    def __init__(self,
                 n_sgnl=4,
                 n_bkgd=4,
                 bkgd_etmax=20000.,  # MeV
    ):
        CombinationsTests.__init__(self, n_sgnl, n_bkgd, bkgd_etmax)
        self.chain_name = 'HLT_DijetConditionTests'

    def make_helper_tool(self):
        chain_label = """
        z([]
            simple([(10et, 0eta320)(20et)])
        )"""


        toolSetter = ConditionsToolSetter(self.chain_name)
        return trigJetHypoToolHelperFromDict_(chain_label,
                                              self.chain_name,
                                              toolSetter=toolSetter)


    def logfile_name(self, chain_name):
        return chain_name +  '_s' + str(self.n_sgnl) + '_b' + str(self.n_bkgd)+'.log'

    def make_event_generator(self):
        generator = SimpleHypoJetVectorGenerator()

        generator.ets = [80000. + 1000.*i for i in range(self.n_sgnl)]
        generator.etas = [0.5] * self.n_sgnl

        # alternate eta signs to get high mass
        factor = 1
        for i in range(len(generator.etas)):
            generator.etas[i] *= factor
            factor *= -1

        generator.n_bkgd = self.n_bkgd
        generator.bkgd_etmax = self.bkgd_etmax

        return generator

class ConditionsTests(CombinationsTests) :

    def __init__(self,
                 chain_label,
                 n_sgnl=4,
                 n_bkgd=4,
                 bkgd_etmax=20000.,  # MeV
                 label_ind=0
    ):
        CombinationsTests.__init__(self, n_sgnl, n_bkgd, bkgd_etmax)
        self.chain_name = 'HLT_ConditionTests'
        self.chain_label = chain_label
        self.label_ind = label_ind

    def make_helper_tool(self):

        toolSetter = ConditionsToolSetter(self.chain_name)
        return trigJetHypoToolHelperFromDict_(self.chain_label,
                                              self.chain_name,
                                              toolSetter=toolSetter)


    def logfile_name(self, chain_name):
        return '%s_s%d_b%d_l%d' % (chain_name,
                                   self.n_sgnl,
                                   self.n_bkgd,
                                   self.label_ind)


    def make_event_generator(self):
        generator = SimpleHypoJetVectorGenerator()

        generator.ets = [80000. + 1000.*i for i in range(self.n_sgnl)]
        generator.etas = [0.5] * self.n_sgnl

        # alternate eta signs to get high mass
        factor = 1
        for i in range(len(generator.etas)):
            generator.etas[i] *= factor
            factor *= -1

        generator.n_bkgd = self.n_bkgd
        generator.bkgd_etmax = self.bkgd_etmax

        return generator

>>>>>>> 4f8f8cba
    
def JetHypoExerciserCfg(label,
                        n_signal,
                        n_background,
                        bkgdEmax,
                        label_ind=0):
<<<<<<< HEAD



=======



>>>>>>> 4f8f8cba
    # test_conditions = FlowNetworkTests_1(n_sgnl=1, n_bkgd=0)
    # test_conditions = SimpleFlowNetworkTests(n_sgnl=4, n_bkgd=0)
    # test_conditions = FlowNetworkVsPartitionsTestsDijets(n_sgnl=4, n_bkgd=0)
    # test_conditions = FlowNetworkVsCombinationsTests(n_sgnl=4, n_bkgd=0)
    # test_conditions = SimpleConditionsTests(n_sgnl=4, n_bkgd=0)
    test_conditions = ConditionsTests(label,
                                      n_signal,
                                      n_background,
                                      bkgdEmax,
                                      label_ind)

    print(test_conditions.__dict__)
    # test_conditions =  CombinationsTests()
    chain_name = test_conditions.chain_name

    ht = test_conditions.make_helper_tool()

    print('ht = ', ht)
    
    jetHypoExerciserAlg=JetHypoExerciserAlg("JetHypoExerciser")
    jetHypoExerciserAlg.JetHypoHelperTool = ht
    jetHypoExerciserAlg.event_generator = test_conditions.make_event_generator()
    jetHypoExerciserAlg.visit_debug = True

    lfn = test_conditions.logfile_name(chain_name)

    jetHypoExerciserAlg.logname = lfn

    
    print(jetHypoExerciserAlg)

    result=ComponentAccumulator()
    result.addEventAlgo(jetHypoExerciserAlg)
    return result



if __name__=="__main__":

    n_signal = 4
    n_background = 0
    bkgdEmax = 0.
    label_ind = 2

    label = test_strings[label_ind]

    
    from AthenaCommon.Configurable import Configurable
    Configurable.configurableRun3Behavior=1

    from AthenaConfiguration.MainServicesConfig import MainServicesSerialCfg
    cfg=MainServicesSerialCfg()
    cfg.merge(JetHypoExerciserCfg(label,
                                  n_signal,
                                  n_background,
                                  bkgdEmax,
                                  label_ind)
    )

    cfg.setAppProperty("EvtMax", 10)
    cfg.run()

    #f=open("HelloWorld.pkl","w")
    #cfg.store(f)
    #f.close()

<|MERGE_RESOLUTION|>--- conflicted
+++ resolved
@@ -1,593 +1,313 @@
-# Copyright (C) 2002-2019 CERN for the benefit of the ATLAS collaboration
-
-from __future__ import print_function
-
-from TrigHLTJetHypoUnitTests.TrigHLTJetHypoUnitTestsConf import (
-    JetHypoExerciserAlg,
-    SimpleHypoJetVectorGenerator,)
-
-from TriggerMenuMT.HLTMenuConfig.Menu import DictFromChainName
-
-from TrigHLTJetHypo.TrigJetHypoToolConfig import (
-    trigJetHypoToolHelperFromDict,
-    trigJetHypoToolHelperFromDict_,)
-
-from TrigHLTJetHypo.test_cases import test_strings
-from TrigHLTJetHypo.FlowNetworkSetter import FlowNetworkSetter
-
-from AthenaConfiguration.ComponentAccumulator import ComponentAccumulator
-
-from TrigHLTJetHypo.ConditionsToolSetterTree import ConditionsToolSetterTree as ConditionsToolSetter
-
-class PartitionvsFlowNetworkTests(object):
-
-    def __init__(self,
-                 n_conds=6,
-                 n_bkgd=4,
-                 bkgd_etmax=50000.,   # MeV
-                 run_with_partitions=False):
-        
-        self.n_conds = n_conds
-        self.n_bkgd = n_bkgd
-        self.bkgd_etmax = bkgd_etmax
-        self.run_with_partitions = run_with_partitions
-
-    
-    def make_chain_dict(self):
-        """Chaindicts for Partion vs flownetwork strudies"""
-    
-        chainNameDecoder = DictFromChainName.DictFromChainName()
-        self.chain_name = 'HLT'
-        for i in range(self.n_conds):
-            self.chain_name += '_j80'
-
-        
-        chain_dict = chainNameDecoder.getChainDict(self.chain_name)
-        assert len(chain_dict['chainParts']) == self.n_conds
-
-        if (self.run_with_partitions):
-            for cp in chain_dict['chainParts']:
-                cp['hypoScenario'] = 'simple_partition'
-
-        return chain_dict
-
-    
-    def make_event_generator(self):
-        generator = SimpleHypoJetVectorGenerator()
-    
-        generator.ets = [80000. + 1000.*i for i in range(self.n_sgnl)]
-        generator.etas = [0.5] * self.n_sgnl
-        generator.n_bkgd = self.n_bkgd
-        generator.bkgd_etmax = self.bkgd_etmax
-
-        return generator
-
-    def logfile_name(self, chain_name):
-        if (self.run_with_partitions):
-            lfn = self.chain_name + '_b' + str(self.n_bkgd) + '_part.log'
-        else:
-            lfn = self.chain_name + '_b' + str(self.n_bkgd) + '.log'
-
-        return lfn
-
-class CombinationsTests(object):
-
-    def __init__(self,
-                 n_sgnl=4,
-                 n_bkgd=4,
-                 bkgd_etmax=50000.,  # MeV
-    ):
-        self.n_sgnl = n_sgnl
-        self.n_bkgd = n_bkgd
-        self.bkgd_etmax = bkgd_etmax
-        self.chain_name = 'HLT_j80_L1J20'
-        
-    def make_chain_dict(self):
-        """ChainDict to excercise modifications to CombinationsHelperTool"""
-        
-        chainNameDecoder = DictFromChainName.DictFromChainName()
-        
-        #make a chain dict to be perverted:
-        # its hypoScenario will be overwritten by the value
-        # 'combinationsTest'. This will result in a hardwired chain label
-        # being used.
-        chain_dict = chainNameDecoder.getChainDict(self.chain_name)
-        assert len(chain_dict['chainParts']) == 1
-        
-        chain_dict['chainParts'][0]['hypoScenario'] = 'combinationsTest'
-        
-        return chain_dict
-
-    def make_helper_tool(self):
-        chain_dict = self._make_chain_dict()
-        print(chain_dict['chainParts'][0])
-        return trigJetHypoToolHelperFromDict(chain_dict)
-
-
-    def make_event_generator(self):
-        generator = SimpleHypoJetVectorGenerator()
-
-        generator.ets = [80000. + 1000.*i for i in range(self.n_sgnl)]
-        generator.etas = [0.5] * self.n_sgnl
-
-        generator.n_bkgd = self.n_bkgd
-        generator.bkgd_etmax = self.bkgd_etmax
-
-        return generator
-
-    def logfile_name(self):
-        return  self.chain_name + '_b' + str(self.n_bkgd) + '_combs.log'
-
-    
-class PartitionsTests(CombinationsTests) :
-
-    def __init__(self,
-                 n_sgnl=4,
-                 n_bkgd=4,
-                 bkgd_etmax=50000.,  # MeV
-    ):
-        CombinationsTests.__init__(self, n_sgnl, n_bkgd, bkgd_etmax)
-
-    def _make_chain_dict(self):
-        """ChainDict to excercise modifications to CombinationsHelperTool"""
-        
-        chain_dict = CombinationsTests.make_chain_dict(self)
-        chain_dict['chainParts'][0]['hypoScenario'] = 'partitionsTest'
-        
-        return chain_dict
-
-    def make_helper_tool(self):
-        chain_dict = self._make_chain_dict()
-        print(chain_dict['chainParts'][0])
-        return trigJetHypoToolHelperFromDict(chain_dict)
-
-
-    def logfile_name(self, chain_name):
-        return  chain_name + '_b' + str(self.n_bkgd) + '_parts.log'
-
-
-class SimpleConditionsTests(CombinationsTests) :
-
-    def __init__(self,
-                 n_sgnl=4,
-                 n_bkgd=4,
-                 bkgd_etmax=20000.,  # MeV
-    ):
-        # useEtaEtNotEtaE = False 
-        CombinationsTests.__init__(self, n_sgnl, n_bkgd, bkgd_etmax)
-        self.chain_name = 'HLT_DijetConditionTests'
-
-    def make_helper_tool(self):
-        chain_label = """
-        z([]
-            simple([(10et, 0eta320)(20et)])
-        )"""
-
-
-        toolSetter = ConditionsToolSetter(self.chain_name)
-        return trigJetHypoToolHelperFromDict_(chain_label,
-                                              self.chain_name,
-                                              toolSetter=toolSetter)
-
-
-    def logfile_name(self, chain_name):
-        return chain_name +  '_s' + str(self.n_sgnl) + '_b' + str(self.n_bkgd)+'.log'
-
-    def make_event_generator(self):
-        generator = SimpleHypoJetVectorGenerator()
-
-        generator.ets = [80000. + 1000.*i for i in range(self.n_sgnl)]
-        generator.etas = [0.5] * self.n_sgnl
-
-        # alternate eta signs to get high mass
-        factor = 1
-        for i in range(len(generator.etas)):
-            generator.etas[i] *= factor
-            factor *= -1
-
-        generator.n_bkgd = self.n_bkgd
-        generator.bkgd_etmax = self.bkgd_etmax
-
-        return generator
-
-<<<<<<< HEAD
-class ConditionsTests(CombinationsTests) :
-=======
-class FlowNetworkVsPartitionsTestsDijetsExtended(CombinationsTests) :
-    """ Use TrigJetHypoToolConfig_flownetwork in order to handle 
-    flow networks with nesting
-    """
-    def __init__(self,
-                 n_sgnl=4,
-                 n_bkgd=4,
-                 bkgd_etmax=20000.,  # MeV
-    ):
-        CombinationsTests.__init__(self, n_sgnl, n_bkgd, bkgd_etmax)
-        self.chain_name = 'HLT_FNvsPartitionDijetsExtended'
-
-    def make_helper_tool(self):
-        chain_label = """agree([]
-                         flownetwork([(130mass)(131mass)(10et)(11et)(0011par)])
-                         partgen([] 
-                            and([]
-                                dijet([(130mass)]) simple([(10et)])
-                            )
-                         )
-        )"""
-
-      
-        return trigJetHypoToolHelperFromDict_(chain_label,
-                                              self.chain_name)
-
-
-    def logfile_name(self, chain_name):
-        return chain_name +  '_s' + str(self.n_sgnl) + '_b' + str(self.n_bkgd)+'.log'
-
-    def make_event_generator(self):
-        generator = SimpleHypoJetVectorGenerator()
-
-        generator.ets = [80000. + 1000.*i for i in range(self.n_sgnl)]
-        generator.etas = [0.5] * self.n_sgnl
-
-        # alternate eta signs to get high mass
-        factor = 1
-        for i in range(len(generator.etas)):
-            generator.etas[i] *= factor
-            factor *= -1
-
-        generator.n_bkgd = self.n_bkgd
-        generator.bkgd_etmax = self.bkgd_etmax
-
-        return generator
-
-class FlowNetworkVsCombinationsTests(CombinationsTests) :
->>>>>>> 4f8f8cba
-
-    def __init__(self,
-                 chain_label,
-                 n_sgnl=4,
-                 n_bkgd=4,
-                 bkgd_etmax=20000.,  # MeV
-                 label_ind=0
-    ):
-        CombinationsTests.__init__(self, n_sgnl, n_bkgd, bkgd_etmax)
-        self.chain_name = 'HLT_ConditionTests'
-        self.chain_label = chain_label
-        self.label_ind = label_ind
-
-    def make_helper_tool(self):
-
-        toolSetter = ConditionsToolSetter(self.chain_name)
-        return trigJetHypoToolHelperFromDict_(self.chain_label,
-                                              self.chain_name,
-                                              toolSetter=toolSetter)
-
-
-    def logfile_name(self, chain_name):
-        return '%s_s%d_b%d_l%d' % (chain_name,
-                                   self.n_sgnl,
-                                   self.n_bkgd,
-                                   self.label_ind)
-
-
-    def make_event_generator(self):
-        generator = SimpleHypoJetVectorGenerator()
-
-<<<<<<< HEAD
-        generator.ets = [80000. + 1000.*i for i in range(self.n_sgnl)]
-        generator.etas = [0.5] * self.n_sgnl
-=======
-        # setup signal so that partitions would fail, but combinations pass.
-        # for n_sgnl = 4 and 2 EtaEt conditions, this means:
-        # create 4 jets such that only one pair passes the lower EtaEt cut.
-        ets = (30000., 31000., 85000., 86000.)
-        etas = (0.49, -0.5, 0.5, -0.5)
-        if self.n_sgnl == 4:
-            generator.ets = ets[:]
-            generator.etas = etas[:]
-        elif self.n_sgnl == 3:
-            generator.ets = ets[:3]
-            generator.etas = etas[:3]
-        else:
-            msg = self.__class__.__name__ + " n_sgnl =" + str(self.n_sgnl)
-            msg += " legal values = 3, 4"
-            raise RuntimeError(msg)
-
-
-        generator.n_bkgd = self.n_bkgd
-        generator.bkgd_etmax = self.bkgd_etmax
-
-        return generator
-
-    def logfile_name(self, chain_name):
-        return chain_name + '_s' + str(self.n_sgnl) + '_b' + \
-            str(self.n_bkgd) + '.log'
-
-class SimpleFlowNetworkTests(CombinationsTests) :
-    """ initial tests using a singlr flow network that represents an entire
-    hypo tree"""
-
-    def __init__(self,
-                 n_sgnl=4,
-                 n_bkgd=4,
-                 bkgd_etmax=50000.,  # MeV
-    ):
-        CombinationsTests.__init__(self, n_sgnl, n_bkgd, bkgd_etmax)
-        self.chain_name = 'HLT_SimpleFlowNetwork'
-
-    def make_helper_tool(self):
-        chain_label =  """simple([(10et)(20et)])"""
-        toolSetter = FlowNetworkSetter(self.chain_name)
-        return trigJetHypoToolHelperFromDict_(chain_label,
-                                              self.chain_name,
-                                              toolSetter=toolSetter)
-
-    def make_event_generator(self):
-        generator = SimpleHypoJetVectorGenerator()
-
-        # setup signal so that partitions would fail, but combinations pass.
-        # for n_sgnl = 4 and 2 EtaEt conditions, this means:
-        # create 4 jets such that only one pair passes the lower EtaEt cut.
-        ets = (30000., 31000., 85000., 86000.)
-        etas = (0.49, -0.5, 0.5, -0.5)
-        if self.n_sgnl == 4:
-            generator.ets = ets[:]
-            generator.etas = etas[:]
-        elif self.n_sgnl == 3:
-            generator.ets = ets[:3]
-            generator.etas = etas[:3]
-        else:
-            msg = self.__class__.__name__ + " n_sgnl =" + str(self.n_sgnl)
-            msg += " legal values = 3, 4"
-            raise RuntimeError(msg)
->>>>>>> 4f8f8cba
-
-        # alternate eta signs to get high mass
-        factor = 1
-        for i in range(len(generator.etas)):
-            generator.etas[i] *= factor
-            factor *= -1
-
-        generator.n_bkgd = self.n_bkgd
-        generator.bkgd_etmax = self.bkgd_etmax
-
-        return generator
-
-<<<<<<< HEAD
-=======
-    def logfile_name(self, chain_name):
-        return chain_name + '_s' + str(self.n_sgnl) + '_b' + \
-            str(self.n_bkgd) + '.log'
-
-class FlowNetworkTests_1(CombinationsTests) :
-    """ initial tests using a singlr flow network that represents an entire
-    hypo tree"""
-
-    def __init__(self,
-                 n_sgnl=2,
-                 n_bkgd=0,
-                 bkgd_etmax=50000.,  # MeV
-    ):
-        CombinationsTests.__init__(self, n_sgnl, n_bkgd, bkgd_etmax)
-        self.chain_name = 'HLT_SimpleFlowNetwork1'
-
-    def make_helper_tool(self):
-        chain_label = """and([]
-                   combgen([]
-                                simple([(10et)(20et)])
-                                simple([(12et)(22et)])
-                           )
-                   and([]
-                          simple([(32et)(42et)])
-                          simple([(52et)(62et)])
-                       )
-                  )"""
-        toolSetter = FlowNetworkSetter(self.chain_name)
-        return trigJetHypoToolHelperFromDict_(chain_label,
-                                              self.chain_name,
-                                              toolSetter=toolSetter)
-    def make_event_generator(self):
-        generator = SimpleHypoJetVectorGenerator()
-
-        # setup signal so that partitions would fail, but combinations pass.
-        # for n_sgnl = 4 and 2 EtaEt conditions, this means:
-        # create 4 jets such that only one pair passes the lower EtaEt cut.
-
-        ets = (63000., 64000.)
-        etas = (0.0, 0.0)
-        
-        if self.n_sgnl == 2:
-            generator.ets = ets[:]
-            generator.etas = etas[:]
-        elif self.n_sgnl == 1:
-            generator.ets = ets[:1]
-            generator.etas = etas[:1]
-        else:
-            msg = self.__class__.__name__ + " n_sgnl =" + str(self.n_sgnl)
-            msg += " legal values = 2, 1"
-            raise RuntimeError(msg)
-
-        generator.ets = ets
-        generator.etas = etas
-
-        generator.n_bkgd = self.n_bkgd
-        generator.bkgd_etmax = self.bkgd_etmax
-
-        return generator
-
-    def logfile_name(self, chain_name):
-        return chain_name + '_s' + str(self.n_sgnl) + '_b' + \
-            str(self.n_bkgd) + '.log'
-
-
-class SimpleConditionsTests(CombinationsTests) :
-
-    def __init__(self,
-                 n_sgnl=4,
-                 n_bkgd=4,
-                 bkgd_etmax=20000.,  # MeV
-    ):
-        CombinationsTests.__init__(self, n_sgnl, n_bkgd, bkgd_etmax)
-        self.chain_name = 'HLT_DijetConditionTests'
-
-    def make_helper_tool(self):
-        chain_label = """
-        z([]
-            simple([(10et, 0eta320)(20et)])
-        )"""
-
-
-        toolSetter = ConditionsToolSetter(self.chain_name)
-        return trigJetHypoToolHelperFromDict_(chain_label,
-                                              self.chain_name,
-                                              toolSetter=toolSetter)
-
-
-    def logfile_name(self, chain_name):
-        return chain_name +  '_s' + str(self.n_sgnl) + '_b' + str(self.n_bkgd)+'.log'
-
-    def make_event_generator(self):
-        generator = SimpleHypoJetVectorGenerator()
-
-        generator.ets = [80000. + 1000.*i for i in range(self.n_sgnl)]
-        generator.etas = [0.5] * self.n_sgnl
-
-        # alternate eta signs to get high mass
-        factor = 1
-        for i in range(len(generator.etas)):
-            generator.etas[i] *= factor
-            factor *= -1
-
-        generator.n_bkgd = self.n_bkgd
-        generator.bkgd_etmax = self.bkgd_etmax
-
-        return generator
-
-class ConditionsTests(CombinationsTests) :
-
-    def __init__(self,
-                 chain_label,
-                 n_sgnl=4,
-                 n_bkgd=4,
-                 bkgd_etmax=20000.,  # MeV
-                 label_ind=0
-    ):
-        CombinationsTests.__init__(self, n_sgnl, n_bkgd, bkgd_etmax)
-        self.chain_name = 'HLT_ConditionTests'
-        self.chain_label = chain_label
-        self.label_ind = label_ind
-
-    def make_helper_tool(self):
-
-        toolSetter = ConditionsToolSetter(self.chain_name)
-        return trigJetHypoToolHelperFromDict_(self.chain_label,
-                                              self.chain_name,
-                                              toolSetter=toolSetter)
-
-
-    def logfile_name(self, chain_name):
-        return '%s_s%d_b%d_l%d' % (chain_name,
-                                   self.n_sgnl,
-                                   self.n_bkgd,
-                                   self.label_ind)
-
-
-    def make_event_generator(self):
-        generator = SimpleHypoJetVectorGenerator()
-
-        generator.ets = [80000. + 1000.*i for i in range(self.n_sgnl)]
-        generator.etas = [0.5] * self.n_sgnl
-
-        # alternate eta signs to get high mass
-        factor = 1
-        for i in range(len(generator.etas)):
-            generator.etas[i] *= factor
-            factor *= -1
-
-        generator.n_bkgd = self.n_bkgd
-        generator.bkgd_etmax = self.bkgd_etmax
-
-        return generator
-
->>>>>>> 4f8f8cba
-    
-def JetHypoExerciserCfg(label,
-                        n_signal,
-                        n_background,
-                        bkgdEmax,
-                        label_ind=0):
-<<<<<<< HEAD
-
-
-
-=======
-
-
-
->>>>>>> 4f8f8cba
-    # test_conditions = FlowNetworkTests_1(n_sgnl=1, n_bkgd=0)
-    # test_conditions = SimpleFlowNetworkTests(n_sgnl=4, n_bkgd=0)
-    # test_conditions = FlowNetworkVsPartitionsTestsDijets(n_sgnl=4, n_bkgd=0)
-    # test_conditions = FlowNetworkVsCombinationsTests(n_sgnl=4, n_bkgd=0)
-    # test_conditions = SimpleConditionsTests(n_sgnl=4, n_bkgd=0)
-    test_conditions = ConditionsTests(label,
-                                      n_signal,
-                                      n_background,
-                                      bkgdEmax,
-                                      label_ind)
-
-    print(test_conditions.__dict__)
-    # test_conditions =  CombinationsTests()
-    chain_name = test_conditions.chain_name
-
-    ht = test_conditions.make_helper_tool()
-
-    print('ht = ', ht)
-    
-    jetHypoExerciserAlg=JetHypoExerciserAlg("JetHypoExerciser")
-    jetHypoExerciserAlg.JetHypoHelperTool = ht
-    jetHypoExerciserAlg.event_generator = test_conditions.make_event_generator()
-    jetHypoExerciserAlg.visit_debug = True
-
-    lfn = test_conditions.logfile_name(chain_name)
-
-    jetHypoExerciserAlg.logname = lfn
-
-    
-    print(jetHypoExerciserAlg)
-
-    result=ComponentAccumulator()
-    result.addEventAlgo(jetHypoExerciserAlg)
-    return result
-
-
-
-if __name__=="__main__":
-
-    n_signal = 4
-    n_background = 0
-    bkgdEmax = 0.
-    label_ind = 2
-
-    label = test_strings[label_ind]
-
-    
-    from AthenaCommon.Configurable import Configurable
-    Configurable.configurableRun3Behavior=1
-
-    from AthenaConfiguration.MainServicesConfig import MainServicesSerialCfg
-    cfg=MainServicesSerialCfg()
-    cfg.merge(JetHypoExerciserCfg(label,
-                                  n_signal,
-                                  n_background,
-                                  bkgdEmax,
-                                  label_ind)
-    )
-
-    cfg.setAppProperty("EvtMax", 10)
-    cfg.run()
-
-    #f=open("HelloWorld.pkl","w")
-    #cfg.store(f)
-    #f.close()
-
+# Copyright (C) 2002-2019 CERN for the benefit of the ATLAS collaboration
+
+from __future__ import print_function
+
+from TrigHLTJetHypoUnitTests.TrigHLTJetHypoUnitTestsConf import (
+    JetHypoExerciserAlg,
+    SimpleHypoJetVectorGenerator,)
+
+from TriggerMenuMT.HLTMenuConfig.Menu import DictFromChainName
+
+from TrigHLTJetHypo.TrigJetHypoToolConfig import (
+    trigJetHypoToolHelperFromDict,
+    trigJetHypoToolHelperFromDict_,)
+
+from TrigHLTJetHypo.test_cases import test_strings
+from TrigHLTJetHypo.FlowNetworkSetter import FlowNetworkSetter
+
+from AthenaConfiguration.ComponentAccumulator import ComponentAccumulator
+
+from TrigHLTJetHypo.ConditionsToolSetterTree import ConditionsToolSetterTree as ConditionsToolSetter
+
+class PartitionvsFlowNetworkTests(object):
+
+    def __init__(self,
+                 n_conds=6,
+                 n_bkgd=4,
+                 bkgd_etmax=50000.,   # MeV
+                 run_with_partitions=False):
+        
+        self.n_conds = n_conds
+        self.n_bkgd = n_bkgd
+        self.bkgd_etmax = bkgd_etmax
+        self.run_with_partitions = run_with_partitions
+
+    
+    def make_chain_dict(self):
+        """Chaindicts for Partion vs flownetwork strudies"""
+    
+        chainNameDecoder = DictFromChainName.DictFromChainName()
+        self.chain_name = 'HLT'
+        for i in range(self.n_conds):
+            self.chain_name += '_j80'
+
+        
+        chain_dict = chainNameDecoder.getChainDict(self.chain_name)
+        assert len(chain_dict['chainParts']) == self.n_conds
+
+        if (self.run_with_partitions):
+            for cp in chain_dict['chainParts']:
+                cp['hypoScenario'] = 'simple_partition'
+
+        return chain_dict
+
+    
+    def make_event_generator(self):
+        generator = SimpleHypoJetVectorGenerator()
+    
+        generator.ets = [80000. + 1000.*i for i in range(self.n_sgnl)]
+        generator.etas = [0.5] * self.n_sgnl
+        generator.n_bkgd = self.n_bkgd
+        generator.bkgd_etmax = self.bkgd_etmax
+
+        return generator
+
+    def logfile_name(self, chain_name):
+        if (self.run_with_partitions):
+            lfn = self.chain_name + '_b' + str(self.n_bkgd) + '_part.log'
+        else:
+            lfn = self.chain_name + '_b' + str(self.n_bkgd) + '.log'
+
+        return lfn
+
+class CombinationsTests(object):
+
+    def __init__(self,
+                 n_sgnl=4,
+                 n_bkgd=4,
+                 bkgd_etmax=50000.,  # MeV
+    ):
+        self.n_sgnl = n_sgnl
+        self.n_bkgd = n_bkgd
+        self.bkgd_etmax = bkgd_etmax
+        self.chain_name = 'HLT_j80_L1J20'
+        
+    def make_chain_dict(self):
+        """ChainDict to excercise modifications to CombinationsHelperTool"""
+        
+        chainNameDecoder = DictFromChainName.DictFromChainName()
+        
+        #make a chain dict to be perverted:
+        # its hypoScenario will be overwritten by the value
+        # 'combinationsTest'. This will result in a hardwired chain label
+        # being used.
+        chain_dict = chainNameDecoder.getChainDict(self.chain_name)
+        assert len(chain_dict['chainParts']) == 1
+        
+        chain_dict['chainParts'][0]['hypoScenario'] = 'combinationsTest'
+        
+        return chain_dict
+
+    def make_helper_tool(self):
+        chain_dict = self._make_chain_dict()
+        print(chain_dict['chainParts'][0])
+        return trigJetHypoToolHelperFromDict(chain_dict)
+
+
+    def make_event_generator(self):
+        generator = SimpleHypoJetVectorGenerator()
+
+        generator.ets = [80000. + 1000.*i for i in range(self.n_sgnl)]
+        generator.etas = [0.5] * self.n_sgnl
+
+        generator.n_bkgd = self.n_bkgd
+        generator.bkgd_etmax = self.bkgd_etmax
+
+        return generator
+
+    def logfile_name(self):
+        return  self.chain_name + '_b' + str(self.n_bkgd) + '_combs.log'
+
+    
+class PartitionsTests(CombinationsTests) :
+
+    def __init__(self,
+                 n_sgnl=4,
+                 n_bkgd=4,
+                 bkgd_etmax=50000.,  # MeV
+    ):
+        CombinationsTests.__init__(self, n_sgnl, n_bkgd, bkgd_etmax)
+
+    def _make_chain_dict(self):
+        """ChainDict to excercise modifications to CombinationsHelperTool"""
+        
+        chain_dict = CombinationsTests.make_chain_dict(self)
+        chain_dict['chainParts'][0]['hypoScenario'] = 'partitionsTest'
+        
+        return chain_dict
+
+    def make_helper_tool(self):
+        chain_dict = self._make_chain_dict()
+        print(chain_dict['chainParts'][0])
+        return trigJetHypoToolHelperFromDict(chain_dict)
+
+
+    def logfile_name(self, chain_name):
+        return  chain_name + '_b' + str(self.n_bkgd) + '_parts.log'
+
+
+class SimpleConditionsTests(CombinationsTests) :
+
+    def __init__(self,
+                 n_sgnl=4,
+                 n_bkgd=4,
+                 bkgd_etmax=20000.,  # MeV
+    ):
+        # useEtaEtNotEtaE = False 
+        CombinationsTests.__init__(self, n_sgnl, n_bkgd, bkgd_etmax)
+        self.chain_name = 'HLT_DijetConditionTests'
+
+    def make_helper_tool(self):
+        chain_label = """
+        z([]
+            simple([(10et, 0eta320)(20et)])
+        )"""
+
+
+        toolSetter = ConditionsToolSetter(self.chain_name)
+        return trigJetHypoToolHelperFromDict_(chain_label,
+                                              self.chain_name,
+                                              toolSetter=toolSetter)
+
+
+    def logfile_name(self, chain_name):
+        return chain_name +  '_s' + str(self.n_sgnl) + '_b' + str(self.n_bkgd)+'.log'
+
+    def make_event_generator(self):
+        generator = SimpleHypoJetVectorGenerator()
+
+        generator.ets = [80000. + 1000.*i for i in range(self.n_sgnl)]
+        generator.etas = [0.5] * self.n_sgnl
+
+        # alternate eta signs to get high mass
+        factor = 1
+        for i in range(len(generator.etas)):
+            generator.etas[i] *= factor
+            factor *= -1
+
+        generator.n_bkgd = self.n_bkgd
+        generator.bkgd_etmax = self.bkgd_etmax
+
+        return generator
+
+class ConditionsTests(CombinationsTests) :
+
+    def __init__(self,
+                 chain_label,
+                 n_sgnl=4,
+                 n_bkgd=4,
+                 bkgd_etmax=20000.,  # MeV
+                 label_ind=0
+    ):
+        CombinationsTests.__init__(self, n_sgnl, n_bkgd, bkgd_etmax)
+        self.chain_name = 'HLT_ConditionTests'
+        self.chain_label = chain_label
+        self.label_ind = label_ind
+
+    def make_helper_tool(self):
+
+        toolSetter = ConditionsToolSetter(self.chain_name)
+        return trigJetHypoToolHelperFromDict_(self.chain_label,
+                                              self.chain_name,
+                                              toolSetter=toolSetter)
+
+
+    def logfile_name(self, chain_name):
+        return '%s_s%d_b%d_l%d' % (chain_name,
+                                   self.n_sgnl,
+                                   self.n_bkgd,
+                                   self.label_ind)
+
+
+    def make_event_generator(self):
+        generator = SimpleHypoJetVectorGenerator()
+
+        generator.ets = [80000. + 1000.*i for i in range(self.n_sgnl)]
+        generator.etas = [0.5] * self.n_sgnl
+
+
+        # alternate eta signs to get high mass
+        factor = 1
+        for i in range(len(generator.etas)):
+            generator.etas[i] *= factor
+            factor *= -1
+
+        generator.n_bkgd = self.n_bkgd
+        generator.bkgd_etmax = self.bkgd_etmax
+
+        return generator
+
+
+    
+def JetHypoExerciserCfg(label,
+                        n_signal,
+                        n_background,
+                        bkgdEmax,
+                        label_ind=0):
+
+    # test_conditions = FlowNetworkTests_1(n_sgnl=1, n_bkgd=0)
+    # test_conditions = SimpleFlowNetworkTests(n_sgnl=4, n_bkgd=0)
+    # test_conditions = FlowNetworkVsPartitionsTestsDijets(n_sgnl=4, n_bkgd=0)
+    # test_conditions = FlowNetworkVsCombinationsTests(n_sgnl=4, n_bkgd=0)
+    # test_conditions = SimpleConditionsTests(n_sgnl=4, n_bkgd=0)
+    test_conditions = ConditionsTests(label,
+                                      n_signal,
+                                      n_background,
+                                      bkgdEmax,
+                                      label_ind)
+
+    print(test_conditions.__dict__)
+    # test_conditions =  CombinationsTests()
+    chain_name = test_conditions.chain_name
+
+    ht = test_conditions.make_helper_tool()
+
+    print('ht = ', ht)
+    
+    jetHypoExerciserAlg=JetHypoExerciserAlg("JetHypoExerciser")
+    jetHypoExerciserAlg.JetHypoHelperTool = ht
+    jetHypoExerciserAlg.event_generator = test_conditions.make_event_generator()
+    jetHypoExerciserAlg.visit_debug = True
+
+    lfn = test_conditions.logfile_name(chain_name)
+
+    jetHypoExerciserAlg.logname = lfn
+
+    
+    print(jetHypoExerciserAlg)
+
+    result=ComponentAccumulator()
+    result.addEventAlgo(jetHypoExerciserAlg)
+    return result
+
+
+
+if __name__=="__main__":
+
+    n_signal = 4
+    n_background = 0
+    bkgdEmax = 0.
+    label_ind = 2
+
+    label = test_strings[label_ind]
+
+    
+    from AthenaCommon.Configurable import Configurable
+    Configurable.configurableRun3Behavior=1
+
+    from AthenaConfiguration.MainServicesConfig import MainServicesSerialCfg
+    cfg=MainServicesSerialCfg()
+    cfg.merge(JetHypoExerciserCfg(label,
+                                  n_signal,
+                                  n_background,
+                                  bkgdEmax,
+                                  label_ind)
+    )
+
+    cfg.setAppProperty("EvtMax", 10)
+    cfg.run()
+
+    #f=open("HelloWorld.pkl","w")
+    #cfg.store(f)
+    #f.close()
+