/*
  Copyright (C) 2002-2020 CERN for the benefit of the ATLAS collaboration
*/

#ifndef TRIGHLTJETHYPO_ICAPACITYCHECKEDCONDITIONMT_H
#define TRIGHLTJETHYPO_ICAPACITYCHECKEDCONDITIONMT_H

/********************************************************************
 *
 * NAME:     ICapacityCheckedConditionMT.h
 * PACKAGE:  Trigger/TrigHypothesis/TrigHLTJetHypo
 *
 * AUTHOR:   P. Sherwood
 * 
 * extend IConditionMT by adding a method that checks whether the
 * capacity of the Condition has been attained.
 *          
 *********************************************************************/

#include "TrigHLTJetHypo/TrigHLTJetHypoUtils/HypoJetDefs.h"
#include "IConditionMT.h"

#include <string>
typedef std::unique_ptr<ITrigJetHypoInfoCollector> Collector;


class ITrigJetHypoInfoCollector;

class ICapacityCheckedCondition: public IConditionMT {
 public:
  virtual ~ICapacityCheckedCondition(){}

  virtual bool multiplicitySatisfied(std::size_t jgMultiplicity,
				     const Collector&) const = 0;

<<<<<<< HEAD
  virtual int label() const = 0;
  virtual std::string toString() const = 0;
  virtual bool isFromChainPart() const = 0;
=======
  virtual std::string label() const = 0;
  virtual std::string toString() const = 0;

>>>>>>> 76a798aa
};

#endif<|MERGE_RESOLUTION|>--- conflicted
+++ resolved
@@ -33,15 +33,11 @@
   virtual bool multiplicitySatisfied(std::size_t jgMultiplicity,
 				     const Collector&) const = 0;
 
-<<<<<<< HEAD
+
   virtual int label() const = 0;
   virtual std::string toString() const = 0;
   virtual bool isFromChainPart() const = 0;
-=======
-  virtual std::string label() const = 0;
-  virtual std::string toString() const = 0;
 
->>>>>>> 76a798aa
 };
 
 #endif