/*
  Copyright (C) 2002-2020 CERN for the benefit of the ATLAS collaboration
*/

#ifndef TRIGLHLTJETHYPO_XAODJETCOLLECTOR_H
#define TRIGLHLTJETHYPO_XAODJETCOLLECTOR_H

#include  "xAODJet/Jet.h"
#include  "TrigHLTJetHypo/TrigHLTJetHypoUtils/HypoJetDefs.h"

#include <string>
#include <vector>
#include <map>

// xAODJetCollector - an object send to a (possibly recursive)
// TrigJetHypoToolHelpers to obtain xAOD jets

using CI = std::map<std::string, HypoJetVector>::const_iterator;

class xAODJetCollector {

public:

  void addJets(const HypoJetCIter& begin,
	       const HypoJetCIter& end,
<<<<<<< HEAD
	       int chainPartInd = -1);
  
  std::vector<const xAOD::Jet*> xAODJets() const;
    
  std::vector<const xAOD::Jet*> xAODJets(int chainPartInd) const;
  
  HypoJetVector hypoJets() const;
  HypoJetVector hypoJets(int chainPartInd) const;

  void addOneJet(const pHypoJet jet, int ind = -1);
=======
	       const std::string& label="");
  
  std::vector<const xAOD::Jet*> xAODJets() const;
    
  std::vector<const xAOD::Jet*> xAODJets(const std::string& label) const;
  
  HypoJetVector hypoJets() const;
  HypoJetVector hypoJets(const std::string& label) const;

  void addOneJet(const pHypoJet jet, const std::string& label="");
>>>>>>> 76a798aa

  std::size_t size() const;
  bool empty() const;


<<<<<<< HEAD
  std::vector<int> legInds() const;
  
 private:

  // store passing jets by chainPart index. this defaults to -1
  // only leaf nodes have indices >= 0
  std::map<int, HypoJetVector> m_jets;

    
  std::vector<const xAOD::Jet*>
=======
  std::vector<std::string> legLabels() const;
  
 private:

  std::map<std::string, HypoJetVector> m_jets;

    
  std::vector<const xAOD::Jet*>

>>>>>>> 76a798aa
  xAODJets_(const HypoJetVector::const_iterator begin,
	    const HypoJetVector::const_iterator end
	    )  const;
    
};

#endif<|MERGE_RESOLUTION|>--- conflicted
+++ resolved
@@ -23,7 +23,6 @@
 
   void addJets(const HypoJetCIter& begin,
 	       const HypoJetCIter& end,
-<<<<<<< HEAD
 	       int chainPartInd = -1);
   
   std::vector<const xAOD::Jet*> xAODJets() const;
@@ -34,24 +33,11 @@
   HypoJetVector hypoJets(int chainPartInd) const;
 
   void addOneJet(const pHypoJet jet, int ind = -1);
-=======
-	       const std::string& label="");
-  
-  std::vector<const xAOD::Jet*> xAODJets() const;
-    
-  std::vector<const xAOD::Jet*> xAODJets(const std::string& label) const;
-  
-  HypoJetVector hypoJets() const;
-  HypoJetVector hypoJets(const std::string& label) const;
 
-  void addOneJet(const pHypoJet jet, const std::string& label="");
->>>>>>> 76a798aa
 
   std::size_t size() const;
   bool empty() const;
 
-
-<<<<<<< HEAD
   std::vector<int> legInds() const;
   
  private:
@@ -62,17 +48,7 @@
 
     
   std::vector<const xAOD::Jet*>
-=======
-  std::vector<std::string> legLabels() const;
-  
- private:
 
-  std::map<std::string, HypoJetVector> m_jets;
-
-    
-  std::vector<const xAOD::Jet*>
-
->>>>>>> 76a798aa
   xAODJets_(const HypoJetVector::const_iterator begin,
 	    const HypoJetVector::const_iterator end
 	    )  const;
