# Copyright (C) 2002-2019 CERN for the benefit of the ATLAS collaboration

import re

# substrings that cannot occur in any chainPartName for simple chains.
reject_substr = ( # noqa: W605
    #    'gsc',
    'ion',
    'dphi',
    'deta',
    'invm',
    '0i1',
    '1i2',
    'dphi',
    'ht\d',)

reject_substr_res = re.compile(r'%s' % '|'.join(reject_substr))


def _select_simple_chainparts(chain_parts):
    """ Reject unsuported chain parts """

    for cp in chain_parts:
        if  reject_substr_res.search(cp['chainPartName']):
            return False

    return True


def _make_simple_label(chain_parts):
    """Marshal information deom the selected chainParts to create a
    'simple' label. NOTE: THIS IS A SPECIAL CASE - IT DOES NOT DEPEND
    SOLELY ON THE HYP SCENARIO.
    """
    
    if not _select_simple_chainparts(chain_parts):
        msg = 'Jet Configuration error: '\
              'chain fails substring selection: not "simple" '
        msg +=  chain_dict['chainName']

        raise NotImplementedError(msg)
    
    label = 'simple(['
    for cp in chain_parts:
        smcstr =  str(cp['smc'])
        if smcstr == 'nosmc':
            smcstr = ''
        for i in range(int(cp['multiplicity'])):
            # condition_str = '(%set,%s,%s)' % (str(cp['threshold']),
            #                                  str(cp['etaRange']),
            #                                  smcstr,)
            condition_str = '(%set,%s' % (str(cp['threshold']),
                                              str(cp['etaRange']),)
            if smcstr: # Run 2 chains have "INF" in the SMC substring
                condition_str += ',%s)' % smcstr.replace('INF','')
            else:
                condition_str += ')'
            label += condition_str
    label += '])'
    return label


def make_simple_partition_label(chain_dict):
    """Marshal information deom the selected chainParts to create a
    'simple' label.
    """
    
    cps = select_simple_chains(chain_dict)
    if not cps:
        raise NotImplementedError(
            'chain fails substring selection: not "simple": %s' % (
                chain_dict['chainName']))
    
    label = 'simplepartition(['
    for cp in cps:
        smcstr =  str(cp['smc'])
        if smcstr == 'nosmc':
            smcstr = ''
        for i in range(int(cp['multiplicity'])):
            # condition_str = '(%set,%s,%s)' % (str(cp['threshold']),
            #                                  str(cp['etaRange']),
            #                                  smcstr,)
            condition_str = '(%set,%s' % (str(cp['threshold']),
                                              str(cp['etaRange']),)
            if smcstr:
                condition_str += ',%s)'
            else:
                condition_str += ')'
            label += condition_str
    label += '])'
    return label


<<<<<<< HEAD
def _select_vbenf_chains(scenario):
=======
def make_simple_comb_label(chain_dict):
    """Marshal information deom the selected chainParts to create a
    'simple' label NOTE: DO NOT USE this method.
    THIS CHAINLABEL IS FOR TIMING STUDIES ONLY.
    IT has n^2 behaviour rather than n obtined usinbg make_simple_label.
    """
    
    cps = select_simple_chains(chain_dict)
    if not cps:
        raise NotImplementedError(
            'chain fails substring selection: not "simple": %s' % (
                chain_dict['chainName']))

    simple_strs = []

    for cp in cps:
        chain_dict['chainParts'] = [cp]
        simple_strs.append(make_simple_label(chain_dict))

        label = 'combgen([(%d)]' % len(cps)
        for s in simple_strs:
            label += ' %s ' % s
        label += ')'
    return label


def select_vbenf_chains(scenario):
>>>>>>> dc577328

    """Select chains for which to make a vbenf chain label.
    Chains selected by reuiring that the signature os 'Jet'. Chains are
    vetoed if specific substrings occur in any of the chainPartNames"""


    if scenario.startswith('vbenf'):
        return scenario

    return ''


def _args_from_scenario(scenario):
    separator = 'SEP'
    
    args = scenario.split(separator)
    if len(args) > 1:
        return args[1:]
    return ''


def _make_vbenf_label(chain_parts):
    """Marshal information from the selected chainParts to create a
    vbenf label. Use a Reducer for elimination of unusable jets
    """

    # toy label for development: run simple and dijet independently.
    # simple makes Et cuts on two jets. Independently (sharing possible)
    # of jets choosean by simple,  the dijet
    # scenario requires a dijet of mass > 900, and opening angle in phi > 2.6

    assert len(chain_parts) == 1
    scenario = chain_parts[0]['hypoScenario']
    assert scenario.startswith('vbenf')
    args = _args_from_scenario(scenario)
    if not args:
        return 'and([]simple([(50et)(70et)])combgen([(2)] dijet([(900mass, 26dphi)])))'        
    arg_res = [
        re.compile(r'(?P<lo>\d*)(?P<key>fbet)(?P<hi>\d*)'),
        re.compile(r'(?P<lo>\d*)(?P<key>mass)(?P<hi>\d*)'),
        re.compile(r'(?P<lo>\d*)(?P<key>et)(?P<hi>\d*)'),
    ]

    defaults = {
        'et': ('101', 'inf'),
        'mass': ('800', 'inf'),
        'fbet': ('501', 'inf'),
    }

    argvals = {}
    while args:
        assert len(args) == len(arg_res)
        arg = args.pop()
        for r in arg_res:
            m = r.match(arg)
            if m is not None:
                arg_res.remove(r)
                gd = m.groupdict()
                key = gd['key']
                try:
                    lo = float(gd['lo'])
                except ValueError:
                    lo = defaults[key][0]
                argvals[key+'lo'] = lo 
                try:
                    hi = float(gd['hi'])
                except ValueError:
                    hi = defaults[key][1]
                argvals[key+'hi'] =  hi

    assert len(args) == len(arg_res)
    assert len(args) == 0

    return """
    and
    (
      []
      simple
      (
        [(%(etlo).0fet)(%(etlo).0fet)]
      )
      combgen
      (
        [(2)(10et)]
        dijet
        (
          [(%(masslo).0fmass, 26dphi)]
        ) 
        simple
        (
          [(10et)(20et)]
        )
      )
    )""" % argvals

<<<<<<< HEAD
=======
    # return """
    # and
    # (
    #   []
    #   simple
    #   (
    #     [(%(etlo).0fet)(%(etlo).0fet)]
    #   )
    #   combgen
    #   (
    #     [(2)]
    #     dijet
    #     (
    #       [(%(masslo).0fmass, 26dphi)]
    #     ) 
    #     simple
    #     (
    #       [(10et)(20et)]
    #     )
    #   )
    # )""" % argvals


def _test0():
    """Read chainDicts from files, cread simple label if possible"""

    from TriggerMenuMT.HLTMenuConfig.Menu import DictFromChainName

    chainNameDecoder = DictFromChainName.DictFromChainName()
    chain_name = 'HLT_j85'
    cd = chainNameDecoder.getChainDict(chain_name)
    
    f = cd['chainName']
    print '\n---------'
    print f
    try:
        label = make_simple_label(cd)
    except Exception, e:
        print e
        
    print 'chain label', label
    print '-----------\n'
>>>>>>> dc577328

def _make_dijet_label(chain_parts):
    """dijet label. supports dijet cuts, and cuts on particpating jets
    Currently supported cuts:
    - dijet mass
    - jet1 et, eta
    - jet2 et, eta

    - default values are used for unspecified cuts.
    The cut set can be extended according to the pattern
    """

    assert len(chain_parts) == 1
    scenario = chain_parts[0]['hypoScenario']
    
    assert scenario.startswith('dijet')

    arg_res = [
        re.compile(r'^(?P<lo>\d*)(?P<key>djmass)(?P<hi>\d*)$'),
        re.compile(r'^(?P<lo>\d*)(?P<key>j1et)(?P<hi>\d*)$'),
        re.compile(r'^(?P<lo>\d*)(?P<key>j1eta)(?P<hi>\d*)$'),
        re.compile(r'^(?P<lo>\d*)(?P<key>j2et)(?P<hi>\d*)$'),
        re.compile(r'^(?P<lo>\d*)(?P<key>j2eta)(?P<hi>\d*)$'),
    ]

    defaults = {
        'j1et': ('100', 'inf'),
        'j2et': ('100', 'inf'),
        'j1eta': ('0', '320'),
        'j2eta': ('0', '320'),
        'djmass': ('1000', 'inf'),
    }


    args = _args_from_scenario(scenario)
    argvals = {}
    while args:
        assert len(args) == len(arg_res)
        arg = args.pop()
        for r in arg_res:
            m = r.match(arg)
            if m is not None:
                arg_res.remove(r)
                gd = m.groupdict()
                key = gd['key']

                try:
                    lo = float(gd['lo'])
                except ValueError:
                    lo = defaults[key][0]
                argvals[key+'lo'] = lo 
                try:
                    hi = float(gd['hi'])
                except ValueError:
                    hi = defaults[key][1]
                argvals[key+'hi'] =  hi

    assert len(args) == len(arg_res)
    assert len(args) == 0

    return """
    combgen(
            [(2)(%(j1etlo).0fet, %(j1etalo).0feta%(j1etahi).0f)
                (%(j1etlo).0fet, %(j1etalo).0feta%(j1etahi).0f)
               ]
    
            dijet(
                  [(%(djmasslo).0fmass)])
            simple([(%(j1etlo).0fet, %(j1etalo).0feta%(j1etahi).0f)
                    (%(j2etlo).0fet, %(j2etalo).0feta%(j2etahi).0f)])
            )""" % argvals


def chainDict2jetLabel(chain_dict):
    """Examine chain_parts in chain_dict. jet chain parts are used to 
    calculate chain_labels according to the hypo scenario. There may be
    more than one chain part used for a single label (only if 
    hypoScanario is 'simple') and there mabe more than one label per chain
    = ;'j80..._j0_dijet... will give rise to  'simple' and 'dijet' labels.
    """

    # suported scenarios 
    router = {
        'simple': _make_simple_label,
        'vbenf': _make_vbenf_label,
        'dijet': _make_dijet_label,
    }

    # chain_part - scenario association
    cp_sorter = {}
    for k in router: cp_sorter[k] = []


    for cp in chain_dict['chainParts']:
        if cp['signature'] != 'Jet': continue
        for k in cp_sorter:
            if cp['hypoScenario'].startswith(k):
                cp_sorter[k].append(cp)
                break

    # obtain labels by scenario.
    labels = []
    for k, chain_parts in cp_sorter.items():
        if chain_parts: labels.append(router[k](chain_parts))

    assert labels
    nlabels = len(labels)
    if nlabels == 1: return labels[0]
    if nlabels == 2:
        alabel = """\
and([]
    %s
    %s)""" % (tuple(labels))
        return alabel

    # more than 2 labels is not expected
    assert False

def tests():
    from TriggerMenuMT.HLTMenuConfig.Menu import DictFromChainName
    from TriggerMenuMT.HLTMenuConfig.Menu.SignatureDicts import JetChainParts

    chain_names = (
        'j80_0eta240_2j60_320eta490',
        'j0_vbenfSEP30etSEP34mass35SEP50fbet',
        'j80_0eta240_2j60_320eta490_j0_dijetSEP80j1etSEP0j1eta240SEP80j2etSEP0j2eta240SEP700djmass',
    )
    
    decodeChainName = DictFromChainName.DictFromChainName()
    for cn in chain_names:
        chain_dict = decodeChainName.getChainDict(cn)
        label = chainDict2jetLabel(chain_dict)
        print '\n'
        print cn
        print '  ', label
        print '\n'
 
def _test1():
    scenario = 'vbenfSEP81etSEP34mass35SEP503fbet'
    print 'scenario: ', scenario
    print 'label: ', _make_vbenf_label(scenario)
    print
    scenario = 'vbenf'
    print 'scenario: ',scenario, ' - note: no arguments'
    print  'label: ', _make_vbenf_label(scenario)

def _test2():
    scenario = 'j80_0eta240_2j60_320eta490_j0_dijetSEP80etSEP0eta240SEP80etSEP0eta240SEP700massdj'
    print 'scenario: ', scenario

    print 'label: ',  _make_multijetInvmLegacy_label(scenario)

    


def _test2():
    """Read chainDicts from files, cread simple label if possible"""

    from TriggerMenuMT.HLTMenuConfig.Menu import DictFromChainName

    chainNameDecoder = DictFromChainName.DictFromChainName()
    chain_name = 'HLT_j85_j70'
    cd = chainNameDecoder.getChainDict(chain_name)
    
    f = cd['chainName']
    print '\n---------'
    print f
    try:
        label = make_simple_label(cd)
    except Exception, e:
        print e
        
    print 'chain label', label
    print '-----------\n'

    
def _test3():
    """Read chainDicts from files, create a simple label if possible"""

    from TriggerMenuMT.HLTMenuConfig.Menu import DictFromChainName

    chainNameDecoder = DictFromChainName.DictFromChainName()
    chain_name = 'HLT_j85_j70'
    cd = chainNameDecoder.getChainDict(chain_name)
    
    f = cd['chainName']
    print '\n---------'
    print f
    try:
        # label = make_simple_comb_label(cd)
        label = make_simple_label(cd)
    except Exception, e:
        print e
        
    print 'chain label', label

    from  TrigHLTJetHypo.ChainLabelParser import ChainLabelParser

    parser = ChainLabelParser(label, debug=True)
    parser.parse()

    print '-----------\n'

    



if __name__ == '__main__':
<<<<<<< HEAD
    tests()
=======
    _test3()
>>>>>>> dc577328
<|MERGE_RESOLUTION|>--- conflicted
+++ resolved
@@ -91,9 +91,6 @@
     return label
 
 
-<<<<<<< HEAD
-def _select_vbenf_chains(scenario):
-=======
 def make_simple_comb_label(chain_dict):
     """Marshal information deom the selected chainParts to create a
     'simple' label NOTE: DO NOT USE this method.
@@ -118,20 +115,6 @@
             label += ' %s ' % s
         label += ')'
     return label
-
-
-def select_vbenf_chains(scenario):
->>>>>>> dc577328
-
-    """Select chains for which to make a vbenf chain label.
-    Chains selected by reuiring that the signature os 'Jet'. Chains are
-    vetoed if specific substrings occur in any of the chainPartNames"""
-
-
-    if scenario.startswith('vbenf'):
-        return scenario
-
-    return ''
 
 
 def _args_from_scenario(scenario):
@@ -195,30 +178,6 @@
     assert len(args) == len(arg_res)
     assert len(args) == 0
 
-    return """
-    and
-    (
-      []
-      simple
-      (
-        [(%(etlo).0fet)(%(etlo).0fet)]
-      )
-      combgen
-      (
-        [(2)(10et)]
-        dijet
-        (
-          [(%(masslo).0fmass, 26dphi)]
-        ) 
-        simple
-        (
-          [(10et)(20et)]
-        )
-      )
-    )""" % argvals
-
-<<<<<<< HEAD
-=======
     # return """
     # and
     # (
@@ -241,28 +200,6 @@
     #   )
     # )""" % argvals
 
-
-def _test0():
-    """Read chainDicts from files, cread simple label if possible"""
-
-    from TriggerMenuMT.HLTMenuConfig.Menu import DictFromChainName
-
-    chainNameDecoder = DictFromChainName.DictFromChainName()
-    chain_name = 'HLT_j85'
-    cd = chainNameDecoder.getChainDict(chain_name)
-    
-    f = cd['chainName']
-    print '\n---------'
-    print f
-    try:
-        label = make_simple_label(cd)
-    except Exception, e:
-        print e
-        
-    print 'chain label', label
-    print '-----------\n'
->>>>>>> dc577328
-
 def _make_dijet_label(chain_parts):
     """dijet label. supports dijet cuts, and cuts on particpating jets
     Currently supported cuts:
@@ -398,32 +335,15 @@
         print cn
         print '  ', label
         print '\n'
- 
-def _test1():
-    scenario = 'vbenfSEP81etSEP34mass35SEP503fbet'
-    print 'scenario: ', scenario
-    print 'label: ', _make_vbenf_label(scenario)
-    print
-    scenario = 'vbenf'
-    print 'scenario: ',scenario, ' - note: no arguments'
-    print  'label: ', _make_vbenf_label(scenario)
-
-def _test2():
-    scenario = 'j80_0eta240_2j60_320eta490_j0_dijetSEP80etSEP0eta240SEP80etSEP0eta240SEP700massdj'
-    print 'scenario: ', scenario
-
-    print 'label: ',  _make_multijetInvmLegacy_label(scenario)
-
-    
-
-
-def _test2():
+
+
+def _test0():
     """Read chainDicts from files, cread simple label if possible"""
 
     from TriggerMenuMT.HLTMenuConfig.Menu import DictFromChainName
 
     chainNameDecoder = DictFromChainName.DictFromChainName()
-    chain_name = 'HLT_j85_j70'
+    chain_name = 'HLT_j85'
     cd = chainNameDecoder.getChainDict(chain_name)
     
     f = cd['chainName']
@@ -438,6 +358,45 @@
     print '-----------\n'
 
     
+def _test1():
+    scenario = 'vbenfSEP81etSEP34mass35SEP503fbet'
+    print 'scenario: ', scenario
+    print 'label: ', _make_vbenf_label(scenario)
+    print
+    scenario = 'vbenf'
+    print 'scenario: ',scenario, ' - note: no arguments'
+    print  'label: ', _make_vbenf_label(scenario)
+
+def _test2():
+    scenario = 'j80_0eta240_2j60_320eta490_j0_dijetSEP80etSEP0eta240SEP80etSEP0eta240SEP700massdj'
+    print 'scenario: ', scenario
+
+    print 'label: ',  _make_multijetInvmLegacy_label(scenario)
+
+    
+
+
+def _test2():
+    """Read chainDicts from files, cread simple label if possible"""
+
+    from TriggerMenuMT.HLTMenuConfig.Menu import DictFromChainName
+
+    chainNameDecoder = DictFromChainName.DictFromChainName()
+    chain_name = 'HLT_j85_j70'
+    cd = chainNameDecoder.getChainDict(chain_name)
+    
+    f = cd['chainName']
+    print '\n---------'
+    print f
+    try:
+        label = make_simple_label(cd)
+    except Exception, e:
+        print e
+        
+    print 'chain label', label
+    print '-----------\n'
+
+    
 def _test3():
     """Read chainDicts from files, create a simple label if possible"""
 
@@ -470,8 +429,4 @@
 
 
 if __name__ == '__main__':
-<<<<<<< HEAD
-    tests()
-=======
-    _test3()
->>>>>>> dc577328
+    _test3()