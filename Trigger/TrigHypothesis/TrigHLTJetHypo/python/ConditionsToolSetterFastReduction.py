--- conflicted
+++ resolved
@@ -122,17 +122,12 @@
             condition_tool =self._get_tool_instance('capacitychecked')
 
             if cpi:
-<<<<<<< HEAD
+
                 # convert label from string to int for more efficient
                 # processing in C++ land.
                 condition_tool.chainPartInd = int(cpi[len('leg'):])
             else:
                 condition_tool.chainPartInd = 0
-=======
-                condition_tool.chainLegLabel = cpi
-            else:
-                condition_tool.chainLegLabel = ''
->>>>>>> 76a798aa
             
             condition_tool.conditionMakers = condition_tools
             condition_tool.multiplicity = mult
@@ -237,10 +232,6 @@
         conditionsMap = {}
         self._fill_conditions_map(tree, conditionsMap)
         conditionsVec = self._map_2_vec(conditionsMap)
-<<<<<<< HEAD
-
-=======
->>>>>>> 76a798aa
                
         # make a config tool and provide it with condition makers
         config_tool = self._get_tool_instance('fastreduction')
