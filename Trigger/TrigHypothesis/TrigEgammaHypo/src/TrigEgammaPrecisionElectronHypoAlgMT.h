/*
  Copyright (C) 2002-2021 CERN for the benefit of the ATLAS collaboration
*/
#ifndef TRIGEGAMMAHYPO_TRIGPRECISIONELECTRONHYPOALGMT_PRECISION_H
#define TRIGEGAMMAHYPO_TRIGPRECISIONELECTRONHYPOALGMT_PRECISION_H 1

#include <string>

#include "DecisionHandling/HypoBase.h"
#include "AthenaMonitoringKernel/GenericMonitoringTool.h"
#include "xAODEgamma/ElectronContainer.h"
#include "xAODEgamma/Electron.h"
#include "TrigCompositeUtils/TrigCompositeUtils.h"
#include "ITrigEgammaPrecisionElectronHypoTool.h"
#include "EgammaAnalysisInterfaces/IAsgElectronLikelihoodTool.h"
#include "StoreGate/ReadDecorHandle.h"
#include "xAODEventInfo/EventInfo.h"


/**
 * @class TrigEgammaPrecisionElectronHypoAlgMT
 * @brief Implements precision electron selection for the new HLT framework
 **/
class TrigEgammaPrecisionElectronHypoAlgMT : public ::HypoBase {

  public: 

    TrigEgammaPrecisionElectronHypoAlgMT( const std::string& name, ISvcLocator* pSvcLocator );

    virtual StatusCode  initialize() override;
    virtual StatusCode  execute( const EventContext& context ) const override;
  
<<<<<<< HEAD
  ToolHandle<IAsgElectronLikelihoodTool> m_egammaElectronLHTool_vloose { this, "ElectronLHSelector_vLoose", "AsgElectronLHVLooseSelector","Likelihood tool vloose tune" };
  ToolHandle<IAsgElectronLikelihoodTool> m_egammaElectronLHTool_loose { this, "ElectronLHSelector_Loose", "AsgElectronLHLooseSelector", "Likelihood tool loose tune" };  
  ToolHandle<IAsgElectronLikelihoodTool> m_egammaElectronLHTool_medium { this, "ElectronLHSelector_Medium", "AsgElectronLHMediumSelector", "Likelihood tool medium tune" };
  ToolHandle<IAsgElectronLikelihoodTool> m_egammaElectronLHTool_tight { this, "ElectronLHSelector_Tight", "AsgElectronLHTightSelector", "Likelihood tool tight tune" };

  /*Luminosity info*/
  SG::ReadDecorHandleKey<xAOD::EventInfo> m_avgMuKey { this, "averageInteractionsPerCrossingKey", "EventInfo.averageInteractionsPerCrossing", "Decoration for Average Interaction Per Crossing" };
=======
  private: 

    TrigEgammaPrecisionElectronHypoAlgMT();

    Gaudi::Property< bool > m_runInView { this, "RunInView", false , "Set input DH for running in views" };     
    SG::ReadHandleKey< xAOD::ElectronContainer > m_electronsKey { this, "Electrons", "Electrons", "Electrons in roi" };  

    ToolHandleArray< ITrigEgammaPrecisionElectronHypoTool > m_hypoTools { this, "HypoTools", {}, "Hypo tools" };
    ToolHandleArray<IAsgElectronLikelihoodTool> m_egammaElectronLHTools{ this, "ElectronLHSelectorTools", {},"Likelihood tools" };
    //ToolHandleArray<?> m_egammaElectronLHTool{ this, "ElectronDNNSelectorTools", {},"DNN tools" };

    Gaudi::Property<std::vector<std::string>> m_lhNames {this, "LHNames", {}, "LH pid names."};
    //Gaudi::Property<std::vector<std::string>> m_dnnNames {this, "DNNNames", {}, "DNN pid names."};

    /*Luminosity info*/
    SG::ReadDecorHandleKey<xAOD::EventInfo> m_avgMuKey { this, "averageInteractionsPerCrossingKey", "EventInfo.averageInteractionsPerCrossing", "Decoration for Average Interaction Per Crossing" };

    ToolHandle< GenericMonitoringTool >   m_monTool { this, "MonTool", "", "Monitoring tool" };
>>>>>>> 91d736d3


}; 

#endif //> !TRIGEGAMMAHYPO_TESTTRIGPRECISIONELECTRONHYPOALG_H<|MERGE_RESOLUTION|>--- conflicted
+++ resolved
@@ -30,15 +30,6 @@
     virtual StatusCode  initialize() override;
     virtual StatusCode  execute( const EventContext& context ) const override;
   
-<<<<<<< HEAD
-  ToolHandle<IAsgElectronLikelihoodTool> m_egammaElectronLHTool_vloose { this, "ElectronLHSelector_vLoose", "AsgElectronLHVLooseSelector","Likelihood tool vloose tune" };
-  ToolHandle<IAsgElectronLikelihoodTool> m_egammaElectronLHTool_loose { this, "ElectronLHSelector_Loose", "AsgElectronLHLooseSelector", "Likelihood tool loose tune" };  
-  ToolHandle<IAsgElectronLikelihoodTool> m_egammaElectronLHTool_medium { this, "ElectronLHSelector_Medium", "AsgElectronLHMediumSelector", "Likelihood tool medium tune" };
-  ToolHandle<IAsgElectronLikelihoodTool> m_egammaElectronLHTool_tight { this, "ElectronLHSelector_Tight", "AsgElectronLHTightSelector", "Likelihood tool tight tune" };
-
-  /*Luminosity info*/
-  SG::ReadDecorHandleKey<xAOD::EventInfo> m_avgMuKey { this, "averageInteractionsPerCrossingKey", "EventInfo.averageInteractionsPerCrossing", "Decoration for Average Interaction Per Crossing" };
-=======
   private: 
 
     TrigEgammaPrecisionElectronHypoAlgMT();
@@ -57,7 +48,6 @@
     SG::ReadDecorHandleKey<xAOD::EventInfo> m_avgMuKey { this, "averageInteractionsPerCrossingKey", "EventInfo.averageInteractionsPerCrossing", "Decoration for Average Interaction Per Crossing" };
 
     ToolHandle< GenericMonitoringTool >   m_monTool { this, "MonTool", "", "Monitoring tool" };
->>>>>>> 91d736d3
 
 
 }; 
