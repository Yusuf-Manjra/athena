/*
  Copyright (C) 2002-2021 CERN for the benefit of the ATLAS collaboration
*/

#include <algorithm>
#include "TrigCompositeUtils/HLTIdentifier.h"
#include "TrigCompositeUtils/Combinators.h"
#include "AthenaMonitoringKernel/Monitored.h"
#include "GaudiKernel/SystemOfUnits.h"
#include "TrigEgammaFastCaloHypoToolInc.h"


using namespace TrigCompositeUtils;


TrigEgammaFastCaloHypoToolInc::TrigEgammaFastCaloHypoToolInc( const std::string& type, 
		    const std::string& name, 
		    const IInterface* parent ) 
  : base_class( type, name, parent ),
    m_decisionId( HLT::Identifier::fromToolName( name ) )
{ }


TrigEgammaFastCaloHypoToolInc::~TrigEgammaFastCaloHypoToolInc(){}



StatusCode TrigEgammaFastCaloHypoToolInc::initialize()  {


  ATH_MSG_DEBUG( "Name: " << name() << " UseRinger: " << m_useRinger);
  

  ATH_MSG_DEBUG( "AcceptAll      = " << ( m_acceptAll==true ? "True" : "False" ) ); 
  ATH_MSG_DEBUG( "EtaBins        = " << m_etabin      );
  ATH_MSG_DEBUG( "ETthr          = " << m_eTthr    << "( lo )/" << m_eT2thr    << "( hi )" );  
  ATH_MSG_DEBUG( "HADETthr       = " << m_hadeTthr << "( lo )/" << m_hadeT2thr << "( hi )" );
  ATH_MSG_DEBUG( "CARCOREthr     = " << m_carcorethr  );
  ATH_MSG_DEBUG( "CAERATIOthr    = " << m_caeratiothr );
  ATH_MSG_DEBUG( "dPHICLUSTERthr = " << m_dphicluster );
  ATH_MSG_DEBUG( "dETACLUSTERthr = " << m_detacluster );
  ATH_MSG_DEBUG( "WETA2thr       = " << m_WETA2thr    );
  ATH_MSG_DEBUG( "WSTOTthr       = " << m_WSTOTthr    );
  ATH_MSG_DEBUG( "F3thr          = " << m_F3thr       );
  
  if ( m_etabin.size() == 0 ) {
    ATH_MSG_ERROR(  " There are no cuts set (EtaBins property is an empty list)" );
    return StatusCode::FAILURE;
  }

  unsigned int nEtaBin = m_etabin.size();
  #define CHECK_SIZE( __n) if ( m_##__n.size() !=  (nEtaBin - 1) )		\
      { ATH_MSG_DEBUG(" __n size is " << m_##__n.size() << " but needs to be " << (nEtaBin - 1) ); return StatusCode::FAILURE; }
  
    CHECK_SIZE( eTthr );
    CHECK_SIZE( eT2thr );
    CHECK_SIZE( hadeTthr );
    CHECK_SIZE( hadeT2thr );
    CHECK_SIZE( carcorethr );
    CHECK_SIZE( caeratiothr );
    CHECK_SIZE( WETA2thr );
    CHECK_SIZE( WSTOTthr ); 
    CHECK_SIZE( F3thr );
  #undef CHECK_SIZE

  ATH_MSG_DEBUG( "Tool configured for chain/id: " << m_decisionId );

  if ( not m_monTool.name().empty() ) 
    CHECK( m_monTool.retrieve() );
  
  
  if (m_useRinger) {
   if (m_vloose + m_loose + m_medium + m_tight != 1) {
    ATH_MSG_ERROR("Ringer mode requires exactly one of the vloose, loose, medium or tight flags to be set.");
    return StatusCode::FAILURE;
   }
 }// Use ringer


  ATH_MSG_DEBUG( "Initialization completed successfully"   );   

  return StatusCode::SUCCESS;
}


StatusCode TrigEgammaFastCaloHypoToolInc::decide( std::vector<FastClusterInfo>& input )  const 
{
  for ( auto& i: input ) {
    if ( passed ( m_decisionId.numeric(), i.previousDecisionIDs ) ) {
      if ( decide( i ) ) {
	      addDecisionID( m_decisionId, i.decision );
      }
    }
  }
  return StatusCode::SUCCESS;
}


bool TrigEgammaFastCaloHypoToolInc::decide( const ITrigEgammaFastCaloHypoTool::FastClusterInfo& input ) const 
{
  return m_useRinger ? decide_ringer( input ) : decide_cutbased( input );
}



bool TrigEgammaFastCaloHypoToolInc::decide_cutbased( const ITrigEgammaFastCaloHypoTool::FastClusterInfo& input ) const 
{
  
  bool pass = false;

  auto dEta         = Monitored::Scalar( "dEta", -1. ); 
  auto dPhi         = Monitored::Scalar( "dPhi", -1. );
  auto eT_T2Calo    = Monitored::Scalar( "Et_em"   , -1.0 );
  auto hadET_T2Calo = Monitored::Scalar( "Et_had", -1.0 );
  auto rCore        = Monitored::Scalar( "RCore"       , -1.0 );
  auto energyRatio  = Monitored::Scalar( "ERatio" , -1.0 );
  auto etaBin       = Monitored::Scalar( "EtaBin", -1. );
  auto monEta       = Monitored::Scalar( "Eta", -99. ); 
  auto monPhi       = Monitored::Scalar( "Phi", -99. );
  auto F1           = Monitored::Scalar( "F1"          , -1.0 );  
  auto Weta2        = Monitored::Scalar( "Weta2"       , -1.0 );
  auto Wstot        = Monitored::Scalar( "Wstot"       , -1.0 );
  auto F3           = Monitored::Scalar( "F3"          , -1.0 );
  auto PassedCuts   = Monitored::Scalar<int>( "CutCounter", -1 );  
  auto monitorIt    = Monitored::Group( m_monTool, 
                                        dEta, dPhi, eT_T2Calo, hadET_T2Calo,
					                              rCore, energyRatio, etaBin, monEta,
					                              monPhi, F1, Weta2, Wstot, F3, PassedCuts );
  // when leaving scope it will ship data to monTool
  PassedCuts = PassedCuts + 1; //got called (data in place)

  if ( m_acceptAll ) {
    pass = true;
    ATH_MSG_DEBUG( "AcceptAll property is set: taking all events" );
  } else {
    pass = false;
    ATH_MSG_DEBUG( "AcceptAll property not set: applying selection" );
  }

  auto roiDescriptor = input.roi;
  
  if ( fabs( roiDescriptor->eta() ) > 2.6 ) {
    ATH_MSG_DEBUG( "REJECT The cluster had eta coordinates beyond the EM fiducial volume : " << roiDescriptor->eta() << "; stop the chain now" );
    pass=false; // special case       
    return pass;
  } 

  ATH_MSG_DEBUG( "; RoI ID = " << roiDescriptor->roiId()
                  << ": Eta = " << roiDescriptor->eta()
  		            << ", Phi = " << roiDescriptor->phi() );
  
  // fill local variables for RoI reference position
  double etaRef = roiDescriptor->eta();
  double phiRef = roiDescriptor->phi();
  // correct phi the to right range ( probably not needed anymore )   
  if ( fabs( phiRef ) > M_PI ) phiRef -= 2*M_PI; // correct phi if outside range
  
  auto pClus = input.cluster;
  float absEta = fabs( pClus->eta() );
  etaBin = -1;
  monEta = pClus->eta();
  monPhi = pClus->phi();
  const int cutIndex = findCutIndex( absEta );
  
  // find if electron is in calorimeter crack
  bool inCrack = ( absEta > 2.37 || ( absEta > 1.37 && absEta < 1.52 ) );
  dEta =  pClus->eta() - etaRef;
  
  //  Deal with angle diferences greater than Pi
  dPhi =  fabs( pClus->phi() - phiRef );
  dPhi = ( dPhi < M_PI ? dPhi : 2*M_PI - dPhi ); // TB why only <
  
  // calculate cluster quantities // definition taken from TrigElectron constructor     
  if ( pClus->emaxs1() + pClus->e2tsts1() > 0 ) 
  energyRatio = ( pClus->emaxs1() - pClus->e2tsts1() ) / ( pClus->emaxs1() + pClus->e2tsts1() );
  
  // ( VD ) here the definition is a bit different to account for the cut of e277 @ EF 
  if ( pClus->e277()!= 0. ) rCore = pClus->e237() / pClus->e277();
  
  //fraction of energy deposited in 1st sampling
  if ( fabs( pClus->energy() ) > 0.00001 ) F1 = ( pClus->energy( CaloSampling::EMB1 )+pClus->energy( CaloSampling::EME1 ) )/pClus->energy();
  eT_T2Calo  = pClus->et();
  if ( eT_T2Calo!=0 && pClus->eta()!=0 ) hadET_T2Calo = pClus->ehad1()/cosh( fabs( pClus->eta() ) )/eT_T2Calo;
  
  //extract Weta2 varable
  Weta2 = pClus->weta2();
  
  //extract Wstot varable
  Wstot = pClus->wstot();

  //extract F3 ( backenergy i EM calorimeter
  float e0 = pClus->energy( CaloSampling::PreSamplerB ) + pClus->energy( CaloSampling::PreSamplerE );
  float e1 = pClus->energy( CaloSampling::EMB1 ) + pClus->energy( CaloSampling::EME1 );
  float e2 = pClus->energy( CaloSampling::EMB2 ) + pClus->energy( CaloSampling::EME2 );
  float e3 = pClus->energy( CaloSampling::EMB3 ) + pClus->energy( CaloSampling::EME3 );
  float eallsamples = e0+e1+e2+e3;
  F3 = fabs( eallsamples )>0. ? e3/eallsamples : 0.; 

  // apply cuts: DeltaEta( clus-ROI )
  ATH_MSG_DEBUG( "TrigEMCluster: eta="  << pClus->eta()
  		            << " roi eta=" << etaRef << " DeltaEta=" << dEta
  		            << " cut: <"   << m_detacluster          );
  
  if ( fabs( pClus->eta() - etaRef ) > m_detacluster ) {
       ATH_MSG_DEBUG("REJECT Cluster dEta cut failed");
       return pass;
    }
  PassedCuts = PassedCuts + 1; //Deta
  
  // DeltaPhi( clus-ROI )
  ATH_MSG_DEBUG( ": phi="  << pClus->phi()
            		 << " roi phi="<< phiRef    << " DeltaPhi="<< dPhi
  		           << " cut: <"  << m_dphicluster );
  
  if( dPhi > m_dphicluster ) {
    ATH_MSG_DEBUG("REJECT Clsuter dPhi cut failed");
    return pass;
  }
  PassedCuts = PassedCuts + 1; //DPhi

  // eta range
  if ( cutIndex == -1 ) {  // VD
    ATH_MSG_DEBUG( "Cluster eta: " << absEta << " outside eta range " << m_etabin[m_etabin.size()-1] );
    return pass;
  } 
  else { 
    ATH_MSG_DEBUG( "eta bin used for cuts " << cutIndex );
  }
  PassedCuts = PassedCuts + 1; // passed eta cut
  
  // Rcore
  ATH_MSG_DEBUG ( "TrigEMCluster: Rcore=" << rCore 
  		            << " cut: >"  << m_carcorethr[cutIndex] );
  if ( rCore < m_carcorethr[cutIndex] ) {
    ATH_MSG_DEBUG("REJECT rCore cut failed");
    return pass;
  }
  PassedCuts = PassedCuts + 1; //Rcore

  // Eratio
  ATH_MSG_DEBUG( " cut: >"  << m_caeratiothr[cutIndex] );   
  if ( inCrack || F1 < m_F1thr[0] ) {
    ATH_MSG_DEBUG ( "TrigEMCluster: InCrack= " << inCrack << " F1=" << F1 );
  } 
  else {
    if ( energyRatio < m_caeratiothr[cutIndex] ) {
      ATH_MSG_DEBUG("REJECT e ratio cut failed");
      return pass;
    }
  }
  PassedCuts = PassedCuts + 1; //Eratio
  if( inCrack ) energyRatio = -1; //Set default value in crack for monitoring.
  
  // ET_em
  ATH_MSG_DEBUG( "TrigEMCluster: ET_em=" << eT_T2Calo << " cut: >"  << m_eTthr[cutIndex] );
  if ( eT_T2Calo < m_eTthr[cutIndex] ) {
    ATH_MSG_DEBUG("REJECT et cut failed");
    return pass;
  }
  PassedCuts = PassedCuts + 1; // ET_em
 
  float hadET_cut = 0.0;  
  // find which ET_had to apply	: this depends on the ET_em and the eta bin
  if ( eT_T2Calo >  m_eT2thr[cutIndex] ) {
    hadET_cut = m_hadeT2thr[cutIndex] ;
    ATH_MSG_DEBUG ( "ET_em>"     << m_eT2thr[cutIndex] << ": use high ET_had cut: <" << hadET_cut );
  } 
  else {
    hadET_cut = m_hadeTthr[cutIndex];
    ATH_MSG_DEBUG ( "ET_em<"    << m_eT2thr[cutIndex] << ": use low ET_had cut: <" << hadET_cut );
  }
  
  // ET_had
  ATH_MSG_DEBUG ( "TrigEMCluster: ET_had=" << hadET_T2Calo << " cut: <" << hadET_cut );
  if ( hadET_T2Calo > hadET_cut ) {
    ATH_MSG_DEBUG("REJECT et had cut failed");
    return pass;
  }
  PassedCuts = PassedCuts + 1; //ET_had
  
  // F1
  ATH_MSG_DEBUG ( "TrigEMCluster: F1=" << F1 << " cut: >"  << m_F1thr[0] );
  PassedCuts = PassedCuts + 1; //F1

  //Weta2
  ATH_MSG_DEBUG ( "TrigEMCluster: Weta2=" << Weta2 << " cut: <"  << m_WETA2thr[cutIndex] ); 
  if ( Weta2 > m_WETA2thr[cutIndex] ) {
    ATH_MSG_DEBUG("REJECT weta 2 cut failed");
    return pass;
  }
  PassedCuts = PassedCuts + 1; //Weta2

  //Wstot
  ATH_MSG_DEBUG ( "TrigEMCluster: Wstot=" <<Wstot << " cut: <"  << m_WSTOTthr[cutIndex] ); 
  if ( Wstot >= m_WSTOTthr[cutIndex] ) {
    ATH_MSG_DEBUG("REJECT wstot cut failed");
    return pass;
  }
  PassedCuts = PassedCuts + 1; //Wstot

  //F3
  ATH_MSG_DEBUG( "TrigEMCluster: F3=" << F3 << " cut: <"  << m_F3thr[cutIndex] ); 
  if ( F3 > m_F3thr[cutIndex] ) {
    ATH_MSG_DEBUG("REJECT F3 cut failed");
    return pass;
  }
  PassedCuts = PassedCuts + 1; //F3

  // got this far => passed!
  pass = true;

  // Reach this point successfully  
  ATH_MSG_DEBUG( "pass = " << pass );

  return pass;

}



bool TrigEgammaFastCaloHypoToolInc::decide_ringer ( const ITrigEgammaFastCaloHypoTool::FastClusterInfo& input) const
{

  auto etMon          = Monitored::Scalar("Et",-100);
  auto monEta         = Monitored::Scalar("Eta",-100);
  auto monPhi         = Monitored::Scalar("Phi",-100); 
<<<<<<< HEAD

  auto mon = Monitored::Group(m_monTool,etMon,monEta,monPhi);
=======
  auto monNNOutput    = Monitored::Scalar("NNOutput",-100);

  auto mon = Monitored::Group(m_monTool,etMon,monEta,monPhi,monNNOutput);
>>>>>>> 91d736d3
   
  if ( m_acceptAll ) {
    ATH_MSG_DEBUG( "AcceptAll property is set: taking all events" );
    return true;
  } else {
    ATH_MSG_DEBUG( "AcceptAll property not set: applying selection" );
  }
  
  auto ringerShape = input.ringerShape;
<<<<<<< HEAD
  const xAOD::TrigEMCluster *emCluster = 0;
=======
  const xAOD::TrigEMCluster *emCluster = nullptr;
>>>>>>> 91d736d3
 
  if(ringerShape){
    emCluster = ringerShape->emCluster();
    if(!emCluster){
      ATH_MSG_DEBUG("There is no link to xAOD::TrigEMCluster into the Ringer object.");
      return false;
    }
  }
  else{
    ATH_MSG_WARNING( "There is no xAOD::TrigRingerRings link into the rnnOutput object.");
    return false;
  }

<<<<<<< HEAD
  float et = emCluster->et() / Gaudi::Units::GeV;
 
  if(et < m_emEtCut/Gaudi::Units::GeV){
=======
  float et = emCluster->et();
 
  if(et < m_emEtCut){
>>>>>>> 91d736d3
    ATH_MSG_DEBUG( "Event reproved by Et threshold. Et = " << et << ", EtCut = " << m_emEtCut/Gaudi::Units::GeV);
    return false;
  }

  monEta = emCluster->eta();
  etMon  = et;
  monPhi = emCluster->phi();

<<<<<<< HEAD
  ATH_MSG_DEBUG("m_vloose: "<<m_vloose);
  ATH_MSG_DEBUG("m_loose: "<<m_loose);
  ATH_MSG_DEBUG("m_medium: "<<m_medium);
  ATH_MSG_DEBUG("m_tight: "<<m_tight);

  if(m_vloose == true){
   ATH_MSG_DEBUG("input.vloose_accept: "<<input.vloose_accept);
   return input.vloose_accept;
  }
  else if(m_loose == true){
   ATH_MSG_DEBUG("input.loose_accept: "<<input.loose_accept);
   return input.loose_accept;
  }
  else if(m_medium == true){
   ATH_MSG_DEBUG("input.medium_accept: "<<input.medium_accept);
   return input.medium_accept;
  }
  else{
   ATH_MSG_DEBUG("input.tight_accept: "<<input.tight_accept);
   return input.tight_accept;
  }
=======
  bool pass = false;
  if( input.pidDecorator.count(m_pidName)){
    monNNOutput = input.valueDecorator.at(m_pidName+"NNOutput");
    pass = input.pidDecorator.at(m_pidName);
    ATH_MSG_DEBUG( "ET Cut " << m_emEtCut <<" Get the decision for " << m_pidName << ": " << (pass?"Yes":"No") );
  }
 
  return pass;
>>>>>>> 91d736d3
}


int TrigEgammaFastCaloHypoToolInc::findCutIndex( float eta ) const 
{
  const float absEta = std::abs(eta);
  auto binIterator = std::adjacent_find( m_etabin.begin(), m_etabin.end(), [=](float left, float right){ return left < absEta and absEta < right; }  );
  if ( binIterator == m_etabin.end() ) {
    return -1;
  }
  return  binIterator - m_etabin.begin();
}

<|MERGE_RESOLUTION|>--- conflicted
+++ resolved
@@ -68,13 +68,6 @@
   if ( not m_monTool.name().empty() ) 
     CHECK( m_monTool.retrieve() );
   
-  
-  if (m_useRinger) {
-   if (m_vloose + m_loose + m_medium + m_tight != 1) {
-    ATH_MSG_ERROR("Ringer mode requires exactly one of the vloose, loose, medium or tight flags to be set.");
-    return StatusCode::FAILURE;
-   }
- }// Use ringer
 
 
   ATH_MSG_DEBUG( "Initialization completed successfully"   );   
@@ -324,14 +317,9 @@
   auto etMon          = Monitored::Scalar("Et",-100);
   auto monEta         = Monitored::Scalar("Eta",-100);
   auto monPhi         = Monitored::Scalar("Phi",-100); 
-<<<<<<< HEAD
-
-  auto mon = Monitored::Group(m_monTool,etMon,monEta,monPhi);
-=======
   auto monNNOutput    = Monitored::Scalar("NNOutput",-100);
 
   auto mon = Monitored::Group(m_monTool,etMon,monEta,monPhi,monNNOutput);
->>>>>>> 91d736d3
    
   if ( m_acceptAll ) {
     ATH_MSG_DEBUG( "AcceptAll property is set: taking all events" );
@@ -341,11 +329,7 @@
   }
   
   auto ringerShape = input.ringerShape;
-<<<<<<< HEAD
-  const xAOD::TrigEMCluster *emCluster = 0;
-=======
   const xAOD::TrigEMCluster *emCluster = nullptr;
->>>>>>> 91d736d3
  
   if(ringerShape){
     emCluster = ringerShape->emCluster();
@@ -359,15 +343,9 @@
     return false;
   }
 
-<<<<<<< HEAD
-  float et = emCluster->et() / Gaudi::Units::GeV;
- 
-  if(et < m_emEtCut/Gaudi::Units::GeV){
-=======
   float et = emCluster->et();
  
   if(et < m_emEtCut){
->>>>>>> 91d736d3
     ATH_MSG_DEBUG( "Event reproved by Et threshold. Et = " << et << ", EtCut = " << m_emEtCut/Gaudi::Units::GeV);
     return false;
   }
@@ -376,29 +354,6 @@
   etMon  = et;
   monPhi = emCluster->phi();
 
-<<<<<<< HEAD
-  ATH_MSG_DEBUG("m_vloose: "<<m_vloose);
-  ATH_MSG_DEBUG("m_loose: "<<m_loose);
-  ATH_MSG_DEBUG("m_medium: "<<m_medium);
-  ATH_MSG_DEBUG("m_tight: "<<m_tight);
-
-  if(m_vloose == true){
-   ATH_MSG_DEBUG("input.vloose_accept: "<<input.vloose_accept);
-   return input.vloose_accept;
-  }
-  else if(m_loose == true){
-   ATH_MSG_DEBUG("input.loose_accept: "<<input.loose_accept);
-   return input.loose_accept;
-  }
-  else if(m_medium == true){
-   ATH_MSG_DEBUG("input.medium_accept: "<<input.medium_accept);
-   return input.medium_accept;
-  }
-  else{
-   ATH_MSG_DEBUG("input.tight_accept: "<<input.tight_accept);
-   return input.tight_accept;
-  }
-=======
   bool pass = false;
   if( input.pidDecorator.count(m_pidName)){
     monNNOutput = input.valueDecorator.at(m_pidName+"NNOutput");
@@ -407,7 +362,6 @@
   }
  
   return pass;
->>>>>>> 91d736d3
 }
 
 
