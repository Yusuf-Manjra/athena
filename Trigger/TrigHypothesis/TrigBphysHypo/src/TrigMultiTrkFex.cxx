// -*- C++ -*-

/*
  Copyright (C) 2002-2017 CERN for the benefit of the ATLAS collaboration
*/

/**************************************************************************
 **
 **   File: Trigger/TrigHypothesis/TrigBphysHypo/TrigL2MultiMuFex.cxx
 **
 **   Description: EF hypothesis algorithms for 3mu and 4mu signatures 
 ** 
 **  author Olya Igonkina (Nikhef)
 **             
 **************************************************************************/ 
 
#include "TrigMultiTrkFex.h"
#include "TrigBphysHelperUtilsTool.h"

#include "xAODBase/IParticle.h"
#include "xAODTracking/TrackParticle.h"
#include "xAODMuon/MuonContainer.h"
#include "TrigTimeAlgs/TrigTimerSvc.h"
#include "FourMomUtils/P4Helpers.h"


// Define the bins for acceptance-monitoring histogram
#define ACCEPT_Input                  0
#define ACCEPT_hltExecute             1	
#define ACCEPT_PassNL2SAMuons         2	
#define ACCEPT_PassNL2CombMuons       3	
#define ACCEPT_PassNEFMuons           4	
#define ACCEPT_PassNTracks            5	
#define ACCEPT_HighPtTrack            6	
#define ACCEPT_NTrkCharge             7	
#define ACCEPT_NTrkMass               8	
#define ACCEPT_NTrkVertexChi2         9	
#define ACCEPT_PairCharge             10	
#define ACCEPT_PairMass               11
#define ACCEPT_RecordedCollection     12
				      

#define ERROR_AlgorithmProblem           0
#define ERROR_BphysColl_Fails            1
#define ERROR_BphysTrackColl_Fails       2


TrigMultiTrkFex::TrigMultiTrkFex(const std::string & name, ISvcLocator* pSvcLocator):
  HLT::AllTEAlgo(name, pSvcLocator)
  ,m_bphysHelperTool("TrigBphysHelperUtilsTool")
  ,m_BmmHypTot(0)
  , m_maxNOutputObject(-1)
  , m_trackCollectionKey()
  , m_outputTrackCollectionKey()
  , m_bphysCollectionKey()
  , m_nTrk (2)
  , m_nTrkQ (-1)
  , m_nTrkVertexChi2 (-1)
  , m_trkMass(139.57018)  // pion
  , m_ptTrkMin()
  , m_nTrkMassMin() // this has to be in pair
  , m_nTrkMassMax()
  , m_diTrkMassMin() // this has to be in pair
  , m_diTrkMassMax()
  , m_nEfMuon(0)
  , m_nL2CombMuon (0)
  , m_nL2SAMuon (0)
  , m_ptMuonMin()
  , m_mindR(0.005)
  ,m_acceptAll(false)
				  //counters
  , m_countTotalEvents(0)
  , m_countPassedEvents(0)
  , m_countPassedCombination(0)

{

  // Read cuts

  declareProperty("AcceptAll",    m_acceptAll=true);
  declareProperty("maxNOutputObject", m_maxNOutputObject  = -1 );
  declareProperty("trackCollectionKey", m_trackCollectionKey  = "" );
  declareProperty("outputTrackCollectionKey", m_outputTrackCollectionKey  = "MultiTrkFex" );
  declareProperty("bphysCollectionKey", m_bphysCollectionKey  = "MultiTrkFex" );
  declareProperty("nTrk"           , m_nTrk 	     = 2 );
  declareProperty("nTrkCharge"     , m_nTrkQ 	     = -1 );
  declareProperty("nTrkVertexChi2" , m_nTrkVertexChi2  = -1 );
  declareProperty("trkMass"        , m_trkMass    =  139.57018 );  
  declareProperty("ptTrkMin"       , m_ptTrkMin       );
  declareProperty("diTrkMassMin"   , m_diTrkMassMin    );
  declareProperty("diTrkMassMax"   , m_diTrkMassMax    );
  declareProperty("diTrkCharge"    , m_diTrkQ 	     = 0 );
  declareProperty("nTrkMassMin"   , m_nTrkMassMin    );
  declareProperty("nTrkMassMax"   , m_nTrkMassMax    );
  declareProperty("nEfMuon"        , m_nEfMuon    = 0 );
  declareProperty("nL2CombMuon"    , m_nL2CombMuon    = 0 );
  declareProperty("nL2SAMuon"     , m_nL2SAMuon     =0  );
  declareProperty("ptMuonMin"     , m_ptMuonMin      );
  declareProperty("overlapdR"     , m_mindR    = 0.01  );  

  declareMonitoredStdContainer("Errors"        , m_mon_Errors                  , AutoClear);
  declareMonitoredStdContainer("Acceptance"    , m_mon_Acceptance              , AutoClear);
  declareMonitoredStdContainer("NTrkMass",       m_mon_NTrkMass    , AutoClear  );
  declareMonitoredStdContainer("NTrkFitMass",    m_mon_NTrkFitMass    , AutoClear  );
  declareMonitoredStdContainer("NTrkChi2",       m_mon_NTrkChi2    , AutoClear  );
  declareMonitoredStdContainer("PairMass",       m_mon_pairMass     , AutoClear );
  declareMonitoredVariable("NTrk_all",           m_mon_NTrk); 
  declareMonitoredVariable("NTrk_highpt",        m_mon_highptNTrk); 
  declareMonitoredVariable("NTrkHighPt_accepted",  m_mon_accepted_highptNTrk); 
  declareMonitoredVariable("NPair_all",           m_mon_NPair); 
  declareMonitoredVariable("NPair_accepted",      m_mon_acceptedNPair); 
}

TrigMultiTrkFex::~TrigMultiTrkFex()
{ }




bool TrigMultiTrkFex::passNTracks(int nObjMin,
				  const std::vector<float> & ptObjMin,
				  std::vector<std::vector<HLT::TriggerElement*> >& inputTE ,
				  std::vector<ElementLink<xAOD::TrackParticleContainer> > & outVec,
				  const std::string&  collectionKey,
				  float mindR) 

{
  if( nObjMin <= 0 ) return true;
  ElementLinkVector<xAOD::TrackParticleContainer> inVecColl;
  outVec.clear();
  
  float mindR2 = mindR*mindR;

  unsigned int nTEs = inputTE.size();
  for ( unsigned int i=0; i < nTEs; ++i) {
<<<<<<< HEAD
    ATH_MSG_DEBUG(" TE input array " << i );
    unsigned int mTEs = inputTE[i].size();
   for ( unsigned int j=0; j < mTEs; ++j) {
     ATH_MSG_DEBUG(" TE input  " << j );
    if(getFeaturesLinks<xAOD::TrackParticleContainer,xAOD::TrackParticleContainer>(inputTE[i][j], inVecColl, collectionKey)==HLT::OK ) {
      ATH_MSG_DEBUG("got track container  " << inVecColl.size() );
      for( const auto & efmu : inVecColl){	//auto const & inVec: inVecColl ) 
=======
    ATH_MSG_DEBUG(  " TE input array " << i );
    unsigned int mTEs = inputTE[i].size();
    for ( unsigned int j=0; j < mTEs; ++j) {
      ATH_MSG_DEBUG(  " TE input  " << j );
      if(getFeaturesLinks<xAOD::TrackParticleContainer,xAOD::TrackParticleContainer>(inputTE[i][j], inVecColl, collectionKey)==HLT::OK ) {
	ATH_MSG_DEBUG(  "got track container  " << inVecColl.size() );
	for( const auto & efmu : inVecColl){	//auto const & inVec: inVecColl ) 
>>>>>>> be8118f8
	  // check for overlap
	  bool found = false;
	  for(const auto& part : outVec ){
	    if( (*part)->charge() *  (*efmu)->charge() < 0 ) continue;
	    double deta = (*part)->eta() - (*efmu)->eta();
	    double dphi = (*part)->phi() - (*efmu)->phi();
	    double deltaR2 = deta*deta +dphi*dphi;
	    if( deltaR2 <= mindR2){
	      found = true;
<<<<<<< HEAD
 	      ATH_MSG_DEBUG("Duplicated track pt/eta/phi/q "
						   << (*efmu)->pt()<< " /  "
						   << (*efmu)->eta()<< " /  "
						   << (*efmu)->phi()<< " /  "
						   << (*efmu)->charge()<< " skip " <<deltaR2 );
=======
 	      ATH_MSG_DEBUG(  "Duplicated track pt/eta/phi/q "
						   << (*efmu)->pt()<< " /  "
						   << (*efmu)->eta()<< " /  "
						   << (*efmu)->phi()<< " /  "
			      << (*efmu)->charge()<< " skip " <<deltaR2 );
>>>>>>> be8118f8
	    }
	  }
	  if( !found ) {
	    outVec.push_back(efmu);	    	
<<<<<<< HEAD
	    ATH_MSG_DEBUG("Found track pt/eta/phi/q "
=======
	    ATH_MSG_DEBUG(  "Found track pt/eta/phi/q "
>>>>>>> be8118f8
						 << (*efmu)->pt()<< " /  "  
						 << (*efmu)->eta()<< " /  "
						 << (*efmu)->phi()<< " /  "
						 << (*efmu)->charge()); 
	  }
      }//}// end loop over muons in one TE
    } // end getFeaturesLinks
   }} // end loop over all TEs

    //=== check if it is enough muons
  if( (int)outVec.size() < nObjMin ) {
    ATH_MSG_DEBUG("Rejecting: "<<" #Ntracks= " <<  outVec.size() << " while need "<< nObjMin );
    return false;
  }
  //== check that muons have correct pts
  //OI easy sorting does not seem to work
  std::sort( std::begin(outVec), std::end(outVec), sortTracks); 

  unsigned int Ncheck = std::min( nObjMin, int(ptObjMin.size()) );
  bool failMuonPt = false;
  for ( unsigned int ipt=0; ipt < Ncheck; ++ipt) {
    float pt = (*outVec[ipt])->pt();
    // check if value in GeV or MeV, if it was >350 GeV and multiplied by 1000, it does not matter
    if( pt < 350. && pt>0.01 ) pt *= 1000.;
    if(  pt < ptObjMin[ipt] ) failMuonPt = true;	  
  }
  if( failMuonPt ){
<<<<<<< HEAD
    ATH_MSG_DEBUG("Fail track pt cut" );
=======
    ATH_MSG_DEBUG(  "Fail track pt cut" );
>>>>>>> be8118f8
    return false;
  }
  // here would be good to limit number of objects to the minimum

  return true;
}

HLT::ErrorCode TrigMultiTrkFex::hltInitialize()
{
    m_countTotalEvents = 0;
    m_countPassedEvents = 0;
    m_countPassedCombination = 0;

  if (msgLvl() <= MSG::INFO) {
    msg() << MSG::INFO << "AcceptAll            = " << (m_acceptAll==true ? "True" : "False") << endmsg;
        
    std::sort(m_ptTrkMin.begin(),m_ptTrkMin.end(), std::greater<float>());
    std::sort(m_ptMuonMin.begin(),m_ptMuonMin.end(), std::greater<float>());
    
    if(  m_trackCollectionKey != "" )  msg() << MSG::INFO << "trackCollectionKey"<< m_trackCollectionKey  << endmsg;
    msg() << MSG::INFO << "Select "           << m_nTrk 	<< " tracks " << endmsg;
    msg() << MSG::INFO << " with pts ";	
    for(float pt :  m_ptTrkMin) msg() << MSG::INFO << pt<<", ";
    msg() << MSG::INFO << endmsg;  
  }
  
  if(  m_nTrkMassMin.size() !=  m_nTrkMassMax.size() ){
    ATH_MSG_ERROR(" Unequal size of n-track mass cuts, please fix" );
    return HLT::BAD_JOB_SETUP;
  }
  if(  m_diTrkMassMin.size() !=  m_diTrkMassMax.size() ){
    ATH_MSG_ERROR(" Unequal size of di-track mass cuts, please fix" );
    return HLT::BAD_JOB_SETUP;
  }

  if( m_nTrkQ >= 0 ) {
    ATH_MSG_INFO(" N-track system has to have charge "<< m_nTrk);
    if( m_nTrkQ%2 != m_nTrk%2 ) {
      ATH_MSG_ERROR(" nTrkCharge parameter makes no sense ");
      return HLT::BAD_JOB_SETUP;
    }
  }
  
  if( m_nTrkVertexChi2 >= 0 ) {
    ATH_MSG_INFO(" N-track system has to have vertex chi2  "<< m_nTrkVertexChi2);
  }

  if (msgLvl() <= MSG::INFO &&  m_nTrkMassMin.size() > 0 ){
    msg() << MSG::INFO << "Require N-track Mass in ";
    for( size_t imass = 0; imass < m_nTrkMassMin.size(); ++imass ){
      msg() << MSG::INFO << "[" << m_nTrkMassMin[imass]<<","<<m_nTrkMassMax[imass] <<"]";
    }
      msg() << MSG::INFO << endmsg;
  }
  
  if (msgLvl() <= MSG::INFO &&  m_diTrkMassMin.size() > 0 ){
      msg() << MSG::INFO << "Require di-track Mass in ";
      for( size_t imass = 0; imass < m_diTrkMassMin.size(); ++imass ){
        msg() << MSG::INFO << "[" << m_diTrkMassMin[imass]<<","<<m_diTrkMassMax[imass] <<"]";
      }
      msg() << MSG::INFO  << endmsg;
      if( m_diTrkQ >= 0 ) {
        msg() << MSG::INFO << " pair has to have charge "<< m_diTrkQ <<endmsg;
        if( m_diTrkQ != 0 && m_diTrkQ != 2 ) {
	        ATH_MSG_ERROR(" diTrkCharge parameter makes no sense ");
	        return HLT::BAD_JOB_SETUP;
        }
      }  
<<<<<<< HEAD
  }
  if (msgLvl() <= MSG::INFO) {
    if( m_nEfMuon ) msg() << MSG::INFO << "require at least "<< m_nEfMuon <<" EF Muons" << endmsg;
    if( m_nL2CombMuon ) msg() << MSG::INFO << "require at least "<< m_nL2CombMuon <<" EF Muons" << endmsg;
    if( m_nL2SAMuon ) msg() << MSG::INFO << "require at least "<< m_nL2SAMuon <<" EF Muons" << endmsg;
    if(  m_nEfMuon ||m_nL2CombMuon ||   m_nL2SAMuon ){
      msg() << MSG::INFO << " Muons should have  pts ";	
      for(float pt :  m_ptMuonMin)  msg() << MSG::INFO << pt <<", ";
      msg() << MSG::INFO << endmsg;
    }  
    msg() << MSG::INFO << " Overlap removal dR<"<<m_mindR << endmsg;
  }
=======
  }
  if (msgLvl() <= MSG::INFO) {
    if( m_nEfMuon ) msg() << MSG::INFO << "require at least "<< m_nEfMuon <<" EF Muons" << endmsg;
    if( m_nL2CombMuon ) msg() << MSG::INFO << "require at least "<< m_nL2CombMuon <<" EF Muons" << endmsg;
    if( m_nL2SAMuon ) msg() << MSG::INFO << "require at least "<< m_nL2SAMuon <<" EF Muons" << endmsg;
    if(  m_nEfMuon ||m_nL2CombMuon ||   m_nL2SAMuon ){
      msg() << MSG::INFO << " Muons should have  pts ";	
      for(float pt :  m_ptMuonMin)  msg() << MSG::INFO << pt <<", ";
      msg() << MSG::INFO << endmsg;
    }  
    msg() << MSG::INFO << " Overlap removal dR<"<<m_mindR << endmsg;
    if ( m_maxNOutputObject > 0 ){
       msg() << MSG::INFO << " Will consider only first " <<  m_maxNOutputObject << " good combinations " << endmsg;
    }
  }
>>>>>>> be8118f8

  
  if ( timerSvc() ) {
    m_BmmHypTot = addTimer("TrigMultiTrkFex");
  }
    
    if (m_bphysHelperTool.retrieve().isFailure()) {
        ATH_MSG_ERROR("Can't find TrigBphysHelperUtilsTool" );
        return HLT::BAD_JOB_SETUP;
    } else {
        ATH_MSG_DEBUG("TrigBphysHelperUtilsTool found" );
    }
    

   
  return HLT::OK;
}

HLT::ErrorCode TrigMultiTrkFex::hltFinalize()
{
  ATH_MSG_INFO("in finalize()" );
  MsgStream log(msgSvc(), name());
  
  ATH_MSG_INFO("|----------------------- SUMMARY FROM TrigMultiTrkFex -------------|" );
  ATH_MSG_INFO("Run on events " << m_countTotalEvents );
  ATH_MSG_INFO("Passed events " << m_countPassedEvents);
  ATH_MSG_INFO("Passed combinations " << m_countPassedCombination);

  return HLT::OK;
}


HLT::ErrorCode TrigMultiTrkFex::hltExecute(std::vector<std::vector<HLT::TriggerElement*> >& inputTE, unsigned int output)
{
  // start monitoring
  beforeExecMonitors().ignore();

  m_mon_Errors.clear();
  m_mon_Acceptance.clear();
  m_mon_NTrk = 0;
  m_mon_highptNTrk = 0;
  m_mon_accepted_highptNTrk = 0;
  m_mon_NTrkMass.clear();
  m_mon_NTrkFitMass.clear();
  m_mon_NTrkChi2.clear();
  m_mon_NPair = 0;
  m_mon_acceptedNPair = 0;
  m_mon_pairMass.clear();


    m_mon_Acceptance.push_back( ACCEPT_hltExecute );
    ATH_MSG_DEBUG(" In TrigMultiTrk hltExecute" );

    
    
    //unsigned int nTEs = inputTE.size();

    // here we loop over tracks
    // Check if muons are required.
        
    //========  check if we have enough SA muons :  =====================
    std::vector<ElementLink<xAOD::L2StandAloneMuonContainer> > l2samuons;
    ATH_MSG_DEBUG("Checking L2SA muon cut"); 
    bool passMuon = passNObjects<xAOD::L2StandAloneMuonContainer,
      std::vector<ElementLink<xAOD::L2StandAloneMuonContainer> > > ( 
			     m_nL2SAMuon, m_ptMuonMin, inputTE, l2samuons, "", m_mindR);
    if( !passMuon ){
      if ( timerSvc() )  m_BmmHypTot->stop(); 
      ATH_MSG_DEBUG("Failed L2SA muon cut"); 
      //pass = false;
      afterExecMonitors().ignore();   
      return HLT::OK;
    }else{
     ATH_MSG_DEBUG("Passed L2SA cut"); 
    }    

    m_mon_Acceptance.push_back( ACCEPT_PassNL2SAMuons );
    //========  check if we have enough L2 Combined muons :  =====================
    std::vector<ElementLink<xAOD::L2CombinedMuonContainer> > l2combmuons;
    //  passMuon = passNObjects<std::vector<const xAOD::L2CombinedMuonContainer*>, 
    // ElementLinkVector<xAOD::L2CombinedMuonContainer> >( 
    passMuon = passNObjects<xAOD::L2CombinedMuonContainer, 
      std::vector<ElementLink<xAOD::L2CombinedMuonContainer> >  >( 
			     m_nL2CombMuon, m_ptMuonMin, inputTE, l2combmuons, "", m_mindR);
    if( !passMuon ){
      if ( timerSvc() )  m_BmmHypTot->stop();
      //pass = false;
      ATH_MSG_DEBUG("Failed L2Comb muon cut"); 
      afterExecMonitors().ignore();   
      return HLT::OK;
    }
    m_mon_Acceptance.push_back( ACCEPT_PassNL2CombMuons );

    //========  check if we have enough EF muons :  =====================
    std::vector<ElementLink<xAOD::MuonContainer> > efmuons; // just a collection of pointers, not copies
    passMuon = passNObjects<xAOD::MuonContainer, 
			    std::vector<ElementLink<xAOD::MuonContainer> > >( m_nEfMuon, m_ptMuonMin, 
									      inputTE, efmuons, "", m_mindR);
    if( !passMuon ){
      if ( timerSvc() )  m_BmmHypTot->stop();
      ATH_MSG_DEBUG("Failed EF muon cut"); 
      afterExecMonitors().ignore();   
      return HLT::OK;
    }
    m_mon_Acceptance.push_back( ACCEPT_PassNEFMuons );
    //======== now make track container : =======================
    
    
    std::vector<ElementLink<xAOD::TrackParticleContainer> > tracks;
    bool passTrack = passNTracks( m_nTrk, m_ptTrkMin, inputTE, tracks, m_trackCollectionKey , m_mindR);
    if( !passTrack || int(tracks.size()) < m_nTrk ){
      if ( timerSvc() )  m_BmmHypTot->stop();
      ATH_MSG_DEBUG("Failed nTrack cut");     //pass = false;
      afterExecMonitors().ignore();   
    return HLT::OK;
    }else{
      ATH_MSG_DEBUG("Passed nTrack cut"); 
    }


    if( (int)tracks.size() < m_nTrk ) {
      if ( timerSvc() )  m_BmmHypTot->stop();
      ATH_MSG_ERROR("You should never get to this point - check code");  
      m_mon_Errors.push_back(ERROR_AlgorithmProblem);
      afterExecMonitors().ignore();   
    return HLT::OK;
    }
    m_mon_Acceptance.push_back( ACCEPT_PassNTracks );
    m_mon_NTrk =  tracks.size() ;
  //============= limit list to Ntrack leading tracks ===========
    bool passHighPtTrack = false;
    bool passNTrkCharge = false;
    bool passNTrkVertexChi2 = false;
    bool passNTrkMass = false;
    bool passPairCharge = false;
    bool passPairMass = false;

    //std::vector<const xAOD::TrackParticle*> highptTracks; 
    std::vector<ElementLink<xAOD::TrackParticleContainer> > highptTracks; 
    highptTracks.reserve(tracks.size());
    
    // preserve all tracks with pt passing lowest requested
    float lowestPt = m_ptTrkMin.back();
    for(const auto& trk :  tracks ){
      if( (*trk)->pt() < lowestPt ) continue;      
      highptTracks.push_back( trk );
<<<<<<< HEAD
	  ATH_MSG_DEBUG("Select track: " << " pt: " <<  (*trk)->pt()<< " eta: " << (*trk)->eta()<< " phi: " << (*trk)->phi()<< " q: "   << (*trk)->charge());
=======
      ATH_MSG_DEBUG("Select track: " << " pt: " <<  (*trk)->pt()<< " eta: " << (*trk)->eta()<< " phi: " << (*trk)->phi()<< " q: "   << (*trk)->charge());
>>>>>>> be8118f8
    }

    m_mon_highptNTrk = highptTracks.size() ;
    passHighPtTrack = true;
    // now all preselection cuts passed, make output collection now

    xAOD::TrigBphysContainer * xAODTrigBphysColl = new xAOD::TrigBphysContainer;
    xAOD::TrigBphysAuxContainer xAODTrigBphysAuxColl;
    xAODTrigBphysColl->setStore(&xAODTrigBphysAuxColl);
    xAODTrigBphysColl->reserve(highptTracks.size()); // hard to give here good estimate
    std::vector<double> masses(2,m_trkMass);    
    
    // record also tracks that are used in any collection
    xAOD::TrackParticleContainer* outputTrackColl = new xAOD::TrackParticleContainer();
    xAOD::TrackParticleAuxContainer outputTrackCollAuxCont;
    outputTrackColl->setStore( &outputTrackCollAuxCont );
    outputTrackColl->reserve(highptTracks.size());

    
    //=====make all requested m_nTrk combinations =================

    std::string bitmask( m_nTrk, 1); // K leading 1's
    size_t NtracksTotal = highptTracks.size();
    bitmask.resize(NtracksTotal, 0); // N-K trailing 0's

    ATH_MSG_DEBUG(" Making combinations with "<< m_nTrk<<" tracks out of "<<NtracksTotal);

    // permute bitmask
    std::vector<ElementLink<xAOD::TrackParticleContainer> > thisIterationTracks;
    std::vector<int> thisIterationTracksIndex;
    thisIterationTracks.reserve(m_nTrk);
    thisIterationTracksIndex.reserve(m_nTrk);
    std::unordered_set<int> index_0;
    index_0.reserve(NtracksTotal);
    do {
      thisIterationTracks.clear();
      thisIterationTracksIndex.clear();
      
      for (size_t i = 0; i < NtracksTotal; ++i) // [0..N-1] integers	
	{
	  if (bitmask[i]) {
	    thisIterationTracks.push_back( highptTracks[i] );// std::cout << " " << i;
	    thisIterationTracksIndex.push_back( i );
	  }
	}
      //=== now check if combination is OK
      // OI : here we need a print out, need to figure out how to do this efficienctly
      //combinationIndex++;
      //ATH_MSG_DEBUG( " Combination "<< combinationIndex
      //               << ", Ntrk="<< thisIterationTracks.size() 
      //               << " pts=["<< hpts.str() << " ]" );
      
      
      //==== re-check pts
      bool passPts = true;
      for(size_t ipt = 0; ipt <  thisIterationTracks.size(); ++ipt )
	if( (*thisIterationTracks[ipt])->pt() < m_ptTrkMin[ipt] ){
	  passPts = false;
	  ATH_MSG_DEBUG(" fail pt cuts" );
	  break;
	}
      if( !passPts ) continue;
      
      //== first check charge
      if( m_nTrkQ >= 0 ){
	int charge = 0;
	//for(const auto& trk : thisIterationTracks)
 	for(ElementLink<xAOD::TrackParticleContainer> trk : thisIterationTracks) 
	  charge += ( (*trk)->charge() > 0 ) ? 1 : -1 ;
	if( abs(charge) != m_nTrkQ ){
	  ATH_MSG_DEBUG(" |Charge| = "<< abs(charge) << " required "<<m_nTrkQ << " thus fail" );
	  continue;
	}else{
	  ATH_MSG_DEBUG(" |Charge| = "<< abs(charge) << " required "<<m_nTrkQ << " thus pass" );
	}	
	passNTrkCharge = true;
      }
    
      // now check if muonMatch is requested, and if we have enough muons here

      //=== calculate total mass of m_nTrk objects ================
      double totalMass = 0;
      float trkMassSqr = m_trkMass*m_trkMass;
      
      if( m_nTrkMassMin.size() > 0 ){
	double px =0;
	double py =0;
	double pz =0;
	double E =0;
       for( size_t itrk0 = 0; itrk0 <thisIterationTracks.size() ; ++itrk0){
	 auto mom = (*thisIterationTracks[itrk0])->p4();

	 px += mom.Px();
	 py += mom.Py();
	 pz += mom.Pz();
	 // treat them all as muons
	 double e2 =  mom.P()*mom.P() + trkMassSqr; // 105.65^2 
	 if( e2 > 0 ) E += sqrt(e2);
       }
       double m2 = E*E - px*px - py*py -pz*pz;
       totalMass = (m2 < 0) ? 0 : sqrt(m2);
       m_mon_NTrkMass.push_back(totalMass*0.001);
       ATH_MSG_DEBUG("combination mass = "<< totalMass );
       // check mass window now
       bool foundMass = false;
       if( m_nTrkMassMin.size() == 0 ) foundMass = true;
       for(size_t im = 0; im < m_nTrkMassMin.size(); ++im)
	 if( totalMass >=m_nTrkMassMin[im] &&  totalMass <= m_nTrkMassMax[im])
	   { foundMass = true;   break; }
       if( !foundMass ){
	   ATH_MSG_DEBUG(" combination Mass Failed " );
	 continue; // loop over Ntrk combinations
       }else{
	    ATH_MSG_DEBUG(" combination Mass Accepted " );
       }
       passNTrkMass =true;
     }
      
      //== calculate mass of pairs if requested ================
       
       std::vector<double> dimasses;
       dimasses.reserve(m_nTrk*m_nTrk);
       
       int npair = 0; 
       int npairAcc = 0;

       if( m_diTrkMassMin.size() > 0 ){
	 bool foundPair = false;
	 for( int itrk0 = 0; itrk0 < m_nTrk && !foundPair; ++itrk0){
	   ElementLink<xAOD::TrackParticleContainer> trk0 = thisIterationTracks[itrk0];
	   
	   for( int itrk1 = itrk0+1; itrk1 < m_nTrk && !foundPair; ++itrk1) {
	     ElementLink<xAOD::TrackParticleContainer> trk1 = thisIterationTracks[itrk1];
	     npair++;
	     if( m_diTrkQ >= 0 ){	       
	       int charge = 0;
	       charge += ( (*trk0)->charge() > 0 ) ? 1 : -1 ;
	       charge += ( (*trk1)->charge() > 0 ) ? 1 : -1 ;
	       if( abs(charge) != m_diTrkQ ){
		 ATH_MSG_DEBUG("| Charge| = "<< abs(charge) 
						  << " required "<<m_diTrkQ << " thus fail" );
		 continue;
	       }else{
		 ATH_MSG_DEBUG(" |Charge| = "<< abs(charge) 
						  << " required "<<m_diTrkQ << " thus pass" );
	       }
	     }
	     passPairCharge = true;
	     
	     // simple mass
	     double dimass = m_bphysHelperTool->invariantMass(*trk0,*trk1,masses[0], masses[1]);
	     m_mon_pairMass.push_back(dimass);

	     ATH_MSG_DEBUG("pair pt1=" << (*trk0)->pt() << ", pt2="<< (*trk1)->pt()<<", mass = "<<  dimass );
	     // check di-mass now
	     for(size_t im = 0; im < m_diTrkMassMin.size(); ++im) 
	       if( dimass >=m_diTrkMassMin[im] &&  dimass <= m_diTrkMassMax[im])
		 { 

		   foundPair = true;
		   //index_0.push_back(thisIterationTracksIndex[itrk0]); // record index in original highpt track container
		   //index_0.push_back(thisIterationTracksIndex[itrk1]);
		   dimasses.push_back(dimass);	
		 }
	   }} // end loop over track pairs
	 
	 npairAcc += dimasses.size();

	 if( !foundPair ) {
	    ATH_MSG_DEBUG(" di-Mass Failed " );
	   continue; // 
	 }else{
	   ATH_MSG_DEBUG(" di-Mass cut succeeded " );
	 }
	 passPairMass = true;
       }


       m_mon_NPair += npair;
       m_mon_acceptedNPair += npairAcc;

       //  first add big object and then di-masses
       xAOD::TrigBphys* xaodobj = new xAOD::TrigBphys;
       xAODTrigBphysColl->push_back(xaodobj);
       xaodobj->initialise(0, 0., 0.,0., xAOD::TrigBphys::MULTIMU, totalMass,xAOD::TrigBphys::EF);
       ATH_MSG_DEBUG("Adding TrigBphys xAOD obj with mass "<< totalMass );
       
       std::vector<double> masses1(thisIterationTracks.size(), m_trkMass);
       if (m_bphysHelperTool->vertexFit(xaodobj,thisIterationTracks,masses1).isFailure()) {
	 delete xaodobj; xaodobj = nullptr;
	 ATH_MSG_DEBUG("Problems with vertex fit in TrigMultiTrkFex"  );
	 continue;
       }else{
	 // check chi2 
	 if( m_nTrkVertexChi2 >= 0 ){
	   float chi2 = xaodobj->fitchi2();
	   if( chi2 > m_nTrkVertexChi2 ){  
	     ATH_MSG_DEBUG(" nTrk Vertex chi2  "<< chi2 << " required "<<m_nTrkVertexChi2 << " thus fail" );
	     //delete created object
	     //xAODTrigBphysColl->pop_back() ;
	     //delete xaodobj; xaodobj = nullptr;
	     continue;
	   }else{
<<<<<<< HEAD
	    ATH_MSG_DEBUG(" nTrk Vertex chi2  "<< chi2 << " required "<<m_nTrkVertexChi2 << " is good" );
	     index_0.insert( index_0.end(), thisIterationTracksIndex.begin(), thisIterationTracksIndex.end()  );
=======
	     ATH_MSG_DEBUG(  " nTrk Vertex chi2  "<< chi2 << " required "<<m_nTrkVertexChi2 << " is good" );
	     index_0.insert( thisIterationTracksIndex.begin(), thisIterationTracksIndex.end()  );
>>>>>>> be8118f8
	   }
	 }else{
	     index_0.insert( thisIterationTracksIndex.begin(), thisIterationTracksIndex.end()  );    
	 }
       } // end of vertexFit.isFailure

       passNTrkVertexChi2 = true;

       m_mon_accepted_highptNTrk =  highptTracks.size() ;

       // now check if the number of output objects is too large for further processing. In principle a few candidate is already enough for further steps.
       if( m_maxNOutputObject> 0 && ((int)xAODTrigBphysColl->size() > m_maxNOutputObject ||  (int)index_0.size() > m_maxNOutputObject*m_nTrk) ){
	 if(msgLvl() <= MSG::INFO) msg() << MSG::INFO << " found "<<  xAODTrigBphysColl->size()
					 << " suitable objects and "<< index_0.size()<< " tracks, enough for acceptance, stopping" <<endmsg;
	 break;
       }
       

    } while (std::prev_permutation(bitmask.begin(), bitmask.end()));
  //------------- end of combination loop

    if(  passHighPtTrack )   m_mon_Acceptance.push_back( ACCEPT_HighPtTrack );
    if(  passNTrkCharge  )   m_mon_Acceptance.push_back( ACCEPT_NTrkCharge  );
    if(  passNTrkVertexChi2)   m_mon_Acceptance.push_back( ACCEPT_NTrkVertexChi2  );
    if(  passNTrkMass    )   m_mon_Acceptance.push_back( ACCEPT_NTrkMass    );
    if(  passPairCharge  )   m_mon_Acceptance.push_back( ACCEPT_PairCharge  );
    if(  passPairMass    )   m_mon_Acceptance.push_back( ACCEPT_PairMass    );

    // record collection now
    if ( timerSvc() )  m_BmmHypTot->stop();

      
    

    
    HLT::TriggerElement* outputTE = addRoI(output);  

    if (xAODTrigBphysColl && xAODTrigBphysColl->size()) {
        ATH_MSG_DEBUG("REGTEST: Store Bphys Collection size: " << xAODTrigBphysColl->size() );
        
	// OI do we always need to create outputTE? or only when there is something to write ?
	outputTE->setActiveState(true);

        HLT::ErrorCode sc = attachFeature(outputTE, xAODTrigBphysColl, m_bphysCollectionKey );
        if(sc != HLT::OK) {
            ATH_MSG_WARNING("Failed to store trigBphys Collection" );
            m_mon_Errors.push_back( ERROR_BphysColl_Fails );
            delete xAODTrigBphysColl; xAODTrigBphysColl = nullptr; // assume deletion responsibility
	    afterExecMonitors().ignore();   
            return HLT::ERROR;
        }
	m_mon_Acceptance.push_back( ACCEPT_RecordedCollection );
	m_countPassedCombination += xAODTrigBphysColl->size();
    } else {
        ATH_MSG_DEBUG("REGTEST: no bphys collection to store "  );
        delete xAODTrigBphysColl; xAODTrigBphysColl = nullptr;
    }

    //OI if we did not reach this point, then we do not have a good combination at all, nothing to save
<<<<<<< HEAD
    ATH_MSG_DEBUG(" OI got # of indexes " << index_0.size() );
    sort( index_0.begin(), index_0.end() );
    index_0.erase( unique( index_0.begin(), index_0.end() ), index_0.end() );
    ATH_MSG_DEBUG(" OI got unique # of indexes " << index_0.size() );
=======
    ATH_MSG_DEBUG(  " got # of indexes " << index_0.size() );
    //sort( index_0.begin(), index_0.end() );
    //index_0.erase( unique( index_0.begin(), index_0.end() ), index_0.end() );
    //ATH_MSG_DEBUG(  " got unique # of indexes " << index_0.size() );
    outputTrackColl->reserve(index_0.size());
>>>>>>> be8118f8
    for( auto ind : index_0 ){
      xAOD::TrackParticle *trk1 = new xAOD::TrackParticle();
      trk1->makePrivateStore(*highptTracks[ind]);
      outputTrackColl->push_back(trk1);
    }
   
    ATH_MSG_DEBUG(" OI size of output Track collection " << outputTrackColl->size() );
<<<<<<< HEAD
 

=======
>>>>>>> be8118f8

    // add also containter with tracks for seeded EF Muon
    if (m_outputTrackCollectionKey!= "" && outputTrackColl && outputTrackColl->size()) {
     ATH_MSG_DEBUG("REGTEST: Store Bphys track Collection size: " << outputTrackColl->size() );
      outputTE->setActiveState(true);

      HLT::ErrorCode sc = attachFeature(outputTE, outputTrackColl, m_outputTrackCollectionKey );
      if(sc != HLT::OK) {
	ATH_MSG_WARNING("Failed to store bphys track  Collection" );
	m_mon_Errors.push_back(  ERROR_BphysTrackColl_Fails );
	delete outputTrackColl; outputTrackColl = nullptr; // assume deletion responsibility
	afterExecMonitors().ignore();   
	return HLT::ERROR;
      }
    } else {
      ATH_MSG_DEBUG("REGTEST: no bphys track collection to store "  );
      delete outputTrackColl; outputTrackColl = nullptr;
    }
    m_countPassedEvents++;
 // stop monitoring
    afterExecMonitors().ignore();   
    return HLT::OK;
}<|MERGE_RESOLUTION|>--- conflicted
+++ resolved
@@ -133,15 +133,6 @@
 
   unsigned int nTEs = inputTE.size();
   for ( unsigned int i=0; i < nTEs; ++i) {
-<<<<<<< HEAD
-    ATH_MSG_DEBUG(" TE input array " << i );
-    unsigned int mTEs = inputTE[i].size();
-   for ( unsigned int j=0; j < mTEs; ++j) {
-     ATH_MSG_DEBUG(" TE input  " << j );
-    if(getFeaturesLinks<xAOD::TrackParticleContainer,xAOD::TrackParticleContainer>(inputTE[i][j], inVecColl, collectionKey)==HLT::OK ) {
-      ATH_MSG_DEBUG("got track container  " << inVecColl.size() );
-      for( const auto & efmu : inVecColl){	//auto const & inVec: inVecColl ) 
-=======
     ATH_MSG_DEBUG(  " TE input array " << i );
     unsigned int mTEs = inputTE[i].size();
     for ( unsigned int j=0; j < mTEs; ++j) {
@@ -149,7 +140,6 @@
       if(getFeaturesLinks<xAOD::TrackParticleContainer,xAOD::TrackParticleContainer>(inputTE[i][j], inVecColl, collectionKey)==HLT::OK ) {
 	ATH_MSG_DEBUG(  "got track container  " << inVecColl.size() );
 	for( const auto & efmu : inVecColl){	//auto const & inVec: inVecColl ) 
->>>>>>> be8118f8
 	  // check for overlap
 	  bool found = false;
 	  for(const auto& part : outVec ){
@@ -159,28 +149,16 @@
 	    double deltaR2 = deta*deta +dphi*dphi;
 	    if( deltaR2 <= mindR2){
 	      found = true;
-<<<<<<< HEAD
- 	      ATH_MSG_DEBUG("Duplicated track pt/eta/phi/q "
-						   << (*efmu)->pt()<< " /  "
-						   << (*efmu)->eta()<< " /  "
-						   << (*efmu)->phi()<< " /  "
-						   << (*efmu)->charge()<< " skip " <<deltaR2 );
-=======
  	      ATH_MSG_DEBUG(  "Duplicated track pt/eta/phi/q "
 						   << (*efmu)->pt()<< " /  "
 						   << (*efmu)->eta()<< " /  "
 						   << (*efmu)->phi()<< " /  "
 			      << (*efmu)->charge()<< " skip " <<deltaR2 );
->>>>>>> be8118f8
 	    }
 	  }
 	  if( !found ) {
 	    outVec.push_back(efmu);	    	
-<<<<<<< HEAD
-	    ATH_MSG_DEBUG("Found track pt/eta/phi/q "
-=======
 	    ATH_MSG_DEBUG(  "Found track pt/eta/phi/q "
->>>>>>> be8118f8
 						 << (*efmu)->pt()<< " /  "  
 						 << (*efmu)->eta()<< " /  "
 						 << (*efmu)->phi()<< " /  "
@@ -208,11 +186,7 @@
     if(  pt < ptObjMin[ipt] ) failMuonPt = true;	  
   }
   if( failMuonPt ){
-<<<<<<< HEAD
-    ATH_MSG_DEBUG("Fail track pt cut" );
-=======
     ATH_MSG_DEBUG(  "Fail track pt cut" );
->>>>>>> be8118f8
     return false;
   }
   // here would be good to limit number of objects to the minimum
@@ -281,20 +255,6 @@
 	        return HLT::BAD_JOB_SETUP;
         }
       }  
-<<<<<<< HEAD
-  }
-  if (msgLvl() <= MSG::INFO) {
-    if( m_nEfMuon ) msg() << MSG::INFO << "require at least "<< m_nEfMuon <<" EF Muons" << endmsg;
-    if( m_nL2CombMuon ) msg() << MSG::INFO << "require at least "<< m_nL2CombMuon <<" EF Muons" << endmsg;
-    if( m_nL2SAMuon ) msg() << MSG::INFO << "require at least "<< m_nL2SAMuon <<" EF Muons" << endmsg;
-    if(  m_nEfMuon ||m_nL2CombMuon ||   m_nL2SAMuon ){
-      msg() << MSG::INFO << " Muons should have  pts ";	
-      for(float pt :  m_ptMuonMin)  msg() << MSG::INFO << pt <<", ";
-      msg() << MSG::INFO << endmsg;
-    }  
-    msg() << MSG::INFO << " Overlap removal dR<"<<m_mindR << endmsg;
-  }
-=======
   }
   if (msgLvl() <= MSG::INFO) {
     if( m_nEfMuon ) msg() << MSG::INFO << "require at least "<< m_nEfMuon <<" EF Muons" << endmsg;
@@ -310,7 +270,6 @@
        msg() << MSG::INFO << " Will consider only first " <<  m_maxNOutputObject << " good combinations " << endmsg;
     }
   }
->>>>>>> be8118f8
 
   
   if ( timerSvc() ) {
@@ -457,11 +416,7 @@
     for(const auto& trk :  tracks ){
       if( (*trk)->pt() < lowestPt ) continue;      
       highptTracks.push_back( trk );
-<<<<<<< HEAD
-	  ATH_MSG_DEBUG("Select track: " << " pt: " <<  (*trk)->pt()<< " eta: " << (*trk)->eta()<< " phi: " << (*trk)->phi()<< " q: "   << (*trk)->charge());
-=======
       ATH_MSG_DEBUG("Select track: " << " pt: " <<  (*trk)->pt()<< " eta: " << (*trk)->eta()<< " phi: " << (*trk)->phi()<< " q: "   << (*trk)->charge());
->>>>>>> be8118f8
     }
 
     m_mon_highptNTrk = highptTracks.size() ;
@@ -665,13 +620,8 @@
 	     //delete xaodobj; xaodobj = nullptr;
 	     continue;
 	   }else{
-<<<<<<< HEAD
-	    ATH_MSG_DEBUG(" nTrk Vertex chi2  "<< chi2 << " required "<<m_nTrkVertexChi2 << " is good" );
-	     index_0.insert( index_0.end(), thisIterationTracksIndex.begin(), thisIterationTracksIndex.end()  );
-=======
 	     ATH_MSG_DEBUG(  " nTrk Vertex chi2  "<< chi2 << " required "<<m_nTrkVertexChi2 << " is good" );
 	     index_0.insert( thisIterationTracksIndex.begin(), thisIterationTracksIndex.end()  );
->>>>>>> be8118f8
 	   }
 	 }else{
 	     index_0.insert( thisIterationTracksIndex.begin(), thisIterationTracksIndex.end()  );    
@@ -731,18 +681,11 @@
     }
 
     //OI if we did not reach this point, then we do not have a good combination at all, nothing to save
-<<<<<<< HEAD
-    ATH_MSG_DEBUG(" OI got # of indexes " << index_0.size() );
-    sort( index_0.begin(), index_0.end() );
-    index_0.erase( unique( index_0.begin(), index_0.end() ), index_0.end() );
-    ATH_MSG_DEBUG(" OI got unique # of indexes " << index_0.size() );
-=======
     ATH_MSG_DEBUG(  " got # of indexes " << index_0.size() );
     //sort( index_0.begin(), index_0.end() );
     //index_0.erase( unique( index_0.begin(), index_0.end() ), index_0.end() );
     //ATH_MSG_DEBUG(  " got unique # of indexes " << index_0.size() );
     outputTrackColl->reserve(index_0.size());
->>>>>>> be8118f8
     for( auto ind : index_0 ){
       xAOD::TrackParticle *trk1 = new xAOD::TrackParticle();
       trk1->makePrivateStore(*highptTracks[ind]);
@@ -750,11 +693,6 @@
     }
    
     ATH_MSG_DEBUG(" OI size of output Track collection " << outputTrackColl->size() );
-<<<<<<< HEAD
- 
-
-=======
->>>>>>> be8118f8
 
     // add also containter with tracks for seeded EF Muon
     if (m_outputTrackCollectionKey!= "" && outputTrackColl && outputTrackColl->size()) {
