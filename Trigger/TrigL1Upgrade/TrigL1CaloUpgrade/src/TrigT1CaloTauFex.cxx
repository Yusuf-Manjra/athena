/*
  Copyright (C) 2002-2017 CERN for the benefit of the ATLAS collaboration
*/


/** 
 * NAME : 	TrigT1CaloTauFex.cxx
 * PACKAGE : 	Trigger/L1CaloUpgrade/TrigT1CaloEFex
 *
 * AUTHOR : 	Denis Oliveira Damazio
 *
 *
 * **/

#include "TrigT1CaloBaseFex.h"
#include "TrigT1CaloTauFex.h"
#include "CaloEvent/CaloCellContainer.h"
#include <math.h>
#include <numeric>
#include <string>
#include "TFile.h"
#include "TH1F.h"
#include "TH2F.h"

/* +++++++++++++++++++++++++++ */
// sorting utils

template <typename T, typename Compare>
std::vector<std::size_t> TrigT1CaloTauFex::sort_permutation(
    const std::vector<T>& vec,
    Compare compare)
{
    std::vector<std::size_t> p(vec.size());
    std::iota(p.begin(), p.end(), 0);
    std::sort(p.begin(), p.end(),
        [&](std::size_t i, std::size_t j){ return compare(vec[i], vec[j]); });
    return p;
}

template <typename T>
std::vector<T> TrigT1CaloTauFex::apply_permutation(
    const std::vector<T>& vec,
    const std::vector<std::size_t>& p)
{
    std::vector<T> sorted_vec(p.size());
    std::transform(p.begin(), p.end(), sorted_vec.begin(),
        [&](std::size_t i){ return vec[i]; });
    return sorted_vec;
}

/* ++++++++++++++++++++++++++ */

TrigT1CaloTauFex::TrigT1CaloTauFex( const std::string& name, ISvcLocator* pSvcLocator ) : TrigT1CaloBaseFex (name, pSvcLocator) {
	declareProperty("EnableMonitoring", 		m_enableMon=false);
	declareProperty("DoTruth", 			m_doTruth=false);
	declareProperty("TruthMaxEta",                  m_truth_maxEta_thr=2.5);
	declareProperty("TruthMinPtGeV",                m_truth_minPt_thr=20.);
        declareProperty("CellsEtThreholdGeV",           m_cellsEtThrehold=3.);
	declareProperty("NoiseSignificanceCore", 	m_NoiseSignificanceCore=3);
	declareProperty("NoiseSignificanceIso",         m_NoiseSignificanceIso=0);
	declareProperty("OutputClusterName", 		m_outputClusterName  = "SClusterTau" );
}

TrigT1CaloTauFex::~TrigT1CaloTauFex(){
	// finish base class
}

StatusCode TrigT1CaloTauFex::initialize(){
	
        MsgStream msg(msgSvc(), name());
	msg << MSG::INFO << "initialing TrigT1CaloTauFex" << endmsg;
	if ( TrigT1CaloBaseFex::initialize().isFailure() ) return StatusCode::FAILURE;
	if ( m_enableMon ){
		std::string histoName(name());
		histoName+="Algo.root";
		m_histFile = new TFile(histoName.c_str(),"RECREATE");
		m_EtSTau = new TH1F("EtSTau","Et of Super Cell based Taus",100,0,100);
		// TODO: add here initialisation of other histos ...
	}

	msg << MSG::INFO << " REGTEST: TrigT1CaloTauFex configurations: " <<endmsg;
	msg << MSG::INFO << " REGTEST: EnableMonitoring			" << m_enableMon  <<endmsg;
        msg << MSG::INFO << " REGTEST: CellsEtThreholdGeV        	" << m_cellsEtThrehold  << " GeV" << endmsg;
	msg << MSG::INFO << " REGTEST: DoTruth	        		" << m_doTruth  <<endmsg;
	msg << MSG::INFO << " REGTEST: TruthMaxEta          		" << m_truth_maxEta_thr  <<endmsg;
        msg << MSG::INFO << " REGTEST: TruthMinPtGeV                    " << m_truth_minPt_thr << " GeV"  <<endmsg;
	msg << MSG::INFO << " REGTEST: NoiseSignificanceCore  " << m_NoiseSignificanceCore <<endmsg;
	msg << MSG::INFO << " REGTEST: NoiseSignificanceIso   " << m_NoiseSignificanceIso <<endmsg;
	msg << MSG::INFO << " REGTEST: OutputClusterName      " << m_outputClusterName <<endmsg;

	if(m_doTruth){
	        m_true_nprong.reserve(200);
        	m_true_pt.reserve(200);
        	m_true_neutrals.reserve(200);
        	m_true_vistau.reserve(200);
	}

	return StatusCode::SUCCESS;
}

StatusCode TrigT1CaloTauFex::finalize(){
        MsgStream msg(msgSvc(), name());
	msg << MSG::DEBUG << "finalizing TrigT1CaloTauFex" << endmsg;
	if ( TrigT1CaloBaseFex::finalize().isFailure() ) return StatusCode::FAILURE;
	if ( m_enableMon ) {
		m_histFile->Write();
		m_histFile->Close();
	}

	if(m_doTruth){
	        m_true_nprong.clear();
        	m_true_pt.clear();
        	m_true_neutrals.clear();
        	m_true_vistau.clear();
	}

	return StatusCode::SUCCESS;
}

StatusCode TrigT1CaloTauFex::execute(){
	
        MsgStream msg(msgSvc(), name());
	msg << MSG::DEBUG << "execute TrigT1CaloTauFex" << endmsg;

        std::vector<const CaloCell*> scells;
	const xAOD::TriggerTowerContainer* TTs(0);
	const xAOD::TruthParticleContainer *truthContainer(0);

	if ( getContainers(scells, TTs, m_cellsEtThrehold).isFailure() || (TTs==0) ) {
		msg << MSG::WARNING << " Could not get scell or TT containers" << endmsg;
		return StatusCode::SUCCESS;
	}

	if(m_doTruth){ 
		if ( getContainers(truthContainer).isFailure() || (truthContainer==0) ) {
                	msg << MSG::WARNING << " Could not get truth containers" << endmsg;
                	return StatusCode::SUCCESS;
		}	
        	Truth(truthContainer);
  		if(m_true_vistau.size()!=2){
        		msg << MSG::WARNING << "Found " << m_true_vistau.size() << " instead of 2, skipping event" << endmsg;
        		return StatusCode::SUCCESS;
  		}
        }

	// TODO: debugged up to here

	// Simply check cells which are above a given threshold (3GeV)
	///findCellsAbove(scells,3e3,m_cellsAboveThr);
	
	// TODO: scells is the container of scells above CellsEtThreholdGeV and passing m_provenance quality selection. Other quality cuts to be applied?
	// TODO: use m_NoiseSignificanceCore and m_NoiseSignificanceIso to make this selection configurable  
	// TODO: add here and also in the folloing histograms of the #scell multiplicities for monitoring/debugging
	NoiseThreshold(scells,2,m_cellsAboveThr); // loop E/sigm>2

	// Loop over seed cells, this should give us
	for( auto cellAbove : m_cellsAboveThr ) {
		// builds a vector with all the cells around the seed cell
		// with the size (deta,dphi)=(0.08,0.21)
		///findCellsAround(scells, cellAbove, m_cellsAround,0.08,0.21); // large window
		///float etaCluster, phiCluster; // Cluster baricenter
		// Find cluster center (eta/phiCluster) based on the
		// energy weighted scell position
		///findCluster(m_cellsAround, etaCluster, phiCluster);
		// if find the cluster position fails, etaCluster=999.0
		///if ( etaCluster > 998.0 ) continue;
		// include TT (for Tile region only)
		///findTTsAround(TTs, etaCluster, phiCluster, m_TTsAround);
	        IsolationCore(scells, cellAbove, m_CoreCells,m_IsoCells,m_RoI);
		sumEMIsoCells(m_IsoCells, m_IsoEnergy);
		sumEMCoreCells(m_CoreCells, m_RoICells, m_CoreEnergy);
		// check if seed cell is a local maximum (maybe could
		// do this check before)
		///if ( ! isCellEmMaximum ( m_cellsAround, cellAbove ) ) continue;
		///float et = sumEmCells( m_cellsAround )/TMath::CosH(cellAbove->eta());
		///msg << MSG::INFO << "Tau found at (eta,phi)=(" << etaCluster << "," << phiCluster << ") with ET of : " << et << endmsg;
	}
	for (unsigned int i=0; i<m_RoI.size(); i++) {
	//for( auto RoI : m_RoI ) {
	  msg << MSG::INFO << "RoI in the loop=" << m_RoI.at(0).at(0) << endmsg;
	}
	return StatusCode::SUCCESS;
}

void TrigT1CaloTauFex::ExamineTruthTau(const xAOD::TruthParticle& xTruthParticle) const {

    xTruthParticle.auxdecor<double>("pt_vis") = 0;
    xTruthParticle.auxdecor<bool>("IsLeptonicTau") = false;

    TLorentzVector VisSumTLV;
    xTruthParticle.auxdecor<double>("pt_vis") = 0;
    xTruthParticle.auxdecor<double>("eta_vis") = 0;
    xTruthParticle.auxdecor<double>("phi_vis") = 0;
    xTruthParticle.auxdecor<double>("m_vis") = 0;
    xTruthParticle.auxdecor<int>("childChargeSum") = 0;
    xTruthParticle.auxdecor<int>("nTracks") = 0;
    xTruthParticle.auxdecor<bool>("neutrals") = false;

    if(!xTruthParticle.hasDecayVtx()) return;

    const xAOD::TruthVertex* decayvtx = xTruthParticle.decayVtx();
    if(decayvtx)
    {
      const std::size_t nChildren = decayvtx->nOutgoingParticles();
      for ( std::size_t iChild = 0; iChild != nChildren; ++iChild )
        {
          const xAOD::TruthParticle * child = decayvtx->outgoingParticle(iChild);
          if((abs(child->pdgId()) == 12 || abs(child->pdgId()) == 14 || abs(child->pdgId()) == 16)) continue;
          if(child->status()==3) continue;
            
            if ((abs(child->pdgId()) == 11 || abs(child->pdgId()) == 13 || abs(child->pdgId()) == 15)) xTruthParticle.auxdecor<bool>("IsLeptonicTau") = true;
            VisSumTLV += child->p4();
            xTruthParticle.auxdecor<int>("childChargeSum") += child->charge();
            xTruthParticle.auxdecor<int>("nTracks") += abs(child->charge());
            if(child->charge()==0) xTruthParticle.auxdecor<bool>("neutrals") = true;
        }
    }

    xTruthParticle.auxdecor<double>("pt_vis")  = VisSumTLV.Pt();
    xTruthParticle.auxdecor<double>("eta_vis") = VisSumTLV.Eta();
    xTruthParticle.auxdecor<double>("phi_vis") = VisSumTLV.Phi();
    xTruthParticle.auxdecor<double>("m_vis")   = VisSumTLV.M();
    if(xTruthParticle.auxdecor<int>("childChargeSum")!=xTruthParticle.charge() || xTruthParticle.auxdecor<int>("nTracks")%2==0)
      {
        Info("event loop", "strange tau: charge %i  and %i tracks",xTruthParticle.auxdecor<int>("childChargeSum"),xTruthParticle.auxdecor<int>("nTracks") );
        const std::size_t nChildren = decayvtx->nOutgoingParticles();
        for ( std::size_t iChild = 0; iChild != nChildren; ++iChild )
          {
            const xAOD::TruthParticle * child = decayvtx->outgoingParticle(iChild);
            Info("event loop", "  child pdgId %i, status %i, charge %f",child->pdgId(),child->status(),child->charge());
          }
      }
}

void TrigT1CaloTauFex::Truth(const xAOD::TruthParticleContainer *truthContainer) {

  MsgStream msg(msgSvc(), name());
 
  m_true_vistau.clear();
  m_true_nprong.clear();
  m_true_pt.clear();
  m_true_neutrals.clear();
 
  xAOD::TruthParticleContainer::const_iterator tru_itr2 = truthContainer->begin();
  xAOD::TruthParticleContainer::const_iterator tru_end2 = truthContainer->end();
  for( ; tru_itr2 != tru_end2; ++tru_itr2 ) {
    if(abs((*tru_itr2)->pdgId()) == 15  && (*tru_itr2)->status() == 2){
 
      ExamineTruthTau(**tru_itr2);     
      double pt  = (*tru_itr2)->auxdata<double>("pt_vis");
      double eta = (*tru_itr2)->auxdata<double>("eta_vis");
      double phi = (*tru_itr2)->auxdata<double>("phi_vis");
      double m   = (*tru_itr2)->auxdata<double>("m_vis");
      bool lep = (*tru_itr2)->auxdata<bool>("IsLeptonicTau");
      int ntracks = (*tru_itr2)->auxdata<int>("nTracks");
      bool neutral = (*tru_itr2)->auxdata<bool>("neutrals");
     
      if(pt < m_truth_minPt_thr*1e3 || lep || fabs(eta) > m_truth_maxEta_thr ) continue;
                                
      TLorentzVector TruthTauTLV;
      TruthTauTLV.SetPtEtaPhiM(pt,eta,phi,m);
      m_true_vistau.push_back(TruthTauTLV);
      m_true_nprong.push_back(ntracks);
      m_true_pt.push_back(TruthTauTLV.Pt());
      m_true_neutrals.push_back(neutral);
    }
  }

  //sort(m_true_pt.begin(),m_true_pt.end()); reverse(m_true_pt.begin(),m_true_pt.end());
    
  // TODO: test pt sorting 
  //for (auto a : m_true_vistau) std::cout << a.Pt() << " "; std::cout << '\n';
  //for (auto a : m_true_nprong) std::cout << a << " "; std::cout << '\n';
  //for (auto a : m_true_pt) std::cout << a << " "; std::cout << '\n';
  //for (auto a : m_true_neutrals) std::cout << a << " "; std::cout << '\n';

  auto p = sort_permutation(m_true_pt,
    [](float const& a, float const& b){ return b < a; });
  m_true_vistau		= apply_permutation(m_true_vistau, p);
  m_true_nprong 	= apply_permutation(m_true_nprong, p);
  m_true_pt 		= apply_permutation(m_true_pt, p);
  m_true_neutrals 	= apply_permutation(m_true_neutrals, p);
        
  //for (auto a : m_true_vistau) std::cout << a.Pt() << " "; std::cout << '\n';
  //for (auto a : m_true_nprong) std::cout << a << " "; std::cout << '\n';
  //for (auto a : m_true_pt) std::cout << a << " "; std::cout << '\n';
  //for (auto a : m_true_neutrals) std::cout << a << " "; std::cout << '\n';

  return;
}


void TrigT1CaloTauFex::IsolationCorett(const std::vector<const CaloCell*>& scells,
                                       const CaloCell* cell,
                                       std::vector<const CaloCell*>& out1,
                                       std::vector<const CaloCell*>& out2) {
        out1.clear();
        out2.clear();
        if ( !cell ) return;
        float etacell = cell->eta();
        float phicell = cell->phi();
        bool maps = false;
        bool pres = true;
        // use maps (only barrel)
        if (maps) {
          int nPhiBin(64), nEtaBin(54);
          std::vector<int> map;
          for(int i=0;i<(nEtaBin*nPhiBin);i++) map.push_back(-1);
          float phiBin_size(2.*TMath::Pi()/nPhiBin), etaBin_size(0.1);
          etacell +=2.5;
          phicell +=TMath::Pi();
          int eta_bin = (int) (etacell/etaBin_size);
          int phi_bin = (int) (phicell/phiBin_size);
          if(eta_bin*nPhiBin+phi_bin>(nEtaBin*nPhiBin)) {std::cout << "bin outside map!! "<< eta_bin << "," << phi_bin<<std::endl;return;}
          if(map.at(eta_bin*nPhiBin+phi_bin)==-1) {map.at(eta_bin*nPhiBin+phi_bin) = 2;}
          else return;
        }
        // use coordinates of pre-sampler
        if (pres) {
          if (cell->caloDDE()->getSampling()!=1 && cell->caloDDE()->getSampling()!=5) return; // assuming endcap geometry like barrel
        }
        float deltaetaOuter1 = 0.05;
        float deltaetaOuter2 = 0.15;
        float deltaphiOuter = 0.15;
        float deltaetaInner = 0.05;
        float deltaphiInner = 0.05;
        for(auto scell : scells) {
                if ( std::abs( scell->eta() - etacell) > deltaetaOuter2 ) continue;
<<<<<<< HEAD
                if (scell->caloDDE()->getSampling()!=1 && scell->caloDDE()->getSampling()!=5 && cell->caloDDE()->getSampling()!=4 && cell->caloDDE()->getSampling()!=8) deltaetaOuter1 = 1.0; // tighter isolation in 1 grad  and 2 grad layers
=======
                if (scell->caloDDE()->getSampling()!=1 && scell->caloDDE()->getSampling()!=5 && cell->caloDDE()->getSampling()!=4 && cell->caloDDE()->getSampling()!=8) deltaetaOuter1 = 1.0; // tighter isolation in 1 deg  and 2 deg layers
>>>>>>> 99ff961e
                float dphi = std::abs( scell->phi() - phicell);
                dphi = std::abs( M_PI - dphi );
                dphi = std::abs( M_PI - dphi );
                if ( std::abs( dphi ) > deltaphiOuter ) continue;
                if ( std::abs( scell->eta() - etacell) < deltaetaInner && std::abs( dphi ) < deltaphiInner ) out1.push_back(scell); // core
                else if ( std::abs( scell->eta() - etacell) > deltaetaOuter1 ) out2.push_back(scell); // isolation
                else if ( scell->caloDDE()->getSampling()!=2 && scell->caloDDE()->getSampling()!=3 && cell->caloDDE()->getSampling()!=6 && cell->caloDDE()->getSampling()!=7 && std::abs( scell->eta() - etacell) < deltaetaInner && std::abs( dphi ) > deltaphiInner  ) out2.push_back(scell); // isolation
        }
        return;
}


void TrigT1CaloTauFex::IsolationCore(const std::vector<const CaloCell*>& scells,
                                     const CaloCell* cell,
                                     std::vector<const CaloCell*>& out1,
                                     std::vector<const CaloCell*>& out2,
                                     std::vector<std::vector<float>>& out) {
        out1.clear();
        out2.clear();
        out.clear();
        if ( !cell ) return;
        float etacell = cell->eta();
        float phicell = cell->phi();
        float totalEMCoreSum = 0.0;
        float totalEMIsoSum = 0.0;
        if (cell->caloDDE()->getSampling()!=3 && cell->caloDDE()->getSampling()!=7) return; // take the second layer (most energetic)
        float deltaetaOuter1 = 0.085;
        float deltaetaOuter2 = 0.13;
        float deltaphiOuter = 0.15;
        float deltaetaInner = 0.03;
        float deltaphiInner = 0.05;
        float AvEta = 0;
        float AvPhi = 0;
        std::vector<float> RoIVar;
        for(auto scell : scells) {
          float eta = scell->eta();
          float phi = scell->phi();
          if ( std::abs( scell->eta() - etacell) > deltaetaOuter2 ) continue;
          if (scell->caloDDE()->getSampling()!=1 && scell->caloDDE()->getSampling()!=5 && cell->caloDDE()->getSampling()!=4 && cell->caloDDE()->getSampling()!=8) deltaetaInner = 0.5; // looser isolation in layers 0 and 3
          float dphi = std::abs( scell->phi() - phicell);
          dphi = std::abs( M_PI - dphi );
          dphi = std::abs( M_PI - dphi );
          if ( std::abs( dphi ) > deltaphiOuter ) continue;
          if ( std::abs( scell->eta() - etacell) < deltaetaInner && std::abs( dphi ) < deltaphiInner ) {out1.push_back(scell); totalEMCoreSum += scell->energy(); AvEta += eta*(scell->energy()); AvPhi += phi*(scell->energy());} // core
          else if ( std::abs( scell->eta() - etacell) > deltaetaOuter1 ) {out2.push_back(scell); totalEMIsoSum += scell->energy();} // isolation
          else if ( scell->caloDDE()->getSampling()!=2 && scell->caloDDE()->getSampling()!=3 && cell->caloDDE()->getSampling()!=6 && cell->caloDDE()->getSampling()!=7 && std::abs( scell->eta() - etacell) < deltaetaInner && std::abs( dphi ) > deltaphiInner  ) {out2.push_back(scell); totalEMIsoSum = scell->energy();} // isolation
        }
        AvEta = AvEta/totalEMCoreSum;
        AvPhi = AvPhi/totalEMCoreSum;
        if (totalEMCoreSum > 10) {
          RoIVar.push_back(AvEta);
          RoIVar.push_back(AvPhi);
          RoIVar.push_back(totalEMCoreSum);
          out.push_back(RoIVar);
        }
        return;
}


void TrigT1CaloTauFex::sumEMCoreCells(const std::vector<const CaloCell*>& scells, std::vector<const CaloCell*>& out1, std::vector<float>& out2) {
  out1.clear();
  out2.clear();
  float totalEMCoreSum = 0.0;
  for(auto scell : scells) {totalEMCoreSum+= scell->energy(); if (scell->caloDDE()->getSampling()!=2 && scell->caloDDE()->getSampling()!=3 && scell->caloDDE()->getSampling()!=6 && scell->caloDDE()->getSampling()!=7 && scell->caloDDE()->getSampling()!=4 && scell->caloDDE()->getSampling()!=8) out1.push_back(scell);}
      out2.push_back(totalEMCoreSum);
      return;
}

void TrigT1CaloTauFex::sumEMIsoCells(const std::vector<const CaloCell*>& scells, std::vector<float>& out) {
  out.clear();
  float totalEMIsoSum = 0.0;
  for(auto scell : scells) totalEMIsoSum+= scell->energy();
  out.push_back(totalEMIsoSum);
  return;
}<|MERGE_RESOLUTION|>--- conflicted
+++ resolved
@@ -326,11 +326,7 @@
         float deltaphiInner = 0.05;
         for(auto scell : scells) {
                 if ( std::abs( scell->eta() - etacell) > deltaetaOuter2 ) continue;
-<<<<<<< HEAD
-                if (scell->caloDDE()->getSampling()!=1 && scell->caloDDE()->getSampling()!=5 && cell->caloDDE()->getSampling()!=4 && cell->caloDDE()->getSampling()!=8) deltaetaOuter1 = 1.0; // tighter isolation in 1 grad  and 2 grad layers
-=======
                 if (scell->caloDDE()->getSampling()!=1 && scell->caloDDE()->getSampling()!=5 && cell->caloDDE()->getSampling()!=4 && cell->caloDDE()->getSampling()!=8) deltaetaOuter1 = 1.0; // tighter isolation in 1 deg  and 2 deg layers
->>>>>>> 99ff961e
                 float dphi = std::abs( scell->phi() - phicell);
                 dphi = std::abs( M_PI - dphi );
                 dphi = std::abs( M_PI - dphi );
