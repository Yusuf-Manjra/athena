--- conflicted
+++ resolved
@@ -58,20 +58,12 @@
                    PRIVATE_INCLUDE_DIRS ${CLHEP_INCLUDE_DIRS} ${HEPMC_INCLUDE_DIRS} ${EIGEN_INCLUDE_DIRS}
                    PRIVATE_DEFINITIONS ${CLHEP_DEFINITIONS}
                    LINK_LIBRARIES ${ROOT_LIBRARIES} AthenaBaseComps xAODTracking GaudiKernel InDetPrepRawData InDetRIO_OnTrack TrkTrack FTK_DataProviderInterfaces TrigFTK_RawData StoreGateLib SGtests
-<<<<<<< HEAD
-                   PRIVATE_LINK_LIBRARIES ${CLHEP_LIBRARIES} ${HEPMC_LIBRARIES} ${EIGEN_LIBRARIES} AtlasDetDescr GeoPrimitives IRegionSelector RoiDescriptor EventInfo GeneratorObjects InDetIdentifier SCT_ReadoutGeometry PixelReadoutGeometry InDetRecToolInterfaces TrkEventPrimitives TrkParameters TrkRIO_OnTrack TrkTrackSummary TrkTruthData TrkFitterInterfaces TrkFitterUtils TrkToolInterfaces )
-=======
-                   PRIVATE_LINK_LIBRARIES ${CLHEP_LIBRARIES} ${HEPMC_LIBRARIES} ${EIGEN_LIBRARIES} AtlasDetDescr GeoPrimitives IRegionSelector RoiDescriptor EventInfo GeneratorObjects InDetIdentifier InDetReadoutGeometry InDetRecToolInterfaces TrkEventPrimitives TrkParameters TrkRIO_OnTrack TrkTrackSummary TrkTruthData TrkFitterInterfaces TrkVertexFitterInterfaces  TrkFitterUtils TrkToolInterfaces )
->>>>>>> 10a62022
+                   PRIVATE_LINK_LIBRARIES ${CLHEP_LIBRARIES} ${HEPMC_LIBRARIES} ${EIGEN_LIBRARIES} AtlasDetDescr GeoPrimitives IRegionSelector RoiDescriptor EventInfo GeneratorObjects InDetIdentifier SCT_ReadoutGeometry PixelReadoutGeometry InDetRecToolInterfaces TrkEventPrimitives TrkParameters TrkRIO_OnTrack TrkTrackSummary TrkTruthData TrkFitterInterfaces TrkVertexFitterInterfaces  TrkFitterUtils TrkToolInterfaces )
 
 atlas_add_component( FTK_DataProviderSvc
                      src/components/*.cxx
                      INCLUDE_DIRS ${ROOT_INCLUDE_DIRS} ${CLHEP_INCLUDE_DIRS} ${HEPMC_INCLUDE_DIRS} ${EIGEN_INCLUDE_DIRS}
-<<<<<<< HEAD
-                     LINK_LIBRARIES ${ROOT_LIBRARIES} ${CLHEP_LIBRARIES} ${HEPMC_LIBRARIES} ${EIGEN_LIBRARIES} AthenaBaseComps StoreGateLib SGtests xAODTracking GaudiKernel InDetPrepRawData InDetRIO_OnTrack TrkTrack FTK_DataProviderInterfaces TrigFTK_RawData AtlasDetDescr GeoPrimitives IRegionSelector RoiDescriptor EventInfo GeneratorObjects InDetIdentifier SCT_ReadoutGeometry PixelReadoutGeometry InDetRecToolInterfaces TrkEventPrimitives TrkParameters TrkRIO_OnTrack TrkTrackSummary TrkTruthData TrkFitterInterfaces TrkFitterUtils TrkToolInterfaces FTK_DataProviderSvcLib )
-=======
-                     LINK_LIBRARIES ${ROOT_LIBRARIES} ${CLHEP_LIBRARIES} ${HEPMC_LIBRARIES} ${EIGEN_LIBRARIES} AthenaBaseComps StoreGateLib SGtests xAODTracking GaudiKernel InDetPrepRawData InDetRIO_OnTrack TrkTrack FTK_DataProviderInterfaces TrigFTK_RawData AtlasDetDescr GeoPrimitives IRegionSelector RoiDescriptor EventInfo GeneratorObjects InDetIdentifier InDetReadoutGeometry InDetRecToolInterfaces TrkEventPrimitives TrkParameters TrkRIO_OnTrack TrkTrackSummary TrkTruthData TrkFitterInterfaces TrkVertexFitterInterfaces TrkFitterUtils TrkToolInterfaces FTK_DataProviderSvcLib )
->>>>>>> 10a62022
+                     LINK_LIBRARIES ${ROOT_LIBRARIES} ${CLHEP_LIBRARIES} ${HEPMC_LIBRARIES} ${EIGEN_LIBRARIES} AthenaBaseComps StoreGateLib SGtests xAODTracking GaudiKernel InDetPrepRawData InDetRIO_OnTrack TrkTrack FTK_DataProviderInterfaces TrigFTK_RawData AtlasDetDescr GeoPrimitives IRegionSelector RoiDescriptor EventInfo GeneratorObjects InDetIdentifier SCT_ReadoutGeometry PixelReadoutGeometry InDetRecToolInterfaces TrkEventPrimitives TrkParameters TrkRIO_OnTrack TrkTrackSummary TrkTruthData TrkFitterInterfaces TrkVertexFitterInterfaces TrkFitterUtils TrkToolInterfaces FTK_DataProviderSvcLib )
 
 # Install files from the package:
 atlas_install_python_modules( python/*.py )
