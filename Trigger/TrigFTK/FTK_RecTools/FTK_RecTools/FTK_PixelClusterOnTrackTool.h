/*
  Copyright (C) 2002-2018 CERN for the benefit of the ATLAS collaboration
*/

///////////////////////////////////////////////////////////////////
//  Header file for class  FTK_PixelClusterOnTrackTool
///////////////////////////////////////////////////////////////////

#ifndef FTK_PixelClusterOnTrackTool_H
#define FTK_PixelClusterOnTrackTool_H

#include "GaudiKernel/ToolHandle.h"
#include "AthenaBaseComps/AthAlgTool.h"


#include "TrkToolInterfaces/IRIO_OnTrackCreator.h"
#include "InDetRIO_OnTrack/PixelRIO_OnTrackErrorScaling.h"
#include "InDetRIO_OnTrack/PixelClusterOnTrack.h"

#include "InDetPrepRawData/PixelGangedClusterAmbiguities.h"
#include "TrkParameters/TrackParameters.h"
//#include "InDetIdentifier/PixelID.h"
#include "GeoPrimitives/GeoPrimitives.h"
#include "TrkAmbiguityProcessor/dRMap.h"
#include "SiClusterizationTool/NnClusterizationFactory.h"

//#include "PixelConditionsServices/IPixelOfflineCalibSvc.h"
//#include "PixelConditionsTools/IModuleDistortionsTool.h"

#include "InDetCondServices/ISiLorentzAngleTool.h"
#include "AthenaPoolUtilities/CondAttrListCollection.h"
class PixelID;
class IPixelOfflineCalibSvc;
class IModuleDistortionsTool;

class StoreGateSvc;
class IIBLParameterSvc;

//namespace InDet {

  /** @brief creates FTK_PixelClusterOnTrack objects allowing to
      calibrate cluster position and error using a given track hypothesis. 

      See doxygen of Trk::RIO_OnTrackCreator for details.
      Different strategies to calibrate the cluster error can be chosen
      by job Option. Also the handle to the general hit-error scaling
      is implemented.

      Special strategies for correction can be invoked by calling the
      correct method with an additional argument from the 
      PixelClusterStrategy enumeration

  */


namespace InDet {
  enum PixelClusterStrategy {
    PIXELCLUSTER_DEFAULT=0,
    PIXELCLUSTER_OUTLIER=1,
    PIXELCLUSTER_SHARED =2,
    PIXELCLUSTER_SPLIT  =3
    };
}

  class FTK_PixelClusterOnTrackTool: 
        public AthAlgTool, virtual public Trk::IRIO_OnTrackCreator
{
  ///////////////////////////////////////////////////////////////////
  // Public methods:
  ///////////////////////////////////////////////////////////////////

public:

  //! AlgTool constructor 
  FTK_PixelClusterOnTrackTool(const std::string&,const std::string&,
                          const IInterface*);
  virtual ~FTK_PixelClusterOnTrackTool ();
  //! AlgTool initialisation
  virtual StatusCode initialize() override;
  //! AlgTool termination
  virtual StatusCode finalize  () override;
  
  
 
  void correctBow(const Identifier&, Amg::Vector2D& locpos, const double tanphi, const double taneta) const;

  double splineIBLPullX(float x, int layer) const;

  /** @brief produces a PixelClusterOnTrack (object factory!).

      Depending on job options it changes the pixel cluster position
      and error according to the parameters (in particular, the angle)
      of the intersecting track.
  */
  virtual const InDet::PixelClusterOnTrack* correct(const Trk::PrepRawData&,
                                                    const Trk::TrackParameters&) const;

  virtual const InDet::PixelClusterOnTrack* correctDefault(const Trk::PrepRawData&, 
                                                           const Trk::TrackParameters&) const;

  virtual const InDet::PixelClusterOnTrack* correctNN(const Trk::PrepRawData&, const Trk::TrackParameters&) const;
        
  virtual bool getErrorsDefaultAmbi( const InDet::PixelCluster*, const Trk::TrackParameters&, 
                           Amg::Vector2D&,  Amg::MatrixX&) const;
                                                                                                         
  virtual bool getErrorsTIDE_Ambi( const InDet::PixelCluster*, const Trk::TrackParameters&,  
                        Amg::Vector2D&,  Amg::MatrixX&) const;

  virtual const InDet::PixelClusterOnTrack* correct
    (const Trk::PrepRawData&, const Trk::TrackParameters&, 
     const InDet::PixelClusterStrategy) const;

     
  ///////////////////////////////////////////////////////////////////
  // Private methods:
  ///////////////////////////////////////////////////////////////////
  
 private:

  /** @brief parametrizes the pixel cluster position error as a function of 
      the track angle alpha and the cluster width (number of rows) deltax */
  //  double getBarrelPhiError(double& alpha, int& deltax) const;
  //  double getBarrelEtaError(double eta, int deltax, int deltay) const;
  // double getEndcapPhiError(int etasize, int phisize) const;
  // double getEndcapEtaError(int etasize, int phisize) const;
  
  void FillFromDataBase() const;

  ///////////////////////////////////////////////////////////////////
  // Private data:
  ///////////////////////////////////////////////////////////////////

  ToolHandle<IModuleDistortionsTool>            m_pixDistoTool    ;
<<<<<<< HEAD
  ToolHandle<Trk::IRIO_OnTrackErrorScalingTool> m_errorScalingTool;
  ToolHandle<ISiLorentzAngleTool> m_lorentzAngleTool{this, "LorentzAngleTool", "SiLorentzAngleTool", "Tool to retreive Lorentz angle"};
=======
>>>>>>> 4e95d7e8
  ServiceHandle<IPixelOfflineCalibSvc>          m_calibSvc        ;
  StoreGateSvc*                                 m_detStore        ;
  /* ME: Test histos have nothing to do with production code, use a flag
    IHistogram1D* m_h_Resx;
    IHistogram1D* m_h_Resy;
    IHistogram1D* m_h_Locx;
    IHistogram1D* m_h_Locy;
    IHistogram1D* m_h_PhiTrack;
    IHistogram1D* m_h_ThetaTrack;
    IHistogram1D* m_h_Rad; 
    IHistogram1D* m_h_Slope;
  */

  //! toolhandle for central error scaling
  //! flag storing if errors need scaling or should be kept nominal
  SG::ReadCondHandleKey<RIO_OnTrackErrorScaling> m_pixelErrorScalingKey
    {this,"PixelErrorScalingKey", "" /* "/Indet/TrkErrorScalingPixel" */, "Key for pixel error scaling conditions data. No error scaling if empty"};

  bool                               m_disableDistortions;
  bool                               m_rel13like         ;
  int                                m_positionStrategy  ;
  mutable int                        m_errorStrategy     ;
  
  
  /** @brief Flag controlling how module distortions are taken into account:
      
  case 0 -----> No distorsions implemented;
  
  case 1 -----> Set curvature (in 1/meter) and twist (in radiant) equal for all modules;
  
  case 2 -----> Read curvatures and twists from textfile containing Survey data;
  
  case 3 -----> Set curvature and twist from Gaussian random generator with mean and RMS coming from Survey data;
  
  case 4 -----> Read curvatures and twists from database (not ready yet);
  */
  //! identifier-helper
  const PixelID*                     m_pixelid;
  
  /** Enable NN based calibration (do only if NN calibration is applied) **/
  mutable bool                      m_applyNNcorrection;
  mutable bool                      m_applydRcorrection;
  bool                              m_NNIBLcorrection;
  bool                              m_IBLAbsent;
  
  /** NN clusterizationi factory for NN based positions and errors **/
  ToolHandle<InDet::NnClusterizationFactory>                   m_NnClusterizationFactory;
  ServiceHandle<StoreGateSvc>                           m_storeGate;            //!< Event store
  ServiceHandle<IIBLParameterSvc>                       m_IBLParameterSvc;


  SG::ReadHandleKey<InDet::DRMap>                      m_dRMap;      //!< the actual dR map         
  std::string                                          m_dRMapName;
  
  bool                                                  m_doNotRecalibrateNN;
  bool                                                  m_noNNandBroadErrors;
        
        /** Enable different treatment of  cluster errors based on NN information (do only if TIDE ambi is run) **/
  bool                      m_usingTIDE_Ambi;
  std::string m_splitClusterMapName; //no longer used
  mutable std::vector< std::vector<float> > m_fX, m_fY, m_fB, m_fC, m_fD;
  
  //moved from static to member variable
  static constexpr int NBINPHI=9;
  static constexpr int NBINETA=6;
  double m_calphi[NBINPHI];
  double m_caleta[NBINETA][3];
  double m_calerrphi[NBINPHI][3];
  double m_calerreta[NBINETA][3];
  double m_phix[NBINPHI+1];
  double m_etax[NBINETA+1];
};

//} // end of namespace FTK

#endif // FTK_PixelClusterOnTrackTool_H
<|MERGE_RESOLUTION|>--- conflicted
+++ resolved
@@ -2,213 +2,209 @@
   Copyright (C) 2002-2018 CERN for the benefit of the ATLAS collaboration
 */
 
-///////////////////////////////////////////////////////////////////
-//  Header file for class  FTK_PixelClusterOnTrackTool
-///////////////////////////////////////////////////////////////////
-
-#ifndef FTK_PixelClusterOnTrackTool_H
-#define FTK_PixelClusterOnTrackTool_H
-
-#include "GaudiKernel/ToolHandle.h"
-#include "AthenaBaseComps/AthAlgTool.h"
-
-
-#include "TrkToolInterfaces/IRIO_OnTrackCreator.h"
+///////////////////////////////////////////////////////////////////
+//  Header file for class  FTK_PixelClusterOnTrackTool
+///////////////////////////////////////////////////////////////////
+
+#ifndef FTK_PixelClusterOnTrackTool_H
+#define FTK_PixelClusterOnTrackTool_H
+
+#include "GaudiKernel/ToolHandle.h"
+#include "AthenaBaseComps/AthAlgTool.h"
+
+
+#include "TrkToolInterfaces/IRIO_OnTrackCreator.h"
 #include "InDetRIO_OnTrack/PixelRIO_OnTrackErrorScaling.h"
-#include "InDetRIO_OnTrack/PixelClusterOnTrack.h"
-
-#include "InDetPrepRawData/PixelGangedClusterAmbiguities.h"
-#include "TrkParameters/TrackParameters.h"
-//#include "InDetIdentifier/PixelID.h"
-#include "GeoPrimitives/GeoPrimitives.h"
-#include "TrkAmbiguityProcessor/dRMap.h"
-#include "SiClusterizationTool/NnClusterizationFactory.h"
-
-//#include "PixelConditionsServices/IPixelOfflineCalibSvc.h"
-//#include "PixelConditionsTools/IModuleDistortionsTool.h"
-
+#include "InDetRIO_OnTrack/PixelClusterOnTrack.h"
+
+#include "InDetPrepRawData/PixelGangedClusterAmbiguities.h"
+#include "TrkParameters/TrackParameters.h"
+//#include "InDetIdentifier/PixelID.h"
+#include "GeoPrimitives/GeoPrimitives.h"
+#include "TrkAmbiguityProcessor/dRMap.h"
+#include "SiClusterizationTool/NnClusterizationFactory.h"
+
+//#include "PixelConditionsServices/IPixelOfflineCalibSvc.h"
+//#include "PixelConditionsTools/IModuleDistortionsTool.h"
+
 #include "InDetCondServices/ISiLorentzAngleTool.h"
-#include "AthenaPoolUtilities/CondAttrListCollection.h"
-class PixelID;
-class IPixelOfflineCalibSvc;
-class IModuleDistortionsTool;
-
-class StoreGateSvc;
-class IIBLParameterSvc;
-
-//namespace InDet {
-
-  /** @brief creates FTK_PixelClusterOnTrack objects allowing to
-      calibrate cluster position and error using a given track hypothesis. 
-
-      See doxygen of Trk::RIO_OnTrackCreator for details.
-      Different strategies to calibrate the cluster error can be chosen
-      by job Option. Also the handle to the general hit-error scaling
-      is implemented.
-
-      Special strategies for correction can be invoked by calling the
-      correct method with an additional argument from the 
-      PixelClusterStrategy enumeration
-
-  */
-
-
-namespace InDet {
-  enum PixelClusterStrategy {
-    PIXELCLUSTER_DEFAULT=0,
-    PIXELCLUSTER_OUTLIER=1,
-    PIXELCLUSTER_SHARED =2,
-    PIXELCLUSTER_SPLIT  =3
-    };
-}
-
-  class FTK_PixelClusterOnTrackTool: 
-        public AthAlgTool, virtual public Trk::IRIO_OnTrackCreator
-{
-  ///////////////////////////////////////////////////////////////////
-  // Public methods:
-  ///////////////////////////////////////////////////////////////////
-
-public:
-
-  //! AlgTool constructor 
-  FTK_PixelClusterOnTrackTool(const std::string&,const std::string&,
-                          const IInterface*);
-  virtual ~FTK_PixelClusterOnTrackTool ();
-  //! AlgTool initialisation
-  virtual StatusCode initialize() override;
-  //! AlgTool termination
-  virtual StatusCode finalize  () override;
-  
-  
- 
-  void correctBow(const Identifier&, Amg::Vector2D& locpos, const double tanphi, const double taneta) const;
-
-  double splineIBLPullX(float x, int layer) const;
-
-  /** @brief produces a PixelClusterOnTrack (object factory!).
-
-      Depending on job options it changes the pixel cluster position
-      and error according to the parameters (in particular, the angle)
-      of the intersecting track.
-  */
-  virtual const InDet::PixelClusterOnTrack* correct(const Trk::PrepRawData&,
-                                                    const Trk::TrackParameters&) const;
-
-  virtual const InDet::PixelClusterOnTrack* correctDefault(const Trk::PrepRawData&, 
-                                                           const Trk::TrackParameters&) const;
-
-  virtual const InDet::PixelClusterOnTrack* correctNN(const Trk::PrepRawData&, const Trk::TrackParameters&) const;
-        
-  virtual bool getErrorsDefaultAmbi( const InDet::PixelCluster*, const Trk::TrackParameters&, 
-                           Amg::Vector2D&,  Amg::MatrixX&) const;
-                                                                                                         
-  virtual bool getErrorsTIDE_Ambi( const InDet::PixelCluster*, const Trk::TrackParameters&,  
-                        Amg::Vector2D&,  Amg::MatrixX&) const;
-
-  virtual const InDet::PixelClusterOnTrack* correct
-    (const Trk::PrepRawData&, const Trk::TrackParameters&, 
-     const InDet::PixelClusterStrategy) const;
-
-     
-  ///////////////////////////////////////////////////////////////////
-  // Private methods:
-  ///////////////////////////////////////////////////////////////////
-  
- private:
-
-  /** @brief parametrizes the pixel cluster position error as a function of 
-      the track angle alpha and the cluster width (number of rows) deltax */
-  //  double getBarrelPhiError(double& alpha, int& deltax) const;
-  //  double getBarrelEtaError(double eta, int deltax, int deltay) const;
-  // double getEndcapPhiError(int etasize, int phisize) const;
-  // double getEndcapEtaError(int etasize, int phisize) const;
-  
-  void FillFromDataBase() const;
-
-  ///////////////////////////////////////////////////////////////////
-  // Private data:
-  ///////////////////////////////////////////////////////////////////
-
-  ToolHandle<IModuleDistortionsTool>            m_pixDistoTool    ;
-<<<<<<< HEAD
-  ToolHandle<Trk::IRIO_OnTrackErrorScalingTool> m_errorScalingTool;
+#include "AthenaPoolUtilities/CondAttrListCollection.h"
+class PixelID;
+class IPixelOfflineCalibSvc;
+class IModuleDistortionsTool;
+
+class StoreGateSvc;
+class IIBLParameterSvc;
+
+//namespace InDet {
+
+  /** @brief creates FTK_PixelClusterOnTrack objects allowing to
+      calibrate cluster position and error using a given track hypothesis. 
+
+      See doxygen of Trk::RIO_OnTrackCreator for details.
+      Different strategies to calibrate the cluster error can be chosen
+      by job Option. Also the handle to the general hit-error scaling
+      is implemented.
+
+      Special strategies for correction can be invoked by calling the
+      correct method with an additional argument from the 
+      PixelClusterStrategy enumeration
+
+  */
+
+
+namespace InDet {
+  enum PixelClusterStrategy {
+    PIXELCLUSTER_DEFAULT=0,
+    PIXELCLUSTER_OUTLIER=1,
+    PIXELCLUSTER_SHARED =2,
+    PIXELCLUSTER_SPLIT  =3
+    };
+}
+
+  class FTK_PixelClusterOnTrackTool: 
+        public AthAlgTool, virtual public Trk::IRIO_OnTrackCreator
+{
+  ///////////////////////////////////////////////////////////////////
+  // Public methods:
+  ///////////////////////////////////////////////////////////////////
+
+public:
+
+  //! AlgTool constructor 
+  FTK_PixelClusterOnTrackTool(const std::string&,const std::string&,
+                          const IInterface*);
+  virtual ~FTK_PixelClusterOnTrackTool ();
+  //! AlgTool initialisation
+  virtual StatusCode initialize() override;
+  //! AlgTool termination
+  virtual StatusCode finalize  () override;
+  
+  
+ 
+  void correctBow(const Identifier&, Amg::Vector2D& locpos, const double tanphi, const double taneta) const;
+
+  double splineIBLPullX(float x, int layer) const;
+
+  /** @brief produces a PixelClusterOnTrack (object factory!).
+
+      Depending on job options it changes the pixel cluster position
+      and error according to the parameters (in particular, the angle)
+      of the intersecting track.
+  */
+  virtual const InDet::PixelClusterOnTrack* correct(const Trk::PrepRawData&,
+                                                    const Trk::TrackParameters&) const;
+
+  virtual const InDet::PixelClusterOnTrack* correctDefault(const Trk::PrepRawData&, 
+                                                           const Trk::TrackParameters&) const;
+
+  virtual const InDet::PixelClusterOnTrack* correctNN(const Trk::PrepRawData&, const Trk::TrackParameters&) const;
+        
+  virtual bool getErrorsDefaultAmbi( const InDet::PixelCluster*, const Trk::TrackParameters&, 
+                           Amg::Vector2D&,  Amg::MatrixX&) const;
+                                                                                                         
+  virtual bool getErrorsTIDE_Ambi( const InDet::PixelCluster*, const Trk::TrackParameters&,  
+                        Amg::Vector2D&,  Amg::MatrixX&) const;
+
+  virtual const InDet::PixelClusterOnTrack* correct
+    (const Trk::PrepRawData&, const Trk::TrackParameters&, 
+     const InDet::PixelClusterStrategy) const;
+
+     
+  ///////////////////////////////////////////////////////////////////
+  // Private methods:
+  ///////////////////////////////////////////////////////////////////
+  
+ private:
+
+  /** @brief parametrizes the pixel cluster position error as a function of 
+      the track angle alpha and the cluster width (number of rows) deltax */
+  //  double getBarrelPhiError(double& alpha, int& deltax) const;
+  //  double getBarrelEtaError(double eta, int deltax, int deltay) const;
+  // double getEndcapPhiError(int etasize, int phisize) const;
+  // double getEndcapEtaError(int etasize, int phisize) const;
+  
+  void FillFromDataBase() const;
+
+  ///////////////////////////////////////////////////////////////////
+  // Private data:
+  ///////////////////////////////////////////////////////////////////
+
+  ToolHandle<IModuleDistortionsTool>            m_pixDistoTool    ;
   ToolHandle<ISiLorentzAngleTool> m_lorentzAngleTool{this, "LorentzAngleTool", "SiLorentzAngleTool", "Tool to retreive Lorentz angle"};
-=======
->>>>>>> 4e95d7e8
-  ServiceHandle<IPixelOfflineCalibSvc>          m_calibSvc        ;
-  StoreGateSvc*                                 m_detStore        ;
-  /* ME: Test histos have nothing to do with production code, use a flag
-    IHistogram1D* m_h_Resx;
-    IHistogram1D* m_h_Resy;
-    IHistogram1D* m_h_Locx;
-    IHistogram1D* m_h_Locy;
-    IHistogram1D* m_h_PhiTrack;
-    IHistogram1D* m_h_ThetaTrack;
-    IHistogram1D* m_h_Rad; 
-    IHistogram1D* m_h_Slope;
-  */
-
-  //! toolhandle for central error scaling
-  //! flag storing if errors need scaling or should be kept nominal
+  ServiceHandle<IPixelOfflineCalibSvc>          m_calibSvc        ;
+  StoreGateSvc*                                 m_detStore        ;
+  /* ME: Test histos have nothing to do with production code, use a flag
+    IHistogram1D* m_h_Resx;
+    IHistogram1D* m_h_Resy;
+    IHistogram1D* m_h_Locx;
+    IHistogram1D* m_h_Locy;
+    IHistogram1D* m_h_PhiTrack;
+    IHistogram1D* m_h_ThetaTrack;
+    IHistogram1D* m_h_Rad; 
+    IHistogram1D* m_h_Slope;
+  */
+
+  //! toolhandle for central error scaling
+  //! flag storing if errors need scaling or should be kept nominal
   SG::ReadCondHandleKey<RIO_OnTrackErrorScaling> m_pixelErrorScalingKey
     {this,"PixelErrorScalingKey", "" /* "/Indet/TrkErrorScalingPixel" */, "Key for pixel error scaling conditions data. No error scaling if empty"};
 
-  bool                               m_disableDistortions;
-  bool                               m_rel13like         ;
-  int                                m_positionStrategy  ;
-  mutable int                        m_errorStrategy     ;
-  
-  
-  /** @brief Flag controlling how module distortions are taken into account:
-      
-  case 0 -----> No distorsions implemented;
-  
-  case 1 -----> Set curvature (in 1/meter) and twist (in radiant) equal for all modules;
-  
-  case 2 -----> Read curvatures and twists from textfile containing Survey data;
-  
-  case 3 -----> Set curvature and twist from Gaussian random generator with mean and RMS coming from Survey data;
-  
-  case 4 -----> Read curvatures and twists from database (not ready yet);
-  */
-  //! identifier-helper
-  const PixelID*                     m_pixelid;
-  
-  /** Enable NN based calibration (do only if NN calibration is applied) **/
-  mutable bool                      m_applyNNcorrection;
-  mutable bool                      m_applydRcorrection;
-  bool                              m_NNIBLcorrection;
-  bool                              m_IBLAbsent;
-  
-  /** NN clusterizationi factory for NN based positions and errors **/
-  ToolHandle<InDet::NnClusterizationFactory>                   m_NnClusterizationFactory;
-  ServiceHandle<StoreGateSvc>                           m_storeGate;            //!< Event store
-  ServiceHandle<IIBLParameterSvc>                       m_IBLParameterSvc;
-
-
-  SG::ReadHandleKey<InDet::DRMap>                      m_dRMap;      //!< the actual dR map         
-  std::string                                          m_dRMapName;
-  
-  bool                                                  m_doNotRecalibrateNN;
-  bool                                                  m_noNNandBroadErrors;
-        
-        /** Enable different treatment of  cluster errors based on NN information (do only if TIDE ambi is run) **/
-  bool                      m_usingTIDE_Ambi;
-  std::string m_splitClusterMapName; //no longer used
-  mutable std::vector< std::vector<float> > m_fX, m_fY, m_fB, m_fC, m_fD;
-  
-  //moved from static to member variable
-  static constexpr int NBINPHI=9;
-  static constexpr int NBINETA=6;
-  double m_calphi[NBINPHI];
-  double m_caleta[NBINETA][3];
-  double m_calerrphi[NBINPHI][3];
-  double m_calerreta[NBINETA][3];
-  double m_phix[NBINPHI+1];
-  double m_etax[NBINETA+1];
-};
-
-//} // end of namespace FTK
-
-#endif // FTK_PixelClusterOnTrackTool_H
+  bool                               m_disableDistortions;
+  bool                               m_rel13like         ;
+  int                                m_positionStrategy  ;
+  mutable int                        m_errorStrategy     ;
+  
+  
+  /** @brief Flag controlling how module distortions are taken into account:
+      
+  case 0 -----> No distorsions implemented;
+  
+  case 1 -----> Set curvature (in 1/meter) and twist (in radiant) equal for all modules;
+  
+  case 2 -----> Read curvatures and twists from textfile containing Survey data;
+  
+  case 3 -----> Set curvature and twist from Gaussian random generator with mean and RMS coming from Survey data;
+  
+  case 4 -----> Read curvatures and twists from database (not ready yet);
+  */
+  //! identifier-helper
+  const PixelID*                     m_pixelid;
+  
+  /** Enable NN based calibration (do only if NN calibration is applied) **/
+  mutable bool                      m_applyNNcorrection;
+  mutable bool                      m_applydRcorrection;
+  bool                              m_NNIBLcorrection;
+  bool                              m_IBLAbsent;
+  
+  /** NN clusterizationi factory for NN based positions and errors **/
+  ToolHandle<InDet::NnClusterizationFactory>                   m_NnClusterizationFactory;
+  ServiceHandle<StoreGateSvc>                           m_storeGate;            //!< Event store
+  ServiceHandle<IIBLParameterSvc>                       m_IBLParameterSvc;
+
+
+  SG::ReadHandleKey<InDet::DRMap>                      m_dRMap;      //!< the actual dR map         
+  std::string                                          m_dRMapName;
+  
+  bool                                                  m_doNotRecalibrateNN;
+  bool                                                  m_noNNandBroadErrors;
+        
+        /** Enable different treatment of  cluster errors based on NN information (do only if TIDE ambi is run) **/
+  bool                      m_usingTIDE_Ambi;
+  std::string m_splitClusterMapName; //no longer used
+  mutable std::vector< std::vector<float> > m_fX, m_fY, m_fB, m_fC, m_fD;
+  
+  //moved from static to member variable
+  static constexpr int NBINPHI=9;
+  static constexpr int NBINETA=6;
+  double m_calphi[NBINPHI];
+  double m_caleta[NBINETA][3];
+  double m_calerrphi[NBINPHI][3];
+  double m_calerreta[NBINETA][3];
+  double m_phix[NBINPHI+1];
+  double m_etax[NBINETA+1];
+};
+
+//} // end of namespace FTK
+
+#endif // FTK_PixelClusterOnTrackTool_H