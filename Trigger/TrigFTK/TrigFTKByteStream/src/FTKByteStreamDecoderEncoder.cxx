--- conflicted
+++ resolved
@@ -36,19 +36,12 @@
 								   const std::string& type, 
 								   const IInterface* parent) 
     : AthAlgTool(toolname, type, parent),
-<<<<<<< HEAD
       m_doHeader(false),
       m_doTrailer(false)
   {
     declareInterface< FTK::FTKByteStreamDecoderEncoderTool  >( this );
     declareProperty("doHeader", m_doHeader);
     declareProperty("doTrailer", m_doTrailer);
-=======
-      m_encodeHeader(false),
-      m_encodeTrailer(false)
-  {
-    declareInterface< FTK::FTKByteStreamDecoderEncoderTool  >( this );
->>>>>>> eb76be9f
   }
 
   const InterfaceID& FTKByteStreamDecoderEncoderTool::interfaceID( )
@@ -169,7 +162,6 @@
       ATH_MSG_ERROR("Inconsistent header size");
     }
   }
-<<<<<<< HEAD
 
   void FTKByteStreamDecoderEncoderTool::unpackHeader(OFFLINE_FRAGMENTS_NAMESPACE::PointerType &rodData){
     //marker
@@ -228,66 +220,6 @@
     ATH_MSG_DEBUG("FLIC " << rodData[0]);   rodData++;
     rodData++;
 
-=======
-
-  void FTKByteStreamDecoderEncoderTool::unpackHeader(OFFLINE_FRAGMENTS_NAMESPACE::PointerType &rodData){
-    //marker
-    uint32_t marker = rodData[0];
-    if (marker!=FTKByteStreamDecoderEncoder::headerMarker){
-      ATH_MSG_DEBUG("Not dealing with an FTK fragment " << std::hex << marker << " vs the marker " << FTKByteStreamDecoderEncoder::headerMarker << std::dec );
-      //rodData += FTKByteStreamDecoderEncoder::headerSize -1;
-      return;
-    }
-    //skip to the end
-    rodData += 9;
-  }
-
-  void FTKByteStreamDecoderEncoderTool::packTrailer(std::vector<uint32_t> &payload){
-
-    //    packMonitoring()
-    payload.push_back(1);   //extL1id
-    payload.push_back(0);   //error_flag
-    payload.push_back(10);   //reserved word #1
-    payload.push_back(20);   //reserved word #2
-    payload.push_back(0);    //FLIC status
-    payload.push_back(0);    //numelements
-    payload.push_back(0);    //numdataelements
-    payload.push_back(0x1);  //statusBlock
-    
-  }
-
-  void FTKByteStreamDecoderEncoderTool::unpackMonitoring(OFFLINE_FRAGMENTS_NAMESPACE::PointerType &rodData){
-    if ( (rodData[0] & 0xFFFF0000) == 0xE0DA0000) {
-      ATH_MSG_DEBUG("marker 0xE0DA0000 found");
-      //while (
-    }
-    return;
-  }
-
-
-  void FTKByteStreamDecoderEncoderTool::unpackTrailer(OFFLINE_FRAGMENTS_NAMESPACE::PointerType &rodData){
-    auto beforeMonitoring = rodData;
-    unpackMonitoring(rodData);
-    if (rodData == beforeMonitoring){
-      ATH_MSG_DEBUG("Extra monitoring records not found");
-    } else {
-      ATH_MSG_DEBUG("Monitoring records of size " << (rodData-beforeMonitoring)/sizeof(OFFLINE_FRAGMENTS_NAMESPACE::PointerType));
-    }
-
-    uint32_t extL1id = rodData[0];     rodData++;
-    ATH_MSG_DEBUG("extL1id " << extL1id);
-
-    uint32_t error_flag = rodData[0];  rodData++;
-    ATH_MSG_DEBUG("error_flag " << error_flag);
-    //2 reserved words
-    ATH_MSG_DEBUG("reserved " << rodData[0]);   rodData++;
-    ATH_MSG_DEBUG("reserved " << rodData[0]);   rodData++;
-
-    //FLIC status  (TBD)
-    ATH_MSG_DEBUG("FLIC " << rodData[0]);   rodData++;
-    rodData++;
-
->>>>>>> eb76be9f
     //
     uint32_t  numStatusElems = rodData[0]; rodData++;
     ATH_MSG_DEBUG("Number of Status Elements " << numStatusElems);
@@ -311,11 +243,7 @@
   
     payload.reserve(TrackParamsBlobSize * container->size() );
   
-<<<<<<< HEAD
     if (m_doHeader){
-=======
-    if (m_encodeHeader){
->>>>>>> eb76be9f
       packHeader(payload);
     }
     
@@ -323,15 +251,10 @@
 	  track != container->end(); ++track ) {
       packTrack(*track, payload);
     }
-<<<<<<< HEAD
 
     if (m_doTrailer){
       packTrailer(payload);
     }
-=======
-    
-    packTrailer(payload);
->>>>>>> eb76be9f
     
     return StatusCode::SUCCESS;
   
@@ -340,15 +263,11 @@
 
   StatusCode FTKByteStreamDecoderEncoderTool::decode(uint32_t nTracks, OFFLINE_FRAGMENTS_NAMESPACE::PointerType rodData, FTK_RawTrackContainer* result) {
     
-
     ATH_MSG_DEBUG("rodData: " << rodData);
-<<<<<<< HEAD
+
     if (m_doHeader){
       unpackHeader(rodData);
     }
-=======
-    //    unpackHeader(rodData);
->>>>>>> eb76be9f
     ATH_MSG_DEBUG("rodData: " << rodData);
     result->reserve(result->size() + nTracks);
     for ( size_t i = 0; i < nTracks; ++i ) {
@@ -356,16 +275,11 @@
       rodData += TrackBlobSize;
       result->push_back(track);
     }
-<<<<<<< HEAD
 
     if (m_doTrailer){
       unpackTrailer(rodData);
     }
     
-=======
-  
-    unpackTrailer(rodData);
->>>>>>> eb76be9f
     return StatusCode::SUCCESS;
   }
 
