--- conflicted
+++ resolved
@@ -102,7 +102,6 @@
    m_name = getAttribute("name", true, m_name);
    m_type = getAttribute("type", true, m_type);
    m_mapping = getAttribute<unsigned int>("mapping");
-<<<<<<< HEAD
 }
 
 
@@ -203,17 +202,6 @@
          auto etamax = x.second.get_child("etamax").get_value<unsigned int>();
          auto priority = x.second.get_child("priority").get_value<unsigned int>();
          m_etaDepThrValue.addRangeValue(value, etamin, etamax, priority, /*symmetric=*/ false);
-=======
-   try {
-      if( const auto & thrVs = data().get_child_optional("thrValues") ) {
-         for( auto & x : thrVs.get() ) {
-            auto value = x.second.get_child("value").get_value<unsigned int>();
-            auto etamin = x.second.get_child("etamin").get_value<int>();
-            auto etamax = x.second.get_child("etamax").get_value<int>();
-            auto priority = x.second.get_child("priority").get_value<unsigned int>();
-            m_etaDepThrValue.addRangeValue(value, etamin, etamax, priority, /*symmetric=*/ false);
-         }
->>>>>>> fee354e1
       }
    }
    catch(std::exception & ex) {
