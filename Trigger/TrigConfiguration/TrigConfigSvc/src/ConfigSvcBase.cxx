/*
  Copyright (C) 2002-2019 CERN for the benefit of the ATLAS collaboration
*/

#include "./ConfigSvcBase.h"
#include "TrigConfBase/TrigDBConnectionConfig.h"
#include "TrigConfStorage/IStorageMgr.h"
#include "TrigConfStorage/StorageMgr.h"
#include "TrigConfStorage/XMLStorageMgr.h"

#include "boost/algorithm/string/case_conv.hpp"
#include "boost/lexical_cast.hpp"

using namespace std;
using namespace TrigConf;

ConfigSvcBase::ConfigSvcBase(const std::string& name, ISvcLocator* pSvcLocator) :
   AthService(name, pSvcLocator),
   m_dbconfig { nullptr }
{}

ConfigSvcBase::~ConfigSvcBase()
{
  delete m_storageMgr;
}

void
ConfigSvcBase::declareCommonProperties() {
   declareProperty( "ConfigSource",     m_configSourceString,
                    "Source of trigger configuration; can be \"XML\", \"MySQL\", \"Oracle\", \"DBLookup\"");
   declareProperty( "XMLMenuFile",      m_xmlFile,
                    "XML file containing the trigger configuration.");
   declareProperty( "DBServer",         m_dbServer,
                    "Database server to use.");
   declareProperty( "DBUser",           m_dbUser,
                    "User name for database connection. If empty, use XMLAuthenticationService.");
   declareProperty( "DBPassword",       m_dbPassword,
                    "Password for database connection. Only used if \"DBUser\" is specified and not empty.");
   declareProperty( "DBTable",          m_dbTable );

   declareProperty( "DBSMKey",          m_dbSMKey,
                    "The SuperMaster key");
   declareProperty( "UseFrontier",      m_useFrontier,
                    "Tries to use Frontier for accessing the TriggerDB");
   declareProperty( "PrintMenu",        m_printMenuLevel,
                    "Prints menu with detail level x=0..5 [default = " + boost::lexical_cast<string,int>(m_printMenuLevel) + "]");
}



StatusCode
ConfigSvcBase::initialize() {

   CHECK(AthService::initialize());

   ATH_MSG_INFO("=================================");
   ATH_MSG_INFO("Initializing " << name() << " service");
   ATH_MSG_INFO("Version: " << PACKAGE_VERSION);
   ATH_MSG_INFO("=================================");

   string s(boost::to_lower_copy(m_configSourceString)); // lower case

<<<<<<< HEAD
   if(s != "xml") {
=======
   if (s == "none") {
      ATH_MSG_INFO("Old style menu has been disabled");
      m_xmlFile = "";
   } else if (s == "run3_dummy") {
      ATH_MSG_WARNING("Configured to use Run-3 Dummy menu. This should never be seen in production");
   } else if(s != "xml") {
>>>>>>> 45bd6cfa
      TrigDBConnectionConfig::DBType dbtype(TrigDBConnectionConfig::DBLookup);
      if (s == "oracle") { dbtype = TrigDBConnectionConfig::Oracle; }
      else if (s == "mysql")  { dbtype = TrigDBConnectionConfig::MySQL; }
      else if (s == "sqlite") { dbtype = TrigDBConnectionConfig::SQLite; }

      TrigDBConnectionConfig * tmpptr{nullptr};
      if(m_dbHLTPSKey)
        tmpptr = new TrigDBConnectionConfig(dbtype, m_dbServer, m_dbSMKey,
                                            m_dbHLTPSKey);
      else
        tmpptr = new TrigDBConnectionConfig(dbtype, m_dbServer, m_dbSMKey,
                                            m_dbHLTPSKeySet);
      m_dbconfig = std::unique_ptr<TrigDBConnectionConfig>{std::move(tmpptr)};
      m_dbconfig->m_useFrontier = m_useFrontier;
   }

   ATH_MSG_INFO("    ConfigSource        = " << m_configSourceString);
   if(m_dbconfig==nullptr) {
      ATH_MSG_INFO("    XMLMenuFile         = " << m_xmlFile);
   } else {
      ATH_MSG_INFO("    DB Server           = " << m_dbServer);
      ATH_MSG_INFO("    DB User             = " << m_dbUser);
      ATH_MSG_INFO("    DB Table            = " << m_dbTable);
      ATH_MSG_INFO("    UseFrontier         = " << m_useFrontier.value());
      ATH_MSG_INFO("    DB connection       = " << m_dbconfig->toString());
      ATH_MSG_INFO("    DB SuperMasterKey   = " << m_dbSMKey);
   }
   ATH_MSG_INFO("    PrintMenu level     = " << m_printMenuLevel);

   return StatusCode::SUCCESS;
}



StatusCode
ConfigSvcBase::initStorageMgr() {
   if(fromDB()) {
      string connectionString;
      if(m_dbconfig->m_type == TrigDBConnectionConfig::DBLookup)
         connectionString = m_dbconfig->m_server;
      else
         connectionString = m_dbconfig->typeToString() + "://" +
            m_dbconfig->m_server + "/" + m_dbconfig->m_schema;

      ATH_MSG_INFO("Connection: " << connectionString);
      StorageMgr * sm = new StorageMgr( connectionString, m_dbconfig->m_user, m_dbconfig->m_password );

      sm->setUseFrontier(m_dbconfig->m_useFrontier);

      sm->setRetrialPeriod( m_dbconfig->m_retrialPeriod );
      sm->setRetrialTimeout( m_dbconfig->m_retrialPeriod * (m_dbconfig->m_maxRetrials + 1) );
      sm->setConnectionTimeout( 0 );

      m_storageMgr = sm;
   } else {
      if (m_xmlFile == "") {
         ATH_MSG_ERROR("If you need the configuration and ConfigSource is 'XML', you need to specify a menu xml file");
         return StatusCode::FAILURE;
      }
      ATH_MSG_INFO("XML file: " << m_xmlFile);
      m_storageMgr = new XMLStorageMgr( { m_xmlFile } );
   }
   return StatusCode::SUCCESS;
}


// close storage manager
StatusCode
ConfigSvcBase::freeStorageMgr() {
   delete m_storageMgr;
   m_storageMgr = 0;
   return StatusCode::SUCCESS;
}<|MERGE_RESOLUTION|>--- conflicted
+++ resolved
@@ -60,16 +60,10 @@
 
    string s(boost::to_lower_copy(m_configSourceString)); // lower case
 
-<<<<<<< HEAD
-   if(s != "xml") {
-=======
    if (s == "none") {
       ATH_MSG_INFO("Old style menu has been disabled");
       m_xmlFile = "";
-   } else if (s == "run3_dummy") {
-      ATH_MSG_WARNING("Configured to use Run-3 Dummy menu. This should never be seen in production");
    } else if(s != "xml") {
->>>>>>> 45bd6cfa
       TrigDBConnectionConfig::DBType dbtype(TrigDBConnectionConfig::DBLookup);
       if (s == "oracle") { dbtype = TrigDBConnectionConfig::Oracle; }
       else if (s == "mysql")  { dbtype = TrigDBConnectionConfig::MySQL; }
