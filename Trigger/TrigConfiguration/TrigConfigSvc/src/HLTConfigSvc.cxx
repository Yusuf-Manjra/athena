--- conflicted
+++ resolved
@@ -194,144 +194,10 @@
       }
    }
 
-<<<<<<< HEAD
+   ATH_CHECK(ConfigSvcBase::initialize());
+
+
    if( !fromDB() and m_xmlFile=="NONE" ) {
-=======
-   ATH_CHECK(ConfigSvcBase::initialize());
-
-
-   //////////////////////////////////////////////////////////////
-   // BEGIN RUN-3 TESTING BLOCK - THIS SHOULD BE TEMPORARY
-   //////////////////////////////////////////////////////////////
-   string s(boost::to_lower_copy(m_configSourceString)); // lower case
-   if (s == "run3_dummy") {
-      std::map<std::string, std::string> dummyChains;
-      dummyChains["HLT_e3_etcut1step_L1EM3"] = "L1_EM3";
-      dummyChains["HLT_e3_etcut_L1EM3"] = "L1_EM3";
-      dummyChains["HLT_e3_etcut_mu6_L1EM8I_MU10"] = "L1_EM8I_MU10";
-      dummyChains["HLT_e5_etcut_L1EM3"] = "L1_EM3";
-      dummyChains["HLT_e7_etcut_L1EM3"] = "L1_EM3";
-      dummyChains["HLT_g5_etcut_L1EM3"] = "L1_EM3";
-      dummyChains["HLT_g5_etcut_LArPEB_L1EM3"] = "L1_EM3";
-      dummyChains["HLT_g20_etcut_LArPEB_L1EM15"] = "L1_EM15";
-      dummyChains["HLT_g10_etcut_L1EM7"] = "L1_EM7";
-      dummyChains["HLT_g15_etcut_L1EM12"] = "L1_EM12";
-      dummyChains["HLT_mu6_L1MU6"] = "L1_MU6";
-      dummyChains["HLT_mu6Comb_L1MU6"] = "L1_MU6";
-      dummyChains["HLT_2mu6Comb_L1MU6"] = "L1_MU6";
-      dummyChains["HLT_mu8_L1MU6"] = "L1_MU6";
-      dummyChains["HLT_mu10_L1MU10"] = "L1_MU10";
-      dummyChains["HLT_mu20_L1MU20"] = "L1_MU20";
-      dummyChains["HLT_j85_L1J20"] = "L1_J20";
-      dummyChains["HLT_j100_L1J20"] = "L1_J20";
-      // from egamma test
-      dummyChains["HLT_2e17_etcut_L12EM15VH"] = "L1_2EM15VH";
-      dummyChains["HLT_2e3_etcut"] = "L1_2EM3";
-      dummyChains["HLT_2e3_etcut_L12EM3"] = "L1_2EM3";
-      dummyChains["HLT_2g35_etcut_L12EM20VH"] = "L1_2EM20VH";
-      dummyChains["HLT_e26_etcut_L1EM22VHI"] = "L1_EM22VHI";
-      dummyChains["HLT_e3_e5_etcut"] = "L1_2EM3";
-      dummyChains["HLT_e3_etcut"] = "L1_EM3";
-      dummyChains["HLT_e3_etcut_L1EM3"] = "L1_EM3";
-      dummyChains["HLT_e5_etcut"] = "L1_EM3";
-      dummyChains["HLT_e5_etcut_L1EM3"] = "L1_EM3";
-      dummyChains["HLT_e7_etcut"] = "L1_EM7";
-      dummyChains["HLT_e7_etcut_L1EM3"] = "L1_EM3";
-      dummyChains["HLT_g140_etcut_L1EM24VHI"] = "L1_EM24VHI";
-      dummyChains["HLT_g5_etcut_L1EM3"] = "L1_EM3";
-      // for menu test
-      dummyChains["HLT_2j330_a10t_lcw_jes_35smcINF_L1J100"] = "L1_J100";
-      dummyChains["HLT_j460_a10t_lcw_jes_30smcINF_L1J100"] = "L1_J100";
-      dummyChains["HLT_mu26_ivarmedium_L1MU20"] = "L1_MU20";
-      dummyChains["HLT_mu50_L1MU20"] = "L1_MU20";
-      dummyChains["HLT_mu50_RPCPEBSecondaryReadout_L1MU20"] = "L1_MU20";
-      dummyChains["HLT_2mu14_L12MU10"] = "L1_2MU10";
-      dummyChains["HLT_j420_L1J100"] = "L1_J100";
-      dummyChains["HLT_j260_320eta490_L1J75_31ETA49"] = "L1_J75.31ETA49";
-      dummyChains["HLT_j460_a10r_L1J100"] = "L1_J100";
-      dummyChains["HLT_j460_a10_lcw_subjes_L1J100"] = "L1_J100";
-      dummyChains["HLT_j460_a10t_lcw_jes_L1J100"] = "L1_J100";
-      dummyChains["HLT_3j200_L1J100"] = "L1_J100";
-      dummyChains["HLT_tau160_mediumRNN_tracktwoMVA_L1TAU100"] = "L1_TAU100";
-      dummyChains["HLT_2mu4_bBmumu_L12MU4"] = "L1_2MU4";
-      dummyChains["HLT_2mu4_bDimu_L12MU4"] = "L1_2MU4";
-      dummyChains["HLT_2mu4_bJpsimumu_L12MU4"] = "L1_2MU4";
-      dummyChains["HLT_2mu4_bUpsimumu_L12MU4"] = "L1_2MU4";
-      dummyChains["HLT_2mu6_L12MU6"] = "L1_2MU6";
-      dummyChains["HLT_2mu6Comb_L12MU6"] = "L1_2MU6";
-      dummyChains["HLT_2mu6_bJpsimumu_L12MU6"] = "L1_2MU6";
-      dummyChains["HLT_2mu6_10invm70_L1MU6"] = "L1_2MU6";
-      dummyChains["HLT_3j200_L1J20"] = "L1_J20";
-      dummyChains["HLT_5j70_0eta240_L14J20"] = "L1_4J20";
-      dummyChains["HLT_e3_etcut1step_mu6fast_L1EM8I_MU10"] = "L1_EM8I_MU10";
-      dummyChains["HLT_e3_etcut_mu6"] = "L1_EM8I_MU10";
-      dummyChains["HLT_g5_etcut"] = "L1_EM3";
-      dummyChains["HLT_j0_vbenfSEP30etSEP34mass35SEP50fbet_L1J20"] = "L1_L1J20";
-      dummyChains["HLT_j225_gsc420_boffperf_split20"] = "L1_J100";
-      dummyChains["HLT_j260_320eta490_L1J20"] = "L1_J20";
-      dummyChains["HLT_j420_L1J20"] = "L1_J20";
-      dummyChains["HLT_j45_L1J15"] = "L1_J15";
-      dummyChains["HLT_j460_a10_lcw_subjes_L1J20"] = "L1_J20";
-      dummyChains["HLT_j460_a10r_L1J20"] = "L1_J20";
-      dummyChains["HLT_mu20_ivar_L1MU6"] = "L1_MU6";
-      dummyChains["HLT_mu6"] = "L1_MU6";
-      dummyChains["HLT_mu6_ivarmedium_L1MU6"] = "L1_MU6";
-      dummyChains["HLT_mu6Comb"] = "L1_MU6";
-      dummyChains["HLT_mu6fast_L1MU6"] = "L1_MU6";
-      dummyChains["HLT_mu6_msonly_L1MU6"] = "L1_MU6";
-      dummyChains["HLT_mu6noL1_L1MU6"] = "L1_MU6";
-      dummyChains["HLT_mu6_mu6noL1_L1MU6"] = "L1_MU6";
-      dummyChains["HLT_mu6_mu4_L12MU4"] = "L1_2MU4";
-      dummyChains["HLT_mu80_msonly_3layersEC_L1MU20"] = "L1_MU20";
-      dummyChains["HLT_mu10_lateMu_L1MU10"] = "L1_MU10";
-      dummyChains["HLT_xe30_cell_L1XE10"] = "L1_XE10";
-      dummyChains["HLT_xe30_tcpufit_L1XE10"] = "L1_XE10";
-      dummyChains["HLT_xe65_cell_L1XE50"] = "L1_XE510";
-      dummyChains["HLT_xe65_cell_L1XE50"] = "L1_XE510";
-      dummyChains["HLT_tau0_perf_ptonly_L1TAU12"] = "L1_TAU12";
-      dummyChains["HLT_tau25_medium1_tracktwo_L1TAU12IM"] = "L1_TAU12IM";
-      dummyChains["HLT_tau35_mediumRNN_tracktwoMVA_L1TAU12IM"] = "L1_TAU12IM";
-      dummyChains["HLT_j35_gsc45_boffperf_split_L1J20"] = "L1_J20";
-      dummyChains["HLT_j35_gsc45_bmv2c1070_split_L1J20"] = "L1_J20";
-      dummyChains["HLT_xe30_cell_xe30_tcpufit_L1XE10"] = "L1_XE10";
-      dummyChains["HLT_xe30_mht_L1XE10"] = "L1_XE10";
-      dummyChains["HLT_mu60_0eta105_msonly_L1MU20"] = "L1_MU20";
-      dummyChains["HLT_3mu6_L13MU6"] = "L1_3MU6";
-      dummyChains["HLT_3mu6_msonly_L13MU6"] = "L1_3MU6";
-      dummyChains["HLT_4mu4_L14MU4"] = "L1_4MU4";
-      dummyChains["HLT_j175_gsc225_bmv2c1040_split_L1J100"] = "L1_J100";
-      dummyChains["HLT_j225_gsc275_bmv2c1060_split_L1J100"] = "L1_J100";
-      dummyChains["HLT_j225_gsc300_bmv2c1070_split_L1J100"] = "L1_J100";
-      dummyChains["HLT_j225_gsc360_bmv2c1077_split_L1J100"] = "L1_J100";
-      dummyChains["HLT_tau160_mediumRNN_tracktwoMVA_L1TAU100"] = "L1_TAU100";
-      dummyChains["HLT_2mu10_bJpsimumu_L12MU10"] = "L1_2MU10";
-      dummyChains["HLT_2mu10_bUpsimumu_L12MU10"] = "L1_2MU10";
-      // ATR-19985
-      dummyChains["HLT_mu6_idperf_L1MU6"] = "L1_MU6";
-      dummyChains["HLT_mu24_idperf_L1MU20"] = "L1_MU20";
-      dummyChains["HLT_tau25_idperf_tracktwo_L1TAU12IM"] = "L1_TAU12IM";
-      dummyChains["HLT_tau25_idperf_tracktwoEF_L1TAU12IM"] = "L1_TAU12IM";
-      dummyChains["HLT_tau25_idperf_tracktwoMVA_L1TAU12IM"] = "L1_TAU12IM";
-
-      m_HLTFrame.setMergedHLT( m_setMergedHLT );
-      for (const auto& mapPair : dummyChains) {
-         const std::string& chainName = mapPair.first;
-         const std::string& chainSeed = mapPair.second;
-         const int chainCounter = std::distance(dummyChains.begin(), dummyChains.find(chainName));
-         HLTChain* chain = new HLTChain( chainName, chainCounter, 1, "HLT", chainSeed, 0, vector<HLTSignature*>() );
-         // Note: the ownership of chain is transfered to the frame, the frame will delete it on deconstruct.
-         m_HLTFrame.theHLTChainList().addHLTChain( chain );
-         ATH_MSG_INFO(" RUN 3 TESTING MODE! Adding dummy chain with hash:" << chain->chain_hash_id() << " : " << chainName << " [" << chainCounter << "] <- " << chainSeed); 
-      }
-      ATH_MSG_INFO(" RUN 3 TESTING MODE! Total number of chains: " << m_HLTFrame.chains().size()); 
-
-      return StatusCode::SUCCESS;
-
-   //////////////////////////////////////////////////////////////
-   // END RUN-3 TESTING BLOCK - THIS SHOULD BE TEMPORARY
-   //////////////////////////////////////////////////////////////
-   } else if( !fromDB() and m_xmlFile=="NONE" ) {
->>>>>>> 45bd6cfa
       ATH_MSG_INFO("xml file set to NONE, will not load HLT Menu");
       return StatusCode::SUCCESS;
    }
