#  Copyright (C) 2002-2021 CERN for the benefit of the ATLAS collaboration
#
#           Setup of offline pattern recognition tracking for ID Trigger
#Heavily inspired by the offline version:
#https://gitlab.cern.ch/atlas/athena/blob/master/InnerDetector/InDetExample/InDetRecExample/share/ConfiguredNewTrackingSiPattern.py

from AthenaCommon.Include import include
include("InDetTrigRecExample/InDetTrigRec_jobOptions.py") # this is needed to get InDetTrigFlags

from AthenaCommon.Logging import logging 
log = logging.getLogger("EFIDTracking")


#Create a view verifier for necessary data collections
def get_idtrig_view_verifier(name):
   import AthenaCommon.CfgMgr as CfgMgr
   from AthenaCommon.GlobalFlags import globalflags
   from .InDetTrigCollectionKeys import  TrigPixelKeys, TrigSCTKeys
   from InDetRecExample.InDetKeys import InDetKeys
   from TrigInDetConfig.TrigInDetConfig import InDetCacheNames
   viewDataVerifier = CfgMgr.AthViews__ViewDataVerifier( name )
   viewDataVerifier.DataObjects = []

   #Having these (clusters) uncommented breaks cosmic when data preparation is right before offline pattern rec
   #Probably it tries to fetch the data before the actual alg producing them runs?
   #Not case in other signatures where data preparation and offline patern recognition are in different views
   if 'cosmics' not in name:
      viewDataVerifier.DataObjects += [
                                       ( 'SpacePointContainer',           TrigSCTKeys.SpacePoints ),
                                       ( 'SpacePointContainer',           TrigPixelKeys.SpacePoints ),
                                       ( 'SpacePointOverlapCollection',   'StoreGateSvc+OverlapSpacePoints' ),
                                       ( 'InDet::PixelGangedClusterAmbiguities' , 'StoreGateSvc+TrigPixelClusterAmbiguitiesMap' ),
                                       ( 'InDet::SCT_ClusterContainer',   TrigSCTKeys.Clusters ),
                                       ( 'InDet::PixelClusterContainer',  TrigPixelKeys.Clusters ),
                                       ( 'IDCInDetBSErrContainer',        'StoreGateSvc+SCT_FlaggedCondData_TRIG' ),
                                      ]
      if globalflags.InputFormat.is_bytestream():
         viewDataVerifier.DataObjects += [
                                          ( 'IDCInDetBSErrContainer' , 'StoreGateSvc+SCT_ByteStreamErrs' ),
                                          ( 'IDCInDetBSErrContainer' , 'StoreGateSvc+PixelByteStreamErrs' ),
                                         ]
   
   #FIXME:
   #Align with the data preparation, are all of them  really needed in the EFID ?
   viewDataVerifier.DataObjects += [ ( 'InDet::PixelClusterContainerCache' , InDetCacheNames.Pixel_ClusterKey ),
                                     ( 'PixelRDO_Cache' , InDetCacheNames.PixRDOCacheKey ),
                                     ( 'InDet::SCT_ClusterContainerCache' , InDetCacheNames.SCT_ClusterKey ),
                                     ( 'SCT_RDO_Cache' , InDetCacheNames.SCTRDOCacheKey ),
                                     ( 'SpacePointCache' , InDetCacheNames.SpacePointCachePix ),
                                     ( 'SpacePointCache' , InDetCacheNames.SpacePointCacheSCT ),
                                     ( 'IDCInDetBSErrContainer_Cache' , InDetCacheNames.PixBSErrCacheKey ),
                                     ( 'IDCInDetBSErrContainer_Cache' , InDetCacheNames.SCTBSErrCacheKey ),
                                     ( 'IDCInDetBSErrContainer_Cache' , InDetCacheNames.SCTFlaggedCondCacheKey ),
                                     ( 'xAOD::EventInfo' , 'StoreGateSvc+EventInfo' ),
                                     ( 'TagInfo' , 'DetectorStore+ProcessingTags' )]

   
  # Load RDOs if we aren't loading bytestream
   from AthenaCommon.AlgSequence import AlgSequence
   topSequence = AlgSequence()
  
   topSequence.SGInputLoader.Load += [ ( 'TagInfo' , 'DetectorStore+ProcessingTags' ) ]
   
   if not globalflags.InputFormat.is_bytestream():
     viewDataVerifier.DataObjects +=   [( 'PixelRDO_Container' , InDetKeys.PixelRDOs() ),
                                        ( 'SCT_RDO_Container' , InDetKeys.SCT_RDOs() ),
                                        ]
     topSequence.SGInputLoader.Load += [( 'PixelRDO_Container' , InDetKeys.PixelRDOs() ),
                                        ( 'SCT_RDO_Container' , InDetKeys.SCT_RDOs() ),
                                        ]
   
   return viewDataVerifier


#FIXME: temporary before we port offline cuts to config settings
def remapToOffline( name ):
   if name == 'cosmics':
      return 'Cosmics'
   else:
       return name

def makeInDetPatternRecognition( config, verifier = 'IDTrigViewDataVerifier'  ):
      viewAlgs = [] #list of all algs running in this module

      dataVerifier = None
      if verifier:
         dataVerifier = get_idtrig_view_verifier(verifier+config.input_name)
         viewAlgs.append( dataVerifier )

      #FIXME:  eventually adapt the cuts in the configsetting ATR-22755
      mode_name = remapToOffline( config.name )
      if config.name == "cosmics":
         from InDetTrigRecExample.InDetTrigTrackingCuts import InDetTrigTrackingCuts
         trackingCuts = InDetTrigTrackingCuts( mode_name ) 
      #MinBias cuts need to be revisited: ATR-23077
      else:
         from InDetRecExample.ConfiguredNewTrackingCuts import ConfiguredNewTrackingCuts
         trackingCuts = ConfiguredNewTrackingCuts( mode_name ) 
      #trackingCuts.printInfo() 



      # --- decide if use the association tool
      usePrdAssociationTool = False 
      #FIXME: Do we need this switch? If so, make the same decision as offline (based on the tracking cuts)? ATR-22755
      #Are all of these needed?
      #if (len(InputCollections) > 0) and (trackingCuts.mode() == "LowPt" or trackingCuts.mode() == "VeryLowPt" or trackingCuts.mode() == "LargeD0" or trackingCuts.mode() == "LowPtLargeD0" or trackingCuts.mode() == "BeamGas" or trackingCuts.mode() == "ForwardTracks" or trackingCuts.mode() == "ForwardSLHCTracks"  or trackingCuts.mode() == "Disappearing" or trackingCuts.mode() == "VeryForwardSLHCTracks" or trackingCuts.mode() == "SLHCConversionFinding"):
      #usePrdAssociationTool = True
      if usePrdAssociationTool:
         from .InDetTrigCommon import prdAssociation_builder
         InputCollections = None #Dummy atm
         prdAssociation = prdAssociation_builder( InputCollections )
         viewAlgs.append( prdAssociation )


      #-----------------------------------------------------------------------------
      #                      Track building stage


      #FIXME Use trigger flags instead of indetflags ATR-22756
      # What are the instances when we don't need this?
      #if InDetFlags.doSiSPSeededTrackFinder():
      doSiSPSeededTrackFinder = True #True by default to test this
      if doSiSPSeededTrackFinder:

         #FIXME: do we need this covered by detflag condition? ATR-22756
         #from AthenaCommon.DetFlags import DetFlags 
         # --- Loading Pixel, SCT conditions
         if True:#DetFlags.haveRIO.pixel_on():
            from AthenaCommon.AlgSequence import AthSequencer
            condSeq = AthSequencer("AthCondSeq")
            if not hasattr(condSeq, "InDetSiDetElementBoundaryLinksPixelCondAlg"):
               from SiCombinatorialTrackFinderTool_xk.SiCombinatorialTrackFinderTool_xkConf import InDet__SiDetElementBoundaryLinksCondAlg_xk
               condSeq += InDet__SiDetElementBoundaryLinksCondAlg_xk(name     = "InDetSiDetElementBoundaryLinksPixelCondAlg",
                                                                     ReadKey  = "PixelDetectorElementCollection",
                                                                     WriteKey = "PixelDetElementBoundaryLinks_xk",)



         if True:#FIXME trackingCuts.useSCT()? ATR-22756
            from AthenaCommon.AlgSequence import AthSequencer
            condSeq = AthSequencer("AthCondSeq")
            if not hasattr(condSeq, "InDet__SiDetElementsRoadCondAlg_xk"):
               from SiDetElementsRoadTool_xk.SiDetElementsRoadTool_xkConf import InDet__SiDetElementsRoadCondAlg_xk
               condSeq += InDet__SiDetElementsRoadCondAlg_xk(name = "InDet__SiDetElementsRoadCondAlg_xk")

            if not hasattr(condSeq, "InDetSiDetElementBoundaryLinksSCTCondAlg"):
               from SiCombinatorialTrackFinderTool_xk.SiCombinatorialTrackFinderTool_xkConf import InDet__SiDetElementBoundaryLinksCondAlg_xk
               condSeq += InDet__SiDetElementBoundaryLinksCondAlg_xk(name     = "InDetSiDetElementBoundaryLinksSCTCondAlg",
                                                                  ReadKey  = "SCT_DetectorElementCollection",
                                                                  WriteKey = "SCT_DetElementBoundaryLinks_xk")
            #-------------------------------------------------------


         from .InDetTrigCommon import siSPSeededTrackFinder_builder, get_full_name
         siSPSeededTrackFinder = siSPSeededTrackFinder_builder( name                  = get_full_name( 'siSPSeededTrackFinder', config.input_name ),
                                                                config                = config,
                                                                outputTracks          = config.trkTracks_IDTrig(), 
                                                                trackingCuts          = trackingCuts,
                                                                usePrdAssociationTool = usePrdAssociationTool,
                                                                nameSuffix            = config.input_name )

         viewAlgs.append( siSPSeededTrackFinder )

      #This code is expected to be used for monitoring purposes and comparison between first and second stage but atm disabled
      #-----------------------------------------------------------------------------
      #                      Track particle conversion algorithm (for pattern rec.)
      #                        atm disabled but might be useful later for debugging
      #
      #from .InDetTrigCommon import trackParticleCnv_builder
      #trackParticleCnvAlg = trackParticleCnv_builder(name                 = get_full_name( 'xAODParticleCreatorAlg',config.name + '_EFID' ), 
      #                                               config               = config,
      #                                               inTrackCollectionKey = config.trkTracks_IDTrig(),
      #                                               outTrackParticlesKey = config.tracks_EFID(),
      #                                               )

      #-----------------------------------------------------------------------------
      #                      Precision algorithms

      #Verifier should not be necessary when both patt. rec. and PT runs in the same view -> None
      #Also provides particle cnv alg inside
      precisionAlgs = ambiguitySolverForIDPatternRecognition(config      = config,
                                                             inputTracks = config.trkTracks_IDTrig(), 
                                                             verifier    = None )


      viewAlgs += precisionAlgs


      return  viewAlgs, dataVerifier


#This could potentially be unified with makeInDetPrecisionTracking in the InDetPT.py?
def ambiguitySolverForIDPatternRecognition( config, inputTracks,verifier = None ):
   ptAlgs = [] #List containing all the precision tracking algorithms hence every new added alg has to be appended to the list
   
   #-----------------------------------------------------------------------------
   #                        Verifying input data for the algorithms
   if verifier:
     verifier.DataObjects += [ #( 'InDet::PixelGangedClusterAmbiguities' , 'StoreGateSvc+' + TrigPixelKeys.PixelClusterAmbiguitiesMap ),
                               ( 'TrackCollection' , 'StoreGateSvc+' + inputTracks )]
   
   
   #-----------------------------------------------------------------------------
   #                        Ambiguity solving stage
   from .InDetTrigCommon import ambiguityScoreAlg_builder, ambiguitySolverAlg_builder, get_full_name, get_scoremap_name
   
   ambiguityScoreAlg = ambiguityScoreAlg_builder( name                  = get_full_name(  core = 'TrkAmbiguityScore', suffix  = config.input_name ),
                                                  config                = config,
                                                  inputTrackCollection  = inputTracks,
                                                  outputTrackScoreMap   = get_scoremap_name( config.input_name ), #Map of tracks and their scores
                                                 )
   ptAlgs.append( ambiguityScoreAlg )
   
   #FIXME: these alg internally don't expect EFID setting (but FTF), have to take into consideration
   ambiguitySolverAlg = ambiguitySolverAlg_builder( name                  = get_full_name( core = 'TrkAmbiguitySolver', suffix = config.input_name ),
                                                    config                = config,
<<<<<<< HEAD
=======
                                                    summaryTool           = None, # this argument is not used at the moment
>>>>>>> 91d736d3
                                                    inputTrackScoreMap    = get_scoremap_name( config.input_name ), #Map of tracks and their scores, 
                                                    outputTrackCollection = config.trkTracks_IDTrig()+"_Amb" )  #FIXME: for now keep PT but if TRT added this will ahve to become intermediate collection

   ptAlgs.append( ambiguitySolverAlg )
   
   #-----------------------------------------------------------------------------
   #                      Track particle conversion algorithm
   from .InDetTrigCommon import trackParticleCnv_builder
   trackParticleCnvAlg = trackParticleCnv_builder(name                 = get_full_name( 'xAODParticleCreatorAlg',config.name + '_IDTrig' ), 
                                                  config               = config,
                                                  inTrackCollectionKey = config.trkTracks_IDTrig()+"_Amb",
                                                  outTrackParticlesKey = config.tracks_IDTrig(),
                                                  )
   
   ptAlgs.append( trackParticleCnvAlg )

   return ptAlgs<|MERGE_RESOLUTION|>--- conflicted
+++ resolved
@@ -215,10 +215,7 @@
    #FIXME: these alg internally don't expect EFID setting (but FTF), have to take into consideration
    ambiguitySolverAlg = ambiguitySolverAlg_builder( name                  = get_full_name( core = 'TrkAmbiguitySolver', suffix = config.input_name ),
                                                     config                = config,
-<<<<<<< HEAD
-=======
                                                     summaryTool           = None, # this argument is not used at the moment
->>>>>>> 91d736d3
                                                     inputTrackScoreMap    = get_scoremap_name( config.input_name ), #Map of tracks and their scores, 
                                                     outputTrackCollection = config.trkTracks_IDTrig()+"_Amb" )  #FIXME: for now keep PT but if TRT added this will ahve to become intermediate collection
 
