--- conflicted
+++ resolved
@@ -17,21 +17,14 @@
   StatusCode sc = TrigMuonMonitorAlgorithm::initialize();
   ATH_CHECK( m_EFSAMuonContainerKey.initialize() );
   ATH_CHECK( m_EFCBMuonContainerKey.initialize() );
-<<<<<<< HEAD
   ATH_CHECK( m_MStrackContainerKey.initialize() );
   ATH_CHECK( m_CBtrackContainerKey.initialize() );
-=======
   ATH_CHECK( m_muonIso30Key.initialize() );
->>>>>>> 0f40f13d
   return sc;
 }
 
 
-<<<<<<< HEAD
 StatusCode EFMuonMonMT :: fillVariablesPerChain(const EventContext &ctx, const std::string &chain) const {
-=======
-StatusCode EFMuonMonMT :: fillVariablesPerChain(const EventContext &ctx , const std::string &chain) const {
->>>>>>> 0f40f13d
 
   ATH_MSG_DEBUG ("Filling histograms for " << name() << "...");
 
