--- conflicted
+++ resolved
@@ -894,11 +894,6 @@
  # from TrigHLTMonitoring.HLTMonFlags import HLTMonFlags
  # HLTMonFlags.doEgamma.set_Value_and_Lock(False)
 
-<<<<<<< HEAD
-=======
-  ToolSvc += HLTJetMon;
-
->>>>>>> 96028191
   # Set up the trigger configuration tool:
   #ToolSvc += CfgMgr.TrigConf__xAODConfigTool( "xAODConfigTool",
                                             #OutputLevel = 2 )
