/*
  Copyright (C) 2002-2017 CERN for the benefit of the ATLAS collaboration
*/ 

#include "TrigRoiUpdater.h"
#include "GaudiKernel/MsgStream.h"
#include "GaudiKernel/IIncidentSvc.h"
#include "TrigSteeringEvent/TrigRoiDescriptor.h"
<<<<<<< HEAD
#include "RoiDescriptor/RoiDescriptor.h"
#include "IRegionSelector/RoiUtil.h"
#include "IRegionSelector/IRoiDescriptor.h"
=======
#include "IRegionSelector/IRegSelSvc.h"
>>>>>>> 3cc07d7a

namespace PESA
{

  TrigRoiUpdater::TrigRoiUpdater(const std::string &name, 
				 ISvcLocator *pSvcLocator)
    : HLT::FexAlgo (name, pSvcLocator),
      m_etaHalfWidth(0.),
      m_phiHalfWidth(0.),
      m_zHalfWidth(0.),
      m_regionSelector("RegSelSvc", name),
      m_requestPIXRobs(true),
      m_requestSCTRobs(true),
      m_monitorDuplicateRoIs(true),
      m_invocations(0),
      m_duplicateRoIs(0)
  {
    declareProperty("EtaHalfWidth",           m_etaHalfWidth);
    declareProperty("PhiHalfWidth",           m_phiHalfWidth);
    declareProperty("RegionSelectorTool",     m_regionSelector);
    declareProperty("RequestPIXRobs",         m_requestPIXRobs);
    declareProperty("RequestSCTRobs",         m_requestSCTRobs);
    declareProperty("MonitorDuplicateRoIs",   m_monitorDuplicateRoIs);

    m_inpPhiMinus = m_inpPhiPlus = m_inpPhiSize = 0.;
    m_inpEtaMinus = m_inpEtaPlus = m_inpEtaSize = 0.;
    m_PhiMinus = m_PhiPlus = m_PhiSize = 0.;
    m_EtaMinus = m_EtaPlus = m_EtaSize = 0.;

  }

  TrigRoiUpdater::~TrigRoiUpdater()
  {}

  //----------------------------------
  //          beginRun method:
  //----------------------------------------------------------------------------
  HLT::ErrorCode TrigRoiUpdater::hltBeginRun() {
    ATH_MSG_DEBUG("TrigRoiUpdater::beginRun()");

    return HLT::OK;
  }
  //----------------------------------------------------------------------------

  ///////////////////////////////////////////////////////////////////
  // Initialisation
  ///////////////////////////////////////////////////////////////////
  HLT::ErrorCode TrigRoiUpdater::hltInitialize() {

    //signature specific modifications
    const std::string instanceName = name();
    
    if (instanceName.find("Cosmics") !=std::string::npos){
      m_zHalfWidth = 1000.;
      ATH_MSG_INFO ("Instance " << instanceName << " z range modification: " << m_zHalfWidth);
    } else if (instanceName.find("BeamSpot") !=std::string::npos){
      m_zHalfWidth = 175.;
      ATH_MSG_INFO ("Instance " << instanceName << " z range modification: " << m_zHalfWidth);
    }


    IIncidentSvc* pIncsvc;
    if ( serviceLocator()->service("IncidentSvc", pIncsvc).isSuccess() ) {
      int priority = 100;
      pIncsvc->addListener( this, "BeginEvent", priority);
    } else {
      msg(MSG::ERROR) << "No connection to incidentSvc used for cleanup" 
                      << endmsg;
      return StatusCode::FAILURE;
    }

    // Retrieving Region Selector Tool:
    if ( (m_requestPIXRobs || m_requestSCTRobs) && m_regionSelector.retrieve().isFailure() ) {
      ATH_MSG_FATAL( m_regionSelector.propertyName()
		     << " : Unable to retrieve RegionSelector tool "  
		     << m_regionSelector.type() );
      return HLT::ErrorCode(HLT::Action::ABORT_JOB, HLT::Reason::BAD_JOB_SETUP);
    }

    return HLT::OK;
  }


  void TrigRoiUpdater::handle(const Incident& inc) {
    if (inc.type() == "BeginEvent") {
      //cleanup stored RoIs
      m_rois.clear();
    }
  }

  ///////////////////////////////////////////////////////////////////
  // Execute HLT Algorithm
  ///////////////////////////////////////////////////////////////////
  HLT::ErrorCode TrigRoiUpdater::hltExecute(const HLT::TriggerElement*, HLT::TriggerElement* outputTE) {
 
    ATH_MSG_DEBUG("execHLTAlgorithm()");

    const TrigRoiDescriptor *roi = 0;
    bool forIDfound=false;
    bool updateNeeded=true;
    
    m_inpPhiMinus = m_inpPhiPlus = m_inpPhiSize = -10.;
    m_inpEtaMinus = m_inpEtaPlus = m_inpEtaSize = -10.;
    m_PhiMinus = m_PhiPlus = m_PhiSize = -10.;
    m_EtaMinus = m_EtaPlus = m_EtaSize = -10.;

    std::vector<std::string> roiNames = {"forID3","forID2","forID1", "forID", ""};
    std::string roiName= "";

    for (size_t k=0; k<roiNames.size(); k++){
      if (HLT::OK != getFeature(outputTE, roi, roiNames[k]) || !roi){
	ATH_MSG_DEBUG("|"  << roiNames[k] << "| not found or zero"); 
      } else {
	roiName = roiNames[k-1>0 ? k-1 : 0];
	ATH_MSG_DEBUG("RoI with label |" << roiNames[k] << "| found and " << roiName << " will be used for an update"); 
	if (roiName.find("forID1")!=std::string::npos) forIDfound = true;
	break;
      }
    }
<<<<<<< HEAD
    
    if (roi->composite()) {
=======


    if (roi->composite()){
      if (m_requestPIXRobs || m_requestSCTRobs){
	registerROBs(roi);
      }

>>>>>>> 3cc07d7a
      ATH_MSG_DEBUG("Not touching a composite RoI");
      updateNeeded = false;
    }

    //signature specific modifications
    const std::string instanceName = name();

    if (forIDfound && instanceName.find("IDTrigRoiUpdater_Muon_")!=std::string::npos){
      ATH_MSG_DEBUG("don't update roiDecriptor from muFast");
      updateNeeded = false;
    }

    if (instanceName.find("Bjet")!=std::string::npos || instanceName.find("bjet")!=std::string::npos){
      ATH_MSG_DEBUG("don't use fixed RoI halfwidths for bjets");
      updateNeeded = false;
    }
    
    TrigRoiDescriptor *outroi = 0;

    if (updateNeeded) {
      m_inpPhiMinus= roi->phiMinus(); m_inpPhiPlus = roi->phiPlus();  m_inpPhiSize= m_inpPhiPlus - m_inpPhiMinus;
      m_inpEtaMinus= roi->etaMinus(); m_inpEtaPlus = roi->etaPlus();  m_inpEtaSize= m_inpEtaPlus - m_inpEtaMinus;
      
      float eta = roi->eta();
      float phi = roi->phi();
      
      float oldEtaW = m_inpEtaPlus - m_inpEtaMinus;
      float oldPhiW = m_inpPhiPlus - m_inpPhiMinus;
      
      if (  m_inpPhiPlus < m_inpPhiMinus ) oldPhiW += 2*M_PI;
      
      float diff_eta = 0.5*oldEtaW - m_etaHalfWidth;
      float diff_phi = 0.5*oldPhiW - m_phiHalfWidth;
      
      float zedm(0.), zedp(0.);
      zedm = roi->zedMinus()-m_zHalfWidth;
      zedp = roi->zedPlus()+m_zHalfWidth;
      if (instanceName.find("IDTrigRoiUpdater_BeamSpot_IDTrig")!=std::string::npos){
	zedm = (roi->zedPlus()+roi->zedMinus())/2.-m_zHalfWidth;
	zedp = (roi->zedPlus()+roi->zedMinus())/2.+m_zHalfWidth;
      }

      
      outroi =  new TrigRoiDescriptor(roi->roiWord(), roi->l1Id(), roi->roiId(),
				      eta, m_inpEtaMinus+diff_eta, m_inpEtaPlus-diff_eta,
				      phi, m_inpPhiMinus+diff_phi, m_inpPhiPlus-diff_phi,
				      roi->zed(), zedm, zedp);
    }
    else {
      outroi = new TrigRoiDescriptor(*roi);
    }

    //optional RoI monitoring
    bool thesameroi = false;

    ATH_MSG_DEBUG("Input RoI " << *roi);

    if ( HLT::OK !=  attachFeature(outputTE, outroi, roiName) ) {
      ATH_MSG_ERROR("Could not attach feature to the TE");
      return HLT::NAV_ERROR;
    }
    else {
      ATH_MSG_DEBUG("REGTEST: attached RoI " << roiName << *outroi);
    }

    if (m_requestPIXRobs || m_requestSCTRobs){
      registerROBs(outroi);
    }


    //check whether we are attaching the same RoI again (this execution could be cache)
    if (m_monitorDuplicateRoIs){
      for (auto it = m_rois.begin(); it != m_rois.end(); it++) {
	TrigRoiDescriptor r = (*it);
	if (r == *outroi) {
	  ATH_MSG_DEBUG("This RoI was already processed by the same instance of ID tracking");
	  ATH_MSG_DEBUG(*outroi);
	  ATH_MSG_DEBUG(r);
	  thesameroi=true;
	} 
      }

      if (!thesameroi){
	outroi->manageConstituents(false);
	m_rois.push_back(*outroi);
	//	m_rois.back().manageConstituents(false);
	ATH_MSG_DEBUG("Registering RoI " << m_rois.back());
      } 
      else {
	m_duplicateRoIs++;
      }
    }

    m_invocations++;
    return HLT::OK;
  }

  //////////////////////////////////////////////////////////////////
  // Finalize
  ///////////////////////////////////////////////////////////////////
      
  HLT::ErrorCode TrigRoiUpdater::hltFinalize() {

    ATH_MSG_DEBUG("finalize() success");
    ATH_MSG_INFO("Invoked " << m_invocations << " with " << m_duplicateRoIs << " duplicate RoIs processed ");
    return HLT::OK;
  }

  //----------------------------------
  //          endRun method:
  //----------------------------------------------------------------------------
  HLT::ErrorCode TrigRoiUpdater::hltEndRun() {
                                 
    ATH_MSG_DEBUG("TrigRoiUpdater::endRun()");
                                        
    return HLT::OK;
  }

  //---------------------------------------------------------------------------

  HLT::ErrorCode TrigRoiUpdater::registerROBs(const TrigRoiDescriptor *roi){

    if (roi == 0) {
      ATH_MSG_WARNING( "REGTEST / Failed to find RoiDescriptor " );
      return HLT::NAV_ERROR;
    }

    ATH_MSG_DEBUG( "REGTEST registerROBs" << *roi );

    std::vector<unsigned int> uIntListOfRobs;

    if (m_requestPIXRobs) {
      m_regionSelector->DetROBIDListUint( PIXEL, *roi, uIntListOfRobs );

      ATH_MSG_DEBUG( "list of ROBs ID in PIX: " );
      for(uint i_lid(0); i_lid<uIntListOfRobs.size(); i_lid++)
	ATH_MSG_DEBUG( "0x" << std::hex << uIntListOfRobs.at(i_lid) << std::dec );

      config()->robRequestInfo()->addRequestScheduledRobIDs( uIntListOfRobs );
      uIntListOfRobs.clear();
    }

    if (m_requestSCTRobs){
      m_regionSelector->DetROBIDListUint( SCT, *roi, uIntListOfRobs );

      ATH_MSG_DEBUG( "list of ROBs ID in SCT: " );
      for(uint i_lid(0); i_lid<uIntListOfRobs.size(); i_lid++)
	ATH_MSG_DEBUG( "0x" << std::hex << uIntListOfRobs.at(i_lid) << std::dec );

      config()->robRequestInfo()->addRequestScheduledRobIDs( uIntListOfRobs );
    }

    return HLT::OK;
  }

} // end namespace<|MERGE_RESOLUTION|>--- conflicted
+++ resolved
@@ -1,24 +1,18 @@
 /*
   Copyright (C) 2002-2017 CERN for the benefit of the ATLAS collaboration
-*/ 
+*/
 
 #include "TrigRoiUpdater.h"
 #include "GaudiKernel/MsgStream.h"
 #include "GaudiKernel/IIncidentSvc.h"
 #include "TrigSteeringEvent/TrigRoiDescriptor.h"
-<<<<<<< HEAD
-#include "RoiDescriptor/RoiDescriptor.h"
-#include "IRegionSelector/RoiUtil.h"
-#include "IRegionSelector/IRoiDescriptor.h"
-=======
 #include "IRegionSelector/IRegSelSvc.h"
->>>>>>> 3cc07d7a
 
 namespace PESA
 {
 
   TrigRoiUpdater::TrigRoiUpdater(const std::string &name, 
-				 ISvcLocator *pSvcLocator)
+					   ISvcLocator *pSvcLocator)
     : HLT::FexAlgo (name, pSvcLocator),
       m_etaHalfWidth(0.),
       m_phiHalfWidth(0.),
@@ -100,7 +94,7 @@
     if (inc.type() == "BeginEvent") {
       //cleanup stored RoIs
       m_rois.clear();
-    }
+    }  
   }
 
   ///////////////////////////////////////////////////////////////////
@@ -110,14 +104,14 @@
  
     ATH_MSG_DEBUG("execHLTAlgorithm()");
 
-    const TrigRoiDescriptor *roi = 0;
-    bool forIDfound=false;
-    bool updateNeeded=true;
-    
     m_inpPhiMinus = m_inpPhiPlus = m_inpPhiSize = -10.;
     m_inpEtaMinus = m_inpEtaPlus = m_inpEtaSize = -10.;
     m_PhiMinus = m_PhiPlus = m_PhiSize = -10.;
     m_EtaMinus = m_EtaPlus = m_EtaSize = -10.;
+
+    const TrigRoiDescriptor *roi = 0;
+    bool forIDfound=false;
+    bool updateNeeded=true;
 
     std::vector<std::string> roiNames = {"forID3","forID2","forID1", "forID", ""};
     std::string roiName= "";
@@ -132,10 +126,6 @@
 	break;
       }
     }
-<<<<<<< HEAD
-    
-    if (roi->composite()) {
-=======
 
 
     if (roi->composite()){
@@ -143,9 +133,8 @@
 	registerROBs(roi);
       }
 
->>>>>>> 3cc07d7a
       ATH_MSG_DEBUG("Not touching a composite RoI");
-      updateNeeded = false;
+      return HLT::OK;
     }
 
     //signature specific modifications
@@ -160,18 +149,23 @@
       ATH_MSG_DEBUG("don't use fixed RoI halfwidths for bjets");
       updateNeeded = false;
     }
-    
+
+
+
     TrigRoiDescriptor *outroi = 0;
 
     if (updateNeeded) {
       m_inpPhiMinus= roi->phiMinus(); m_inpPhiPlus = roi->phiPlus();  m_inpPhiSize= m_inpPhiPlus - m_inpPhiMinus;
       m_inpEtaMinus= roi->etaMinus(); m_inpEtaPlus = roi->etaPlus();  m_inpEtaSize= m_inpEtaPlus - m_inpEtaMinus;
       
+      
+      
       float eta = roi->eta();
       float phi = roi->phi();
       
       float oldEtaW = m_inpEtaPlus - m_inpEtaMinus;
       float oldPhiW = m_inpPhiPlus - m_inpPhiMinus;
+      
       
       if (  m_inpPhiPlus < m_inpPhiMinus ) oldPhiW += 2*M_PI;
       
@@ -218,7 +212,12 @@
     if (m_monitorDuplicateRoIs){
       for (auto it = m_rois.begin(); it != m_rois.end(); it++) {
 	TrigRoiDescriptor r = (*it);
-	if (r == *outroi) {
+	if (fabs(r.etaMinus()-outroi->etaMinus())<0.001 &&
+	    fabs(r.etaPlus()-outroi->etaPlus())<0.001 &&
+	    fabs(r.zedMinus()-outroi->zedMinus())<0.1 &&
+	    fabs(r.zedPlus()-outroi->zedPlus())<0.1 &&
+	    fabs(r.phiMinus()-outroi->phiMinus())<0.001 &&
+	    fabs(r.phiPlus()-outroi->phiPlus())<0.001){
 	  ATH_MSG_DEBUG("This RoI was already processed by the same instance of ID tracking");
 	  ATH_MSG_DEBUG(*outroi);
 	  ATH_MSG_DEBUG(r);
@@ -227,12 +226,9 @@
       }
 
       if (!thesameroi){
-	outroi->manageConstituents(false);
 	m_rois.push_back(*outroi);
-	//	m_rois.back().manageConstituents(false);
-	ATH_MSG_DEBUG("Registering RoI " << m_rois.back());
-      } 
-      else {
+	ATH_MSG_DEBUG("Registering RoI " << *outroi);
+      } else {
 	m_duplicateRoIs++;
       }
     }
@@ -240,11 +236,10 @@
     m_invocations++;
     return HLT::OK;
   }
-
-  //////////////////////////////////////////////////////////////////
+  ///////////////////////////////////////////////////////////////////
   // Finalize
   ///////////////////////////////////////////////////////////////////
-      
+  
   HLT::ErrorCode TrigRoiUpdater::hltFinalize() {
 
     ATH_MSG_DEBUG("finalize() success");
@@ -256,12 +251,11 @@
   //          endRun method:
   //----------------------------------------------------------------------------
   HLT::ErrorCode TrigRoiUpdater::hltEndRun() {
-                                 
+   
     ATH_MSG_DEBUG("TrigRoiUpdater::endRun()");
-                                        
-    return HLT::OK;
-  }
-
+   
+    return HLT::OK;
+  }
   //---------------------------------------------------------------------------
 
   HLT::ErrorCode TrigRoiUpdater::registerROBs(const TrigRoiDescriptor *roi){
