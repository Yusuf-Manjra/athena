--- conflicted
+++ resolved
@@ -316,48 +316,6 @@
     if jetBuildTool is None:
         print 'adding new jet finder ', name
         try:
-<<<<<<< HEAD
-            jetBuildTool = jtm.addJetFinder(name,
-                                            "AntiKt",
-                                            merge_param,
-                                            "mygetters",
-                                            "mymods",
-                                            # non-zero ghostArea: calcjet area
-                                            # for pileup subtraction.
-                                            ghostArea=0.01,
-                                            rndseed=1,
-                                            isTrigger=True,
-                                            ptmin=ptmin,
-                                            ptminFilter=ptminFilter
-                                            )
-            
-            if not hasattr(jtm,"jbldTrigger"):
-                jtm.addJetBuilderWithArea(JetFromPseudojet("jbldTrigger",
-                                                        Attributes = ["ActiveArea", "ActiveArea4vec"],
-                                                        IsTrigger=True,#                                                       ))
-                                                       ))
- 
-            if merge_param==0.4: 
-                    from AthenaCommon.AppMgr import ToolSvc
-                    getattr(ToolSvc,name+"Finder").unlock()
-                    getattr(ToolSvc,name+"Finder").JetBuilder = jtm.jbldTrigger
-                    getattr(ToolSvc,name+"Finder").lock()
-        
-#                    # For debugging
-#                    getattr(ToolSvc,"jconretriever").unlock()
-#                    getattr(ToolSvc,"jconretriever").OutputLevel = 1
-#                    getattr(ToolSvc,"jconretriever").lock()
-#                    print "FS scan Builder looks like.."
-#                    print getattr(ToolSvc,name+"Finder").JetBuilder
-#                    getattr(ToolSvc,name+"Finder").unlock()
-#                    getattr(ToolSvc,name+"Finder").OutputLevel = 1
-#                    getattr(ToolSvc,name+"Finder").JetBuilder.setOutputLevel = 1
-#                    getattr(ToolSvc,name+"Finder").lock()
-#                    getattr(ToolSvc,"jbldTrigger").unlock()
-#                    getattr(ToolSvc,"jbldTrigger").OutputLevel = 1
-#                    getattr(ToolSvc,"jbldTrigger").lock()
-    
-=======
             # jetBuildTool = jtm.addJetFinderTrigger(
             jetBuildTool = jtm.addJetFinder(
                 name,
@@ -373,7 +331,32 @@
                 ptmin=ptmin,
                 ptminFilter=ptminFilter)
             
->>>>>>> 053b3506
+            if not hasattr(jtm,"jbldTrigger"):
+                jtm.addJetBuilderWithArea(JetFromPseudojet("jbldTrigger",
+                                                        Attributes = ["ActiveArea", "ActiveArea4vec"],
+                                                        IsTrigger=True,#                                                       ))
+                                                       ))
+ 
+            if merge_param==0.4: 
+                    from AthenaCommon.AppMgr import ToolSvc
+                    getattr(ToolSvc,name+"Finder").unlock()
+                    getattr(ToolSvc,name+"Finder").JetBuilder = jtm.jbldTrigger
+                    getattr(ToolSvc,name+"Finder").lock()
+        
+#                    # For debugging
+#                    getattr(ToolSvc,"jconretriever").unlock()
+#                    getattr(ToolSvc,"jconretriever").OutputLevel = 1
+#                    getattr(ToolSvc,"jconretriever").lock()
+#                    print "FS scan Builder looks like.."
+#                    print getattr(ToolSvc,name+"Finder").JetBuilder
+#                    getattr(ToolSvc,name+"Finder").unlock()
+#                    getattr(ToolSvc,name+"Finder").OutputLevel = 1
+#                    getattr(ToolSvc,name+"Finder").JetBuilder.setOutputLevel = 1
+#                    getattr(ToolSvc,name+"Finder").lock()
+#                    getattr(ToolSvc,"jbldTrigger").unlock()
+#                    getattr(ToolSvc,"jbldTrigger").OutputLevel = 1
+#                    getattr(ToolSvc,"jbldTrigger").lock()
+    
         except Exception, e:
             print 'error adding new jet finder %s' % name
             for jr in jtm.trigjetrecs:
@@ -555,8 +538,6 @@
         # JetRecStandardTools.py.
         pjg = TrigHLTJetRecConf.TriggerPseudoJetGetter(pjg_name, Label=label)
 
-        # kludge for release 22 pseudojet getters
-        pjg.OutputContainer = 'PseudoJet%s' % label
         # adds arg to Tool Service and returns arg
         jtm.add(pjg)
         triggerPseudoJetGetter = getattr(jtm, pjg_name)
