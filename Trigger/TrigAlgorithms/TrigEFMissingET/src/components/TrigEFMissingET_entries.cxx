#include "TrigEFMissingET/EFMissingET.h"
#include "TrigEFMissingET/EFMissingETBaseTool.h"
#include "TrigEFMissingET/EFMissingETFromCells.h"
#include "TrigEFMissingET/EFMissingETFromClusters.h"
#include "TrigEFMissingET/EFMissingETFromClustersPS.h"
#include "TrigEFMissingET/EFMissingETFromClustersPUC.h"
#include "TrigEFMissingET/EFMissingETFromClustersTracksPUC.h"
#include "TrigEFMissingET/EFMissingETFromFEBHeader.h"
#include "TrigEFMissingET/EFMissingETFromJets.h"
#include "TrigEFMissingET/EFMissingETFromTrackAndJets.h"
#include "TrigEFMissingET/EFMissingETFromTrackAndClusters.h"
//#include "TrigEFMissingET/EFMissingETFromLvl1Ppr.h"
#include "TrigEFMissingET/EFMissingETFlags.h"
#include "TrigEFMissingET/EFMissingETFromHelper.h"
#include "GaudiKernel/DeclareFactoryEntries.h"

DECLARE_ALGORITHM_FACTORY( EFMissingET )
DECLARE_TOOL_FACTORY( EFMissingETBaseTool )
DECLARE_TOOL_FACTORY( EFMissingETFromCells )
DECLARE_TOOL_FACTORY( EFMissingETFromClusters )
DECLARE_TOOL_FACTORY( EFMissingETFromClustersPS )
DECLARE_TOOL_FACTORY( EFMissingETFromClustersPUC )
<<<<<<< HEAD
DECLARE_TOOL_FACTORY( EFMissingETFromClustersTracksPUC ) 
=======
DECLARE_TOOL_FACTORY( EFMissingETFromClustersTracksPUC )
>>>>>>> 492803fb
DECLARE_TOOL_FACTORY( EFMissingETFromFEBHeader )
DECLARE_TOOL_FACTORY( EFMissingETFromJets )
DECLARE_TOOL_FACTORY( EFMissingETFromTrackAndJets )
DECLARE_TOOL_FACTORY( EFMissingETFromTrackAndClusters )
//DECLARE_TOOL_FACTORY( EFMissingETFromLvl1Ppr )
DECLARE_TOOL_FACTORY( EFMissingETFlags )
DECLARE_TOOL_FACTORY( EFMissingETFromHelper )

DECLARE_FACTORY_ENTRIES(TrigEFMissingET) {
    DECLARE_ALGORITHM( EFMissingET );
    DECLARE_TOOL( EFMissingETBaseTool );
    DECLARE_TOOL( EFMissingETFromCells );
    DECLARE_TOOL( EFMissingETFromClusters );
    DECLARE_TOOL( EFMissingETFromClustersPS );
    DECLARE_TOOL( EFMissingETFromClustersPUC );
<<<<<<< HEAD
    DECLARE_TOOL( EFMissingETFromClustersTracksPUC )
=======
    DECLARE_TOOL( EFMissingETFromClustersTracksPUC );
>>>>>>> 492803fb
    DECLARE_TOOL( EFMissingETFromFEBHeader );
    DECLARE_TOOL( EFMissingETFromJets );
    DECLARE_TOOL( EFMissingETFromTrackAndJets );
    DECLARE_TOOL( EFMissingETFromTrackAndClusters );
    //DECLARE_TOOL( EFMissingETFromLvl1Ppr );
    DECLARE_TOOL( EFMissingETFlags );
    DECLARE_TOOL( EFMissingETFromHelper );
}<|MERGE_RESOLUTION|>--- conflicted
+++ resolved
@@ -20,11 +20,7 @@
 DECLARE_TOOL_FACTORY( EFMissingETFromClusters )
 DECLARE_TOOL_FACTORY( EFMissingETFromClustersPS )
 DECLARE_TOOL_FACTORY( EFMissingETFromClustersPUC )
-<<<<<<< HEAD
-DECLARE_TOOL_FACTORY( EFMissingETFromClustersTracksPUC ) 
-=======
 DECLARE_TOOL_FACTORY( EFMissingETFromClustersTracksPUC )
->>>>>>> 492803fb
 DECLARE_TOOL_FACTORY( EFMissingETFromFEBHeader )
 DECLARE_TOOL_FACTORY( EFMissingETFromJets )
 DECLARE_TOOL_FACTORY( EFMissingETFromTrackAndJets )
@@ -40,11 +36,7 @@
     DECLARE_TOOL( EFMissingETFromClusters );
     DECLARE_TOOL( EFMissingETFromClustersPS );
     DECLARE_TOOL( EFMissingETFromClustersPUC );
-<<<<<<< HEAD
-    DECLARE_TOOL( EFMissingETFromClustersTracksPUC )
-=======
     DECLARE_TOOL( EFMissingETFromClustersTracksPUC );
->>>>>>> 492803fb
     DECLARE_TOOL( EFMissingETFromFEBHeader );
     DECLARE_TOOL( EFMissingETFromJets );
     DECLARE_TOOL( EFMissingETFromTrackAndJets );
