/*
  Copyright (C) 2002-2017 CERN for the benefit of the ATLAS collaboration
*/

#ifndef TRIGEFMISSINGET_EFMISSINGETFROMJETS_H
#define TRIGEFMISSINGET_EFMISSINGETFROMJETS_H

/********************************************************************

NAME:     EFMissingETFromJets.h
PACKAGE:  Trigger/TrigAlgorithms/TrigEFMissingET

AUTHORS:  Florian U. Bernlochner, Doug Schaefer, Justin Chiu
CREATED:  May 20, 2014

PURPOSE:  Updates TrigMissingETHelper using info from jets

 ********************************************************************/

#include "TrigEFMissingET/EFMissingETBaseTool.h"
#include "TrigMissingEtEvent/TrigMissingET.h"


/**
  $class EFMissingETFromJets
  Updates transient helper object with jets
 **/

class EFMissingETFromJets : public EFMissingETBaseTool
{
  public:

    EFMissingETFromJets(const std::string& type,
<<<<<<< HEAD
                        const std::string& name,
                        const IInterface* parent);
=======
        const std::string& name,
        const IInterface* parent);
>>>>>>> 179992b1

    ~EFMissingETFromJets();

    virtual StatusCode initialize();
    virtual StatusCode finalize();
    virtual StatusCode execute();

    virtual StatusCode execute(xAOD::TrigMissingET *met,
<<<<<<< HEAD
                  			       TrigEFMissingEtHelper *metHelper,
                  			       const xAOD::CaloClusterContainer *caloCluster,
                  			       const xAOD::JetContainer *jets,
=======
			       TrigEFMissingEtHelper *metHelper,
			       const xAOD::CaloClusterContainer *caloCluster,
			       const xAOD::JetContainer *jets,
>>>>>>> 179992b1
                               const xAOD::TrackParticleContainer *track,
                               const xAOD::VertexContainer *vertex);

  private:
    float m_etacut;
<<<<<<< HEAD
    float m_forward_ptcut;
    float m_central_ptcut;
    int   m_methelperposition;
=======
    float m_forward_ptcut, m_central_ptcut;
    int  m_methelperposition;
    bool m_applyTileGap3Correction;

>>>>>>> 179992b1
};

#endif // TRIGEFMISSINGET_EFMISSINGETFROMJETS_H<|MERGE_RESOLUTION|>--- conflicted
+++ resolved
@@ -31,13 +31,8 @@
   public:
 
     EFMissingETFromJets(const std::string& type,
-<<<<<<< HEAD
                         const std::string& name,
                         const IInterface* parent);
-=======
-        const std::string& name,
-        const IInterface* parent);
->>>>>>> 179992b1
 
     ~EFMissingETFromJets();
 
@@ -46,30 +41,18 @@
     virtual StatusCode execute();
 
     virtual StatusCode execute(xAOD::TrigMissingET *met,
-<<<<<<< HEAD
                   			       TrigEFMissingEtHelper *metHelper,
                   			       const xAOD::CaloClusterContainer *caloCluster,
                   			       const xAOD::JetContainer *jets,
-=======
-			       TrigEFMissingEtHelper *metHelper,
-			       const xAOD::CaloClusterContainer *caloCluster,
-			       const xAOD::JetContainer *jets,
->>>>>>> 179992b1
                                const xAOD::TrackParticleContainer *track,
                                const xAOD::VertexContainer *vertex);
 
   private:
     float m_etacut;
-<<<<<<< HEAD
     float m_forward_ptcut;
     float m_central_ptcut;
     int   m_methelperposition;
-=======
-    float m_forward_ptcut, m_central_ptcut;
-    int  m_methelperposition;
-    bool m_applyTileGap3Correction;
-
->>>>>>> 179992b1
+    bool  m_applyTileGap3Correction;
 };
 
 #endif // TRIGEFMISSINGET_EFMISSINGETFROMJETS_H