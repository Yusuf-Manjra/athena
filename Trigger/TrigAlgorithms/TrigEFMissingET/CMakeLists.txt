# $Id: CMakeLists.txt 800798 2017-03-16 17:29:50Z jburr $
################################################################################
# Package: TrigEFMissingET
################################################################################

# Declare the package name:
atlas_subdir( TrigEFMissingET )

# Declare the package's dependencies:
atlas_depends_on_subdirs(
   PUBLIC
   Calorimeter/CaloDetDescr
   Calorimeter/CaloEvent
   Calorimeter/CaloGeoHelpers
   Calorimeter/CaloIdentifier
   Calorimeter/CaloInterface
   Control/AthenaBaseComps
   Event/xAOD/xAODCaloEvent
   Event/xAOD/xAODJet
   Event/xAOD/xAODTrigMissingET
   Event/FourMomUtils
   GaudiKernel
   LArCalorimeter/LArIdentifier
   LArCalorimeter/LArTools
   Trigger/TrigAlgorithms/TrigT2CaloCommon
   Trigger/TrigEvent/TrigCaloEvent
   Trigger/TrigEvent/TrigMissingEtEvent
   Trigger/TrigEvent/TrigParticle
   Trigger/TrigSteer/TrigInterfaces
   Trigger/TrigTools/TrigTimeAlgs
   PRIVATE
   PhysicsAnalysis/AnalysisCommon/PATCore
   PathResolver
   InDetTrackSelectionTool
   Control/CxxUtils
   DetectorDescription/Identifier
   Event/EventKernel
   Event/xAOD/xAODEventInfo
   Reconstruction/Jet/JetEvent
   Trigger/TrigEvent/TrigMuonEvent
   Trigger/TrigEvent/TrigSteeringEvent
   Trigger/TrigT1/TrigT1Interfaces )

# External dependencies:
find_package( FastJet )
find_package( FastJetContrib COMPONENTS SoftKiller ConstituentSubtractor )
find_package( ROOT COMPONENTS Core Hist Matrix )
find_package( tdaq-common COMPONENTS eformat )

# Component(s) in the package:
atlas_add_library( TrigEFMissingETLib
   TrigEFMissingET/*.h src/*.cxx
   PUBLIC_HEADERS TrigEFMissingET
   INCLUDE_DIRS ${ROOT_INCLUDE_DIRS} ${FASTJET_INCLUDE_DIRS} 
   PRIVATE_INCLUDE_DIRS ${TDAQ-COMMON_INCLUDE_DIRS} ${FASTJETCONTRIB_INCLUDE_DIRS}
   LINK_LIBRARIES ${ROOT_LIBRARIES} ${FASTJET_LIBRARIES} CaloEvent CaloGeoHelpers CaloIdentifier
   AthenaBaseComps xAODCaloEvent xAODJet xAODTrigMissingET GaudiKernel
   LArIdentifier TrigCaloEvent TrigMissingEtEvent TrigParticle CaloDetDescrLib
   LArToolsLib TrigT2CaloCommonLib TrigInterfacesLib TrigTimeAlgsLib
   PRIVATE_LINK_LIBRARIES ${TDAQ-COMMON_LIBRARIES} ${FASTJETCONTRIB_LIBRARIES} CxxUtils Identifier
   EventKernel xAODEventInfo JetEvent TrigMuonEvent TrigSteeringEvent
   PathResolver PATCoreLib
   TrigT1Interfaces )

atlas_add_component( TrigEFMissingET
   src/components/*.cxx
   LINK_LIBRARIES GaudiKernel TrigEFMissingETLib ${FASTJET_LIBRARIES}  
   PRIVATE_LINK_LIBRARIES ${FASTJETCONTRIB_LIBRARIES}
)

# Install files from the package:
<<<<<<< HEAD
atlas_install_python_modules( python/*.py )
atlas_install_joboptions( share/*.py )

# atlas_add_test( METFexes
#                 SCRIPT test/test_met_fexes.sh
#                 PROPERTIES TIMEOUT 1000
#                 )
=======
atlas_install_python_modules( python/*.py )
>>>>>>> 91ca0271
<|MERGE_RESOLUTION|>--- conflicted
+++ resolved
@@ -69,14 +69,10 @@
 )
 
 # Install files from the package:
-<<<<<<< HEAD
 atlas_install_python_modules( python/*.py )
 atlas_install_joboptions( share/*.py )
 
 # atlas_add_test( METFexes
 #                 SCRIPT test/test_met_fexes.sh
 #                 PROPERTIES TIMEOUT 1000
-#                 )
-=======
-atlas_install_python_modules( python/*.py )
->>>>>>> 91ca0271
+#                 )