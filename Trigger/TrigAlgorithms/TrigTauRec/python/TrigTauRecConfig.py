--- conflicted
+++ resolved
@@ -476,23 +476,6 @@
             tools.append(taualgs.getTauSubstructure())
             # tools.append(taualgs.getEnergyCalibrationLC(correctEnergy=False, correctAxis=True, postfix='_onlyAxis'))
             tools.append(taualgs.getPileUpCorrection())
-<<<<<<< HEAD
-
-            if doRNN:
-                # needed by TauWPDecorator
-                tools.append(taualgs.getTauIDVarCalculator())
-                
-                # RNN tau ID
-                tools.append(taualgs.getTauJetRNNEvaluator(NetworkFile1P="rnnid_config_deep_1p_v0.json",
-                                                           NetworkFile3P="rnnid_config_deep_3p_v0.json",
-                                                           MinChargedTracks=1,
-                                                           MaxTracks=10, 
-                                                           MaxClusters=6,
-                                                           MaxClusterDR=1.0))
-                # flattened RNN score and WP
-                tools.append(taualgs.getTauWPDecoratorJetRNN())
-=======
->>>>>>> afb13e57
 
 
             # WARNING! moved here temporarily
