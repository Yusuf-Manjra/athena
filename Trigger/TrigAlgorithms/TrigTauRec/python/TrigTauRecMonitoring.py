# Copyright (C) 2002-2017 CERN for the benefit of the ATLAS collaboration

################# Validation, DQ checks
from TrigMonitorBase.TrigGenericMonitoringToolConfig import defineHistogram, TrigGenericMonitoringToolConfig 

errorcalolabels = 'NoROIDescr:NoCellCont:EmptyCellCont:NoClustCont:NoClustKey:EmptyClustCont:NoJetAttach:NoHLTtauAttach:NoHLTtauDetAttach:NoHLTtauXdetAttach'

errortracklabels = 'NoTrkCont:NoVtxCont'

class TrigTauRecOnlineMonitoring(TrigGenericMonitoringToolConfig):
    def __init__ (self, name="TrigTauRecOnlineMonitoring"):
        super(TrigTauRecOnlineMonitoring, self).__init__(name)
        self.defineTarget("Online")
        
        self.Histograms += [ defineHistogram('EF_nCand', type='TH1F', title=" Number of tau candidates;Number of tau candidates; nevents", xbins=10, xmin=-1.0, xmax=9.) ]
        self.Histograms += [ defineHistogram('nRoI_EFTauCells', type='TH1F', title="EF N RoI cells; N Cells; nRoIs", xbins=100, xmin=0., xmax=6000.) ]
        self.Histograms += [ defineHistogram('nRoI_EFTauTracks', type='TH1F', title="EF N RoI Tracks; N Tracks; nRoIs", xbins=17, xmin=-2.0, xmax=15.) ]

        self.Histograms += [ defineHistogram('EF_Et', type='TH1F', title=" EF Et had+em (at EM scale); Et had+em (at EM scale) [GeV]; nRoIs", xbins=100, xmin=0., xmax=500.) ]
        self.Histograms += [ defineHistogram('EF_EtFinal', type='TH1F', title=" EF Calibrated Et (tauJet->et()); EF Calibrated Et [GeV]; nRoIs", xbins=100, xmin=0., xmax=500.) ]        

        self.Histograms += [ defineHistogram('EF_EMRadius', type='TH1F', title="EF EMRadius; EM radius; nRoIs", xbins=50, xmin=-0.1, xmax=1.) ]
        self.Histograms += [ defineHistogram('EF_HadRadius', type='TH1F', title="EF HadRadius; Had radius; nRoIs", xbins=50, xmin=-0.1, xmax=1.) ]

        self.Histograms += [ defineHistogram('PhiL1', type='TH1F', title="L1 RoI Phi; L1 RoI Phi; nRoIs", xbins=65, xmin=-3.1415936-0.098174/2., xmax=3.1415936+0.098174/2.) ]
        self.Histograms += [ defineHistogram('EtaL1', type='TH1F', title="L1 RoI Eta; L1 RoI Eta; nRoIs", xbins=51, xmin=-2.55, xmax=2.55) ]       
        self.Histograms += [ defineHistogram('EtaL1, PhiL1', type='TH2F', title="L1 ROI Eta vs Phi in TrigTauRecMerged FEX; #eta; #phi ",
                                             xbins=51, xmin=-2.55, xmax=2.55,
                                             ybins=65, ymin=-3.1415936-0.098174/2., ymax=3.1415936+0.098174/2.)]
        self.Histograms += [ defineHistogram('EtaEF, PhiEF', type='TH2F', title="EF ROI Eta vs Phi in TrigTauRecMerged FEX; #eta; #phi ",
                                             xbins=51, xmin=-2.55, xmax=2.55,
                                             ybins=65, ymin=-3.1415936-0.098174/2., ymax=3.1415936+0.098174/2.)]
        self.Histograms += [ defineHistogram('EF_EtHad, EF_EtEm', type='TH2F', title="EF Et had vs Em in TrigTauRecMerged FEX; Et Had (at EM scale) [GeV]; Et EM (at EM scale) [GeV]",
                                             xbins=30, xmin=0., xmax=150.,
                                             ybins=30, ymin=0., ymax=150.)]
        
        self.Histograms += [ defineHistogram('dPhiEFTau_RoI', type='TH1F', title="diff EF vs RoI phi ; Dphi; nRoIs", xbins=100, xmin=-0.4, xmax=0.4) ]
        self.Histograms += [ defineHistogram('dEtaEFTau_RoI', type='TH1F', title="diff EF vs RoI eta ; Deta; nRoIs", xbins=80, xmin=-0.4, xmax=0.4) ]
        self.Histograms += [ defineHistogram('dEtaEFTau_RoI, dPhiEFTau_RoI', type='TH2F', title="dEta vs dPhi in TrigTauRec FEX; Delta-eta; Delta-phi",
                                             xbins=40 , xmin=-0.2, xmax=0.2,
                                             ybins=40 , ymin=-0.2, ymax=0.2) ]

        self.Histograms += [ defineHistogram('EF_NTrk', type='TH1F', title=" Number of tracks;Number of tracks; nRoIs", xbins=17, xmin=-2.0, xmax=15.) ]    
        self.Histograms += [ defineHistogram('EF_nWideTrk',        type='TH1F', title=" EF N Wide Tracks;N Wide Tracks; nRoIs"              , xbins=17, xmin=-2.0, xmax=15.) ]

        self.Histograms += [ defineHistogram('EF_EMFrac', type='TH1F', title=" EM Fraction;EM Fraction;nRoIs", xbins=70, xmin=-0.1, xmax=1.3) ]
        self.Histograms += [ defineHistogram('EF_IsoFrac', type='TH1F', title=" Isolation Fraction;Isolation Fraction; nRoIs", xbins=80, xmin=-0.4, xmax=1.2) ]
        self.Histograms += [ defineHistogram('EF_centFrac',        type='TH1F', title=" EF central Fraction;central Fraction; nRoIs"        , xbins=80, xmin=-0.4, xmax=1.2) ]

        self.Histograms += [ defineHistogram('EF_TrkAvgDist', type='TH1F', title=" Track Average Distance; TrkAvgDist; nRoIs", xbins=41, xmin=-0.01, xmax=0.4) ]
        self.Histograms += [ defineHistogram('EF_EtovPtLead', type='TH1F', title=" Et over lead track Pt; EtovPtLead; nRoIs", xbins=41, xmin=-0.5, xmax=20.0) ]
        self.Histograms += [ defineHistogram('EF_ipSigLeadTrk',    type='TH1F', title=" EF IPsig Leading Track;iIPsig Leading Track; nRoIs" , xbins=100, xmin=-50., xmax=50) ]
        self.Histograms += [ defineHistogram('EF_trFlightPathSig', type='TH1F', title=" EF Flightpath sig Track;Flightpath sig Track; nRoIs", xbins=100, xmin=-20., xmax=40) ]
        self.Histograms += [ defineHistogram('EF_massTrkSys',      type='TH1F', title=" EF Mass Trk Sys;Mass Trk Sys [GeV]; nRoIs"                , xbins=100, xmin=0., xmax=50.) ]
        self.Histograms += [ defineHistogram('EF_dRmax',           type='TH1F', title=" EF dR max;dR max; nRoIs"                            , xbins=50, xmin=-0., xmax=0.25) ]
        self.Histograms += [ defineHistogram('EF_PSSFraction',        type='TH1F', title=" EF Presampler strip energy fraction;PSS energy fraction; nRoIs", xbins=50, xmin=-0.5, xmax=1.) ]
        self.Histograms += [ defineHistogram('EF_EMPOverTrkSysP',     type='TH1F', title=" EF EMP over TrkSysP;EMP over TrkSysP; nRoIs", xbins=41, xmin=-0.5, xmax=20.0) ]
        self.Histograms += [ defineHistogram('EF_ChPiEMEOverCaloEME', type='TH1F', title=" EF EM energy of charged pions over calorimetric EM energy;ChPiEME over CaloEME; nRoIs", xbins=40, xmin=-20., xmax=20.) ]
        self.Histograms += [ defineHistogram('EF_innerTrkAvgDist', type='TH1F', title=" EF inner track average distance; innerTrkAvgDist; nRoIs", xbins=40, xmin=-0.05, xmax=0.5) ]
        self.Histograms += [ defineHistogram('EF_SumPtTrkFrac', type='TH1F', title=" EF Sum Pt Track Fraction; SumPtTrkFrac; nRoIs", xbins=40, xmin=-0.5, xmax=1.1) ]
 
        self.Histograms += [ defineHistogram('EF_ActualInteractions', type='TH1F', title=" Number of actual interaction per bunch crossing;ActualInteractions;nevents", xbins=50, xmin=0.0, xmax=50.) ]
        self.Histograms += [ defineHistogram('EF_AvgInteractions', type='TH1F', title=" Number of average interaction per bunch crossing;AvgInteractions;nevents", xbins=80, xmin=0.0, xmax=80.) ]

        self.Histograms += [ defineHistogram('EF_beamspot_x', type='TH1F', title=" Beamspot position;Beamspot x;nevents", xbins=50, xmin=-10.0, xmax=10.) ]
        self.Histograms += [ defineHistogram('EF_beamspot_y', type='TH1F', title=" Beamspot position;Beamspot y;nevents", xbins=50, xmin=-10.0, xmax=10.) ]
        self.Histograms += [ defineHistogram('EF_beamspot_z', type='TH1F', title=" Beamspot position;Beamspot z;nevents", xbins=100, xmin=-500.0, xmax=500.) ]


        self.Histograms += [ defineHistogram('EF_calo_errors', type='TH1F', title=" EF Calo Errors ;  ; nRoIs", xbins=10, xmin=-0.5, xmax=9.5 , labels=errorcalolabels) ]
        self.Histograms += [ defineHistogram('EF_track_errors', type='TH1F', title=" EF Track Errors ;  ; nRoIs", xbins=2, xmin=-0.5, xmax=2.5 , labels=errortracklabels) ]

<<<<<<< HEAD
        # these don't seem to be used anymore
        self.Histograms += [ defineHistogram('EF_author', type='TH1F', title=" EF author ;  ; nRoIs", xbins=5, xmin=0.5, xmax=5.5 , labels=authorlabels) ]
        self.Histograms += [ defineHistogram('EF_deltaZ0coreTrks', type='TH1F', title=" EF delta Z0 coreTrks wrt leadTrk ; #Delta Z0 [mm]; nRoIs x nTracks", xbins=160, xmin=-20, xmax=20) ]
        self.Histograms += [ defineHistogram('EF_deltaZ0wideTrks', type='TH1F', title=" EF delta Z0 wideTrks wrt leadTrk ; #Delta Z0 [mm]; nRoIs x nTracks", xbins=160, xmin=-20, xmax=20) ]  
        
=======
>>>>>>> afb13e57

        # RNN ID
        # scalar inputs
        self.Histograms += [ defineHistogram('EF_RNN_scalar_ptRatioEflowApprox', type='TH1F', title=" EF RNN scalar ptRatioEflowApprox; min(ptRatioEflowApprox 4.)", xbins=50, xmin=0., xmax=4.) ]
        self.Histograms += [ defineHistogram('EF_RNN_scalar_mEflowApprox', type='TH1F', title=" EF RNN scalar mEflowApprox; Log10(max(mEflowApprox 140.)", xbins=50, xmin=0., xmax=5.) ]
        self.Histograms += [ defineHistogram('EF_RNN_scalar_pt_jetseed_log', type='TH1F', title=" EF RNN scalar pt_jetseed_log; Log10(tau.ptJetSeed)", xbins=50, xmin=3.5, xmax=7.) ]
        # cluster inputs
        self.Histograms += [ defineHistogram('EF_RNN_Nclusters', type='TH1F', title=" EF RNN Nclusters; Number of clusters", xbins=10, xmin=0., xmax=10.) ]
        self.Histograms += [ defineHistogram('EF_RNN_cluster_et_log', type='TH1F', title=" EF RNN cluster et_log; Log10(cluster E_{T})", xbins=50, xmin=1., xmax=7.) ]
        self.Histograms += [ defineHistogram('EF_RNN_cluster_dEta', type='TH1F', title=" EF RNN cluster dEta; #Delta#eta(cluster tau)", xbins=50, xmin=-0.5, xmax=0.5) ]
        self.Histograms += [ defineHistogram('EF_RNN_cluster_dPhi', type='TH1F', title=" EF RNN cluster dPhi; #Delta#phi(cluster tau)", xbins=50, xmin=-0.5, xmax=0.5) ]
<<<<<<< HEAD
=======
        self.Histograms += [ defineHistogram('EF_RNN_cluster_CENTER_LAMBDA', type='TH1F', title=" EF RNN cluster moment CENTER_LAMBDA ; CENTER_LAMBDA", xbins=50, xmin=-2., xmax=5.) ]
        self.Histograms += [ defineHistogram('EF_RNN_cluster_SECOND_LAMBDA', type='TH1F', title=" EF RNN cluster moment SECOND_LAMBDA; SECOND_LAMBDA", xbins=50, xmin=-3., xmax=7.) ]
        self.Histograms += [ defineHistogram('EF_RNN_cluster_SECOND_R', type='TH1F', title=" EF RNN cluster moment SECOND_R; SECOND_R", xbins=50, xmin=-3., xmax=7.) ]

>>>>>>> afb13e57
        # track inputs
        self.Histograms += [ defineHistogram('EF_RNN_Ntracks', type='TH1F', title=" EF RNN Ntracks; Number of tracks", xbins=12, xmin=0., xmax=12.) ]
        self.Histograms += [ defineHistogram('EF_RNN_track_pt_log', type='TH1F', title=" EF RNN track pt_log; Log10(track p_{T})", xbins=50, xmin=2.7, xmax=7.) ]
        self.Histograms += [ defineHistogram('EF_RNN_track_dEta', type='TH1F', title=" EF RNN track dEta; #Delta#eta(track tau)", xbins=50, xmin=-0.5, xmax=0.5) ]
        self.Histograms += [ defineHistogram('EF_RNN_track_dPhi', type='TH1F', title=" EF RNN track dPhi; #Delta#phi(track xtau)", xbins=50, xmin=-0.5, xmax=0.5) ]
        self.Histograms += [ defineHistogram('EF_RNN_track_d0_abs_log', type='TH1F', title=" EF RNN track d0_abs_log; Log10(Abs(track.d0()) + 1e-6)", xbins=50, xmin=-6.1, xmax=2.) ]
        self.Histograms += [ defineHistogram('EF_RNN_track_z0sinThetaTJVA_abs_log', type='TH1F', title=" EF RNN track z0sinThetaTJVA_abs_log; Log10(Abs(track.z0sinThetaTJVA(tau)) + 1e-6)", xbins=50, xmin=-6.1, xmax=4.) ]
        self.Histograms += [ defineHistogram('EF_RNN_track_nInnermostPixelHits', type='TH1F', title=" EF RNN track nInnermostPixelHits; nInnermostPixelHits", xbins=4, xmin=0., xmax=4.) ]
        self.Histograms += [ defineHistogram('EF_RNN_track_nPixelHits', type='TH1F', title=" EF RNN track nPixelHits; nPixelHits", xbins=11, xmin=0., xmax=11.) ]
        self.Histograms += [ defineHistogram('EF_RNN_track_nSCTHits', type='TH1F', title=" EF RNN track nSCTHits; nSCTHits", xbins=20, xmin=0., xmax=20.) ]
        # output
        self.Histograms += [ defineHistogram('EF_RNNJetScore', type='TH1F', title=" EF RNNJetScore; RNNJetScore", xbins=50, xmin=0., xmax=1.) ]
        self.Histograms += [ defineHistogram('EF_RNNJetScoreSigTrans', type='TH1F', title=" EF RNNJetScoreSigTrans; RNNJetScoreSigTrans", xbins=50, xmin=0., xmax=1.) ]



########## add validation specific histograms 
class TrigTauRecValidationMonitoring(TrigTauRecOnlineMonitoring):
    def __init__ (self, name="TrigTauRecValidationMonitoring"):
        super(TrigTauRecValidationMonitoring, self).__init__(name)
        self.defineTarget("Validation")

        



<|MERGE_RESOLUTION|>--- conflicted
+++ resolved
@@ -70,14 +70,6 @@
         self.Histograms += [ defineHistogram('EF_calo_errors', type='TH1F', title=" EF Calo Errors ;  ; nRoIs", xbins=10, xmin=-0.5, xmax=9.5 , labels=errorcalolabels) ]
         self.Histograms += [ defineHistogram('EF_track_errors', type='TH1F', title=" EF Track Errors ;  ; nRoIs", xbins=2, xmin=-0.5, xmax=2.5 , labels=errortracklabels) ]
 
-<<<<<<< HEAD
-        # these don't seem to be used anymore
-        self.Histograms += [ defineHistogram('EF_author', type='TH1F', title=" EF author ;  ; nRoIs", xbins=5, xmin=0.5, xmax=5.5 , labels=authorlabels) ]
-        self.Histograms += [ defineHistogram('EF_deltaZ0coreTrks', type='TH1F', title=" EF delta Z0 coreTrks wrt leadTrk ; #Delta Z0 [mm]; nRoIs x nTracks", xbins=160, xmin=-20, xmax=20) ]
-        self.Histograms += [ defineHistogram('EF_deltaZ0wideTrks', type='TH1F', title=" EF delta Z0 wideTrks wrt leadTrk ; #Delta Z0 [mm]; nRoIs x nTracks", xbins=160, xmin=-20, xmax=20) ]  
-        
-=======
->>>>>>> afb13e57
 
         # RNN ID
         # scalar inputs
@@ -89,13 +81,10 @@
         self.Histograms += [ defineHistogram('EF_RNN_cluster_et_log', type='TH1F', title=" EF RNN cluster et_log; Log10(cluster E_{T})", xbins=50, xmin=1., xmax=7.) ]
         self.Histograms += [ defineHistogram('EF_RNN_cluster_dEta', type='TH1F', title=" EF RNN cluster dEta; #Delta#eta(cluster tau)", xbins=50, xmin=-0.5, xmax=0.5) ]
         self.Histograms += [ defineHistogram('EF_RNN_cluster_dPhi', type='TH1F', title=" EF RNN cluster dPhi; #Delta#phi(cluster tau)", xbins=50, xmin=-0.5, xmax=0.5) ]
-<<<<<<< HEAD
-=======
         self.Histograms += [ defineHistogram('EF_RNN_cluster_CENTER_LAMBDA', type='TH1F', title=" EF RNN cluster moment CENTER_LAMBDA ; CENTER_LAMBDA", xbins=50, xmin=-2., xmax=5.) ]
         self.Histograms += [ defineHistogram('EF_RNN_cluster_SECOND_LAMBDA', type='TH1F', title=" EF RNN cluster moment SECOND_LAMBDA; SECOND_LAMBDA", xbins=50, xmin=-3., xmax=7.) ]
         self.Histograms += [ defineHistogram('EF_RNN_cluster_SECOND_R', type='TH1F', title=" EF RNN cluster moment SECOND_R; SECOND_R", xbins=50, xmin=-3., xmax=7.) ]
 
->>>>>>> afb13e57
         # track inputs
         self.Histograms += [ defineHistogram('EF_RNN_Ntracks', type='TH1F', title=" EF RNN Ntracks; Number of tracks", xbins=12, xmin=0., xmax=12.) ]
         self.Histograms += [ defineHistogram('EF_RNN_track_pt_log', type='TH1F', title=" EF RNN track pt_log; Log10(track p_{T})", xbins=50, xmin=2.7, xmax=7.) ]
