--- conflicted
+++ resolved
@@ -194,17 +194,6 @@
   
   /** Errors */
   declareMonitoredStdContainer("EF_track_errors",m_track_errors);
-<<<<<<< HEAD
-  
-  /** Author - not filled? */
-  declareMonitoredStdContainer("EF_author",m_author);
-  
-  /** deltaZ0 core Trks - not filled?*/
-  declareMonitoredStdContainer("EF_deltaZ0coreTrks",m_deltaZ0coreTrks);
-  
-  /** deltaZ0 wide Trks - not filled?*/
-  declareMonitoredStdContainer("EF_deltaZ0wideTrks",m_deltaZ0wideTrks);
-=======
     
   // RNN inputs
   // scalar
@@ -234,32 +223,6 @@
   // output
   declareMonitoredVariable("EF_RNNJetScore", m_RNNJetScore);
   declareMonitoredVariable("EF_RNNJetScoreSigTrans", m_RNNJetScoreSigTrans);
->>>>>>> afb13e57
-
-  // RNN inputs
-  // scalar
-  declareMonitoredVariable("EF_RNN_scalar_ptRatioEflowApprox", m_RNN_scalar_ptRatioEflowApprox);
-  declareMonitoredVariable("EF_RNN_scalar_mEflowApprox", m_RNN_scalar_mEflowApprox);
-  declareMonitoredVariable("EF_RNN_scalar_pt_jetseed_log", m_RNN_scalar_pt_jetseed_log);
-
-  // clusters
-  declareMonitoredVariable("EF_RNN_Nclusters", m_RNN_Nclusters);
-  declareMonitoredStdContainer("EF_RNN_cluster_et_log", m_RNN_cluster_et_log);
-  declareMonitoredStdContainer("EF_RNN_cluster_dEta", m_RNN_cluster_dEta);
-  declareMonitoredStdContainer("EF_RNN_cluster_dPhi", m_RNN_cluster_dPhi);
-  // tracks
-  declareMonitoredVariable("EF_RNN_Ntracks", m_RNN_Ntracks);
-  declareMonitoredStdContainer("EF_RNN_track_pt_log", m_RNN_track_pt_log);
-  declareMonitoredStdContainer("EF_RNN_track_dEta", m_RNN_track_dEta);
-  declareMonitoredStdContainer("EF_RNN_track_dPhi", m_RNN_track_dPhi);
-  declareMonitoredStdContainer("EF_RNN_track_d0_abs_log", m_RNN_track_d0_abs_log);
-  declareMonitoredStdContainer("EF_RNN_track_z0sinThetaTJVA_abs_log", m_RNN_track_z0sinThetaTJVA_abs_log);
-  declareMonitoredStdContainer("EF_RNN_track_nInnermostPixelHits", m_RNN_track_nInnermostPixelHits);
-  declareMonitoredStdContainer("EF_RNN_track_nPixelHits", m_RNN_track_nPixelHits);
-  declareMonitoredStdContainer("EF_RNN_track_nSCTHits", m_RNN_track_nSCTHits);
-  // output
-  declareMonitoredVariable("EF_RNNJetScore", m_RNNJetScore);
-  declareMonitoredVariable("EF_RNNJetScoreSigTrans", m_RNNJetScoreSigTrans);
 
 }
 
@@ -426,20 +389,13 @@
 	m_RNN_scalar_ptRatioEflowApprox = 0.; m_RNN_scalar_mEflowApprox = 0.; m_RNN_scalar_pt_jetseed_log = 0.;
 	m_RNN_Nclusters = -1;
 	m_RNN_cluster_et_log.clear(); m_RNN_cluster_dEta.clear(); m_RNN_cluster_dPhi.clear();
-<<<<<<< HEAD
-=======
 	m_RNN_cluster_CENTER_LAMBDA.clear(); m_RNN_cluster_SECOND_LAMBDA.clear(); m_RNN_cluster_SECOND_R.clear();
->>>>>>> afb13e57
 	m_RNN_Ntracks = -1;
 	m_RNN_track_pt_log.clear(); m_RNN_track_dEta.clear(); m_RNN_track_dPhi.clear();
 	m_RNN_track_d0_abs_log.clear(); m_RNN_track_z0sinThetaTJVA_abs_log.clear();
 	m_RNN_track_nInnermostPixelHits.clear(); m_RNN_track_nPixelHits.clear(); m_RNN_track_nSCTHits.clear();
 	m_RNNJetScore = -999; m_RNNJetScoreSigTrans = -999.;
 
-<<<<<<< HEAD
-
-=======
->>>>>>> afb13e57
 	// Retrieve store.
 	if( msgLvl() <= MSG::DEBUG ) msg() << MSG::DEBUG << "Executing TrigTauRecMerged" << endreq;
 
@@ -944,44 +900,6 @@
 	  if(m_dPhi<-M_PI) m_dPhi += 2.0*M_PI;
 	  if(m_dPhi>M_PI)  m_dPhi -= 2.0*M_PI;
 	  
-<<<<<<< HEAD
-	  // author variable removed. There are no different tau reco algs anymore
-
-
-	  // for RNN, monitor only taus with at least 1 track (RNN not computed/supported for 0-prong)
-	  if(m_rnn_evaluator && m_numTrack>0) {
-
-	    TauJetRNN* rnn = m_numTrack==1? m_rnn_evaluator->get_rnn_1p() : m_rnn_evaluator->get_rnn_3p();
-	    
-	    std::map<std::string, std::map<std::string, double> > rnn_scalar = rnn->getScalarInputs();
-	    std::map<std::string, std::map<std::string, std::vector<double>> > rnn_vector = rnn->getVectorInputs();
-	    
-	    m_RNN_scalar_ptRatioEflowApprox = rnn_scalar["scalar"]["ptRatioEflowApprox"];	    
-	    m_RNN_scalar_mEflowApprox = rnn_scalar["scalar"]["mEflowApprox"];
-	    // this is obviously a scalar, but is stored in tracks and clusters
-	    if(rnn_vector["tracks"]["pt_log"].size()>0) m_RNN_scalar_pt_jetseed_log = rnn_vector["tracks"]["pt_jetseed_log"][0];
-	    else if(rnn_vector["clusters"]["et_log"].size()>0) m_RNN_scalar_pt_jetseed_log = rnn_vector["clusters"]["pt_jetseed_log"][0];
-
-	    m_RNN_Nclusters = rnn_vector["clusters"]["et_log"].size();
-	    m_RNN_cluster_et_log = rnn_vector["clusters"]["et_log"];
-	    m_RNN_cluster_dEta = rnn_vector["clusters"]["dEta"];
-	    m_RNN_cluster_dPhi = rnn_vector["clusters"]["dPhi"];
-
-	    m_RNN_Ntracks = rnn_vector["tracks"]["pt_log"].size();
-	    m_RNN_track_pt_log = rnn_vector["tracks"]["pt_log"];
-	    m_RNN_track_dEta = rnn_vector["tracks"]["dEta"];
-	    m_RNN_track_dPhi = rnn_vector["tracks"]["dPhi"];
-	    m_RNN_track_d0_abs_log = rnn_vector["tracks"]["d0_abs_log"];
-	    m_RNN_track_z0sinThetaTJVA_abs_log = rnn_vector["tracks"]["z0sinThetaTJVA_abs_log"];
-	    m_RNN_track_nInnermostPixelHits = rnn_vector["tracks"]["nInnermostPixelHits"];
-	    m_RNN_track_nPixelHits = rnn_vector["tracks"]["nPixelHits"];
-	    m_RNN_track_nSCTHits = rnn_vector["tracks"]["nSCTHits"];
-
-	    if(!p_tau->hasDiscriminant(xAOD::TauJetParameters::RNNJetScore))
-	      msg() << MSG::WARNING <<" RNNJetScore not available. Should not happen when TauJetRNNEvaluator is run!"<<endmsg;
-	    else m_RNNJetScore = p_tau->discriminant(xAOD::TauJetParameters::RNNJetScore);
-	    if(!p_tau->hasDiscriminant(xAOD::TauJetParameters::RNNJetScoreSigTrans))
-=======
 
 	  // RNN monitoring
 	  if(m_rnn_evaluator) {
@@ -1022,7 +940,6 @@
 	      msg() << MSG::WARNING <<" RNNJetScore not available. Should not happen when TauJetRNNEvaluator is run!"<<endmsg;
 	    else m_RNNJetScore = p_tau->discriminant(xAOD::TauJetParameters::RNNJetScore);
 	    if( !p_tau->hasDiscriminant(xAOD::TauJetParameters::RNNJetScoreSigTrans) || !p_tau->isAvailable<float>("RNNJetScoreSigTrans") )
->>>>>>> afb13e57
 	      msg() << MSG::WARNING <<" RNNJetScoreSigTrans not available. Make sure TauWPDecorator is run!"<<endmsg;
 	    else m_RNNJetScoreSigTrans = p_tau->discriminant(xAOD::TauJetParameters::RNNJetScoreSigTrans);
 	  }
