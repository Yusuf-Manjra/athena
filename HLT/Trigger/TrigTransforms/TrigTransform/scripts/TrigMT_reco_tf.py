--- conflicted
+++ resolved
@@ -51,19 +51,12 @@
                                      inData = ['BS_RDO', 'RDO'], outData = ['BS', 'HIST_HLTMON','HIST_DEBUGSTREAMMON'], 
                                      perfMonFile = 'ntuple_BSRDOtoRAW.pmon.gz',
                                      literalRunargs = ['writeBS = runArgs.writeBS',
-<<<<<<< HEAD
-                                                       'from AthenaCommon.AthenaCommonFlags import athenaCommonFlags',
-                                                       'athenaCommonFlags.FilesInput = runArgs.inputBS_RDOFile',
-                                                       'athenaCommonFlags.EvtMax = runArgs.maxEvents',
-                                                       'athenaCommonFlags.SkipEvents = runArgs.skipEvents',
-=======
                                                        'from AthenaCommon.AthenaCommonFlags import jobproperties as jps',
                                                        'jps.AthenaCommonFlags.FilesInput.set_Value_and_Lock(runArgs.inputBS_RDOFile)',
                                                        'jps.AthenaCommonFlags.EvtMax.set_Value_and_Lock(runArgs.maxEvents)',
                                                        'jps.AthenaCommonFlags.SkipEvents.set_Value_and_Lock(runArgs.skipEvents)',
->>>>>>> d7618d88
                                                        'if hasattr(runArgs,\'outputBSFile\'):',
-                                                       '   athenaCommonFlags.BSRDOOutput.set_Value_and_Lock( runArgs.outputBSFile )']))
+                                                       '   jps.AthenaCommonFlags.BSRDOOutput.set_Value_and_Lock( runArgs.outputBSFile )']))
 
     #RAWtoCOST is new option for trigger transform
     #runs in athena and will succeed if input BS file has costmon enabled
