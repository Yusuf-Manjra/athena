--- conflicted
+++ resolved
@@ -214,11 +214,7 @@
 	ATH_MSG_DEBUG( "saving particle " << ipart  );
 
 	v1->add_particle_out( 
-<<<<<<< HEAD
 			     HepMC::newGenParticlePtr(HepMC::FourVector(px, py, pz, e), pid, 1) );
-=======
-			     new HepMC::GenParticle(HepMC::FourVector(px, py, pz, e), pid, 1) );
->>>>>>> 1771f57d
       }
     ATH_MSG_DEBUG( "Saved " << ipart << " tracks "  );
 
