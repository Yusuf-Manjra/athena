//*****************************************************************************
//
// Generators/EvtGen_i/EvtInclusiveDecay.h
//
// $Id: EvtInclusiveDecay.cxx,v 1.6 2007-03-01 23:23:44 binet Exp $
//
// EvtInclusiveDecay is a TopAlg that takes HepMC events from StoreGate and
// generates particle decays using EvtGen. Depending on job options either all or
// only a subset of the particles which have decays defined in the EvtGen
// decay files will be handed to EvtGen. Both undecayed particles and particles
// with an existing decay tree can be handled (in the latter case,
// EvtInclusiveDecay will remove the existing decay tree).
//
// Written in February 2006 by Juerg Beringer, based in part on the existing
// EvtDecay module.
//
//*****************************************************************************

#include "EvtGen_i/EvtInclusiveDecay.h"

#include "EvtGenBase/EvtAbsRadCorr.hh"
#include "EvtGenBase/EvtDecayBase.hh"
#include "EvtGen_i/EvtGenExternal/EvtExternalGenList.hh"

#include "EvtGenBase/EvtVector4R.hh"
#include "EvtGenBase/EvtParticle.hh"
#include "EvtGenBase/EvtParticleFactory.hh"
#include "EvtGen/EvtGen.hh"
#include "EvtGenBase/EvtRandomEngine.hh"
#include "EvtGenBase/EvtDecayTable.hh"

#include "AtlasHepMC/GenEvent.h"
#include "AtlasHepMC/GenVertex.h"
#include "AtlasHepMC/GenParticle.h"

#include "GaudiKernel/MsgStream.h"
#include "GaudiKernel/ISvcLocator.h"
#include "GaudiKernel/DataSvc.h"
#include "GaudiKernel/IPartPropSvc.h"
#include "AthenaKernel/IAtRndmGenSvc.h"
#include "StoreGate/StoreGateSvc.h"
#include "StoreGate/DataHandle.h"
#include "GeneratorObjects/McEventCollection.h"
#include "HepPDT/ParticleData.hh"
#include "HepPID/ParticleName.hh"
#include "CLHEP/Random/RandFlat.h"
#include "CLHEP/Vector/LorentzVector.h"

#include <stdlib.h>
#include <sstream>
#include <map>


EvtInclusiveDecay::EvtInclusiveDecay(const std::string& name, ISvcLocator* pSvcLocator):GenBase( name, pSvcLocator ) {
  m_evtAtRndmGen = 0;
  m_myEvtGen = 0;

  // Basic EvtGen configuration: decay and particle definition files, random number stream
  declareProperty("pdtFile", m_pdtFile = "inclusive.pdt");
  declareProperty("decayFile", m_decayFile = "2014inclusive.dec");
  declareProperty("userDecayFile", m_userDecayFile = "");
  declareProperty("randomStreamName", m_randomStreamName = "EVTGEN");
  declareProperty("inputKeyName", m_inputKeyName = "GEN_EVENT");
  declareProperty("outputKeyName",m_outputKeyName = "GEN_EVENT_EVTGEN");
  declareProperty("readExisting",m_readExisting=false);

  // Selection of particles to be decayed
  declareProperty("prohibitFinalStateDecay", m_prohibitFinalStateDecay=false);
  declareProperty("prohibitReDecay", m_prohibitReDecay=false);
  declareProperty("prohibitUnDecay", m_prohibitUnDecay=true);
  declareProperty("prohibitRemoveSelfDecay", m_prohibitRemoveSelfDecay=false);
  declareProperty("blackList",m_blackList);
  declareProperty("allowAllKnownDecays", m_allowAllKnownDecays=true);
  declareProperty("allowDefaultBDecays", m_allowDefaultBDecays=true);
  declareProperty("whiteList",m_whiteList);
  
  declareProperty("DecayedParticleStatus", m_decayedStatus=2);
  
  // Level of output
  declareProperty("printHepMCBeforeEvtGen", m_printHepMCBeforeEvtGen=false);
  declareProperty("printHepMCAfterEvtGen", m_printHepMCAfterEvtGen=false);
  declareProperty("printHepMCHighlighted", m_printHepMCHighlighted=true);
  declareProperty("printHepMCHighLightTopLevelDecays", m_printHepMCHighLightTopLevelDecays=true);

  // Optional checks
  declareProperty("checkDecayTree", m_checkDecayTree=false);
  declareProperty("checkDecayChannels", m_checkDecayChannels=false);
  
  // Repeated decays
  declareProperty("maxNRepeatedDecays", m_maxNRepeatedDecays=1);
  
  // User selection
  declareProperty("applyUserSelection", m_applyUserSelection=false);
  declareProperty("userSelRequireOppositeSignedMu", m_userSelRequireOppositeSignedMu=true);
  declareProperty("userSelMu1MinPt", m_userSelMu1MinPt=0.);
  declareProperty("userSelMu2MinPt", m_userSelMu2MinPt=0.);
  declareProperty("userSelMu1MaxEta", m_userSelMu1MaxEta=102.5);
  declareProperty("userSelMu2MaxEta", m_userSelMu2MaxEta=102.5);
  declareProperty("userSelMinDimuMass", m_userSelMinDimuMass=0.);
  declareProperty("userSelMaxDimuMass", m_userSelMaxDimuMass=-1.); // set to negative to not apply cut
  declareProperty("isfHerwig", m_isfHerwig=false); 

  m_atRndmGenSvc = 0;
  m_mcEvtColl = 0;

  // We have decided to blacklist Tau decays because we are not sure whether the polarization
  // would be properly passed to EvtGen
  m_blackList.push_back(15);
}



EvtInclusiveDecay::~EvtInclusiveDecay() {
  delete m_myEvtGen;
  delete m_evtAtRndmGen;
}



StatusCode EvtInclusiveDecay::initialize() {

  msg(MSG::INFO) << "EvtInclusiveDecay initialize" << endmsg;
  msg(MSG::INFO) << "Particle properties definition file = " << m_pdtFile << endmsg;
  msg(MSG::INFO) << "Main decay file                     = " << m_decayFile << endmsg;
  msg(MSG::INFO) << "User decay file                     = " << m_userDecayFile << endmsg;
  msg(MSG::INFO) << "Max number of repeated decays       = " << m_maxNRepeatedDecays << endmsg;
  msg(MSG::INFO) << "EvtInclusiveDecay selection parameters:" << endmsg;
  msg(MSG::INFO) << "* prohibitFinalStateDecay = " << m_prohibitFinalStateDecay << endmsg;
  msg(MSG::INFO) << "* prohibitReDecay         = " << m_prohibitReDecay << endmsg;
  msg(MSG::INFO) << "* prohibitUnDecay         = " << m_prohibitUnDecay << endmsg;
  msg(MSG::INFO) << "* prohibitRemoveSelfDecay = " << m_prohibitRemoveSelfDecay << endmsg;
  msg(MSG::INFO) << "* allowAllKnownDecays     = " << m_allowAllKnownDecays << endmsg;
  msg(MSG::INFO) << "* allowDefaultBDecays     = " << m_allowDefaultBDecays << endmsg;
  msg(MSG::INFO) << "Decayed particle status   = " << m_decayedStatus << endmsg;
  msg(MSG::INFO) << "User selection parameters:" << endmsg;
  msg(MSG::INFO) << "* applyUserSelection             = " << m_applyUserSelection << endmsg;
  msg(MSG::INFO) << "* userSelRequireOppositeSignedMu = " << m_userSelRequireOppositeSignedMu << endmsg;
  msg(MSG::INFO) << "* userSelMu1MinPt                = " << m_userSelMu1MinPt << endmsg;
  msg(MSG::INFO) << "* userSelMu2MinPt                = " << m_userSelMu2MinPt << endmsg;
  msg(MSG::INFO) << "* userSelMu1MaxEta               = " << m_userSelMu1MaxEta << endmsg;
  msg(MSG::INFO) << "* userSelMu2MaxEta               = " << m_userSelMu2MaxEta << endmsg;
  msg(MSG::INFO) << "* userSelMinDimuMass             = " << m_userSelMinDimuMass << endmsg;
  msg(MSG::INFO) << "* userSelMaxDimuMass             = " << m_userSelMaxDimuMass << endmsg;

  // Initialize and print blackList
  m_blackListSet.insert(m_blackList.begin(),m_blackList.end());
  msg(MSG::INFO) << "* blackList;               = ";
  for (std::set<int>::iterator i = m_blackListSet.begin(); i!=m_blackListSet.end(); ++i)
     msg(MSG::INFO) << (*i) << " ";
  msg(MSG::INFO)<< endmsg;

  // Initialize and print whiteList
  m_whiteListSet.insert(m_whiteList.begin(),m_whiteList.end());
  msg(MSG::INFO) << "* whiteList               = ";
  for (std::set<int>::iterator i = m_whiteListSet.begin(); i!=m_whiteListSet.end(); ++i)
    msg(MSG::INFO) << (*i) << " ";
  msg(MSG::INFO) << endmsg;

  // Obtain random number generator for EvtGen
  static const bool CREATEIFNOTTHERE(true);
  CHECK(service("AtRndmGenSvc", m_atRndmGenSvc, CREATEIFNOTTHERE));
  m_evtAtRndmGen = new EvtInclusiveAtRndmGen(m_atRndmGenSvc,m_randomStreamName);

  // Create an instance of EvtGen and read particle properties and decay files
  EvtExternalGenList genList(true,xmlpath(),"gamma");
  EvtAbsRadCorr* radCorrEngine = genList.getPhotosModel();
  std::list<EvtDecayBase*> extraModels = genList.getListOfModels();

   // Create the EvtGen generator object
  // EvtGen myGenerator("decayFile.dec", "evt.pdl", randomEnginePointer,
  //                    radCorrEngine, &extraModels);


  m_myEvtGen = new EvtGen( m_decayFile.c_str(), m_pdtFile.c_str(), m_evtAtRndmGen, radCorrEngine, &extraModels);
  if(!m_userDecayFile.empty())
    m_myEvtGen->readUDecay(m_userDecayFile.c_str());

  m_nRepeatedDecays = 0;

  return StatusCode::SUCCESS;
}



StatusCode EvtInclusiveDecay::execute() {
  ATH_MSG_DEBUG("EvtInclusiveDecay executing");

  std::string   key = m_inputKeyName;

  // retrieve event from Transient Store (Storegate)
  
  const McEventCollection* oldmcEvtColl=0;
  if(m_readExisting) {
    CHECK(evtStore()->retrieve(oldmcEvtColl, key)); 
    // Fill the new McEventCollection with a copy of the initial HepMC::GenEvent
    m_mcEvtColl = new McEventCollection(*oldmcEvtColl);
  }
  else {CHECK(evtStore()->retrieve(m_mcEvtColl, key));}

  if(m_readExisting) {
    if(m_outputKeyName!=key) {
     CHECK(evtStore()->record( m_mcEvtColl,m_outputKeyName));
    }
  }
  

  McEventCollection::iterator mcItr;
  for( mcItr = m_mcEvtColl->begin(); mcItr != m_mcEvtColl->end(); mcItr++ )   {
    HepMC::GenEvent* hepMC = *mcItr;
   
    // Search HepMC record for particles to be decayed by EvtGen
    // NOTE: In order to ensure repeatability, we use a std::set of barcodes to obtain
    //       an ordered list of particles to be decayed by EvtGen.
    std::set<HepMC::GenVertexPtr> visited;
    std::set<int> toBeDecayed;
    for (HepMC::GenEvent::particle_iterator itp = hepMC->particles_begin(); itp != hepMC->particles_end(); ++itp) {
      HepMC::GenParticle* p = *itp;
      if ( (!p->production_vertex()) ||
	   (p->production_vertex()->particles_in_size() == 0) ) {
	StatusCode sc = traverseDecayTree(p,false,visited,toBeDecayed);
	if (sc.isFailure())
	  return StatusCode::FAILURE;
      }
    }

    // Print HepMC in tree format if desired (before doing anything)
    if (m_printHepMCBeforeEvtGen) {
      msg(MSG::INFO) << "Printing HepMC record at " << hepMC << " BEFORE running EvtGen:" << endmsg;
      if (m_printHepMCHighLightTopLevelDecays)
	printHepMC(hepMC,&toBeDecayed);
      else
	printHepMC(hepMC);
    }

    // Decay selected particles
    bool eventPassesCuts(false);
    int loopCounter(0);
    while( !eventPassesCuts && loopCounter < m_maxNRepeatedDecays ) {
      for (std::set<int>::iterator itb = toBeDecayed.begin(); itb!=toBeDecayed.end(); ++itb) {
<<<<<<< HEAD
        HepMC::GenParticlePtr p = hepMC->barcode_to_particle(*itb);
=======
        auto p = hepMC->barcode_to_particle(*itb);
>>>>>>> 35a4ed20
        if (p==0) {
          msg(MSG::ERROR ) << "Overlapping decay tree encountered for barcode " << *itb << endmsg;
          return StatusCode::FAILURE;
        }
        decayParticle(hepMC,p);
      }
      
      if(m_applyUserSelection)
        eventPassesCuts = passesUserSelection(hepMC);
      else
        eventPassesCuts = true;
      
      m_nRepeatedDecays++;
      loopCounter++;
    } 

    // Store the number of decay attempts in event weights std::map, only if repeated decays enabled
    if(m_maxNRepeatedDecays > 1)
      hepMC->weights()["nEvtGenDecayAttempts"] = loopCounter;
    // Print HepMC in tree format if desired (after finishing all EvtGen decays)
    if (m_printHepMCAfterEvtGen) {
      msg(MSG::INFO)  << "Printing HepMC record at " << hepMC << " AFTER running EvtGen:" << endmsg;
      if (m_printHepMCHighLightTopLevelDecays)
	printHepMC(hepMC,&toBeDecayed);
      else
	printHepMC(hepMC);
    }
  }

  if(m_readExisting && m_outputKeyName==key) {
    McEventCollection* newmcEvtColl=0;
    newmcEvtColl = const_cast<McEventCollection*> (oldmcEvtColl);
    newmcEvtColl->clear();
    for (McEventCollection::const_iterator evt = m_mcEvtColl->begin(); evt != m_mcEvtColl->end(); ++evt) {
      newmcEvtColl->push_back(new HepMC::GenEvent(*(*evt)));
    }
    m_mcEvtColl->clear();
    delete m_mcEvtColl;
    m_mcEvtColl=NULL;
  }

  return StatusCode::SUCCESS;
}


StatusCode EvtInclusiveDecay::finalize() {

  if (m_checkDecayChannels) {
    ATH_MSG_INFO("The following particles were checked and didn't have any decay channels:");
    if (msgLvl(MSG::INFO)) {
      std::cout << std::endl;
      std::cout << " Particle code    Name from HepPDT        # Occurences" << std::endl;
      std::cout << "------------------------------------------------------"  << std::endl;
      for (std::map<int,long>::iterator p = m_noDecayChannels.begin(); p!=m_noDecayChannels.end(); ++p) {
	int id = p->first;
	int count = p->second;
	std::cout << std::setw(14) << id
		  << std::setw(20) << HepPID::particleName(id)
		  << std::setw(20) << count
		  << std::endl;
      }
      std::cout << std::endl;
    }
  }
  ATH_MSG_INFO("Total number of repeated decays: " << m_nRepeatedDecays);
  ATH_MSG_INFO("EvtInclusiveDecay finalized");
  return StatusCode::SUCCESS;
}



//
// Recursively traverse the decay tree of a particle p, looking for particles to be
// decayed by EvtGen. Care is taken to traverse each particle only once.
// Note that since in each decay tree only the top-most particle will be decayed
// by EvtGen (with its decay tree being deleted beforehand), we cannot use HepMC's
// "descendant" iterator.
//
StatusCode EvtInclusiveDecay::traverseDecayTree(HepMC::GenParticlePtr p,
						bool isToBeRemoved,
						std::set<HepMC::GenVertexPtr>& visited,
						std::set<int>& toBeDecayed) {
  ATH_MSG_VERBOSE("Inspecting: " << pdgName(p) << "   barcode:"<< HepMC::barcode(p));
  if (!isToBeRemoved) {
    if (isToBeDecayed(p,true)) {
      toBeDecayed.insert(HepMC::barcode(p));
      isToBeRemoved = true;
      ATH_MSG_VERBOSE("Selected particle for decay: " << pdgName(p) << " (barcode " << HepMC::barcode(p) << ")");

      // In principle we could stop the recursion here. However, to prevent
      // pathological cases in certain decay trees (in particular from Herwig),
      // we continue in order to mark all descendants of this particle
      // as visited. Thus none of these descendants can be flagged for further
      // decay, even if it has several mothers.
    }
  }
  auto v = p->end_vertex();
  if (v) {
    if (visited.insert(v).second) {
      if ( isToBeRemoved && (v->particles_in_size()>1) && m_checkDecayTree ) {
	// This is normal for Herwig but should not occur for Pythia
	ATH_MSG_WARNING("Found particle to be decayed with vertex with >1 incoming mother particles in decay tree");
	if (msgLvl(MSG::WARNING)) {
	  std::cout << std::endl;
	  p->print();
	  v->print();
	  std::cout << std::endl;
	  //return StatusCode::FAILURE;
	}
      }
      for (HepMC::GenVertex::particle_iterator itp = v->particles_begin(HepMC::children);
	                                       itp != v->particles_end(HepMC::children);
                                               ++itp) {
	StatusCode sc = traverseDecayTree(*itp,isToBeRemoved,visited,toBeDecayed);
	if (sc.isFailure())
	  return StatusCode::FAILURE;
      }
    }
  }
  return StatusCode::SUCCESS;
}



//
// Remove an existing decay tree
//
<<<<<<< HEAD
void EvtInclusiveDecay::removeDecayTree(HepMC::GenEvent* hepMC, HepMC::GenParticlePtr p) {
=======
void EvtInclusiveDecay::removeDecayTree(HepMC::GenEvent* hepMC, HepMC::GenParticle* p) {
>>>>>>> 35a4ed20
  auto v = p->end_vertex();
  if (v) {
    std::set<int> vtxBarCodesToDelete;
    vtxBarCodesToDelete.insert(v->barcode());
    for (HepMC::GenVertex::vertex_iterator itv = v->vertices_begin(HepMC::descendants);
                                           itv != v->vertices_end(HepMC::descendants);
                                           ++itv)
      vtxBarCodesToDelete.insert((*itv)->barcode());
    for (std::set<int>::iterator itb = vtxBarCodesToDelete.begin(); itb != vtxBarCodesToDelete.end(); ++itb) {
      auto vdel = hepMC->barcode_to_vertex(*itb);
      hepMC->remove_vertex(vdel);
      delete vdel;
    }
    p->set_status(1);   // For now, flag particle as undecayed (stable)
    ATH_MSG_DEBUG("Removed existing " << pdgName(p) << " (barcode " << p->barcode() << ")" 
		  << " decay tree with " << vtxBarCodesToDelete.size() << " vertices");
  }
}



//
// Decay a particle with EvtGen. Any existing decay tree will be removed.
//
// The following status codes are used: 
//
// status == 1     - undecayed particle (also for particles that are not supposed to decay)
// status == m_decayedStatus (default 2)   - particle decayed by EvtGen
// status == 899   - particle was supposed to be decayed by EvtGen, but found no decay channel
//
// Note that if a particle with an existing decay tree but no defined decay channels
// in EvtGen is passed to this routine, the net effect will be to "undecay" this
// particle. The particle will be flagged by status code 899, but MAY BE LOST further
// downstream in the simulation chain. The default job parameters are for routine
// isToBeDecayed() to never enable decays of such particles by EvtGen.
//
void EvtInclusiveDecay::decayParticle(HepMC::GenEvent* hepMC, HepMC::GenParticlePtr part) {
  ATH_MSG_DEBUG("Decaying particle " << pdgName(part) << " (barcode " << HepMC::barcode(part) << ")");
  if (msgLvl(MSG::VERBOSE)) part->print();

  // Remove existing decay tree, if any, and flag particle as being decayed by EvtGen
  removeDecayTree(hepMC,part);
  part->set_status(899);

  // Create EvtGen version of part and have EvtGen decay it.
  // Since EvtGen uses GeV, convert particles momentum from MeV to GeV.
  int id = part->pdg_id();
  EvtId evtId=EvtPDL::evtIdFromStdHep(id);
  double en =(part->momentum()).e()/1000.;
  double px=(part->momentum()).px()/1000.;
  double py=(part->momentum()).py()/1000.;
  double pz=(part->momentum()).pz()/1000.;
  EvtVector4R evtP(en,px,py,pz);
  EvtParticle* evtPart = EvtParticleFactory::particleFactory(evtId,evtP);
  m_myEvtGen->generateDecay(evtPart);
  if (msgLvl(MSG::VERBOSE)) evtPart->printTree();
  double ct_s = part->production_vertex()->position().t();
  double x_s = part->production_vertex()->position().x();
  double y_s = part->production_vertex()->position().y();
  double z_s = part->production_vertex()->position().z();

  EvtVector4R treeStart(ct_s,x_s,y_s,z_s);
  // Add new decay tree to hepMC, converting back from GeV to MeV.
  addEvtGenDecayTree(hepMC, part, evtPart, treeStart, 1000.);
  if(evtPart->getNDaug() !=0) part->set_status(m_decayedStatus);
  evtPart->deleteTree();
}



void EvtInclusiveDecay::addEvtGenDecayTree(HepMC::GenEvent* hepMC, HepMC::GenParticlePtr part,
					   EvtParticle* evtPart, EvtVector4R treeStart,
                                           double momentumScaleFactor) {  
  if(evtPart->getNDaug()!=0) {  
    // Add decay vertex, starting from production vertex of particle
    double ct=(evtPart->getDaug(0)->get4Pos()).get(0)+treeStart.get(0);
    double x=(evtPart->getDaug(0)->get4Pos()).get(1)+treeStart.get(1);
    double y=(evtPart->getDaug(0)->get4Pos()).get(2)+treeStart.get(2);
    double z=(evtPart->getDaug(0)->get4Pos()).get(3)+treeStart.get(3);

<<<<<<< HEAD
    HepMC::GenVertexPtr end_vtx = HepMC::newGenVertexPtr(HepMC::FourVector(x,y,z,ct));
=======
    HepMC::GenVertex* end_vtx = new HepMC::GenVertex(HepMC::FourVector(x,y,z,ct));
>>>>>>> 35a4ed20
    hepMC->add_vertex(end_vtx);
    end_vtx->add_particle_in(part);

    // Add decay daughter with their own decay trees
    for(uint it=0; it<evtPart->getNDaug(); it++) {
      double e=(evtPart->getDaug(it)->getP4Lab()).get(0) * momentumScaleFactor;
      double px=(evtPart->getDaug(it)->getP4Lab()).get(1) * momentumScaleFactor;
      double py=(evtPart->getDaug(it)->getP4Lab()).get(2) * momentumScaleFactor;
      double pz=(evtPart->getDaug(it)->getP4Lab()).get(3) * momentumScaleFactor;
      int id=EvtPDL::getStdHep(evtPart->getDaug(it)->getId());
      int status=1;
      if(evtPart->getDaug(it)->getNDaug() != 0) status=m_decayedStatus;
<<<<<<< HEAD
      HepMC::GenParticlePtr daughter = HepMC::newGenParticlePtr(HepMC::FourVector(px,py,pz,e),id,status);
=======
      HepMC::GenParticle* daughter = new HepMC::GenParticle(HepMC::FourVector(px,py,pz,e),id,status);
>>>>>>> 35a4ed20
      end_vtx->add_particle_out(daughter);
      addEvtGenDecayTree(hepMC, daughter, evtPart->getDaug(it), treeStart, momentumScaleFactor);
    }
  }
}



//
// isToBeDecayed returns true if we want the particle p to be decayed by
// EvtGen based on the job options selected by the user.
// The parameter doCrossChecks is used to prevent double-counting for cross-checks
// if isToBeDecayed is called more than once for the same particle.
//
bool EvtInclusiveDecay::isToBeDecayed(const HepMC::GenParticlePtr p, bool doCrossChecks) {
  int id = p->pdg_id();
  int stat = p->status();
  int nDaughters = 0;
  auto v = p->end_vertex();
  if (v) nDaughters = v->particles_out_size();

  // Ignore documentation lines
  if (stat == 3) return false;
  // And any particles that aren't stable or decayed
  if(!m_isfHerwig && stat>2) return false;

  // Particularly for Herwig, try to ignore particles that really should
  // be flagged as documentation lines
  double m2 = p->momentum().m2();
  if (m2 < -1.0E-3) {
    ATH_MSG_DEBUG("Ignoring particle " << pdgName(p) << " with m^2 = " << m2);
    return false;
  }

  // Check whether EvtGen has any decay channels defined for this particle
  EvtId evtId = EvtPDL::evtIdFromStdHep(id);
  // std::cout << "EVTID: " << evtId.getId() << " alias " << evtId.getAlias() << std::endl;
  int nModes = 0;
  if (evtId.getId()>=0)
    //    nModes = EvtDecayTable::getNMode(evtId.getAlias());
    nModes = EvtDecayTable::getInstance()->getNMode(evtId.getAlias());
  if (doCrossChecks) {
    ATH_MSG_VERBOSE("Checking particle " << pdgName(p)
	<< " (status = " << stat
		    <<") -- " << nModes << " decay modes found");
    if (m_checkDecayChannels && nModes==0) {
      std::map<int,long>::iterator pos = m_noDecayChannels.find(id);
      if (pos != m_noDecayChannels.end())
	(pos->second)++;
      else
	m_noDecayChannels[id] = 1;
    }
  }

  // Check prohibit* settings
  if (m_prohibitFinalStateDecay && stat==1) return false;
  if (m_prohibitReDecay && nDaughters>0) return false;
  if (m_prohibitUnDecay && nModes==0) return false;
  if (m_prohibitRemoveSelfDecay && nDaughters>0) {
    // For now, check only children - this should be sufficient and checking all
    // descendants would be very expensive.
    for (HepMC::GenVertex::particle_iterator itd = v->particles_begin(HepMC::children);
	                                     itd != v->particles_end(HepMC::children);
                                             ++itd) {
      if (abs((*itd)->pdg_id()) == abs(id)) return false;
    }
  }

  // Check blackList
  if (m_blackListSet.count(abs(id))>0) return false;

  // Check allow* settings
  if (m_allowAllKnownDecays && nModes>0) return true;
  if (m_allowDefaultBDecays && isDefaultB(id)) return true;

  // Check whiteList
  if (m_whiteListSet.count(abs(id))>0) return true;

  return false;   // Default is NOT to decay through EvtGen
}



//
// The following mimicks the particle selection implemented in EvtDecay.
//
bool EvtInclusiveDecay::isDefaultB(const int pId) const {
  int id = abs(pId);
  if ( id == 511   || 
       id == 521   ||
       id == 531   ||
       id == 541   || 
       id == 5122  ||      
       id == 5132  ||                         
       id == 5232  || 
       id == 5112  ||        
       id == 5212  ||        
       id == 5222 )
    return true;
  else
    return false;
}

//
// Function to apply the user selection after repeated decay
// Now the selection is based on di-muon kinematics only
// TODO: to be replaced by something more configurable
//
bool EvtInclusiveDecay::passesUserSelection(HepMC::GenEvent* hepMC) {
  bool passed(false);
  std::vector<HepMC::GenParticlePtr> *muons = new std::vector<HepMC::GenParticlePtr>;

  for (HepMC::GenEvent::particle_iterator itp = hepMC->particles_begin(); itp != hepMC->particles_end(); ++itp) {
    HepMC::GenParticle* p = *itp;
    if( abs(p->pdg_id()) == 13 )
      muons->push_back(p);
  }
  
  for (auto muItr1 = muons->begin(); muItr1 != muons->end(); ++muItr1) {
    for (auto muItr2 = muItr1+1; muItr2 != muons->end(); ++muItr2) {
      if( m_userSelRequireOppositeSignedMu && (*muItr1)->pdg_id() * (*muItr2)->pdg_id() > 0)
        continue;
      if( !( (*muItr1)->momentum().perp() > m_userSelMu1MinPt && fabs((*muItr1)->momentum().pseudoRapidity()) < m_userSelMu1MaxEta && 
             (*muItr2)->momentum().perp() > m_userSelMu2MinPt && fabs((*muItr2)->momentum().pseudoRapidity()) < m_userSelMu2MaxEta ) &&
          !( (*muItr2)->momentum().perp() > m_userSelMu1MinPt && fabs((*muItr2)->momentum().pseudoRapidity()) < m_userSelMu1MaxEta && 
             (*muItr1)->momentum().perp() > m_userSelMu2MinPt && fabs((*muItr1)->momentum().pseudoRapidity()) < m_userSelMu2MaxEta ) )
        continue;
      double dimuMass = invMass((*muItr1),(*muItr2));
      if( !( dimuMass > m_userSelMinDimuMass && (dimuMass < m_userSelMaxDimuMass || m_userSelMaxDimuMass < 0.) ) )
        continue;
      passed = true;
    }
  }
  
  delete muons;
  
  return passed;
}

double EvtInclusiveDecay::invMass(const HepMC::GenParticlePtr p1, const HepMC::GenParticlePtr p2) {
  double p1Px = p1->momentum().px();
  double p1Py = p1->momentum().py();
  double p1Pz = p1->momentum().pz();
  double p1E  = p1->momentum().e();
  double p2Px = p2->momentum().px();
  double p2Py = p2->momentum().py();
  double p2Pz = p2->momentum().pz();
  double p2E  = p2->momentum().e();
  double dimuE = p2E + p1E;
  double dimuPx = p2Px + p1Px;
  double dimuPy = p2Py + p1Py;
  double dimuPz = p2Pz + p1Pz;
  double invMass = sqrt(dimuE*dimuE - dimuPx*dimuPx - dimuPy*dimuPy - dimuPz*dimuPz);
  
  return invMass;
}

//
// Utility functions to print a HepMC event record in a tree-like format, using
// colors to denote the status of particles and to indicate which particles
// are selected by the job options to be decayed by EvtGen.
//
void EvtInclusiveDecay::printHepMC(HepMC::GenEvent* hepMC, std::set<int>* barcodeList) {
  std::set<HepMC::GenVertexPtr> visited;
  unsigned int nParticlesFound = 0;
  unsigned int nTreesFound = 0;
  for (HepMC::GenEvent::particle_iterator itp = hepMC->particles_begin(); itp != hepMC->particles_end(); ++itp) {
    HepMC::GenParticle* p = *itp;
    if ( (!p->production_vertex()) ||
	 (p->production_vertex()->particles_in_size() == 0) ) {
      nTreesFound++;
      std::cout << "\n    Found new partial decay tree:\n" << std::endl;
      unsigned int nParticlesVisited = printTree(p,visited,1,barcodeList);
      std::cout << "\n    " << nParticlesVisited << " particles in this subtree" << std::endl;
      nParticlesFound += nParticlesVisited;
    }
  }
  std::cout << "\n    Total of " << nParticlesFound << " particles found in "
	    << nTreesFound << " decay subtrees in HepMC event record\n" << std::endl;
}

unsigned int EvtInclusiveDecay::printTree(HepMC::GenParticlePtr p,
				 std::set<HepMC::GenVertexPtr>& visited, int level, std::set<int>* barcodeList) {
  unsigned int nParticlesVisited = 1;
  for (int i=0; i<level; i++) std::cout << "    ";
  std::cout << pdgName(p,m_printHepMCHighlighted,barcodeList);
  auto v = p->end_vertex();
  if (v) {
    if (v->particles_in_size() > 1)
      std::cout << " [interaction: " << v->particles_in_size() << " particles, barcode " << v->barcode() << "]    -->   ";
    else
      std::cout << "   -->   ";
    if (visited.insert(v).second) {
      for (HepMC::GenVertex::particle_iterator itp = v->particles_begin(HepMC::children);
	                                       itp != v->particles_end(HepMC::children);
	                                       ++itp) {
	std::cout << pdgName(*itp,m_printHepMCHighlighted,barcodeList) << "   ";
      }
      std::cout << std::endl;
      for (HepMC::GenVertex::particle_iterator itp = v->particles_begin(HepMC::children);
	                                       itp != v->particles_end(HepMC::children);
                                               ++itp) {
	if ((*itp)->end_vertex())
	  nParticlesVisited += printTree(*itp, visited, level+1, barcodeList);
	else
	  nParticlesVisited++;
      }
    } else
      std:: cout << "see above" << std::endl;
  } else
    std::cout << "   no decay vertex\n" << std::endl;
  return nParticlesVisited;
}

std::string EvtInclusiveDecay::pdgName(const HepMC::GenParticlePtr p, bool statusHighlighting, std::set<int>* barcodeList) {
  // Note: HepPDT doesn't seem to know anti-particle names
  // const HepPDT::ParticleData* pData = m_pdt->particle(HepPDT::ParticleID(abs(p->pdg_id())));
  std::ostringstream buf;
  if (statusHighlighting) {
    if ( ((barcodeList!=0) && (barcodeList->find(HepMC::barcode(p)) != barcodeList->end())) ||
         ((barcodeList==0) && isToBeDecayed(p,false)) )
      buf << "\033[7m";   // reverse
    if (p->status() != 1) {
      if (p->status() == m_decayedStatus)
	buf << "\033[33m";   // yellow
      else
	buf << "\033[31m";   // red
    }
  }
  buf << p->pdg_id();
  //if (pData)
  //  buf << "/" << pData->name();
  buf << "/" << HepPID::particleName(p->pdg_id());
  if (statusHighlighting) {
    buf << "\033[0m";   // revert color attributes
  }
  return buf.str();
}



//
// Interface between Athena random number service and EvtGen's EvtRandomEngine class
//
EvtInclusiveAtRndmGen::EvtInclusiveAtRndmGen(IAtRndmGenSvc* atRndmGenSvc, std::string streamName)
  : m_atRndmGenSvc(atRndmGenSvc)
  , m_streamName(streamName)
{}

EvtInclusiveAtRndmGen::~EvtInclusiveAtRndmGen() {
}

double EvtInclusiveAtRndmGen::random() {
  CLHEP::HepRandomEngine* engine = m_atRndmGenSvc->GetEngine(m_streamName);
  return CLHEP::RandFlat::shoot(engine);
}

////////////////////////////////////////////////////////////////////////////////
std::string EvtInclusiveDecay::xmlpath(){

  char *cmtpath = getenv("CMTPATH");
  char *cmtconfig = getenv("CMTCONFIG");

  std::string foundpath = "";

  if(cmtpath != 0 && cmtconfig != 0){

    std::vector<std::string> cmtpaths;
    boost::split(cmtpaths, cmtpath, boost::is_any_of(std::string(":")));

    std::string installPath = "/InstallArea/" + std::string(cmtconfig) + "/share/Pythia8/xmldoc";

    for(std::vector<std::string>::const_iterator path = cmtpaths.begin();
        path != cmtpaths.end() && foundpath == ""; ++path){
      std::string testPath = *path + installPath;
      std::ifstream testFile(testPath.c_str());
      if(testFile.good()) foundpath = testPath;
      testFile.close();
    }

  }

  return foundpath;
}
<|MERGE_RESOLUTION|>--- conflicted
+++ resolved
@@ -237,11 +237,7 @@
     int loopCounter(0);
     while( !eventPassesCuts && loopCounter < m_maxNRepeatedDecays ) {
       for (std::set<int>::iterator itb = toBeDecayed.begin(); itb!=toBeDecayed.end(); ++itb) {
-<<<<<<< HEAD
-        HepMC::GenParticlePtr p = hepMC->barcode_to_particle(*itb);
-=======
         auto p = hepMC->barcode_to_particle(*itb);
->>>>>>> 35a4ed20
         if (p==0) {
           msg(MSG::ERROR ) << "Overlapping decay tree encountered for barcode " << *itb << endmsg;
           return StatusCode::FAILURE;
@@ -369,11 +365,7 @@
 //
 // Remove an existing decay tree
 //
-<<<<<<< HEAD
 void EvtInclusiveDecay::removeDecayTree(HepMC::GenEvent* hepMC, HepMC::GenParticlePtr p) {
-=======
-void EvtInclusiveDecay::removeDecayTree(HepMC::GenEvent* hepMC, HepMC::GenParticle* p) {
->>>>>>> 35a4ed20
   auto v = p->end_vertex();
   if (v) {
     std::set<int> vtxBarCodesToDelete;
@@ -454,11 +446,7 @@
     double y=(evtPart->getDaug(0)->get4Pos()).get(2)+treeStart.get(2);
     double z=(evtPart->getDaug(0)->get4Pos()).get(3)+treeStart.get(3);
 
-<<<<<<< HEAD
     HepMC::GenVertexPtr end_vtx = HepMC::newGenVertexPtr(HepMC::FourVector(x,y,z,ct));
-=======
-    HepMC::GenVertex* end_vtx = new HepMC::GenVertex(HepMC::FourVector(x,y,z,ct));
->>>>>>> 35a4ed20
     hepMC->add_vertex(end_vtx);
     end_vtx->add_particle_in(part);
 
@@ -471,11 +459,7 @@
       int id=EvtPDL::getStdHep(evtPart->getDaug(it)->getId());
       int status=1;
       if(evtPart->getDaug(it)->getNDaug() != 0) status=m_decayedStatus;
-<<<<<<< HEAD
       HepMC::GenParticlePtr daughter = HepMC::newGenParticlePtr(HepMC::FourVector(px,py,pz,e),id,status);
-=======
-      HepMC::GenParticle* daughter = new HepMC::GenParticle(HepMC::FourVector(px,py,pz,e),id,status);
->>>>>>> 35a4ed20
       end_vtx->add_particle_out(daughter);
       addEvtGenDecayTree(hepMC, daughter, evtPart->getDaug(it), treeStart, momentumScaleFactor);
     }
