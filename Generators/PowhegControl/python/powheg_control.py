--- conflicted
+++ resolved
@@ -138,13 +138,9 @@
 
         # Run appropriate generation functions
         if not use_external_run_card:
-<<<<<<< HEAD
-            self.__generate_run_card()
+            self._generate_run_card()
         else:
             logger.warning("Using native Powheg run card (must be located at './powheg.input' in order for Powheg to find it!) to configure event generation, instead of PowhegControl configuration interface")
-=======
-            self._generate_run_card()
->>>>>>> 190fa41b
         if not create_run_card_only:
             self._generate_events()
 
