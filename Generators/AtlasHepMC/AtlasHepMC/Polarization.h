--- conflicted
+++ resolved
@@ -15,18 +15,12 @@
     ~Polarization() {};
     double theta() const  { return m_theta;}
     double phi() const { return m_phi;}
-    bool is_defined() const { if (std::abs(m_theta)<0.00001&&std::abs(m_phi)<0.00001) return false; return true; }
-<<<<<<< HEAD
+    bool is_defined() const { return (std::abs(m_theta) >= 0.00001)||(std::abs(m_phi) >= 0.00001); }
     inline bool operator ==(const Polarization &a) { return (std::abs(a.phi() - phi()) <= 0.00001) && (std::abs(a.theta() - theta()) <= 0.00001);}
-=======
-    inline bool operator ==(const Polarization &a) { if (std::abs(a.phi()-phi())>0.00001) return false; if (std::abs(a.theta()-theta())>0.00001) return false; return true;}
->>>>>>> 81895b3e
 private:
     double m_theta;
     double m_phi;
 };
-
-
 inline Polarization polarization(HepMC3::GenParticlePtr a) {
     std::shared_ptr<HepMC3::DoubleAttribute> phi_A =a->attribute<HepMC3::DoubleAttribute>("phi");
     std::shared_ptr<HepMC3::DoubleAttribute> theta_A=a->attribute<HepMC3::DoubleAttribute>("theta");
