--- conflicted
+++ resolved
@@ -419,11 +419,7 @@
       if type(obj) in (yoda.Scatter1D, yoda.Scatter2D, yoda.Scatter3D):
          values[name] = scatterToMatrix(obj)
       else:  # Histo*D hopefully !
-<<<<<<< HEAD
         values[name] = histoToMatrix(obj, bw=True)  
-=======
-        values[name] = histoToMatrix(obj, bw=True)  # bw true ??
->>>>>>> 4a72c6a0
 
     v = values['data'].copy()
     v -= values['mc'].copy()
@@ -438,10 +434,7 @@
     if (cov.shape[0] != v.shape[0]):
       print("[ERROR] the specified covariance matrix is incompatible with the vector of data-MC", cov, v)
       exit(1)
-<<<<<<< HEAD
-=======
-
->>>>>>> 4a72c6a0
+
     precision_matrix = LA.inv(cov.copy())
 
     if (verbosity > 1):
