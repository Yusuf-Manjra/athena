################################################################################
# Package: FlowAfterburner
################################################################################

# Declare the package name:
atlas_subdir( FlowAfterburner )

# Declare the package's dependencies:
atlas_depends_on_subdirs( PUBLIC
                          Control/AthenaBaseComps
                          Control/AthenaKernel
                          GaudiKernel
                          Generators/GenAnalysisTools/TruthHelper
                          Generators/GeneratorObjects
<<<<<<< HEAD
                          Generators/AtlasHepMC  
=======
                          Generators/AtlasHepMC
>>>>>>> 95379277
                          PRIVATE
                          Control/StoreGate
                          Generators/TruthUtils )

# External dependencies:
find_package( CLHEP )
find_package( GSL )
find_package( ROOT COMPONENTS Core Tree MathCore Hist RIO pthread )

# Component(s) in the package:
atlas_add_library( FlowAfterburnerLib
                   src/*.cxx
                   PUBLIC_HEADERS FlowAfterburner
                   INCLUDE_DIRS ${GSL_INCLUDE_DIRS} ${ROOT_INCLUDE_DIRS} ${CLHEP_INCLUDE_DIRS}
                   PRIVATE_INCLUDE_DIRS 
                   DEFINITIONS ${CLHEP_DEFINITIONS}
                   LINK_LIBRARIES ${GSL_LIBRARIES} ${ROOT_LIBRARIES} ${CLHEP_LIBRARIES} AthenaBaseComps AthenaKernel GaudiKernel TruthHelper GeneratorObjects StoreGateLib SGtests
                   PRIVATE_LINK_LIBRARIES AtlasHepMCLib TruthUtils )

atlas_add_component( FlowAfterburner
                     src/components/*.cxx
                     INCLUDE_DIRS ${GSL_INCLUDE_DIRS} ${ROOT_INCLUDE_DIRS}  ${CLHEP_INCLUDE_DIRS}
                     LINK_LIBRARIES ${GSL_LIBRARIES} ${ROOT_LIBRARIES} AtlasHepMCLib ${CLHEP_LIBRARIES} AthenaBaseComps AthenaKernel GaudiKernel TruthHelper GeneratorObjects StoreGateLib SGtests TruthUtils FlowAfterburnerLib )

# Install files from the package:
atlas_install_joboptions( share/*.py )
<|MERGE_RESOLUTION|>--- conflicted
+++ resolved
@@ -12,11 +12,7 @@
                           GaudiKernel
                           Generators/GenAnalysisTools/TruthHelper
                           Generators/GeneratorObjects
-<<<<<<< HEAD
                           Generators/AtlasHepMC  
-=======
-                          Generators/AtlasHepMC
->>>>>>> 95379277
                           PRIVATE
                           Control/StoreGate
                           Generators/TruthUtils )
