/*
  Copyright (C) 2002-2019 CERN for the benefit of the ATLAS collaboration
*/

/////////////////////////////////////////////////////////////
//
//      tool for calculating MC event weights due to PDF
//      uncertainties. Can be used in systematics studies
//
//      authors: Gia Khoriauli  and  Markus Cristinziani
//              Universitat Bonn
//
//      date:   November 2007
//      
/////////////////////////////////////////////////////////////

#include "GaudiKernel/Property.h"
#include "GaudiKernel/MsgStream.h"

#include "AthContainers/DataVector.h"
#include "GeneratorObjects/McEventCollection.h"

#include "AtlasHepMC/GenEvent.h"
#include "AtlasHepMC/PdfInfo.h"
#include "ReweightTools/PDFReweightTool.h"

#include <math.h>

PDFReweightTool::PDFReweightTool(const std::string& type,
                                 const std::string& name,
                                 const IInterface* parent)
	: AthAlgTool(type, name, parent), 
	m_evt(NULL),
	m_mceventTESout(NULL),
	m_fl1(0),
	m_fl2(0),
	m_x1(0.),
	m_x2(0.),
	m_Q(0.),
	m_used_pdf1(0.),
	m_used_pdf2(0.),
	m_weightFactor(1.)	
{	
	declareProperty("GeneratorUse", 		m_GeneratorUse			= false);
	declareProperty("RewriteWeights", 		m_RewriteWeights		= false);
	declareProperty("OrigPDFSetName", 		m_OrigPDFSetName		= "");
	declareProperty("PDFSetName", 			m_PDFSetName			= "");
	declareProperty("PDFSetID", 			m_PDFSetID				= 0);
	declareProperty("McEventCollection", 	m_McEventCollection		= "");
	declareProperty("McEventCollectionOut",	m_McEventCollectionOut	= "");
	declareProperty("DifferentCMEnergies",	m_DifferentCMEnergies	= false);
	declareProperty("OrigBeamEnergy", 		m_OrigBeamEnergy		= -999.);
	declareProperty("NewBeamEnergy", 		m_NewBeamEnergy			= -999.);
}


PDFReweightTool::~PDFReweightTool() {
}


StatusCode PDFReweightTool::initialize() {
	msg(MSG::INFO) 
	<< "Initializing PDF Reweighting Tool " 
	<< endmsg;	

	//consistency check for the tool propierties
	//check #1	
	if(m_GeneratorUse && m_DifferentCMEnergies)	{
		msg(MSG::WARNING)
		<<"Reweighting between the different c.m. energies is requested during the event generation... "
		<<"Usually, it is needed for the existing events. At this moment the run continues but it might fail. "
		<<"Please, check the tool settings"
		<< endmsg;
	}

	//check #2
	if(m_DifferentCMEnergies)	{
		if (m_OrigBeamEnergy<=0. || m_NewBeamEnergy<=0.)	{ 
			msg(MSG::ERROR)
			<< "Reweighting between the different c.m. energies is requested. "
			<< "But the proper original and new beam energy values are not set. "
			<< "The corresponding propierty names are: 'OrigBeamEnergy' and 'NewBeamEnergy' "
			<< endmsg;

			return StatusCode::FAILURE;			
		}
	
		//force do not store any PDF set id in this mode of reweighting
		m_PDFSetID=0;
	}
	
	//check #3
	if(m_OrigPDFSetName == "")	{
		msg(MSG::ERROR)
		<<"The original (used or being used in the event generation) PDF set name has to be set. "
		<<"Check the tool propierty 'OrigPDFSetName' "
		<< endmsg;

		return StatusCode::FAILURE;
	}

	//check #4
	if( (m_GeneratorUse || m_DifferentCMEnergies) && m_PDFSetName != "") 	{
		msg(MSG::WARNING)
		<<"In case of reweighting with the event generation or the different c.m. energies modes "
		<<"the second PDF set name has to be empty (it is not needed). Force 'PDFSetName' = ''. "
		<<"If none of the above modes are assumed, then make the both propierties false: "
		<<"'GeneratorUse' and 'DifferentCMEnergies' and re-run "
		<< endmsg;

		m_PDFSetName = "";
	}

	//initialize PDF error sets.
	int  oldset=1;	//do not change the number
	char pdf_set_name[500];
               
	if (sizeof(m_OrigPDFSetName) < 500) (strcpy(pdf_set_name, m_OrigPDFSetName.c_str()));
	else {
             msg(MSG::ERROR)
             << "OigPDFSetName is too long"
             << endmsg;
  	}

	initpdfsetbynamem_(oldset, pdf_set_name, strlen(pdf_set_name));
	msg(MSG::INFO) << " PDF set "<<m_OrigPDFSetName<<" has been initialized"<< endmsg;

	if(m_PDFSetName != "")	{	
		int newset=2;	//do not change the number
		char new_pdf_set_name[500];
		if (sizeof(m_PDFSetName) < 500) {
		      strcpy(new_pdf_set_name, m_PDFSetName.c_str());}
		else
		   {
                    msg(MSG::ERROR)
                    << "PDFSetName is too long"
                    << endmsg;}

		initpdfsetbynamem_(newset, new_pdf_set_name, strlen(new_pdf_set_name));
		msg(MSG::INFO) << " PDF set "<<m_PDFSetName<<" has been initialized"<< endmsg;
	}

	//the re-weighting 'flavor' is defined. anounce about it.
	//scenario #1
	if(m_DifferentCMEnergies)	{
		msg(MSG::INFO)
		<<"Reweighting from the original bean energy "
		<< m_OrigBeamEnergy
		<<" TeV to the new energy "
		<< m_NewBeamEnergy
		<<" TeV will be performed"
		<< endmsg;
	}
	//scenario #2
	//this scenario has two possible options: 
	// 1) reweighting runs during the event generation
	// 2) run on the already existing events
	else if(m_OrigPDFSetName!="" && m_PDFSetName=="")	{
		msg(MSG::INFO) 
		<<"Event PDF weights will be calculated for this error PDF set - "
		<<m_OrigPDFSetName
		<<endmsg;
	}
	//scenario #3
	else {	// m_PDFSetName!=""
		msg(MSG::INFO) 
		<<"Events generated with the original (central value) PDF - " 
		<< m_OrigPDFSetName
		<<" will be reweighted to the new error PDF set - "
		<<m_PDFSetName
		<<endmsg;
	}
	
	return StatusCode::SUCCESS;
}



StatusCode PDFReweightTool::execute() {
 	
	msg(MSG::DEBUG) << " Execute PDF Reweighting Tool " << endmsg;	

	StatusCode sc;	

	if(!m_GeneratorUse && m_McEventCollection=="" && m_McEventCollectionOut!="") {
		msg(MSG::WARNING)
		<< "No input McEventCollection is specified. "
		<< "Can't create an output collection for reweighted events. Nothing will be done"
		<< endmsg;
		return StatusCode::SUCCESS;
	}

	//runs on the existing McEventCollection and to store the re-weighted events 
	//in a new McEventCollection is requested 
	if(!m_GeneratorUse && m_McEventCollectionOut!="")	{
		m_mceventTESout = new McEventCollection();
		sc = evtStore()->record( m_mceventTESout, m_McEventCollectionOut);
  		if( sc.isFailure() ) {
     			msg(MSG::WARNING)
          		<< "New MC event container was not recorded in TDS"
          		<< endmsg;
     			return StatusCode::SUCCESS;
  		}
		msg(MSG::DEBUG) << "New MC Event Container Was Successfully Recorded" << endmsg;
	}

	
	const McEventCollection* mceventTES;	
	
	if(!m_GeneratorUse) { //runs on a POOL file (EVNT, AOD and etc.)
		if(m_McEventCollection!="") {//input McEventCollection is specified
			sc = evtStore()->retrieve( mceventTES, m_McEventCollection);
  			if( sc.isFailure()  ||  !mceventTES ) {
     				msg(MSG::WARNING)
          			<< "No MC event container found in TDS"
	          		<< endmsg;
     				return StatusCode::SUCCESS;
  			}
			msg(MSG::DEBUG) << "MC Event Container Was Successfully Retrieved" << endmsg;
		
			//loop over the events in a container
			McEventCollection::const_iterator iter 		= mceventTES->begin();
			McEventCollection::const_iterator iterEnd 	= mceventTES->end();
		
			for (; iter!=iterEnd; iter++) {
		    	HepMC::GenEvent* evt = new HepMC::GenEvent(**iter);
				sc = this->Reweight(evt);
				if( sc.isFailure() ) {
					msg(MSG::WARNING)
							<< "Event PDF re-weighting failed"
							<< endmsg;
					return StatusCode::SUCCESS;
				}

				if(m_McEventCollectionOut!="")	{
					m_mceventTESout->push_back(evt);
				}
			}
		}
		else {
                        msg(MSG::WARNING) 
			<< "Input MC Event Container is not specified. "
			<< "Reweighting won't be performed" 
			<< endmsg;
		}
	}
	else { //runs during event generation
		//assumes that the tool owner generator initializes its member 
		//GenEvent* pointer by setting it to the current event 
		HepMC::GenEvent* evt = this->GetGenEvent();
		if(evt)	{
			sc = this->Reweight(evt);
			if( sc.isFailure() ) {
				msg(MSG::WARNING)
						<< "Event PDF re-weighting failed"
						<< endmsg;
				return StatusCode::SUCCESS;
			}
		}
		else	{
			msg(MSG::WARNING) 
					<< "Can't retrieve the current GenEvent. "
					<< "Reweighting can't be performed"
					<< endmsg;
		}
	}

	return StatusCode::SUCCESS;
}
	

	
StatusCode PDFReweightTool::Reweight(HepMC::GenEvent* evt) {
			
	msg(MSG::DEBUG) << " Reweight PDF " << endmsg;	
	
	//safety check
	if (!evt) {
                msg(MSG::WARNING) 
		<< " Invalid pointer to a GenEvent. Nothing will be done"
		<< endmsg;
	        return StatusCode::SUCCESS;	
	}

<<<<<<< HEAD
	HepMC::GenPdfInfoPtr pdf_info = evt->pdf_info();
=======
	auto pdf_info = evt->pdf_info();
>>>>>>> 5c9aae9f
	
	//safety check
	if (pdf_info) {
	        msg(MSG::DEBUG) << " PdfInfo has been retrieved"<< endmsg;		
	}
	else {
                msg(MSG::WARNING) 
		<< " PdfInfo could not be retrieved. Nothing will be done"
		<< endmsg;
	        return StatusCode::SUCCESS;	
	}
	
	//get the event info about x's, flavor's and an event scale
	this->SetPDFInputs(
		pdf_info->x1(),
		pdf_info->id1(),
		pdf_info->x2(),
		pdf_info->id2(),
		pdf_info->scalePDF()
	);

	//if the initial partons are gluons change their PDG values 
	//to the right indices of the corresponding PDF values in
	//the PDF array filled by evolvepdf_() - method 
	int fl1 = 0;
	int fl2 = 0;
	if(m_fl1==21)	fl1 = 0;	else fl1 = m_fl1;
	if(m_fl2==21)	fl2 = 0; 	else fl2 = m_fl2;

	m_weightFactor	= 1.;

	//Retrieve PDF evoluation values for the initial partons.
	if (!m_GeneratorUse) {
		m_used_pdf1 = pdf_info->pdf1();
		m_used_pdf2 = pdf_info->pdf2();
	}
	else {
		//store the fake values. they will be recalculated later
		//using the central value PDF of the specified error PDF set
		this->SetEventPDF1( -999. );
		this->SetEventPDF2( -999. );
	}

	
	//do not change the numbers
	int cvpdf=0; 
	int oldset=1; 

	//pdf values are positive and non-zero.
	//if the pdf_info is empty for some reason or tool is running during the events generation,
	//then the pdf values either are not retrieved or they are not stored in the pdfinfo yet. calculate them here.
	if(m_used_pdf1<=0. || m_used_pdf2<=0.)	{
		double f1[13];
		double f2[13];
   			
		initpdfm_(oldset,cvpdf);
		evolvepdfm_(oldset,m_x1,m_Q,f1);
		evolvepdfm_(oldset,m_x2,m_Q,f2);

		this->SetEventPDF1( f1[fl1+6] );
		this->SetEventPDF2( f2[fl2+6] );
	}


	msg(MSG::DEBUG) <<" Interacted partons info :  		" 
			<<"   Q="<<m_Q
			<<"   x1="<<m_x1
			<<"   fl1="<<m_fl1
			<<"   pdf1="<<m_used_pdf1
			<<"   x2="<<m_x2
			<<"   fl2="<<m_fl2
			<<"   pdf2="<<m_used_pdf2
			<< endmsg;	


	//clear/reset the weight vector		
	m_weights_vec.clear();		

	//do not change the numbers										
	int n_pdf=0;
	int newset=2;

	//retrieve number of error PDFs in the set
	//scenario #3
	if(m_PDFSetName!="")	
		numberpdfm_(newset, n_pdf);
	//scenario #2
	else if(!m_DifferentCMEnergies)
		numberpdfm_(oldset, n_pdf);

	//scenario #1
	//needs x1 and x2 to be recalculated according to the new beam energy
	if(m_DifferentCMEnergies)
		this->ScaleXs();

	//loop over error PDF set and calculate event weights.
	//in case of the scenario #1 n_pdf=0 and therefore, 
	//only the central value PDF of the specified (original) 
	//error PDF set will be used
	for(int i=0; i<=n_pdf; i++) {
		
		double f1[13];
		double f2[13];

		//scenario #3
		if(m_PDFSetName!="")	{
			//init i-th member of the PDF set
			initpdfm_(newset,i);
			//evaluate PDFs
			evolvepdfm_(newset,m_x1,m_Q,f1);
			evolvepdfm_(newset,m_x2,m_Q,f2);
		}
		//scenario #1 and #2
		else {
			initpdfm_(oldset,i);
			evolvepdfm_(oldset,m_x1,m_Q,f1);
			evolvepdfm_(oldset,m_x2,m_Q,f2);
		}
	
		msg(MSG::DEBUG) <<" Interacted partons re-weighted info: "
				<<"  pdf id="<<i
				<<"  x1="<<m_x1<<"  fl1="<<m_fl1<<"     pdf1="<<f1[fl1+6]
				<<"  x2="<<m_x2<<"  fl2="<<m_fl2<<"     pdf2="<<f2[fl2+6]
				<<endmsg;

	
		//if this is the first PDF from the PDF set (the central value PDF)	
		if (i==0) {
			//if the used PDF values are not set, then use the PDFs evaluated
			//at the current PDF set central value.
			if(m_used_pdf1<=0.)	{	//assumes that m_used_pdf2 was not set too
				this->SetEventPDF1( f1[fl1+6] );
				this->SetEventPDF2( f2[fl2+6] );
			}
			//if they are there, then use them to calculate the 'weighting factor' for all new weights, 
			//which is equal to
			//	 (cvPDF_new(p1) * cvPDF_new(p2)) / (cvPDF_original(p1) * cvPDF_original(p2))  
			else {
				if (fabs(m_used_pdf1)>0.) m_weightFactor *= f1[fl1+6]/m_used_pdf1;
				if (fabs(m_used_pdf2)>0.) m_weightFactor *= f2[fl2+6]/m_used_pdf2;

				//and replace original PDF values
				this->SetEventPDF1( f1[fl1+6] );
				this->SetEventPDF2( f2[fl2+6] );
			}
		}	
	
		
		//calculate event weight at 'this' error PDF
		double weight = m_weightFactor;
		if (fabs(m_used_pdf1)>0.) weight *= f1[fl1+6]/m_used_pdf1;
		if (fabs(m_used_pdf2)>0.) weight *= f2[fl2+6]/m_used_pdf2;

		msg(MSG::DEBUG)  <<" weight = "
				<< weight
				<< endmsg;

		//store the weight		   
		m_weights_vec.push_back(weight);
	}        


	//if the weights are being calculated during the event generation then nothing to re-write
	if (m_GeneratorUse) 	m_RewriteWeights = false;
	
	//if re-write of the already existing PDF weights is required then save only the first weight
	//which comes from a generator, flush other weights, which are supposed to be PDF weights 
	if(m_RewriteWeights)	{
		if(!(evt->weights().empty()))	{
			msg(MSG::WARNING) 
			<<" Event weights are going to be re-writed." 
			<<" This option works properly only for the HERWIG samples "
			<<endmsg; 

			double genWeight = evt->weights()[0];
			evt->weights().clear();
			if(genWeight<99.) //so, it's probably the generator event weight but not a PDF LHAGLUE number 
				evt->weights().push_back(genWeight);
		}
	}

	//Save the unique LHAGLUE number of the PDF or the PDF set, which was used for the weights calculation.
	//push that PDF LHAGLUE number and the number of the PDF set members into weight vector first
	if(m_PDFSetID!=0) {
		evt->weights().push_back((double)m_PDFSetID);
		evt->weights().push_back((double)(n_pdf+1));			
	}
		
	//now, store the weights into the GenEvent WeightContainer
	for(unsigned int i=0; i<m_weights_vec.size(); i++)	{
		evt->weights().push_back(m_weights_vec[i]);
	}

	//re-initialize a central value PDF for the next event
	int cv_pdf = 0;
	if(m_PDFSetName!="") 	
		initpdfm_(newset, cv_pdf);
	else
		initpdfm_(oldset, cv_pdf);
	

	return StatusCode::SUCCESS;
}


void PDFReweightTool::SetPDFInputs(	double  p_x1, 
					int 	p_fl1, 
					double  p_x2, 
					int 	p_fl2, 
					double	p_Q) {
	SetX1(p_x1);
	SetFl1(p_fl1);
	SetX2(p_x2);
	SetFl2(p_fl2);
	SetQ(p_Q);
	
}


double PDFReweightTool::GetWeight (int i) {
	if(i>-1 && i<(int)m_weights_vec.size())	
		return m_weights_vec[i];
	else
		return -999.;	
}

void PDFReweightTool::ScaleXs()	{
	//the tool checks that m_NewBeamEnergy>0. 
	//in its initialize() - method
	m_x1 *= m_OrigBeamEnergy/m_NewBeamEnergy;
	m_x2 *= m_OrigBeamEnergy/m_NewBeamEnergy;
}

<|MERGE_RESOLUTION|>--- conflicted
+++ resolved
@@ -282,11 +282,7 @@
 	        return StatusCode::SUCCESS;	
 	}
 
-<<<<<<< HEAD
-	HepMC::GenPdfInfoPtr pdf_info = evt->pdf_info();
-=======
 	auto pdf_info = evt->pdf_info();
->>>>>>> 5c9aae9f
 	
 	//safety check
 	if (pdf_info) {
