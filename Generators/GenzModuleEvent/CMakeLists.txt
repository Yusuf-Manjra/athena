--- conflicted
+++ resolved
@@ -9,11 +9,6 @@
 atlas_depends_on_subdirs(
    PUBLIC
    Generators/AtlasHepMC)
-<<<<<<< HEAD
-# External dependencies:
-find_package( HepMC )
-=======
->>>>>>> f11e269d
 
 # Component(s) in the package:
 atlas_add_library( GenzModuleEvent
