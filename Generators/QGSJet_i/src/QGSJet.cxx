--- conflicted
+++ resolved
@@ -305,12 +305,7 @@
   hepio.set_trust_mothers_before_daughters(0);
   hepio.set_print_inconsistency_errors(0);
   hepio.fill_next_event(evt);
-<<<<<<< HEAD
   HepMC::set_random_states(evt, m_seeds );
-=======
-  evt->set_random_states( m_seeds );
-
->>>>>>> d224c55c
   evt->weights().push_back(1.0); 
   GeVToMeV(evt);
   
