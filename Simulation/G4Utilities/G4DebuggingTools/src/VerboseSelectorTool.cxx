--- conflicted
+++ resolved
@@ -1,5 +1,5 @@
 /*
-  Copyright (C) 2002-2017 CERN for the benefit of the ATLAS collaboration
+  Copyright (C) 2002-2019 CERN for the benefit of the ATLAS collaboration
 */
 
 #include "CxxUtils/make_unique.h"
@@ -27,12 +27,9 @@
 
     declareProperty("Zmin",m_config.Zmin);
     declareProperty("Zmax",m_config.Zmax);
-<<<<<<< HEAD
-=======
 
     // target pdgIDs of tracks to printout
     declareProperty("TargetPdgIDs", m_config.targetPdgIDs);
->>>>>>> 376ae4f2
   }
 
   std::unique_ptr<VerboseSelector> VerboseSelectorTool::makeAction()
