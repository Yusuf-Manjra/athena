/*
  Copyright (C) 2002-2022 CERN for the benefit of the ATLAS collaboration
*/

///////////////////////////////////////////////////////////////////
// PDFcreator.h, (c) ATLAS Detector software
///////////////////////////////////////////////////////////////////

#ifndef ISF_PUNCHTHROUGHTOOLS_SRC_PDFCREATOR_H
#define ISF_PUNCHTHROUGHTOOLS_SRC_PDFCREATOR_H

// Athena Base
#include "AthenaKernel/IAtRndmGenSvc.h"

// ROOT includes
#include "TH1F.h"
#include "TH2F.h"

//ISF includes
#include "ISF_FastCaloSimEvent/TFCS1DFunction.h"




namespace ISF
{
  /** @class PDFcreator

      Creates random numbers with a distribution given as ROOT TF1.
      The TF1 function parameters will be retrieved from a histogram given by addPar.

      @author  Elmar Ritsch <Elmar.Ritsch@cern.ch>
      @maintainer/updater Thomas Carter <thomas.michael.carter@cern.ch>
  */

  class PDFcreator
  {

  public:
    /** construct the class with a given TF1 and a random engine */
    PDFcreator() {};

    ~PDFcreator() { };

    /** all following is used to set up the class */
<<<<<<< HEAD
    void setName( std::string PDFname ) { m_name = PDFname; }; // set the pdf's name
    void addToEnergyEtaRangeHist1DMap(double energy, const std::vector<double>& etaMinEtaMax, TFCS1DFunction *hist); //add entry to map linking energy, eta window and histogram
    void addToEnergyEtaRangeHist2DMap(double energy, const std::vector<double>& etaMinEtaMax, std::map< double , TFCS1DFunction* > *hist); //add entry to map linking energy, eta window and histogram
=======
    void setName( std::string PDFname ){ m_name = PDFname; }; //get the pdf's name
    void addToEnergyEtaHist1DMap(int energy, int etaMin, TH1 *hist); //add entry to map linking energy, eta window and histogram
>>>>>>> b5ea2329

    /** get the random value with this method, by providing the input parameters */
    double getRand(CLHEP::HepRandomEngine* rndmEngine, const std::vector<int>& inputParameters) const;
    std::string getName() const {return m_name;};

  private:
    std::string                         m_name;               //!< Give pdf a name for debug purposes
    std::map< int , std::map< int, TH1*> > m_energy_eta_hists1D; //!< map of energies to map of eta ranges to 1D histograms

  };
}

#endif<|MERGE_RESOLUTION|>--- conflicted
+++ resolved
@@ -43,14 +43,8 @@
     ~PDFcreator() { };
 
     /** all following is used to set up the class */
-<<<<<<< HEAD
-    void setName( std::string PDFname ) { m_name = PDFname; }; // set the pdf's name
-    void addToEnergyEtaRangeHist1DMap(double energy, const std::vector<double>& etaMinEtaMax, TFCS1DFunction *hist); //add entry to map linking energy, eta window and histogram
-    void addToEnergyEtaRangeHist2DMap(double energy, const std::vector<double>& etaMinEtaMax, std::map< double , TFCS1DFunction* > *hist); //add entry to map linking energy, eta window and histogram
-=======
     void setName( std::string PDFname ){ m_name = PDFname; }; //get the pdf's name
     void addToEnergyEtaHist1DMap(int energy, int etaMin, TH1 *hist); //add entry to map linking energy, eta window and histogram
->>>>>>> b5ea2329
 
     /** get the random value with this method, by providing the input parameters */
     double getRand(CLHEP::HepRandomEngine* rndmEngine, const std::vector<int>& inputParameters) const;
