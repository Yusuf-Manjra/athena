/*
  Copyright (C) 2002-2017 CERN for the benefit of the ATLAS collaboration
*/

#define CaloHitAna_cxx
#include "CaloHitAna.h"
#include <TH2.h>
#include <TStyle.h>
#include <TCanvas.h>
#include "FCS_Cell.h"
#include <iostream>
#include <map>
#include "TSystem.h"

using namespace std;

void CaloHitAna::Loop()
{
<<<<<<< HEAD
=======

>>>>>>> 12fa1f83
  //This Loop is supposed to read the output ntuple/tree
  //(vector of cells, vector of G4 hits, vector of FCS detailed hits, ...)
  //from the athena ISF_HitAnalysis algorithm (==ESD dumper)
  //and match them together + save structured output
  //NB: E = Ehit * SamplingFraction for Tile or E = Ehit / SamplingFraction (LAr) conversion
  //is done here
<<<<<<< HEAD

  if (fChain == 0) return;
  ProcInfo_t procinfo;
  Long64_t nentries = fChain->GetEntriesFast();

  if (m_max_nentries >= 0 && m_max_nentries < nentries) nentries = m_max_nentries;

  std::map<Long64_t, FCS_cell> cells; //read all objects and collect them by identifier (Long64_t)
  std::map<Long64_t, std::vector<FCS_g4hit> > g4hits;
  std::map<Long64_t, std::vector<FCS_hit> > hits;

  FCS_cell   one_cell; //note that this is not extra safe if I don't have a clear method!
  FCS_g4hit  one_g4hit;
  FCS_hit    one_hit;
  FCS_matchedcell one_matchedcell;
  //FCS_truth  one_truth;

  //From here: Loop over events:
  Long64_t nbytes = 0, nb = 0;
  std::cout << "before event loop" << std::endl;
  for (Long64_t jentry = 0; jentry < nentries; jentry++)
  {
    if (jentry % 100 == 0)
      std::cout << "jentry " << jentry << endl;

    Long64_t ientry = LoadTree(jentry);
    if (ientry < 0) break;
    nb = fChain->GetEntry(jentry);   nbytes += nb;
    if (jentry % m_PrintOutFrequency == 0)
    {
      std::cout << "Processing entry " << jentry << std::endl;
      gSystem->GetProcInfo(&procinfo);
      std::cout << "Memory usage: " << procinfo.fMemResident << " " << procinfo.fMemVirtual << std::endl;
    }

    //Copy truth
    new_truthE->clear();
    new_truthPx->clear();
    new_truthPy->clear();
    new_truthPz->clear();
    new_truthPDG->clear();
    new_truthBarcode->clear();
    new_truthVtxBarcode->clear();
    //truthcollection->clear();
    m_newTTC_entrance_eta->clear();
    m_newTTC_entrance_phi->clear();
    m_newTTC_entrance_r->clear();
    m_newTTC_entrance_z->clear();
    m_newTTC_back_eta->clear();
    m_newTTC_back_phi->clear();
    m_newTTC_back_r->clear();
    m_newTTC_back_z->clear();
    m_newTTC_IDCaloBoundary_eta->clear();
    m_newTTC_IDCaloBoundary_phi->clear();
    m_newTTC_IDCaloBoundary_r->clear();
    m_newTTC_IDCaloBoundary_z->clear();
    m_newTTC_Angle3D->clear();
    m_newTTC_AngleEta->clear();

    oneeventcells->m_vector.clear();

    if (TruthE->size() != 1)
      std::cout << "Strange! TruthE->size() is " << TruthE->size() << ", but it should be 1. Please check input." << std::endl;

    for (unsigned int truth_i = 0; truth_i < TruthE->size(); truth_i++)
    {
      //std::cout <<truth_i<<" "<<TruthE->size()<<" "<<TruthPDG->at(truth_i)<<std::endl;
      //std::cout <<"TTC2: "<<(*TTC_entrance_eta)[truth_i].size()<<std::endl;//this one has 24 layers ->ok

      new_truthE->push_back(TruthE->at(truth_i));
      new_truthPx->push_back(TruthPx->at(truth_i));
      new_truthPy->push_back(TruthPy->at(truth_i));
      new_truthPz->push_back(TruthPz->at(truth_i));
      new_truthPDG->push_back(TruthPDG->at(truth_i));
      new_truthBarcode->push_back(TruthBarcode->at(truth_i));
      //new_truthVtxBarcode->push_back(TruthVtxBarcode->at(truth_i));

      m_newTTC_IDCaloBoundary_eta->push_back(newTTC_IDCaloBoundary_eta->at(truth_i));
      m_newTTC_IDCaloBoundary_phi->push_back(newTTC_IDCaloBoundary_phi->at(truth_i));
      m_newTTC_IDCaloBoundary_r  ->push_back(newTTC_IDCaloBoundary_r->at(truth_i));
      m_newTTC_IDCaloBoundary_z  ->push_back(newTTC_IDCaloBoundary_z->at(truth_i));
      m_newTTC_Angle3D           ->push_back(newTTC_Angle3D->at(truth_i));
      m_newTTC_AngleEta          ->push_back(newTTC_AngleEta->at(truth_i));

      //create temporary vectors
      vector<float> new_entrance_eta;
      vector<float> new_entrance_phi;
      vector<float> new_entrance_r;
      vector<float> new_entrance_z;
      vector<float> new_back_eta;
      vector<float> new_back_phi;
      vector<float> new_back_r;
      vector<float> new_back_z;

      for (unsigned int s = 0; s < 24; s++)
      {
        new_entrance_eta.push_back((newTTC_entrance_eta->at(truth_i))[s]);
        new_entrance_phi.push_back((newTTC_entrance_phi->at(truth_i))[s]);
        new_entrance_r.push_back((newTTC_entrance_r->at(truth_i))[s]);
        new_entrance_z.push_back((newTTC_entrance_z->at(truth_i))[s]);
        new_back_eta.push_back((newTTC_back_eta->at(truth_i))[s]);
        new_back_phi.push_back((newTTC_back_phi->at(truth_i))[s]);
        new_back_r.push_back((newTTC_back_r->at(truth_i))[s]);
        new_back_z.push_back((newTTC_back_z->at(truth_i))[s]);
      }

      //push back temporary vectors
      m_newTTC_entrance_eta->push_back(new_entrance_eta);
      m_newTTC_entrance_phi->push_back(new_entrance_phi);
      m_newTTC_entrance_r->push_back(new_entrance_r);
      m_newTTC_entrance_z->push_back(new_entrance_z);
      m_newTTC_back_eta->push_back(new_back_eta);
      m_newTTC_back_phi->push_back(new_back_phi);
      m_newTTC_back_r->push_back(new_back_r);
      m_newTTC_back_z->push_back(new_back_z);

      /*
      one_truth.SetPxPyPzE((*TruthPx)[truth_i], (*TruthPy)[truth_i], (*TruthPz)[truth_i], (*TruthE)[truth_i]);
      one_truth.pdgid   = TruthPDG->at(truth_i);
      one_truth.barcode = TruthBarcode->at(truth_i);
      one_truth.vtxbarcode = TruthVtxBarcode->at(truth_i);
      truthcollection->push_back(one_truth);
      */

    }

    //std::cout<<"check. after truth block"<<std::endl;

    //Now matching between cells, G4hits and G4detailed hits
    //sort cells by identifier:
    //clear first the containers for this event:
    cells.clear();
    g4hits.clear();
    hits.clear();
    //std::cout <<"Check Original size: Cells: "<<CellIdentifier->size()<<" G4Hits: "<<G4HitCellIdentifier->size()<<" FCSHits: "<<HitCellIdentifier->size()<<std::endl;
    if (m_Debug > 1) std::cout << "Reading cells...";

    for (unsigned int cell_i = 0; cell_i < CellIdentifier->size(); cell_i++)
    {
      if (cells.find((*CellIdentifier)[cell_i]) == cells.end()) //doesn't exist
      {
        one_cell.cell_identifier = (*CellIdentifier)[cell_i];
        one_cell.sampling = (*CellSampling)[cell_i];
        one_cell.energy = (*CellE)[cell_i];
        one_cell.center_x = 0.0; //for now
        one_cell.center_y = 0.0;
        one_cell.center_z = 0.0;
        cells.insert(std::pair<Long64_t, FCS_cell>(one_cell.cell_identifier, one_cell));
      }
      else
      {
        //there shouldn't be a cell with the same identifier in this event
        std::cout << "ISF_HitAnalysis: Same cell???? ERROR" << std::endl;
      }
    }

    if (m_Debug > 1) std::cout << " Done" << std::endl;

    if (m_Debug > 1) std::cout << "Reading G4hits";

    if (m_do_g4_hits)
    {
      for (unsigned int g4hit_i = 0; g4hit_i < G4HitIdentifier->size(); g4hit_i++)
      {
        if ((*G4HitSampling)[g4hit_i] >= 0 && (*G4HitSampling)[g4hit_i] <= 25 && (*G4HitT)[g4hit_i] > m_TimingCut)
        {
          if (m_Debug > 1) std::cout << "Ignoring G4hit, time too large: " << g4hit_i << " time: " << (*G4HitT)[g4hit_i] << std::endl;
          continue;
        }

        if (g4hits.find((*G4HitCellIdentifier)[g4hit_i]) == g4hits.end())
        {
          //this G4 hit doesn't exist yet
          one_g4hit.identifier = (*G4HitIdentifier)[g4hit_i];
          one_g4hit.cell_identifier = (*G4HitCellIdentifier)[g4hit_i];
          one_g4hit.sampling = (*G4HitSampling)[g4hit_i];
          one_g4hit.hit_time = (*G4HitT)[g4hit_i];
          //one_g4hit.hit_energy = (*G4HitE)[g4hit_i];
          //scale the hit energy with the sampling fraction
          if (one_g4hit.sampling >= 12 && one_g4hit.sampling <= 20)
          { //tile
            //std::cout <<"Tile: "<<(*G4HitE)[g4hit_i]<<" "<<(*G4HitSamplingFraction)[g4hit_i]<<std::endl;
            if ((*G4HitSamplingFraction)[g4hit_i])
            {
              one_g4hit.hit_energy = (*G4HitE)[g4hit_i] * (*G4HitSamplingFraction)[g4hit_i];
              //std::cout <<"TileE: "<<one_g4hit.hit_energy<<std::endl;
            }
            else one_g4hit.hit_energy = 0.;
          }
          else
          {
            //std::cout <<"LAr: "<<(*G4HitE)[g4hit_i]<<" "<<(*G4HitSamplingFraction)[g4hit_i]<<std::endl;
            one_g4hit.hit_energy = (*G4HitE)[g4hit_i] / (*G4HitSamplingFraction)[g4hit_i];
          }
          //one_g4hit.hit_sampfrac = (*G4HitSamplingFraction)[g4hit_i];
          //new g4hit -> insert vector with 1 element
          g4hits.insert(std::pair<Long64_t, std::vector<FCS_g4hit> >(one_g4hit.cell_identifier, std::vector<FCS_g4hit>(1, one_g4hit)));
        }
        else
        {
          //G4 hit exists in this identifier -> push_back new to the vector                                                                                       //FCS_g4hit one_g4hit;
          one_g4hit.identifier = (*G4HitIdentifier)[g4hit_i];
          one_g4hit.cell_identifier = (*G4HitCellIdentifier)[g4hit_i];
          one_g4hit.sampling = (*G4HitSampling)[g4hit_i];
          one_g4hit.hit_time = (*G4HitT)[g4hit_i];
          if (one_g4hit.sampling >= 12 && one_g4hit.sampling <= 20)
          { //tile
            //std::cout <<"Tile2: "<<(*G4HitE)[g4hit_i]<<" "<<(*G4HitSamplingFraction)[g4hit_i]<<std::endl;
            if ((*G4HitSamplingFraction)[g4hit_i])
            {
              one_g4hit.hit_energy = (*G4HitE)[g4hit_i] * (*G4HitSamplingFraction)[g4hit_i];
              //std::cout <<"TileE2: "<<one_g4hit.hit_energy<<std::endl;
            }
            else one_g4hit.hit_energy = 0.;
          }
          else
          {
            //std::cout <<"LAr2: "<<(*G4HitE)[g4hit_i]<<" "<<(*G4HitSamplingFraction)[g4hit_i]<<std::endl;
            one_g4hit.hit_energy = (*G4HitE)[g4hit_i] / (*G4HitSamplingFraction)[g4hit_i];
          }
          //one_g4hit.hit_sampfrac = (*G4HitSamplingFraction)[g4hit_i];
          g4hits[(*G4HitCellIdentifier)[g4hit_i]].push_back(one_g4hit);
        }
      }
    }

    if (m_Debug > 1) std::cout << " Done" << std::endl;

    if (m_Debug > 1) std::cout << "Reading detailed FCS hits " << HitIdentifier->size() << std::endl;

    for (unsigned int hit_i = 0; hit_i < HitIdentifier->size(); hit_i++)
    {
      if ((*HitSampling)[hit_i] >= 0 && (*HitSampling)[hit_i] <= 25 && (*HitT)[hit_i] > m_TimingCut)
      {
        if (m_Debug > 1)
          std::cout << "Ignoring FCS hit, time too large: " << hit_i << " time: " << (*HitT)[hit_i] << std::endl;
        continue;
      }
      if (hits.find((*HitCellIdentifier)[hit_i]) == hits.end())
      {
        //Detailed hit doesn't exist yet
        one_hit.identifier = (*HitIdentifier)[hit_i];
        one_hit.cell_identifier = (*HitCellIdentifier)[hit_i];
        one_hit.sampling = (*HitSampling)[hit_i];

        if (one_hit.sampling >= 12 && one_hit.sampling <= 20)
        { //tile
          if ((*HitSamplingFraction)[hit_i])
          {
            one_hit.hit_energy = (*HitE)[hit_i] * (*HitSamplingFraction)[hit_i];
          }
          else one_hit.hit_energy = 0.;
        }
        else
        {
          one_hit.hit_energy = (*HitE)[hit_i] / (*HitSamplingFraction)[hit_i];
        }
        //one_hit.hit_sampfrac = (*HitSamplingFraction)[hit_i];
        one_hit.hit_time = (*HitT)[hit_i];
        one_hit.hit_x = (*HitX)[hit_i];
        one_hit.hit_y = (*HitY)[hit_i];
        one_hit.hit_z = (*HitZ)[hit_i];
        hits.insert(std::pair<Long64_t, std::vector<FCS_hit> >(one_hit.cell_identifier, std::vector<FCS_hit>(1, one_hit)));
      }
      else
      {
        //Detailed hit exists in this identifier -> push_back new to the vector
        one_hit.identifier = (*HitIdentifier)[hit_i];
        one_hit.cell_identifier = (*HitCellIdentifier)[hit_i];
        one_hit.sampling = (*HitSampling)[hit_i];
        //one_hit.hit_energy = (*HitE)[hit_i];
        if (one_hit.sampling >= 12 && one_hit.sampling <= 20)
        { //tile
          if ((*HitSamplingFraction)[hit_i])
          {
            one_hit.hit_energy = (*HitE)[hit_i] * (*HitSamplingFraction)[hit_i];
          }
          else one_hit.hit_energy = 0.;
        }
        else
        {
          one_hit.hit_energy = (*HitE)[hit_i] / (*HitSamplingFraction)[hit_i];
        }
        //one_hit.hit_sampfrac = (*HitSamplingFraction)[hit_i];
        one_hit.hit_time = (*HitT)[hit_i];
        one_hit.hit_x = (*HitX)[hit_i];
        one_hit.hit_y = (*HitY)[hit_i];
        one_hit.hit_z = (*HitZ)[hit_i];
        hits[(*HitCellIdentifier)[hit_i]].push_back(one_hit);
      }
    }

    if (m_Debug > 1) std::cout << " Done" << std::endl;

    if (m_Debug > 1) std::cout << "ISF_HitAnalysis Check: Cells: " << cells.size() << " G4hits: " << g4hits.size() << " FCS detailed hits: " << hits.size() << std::endl;

    //Start matching:
    Int_t iindex = 0;
    for (std::map<Long64_t, FCS_cell>::iterator it = cells.begin(); it != cells.end(); )
    {
      iindex++;
      // std::cout <<iindex<<std::endl;
      one_matchedcell.clear(); //maybe not completely necessery, as we're not pushing_back into vectors
      //set the cell part
      one_matchedcell.cell = it->second;
      //now look for FCS detailed hits in this cell
      std::map<Long64_t, std::vector<FCS_hit> >::iterator it2 = hits.find(it->first);
      if (it2 != hits.end())
      {
        //std::cout <<"FCS hits found in this cell"<<std::endl;
        one_matchedcell.hit = it2->second;
        hits.erase(it2); //remove it
      }
      else
      {
        //no hit found for this cell
        one_matchedcell.hit.clear(); //important!
      }
      //now look for G4hits in this cell
      std::map<Long64_t, std::vector<FCS_g4hit> >::iterator it3 = g4hits.find(it->first);
      if (it3 != g4hits.end())
      {
        //std::cout <<"G4 hits found in this cell"<<std::endl;
        one_matchedcell.g4hit = it3->second;
        g4hits.erase(it3);
      }
      else
      {
        //no g4hit found for this cell
        one_matchedcell.g4hit.clear();//important!
      }
      //std::cout <<"Erase cell"<<std::endl;
      cells.erase(it++);
      //std::cout <<"Insert matched object"<<std::endl;
      //push_back matched cell for event jentry
      oneeventcells->push_back(one_matchedcell);
      //std::cout <<"Go next"<<std::endl;

    }

    //ok, cells should be empty, what about hits and g4hits?
    //There could be G4hits/FCS hits for which we don't have a cell ->create a dummy empty cell with 0 energy, take the cell identifier from the hit
    if (m_Debug > 1) std::cout << "ISF_HitAnalysis Check after cells: " << cells.size() << " " << g4hits.size() << " " << hits.size() << std::endl;

    for (std::map<Long64_t, std::vector<FCS_hit> >::iterator it = hits.begin(); it != hits.end();)
    {
      one_matchedcell.clear();
      one_matchedcell.cell.cell_identifier = it->first;
      //std::cout <<"This hit didn't exist in cell: "<<it->first<<std::endl;
      if (it->second.size())
      {
        one_matchedcell.cell.sampling = (it->second)[0].sampling;
      }
      else
      {
        one_matchedcell.cell.sampling = -1; //
        //ok, but you really shouldn't be here
        std::cout << "ERROR: You shouldn't really be here" << std::endl;
      }
      one_matchedcell.cell.energy = 0.;
      one_matchedcell.cell.center_x = 0.0;
      one_matchedcell.cell.center_y = 0.0;
      one_matchedcell.cell.center_z = 0.0;
      one_matchedcell.hit = it->second;
      std::map<Long64_t, std::vector<FCS_g4hit> >::iterator it3 = g4hits.find(it->first);
      if (it3 != g4hits.end())
      {
        one_matchedcell.g4hit = it3->second;
        g4hits.erase(it3);
      }
      else
      {
        //no g4hit found for this cell
        one_matchedcell.g4hit.clear(); //important!
      }
      hits.erase(it++);
      oneeventcells->push_back(one_matchedcell);

    }

    //ok, hits should be empty, what about g4hits?
    if (m_Debug > 1 )std::cout << "ISF_HitAnalysis Check after hits: " << cells.size() << " " << g4hits.size() << " " << hits.size() << std::endl;
    for (std::map<Long64_t, std::vector<FCS_g4hit> >::iterator it = g4hits.begin(); it != g4hits.end();)
    {
      one_matchedcell.clear(); //maybe not so important
      one_matchedcell.cell.cell_identifier = it->first;
      if (it->second.size())
      {
        one_matchedcell.cell.sampling = (it->second)[0].sampling;
      }
      else
      {
        one_matchedcell.cell.sampling = -1; //
        //not really
        std::cout << "ERROR: You shouldn't really be here" << std::endl;
      }
      one_matchedcell.cell.energy = 0.;
      one_matchedcell.cell.center_x = 0.0;
      one_matchedcell.cell.center_y = 0.0;
      one_matchedcell.cell.center_z = 0.0;
      one_matchedcell.g4hit = it->second;
      one_matchedcell.hit.clear(); //important!!
      g4hits.erase(it++);
      oneeventcells->push_back(one_matchedcell);
    }

    if (m_Debug > 1) std::cout << "ISF_HitAnalysis Check after g4hits: " << cells.size() << " " << g4hits.size() << " " << hits.size() << std::endl;
    //Final size for this event
    if (m_Debug > 1) std::cout << "ISF_HitAnalysis Matched cells size: " << oneeventcells->size() << std::endl;

    //Can fill the output tree already here:
    total_cell_e  = 0;
    total_hit_e   = 0;
    total_g4hit_e = 0;

    for (int j = 0; j < MAX_LAYER - 1; j++)
    {
      layercells[j]->m_vector = oneeventcells->GetLayer(j);
    }

    //this is for invalid cells
    layercells[MAX_LAYER - 1]->m_vector = oneeventcells->GetLayer(-1);

    for (int i = 0; i < MAX_LAYER; i++)
    {
      cell_energy->at(i)  = 0.0; //zero for each event!
      hit_energy->at(i)   = 0.0;
      g4hit_energy->at(i) = 0.0;

      for (unsigned int cellindex = 0; cellindex < layercells[i]->size(); cellindex++)
      {
        if (i != MAX_LAYER - 1)
        {
          cell_energy->at(i) += layercells[i]->m_vector.at(cellindex).cell.energy;
          total_cell_e += layercells[i]->m_vector.at(cellindex).cell.energy;
        }
        else
        {
          //don't add the energy in the invalid layer to the total energy (if there is any (shouldn't)
          cell_energy->at(i) += layercells[i]->m_vector.at(cellindex).cell.energy; //this should be here anyway
        }

        //sum energy of all FCS detailed hits in this layer/cell
        for (unsigned int j = 0; j < layercells[i]->m_vector.at(cellindex).hit.size(); j++)
        {
          if (i != MAX_LAYER - 1)
          {
            total_hit_e += layercells[i]->m_vector.at(cellindex).hit[j].hit_energy;
            hit_energy->at(i) += layercells[i]->m_vector.at(cellindex).hit[j].hit_energy;
          }
          else
          {
            //again, don't add invalid layer energy to the sum
            hit_energy->at(i) += layercells[i]->m_vector.at(cellindex).hit[j].hit_energy;
          }
        }

        //sum energy of all G4 hits in this layer/cell
        for (unsigned int j = 0; j < layercells[i]->m_vector.at(cellindex).g4hit.size(); j++)
        {
          if (i != MAX_LAYER - 1)
          {
            total_g4hit_e += layercells[i]->m_vector.at(cellindex).g4hit[j].hit_energy;
            g4hit_energy->at(i) += layercells[i]->m_vector.at(cellindex).g4hit[j].hit_energy;
          }
          else
          {
            //don't add invalied layer energy to the sum
            g4hit_energy->at(i) += layercells[i]->m_vector.at(cellindex).g4hit[j].hit_energy;
          }
        }
      }
    }

    cell_energy->at(MAX_LAYER)  = total_cell_e;
    hit_energy->at(MAX_LAYER)   = total_hit_e;
    g4hit_energy->at(MAX_LAYER) = total_g4hit_e;

    //Uncomment this to get energy cross check
    if (jentry % m_PrintOutFrequency == 0) std::cout << "Energy check: event: " << jentry << " cell: " << total_cell_e << " g4hits: " << total_g4hit_e << " hits: " << total_hit_e << std::endl;
    //tree gets filled
    m_OutputTree->Fill();

  }//loop over entries

  m_OutputTree->Write();
  m_Output->Close
};
=======

  if(fChain == 0) return;
  ProcInfo_t procinfo;
  Long64_t nentries = fChain->GetEntriesFast();

  if(m_max_nentries>=0 && m_max_nentries<nentries) nentries=m_max_nentries;

  std::map<Long64_t, FCS_cell> cells; //read all objects and collect them by identifier (Long64_t)
  std::map<Long64_t, std::vector<FCS_g4hit> > g4hits;
  std::map<Long64_t, std::vector<FCS_hit> > hits;

  FCS_cell   one_cell; //note that this is not extra safe if I don't have a clear method!
  FCS_g4hit  one_g4hit;
  FCS_hit    one_hit;
  FCS_matchedcell one_matchedcell;
  //FCS_truth  one_truth;

  //From here: Loop over events:
  Long64_t nbytes = 0, nb = 0;
  std::cout << "before event loop" << std::endl;
  for(Long64_t jentry=0; jentry<nentries;jentry++)
    {
      if(jentry%100==0)
	std::cout<<"jentry "<<jentry<<endl;

      Long64_t ientry = LoadTree(jentry);
      if (ientry < 0) break;
      nb = fChain->GetEntry(jentry);   nbytes += nb;
      if (jentry % m_PrintOutFrequency == 0)
	{
	  std::cout <<"Processing entry "<<jentry<<std::endl;
	  gSystem->GetProcInfo(&procinfo);
	  std::cout <<"Memory usage: "<<procinfo.fMemResident<<" "<<procinfo.fMemVirtual<<std::endl;
	}

      //Copy truth
      new_truthE->clear();
      new_truthPx->clear();
      new_truthPy->clear();
      new_truthPz->clear();
      new_truthPDG->clear();
      new_truthBarcode->clear();
      new_truthVtxBarcode->clear();
      //truthcollection->clear();
      m_newTTC_entrance_eta->clear();
      m_newTTC_entrance_phi->clear();
      m_newTTC_entrance_r->clear();
      m_newTTC_entrance_z->clear();
      m_newTTC_back_eta->clear();
      m_newTTC_back_phi->clear();
      m_newTTC_back_r->clear();
      m_newTTC_back_z->clear();
      m_newTTC_IDCaloBoundary_eta->clear();
      m_newTTC_IDCaloBoundary_phi->clear();
      m_newTTC_IDCaloBoundary_r->clear();
      m_newTTC_IDCaloBoundary_z->clear();
      m_newTTC_Angle3D->clear();
      m_newTTC_AngleEta->clear();

      oneeventcells->m_vector.clear();

      if(TruthE->size()!=1)
	std::cout<<"Strange! TruthE->size() is "<<TruthE->size()<<", but it should be 1. Please check input."<<std::endl;

      for(unsigned int truth_i = 0; truth_i < TruthE->size(); truth_i++)
	{
	  //std::cout <<truth_i<<" "<<TruthE->size()<<" "<<TruthPDG->at(truth_i)<<std::endl;
	  //std::cout <<"TTC2: "<<(*TTC_entrance_eta)[truth_i].size()<<std::endl;//this one has 24 layers ->ok

	  new_truthE->push_back(TruthE->at(truth_i));
	  new_truthPx->push_back(TruthPx->at(truth_i));
	  new_truthPy->push_back(TruthPy->at(truth_i));
	  new_truthPz->push_back(TruthPz->at(truth_i));
	  new_truthPDG->push_back(TruthPDG->at(truth_i));
	  new_truthBarcode->push_back(TruthBarcode->at(truth_i));
	  //new_truthVtxBarcode->push_back(TruthVtxBarcode->at(truth_i));

	  m_newTTC_IDCaloBoundary_eta->push_back(newTTC_IDCaloBoundary_eta->at(truth_i));
	  m_newTTC_IDCaloBoundary_phi->push_back(newTTC_IDCaloBoundary_phi->at(truth_i));
	  m_newTTC_IDCaloBoundary_r  ->push_back(newTTC_IDCaloBoundary_r->at(truth_i));
	  m_newTTC_IDCaloBoundary_z  ->push_back(newTTC_IDCaloBoundary_z->at(truth_i));
	  m_newTTC_Angle3D           ->push_back(newTTC_Angle3D->at(truth_i));
	  m_newTTC_AngleEta          ->push_back(newTTC_AngleEta->at(truth_i));

	  //create temporary vectors
	  vector<float> new_entrance_eta;
	  vector<float> new_entrance_phi;
	  vector<float> new_entrance_r;
	  vector<float> new_entrance_z;
	  vector<float> new_back_eta;
	  vector<float> new_back_phi;
	  vector<float> new_back_r;
	  vector<float> new_back_z;

	  for(unsigned int s=0;s<24;s++)
	    {
	      new_entrance_eta.push_back((newTTC_entrance_eta->at(truth_i))[s]);
	      new_entrance_phi.push_back((newTTC_entrance_phi->at(truth_i))[s]);
	      new_entrance_r.push_back((newTTC_entrance_r->at(truth_i))[s]);
	      new_entrance_z.push_back((newTTC_entrance_z->at(truth_i))[s]);
	      new_back_eta.push_back((newTTC_back_eta->at(truth_i))[s]);
	      new_back_phi.push_back((newTTC_back_phi->at(truth_i))[s]);
	      new_back_r.push_back((newTTC_back_r->at(truth_i))[s]);
	      new_back_z.push_back((newTTC_back_z->at(truth_i))[s]);
	    }

	  //push back temporary vectors
	  m_newTTC_entrance_eta->push_back(new_entrance_eta);
	  m_newTTC_entrance_phi->push_back(new_entrance_phi);
	  m_newTTC_entrance_r->push_back(new_entrance_r);
	  m_newTTC_entrance_z->push_back(new_entrance_z);
	  m_newTTC_back_eta->push_back(new_back_eta);
	  m_newTTC_back_phi->push_back(new_back_phi);
	  m_newTTC_back_r->push_back(new_back_r);
	  m_newTTC_back_z->push_back(new_back_z);

	  /*
	    one_truth.SetPxPyPzE((*TruthPx)[truth_i], (*TruthPy)[truth_i], (*TruthPz)[truth_i], (*TruthE)[truth_i]);
	    one_truth.pdgid   = TruthPDG->at(truth_i);
	    one_truth.barcode = TruthBarcode->at(truth_i);
	    one_truth.vtxbarcode = TruthVtxBarcode->at(truth_i);
	    truthcollection->push_back(one_truth);
	  */

	}

      //std::cout<<"check. after truth block"<<std::endl;

      //Now matching between cells, G4hits and G4detailed hits
      //sort cells by identifier:
      //clear first the containers for this event:
      cells.clear();
      g4hits.clear();
      hits.clear();
      //std::cout <<"Check Original size: Cells: "<<CellIdentifier->size()<<" G4Hits: "<<G4HitCellIdentifier->size()<<" FCSHits: "<<HitCellIdentifier->size()<<std::endl;
      if(m_Debug > 1) std::cout <<"Reading cells...";

      for (unsigned int cell_i = 0; cell_i <CellIdentifier->size(); cell_i++)
	{
	  if (cells.find((*CellIdentifier)[cell_i]) == cells.end()) //doesn't exist
	    {
	      one_cell.cell_identifier = (*CellIdentifier)[cell_i];
	      one_cell.sampling = (*CellSampling)[cell_i];
	      one_cell.energy = (*CellE)[cell_i];
	      one_cell.center_x = 0.0; //for now
	      one_cell.center_y = 0.0;
	      one_cell.center_z = 0.0;
	      cells.insert(std::pair<Long64_t, FCS_cell>(one_cell.cell_identifier, one_cell));
	    }
	  else
	    {
	      //there shouldn't be a cell with the same identifier in this event
	      std::cout <<"ISF_HitAnalysis: Same cell???? ERROR"<<std::endl;
	    }
	}

      if(m_Debug > 1) std::cout <<" Done"<<std::endl;

      if (m_Debug > 1) std::cout <<"Reading G4hits";

      if (m_do_g4_hits){
	for (unsigned int g4hit_i = 0; g4hit_i <G4HitIdentifier->size(); g4hit_i++)
	  {
	    if ((*G4HitSampling)[g4hit_i] >=0 && (*G4HitSampling)[g4hit_i]<=25 && (*G4HitT)[g4hit_i]>m_TimingCut)
	      {
		if (m_Debug > 1) std::cout <<"Ignoring G4hit, time too large: "<<g4hit_i<<" time: "<<(*G4HitT)[g4hit_i]<<std::endl;
		continue;
	      }

	    if (g4hits.find((*G4HitCellIdentifier)[g4hit_i]) == g4hits.end())
	      {
		//this G4 hit doesn't exist yet
		one_g4hit.identifier = (*G4HitIdentifier)[g4hit_i];
		one_g4hit.cell_identifier = (*G4HitCellIdentifier)[g4hit_i];
		one_g4hit.sampling = (*G4HitSampling)[g4hit_i];
		one_g4hit.hit_time = (*G4HitT)[g4hit_i];
		//one_g4hit.hit_energy = (*G4HitE)[g4hit_i];
		//scale the hit energy with the sampling fraction
		if (one_g4hit.sampling >=12 && one_g4hit.sampling <=20)
		  {//tile
		    //std::cout <<"Tile: "<<(*G4HitE)[g4hit_i]<<" "<<(*G4HitSamplingFraction)[g4hit_i]<<std::endl;
		    if((*G4HitSamplingFraction)[g4hit_i])
		      {
			one_g4hit.hit_energy = (*G4HitE)[g4hit_i]*(*G4HitSamplingFraction)[g4hit_i];
			//std::cout <<"TileE: "<<one_g4hit.hit_energy<<std::endl;
		      }
		    else one_g4hit.hit_energy = 0.;
		  }
		else
		  {
		    //std::cout <<"LAr: "<<(*G4HitE)[g4hit_i]<<" "<<(*G4HitSamplingFraction)[g4hit_i]<<std::endl;
		    one_g4hit.hit_energy = (*G4HitE)[g4hit_i]/(*G4HitSamplingFraction)[g4hit_i];
		  }
		//one_g4hit.hit_sampfrac = (*G4HitSamplingFraction)[g4hit_i];
		//new g4hit -> insert vector with 1 element
		g4hits.insert(std::pair<Long64_t, std::vector<FCS_g4hit> >(one_g4hit.cell_identifier, std::vector<FCS_g4hit>(1,one_g4hit)));
	      }
	    else
	      {
		//G4 hit exists in this identifier -> push_back new to the vector											      //FCS_g4hit one_g4hit;
		one_g4hit.identifier = (*G4HitIdentifier)[g4hit_i];
		one_g4hit.cell_identifier = (*G4HitCellIdentifier)[g4hit_i];
		one_g4hit.sampling = (*G4HitSampling)[g4hit_i];
		one_g4hit.hit_time = (*G4HitT)[g4hit_i];
		if (one_g4hit.sampling >=12 && one_g4hit.sampling <=20)
		  {//tile
		    //std::cout <<"Tile2: "<<(*G4HitE)[g4hit_i]<<" "<<(*G4HitSamplingFraction)[g4hit_i]<<std::endl;
		    if((*G4HitSamplingFraction)[g4hit_i])
		      {
			one_g4hit.hit_energy = (*G4HitE)[g4hit_i]*(*G4HitSamplingFraction)[g4hit_i];
			//std::cout <<"TileE2: "<<one_g4hit.hit_energy<<std::endl;
		      }
		    else one_g4hit.hit_energy = 0.;
		  }
		else
		  {
		    //std::cout <<"LAr2: "<<(*G4HitE)[g4hit_i]<<" "<<(*G4HitSamplingFraction)[g4hit_i]<<std::endl;
		    one_g4hit.hit_energy = (*G4HitE)[g4hit_i]/(*G4HitSamplingFraction)[g4hit_i];
		  }
		//one_g4hit.hit_sampfrac = (*G4HitSamplingFraction)[g4hit_i];
		g4hits[(*G4HitCellIdentifier)[g4hit_i]].push_back(one_g4hit);
	      }
	  }
      }

      if (m_Debug > 1) std::cout <<" Done"<<std::endl;

      if (m_Debug > 1) std::cout <<"Reading detailed FCS hits "<< HitIdentifier->size()<<std::endl;

      for (unsigned int hit_i = 0; hit_i < HitIdentifier->size(); hit_i++)
	{
	  if((*HitSampling)[hit_i] >=0 && (*HitSampling)[hit_i]<=25 && (*HitT)[hit_i]>m_TimingCut)
	    {
	      if (m_Debug > 1)
		std::cout <<"Ignoring FCS hit, time too large: "<<hit_i<<" time: "<<(*HitT)[hit_i]<<std::endl;
	      continue;
	    }
	  if(hits.find((*HitCellIdentifier)[hit_i]) == hits.end())
	    {
	      //Detailed hit doesn't exist yet
	      one_hit.identifier = (*HitIdentifier)[hit_i];
	      one_hit.cell_identifier = (*HitCellIdentifier)[hit_i];
	      one_hit.sampling = (*HitSampling)[hit_i];

	      if (one_hit.sampling >=12 && one_hit.sampling <=20)
		{//tile
		  if((*HitSamplingFraction)[hit_i])
		    {
		      one_hit.hit_energy = (*HitE)[hit_i]*(*HitSamplingFraction)[hit_i];
		    }
		  else one_hit.hit_energy = 0.;
		}
	      else
		{
		  one_hit.hit_energy = (*HitE)[hit_i]/(*HitSamplingFraction)[hit_i];
		}
	      //one_hit.hit_sampfrac = (*HitSamplingFraction)[hit_i];
	      one_hit.hit_time = (*HitT)[hit_i];
	      one_hit.hit_x = (*HitX)[hit_i];
	      one_hit.hit_y = (*HitY)[hit_i];
	      one_hit.hit_z = (*HitZ)[hit_i];
	      hits.insert(std::pair<Long64_t, std::vector<FCS_hit> >(one_hit.cell_identifier, std::vector<FCS_hit>(1,one_hit)));
	    }
	  else
	    {
	      //Detailed hit exists in this identifier -> push_back new to the vector
	      one_hit.identifier = (*HitIdentifier)[hit_i];
	      one_hit.cell_identifier = (*HitCellIdentifier)[hit_i];
	      one_hit.sampling = (*HitSampling)[hit_i];
	      //one_hit.hit_energy = (*HitE)[hit_i];
	      if (one_hit.sampling >=12 && one_hit.sampling <=20)
		{//tile
		  if ((*HitSamplingFraction)[hit_i])
		    {
		      one_hit.hit_energy = (*HitE)[hit_i]*(*HitSamplingFraction)[hit_i];
		    }
		  else one_hit.hit_energy = 0.;
		}
	      else
		{
		  one_hit.hit_energy = (*HitE)[hit_i]/(*HitSamplingFraction)[hit_i];
		}
	      //one_hit.hit_sampfrac = (*HitSamplingFraction)[hit_i];
	      one_hit.hit_time = (*HitT)[hit_i];
	      one_hit.hit_x = (*HitX)[hit_i];
	      one_hit.hit_y = (*HitY)[hit_i];
	      one_hit.hit_z = (*HitZ)[hit_i];
	      hits[(*HitCellIdentifier)[hit_i]].push_back(one_hit);
	    }
	}

      if (m_Debug > 1) std::cout <<" Done"<<std::endl;

      if (m_Debug > 1) std::cout <<"ISF_HitAnalysis Check: Cells: "<<cells.size()<<" G4hits: "<<g4hits.size()<<" FCS detailed hits: "<<hits.size()<<std::endl;

      //Start matching:
      Int_t iindex = 0;
      for (std::map<Long64_t, FCS_cell>::iterator it = cells.begin(); it!= cells.end(); )
	{
	  iindex++;
	  // std::cout <<iindex<<std::endl;
	  one_matchedcell.clear(); //maybe not completely necessery, as we're not pushing_back into vectors
	  //set the cell part
	  one_matchedcell.cell = it->second;
	  //now look for FCS detailed hits in this cell
	  std::map<Long64_t, std::vector<FCS_hit> >::iterator it2 = hits.find(it->first);
	  if (it2!=hits.end())
	    {
	      //std::cout <<"FCS hits found in this cell"<<std::endl;
	      one_matchedcell.hit = it2->second;
	      hits.erase(it2); //remove it
	    }
	  else
	    {
	      //no hit found for this cell
	      one_matchedcell.hit.clear(); //important!
	    }
	  //now look for G4hits in this cell
	  std::map<Long64_t, std::vector<FCS_g4hit> >::iterator it3 = g4hits.find(it->first);
	  if (it3 != g4hits.end())
	    {
	      //std::cout <<"G4 hits found in this cell"<<std::endl;
	      one_matchedcell.g4hit = it3->second;
	      g4hits.erase(it3);
	    }
	  else
	    {
	      //no g4hit found for this cell
	      one_matchedcell.g4hit.clear();//important!
	    }
	  //std::cout <<"Erase cell"<<std::endl;
	  cells.erase(it++);
	  //std::cout <<"Insert matched object"<<std::endl;
	  //push_back matched cell for event jentry
	  oneeventcells->push_back(one_matchedcell);
	  //std::cout <<"Go next"<<std::endl;

	}

      //ok, cells should be empty, what about hits and g4hits?
      //There could be G4hits/FCS hits for which we don't have a cell ->create a dummy empty cell with 0 energy, take the cell identifier from the hit
      if (m_Debug > 1) std::cout <<"ISF_HitAnalysis Check after cells: "<<cells.size()<<" "<<g4hits.size()<<" "<<hits.size()<<std::endl;

      for (std::map<Long64_t, std::vector<FCS_hit> >::iterator it = hits.begin(); it!= hits.end();)
	{
	  one_matchedcell.clear();
	  one_matchedcell.cell.cell_identifier = it->first;
	  //std::cout <<"This hit didn't exist in cell: "<<it->first<<std::endl;
	  if (it->second.size())
	    {
	      one_matchedcell.cell.sampling = (it->second)[0].sampling;
	    }
	  else
	    {
	      one_matchedcell.cell.sampling = -1; //
	      //ok, but you really shouldn't be here
	      std::cout <<"ERROR: You shouldn't really be here"<<std::endl;
	    }
	  one_matchedcell.cell.energy = 0.;
	  one_matchedcell.cell.center_x = 0.0;
	  one_matchedcell.cell.center_y = 0.0;
	  one_matchedcell.cell.center_z = 0.0;
	  one_matchedcell.hit = it->second;
	  std::map<Long64_t, std::vector<FCS_g4hit> >::iterator it3 = g4hits.find(it->first);
	  if (it3 != g4hits.end())
	    {
	      one_matchedcell.g4hit = it3->second;
	      g4hits.erase(it3);
	    }
	  else
	    {
	      //no g4hit found for this cell
	      one_matchedcell.g4hit.clear(); //important!
	    }
	  hits.erase(it++);
	  oneeventcells->push_back(one_matchedcell);

	}

      //ok, hits should be empty, what about g4hits?
      if (m_Debug > 1 )std::cout <<"ISF_HitAnalysis Check after hits: "<<cells.size()<<" "<<g4hits.size()<<" "<<hits.size()<<std::endl;
      for (std::map<Long64_t, std::vector<FCS_g4hit> >::iterator it = g4hits.begin(); it!= g4hits.end();)
	{
	  one_matchedcell.clear(); //maybe not so important
	  one_matchedcell.cell.cell_identifier = it->first;
	  if (it->second.size())
	    {
	      one_matchedcell.cell.sampling = (it->second)[0].sampling;
	    }
	  else
	    {
	      one_matchedcell.cell.sampling = -1; //
	      //not really
	      std::cout <<"ERROR: You shouldn't really be here"<<std::endl;
	    }
	  one_matchedcell.cell.energy = 0.;
	  one_matchedcell.cell.center_x = 0.0;
	  one_matchedcell.cell.center_y = 0.0;
	  one_matchedcell.cell.center_z = 0.0;
	  one_matchedcell.g4hit = it->second;
	  one_matchedcell.hit.clear(); //important!!
	  g4hits.erase(it++);
	  oneeventcells->push_back(one_matchedcell);
	}

      if (m_Debug > 1) std::cout <<"ISF_HitAnalysis Check after g4hits: "<<cells.size()<<" "<<g4hits.size()<<" "<<hits.size()<<std::endl;
      //Final size for this event
      if (m_Debug > 1) std::cout <<"ISF_HitAnalysis Matched cells size: "<<oneeventcells->size()<<std::endl;

      //Can fill the output tree already here:
      total_cell_e  = 0;
      total_hit_e   = 0;
      total_g4hit_e = 0;

      for (int j=0; j<MAX_LAYER-1; j++)
	{
	  layercells[j]->m_vector = oneeventcells->GetLayer(j);
	}

      //this is for invalid cells
      layercells[MAX_LAYER-1]->m_vector = oneeventcells->GetLayer(-1);

      for (int i=0; i<MAX_LAYER; i++)
	{
	  cell_energy->at(i)  = 0.0; //zero for each event!
	  hit_energy->at(i)   = 0.0;
	  g4hit_energy->at(i) = 0.0;

	  for (unsigned int cellindex = 0; cellindex < layercells[i]->size(); cellindex++)
	    {
	      if (i!=MAX_LAYER-1)
		{
		  cell_energy->at(i)+=layercells[i]->m_vector.at(cellindex).cell.energy;
		  total_cell_e+=layercells[i]->m_vector.at(cellindex).cell.energy;
		}
	      else
		{
		  //don't add the energy in the invalid layer to the total energy (if there is any (shouldn't)
		  cell_energy->at(i)+=layercells[i]->m_vector.at(cellindex).cell.energy; //this should be here anyway
		}

	      //sum energy of all FCS detailed hits in this layer/cell
	      for (unsigned int j=0; j<layercells[i]->m_vector.at(cellindex).hit.size(); j++)
		{
		  if (i!=MAX_LAYER-1)
		    {
		      total_hit_e+=layercells[i]->m_vector.at(cellindex).hit[j].hit_energy;
		      hit_energy->at(i)+=layercells[i]->m_vector.at(cellindex).hit[j].hit_energy;
		    }
		  else
		    {
		      //again, don't add invalid layer energy to the sum
		      hit_energy->at(i)+=layercells[i]->m_vector.at(cellindex).hit[j].hit_energy;
		    }
		}

	      //sum energy of all G4 hits in this layer/cell
	      for (unsigned int j=0; j<layercells[i]->m_vector.at(cellindex).g4hit.size(); j++)
		{
		  if (i!=MAX_LAYER-1)
		    {
		      total_g4hit_e+=layercells[i]->m_vector.at(cellindex).g4hit[j].hit_energy;
		      g4hit_energy->at(i)+=layercells[i]->m_vector.at(cellindex).g4hit[j].hit_energy;
		    }
		  else
		    {
		      //don't add invalied layer energy to the sum
		      g4hit_energy->at(i)+=layercells[i]->m_vector.at(cellindex).g4hit[j].hit_energy;
		    }
		}
	    }
	}

      cell_energy->at(MAX_LAYER)  = total_cell_e;
      hit_energy->at(MAX_LAYER)   = total_hit_e;
      g4hit_energy->at(MAX_LAYER) = total_g4hit_e;

      //Uncomment this to get energy cross check
      if (jentry % m_PrintOutFrequency ==0) std::cout <<"Energy check: event: "<<jentry<<" cell: "<<total_cell_e<<" g4hits: "<<total_g4hit_e<<" hits: "<<total_hit_e<<std::endl;
      //tree gets filled
      m_OutputTree->Fill();

    }//loop over entries

  m_OutputTree->Write();
  m_Output->Close();

};

void CaloHitAna::Finish(std::vector<Int_t> settings, TString outputname)
{
}
//  //Not necessary to call now (it is done in Loop directly)

//  //This writes out the tree out of m_all_cells vector
//  //settings vector specifies what branches are written out
//  //if settings[0]==1 -> write all cells for all events
//  //if settings[1]==1 -> write all cells for all layers(samplings) separately
//  //if settings[2]==1 -> write fractions of energies in all layers

//  TFile *fout = TFile::Open(outputname,"RECREATE");
//  TTree *tout = new TTree("FCS_ParametrizationInput_TEST","Output_Matched_cell_Tree");

//  FCS_matchedcellvector oneeventcells; //these are all matched cells in a single event
//  FCS_matchedcellvector layercells[MAX_LAYER]; //these are all matched cells in a given layer in a given event

//  Float_t total_cell_e  = 0.0;
//  Float_t total_hit_e   = 0.0;
//  Float_t total_g4hit_e = 0.0;

//  std::vector<Float_t> cell_energy;
//  std::vector<Float_t> hit_energy;
//  std::vector<Float_t> g4hit_energy;

//  //Store energies (not fractions in each layer 0-23 (BPS-FCAL2), 24 = INVALID, 25 = TOTAL
//  cell_energy.resize(MAX_LAYER+1);
//  hit_energy.resize(MAX_LAYER+1);
//  g4hit_energy.resize(MAX_LAYER+1);

//  for(int i =0 ; i<MAX_LAYER+1; i++)
//  {
//   cell_energy[i]  = 0.0;
//   hit_energy[i]   = 0.0;
//   g4hit_energy[i] = 0.0;
//  }

//  //create branches in the output tree according to the settings vector
//  if(settings[0]==1 || ! settings.size())
//  {
//   //Write all FCS_matchedcells
//   tout->Branch("AllCells", &oneeventcells);
//  }
//  if (settings.size()>=2 && settings[1]==1)
//  {
//   //write cells per layer
//   for (Int_t i=0; i<MAX_LAYER; i++)
//	{
//	 TString branchname="Sampling_";
//	 branchname+=i;
//	 tout->Branch(branchname, &layercells[i]);
//	}
//  }

//  if(settings.size()>=3 && settings[2]==1)
//  {
//   //write also energies per layer:
//   tout->Branch("cell_energy",&cell_energy);
//   tout->Branch("hit_energy",&hit_energy);
//   tout->Branch("g4hit_energy",&g4hit_energy);

//   //This is a duplicate of cell_energy[25]
//   tout->Branch("total_cell_energy",  &total_cell_e);
//   tout->Branch("total_hit_energy",   &total_hit_e);
//   tout->Branch("total_g4hit_energy", &total_g4hit_e);
//  }

//  //Loop over all events
//  for(unsigned int event=0; event<m_all_cells.size(); event++)
//  {

//   if (event % m_PrintOutFrequency == 0)
//	 std::cout <<"Reprocessing: "<<event<<std::endl;

//	total_cell_e  = 0.0;
//   total_hit_e   = 0.0;
//   total_g4hit_e = 0.0;
//   oneeventcells = m_all_cells[event]; //This gets cells for particular event i (m_all_cells holds now all cells from all events (huge!)
//   for (int j=0; j<MAX_LAYER-1; j++)
//	 layercells[j].m_vector = oneeventcells.GetLayer(j);

//   //this is for invalid cells
//   layercells[MAX_LAYER-1].m_vector = oneeventcells.GetLayer(-1);

//   for (int i=0; i<MAX_LAYER; i++)
//	{
//	 cell_energy[i]  = 0.0; //zero for each event!
//	 hit_energy[i]   = 0.0;
//	 g4hit_energy[i] = 0.0;
//	 for (unsigned int cellindex = 0; cellindex < layercells[i].size(); cellindex++)
//	 {
//	  if (i!=MAX_LAYER-1)
//		{
//		 cell_energy[i]+=layercells[i][cellindex].cell.energy;
//		 total_cell_e+=layercells[i][cellindex].cell.energy;
//		}
//	  else
//		{
//		 //don't add the energy in the invalid layer to the total energy (if there is any (shouldn't)
//		 cell_energy[i]+=layercells[i][cellindex].cell.energy; //this should be here anyway
//		}

//	  //sum energy of all FCS detailed hits in this layer/cell
//	  for (unsigned int j=0; j<layercells[i][cellindex].hit.size(); j++)
//		{
//		 if (i!=MAX_LAYER-1)
//		 {
//		  total_hit_e+=layercells[i][cellindex].hit[j].hit_energy;
//		  hit_energy[i]+=layercells[i][cellindex].hit[j].hit_energy;
//	   }
//		 else
//		 {
//		  //again, don't add invalid layer energy to the sum
//		  hit_energy[i]+=layercells[i][cellindex].hit[j].hit_energy;
//		 }
//		}

//	  //sum energy of all G4 hits in this layer/cell
//	  for (unsigned int j=0; j<layercells[i][cellindex].g4hit.size(); j++)
//		{
//		 if (i!=MAX_LAYER-1)
//		 {
//		  total_g4hit_e+=layercells[i][cellindex].g4hit[j].hit_energy;
//		  g4hit_energy[i]+=layercells[i][cellindex].g4hit[j].hit_energy;
//		 }
//		 else
//		 {
//		  //don't add invalied layer energy to the sum
//		  g4hit_energy[i]+=layercells[i][cellindex].g4hit[j].hit_energy;
//		 }
//		}
//	 }
//	}

//   //Uncomment this to get energy cross check
//   //std::cout <<"Energy check: event: "<<event<<" cell: "<<total_cell_e<<" g4hits: "<<total_g4hit_e<<" hits: "<<total_hit_e<<std::endl;
//   //tree gets filled
//   tout->Fill();

//  }

//  //and written out
//  tout->Write();
//  fout->Close();

// }
>>>>>>> 12fa1f83
<|MERGE_RESOLUTION|>--- conflicted
+++ resolved
@@ -16,17 +16,12 @@
 
 void CaloHitAna::Loop()
 {
-<<<<<<< HEAD
-=======
-
->>>>>>> 12fa1f83
   //This Loop is supposed to read the output ntuple/tree
   //(vector of cells, vector of G4 hits, vector of FCS detailed hits, ...)
   //from the athena ISF_HitAnalysis algorithm (==ESD dumper)
   //and match them together + save structured output
   //NB: E = Ehit * SamplingFraction for Tile or E = Ehit / SamplingFraction (LAr) conversion
   //is done here
-<<<<<<< HEAD
 
   if (fChain == 0) return;
   ProcInfo_t procinfo;
@@ -514,641 +509,4 @@
 
   m_OutputTree->Write();
   m_Output->Close
-};
-=======
-
-  if(fChain == 0) return;
-  ProcInfo_t procinfo;
-  Long64_t nentries = fChain->GetEntriesFast();
-
-  if(m_max_nentries>=0 && m_max_nentries<nentries) nentries=m_max_nentries;
-
-  std::map<Long64_t, FCS_cell> cells; //read all objects and collect them by identifier (Long64_t)
-  std::map<Long64_t, std::vector<FCS_g4hit> > g4hits;
-  std::map<Long64_t, std::vector<FCS_hit> > hits;
-
-  FCS_cell   one_cell; //note that this is not extra safe if I don't have a clear method!
-  FCS_g4hit  one_g4hit;
-  FCS_hit    one_hit;
-  FCS_matchedcell one_matchedcell;
-  //FCS_truth  one_truth;
-
-  //From here: Loop over events:
-  Long64_t nbytes = 0, nb = 0;
-  std::cout << "before event loop" << std::endl;
-  for(Long64_t jentry=0; jentry<nentries;jentry++)
-    {
-      if(jentry%100==0)
-	std::cout<<"jentry "<<jentry<<endl;
-
-      Long64_t ientry = LoadTree(jentry);
-      if (ientry < 0) break;
-      nb = fChain->GetEntry(jentry);   nbytes += nb;
-      if (jentry % m_PrintOutFrequency == 0)
-	{
-	  std::cout <<"Processing entry "<<jentry<<std::endl;
-	  gSystem->GetProcInfo(&procinfo);
-	  std::cout <<"Memory usage: "<<procinfo.fMemResident<<" "<<procinfo.fMemVirtual<<std::endl;
-	}
-
-      //Copy truth
-      new_truthE->clear();
-      new_truthPx->clear();
-      new_truthPy->clear();
-      new_truthPz->clear();
-      new_truthPDG->clear();
-      new_truthBarcode->clear();
-      new_truthVtxBarcode->clear();
-      //truthcollection->clear();
-      m_newTTC_entrance_eta->clear();
-      m_newTTC_entrance_phi->clear();
-      m_newTTC_entrance_r->clear();
-      m_newTTC_entrance_z->clear();
-      m_newTTC_back_eta->clear();
-      m_newTTC_back_phi->clear();
-      m_newTTC_back_r->clear();
-      m_newTTC_back_z->clear();
-      m_newTTC_IDCaloBoundary_eta->clear();
-      m_newTTC_IDCaloBoundary_phi->clear();
-      m_newTTC_IDCaloBoundary_r->clear();
-      m_newTTC_IDCaloBoundary_z->clear();
-      m_newTTC_Angle3D->clear();
-      m_newTTC_AngleEta->clear();
-
-      oneeventcells->m_vector.clear();
-
-      if(TruthE->size()!=1)
-	std::cout<<"Strange! TruthE->size() is "<<TruthE->size()<<", but it should be 1. Please check input."<<std::endl;
-
-      for(unsigned int truth_i = 0; truth_i < TruthE->size(); truth_i++)
-	{
-	  //std::cout <<truth_i<<" "<<TruthE->size()<<" "<<TruthPDG->at(truth_i)<<std::endl;
-	  //std::cout <<"TTC2: "<<(*TTC_entrance_eta)[truth_i].size()<<std::endl;//this one has 24 layers ->ok
-
-	  new_truthE->push_back(TruthE->at(truth_i));
-	  new_truthPx->push_back(TruthPx->at(truth_i));
-	  new_truthPy->push_back(TruthPy->at(truth_i));
-	  new_truthPz->push_back(TruthPz->at(truth_i));
-	  new_truthPDG->push_back(TruthPDG->at(truth_i));
-	  new_truthBarcode->push_back(TruthBarcode->at(truth_i));
-	  //new_truthVtxBarcode->push_back(TruthVtxBarcode->at(truth_i));
-
-	  m_newTTC_IDCaloBoundary_eta->push_back(newTTC_IDCaloBoundary_eta->at(truth_i));
-	  m_newTTC_IDCaloBoundary_phi->push_back(newTTC_IDCaloBoundary_phi->at(truth_i));
-	  m_newTTC_IDCaloBoundary_r  ->push_back(newTTC_IDCaloBoundary_r->at(truth_i));
-	  m_newTTC_IDCaloBoundary_z  ->push_back(newTTC_IDCaloBoundary_z->at(truth_i));
-	  m_newTTC_Angle3D           ->push_back(newTTC_Angle3D->at(truth_i));
-	  m_newTTC_AngleEta          ->push_back(newTTC_AngleEta->at(truth_i));
-
-	  //create temporary vectors
-	  vector<float> new_entrance_eta;
-	  vector<float> new_entrance_phi;
-	  vector<float> new_entrance_r;
-	  vector<float> new_entrance_z;
-	  vector<float> new_back_eta;
-	  vector<float> new_back_phi;
-	  vector<float> new_back_r;
-	  vector<float> new_back_z;
-
-	  for(unsigned int s=0;s<24;s++)
-	    {
-	      new_entrance_eta.push_back((newTTC_entrance_eta->at(truth_i))[s]);
-	      new_entrance_phi.push_back((newTTC_entrance_phi->at(truth_i))[s]);
-	      new_entrance_r.push_back((newTTC_entrance_r->at(truth_i))[s]);
-	      new_entrance_z.push_back((newTTC_entrance_z->at(truth_i))[s]);
-	      new_back_eta.push_back((newTTC_back_eta->at(truth_i))[s]);
-	      new_back_phi.push_back((newTTC_back_phi->at(truth_i))[s]);
-	      new_back_r.push_back((newTTC_back_r->at(truth_i))[s]);
-	      new_back_z.push_back((newTTC_back_z->at(truth_i))[s]);
-	    }
-
-	  //push back temporary vectors
-	  m_newTTC_entrance_eta->push_back(new_entrance_eta);
-	  m_newTTC_entrance_phi->push_back(new_entrance_phi);
-	  m_newTTC_entrance_r->push_back(new_entrance_r);
-	  m_newTTC_entrance_z->push_back(new_entrance_z);
-	  m_newTTC_back_eta->push_back(new_back_eta);
-	  m_newTTC_back_phi->push_back(new_back_phi);
-	  m_newTTC_back_r->push_back(new_back_r);
-	  m_newTTC_back_z->push_back(new_back_z);
-
-	  /*
-	    one_truth.SetPxPyPzE((*TruthPx)[truth_i], (*TruthPy)[truth_i], (*TruthPz)[truth_i], (*TruthE)[truth_i]);
-	    one_truth.pdgid   = TruthPDG->at(truth_i);
-	    one_truth.barcode = TruthBarcode->at(truth_i);
-	    one_truth.vtxbarcode = TruthVtxBarcode->at(truth_i);
-	    truthcollection->push_back(one_truth);
-	  */
-
-	}
-
-      //std::cout<<"check. after truth block"<<std::endl;
-
-      //Now matching between cells, G4hits and G4detailed hits
-      //sort cells by identifier:
-      //clear first the containers for this event:
-      cells.clear();
-      g4hits.clear();
-      hits.clear();
-      //std::cout <<"Check Original size: Cells: "<<CellIdentifier->size()<<" G4Hits: "<<G4HitCellIdentifier->size()<<" FCSHits: "<<HitCellIdentifier->size()<<std::endl;
-      if(m_Debug > 1) std::cout <<"Reading cells...";
-
-      for (unsigned int cell_i = 0; cell_i <CellIdentifier->size(); cell_i++)
-	{
-	  if (cells.find((*CellIdentifier)[cell_i]) == cells.end()) //doesn't exist
-	    {
-	      one_cell.cell_identifier = (*CellIdentifier)[cell_i];
-	      one_cell.sampling = (*CellSampling)[cell_i];
-	      one_cell.energy = (*CellE)[cell_i];
-	      one_cell.center_x = 0.0; //for now
-	      one_cell.center_y = 0.0;
-	      one_cell.center_z = 0.0;
-	      cells.insert(std::pair<Long64_t, FCS_cell>(one_cell.cell_identifier, one_cell));
-	    }
-	  else
-	    {
-	      //there shouldn't be a cell with the same identifier in this event
-	      std::cout <<"ISF_HitAnalysis: Same cell???? ERROR"<<std::endl;
-	    }
-	}
-
-      if(m_Debug > 1) std::cout <<" Done"<<std::endl;
-
-      if (m_Debug > 1) std::cout <<"Reading G4hits";
-
-      if (m_do_g4_hits){
-	for (unsigned int g4hit_i = 0; g4hit_i <G4HitIdentifier->size(); g4hit_i++)
-	  {
-	    if ((*G4HitSampling)[g4hit_i] >=0 && (*G4HitSampling)[g4hit_i]<=25 && (*G4HitT)[g4hit_i]>m_TimingCut)
-	      {
-		if (m_Debug > 1) std::cout <<"Ignoring G4hit, time too large: "<<g4hit_i<<" time: "<<(*G4HitT)[g4hit_i]<<std::endl;
-		continue;
-	      }
-
-	    if (g4hits.find((*G4HitCellIdentifier)[g4hit_i]) == g4hits.end())
-	      {
-		//this G4 hit doesn't exist yet
-		one_g4hit.identifier = (*G4HitIdentifier)[g4hit_i];
-		one_g4hit.cell_identifier = (*G4HitCellIdentifier)[g4hit_i];
-		one_g4hit.sampling = (*G4HitSampling)[g4hit_i];
-		one_g4hit.hit_time = (*G4HitT)[g4hit_i];
-		//one_g4hit.hit_energy = (*G4HitE)[g4hit_i];
-		//scale the hit energy with the sampling fraction
-		if (one_g4hit.sampling >=12 && one_g4hit.sampling <=20)
-		  {//tile
-		    //std::cout <<"Tile: "<<(*G4HitE)[g4hit_i]<<" "<<(*G4HitSamplingFraction)[g4hit_i]<<std::endl;
-		    if((*G4HitSamplingFraction)[g4hit_i])
-		      {
-			one_g4hit.hit_energy = (*G4HitE)[g4hit_i]*(*G4HitSamplingFraction)[g4hit_i];
-			//std::cout <<"TileE: "<<one_g4hit.hit_energy<<std::endl;
-		      }
-		    else one_g4hit.hit_energy = 0.;
-		  }
-		else
-		  {
-		    //std::cout <<"LAr: "<<(*G4HitE)[g4hit_i]<<" "<<(*G4HitSamplingFraction)[g4hit_i]<<std::endl;
-		    one_g4hit.hit_energy = (*G4HitE)[g4hit_i]/(*G4HitSamplingFraction)[g4hit_i];
-		  }
-		//one_g4hit.hit_sampfrac = (*G4HitSamplingFraction)[g4hit_i];
-		//new g4hit -> insert vector with 1 element
-		g4hits.insert(std::pair<Long64_t, std::vector<FCS_g4hit> >(one_g4hit.cell_identifier, std::vector<FCS_g4hit>(1,one_g4hit)));
-	      }
-	    else
-	      {
-		//G4 hit exists in this identifier -> push_back new to the vector											      //FCS_g4hit one_g4hit;
-		one_g4hit.identifier = (*G4HitIdentifier)[g4hit_i];
-		one_g4hit.cell_identifier = (*G4HitCellIdentifier)[g4hit_i];
-		one_g4hit.sampling = (*G4HitSampling)[g4hit_i];
-		one_g4hit.hit_time = (*G4HitT)[g4hit_i];
-		if (one_g4hit.sampling >=12 && one_g4hit.sampling <=20)
-		  {//tile
-		    //std::cout <<"Tile2: "<<(*G4HitE)[g4hit_i]<<" "<<(*G4HitSamplingFraction)[g4hit_i]<<std::endl;
-		    if((*G4HitSamplingFraction)[g4hit_i])
-		      {
-			one_g4hit.hit_energy = (*G4HitE)[g4hit_i]*(*G4HitSamplingFraction)[g4hit_i];
-			//std::cout <<"TileE2: "<<one_g4hit.hit_energy<<std::endl;
-		      }
-		    else one_g4hit.hit_energy = 0.;
-		  }
-		else
-		  {
-		    //std::cout <<"LAr2: "<<(*G4HitE)[g4hit_i]<<" "<<(*G4HitSamplingFraction)[g4hit_i]<<std::endl;
-		    one_g4hit.hit_energy = (*G4HitE)[g4hit_i]/(*G4HitSamplingFraction)[g4hit_i];
-		  }
-		//one_g4hit.hit_sampfrac = (*G4HitSamplingFraction)[g4hit_i];
-		g4hits[(*G4HitCellIdentifier)[g4hit_i]].push_back(one_g4hit);
-	      }
-	  }
-      }
-
-      if (m_Debug > 1) std::cout <<" Done"<<std::endl;
-
-      if (m_Debug > 1) std::cout <<"Reading detailed FCS hits "<< HitIdentifier->size()<<std::endl;
-
-      for (unsigned int hit_i = 0; hit_i < HitIdentifier->size(); hit_i++)
-	{
-	  if((*HitSampling)[hit_i] >=0 && (*HitSampling)[hit_i]<=25 && (*HitT)[hit_i]>m_TimingCut)
-	    {
-	      if (m_Debug > 1)
-		std::cout <<"Ignoring FCS hit, time too large: "<<hit_i<<" time: "<<(*HitT)[hit_i]<<std::endl;
-	      continue;
-	    }
-	  if(hits.find((*HitCellIdentifier)[hit_i]) == hits.end())
-	    {
-	      //Detailed hit doesn't exist yet
-	      one_hit.identifier = (*HitIdentifier)[hit_i];
-	      one_hit.cell_identifier = (*HitCellIdentifier)[hit_i];
-	      one_hit.sampling = (*HitSampling)[hit_i];
-
-	      if (one_hit.sampling >=12 && one_hit.sampling <=20)
-		{//tile
-		  if((*HitSamplingFraction)[hit_i])
-		    {
-		      one_hit.hit_energy = (*HitE)[hit_i]*(*HitSamplingFraction)[hit_i];
-		    }
-		  else one_hit.hit_energy = 0.;
-		}
-	      else
-		{
-		  one_hit.hit_energy = (*HitE)[hit_i]/(*HitSamplingFraction)[hit_i];
-		}
-	      //one_hit.hit_sampfrac = (*HitSamplingFraction)[hit_i];
-	      one_hit.hit_time = (*HitT)[hit_i];
-	      one_hit.hit_x = (*HitX)[hit_i];
-	      one_hit.hit_y = (*HitY)[hit_i];
-	      one_hit.hit_z = (*HitZ)[hit_i];
-	      hits.insert(std::pair<Long64_t, std::vector<FCS_hit> >(one_hit.cell_identifier, std::vector<FCS_hit>(1,one_hit)));
-	    }
-	  else
-	    {
-	      //Detailed hit exists in this identifier -> push_back new to the vector
-	      one_hit.identifier = (*HitIdentifier)[hit_i];
-	      one_hit.cell_identifier = (*HitCellIdentifier)[hit_i];
-	      one_hit.sampling = (*HitSampling)[hit_i];
-	      //one_hit.hit_energy = (*HitE)[hit_i];
-	      if (one_hit.sampling >=12 && one_hit.sampling <=20)
-		{//tile
-		  if ((*HitSamplingFraction)[hit_i])
-		    {
-		      one_hit.hit_energy = (*HitE)[hit_i]*(*HitSamplingFraction)[hit_i];
-		    }
-		  else one_hit.hit_energy = 0.;
-		}
-	      else
-		{
-		  one_hit.hit_energy = (*HitE)[hit_i]/(*HitSamplingFraction)[hit_i];
-		}
-	      //one_hit.hit_sampfrac = (*HitSamplingFraction)[hit_i];
-	      one_hit.hit_time = (*HitT)[hit_i];
-	      one_hit.hit_x = (*HitX)[hit_i];
-	      one_hit.hit_y = (*HitY)[hit_i];
-	      one_hit.hit_z = (*HitZ)[hit_i];
-	      hits[(*HitCellIdentifier)[hit_i]].push_back(one_hit);
-	    }
-	}
-
-      if (m_Debug > 1) std::cout <<" Done"<<std::endl;
-
-      if (m_Debug > 1) std::cout <<"ISF_HitAnalysis Check: Cells: "<<cells.size()<<" G4hits: "<<g4hits.size()<<" FCS detailed hits: "<<hits.size()<<std::endl;
-
-      //Start matching:
-      Int_t iindex = 0;
-      for (std::map<Long64_t, FCS_cell>::iterator it = cells.begin(); it!= cells.end(); )
-	{
-	  iindex++;
-	  // std::cout <<iindex<<std::endl;
-	  one_matchedcell.clear(); //maybe not completely necessery, as we're not pushing_back into vectors
-	  //set the cell part
-	  one_matchedcell.cell = it->second;
-	  //now look for FCS detailed hits in this cell
-	  std::map<Long64_t, std::vector<FCS_hit> >::iterator it2 = hits.find(it->first);
-	  if (it2!=hits.end())
-	    {
-	      //std::cout <<"FCS hits found in this cell"<<std::endl;
-	      one_matchedcell.hit = it2->second;
-	      hits.erase(it2); //remove it
-	    }
-	  else
-	    {
-	      //no hit found for this cell
-	      one_matchedcell.hit.clear(); //important!
-	    }
-	  //now look for G4hits in this cell
-	  std::map<Long64_t, std::vector<FCS_g4hit> >::iterator it3 = g4hits.find(it->first);
-	  if (it3 != g4hits.end())
-	    {
-	      //std::cout <<"G4 hits found in this cell"<<std::endl;
-	      one_matchedcell.g4hit = it3->second;
-	      g4hits.erase(it3);
-	    }
-	  else
-	    {
-	      //no g4hit found for this cell
-	      one_matchedcell.g4hit.clear();//important!
-	    }
-	  //std::cout <<"Erase cell"<<std::endl;
-	  cells.erase(it++);
-	  //std::cout <<"Insert matched object"<<std::endl;
-	  //push_back matched cell for event jentry
-	  oneeventcells->push_back(one_matchedcell);
-	  //std::cout <<"Go next"<<std::endl;
-
-	}
-
-      //ok, cells should be empty, what about hits and g4hits?
-      //There could be G4hits/FCS hits for which we don't have a cell ->create a dummy empty cell with 0 energy, take the cell identifier from the hit
-      if (m_Debug > 1) std::cout <<"ISF_HitAnalysis Check after cells: "<<cells.size()<<" "<<g4hits.size()<<" "<<hits.size()<<std::endl;
-
-      for (std::map<Long64_t, std::vector<FCS_hit> >::iterator it = hits.begin(); it!= hits.end();)
-	{
-	  one_matchedcell.clear();
-	  one_matchedcell.cell.cell_identifier = it->first;
-	  //std::cout <<"This hit didn't exist in cell: "<<it->first<<std::endl;
-	  if (it->second.size())
-	    {
-	      one_matchedcell.cell.sampling = (it->second)[0].sampling;
-	    }
-	  else
-	    {
-	      one_matchedcell.cell.sampling = -1; //
-	      //ok, but you really shouldn't be here
-	      std::cout <<"ERROR: You shouldn't really be here"<<std::endl;
-	    }
-	  one_matchedcell.cell.energy = 0.;
-	  one_matchedcell.cell.center_x = 0.0;
-	  one_matchedcell.cell.center_y = 0.0;
-	  one_matchedcell.cell.center_z = 0.0;
-	  one_matchedcell.hit = it->second;
-	  std::map<Long64_t, std::vector<FCS_g4hit> >::iterator it3 = g4hits.find(it->first);
-	  if (it3 != g4hits.end())
-	    {
-	      one_matchedcell.g4hit = it3->second;
-	      g4hits.erase(it3);
-	    }
-	  else
-	    {
-	      //no g4hit found for this cell
-	      one_matchedcell.g4hit.clear(); //important!
-	    }
-	  hits.erase(it++);
-	  oneeventcells->push_back(one_matchedcell);
-
-	}
-
-      //ok, hits should be empty, what about g4hits?
-      if (m_Debug > 1 )std::cout <<"ISF_HitAnalysis Check after hits: "<<cells.size()<<" "<<g4hits.size()<<" "<<hits.size()<<std::endl;
-      for (std::map<Long64_t, std::vector<FCS_g4hit> >::iterator it = g4hits.begin(); it!= g4hits.end();)
-	{
-	  one_matchedcell.clear(); //maybe not so important
-	  one_matchedcell.cell.cell_identifier = it->first;
-	  if (it->second.size())
-	    {
-	      one_matchedcell.cell.sampling = (it->second)[0].sampling;
-	    }
-	  else
-	    {
-	      one_matchedcell.cell.sampling = -1; //
-	      //not really
-	      std::cout <<"ERROR: You shouldn't really be here"<<std::endl;
-	    }
-	  one_matchedcell.cell.energy = 0.;
-	  one_matchedcell.cell.center_x = 0.0;
-	  one_matchedcell.cell.center_y = 0.0;
-	  one_matchedcell.cell.center_z = 0.0;
-	  one_matchedcell.g4hit = it->second;
-	  one_matchedcell.hit.clear(); //important!!
-	  g4hits.erase(it++);
-	  oneeventcells->push_back(one_matchedcell);
-	}
-
-      if (m_Debug > 1) std::cout <<"ISF_HitAnalysis Check after g4hits: "<<cells.size()<<" "<<g4hits.size()<<" "<<hits.size()<<std::endl;
-      //Final size for this event
-      if (m_Debug > 1) std::cout <<"ISF_HitAnalysis Matched cells size: "<<oneeventcells->size()<<std::endl;
-
-      //Can fill the output tree already here:
-      total_cell_e  = 0;
-      total_hit_e   = 0;
-      total_g4hit_e = 0;
-
-      for (int j=0; j<MAX_LAYER-1; j++)
-	{
-	  layercells[j]->m_vector = oneeventcells->GetLayer(j);
-	}
-
-      //this is for invalid cells
-      layercells[MAX_LAYER-1]->m_vector = oneeventcells->GetLayer(-1);
-
-      for (int i=0; i<MAX_LAYER; i++)
-	{
-	  cell_energy->at(i)  = 0.0; //zero for each event!
-	  hit_energy->at(i)   = 0.0;
-	  g4hit_energy->at(i) = 0.0;
-
-	  for (unsigned int cellindex = 0; cellindex < layercells[i]->size(); cellindex++)
-	    {
-	      if (i!=MAX_LAYER-1)
-		{
-		  cell_energy->at(i)+=layercells[i]->m_vector.at(cellindex).cell.energy;
-		  total_cell_e+=layercells[i]->m_vector.at(cellindex).cell.energy;
-		}
-	      else
-		{
-		  //don't add the energy in the invalid layer to the total energy (if there is any (shouldn't)
-		  cell_energy->at(i)+=layercells[i]->m_vector.at(cellindex).cell.energy; //this should be here anyway
-		}
-
-	      //sum energy of all FCS detailed hits in this layer/cell
-	      for (unsigned int j=0; j<layercells[i]->m_vector.at(cellindex).hit.size(); j++)
-		{
-		  if (i!=MAX_LAYER-1)
-		    {
-		      total_hit_e+=layercells[i]->m_vector.at(cellindex).hit[j].hit_energy;
-		      hit_energy->at(i)+=layercells[i]->m_vector.at(cellindex).hit[j].hit_energy;
-		    }
-		  else
-		    {
-		      //again, don't add invalid layer energy to the sum
-		      hit_energy->at(i)+=layercells[i]->m_vector.at(cellindex).hit[j].hit_energy;
-		    }
-		}
-
-	      //sum energy of all G4 hits in this layer/cell
-	      for (unsigned int j=0; j<layercells[i]->m_vector.at(cellindex).g4hit.size(); j++)
-		{
-		  if (i!=MAX_LAYER-1)
-		    {
-		      total_g4hit_e+=layercells[i]->m_vector.at(cellindex).g4hit[j].hit_energy;
-		      g4hit_energy->at(i)+=layercells[i]->m_vector.at(cellindex).g4hit[j].hit_energy;
-		    }
-		  else
-		    {
-		      //don't add invalied layer energy to the sum
-		      g4hit_energy->at(i)+=layercells[i]->m_vector.at(cellindex).g4hit[j].hit_energy;
-		    }
-		}
-	    }
-	}
-
-      cell_energy->at(MAX_LAYER)  = total_cell_e;
-      hit_energy->at(MAX_LAYER)   = total_hit_e;
-      g4hit_energy->at(MAX_LAYER) = total_g4hit_e;
-
-      //Uncomment this to get energy cross check
-      if (jentry % m_PrintOutFrequency ==0) std::cout <<"Energy check: event: "<<jentry<<" cell: "<<total_cell_e<<" g4hits: "<<total_g4hit_e<<" hits: "<<total_hit_e<<std::endl;
-      //tree gets filled
-      m_OutputTree->Fill();
-
-    }//loop over entries
-
-  m_OutputTree->Write();
-  m_Output->Close();
-
-};
-
-void CaloHitAna::Finish(std::vector<Int_t> settings, TString outputname)
-{
-}
-//  //Not necessary to call now (it is done in Loop directly)
-
-//  //This writes out the tree out of m_all_cells vector
-//  //settings vector specifies what branches are written out
-//  //if settings[0]==1 -> write all cells for all events
-//  //if settings[1]==1 -> write all cells for all layers(samplings) separately
-//  //if settings[2]==1 -> write fractions of energies in all layers
-
-//  TFile *fout = TFile::Open(outputname,"RECREATE");
-//  TTree *tout = new TTree("FCS_ParametrizationInput_TEST","Output_Matched_cell_Tree");
-
-//  FCS_matchedcellvector oneeventcells; //these are all matched cells in a single event
-//  FCS_matchedcellvector layercells[MAX_LAYER]; //these are all matched cells in a given layer in a given event
-
-//  Float_t total_cell_e  = 0.0;
-//  Float_t total_hit_e   = 0.0;
-//  Float_t total_g4hit_e = 0.0;
-
-//  std::vector<Float_t> cell_energy;
-//  std::vector<Float_t> hit_energy;
-//  std::vector<Float_t> g4hit_energy;
-
-//  //Store energies (not fractions in each layer 0-23 (BPS-FCAL2), 24 = INVALID, 25 = TOTAL
-//  cell_energy.resize(MAX_LAYER+1);
-//  hit_energy.resize(MAX_LAYER+1);
-//  g4hit_energy.resize(MAX_LAYER+1);
-
-//  for(int i =0 ; i<MAX_LAYER+1; i++)
-//  {
-//   cell_energy[i]  = 0.0;
-//   hit_energy[i]   = 0.0;
-//   g4hit_energy[i] = 0.0;
-//  }
-
-//  //create branches in the output tree according to the settings vector
-//  if(settings[0]==1 || ! settings.size())
-//  {
-//   //Write all FCS_matchedcells
-//   tout->Branch("AllCells", &oneeventcells);
-//  }
-//  if (settings.size()>=2 && settings[1]==1)
-//  {
-//   //write cells per layer
-//   for (Int_t i=0; i<MAX_LAYER; i++)
-//	{
-//	 TString branchname="Sampling_";
-//	 branchname+=i;
-//	 tout->Branch(branchname, &layercells[i]);
-//	}
-//  }
-
-//  if(settings.size()>=3 && settings[2]==1)
-//  {
-//   //write also energies per layer:
-//   tout->Branch("cell_energy",&cell_energy);
-//   tout->Branch("hit_energy",&hit_energy);
-//   tout->Branch("g4hit_energy",&g4hit_energy);
-
-//   //This is a duplicate of cell_energy[25]
-//   tout->Branch("total_cell_energy",  &total_cell_e);
-//   tout->Branch("total_hit_energy",   &total_hit_e);
-//   tout->Branch("total_g4hit_energy", &total_g4hit_e);
-//  }
-
-//  //Loop over all events
-//  for(unsigned int event=0; event<m_all_cells.size(); event++)
-//  {
-
-//   if (event % m_PrintOutFrequency == 0)
-//	 std::cout <<"Reprocessing: "<<event<<std::endl;
-
-//	total_cell_e  = 0.0;
-//   total_hit_e   = 0.0;
-//   total_g4hit_e = 0.0;
-//   oneeventcells = m_all_cells[event]; //This gets cells for particular event i (m_all_cells holds now all cells from all events (huge!)
-//   for (int j=0; j<MAX_LAYER-1; j++)
-//	 layercells[j].m_vector = oneeventcells.GetLayer(j);
-
-//   //this is for invalid cells
-//   layercells[MAX_LAYER-1].m_vector = oneeventcells.GetLayer(-1);
-
-//   for (int i=0; i<MAX_LAYER; i++)
-//	{
-//	 cell_energy[i]  = 0.0; //zero for each event!
-//	 hit_energy[i]   = 0.0;
-//	 g4hit_energy[i] = 0.0;
-//	 for (unsigned int cellindex = 0; cellindex < layercells[i].size(); cellindex++)
-//	 {
-//	  if (i!=MAX_LAYER-1)
-//		{
-//		 cell_energy[i]+=layercells[i][cellindex].cell.energy;
-//		 total_cell_e+=layercells[i][cellindex].cell.energy;
-//		}
-//	  else
-//		{
-//		 //don't add the energy in the invalid layer to the total energy (if there is any (shouldn't)
-//		 cell_energy[i]+=layercells[i][cellindex].cell.energy; //this should be here anyway
-//		}
-
-//	  //sum energy of all FCS detailed hits in this layer/cell
-//	  for (unsigned int j=0; j<layercells[i][cellindex].hit.size(); j++)
-//		{
-//		 if (i!=MAX_LAYER-1)
-//		 {
-//		  total_hit_e+=layercells[i][cellindex].hit[j].hit_energy;
-//		  hit_energy[i]+=layercells[i][cellindex].hit[j].hit_energy;
-//	   }
-//		 else
-//		 {
-//		  //again, don't add invalid layer energy to the sum
-//		  hit_energy[i]+=layercells[i][cellindex].hit[j].hit_energy;
-//		 }
-//		}
-
-//	  //sum energy of all G4 hits in this layer/cell
-//	  for (unsigned int j=0; j<layercells[i][cellindex].g4hit.size(); j++)
-//		{
-//		 if (i!=MAX_LAYER-1)
-//		 {
-//		  total_g4hit_e+=layercells[i][cellindex].g4hit[j].hit_energy;
-//		  g4hit_energy[i]+=layercells[i][cellindex].g4hit[j].hit_energy;
-//		 }
-//		 else
-//		 {
-//		  //don't add invalied layer energy to the sum
-//		  g4hit_energy[i]+=layercells[i][cellindex].g4hit[j].hit_energy;
-//		 }
-//		}
-//	 }
-//	}
-
-//   //Uncomment this to get energy cross check
-//   //std::cout <<"Energy check: event: "<<event<<" cell: "<<total_cell_e<<" g4hits: "<<total_g4hit_e<<" hits: "<<total_hit_e<<std::endl;
-//   //tree gets filled
-//   tout->Fill();
-
-//  }
-
-//  //and written out
-//  tout->Write();
-//  fout->Close();
-
-// }
->>>>>>> 12fa1f83
+};