################################################################################
# Package: ISF_FastCaloSimParametrization
################################################################################

# Declare the package name:
atlas_subdir( ISF_FastCaloSimParametrization )

# Declare the package's dependencies:
atlas_depends_on_subdirs( PUBLIC
                          Calorimeter/CaloDetDescr
                          Calorimeter/CaloGeoHelpers
                          Calorimeter/CaloInterface
                          Control/AthenaBaseComps
                          Control/AthenaKernel
                          Control/StoreGate
                          DetectorDescription/Identifier
                          GaudiKernel
                          LArCalorimeter/LArElecCalib
                          Simulation/Barcode/BarcodeEvent
                          Simulation/ISF/ISF_Core/ISF_Interfaces
                          Simulation/ISF/ISF_FastCaloSim/ISF_FastCaloSimEvent
                          Tracking/TrkEvent/TrkEventPrimitives
                          Tracking/TrkEvent/TrkParameters
                          Tracking/TrkExtrapolation/TrkExInterfaces
                          PRIVATE
                          Calorimeter/CaloEvent
                          Calorimeter/CaloIdentifier
                          Calorimeter/CaloTrackingGeometry
                          Database/AthenaPOOL/AthenaPoolUtilities
                          DetectorDescription/GeoModel/GeoAdaptors
                          DetectorDescription/GeoModel/GeoModelInterfaces
                          Event/EventInfo
                          Event/NavFourMom
                          Generators/GeneratorObjects
                          LArCalorimeter/LArSimEvent
                          Simulation/ISF/ISF_Core/ISF_Event
                          Simulation/ISF/ISF_FastCaloSim/ISF_FastCaloSimInterfaces
                          TileCalorimeter/TileConditions
                          TileCalorimeter/TileDetDescr
                          TileCalorimeter/TileSimEvent
                          Tracking/TrkDetDescr/TrkGeometry
                          Tracking/TrkDetDescr/TrkSurfaces
                          Tracking/TrkEvent/TrkMaterialOnTrack )

# External dependencies:
find_package( CLHEP )
find_package( Geant4 )
find_package( HepMC )
find_package( HepPDT )
<<<<<<< HEAD
find_package( ROOT COMPONENTS TreePlayer Cint Core Tree MathCore Hist RIO pthread MathMore Minuit Minuit2 Matrix Physics HistPainter Rint TMVA Graf Graf3d Gpad Html Postscript Gui GX11TTF GX11 )
=======
find_package( ROOT COMPONENTS Cint Core Tree TreePlayer MathCore Hist RIO pthread MathMore Minuit Minuit2 Matrix Physics HistPainter Rint TMVA Graf Graf3d Gpad Html Postscript Gui GX11TTF GX11 )
>>>>>>> 1d00aeb1
find_package( XercesC )

# Component(s) in the package:
atlas_add_root_dictionary( ISF_FastCaloSimParametrizationLib
                           ISF_FastCaloSimParametrizationLibDictSource
                           ROOT_HEADERS
<<<<<<< HEAD
                           ISF_FastCaloSimParametrization/MeanAndRMS.h
                           ISF_FastCaloSimParametrization/TFCSLateralShapeParametrization.h
                           ISF_FastCaloSimParametrization/TFCSNNLateralShapeParametrization.h
                           ISF_FastCaloSimParametrization/TFCSSimpleLateralShapeParametrization.h
                           ISF_FastCaloSimParametrization/TreeReader.h
                           Root/LinkDef.h
                           EXTERNAL_PACKAGES  ROOT HepPDT XercesC CLHEP HepMC Geant4 )

atlas_add_library( ISF_FastCaloSimParametrizationLib
                   Root/*.cxx src/CaloGeometry.cxx src/CaloGeometryFromFile.cxx
=======
                          ISF_FastCaloSimParametrization/MeanAndRMS.h
                          ISF_FastCaloSimParametrization/TFCSLateralShapeParametrization.h
                          ISF_FastCaloSimParametrization/TFCSNNLateralShapeParametrization.h
                          ISF_FastCaloSimParametrization/TFCSSimpleLateralShapeParametrization.h
                          ISF_FastCaloSimParametrization/TFCS1DFunctionRegression.h
                          ISF_FastCaloSimParametrization/TFCS1DFunctionRegressionTF.h
                          ISF_FastCaloSimParametrization/TFCS1DFunctionHistogram.h
                          ISF_FastCaloSimParametrization/TFCSFunction.h
                          ISF_FastCaloSimParametrization/TreeReader.h
                          ISF_FastCaloSimParametrization/firstPCA.h
                          ISF_FastCaloSimParametrization/secondPCA.h
                          ISF_FastCaloSimParametrization/TFCS2Function.h
                          ISF_FastCaloSimParametrization/TFCS2DFunction.h
                          ISF_FastCaloSimParametrization/DetailedShapeBinning.h
                          ISF_FastCaloSimParametrization/FitDetailedShape.h
                          ISF_FastCaloSimParametrization/TFCS2DFunctionRegression.h
                          Root/LinkDef.h
                           EXTERNAL_PACKAGES  ROOT HepPDT XercesC CLHEP HepMC Geant4 )

atlas_add_library( ISF_FastCaloSimParametrizationLib
                   Root/*.cxx src/CaloGeometry.cxx
>>>>>>> 1d00aeb1
                   ${ISF_FastCaloSimParametrizationLibDictSource}
                   PUBLIC_HEADERS ISF_FastCaloSimParametrization
                   INCLUDE_DIRS ${ROOT_INCLUDE_DIRS} ${HEPPDT_INCLUDE_DIRS} ${HEPMC_INCLUDE_DIRS}
                   PRIVATE_INCLUDE_DIRS ${XERCESC_INCLUDE_DIRS} ${CLHEP_INCLUDE_DIRS} ${GEANT4_INCLUDE_DIRS}
                   PRIVATE_DEFINITIONS ${CLHEP_DEFINITIONS}
                   LINK_LIBRARIES ${ROOT_LIBRARIES} ${HEPPDT_LIBRARIES} ${HEPMC_LIBRARIES} CaloGeoHelpers AthenaBaseComps AthenaKernel Identifier GaudiKernel ISF_Interfaces TrkEventPrimitives TrkParameters TrkExInterfaces CaloDetDescrLib StoreGateLib SGtests TileConditionsLib
                   PRIVATE_LINK_LIBRARIES ${XERCESC_LIBRARIES} ${CLHEP_LIBRARIES} ${GEANT4_LIBRARIES} CaloEvent CaloIdentifier AthenaPoolUtilities GeoAdaptors EventInfo NavFourMom GeneratorObjects LArSimEvent ISF_Event ISF_FastCaloSimEvent ISF_FastCaloSimInterfaces TileDetDescr TileSimEvent TrkGeometry TrkSurfaces TrkMaterialOnTrack )

atlas_add_component( ISF_FastCaloSimParametrization
                     src/*.cxx
                     src/components/*.cxx
                     INCLUDE_DIRS ${ROOT_INCLUDE_DIRS} ${HEPPDT_INCLUDE_DIRS} ${XERCESC_INCLUDE_DIRS} ${CLHEP_INCLUDE_DIRS} ${HEPMC_INCLUDE_DIRS} ${GEANT4_INCLUDE_DIRS}
                     LINK_LIBRARIES ${ROOT_LIBRARIES} ${HEPPDT_LIBRARIES} ${XERCESC_LIBRARIES} ${CLHEP_LIBRARIES} ${HEPMC_LIBRARIES} ${GEANT4_LIBRARIES} CaloDetDescrLib CaloGeoHelpers AthenaBaseComps AthenaKernel StoreGateLib SGtests Identifier GaudiKernel ISF_Interfaces TrkEventPrimitives TrkParameters TrkExInterfaces CaloEvent CaloIdentifier AthenaPoolUtilities GeoAdaptors EventInfo NavFourMom GeneratorObjects LArSimEvent ISF_Event ISF_FastCaloSimEvent ISF_FastCaloSimInterfaces TileConditionsLib TileDetDescr TileSimEvent TrkGeometry TrkSurfaces TrkMaterialOnTrack ISF_FastCaloSimParametrizationLib )

# Install files from the package:
atlas_install_python_modules( python/*.py )
atlas_install_joboptions( share/*.py )<|MERGE_RESOLUTION|>--- conflicted
+++ resolved
@@ -47,29 +47,13 @@
 find_package( Geant4 )
 find_package( HepMC )
 find_package( HepPDT )
-<<<<<<< HEAD
-find_package( ROOT COMPONENTS TreePlayer Cint Core Tree MathCore Hist RIO pthread MathMore Minuit Minuit2 Matrix Physics HistPainter Rint TMVA Graf Graf3d Gpad Html Postscript Gui GX11TTF GX11 )
-=======
 find_package( ROOT COMPONENTS Cint Core Tree TreePlayer MathCore Hist RIO pthread MathMore Minuit Minuit2 Matrix Physics HistPainter Rint TMVA Graf Graf3d Gpad Html Postscript Gui GX11TTF GX11 )
->>>>>>> 1d00aeb1
 find_package( XercesC )
 
 # Component(s) in the package:
 atlas_add_root_dictionary( ISF_FastCaloSimParametrizationLib
                            ISF_FastCaloSimParametrizationLibDictSource
                            ROOT_HEADERS
-<<<<<<< HEAD
-                           ISF_FastCaloSimParametrization/MeanAndRMS.h
-                           ISF_FastCaloSimParametrization/TFCSLateralShapeParametrization.h
-                           ISF_FastCaloSimParametrization/TFCSNNLateralShapeParametrization.h
-                           ISF_FastCaloSimParametrization/TFCSSimpleLateralShapeParametrization.h
-                           ISF_FastCaloSimParametrization/TreeReader.h
-                           Root/LinkDef.h
-                           EXTERNAL_PACKAGES  ROOT HepPDT XercesC CLHEP HepMC Geant4 )
-
-atlas_add_library( ISF_FastCaloSimParametrizationLib
-                   Root/*.cxx src/CaloGeometry.cxx src/CaloGeometryFromFile.cxx
-=======
                           ISF_FastCaloSimParametrization/MeanAndRMS.h
                           ISF_FastCaloSimParametrization/TFCSLateralShapeParametrization.h
                           ISF_FastCaloSimParametrization/TFCSNNLateralShapeParametrization.h
@@ -91,7 +75,6 @@
 
 atlas_add_library( ISF_FastCaloSimParametrizationLib
                    Root/*.cxx src/CaloGeometry.cxx
->>>>>>> 1d00aeb1
                    ${ISF_FastCaloSimParametrizationLibDictSource}
                    PUBLIC_HEADERS ISF_FastCaloSimParametrization
                    INCLUDE_DIRS ${ROOT_INCLUDE_DIRS} ${HEPPDT_INCLUDE_DIRS} ${HEPMC_INCLUDE_DIRS}
