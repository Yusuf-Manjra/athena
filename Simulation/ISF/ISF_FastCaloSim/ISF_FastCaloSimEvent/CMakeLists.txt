--- conflicted
+++ resolved
@@ -10,20 +10,12 @@
 find_package( lwtnn REQUIRED )
 find_package( LibXml2 )
 
-<<<<<<< HEAD
-=======
 if(CMAKE_CUDA_COMPILER)
   add_definitions( -DUSE_GPU)
 endif()
 
->>>>>>> 9e14a5e8
 # Remove the --as-needed linker flags:
 atlas_disable_as_needed()
-
-# enalbe the FastCaloSim-GPU by default, disable it if no cuda found
-if(CMAKE_CUDA_COMPILER)
-add_definitions( -DUSE_GPU)
-endif()
 
 # Component(s) in the package:
 atlas_add_root_dictionary( ISF_FastCaloSimEvent _dictSource
@@ -94,13 +86,8 @@
 			   ISF_FastCaloSimEvent/LinkDef.h
 			   EXTERNAL_PACKAGES HepPDT)
 
-<<<<<<< HEAD
-if(CMAKE_CUDA_COMPILER)
-  #link with ISF_FastCaloGpuLib if cuda found
-=======
 			 #			 set( USE_GPU FALSE CACHE BOOL "Flag specifying that this is a simulation release build" )
 if(CMAKE_CUDA_COMPILER)
->>>>>>> 9e14a5e8
   message("compiling ISF_FastCaoSimEvent using cuda")
   atlas_add_library( ISF_FastCaloSimEvent
     ISF_FastCaloSimEvent/*.h ${_dictSource} src/*.cxx
