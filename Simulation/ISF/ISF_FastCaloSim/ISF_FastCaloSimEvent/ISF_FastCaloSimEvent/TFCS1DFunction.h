--- conflicted
+++ resolved
@@ -8,11 +8,7 @@
 // STL includes
 #include <vector>
 
-<<<<<<< HEAD
-#include "CxxUtils/checker_macros.h"
-=======
 #include "CxxUtils/checker_macros.h"  
->>>>>>> a4bd5735
 
 #include "ISF_FastCaloSimEvent/TFCSFunction.h"
 
