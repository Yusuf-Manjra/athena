/*
  Copyright (C) 2002-2017 CERN for the benefit of the ATLAS collaboration
*/

///////////////////////////////////////////////////////////////////
// TransportTool.cxx, (c) ATLAS Detector software
///////////////////////////////////////////////////////////////////

// class header
#include "TransportTool.h"

//package includes
#include "ISF_Geant4Tools/G4AtlasRunManager.h"

// ISF classes
#include "ISF_Event/ISFParticle.h"
#include "ISF_Event/ISFParticleVector.h"

// Athena classes
#include "GeneratorObjects/McEventCollection.h"

#include "MCTruth/PrimaryParticleInformation.h"
#include "MCTruth/EventInformation.h"

// HepMC classes
#include "HepMC/GenParticle.h"

// Geant4 classes
#include "G4UImanager.hh"
#include "G4LorentzVector.hh"
#include "G4PrimaryVertex.hh"
#include "G4PrimaryParticle.hh"
#include "G4Trajectory.hh"
#include "G4Geantino.hh"
#include "G4ChargedGeantino.hh"
#include "G4ParticleTable.hh"
#include "G4TransportationManager.hh"
#include "G4UImanager.hh"
#include "G4ScoringManager.hh"

// call_once mutexes
#include <mutex>
static std::once_flag initializeOnceFlag;
static std::once_flag finalizeOnceFlag;

//________________________________________________________________________
iGeant4::G4TransportTool::G4TransportTool(const std::string& t,
                                          const std::string& n,
                                          const IInterface*  p )
  : AthAlgTool(t,n,p)
  , m_libList("")
  , m_physList("")
  , m_fieldMap("")
  , m_rndmGen("")
  , m_releaseGeoModel(true)
  , m_recordFlux(false)
  , m_mcEventCollectionName("TruthEvent")
  , m_useMT(false)
  , m_rndmGenSvc("AtDSFMTGenSvc",n)
  , m_g4atlasSvc("G4AtlasSvc", n)
  , m_userActionSvc("",n)
  , m_detGeoSvc("DetectorGeometrySvc", n)
  , m_inputConverter("ISF_InputConverter",n)
  , m_g4RunManagerHelper("iGeant4::G4RunManagerHelper/G4RunManagerHelper")
  , m_physListTool("PhysicsListToolBase")
  , m_senDetTool("SensitiveDetectorMasterTool")
  , m_fastSimTool("FastSimulationMasterTool")
  , m_pRunMgr(nullptr)
{

  declareInterface<ITransportTool>(this);

  declareProperty("Dll",                   m_libList);
  declareProperty("Physics",               m_physList);
  declareProperty("FieldMap",              m_fieldMap);
  declareProperty("RandomGenerator",       m_rndmGen);
  declareProperty("ReleaseGeoModel",       m_releaseGeoModel);
  declareProperty("RecordFlux",            m_recordFlux);
  declareProperty("McEventCollection",     m_mcEventCollectionName);
  //declareProperty("KillAllNeutrinos",      m_KillAllNeutrinos=true);
  //declareProperty("KillLowEPhotons",       m_KillLowEPhotons=-1.);
  // Commands to send to the G4UI
  declareProperty("G4Commands",            m_g4commands);
  // Multi-threading specific settings
  declareProperty("MultiThreading",        m_useMT=false);
  declareProperty("RandomNumberService",   m_rndmGenSvc);
  declareProperty("G4AtlasSvc",            m_g4atlasSvc );
  declareProperty("UserActionSvc",         m_userActionSvc);
  declareProperty("DetGeoSvc",             m_detGeoSvc);
  declareProperty("InputConverter",        m_inputConverter);
  declareProperty("G4RunManagerHelper",    m_g4RunManagerHelper);
  declareProperty("PhysicsListTool",       m_physListTool);
  declareProperty("SenDetMasterTool",      m_senDetTool);
  declareProperty("FastSimMasterTool",     m_fastSimTool);


}

//________________________________________________________________________
iGeant4::G4TransportTool::~G4TransportTool()
{}

//________________________________________________________________________
StatusCode iGeant4::G4TransportTool::initialize()
{
  ATH_MSG_VERBOSE("initialize");

  ATH_CHECK(m_inputConverter.retrieve());

 // One-time initialization
  try {
    std::call_once(initializeOnceFlag, &iGeant4::G4TransportTool::initializeOnce, this);
  }
  catch(const std::exception& e) {
    ATH_MSG_ERROR("Failure in iGeant4::G4TransportTool::initializeOnce: " << e.what());
    return StatusCode::FAILURE;
  }
  ATH_CHECK( m_userActionSvc.retrieve() );

  ATH_CHECK(m_g4atlasSvc.retrieve());

  if (m_recordFlux) G4ScoringManager::GetScoringManager();

  return StatusCode::SUCCESS;
}

//________________________________________________________________________
void iGeant4::G4TransportTool::initializeOnce()
{
  // get G4AtlasRunManager
  ATH_MSG_DEBUG("initialize G4AtlasRunManager");

  if (m_g4RunManagerHelper.retrieve().isFailure()) {
    throw std::runtime_error("Could not initialize G4RunManagerHelper!");
  }
  ATH_MSG_DEBUG("retrieved "<<m_g4RunManagerHelper);
  m_pRunMgr = m_g4RunManagerHelper ? m_g4RunManagerHelper->g4RunManager() : nullptr;

  if(m_physListTool.retrieve().isFailure()) {
    throw std::runtime_error("Could not initialize ATLAS PhysicsListTool!");
  }
  m_physListTool->SetPhysicsList();

  m_pRunMgr->SetRecordFlux( m_recordFlux );
  m_pRunMgr->SetLogLevel( int(msg().level()) ); // Synch log levels
  m_pRunMgr->SetUserActionSvc( m_userActionSvc.typeAndName() );
  m_pRunMgr->SetDetGeoSvc( m_detGeoSvc.typeAndName() );
  m_pRunMgr->SetSDMasterTool(m_senDetTool.typeAndName() );
  m_pRunMgr->SetFastSimMasterTool(m_fastSimTool.typeAndName() );
  m_pRunMgr->SetPhysListTool(m_physListTool.typeAndName() );

  G4UImanager *ui = G4UImanager::GetUIpointer();

  if (!m_libList.empty()) {
    ATH_MSG_INFO("G4AtlasAlg specific libraries requested ") ;
    std::string temp="/load "+m_libList;
    ui->ApplyCommand(temp);
  }

  if (!m_physList.empty()) {
    ATH_MSG_INFO("requesting a specific physics list "<< m_physList) ;
    std::string temp="/Physics/GetPhysicsList "+m_physList;
    ui->ApplyCommand(temp);
  }

  if (!m_fieldMap.empty()) {
    ATH_MSG_INFO("requesting a specific field map "<< m_fieldMap) ;
    ATH_MSG_INFO("the field is initialized straight away") ;
    std::string temp="/MagneticField/Select "+m_fieldMap;
    ui->ApplyCommand(temp);
    ui->ApplyCommand("/MagneticField/Initialize");
  }

  ATH_MSG_DEBUG("Setting checkmode to true");
  ui->ApplyCommand("/geometry/navigator/check_mode true");

  if (m_rndmGen=="athena" || m_rndmGen=="ranecu")     {
    // Set the random number generator to AtRndmGen
    if (m_rndmGenSvc.retrieve().isFailure()) {
      throw std::runtime_error("Could not initialize ATLAS Random Generator Service");
    }
    CLHEP::HepRandomEngine* engine = m_rndmGenSvc->GetEngine("AtlasG4");
    CLHEP::HepRandom::setTheEngine(engine);
    ATH_MSG_DEBUG("Random nr. generator is set to Athena");
  }
  else if (m_rndmGen=="geant4" || m_rndmGen.empty()) {
    ATH_MSG_INFO("Random nr. generator is set to Geant4");
  }

  // Send UI commands
  for (auto g4command : m_g4commands){
    ui->ApplyCommand( g4command );
  }

<<<<<<< HEAD
   return;
=======
  /*
    if (m_particleBroker.retrieve().isSuccess())
    ATH_MSG_DEBUG("retrieved "<<m_particleBroker);
    else {
    ATH_MSG_FATAL("Could not get "<<m_particleBroker);
    return StatusCode::FAILURE;
    }
    //m_pRunMgr->setParticleBroker(&m_particleBroker);

    if (m_particleHelper.retrieve().isSuccess())
    ATH_MSG_DEBUG("retrieved "<<m_particleHelper);
    else {
    ATH_MSG_FATAL("Could not get "<<m_particleHelper);
    return StatusCode::FAILURE;
    }
    //m_pRunMgr->setParticleHelper(&m_particleHelper);
    */
  /*
    if (m_configTool.retrieve().isSuccess())
    ATH_MSG_DEBUG("retrieved "<<m_configTool);
    else {
    ATH_MSG_FATAL("Could not get "<<m_configTool);
    return StatusCode::FAILURE;
    }
  */
  return StatusCode::SUCCESS;
>>>>>>> a6e0ddca
}

//________________________________________________________________________
StatusCode iGeant4::G4TransportTool::finalize()
{
  ATH_MSG_VERBOSE("++++++++++++  ISF G4 G4TransportTool finalized  ++++++++++++");

  // One time finalization
  try {
    std::call_once(finalizeOnceFlag, &iGeant4::G4TransportTool::finalizeOnce, this);
  }
  catch(const std::exception& e) {
    ATH_MSG_ERROR("Failure in iGeant4::G4TransportTool::finalizeOnce: " << e.what());
    return StatusCode::FAILURE;
  }

  return StatusCode::SUCCESS;
}

//________________________________________________________________________
void iGeant4::G4TransportTool::finalizeOnce()
{
  ATH_MSG_DEBUG("\t terminating the current G4 run");

  m_pRunMgr->RunTermination();

  return;
}

//________________________________________________________________________
StatusCode iGeant4::G4TransportTool::process(const ISF::ISFParticle& isp)
{
  ATH_MSG_VERBOSE("process(...)");

  // wrap the given ISFParticle into a STL vector of ISFParticles with length 1
  // (minimizing code duplication)
  const ISF::ConstISFParticleVector ispVector(1, &isp);
  return this->processVector(ispVector);
}

//________________________________________________________________________
StatusCode iGeant4::G4TransportTool::processVector(const ISF::ConstISFParticleVector& ispVector)
{
  ATH_MSG_VERBOSE("processVector(...)");
  ATH_MSG_DEBUG("processing vector of "<<ispVector.size()<<" particles");

  G4Event* inputEvent = m_inputConverter->ISF_to_G4Event(ispVector, genEvent());
  if (!inputEvent) {
    ATH_MSG_ERROR("ISF Event conversion failed ");
    return StatusCode::FAILURE;
  }

  ATH_MSG_DEBUG("Calling ISF_Geant4 ProcessEvent");
  bool abort = m_pRunMgr->ProcessEvent(inputEvent);

  if (abort) {
    ATH_MSG_WARNING("Event was aborted !! ");
    //ATH_MSG_WARNING("Simulation will now go on to the next event ");
    //ATH_MSG_WARNING("setFilterPassed is now False");
    //setFilterPassed(false);
    return StatusCode::FAILURE;
  }


  // const DataHandle <TrackRecordCollection> tracks;

  // StatusCode sc = evtStore()->retrieve(tracks,m_trackCollName);

  // if (sc.isFailure()) {
  //   ATH_MSG_WARNING(" Cannot retrieve TrackRecordCollection " << m_trackCollName);
  // }

  // not implemented yet... need to get particle stack from Geant4 and convert to ISFParticle
  return StatusCode::SUCCESS;
}

//________________________________________________________________________
HepMC::GenEvent* iGeant4::G4TransportTool::genEvent() const
{

  // collect last GenEvent from McEventCollection

  McEventCollection* mcEventCollection(nullptr);
  // retrieve McEventCollection from storegate
  if (evtStore()->contains<McEventCollection>(m_mcEventCollectionName)) {
    if (evtStore()->retrieve( mcEventCollection, m_mcEventCollectionName).isFailure()) {
      ATH_MSG_WARNING( "Unable to retrieve McEventCollection with name=" << m_mcEventCollectionName
                       << ".");
    }
    else {
      ATH_MSG_DEBUG( "Sucessfully retrieved McEventCollection with name=" << m_mcEventCollectionName);

      return mcEventCollection->back();
    }
  }
  return nullptr;

}
<|MERGE_RESOLUTION|>--- conflicted
+++ resolved
@@ -192,36 +192,7 @@
     ui->ApplyCommand( g4command );
   }
 
-<<<<<<< HEAD
-   return;
-=======
-  /*
-    if (m_particleBroker.retrieve().isSuccess())
-    ATH_MSG_DEBUG("retrieved "<<m_particleBroker);
-    else {
-    ATH_MSG_FATAL("Could not get "<<m_particleBroker);
-    return StatusCode::FAILURE;
-    }
-    //m_pRunMgr->setParticleBroker(&m_particleBroker);
-
-    if (m_particleHelper.retrieve().isSuccess())
-    ATH_MSG_DEBUG("retrieved "<<m_particleHelper);
-    else {
-    ATH_MSG_FATAL("Could not get "<<m_particleHelper);
-    return StatusCode::FAILURE;
-    }
-    //m_pRunMgr->setParticleHelper(&m_particleHelper);
-    */
-  /*
-    if (m_configTool.retrieve().isSuccess())
-    ATH_MSG_DEBUG("retrieved "<<m_configTool);
-    else {
-    ATH_MSG_FATAL("Could not get "<<m_configTool);
-    return StatusCode::FAILURE;
-    }
-  */
-  return StatusCode::SUCCESS;
->>>>>>> a6e0ddca
+  return;
 }
 
 //________________________________________________________________________
