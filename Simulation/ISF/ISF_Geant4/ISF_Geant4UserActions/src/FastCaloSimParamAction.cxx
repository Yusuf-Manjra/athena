/*
  Copyright (C) 2002-2017 CERN for the benefit of the ATLAS collaboration
*/

#include "ISF_Geant4UserActions/FastCaloSimParamAction.h"


#include <stdexcept>
#include <map>
#include <string>
#include <stdlib.h>
#include <string.h>

#include "G4Step.hh"
#include "G4Event.hh"
#include "G4EventManager.hh"
#include "G4ThreeVector.hh"

// LAr calculator interface
#include "LArG4Code/ILArCalculatorSvc.h"

// For the identifiers
#include "LArG4Code/LArG4SimpleSD.h"

// TileCAL calculators
#include "TileGeoG4SD/TileGeoG4SDCalc.hh"
#include "G4SDManager.hh"
#include "TileGeoG4SD/TileGeoG4SD.hh"

#include "ISF_FastCaloSimEvent/FCS_StepInfo.h"
#include "ISF_FastCaloSimEvent/FCS_StepInfoCollection.h"

//Geometry
#include "CaloDetDescr/CaloDetDescrElement.h"
#include "CaloDetDescr/CaloDetDescrManager.h"
#include "CaloIdentifier/CaloIdManager.h"

// For MC Truth information:
#include "GeneratorObjects/McEventCollection.h"

<<<<<<< HEAD
#include "ISF_Geant4UserActions/FastCaloSimParamAction.h"
=======

>>>>>>> 22645257
namespace G4UA{


  FastCaloSimParamAction::FastCaloSimParamAction(const Config& config):
    m_config(config),
    m_evtStore("StoreGateSvc/StoreGateSvc","FastCaloSimParamAction"),
    m_detStore("StoreGateSvc/DetectorStore","FastCaloSimParamAction"),
    m_current_calculator(nullptr),
    m_current_calculator_Tile(nullptr),
    m_current_solid(nullptr),
    m_current_transform(nullptr),
    m_calculator_Tile(nullptr),
    m_lar_helper(nullptr),
    m_lar_emID(nullptr),
    m_calo_dd_man(nullptr),
    m_eventSteps(nullptr),
    m_ndetectors(0){

#ifdef _myDEBUG_
    G4cout << "############################################" << G4endl
           << "##  FastCaloSimParamAction - Constructor  ##" << G4endl
           << "############################################" << G4endl;
#endif

  }

  void FastCaloSimParamAction::beginOfRun(const G4Run*){

    //G4cout << "############################################" << G4endl
    // << "##    FastCaloSimParamAction - BeginOfRun ##" << G4endl
    // << "############################################" << G4endl;
    // ?? Ok, where do I need this??
    // init tile calculator
    if (m_calculator_Tile == nullptr)
      {
        // Get the tile calculator from the SD
        G4SDManager *sdManager = G4SDManager::GetSDMpointer();
        TileGeoG4SD * tileSD = dynamic_cast<TileGeoG4SD*>( sdManager->FindSensitiveDetector("TileGeoG4SD") );
        if (tileSD){
          m_calculator_Tile = tileSD->GetCalculator();
        } else {
          G4ExceptionDescription description;
          description << "FastCaloSimParamAction::BeginOfRunAction - can't find TileGeoG4SDCalc";
          G4Exception("FastCaloSimParamAction", "NoTileGeoG4SDCalc", FatalException, description);
          abort();
        }
      }

    if (m_current_transform == nullptr)
      {
        m_current_transform = new G4AffineTransform ();
      }
    m_lar_helper = new LArG4SimpleSD( "IDHelper" , &(*m_detStore) );

    //get also lar em helper
    m_calo_dd_man  = CaloDetDescrManager::instance();

    const DataHandle<CaloIdManager> caloIdManager;
    if(m_detStore->retrieve(caloIdManager).isSuccess())
      std::cout<<"CaloIDManager retrieved."<<std::endl;
    else
      throw std::runtime_error("ISF_HitAnalysis: Unable to retrieve CaloIDManeger");

    m_lar_emID=caloIdManager->getEM_ID();
    return;
  }

  void FastCaloSimParamAction::endOfRun(const G4Run*){


    G4cout << "############################################" << G4endl
           << "##    FastCaloSimParamAction - EndOfRun   ##" << G4endl
           << "##          deleting calculators          ##" << G4endl
           << "############################################" << G4endl;

    if (m_calculator_Tile !=0) {
      delete m_calculator_Tile;
      m_calculator_Tile = 0;

    }

    G4cout << "ZH good detector map: " << G4endl;
    for (std::map<std::string, int>::iterator it = m_detectormap.begin(); it!= m_detectormap.end(); ++it)
      {
        std::cout <<it->second<<"  "<<it->first<<std::endl;
      }
    std::cout <<"-----------------------------------------------"<<std::endl;
    std::cout <<"List of unused parts :"<<std::endl;
    for (std::set<std::string>::iterator it = m_unuseddetector.begin(); it!=m_unuseddetector.end(); it++)
      {
        std::cout <<(*it)<<"   ";
      }
    std::cout <<std::endl;


    G4cout << "############################################" << G4endl
           << "##    FastCaloSimParamAction - EndOfRun   ##" << G4endl
           << "############################################" << G4endl;

    return;


  }

  void FastCaloSimParamAction::beginOfEvent(const G4Event*){

    //G4cout << "############################################" << G4endl
    //     << "##  FastCaloSimParamAction - BeginOfEvent ##" << G4endl
    //     << "############################################" << G4endl;

    // init tile calculator
    if (m_calculator_Tile == nullptr)
      {
        // Get the tile calculator from the SD
        G4SDManager *sdManager = G4SDManager::GetSDMpointer();
        TileGeoG4SD * tileSD = dynamic_cast<TileGeoG4SD*>( sdManager->FindSensitiveDetector("TileGeoG4SD") );
        if (tileSD){
          m_calculator_Tile = tileSD->GetCalculator();
        } else {
          G4ExceptionDescription description;
          description << "FastCaloSimParamAction::BeginOfEventAction - can't find TileGeoG4SDCalc";
          G4Exception("FastCaloSimParamAction", "NoTileGeoG4SDCalc", FatalException, description);
          abort();
        }
      }

    if (m_current_transform == nullptr)
      {
        m_current_transform = new G4AffineTransform ();
      }

    m_eventSteps = new ISF_FCS_Parametrization::FCS_StepInfoCollection();
    //G4cout << "############################################" << G4endl
    //     << "## FastCaloSimParamAction - BeginOfEvent2 ##" << G4endl
    //     << "############################################" << G4endl;


    return;
  }

  void FastCaloSimParamAction::endOfEvent(const G4Event*){

    //G4cout << "############################################" << G4endl
    //     << "##    FastCaloSimParamAction - EndOfEvent ##" << G4endl
    // << "##                                        ##" << G4endl
    // << "############################################" << G4endl;

    //
    // Zero order cleanup
    //   combine hits from the same spot (distance < 1 mm^2)
    //   only necessary for large number of spots (> 500)
    //
    //const double dsame = 1.; // 1mm^2
    //don't need it at the moment
#ifdef _myDEBUG_
    G4cout << "FastCaloSimParamAction::EndOfEventAction: Before initial cleanup, N=" << m_eventSteps->size() << G4endl;
#endif

    //  G4cout << "FastCaloSimParamAction::EndOfEventAction: After initial cleanup, N=" << m_eventSteps->size() << G4endl;
    if (m_eventSteps->size()==0) return; //don't need to play with it
    G4cout << "FastCaloSimParamAction::EndOfEventAction: After initial cleanup, N=" << m_eventSteps->size() << G4endl;

    //
    // Put eventSteps into event store
    //
    std::string location("ZHEventSteps");
    ISF_FCS_Parametrization::FCS_StepInfoCollection* test;
    // std::cout <<"Check if already in StoreGate:"<<std::endl;
    if (m_evtStore->contains<ISF_FCS_Parametrization::FCS_StepInfoCollection>(location))
      {
        StatusCode check = m_evtStore->retrieve(test,location);
        if (check.isSuccess())
          {
            //std::cout <<"ZH, Already have in StoreGate : "<<test->size()<<std::endl;
            //want to merge and overwrite!
            for (ISF_FCS_Parametrization::FCS_StepInfoCollection::iterator iter = m_eventSteps->begin();iter != m_eventSteps->end();iter++)
              {
                test->push_back((*iter));
              }
            //std::cout <<"Now have: "<<test->size()<<std::endl;
            //      StatusCode sc = evtStore()->remove(
            //check
            check = m_evtStore->retrieve(test,location);
            if (check.isSuccess())
              {
                std::cout <<"ZH, check in StoreGate : "<<test->size()<<std::endl;
              }
            /*
              StatusCode sc = evtStore()->record( test, location); //want to overwrite? but current release doesn't have this method???
              if( sc.isFailure() ) {
              G4cout << "Error: Couldn't store EventSteps object in event store at location: " << location << G4endl;//
              } else {

              G4cout << "Info: Stored EventSteps object (size: " << test->size() << ")"
              << " in event store at location: " << location << G4endl;
              }
            */
          }
        else
          {
            std::cout <<"ZH WTF ??"<<std::endl;
          }
      }
    else
      {
        StatusCode sc = m_evtStore->record( m_eventSteps, location, true );
        if( sc.isFailure() ) {
          G4cout << "Error: Couldn't store EventSteps object in event store at location: " << location << G4endl;
        } else {
          G4cout << "Info: Stored EventSteps object (size: " << m_eventSteps->size() << ")"
                 << " in event store at location: " << location << G4endl;
        }
      }
    return;
  }

  void FastCaloSimParamAction::processStep(const G4Step* aStep)
{

    //G4cout <<"FastCaloSimParamAction - SteppingAction"<<G4endl;
    m_current_calculator = nullptr;
    m_current_calculator_Tile = nullptr;

    G4ThreeVector position1 = aStep->GetPreStepPoint()->GetPosition(); //pre step is the position i'm interested in
    G4ThreeVector position2 = aStep->GetPostStepPoint()->GetPosition();
    G4ThreeVector pos = 0.5*(position1+position2);
    //  std::cout <<" === NEW STEP ==="<<std::endl;

    G4TouchableHistory* theTouchable = (G4TouchableHistory*)(aStep->GetPreStepPoint()->GetTouchable()); //this has all the history depth
    if (!theTouchable)
      {
        //This shouldn't happen anyway
        //std::cout <<"ZH Missing touchable??"<<std::endl;
        return;
      }
    int depth = theTouchable->GetHistoryDepth();
    G4VPhysicalVolume *pCurrentVolume = aStep->GetPreStepPoint()->GetPhysicalVolume();
    if (!pCurrentVolume)
      {
        //std::cout <<"ZH Missing current volume??"<<std::endl;
        return;
      }

    G4LogicalVolume* pCurrentLogicalVolume = pCurrentVolume->GetLogicalVolume();
    if (!pCurrentLogicalVolume)
      {
        //std::cout <<"ZH Missing current logical volume"<<std::endl;
        return;
      }

    if (!pCurrentLogicalVolume->GetSensitiveDetector())
      {
        //std::cout <<"No SD"<<std::endl;
        //this volume doesn't have a sensitive detector -> not interested
        return;
      }
    std::string CurrentLogicalVolumeName = pCurrentLogicalVolume->GetName();
    std::string OrigLogicalVolumeName = CurrentLogicalVolumeName;
    //  std::cout <<"ZH Step length: "<<aStep->GetStepLength() /CLHEP::mm <<" in "<<OrigLogicalVolumeName<<std::endl;
    double StepLength = aStep->GetStepLength()/ CLHEP::mm;;
    //std::cout <<"ZH Step: "<<StepLength<<std::endl;
    //std::cout <<"Current : "<<CurrentLogicalVolumeName<<std::endl;

    std::string tilestring("Tile");

    for (int idepth = 0; idepth<depth; idepth++)
      {
        pCurrentVolume = theTouchable->GetVolume(idepth);
        pCurrentLogicalVolume = pCurrentVolume->GetLogicalVolume();
        CurrentLogicalVolumeName = pCurrentLogicalVolume->GetName();
        //std::cout <<CurrentLogicalVolumeName<<" depth: "<<idepth<<std::endl;
        if(CurrentLogicalVolumeName == "LArMgr::LAr::FCAL::Module1::Absorber")
          {
            // shower is inside FCAL1
            m_current_calculator = m_config.calculator_FCAL1;
            //m_current_calculator = nullptr;
            break;
          }
        else if (CurrentLogicalVolumeName == "LArMgr::LAr::FCAL::Module2::Absorber")
          {
            // shower is inside FCAL2
            m_current_calculator = m_config.calculator_FCAL2;
            //m_current_calculator = nullptr; //try disable..
            break;
          }
        else if (CurrentLogicalVolumeName == "LArMgr::LAr::FCAL::Module3::Absorber")
          {
            // shower is inside FCAL3
            m_current_calculator = m_config.calculator_FCAL3;
            break;
          }
        else if (CurrentLogicalVolumeName == "LArMgr::LAr::EMEC::Pos::InnerWheel")
          {
            m_current_calculator = m_config.calculator_EMECIW_pos;
            break;
          }
        else if (CurrentLogicalVolumeName == "LArMgr::LAr::EMEC::Neg::InnerWheel")
          {
            // shower is inside inner EMEC
            m_current_calculator = m_config.calculator_EMECIW_neg;
            break;
          }
        else if (CurrentLogicalVolumeName == "LArMgr::LAr::EMEC::Pos::OuterWheel")
          {
            m_current_calculator = m_config.calculator_EMECOW_pos;
            break;
          }
        else if (CurrentLogicalVolumeName == "LArMgr::LAr::EMEC::Neg::OuterWheel")
          {
            // shower is inside outer EMEC positive
            m_current_calculator = m_config.calculator_EMECOW_neg;
            break;
          }
        else if (CurrentLogicalVolumeName == "LArMgr::LAr::EMB::STAC")
          {
            // shower is inside EMB positive
            m_current_calculator = m_config.calculator_EMB;
            break;
          }
        //else if (CurrentLogicalVolumeName == "LArMgr::LAr::EMEC::FrontInnerBarrette::Module::Phidiv")
        //	{
        //          m_current_calculator = m_config.calculator_BIB;
        //          break;
        //	}
        else if (CurrentLogicalVolumeName == "LArMgr::LAr::EMEC::BackOuterBarrette::Module::Phidiv")
          {
            m_current_calculator = m_config.calculator_BOB;
            break;
          }
        //else if (CurrentLogicalVolumeName == "LArMgr::LAr::HEC::Module::Depth::Slice::Local")
        //{
        //  m_current_calculator = m_config.calculator_HECLocal;
        //  break;
        //} //doesn't exist anymore
        else if (CurrentLogicalVolumeName == "LArMgr::LAr::HEC::Module::Depth::Slice")
          {
            m_current_calculator = m_config.calculator_HEC;
            break;
          }
        else if (CurrentLogicalVolumeName == "LArMgr::LAr::Barrel::Presampler::Module")
          {
            m_current_calculator = m_config.calculator_EMBPS;
          }
        else if (CurrentLogicalVolumeName == "LArMgr::LAr::Endcap::Presampler::LiquidArgon")
          {
            m_current_calculator = m_config.calculator_EMEPS;
          }
        else if (CurrentLogicalVolumeName.find(tilestring)!= std::string::npos)
          {
            m_current_calculator_Tile = m_calculator_Tile;
            break;
          }

      }
    //std::cout <<"--- END SEARCHING ---"<<std::endl;

    if (m_current_calculator || m_current_calculator_Tile)
      {
        //Good detector
        if (m_detectormap.find(OrigLogicalVolumeName) == m_detectormap.end())
          {
            m_detectormap.insert(std::pair<std::string,int>(OrigLogicalVolumeName,m_ndetectors));
            m_ndetectors++;
            std::cout <<"ZH I have added new detector: "<<OrigLogicalVolumeName<<" because I know a calculator for: "<<CurrentLogicalVolumeName<<std::endl;
          }
      }
    else
      {
        //Unused
        if ( m_unuseddetector.insert(OrigLogicalVolumeName).second)
          {
            std::cout <<"ZH I don't have a calculator for: "<<OrigLogicalVolumeName<<" and I'm here for the first time"<<std::endl;
          }
        //std::cout <<"End here"<<std::endl;
        return;
      }
    //std::cout <<"Continue"<<std::endl;

    ////////////////////////////////////////////////////////////
    // Calculation and storage of LAr/Tile Hit information
    ////////////////////////////////////////////////////////////

    if (aStep->GetTotalEnergyDeposit()>0) {
      /*
        std::cout <<" === NEW STEP ==="<<std::endl;
        std::cout <<"Prestep pos: "<<position1.x()<<" "<<position1.y()<<" "<<position1.z()<<std::endl;
        std::cout <<"Poststep pos: "<<position2.x()<<" "<<position2.y()<<" "<<position2.z()<<std::endl;
        std::cout <<"Step pos: "<<pos.x()<<" "<<pos.y()<<" "<<pos.z()<<std::endl;

        std::cout <<"ZH Step length: "<<aStep->GetStepLength() /CLHEP::mm <<" in "<<OrigLogicalVolumeName<<std::endl;
      */
      /*
        G4VPhysicalVolume *pNextVolume = aStep->GetPostStepPoint()->GetPhysicalVolume();
        if (!pNextVolume)
        {
        //std::cout <<"ZH Missing next volume??"<<std::endl;
        //return;
        }

        G4LogicalVolume* pNextLogicalVolume = pNextVolume->GetLogicalVolume();
        if (!pNextLogicalVolume)
        {
        //std::cout <<"ZH Missing next logical volume"<<std::endl;
        //return;
        }

        if (!pNextLogicalVolume->GetSensitiveDetector())
        {
        //std::cout <<"ZH Missing next SD"<<std::endl;
        //return;
        }
        if (pNextLogicalVolume)
        {
        //std::cout <<"ZH Missing volume: "<<pNextLogicalVolume->GetName()<<std::endl;
        }
      */
      //std::cout <<"ZH calculator should do something"<<OrigLogicalVolumeName<<" "<<m_current_calculator<<std::endl;

      /////////////////////
      //Do LAr Stuff
      /////////////////////
      if (m_current_calculator) {

        double et = 0; // Total collected charge
        //G4cout << m_current_calculator << " " << position << G4endl;

        std::vector<const G4Step*> steps;
        //bool shortstep = false;
        if (m_config.shorten_lar_step && StepLength>0.2)
          {
            //create smaller substeps instead
            G4int nsub_step=(int) (StepLength/0.2) + 1;
            G4double delta=1./((double) nsub_step);
            //std::cout <<"Orig prestep: "<<aStep->GetPreStepPoint()->GetPosition()<<std::endl;
            for (G4int i=0;i<nsub_step;i++) {
              // G4double fraction=(((G4double) i)+0.5)*delta;
              G4double fraction1 = ((G4double) i)*delta;
              G4double fraction2 = (((G4double) i) + 1.)*delta;
              G4ThreeVector subpoint1=position1*(1-fraction1) + position2*fraction1;
              G4ThreeVector subpoint2=position1*(1-fraction2) + position2*fraction2;

              //G4StepPoint *startpoint = 0;
              //startpoint = const_cast<G4StepPoint*>(aStep->GetPreStepPoint());
              //startpoint->SetPosition(subpoint1);
              //G4StepPoint *endpoint = 0;
              //endpoint = const_cast<G4StepPoint*>(aStep->GetPostStepPoint());
              //endpoint->SetPosition(subpoint2);

              G4StepPoint *startpoint = new G4StepPoint(*(aStep->GetPreStepPoint()));
              G4StepPoint *endpoint = new G4StepPoint(*(aStep->GetPostStepPoint()));
              startpoint->SetPosition(subpoint1);
              endpoint->SetPosition(subpoint2);

              //std::cout <<"ZH substep: "<<i<<" Pos: "<<subpoint1<<" "<<subpoint2<<std::endl;
              G4Step* newstep = new G4Step(*aStep);
              //newstep = const_cast<G4Step*>(aStep);
              if(newstep->GetPreStepPoint()) delete newstep->GetPreStepPoint();
              if(newstep->GetPostStepPoint()) delete newstep->GetPostStepPoint();
              newstep->SetPreStepPoint(startpoint);
              newstep->SetPostStepPoint(endpoint);
              newstep->SetStepLength( (subpoint1-subpoint2).mag());
              newstep->SetTotalEnergyDeposit(aStep->GetTotalEnergyDeposit()/nsub_step);
              //std::cout <<"ZH substep: "<<newstep->GetPreStepPoint()->GetPosition()<<" "<<newstep->GetPostStepPoint()->GetPosition()<<"   /   "<<0.5*(newstep->GetPreStepPoint()->GetPosition()+newstep->GetPostStepPoint()->GetPosition())<<std::endl;
              steps.push_back(newstep);
            }
            //std::cout <<"Orig poststep"<<aStep->GetPostStepPoint()->GetPosition()<<std::endl;
            //shortstep = true;
          }
        else
          {
            steps.push_back(aStep);
          }

        //std::cout <<"ZH Step size: "<<steps.size()<<" full step length "<<StepLength<<std::endl;
        for (unsigned int istep = 0; istep <steps.size(); istep++)
          {
            //need to update the position!
            pos = 0.5*(steps[istep]->GetPreStepPoint()->GetPosition()+steps[istep]->GetPostStepPoint()->GetPosition());
            //std::cout <<"ZH Processing step: "<<istep<<" at position "<<pos<<std::endl;

            std::vector<LArHitData> results;
            if (m_current_calculator->Process(steps[istep], results))
              {
                //if (!shortstep) G4cout <<"ZH process step ok: "<<results.size()<<G4endl;

                for (auto larhit: results)
                  {
                    et += larhit.energy;
                    //std::cout <<"ZH Hit: "<<i<<" E: "<<larhit.energy<<" in: "<<(std::string) larhit.id <<std::endl;
                  }
              }
            else
              {
                //Maybe 0 hits or something like that...
                //G4cout << "ZH: Error: Hit not processed by calculator! " << istep<<" / "<<steps.size()<<" shortstep: "<<shortstep<<G4endl;
                //G4cout << "ZH: calculator not processed: Volume: "<< pCurrentVolume->GetName()<<" "<<m_current_calculator<< " position: "<<pos<<" SL: "<<StepLength<<G4endl;
                //G4cout <<"ZH: Orig position: "<<steps[istep]->GetPreStepPoint()->GetPosition()<<"  /  "<<steps[istep]->GetPostStepPoint()->GetPosition()<<"and SL: "<<StepLength<<" step: "<<aStep->GetPreStepPoint()->GetPosition()<<" / "<<aStep->GetPostStepPoint()->GetPosition()<<G4endl;
                return;
              }

            // drop hits with zero deposited energy (could still happen with negative corrections from calculator)
            //Or if total energy is <0
            if (et <= 0.)
              {
                std::cout <<"ZH: Total negative energy: "<<et<<" not processing..."<<std::endl;
                return;
              }

            size_t nlarh = results.size();
            std::vector<G4ThreeVector> subhitcells;
            subhitcells.resize(nlarh);
            G4ThreeVector origpos = pos;
            double e_subhitmax = -999.;
            int e_subhitmaxindex =-1;
            if (nlarh>0)
              {
                e_subhitmax = results[0].energy;
                e_subhitmaxindex = 0;
              }
            //Figure out the subhit with most energy
            for (size_t i=1; i<nlarh; ++i)
              {
                if (e_subhitmax< results[i].energy)
                  {
                    e_subhitmax = results[i].energy;
                    e_subhitmaxindex = i;
                  }
              }
            //Identifier for the subhit with max energy
            LArG4Identifier e_subhitmax_ident = results[e_subhitmaxindex].id;
            Identifier e_subhitmax_id = m_lar_helper->ConvertID(e_subhitmax_ident);

            for (size_t i=0; i<nlarh; ++i)
              {
                LArG4Identifier ident = results[i].id;
                Identifier id = m_lar_helper->ConvertID(ident);

                Identifier inv_id;
                if (id == inv_id)
                  {
                    std::cout <<"Something wrong with identifier (LAr): "<<(std::string) ident;
                    std::cout <<" "<<id<<" "<<id.getString()<<" "<<CurrentLogicalVolumeName  <<" nhit: "<<nlarh<<std::endl;
                    std::cout <<inv_id<<std::endl;
                  }

                //std::cout <<"Subhit: "<<i<<std::endl;
                //std::cout <<"LArIdent "<<(std::string) ident<<std::endl;
                //std::cout <<"Ident "<<id.getString()<<std::endl;
                //std::cout <<"ZH Step: LAr: "<<StepLength<<std::endl;
                //need to get the cell information

                if (nlarh>1)
                  {
                    //it didn't seem to happen outside em_barrel
                    if (m_lar_emID->is_em_barrel(id))
                      {
                        if (m_config.shift_lar_subhit)
                          {
                            //find subhit with largest energy

                            if (e_subhitmaxindex == -1)
                              {
                                std::cout <<"ZH no subhit index with e>-999??? "<<std::endl;
                                return;
                              }
                            else
                              {
                                //std::cout <<"ZH shifting subhits: largest energy subhit index is "<<e_subhitmaxindex<<" E: "<<e_subhitmax<<" identifier: "<<e_subhitmax_id.getString()<<std::endl;
                              }
                            //from sampling, hit_eta, hit_phi (simple geometry)
                            //CaloDetDescrElement *bestcell = m_calo_dd_man->get_element(m_calo_dd_man->get_element(id)->getSampling(),origpos.eta(), origpos.phi());
                            CaloDetDescrElement *highestcell = m_calo_dd_man->get_element(e_subhitmax_id);
                            //from identifier
                            CaloDetDescrElement *thiscell = m_calo_dd_man->get_element(id);
                            //delete them afterwards?
                            if (!highestcell)
                              {
                                //How often does this happen, do not shift
                                std::cout <<"ZH highestEcell failed: "<<e_subhitmax_id.getString()<<std::endl;
                                //" "<<m_calo_dd_man->get_element(id)->getSampling()<<" "<<origpos.eta()<<" "<< origpos.phi()<<std::endl;
                                //do no shift?
                                pos = origpos;
                              }
                            else if (highestcell == thiscell)
                              {
                                //the cells match, do not shift this hit
                                //std::cout <<"No shift: index: "<<i<<std::endl;
                                //std::cout <<"Orig pos: "<<origpos.x()<<" "<<origpos.y()<<" "<<origpos.z()<<std::endl;
                                //std::cout <<"This cell: "<<thiscell->x()<<" "<<thiscell->y()<<" "<<thiscell->z()<<std::endl;
                                //std::cout <<"No shift"<<std::endl;
                                pos = origpos;
                              }
                            else
                              {
                                //the two cells do not match => shift
                                //std::cout <<"Orig pos: "<<origpos.x()<<" "<<origpos.y()<<" "<<origpos.z()<<std::endl;
                                G4ThreeVector diff(thiscell->x()-highestcell->x(), thiscell->y()-highestcell->y(), thiscell->z()-highestcell->z());
                                pos = origpos+diff;
                                //std::cout <<"Shift: ! index: "<<i<<std::endl;
                                //std::cout <<"This cell: "<<thiscell->x()<<" "<<thiscell->y()<<" "<<thiscell->z()<<std::endl;
                                //std::cout <<"Highest E cell: "<<highestcell->x()<<" "<<highestcell->y()<<" "<<highestcell->z()<<std::endl;
                                //std::cout <<"(Best cell: "<<bestcell->x()<<" "<<bestcell->y()<<" "<<bestcell->z()<<")"<<std::endl;
                                //std::cout <<"Shift pos: "<<pos.x()<<" "<<pos.y()<<" "<<pos.z()<<std::endl;
                              }
                            //delete highestcell;
                            //delete thiscell;
                          }
                      }
                    else
                      {
                        //Does this happen?
                        std::cout <<"More subhits, but not in LAr barrel "<<(std::string) ident<<std::endl;
                      }
                  }

                /*
                //This was only for testing purposes that the shifted hits match to the right cells
                CaloDetDescrElement *pcell = m_calo_dd_man->get_element(id);
                if (pcell)
                {
                G4ThreeVector cellvec(pcell->x(),pcell->y(), pcell->z());
                std::cout <<"Hit-cell dist: "<<(pos-cellvec).mag()<<"  in: "<<i<<"  "<<(std::string) ident<<" sampling: "<<pcell->getSampling()<<" "<<id.getString()<<std::endl;
                CaloDetDescrElement *testcell = m_calo_dd_man->get_element(pcell->getSampling(),pos.eta(), pos.phi());
                if (testcell)
                {
                G4ThreeVector testvec(testcell->x(),testcell->y(), testcell->z());
                std::cout <<"Test cell: "<<testcell->x()<<" "<<testcell->y()<<" "<<testcell->z()<<" "<<testcell->identify().getString()<<std::endl;
                std::cout <<"Hit-test cell dist: "<<(pos-testvec).mag()<<"  in: "<<i<<"  sampling: "<<testcell->getSampling()<<std::endl;
                }
                else
                {
                std::cout <<"Test cell failed: "<<pcell->getSampling()<<" "<<pos.eta()<<" "<<pos.phi()<<std::endl;
                }
                }
                else
                {
                std::cout <<"pcell failed: "<<id.getString()<<std::endl;
                }
                */
                //Finalize time for LAr hits?: NO
                //double time = results[i].energy)==0 ? 0. : (double) results[i].time/results[i].energy/CLHEP::ns;
                double time = results[i].time;
                double energy = results[i].energy/CLHEP::MeV;

                ISF_FCS_Parametrization::FCS_StepInfo* theInfo = new ISF_FCS_Parametrization::FCS_StepInfo(pos, id, energy, time, true, nlarh); //store nlarh as info
                //This one stores also StepLength, but it is not yet in SVN...
                //          ISF_FCS_Parametrization::FCS_StepInfo* theInfo = new ISF_FCS_Parametrization::FCS_StepInfo(pos, id, (double) results[i].energy, (double) results[i].time, true, nlarh, StepLength); //store nlarh as info
                //std::cout <<"Adding new step info: "<<i<<" at: "<<pos<<" Id: "<<id<<" E: "<<energy<<" time: "<<time<<std::endl;
                m_eventSteps->push_back(theInfo);
              }//nlarh
            //std::cout <<"----"<<std::endl;
          } //istep

        //Delete steps?
        if (steps.size()>1)
          {
            //only when doing substeps, don't want to delete the original a4step
            while(!steps.empty()) delete steps.back(), steps.pop_back();
          }
      }
      ////////////////////////
      //Do TileCal Stuff
      ////////////////////////

      else if (m_current_calculator_Tile)
        {
          //std::cout<<"GG: Hello" << std::endl;

          //calculation of MicroHit with aStep
          TileMicroHit micHit = m_calculator_Tile->TileGeoG4SDCalc::GetTileMicroHit(aStep);
          Identifier m_invalid_id;

          //Check if MicroHit is not in scintillator
          if ((micHit.pmt_up == m_invalid_id) && (micHit.pmt_down == m_invalid_id)) {
            std::cout <<"Invalid hit in Tile??"<<std::endl;
            return;}
          else {
            // Store TileHits Information
            //std::cout <<"ZH Step: Tile: "<<StepLength<<std::endl;
            if ((micHit.pmt_up == m_invalid_id) ||  (micHit.pmt_down == m_invalid_id))
              {
                //std::cout <<"Something wrong in identifier: One tile pmt: "<<micHit.pmt_up<<" "<<micHit.pmt_down<<std::endl;
                //std::cout <<"E up: "<<micHit.e_up<<" E down: "<<micHit.e_down<<" T up: "<<micHit.time_up<<" T down: "<<micHit.time_down<<std::endl;
              }
            ISF_FCS_Parametrization::FCS_StepInfo* theInfo_Tile_up = new ISF_FCS_Parametrization::FCS_StepInfo(pos, micHit.pmt_up, micHit.e_up, micHit.time_up, true,1);
            //Commented out version needs ISF_Event which is not yet in SVN..
            //      ISF_FCS_Parametrization::FCS_StepInfo* theInfo_Tile_up = new ISF_FCS_Parametrization::FCS_StepInfo(pos, micHit.pmt_up, micHit.e_up, micHit.time_up, true,1,StepLength);
            m_eventSteps->push_back(theInfo_Tile_up);

            ISF_FCS_Parametrization::FCS_StepInfo* theInfo_Tile_down = new ISF_FCS_Parametrization::FCS_StepInfo(pos, micHit.pmt_down, micHit.e_down,micHit.time_down , true,1);
            //ISF_FCS_Parametrization::FCS_StepInfo* theInfo_Tile_down = new ISF_FCS_Parametrization::FCS_StepInfo(pos, micHit.pmt_down, micHit.e_down,micHit.time_down , true,1,StepLength);
            m_eventSteps->push_back(theInfo_Tile_down);

            //std::cout << "GG: GetTileMicroHit: pmtID_up,pmtID_down,edep_up,edep_down,scin_Time_up,scin_Time_down:\t" << micHit.pmt_up <<";\t"<< micHit.pmt_down <<";\t"<< micHit.e_up <<";\t"<< micHit.e_down <<";\t" << micHit.time_up <<";\t"<< micHit.time_down << std::endl;

          }


        }
      else
        {
          //Shouldn't be here anyway..
          G4cout <<"ZH ???"<<aStep->GetTotalEnergyDeposit() << G4endl;
        }
      //std::cout <<"End of step"<<std::endl;
      return;
    }
    return;



  }

} // namespace G4UA<|MERGE_RESOLUTION|>--- conflicted
+++ resolved
@@ -38,11 +38,7 @@
 // For MC Truth information:
 #include "GeneratorObjects/McEventCollection.h"
 
-<<<<<<< HEAD
-#include "ISF_Geant4UserActions/FastCaloSimParamAction.h"
-=======
-
->>>>>>> 22645257
+
 namespace G4UA{
 
 
