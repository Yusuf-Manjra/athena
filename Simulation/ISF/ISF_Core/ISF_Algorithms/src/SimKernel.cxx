/*
  Copyright (C) 2002-2017 CERN for the benefit of the ATLAS collaboration
*/

///////////////////////////////////////////////////////////////////
// SimKernel.cxx, (c) ATLAS Detector software
///////////////////////////////////////////////////////////////////

// ISF_Algs includes
#include "SimKernel.h"
// ISF_Event includes
#include "ISF_Event/ISFParticle.h"
// ISF_Interfaces includes
#include "ISF_Interfaces/IParticleBroker.h"
#include "ISF_Interfaces/ITruthSvc.h"
#include "ISF_Interfaces/ISimHitSvc.h"
#include "ISF_Interfaces/ISimulationSvc.h"
#include "ISF_Interfaces/IMonitoringTool.h"
#include "ISF_Interfaces/IEventFilterTool.h"
// FrameWork includes
#include "GaudiKernel/Property.h"
// Boost
#include <boost/lexical_cast.hpp>
// ATLAS cxx utils
#include "CxxUtils/make_unique.h"
#include "PmbCxxUtils/CustomBenchmark.h"
// ROOT includes
#include "TTree.h"
// DetectorDescription
#include "AtlasDetDescr/AtlasRegionHelper.h"
// GeneratorObjects
#include "GeneratorObjects/McEventCollection.h"
#include "GeneratorObjects/HepMcParticleLink.h"

///////////////////////////////////////////////////////////////////
// Public methods:
///////////////////////////////////////////////////////////////////

// Constructors
////////////////
ISF::SimKernel::SimKernel( const std::string& name, ISvcLocator* pSvcLocator ) :
  ::AthAlgorithm( name, pSvcLocator ),
  m_inputHardScatterEvgen(),
  m_inputPileupEvgen(),
  m_outputHardScatterTruth(),
  m_outputPileupTruth(),
  m_inputConverter("",name),
  m_particleBroker("ISF_ParticleBroker", name),
  m_truthRecordSvc("ISF_TruthRecordSvc", name),
  m_simHitSvc("ISF_SimHitSvc", name),
  m_qspatcher("", name),
  m_doMemMon(true),
  m_memMon("MemMonitoringTool"),
  m_memUsageEvts(1000),
  m_simSvcs(ISF::fMaxNumAtlasSimIDs),
  m_simSvcNames(ISF::fMaxNumAtlasSimIDs),
  m_numSimSvcs(ISF::fFirstAtlasSimID), // ==1 since UndefinedSimID is always there
  m_numISFEvents(0),
  m_doCPUMon(true),
  //m_benchPDGCode(0), TODO: implement this if feasible
  //m_benchGeoID(0), TODO: implement this if feasible
  m_benchSimID(0),
  m_numParticles(0),
  m_maxParticleVectorSize(10240)
{
    declareProperty("InputHardScatterCollection",
                    m_inputHardScatterEvgen,
                    "Input Hard Scatter EVGEN collection.");
    declareProperty("InputPileupCollection",
                     m_inputPileupEvgen,
                    "Input Pileup EVGEN collection.");
    declareProperty("OutputHardScatterTruthCollection",
                    m_outputHardScatterTruth,
                    "Output Hard Scatter Truth collection.");
    declareProperty("OutputPileupTruthCollection",
                     m_outputPileupTruth,
                    "Output Pileup Truth collection.");
    declareProperty("InputConverter",
                    m_inputConverter,
                    "Input McEventCollection->ISFParticleContainer conversion service.");

    // the general services and tools needed
    declareProperty("ParticleBroker"             , m_particleBroker                  );
    declareProperty("TruthRecordService"         , m_truthRecordSvc                  );
    declareProperty("SimHitService"              , m_simHitSvc                       );
    declareProperty("DoCPUMonitoring"            , m_doCPUMon                        );
    declareProperty("DoMemoryMonitoring"         , m_doMemMon                        );
    declareProperty("MemoryMonitoringTool"       , m_memMon                          );
    declareProperty("SummarizeMemUsageEveryNEvts", m_memUsageEvts                    );
    // routing tool
    declareProperty("BeamPipeSimulationSelectors", m_simSelectors[AtlasDetDescr::fAtlasForward]  );
    declareProperty("IDSimulationSelectors"      , m_simSelectors[AtlasDetDescr::fAtlasID]       );
    declareProperty("CaloSimulationSelectors"    , m_simSelectors[AtlasDetDescr::fAtlasCalo]     );
    declareProperty("MSSimulationSelectors"      , m_simSelectors[AtlasDetDescr::fAtlasMS]       );
    declareProperty("CavernSimulationSelectors"  , m_simSelectors[AtlasDetDescr::fAtlasCavern]   );
    // Quasi-stable particle sim
    declareProperty("QuasiStablePatcher", m_qspatcher);
    // event filter
    declareProperty("EventFilterTools"           , m_eventFilters                      );
    // tuning parameters
    declareProperty("MaximumParticleVectorSize"  , m_maxParticleVectorSize             );
}

// Destructor
///////////////
ISF::SimKernel::~SimKernel()
{}

// Athena Algorithm's Hooks
////////////////////////////
StatusCode ISF::SimKernel::initialize()
{

  ATH_MSG_VERBOSE ( "--------------------------------------------------------" );
  ATH_MSG_INFO( "Initializing the ISF KERNEL " );

  // setup memory monitoring Tool
  if ( m_doMemMon) {
    // memory monitoring tool given -> do memory monitoring
    if ( m_memMon.retrieve().isFailure() ){
        ATH_MSG_FATAL( "Could not retrieve MemoryMonitoring Service. Abort.");
        return StatusCode::FAILURE;
    } else
        ATH_MSG_INFO( "- MemoryMonitoring  : " << m_memMon.typeAndName() );
    // record current memory usage
    m_memMon->recordCurrent("at beginning of SimKernel initialize()");
  }


  // setup CPU Benchmarks
  if (m_doCPUMon) {
    //if (!m_benchPDGCode)
    //  m_benchPDGCode = new PMonUtils::CustomBenchmark(ISF::fMaxBenchmarkPDGCode);
    //if (!m_benchGeoID)
    //  m_benchGeoID   = new PMonUtils::CustomBenchmark(AtlasDetDescr::fNumAtlasRegions     );
    if (!m_benchSimID)
      m_benchSimID   = new PMonUtils::CustomBenchmark(ISF::fMaxNumAtlasSimIDs  );
  }

  // retrieve the stack service
  if ( m_particleBroker.retrieve().isFailure() ){
      ATH_MSG_FATAL( "Could not retrieve ParticleBroker Service. Abort.");
      return StatusCode::FAILURE;
  } else
      ATH_MSG_INFO( "- ParticleBroker   : " << m_particleBroker.typeAndName() );

  // the truth service
  if ( m_truthRecordSvc.retrieve().isFailure() ){
      ATH_MSG_FATAL( "Could not retrieve ParticleStack Service. Abort.");
      return StatusCode::FAILURE;
  } else
      ATH_MSG_INFO( "- TruthRecordSvc   : " << m_truthRecordSvc.typeAndName() );

  // and the simhit service
  if ( m_simHitSvc.retrieve().isFailure() ){
      ATH_MSG_FATAL( "Could not retrieve SimHit Service. Abort.");
      return StatusCode::FAILURE;
  } else
      ATH_MSG_INFO( "- SimHitSvc   : " << m_simHitSvc.typeAndName() );

  // initialize all SimulationServices
  //
  for ( short geoID=AtlasDetDescr::fFirstAtlasRegion; geoID<AtlasDetDescr::fNumAtlasRegions ; ++geoID) {
    if ( initSimSvcs(m_simSelectors[geoID]).isFailure())
    return StatusCode::FAILURE;
  }

  if(!m_qspatcher.empty()) {
    ATH_CHECK(m_qspatcher.retrieve());
  }

  // initialize all the EventFilterTools
  if( m_eventFilters.retrieve().isFailure() ) {
      ATH_MSG_FATAL( "Failed to retrieve Event Filters. Abort.");
      return StatusCode::FAILURE;
  } else {
    ATH_MSG_INFO( "The following Event Filters are defined:");
    ATH_MSG_INFO( m_eventFilters );
  }

  // free unused space
  m_simSvcs.resize( m_numSimSvcs);
  m_simSvcNames.resize( m_numSimSvcs);
  // some screen output
  ATH_MSG_INFO ( "The following SimulationSvc are registered to ISF:");
  for (SimSvcID id=ISF::fFirstAtlasSimID; id<m_numSimSvcs; id++)
    ATH_MSG_INFO ( "ID: " << id << "\t  Name: '" << m_simSvcNames[id]
                   << "'");

  // setup the simulation selectors
  //
  for ( short geoID=AtlasDetDescr::fFirstAtlasRegion; geoID<AtlasDetDescr::fNumAtlasRegions ; ++geoID) {
    if ( m_particleBroker->registerSimSelector( m_simSelectors[geoID], (AtlasDetDescr::AtlasRegion)geoID).isFailure()) {
      ATH_MSG_ERROR( "Unable to register SimulationSelectors for GeoID="
                     << AtlasDetDescr::AtlasRegionHelper::getName(geoID));
      return StatusCode::FAILURE;
    }
  }
  // screen output
  ATH_MSG_INFO( "The following routing chains are defined:");
  for ( short geoID = 0; geoID<AtlasDetDescr::fNumAtlasRegions ; ++geoID) {
    ATH_MSG_INFO( AtlasDetDescr::AtlasRegionHelper::getName(geoID)
                  << " (GeoID=" << geoID << "): \t" << m_simSelectors[geoID]);
  }

  // record current memory usage
  if (m_doMemMon) m_memMon->recordCurrent("at end of ISF SimKernel initialize()");

  // intialziation successful
  return StatusCode::SUCCESS;
}


StatusCode ISF::SimKernel::finalize()
{
  ATH_MSG_INFO ( "Finalizing ..." );

  // record current memory usage
  if (m_doMemMon) m_memMon->recordCurrent("at beginning of ISF SimKernel finalize()");

  // statistics: number of particles handled
  ATH_MSG_INFO(" Number of particles handled by the ISF SimKernel: " << m_numParticles );

  ATH_MSG_INFO(" ========================= ISF Timing Stats  =========================");
  // Benchmarking: by SimID
  if (m_benchSimID) {
    ATH_MSG_INFO("Breakdown of simulation loop by SimulatorID:");
    //TODO: for (unsigned simID=0;simID<m_benchSimID->size();++simID) {
    for (unsigned simID=0;simID<ISF::fMaxNumAtlasSimIDs;++simID) {
      uint64_t count;
      double time_ms;
      m_benchSimID->getData(simID, count, time_ms);
      if (count>0)
       ATH_MSG_INFO("  "<<std::setprecision(4)
                        <<m_simSvcNames[simID]<<" (id="<<simID<<")"
                        <<"\t\tn="<<count<<"\t\tt=" <<time_ms<<" ms\t\tt/n="<<time_ms/count<<" ms"
                        <<std::setprecision(-1) );
    }

    delete m_benchSimID;
    m_benchSimID=0;
  }

  //TODO: implement this if feasible
  // Benchmarking: by GeoID
  //if (m_benchGeoID) {
  //  ATH_MSG_INFO("Breakdown of simulation loop by GeoID:");
  //  //TODO: for (unsigned geoID=0;geoID<m_benchGeoID->size();++simID) {
  //  for (unsigned geoID=AtlasDetDescr::fFirstAtlasRegion;geoID<AtlasDetDescr::fNumAtlasRegions;++geoID) {
  //    uint64_t count;
  //    double time_ms;
  //    m_benchGeoID->getData(geoID, count, time_ms);
  //    if (count>0)
  //     ATH_MSG_INFO("  "<<std::setprecision(4)
  //                      <<AtlasDetDescr::AtlasRegionHelper::getName(geoID)<<" (id="<<geoID<<")"
  //                      <<"\t\tn="<<count<<"\t\tt=" <<time_ms<<" ms\t\tt/n="<<time_ms/count<<" ms"
  //                      <<std::setprecision(-1) );
  //  }

  //  delete m_benchGeoID;
  //  m_benchGeoID=0;
  //}

  //TODO: implement this if feasible
  // Benchmarking: by PDGCode
  //if (m_benchPDGCode) {
  //  ATH_MSG_INFO("Breakdown of simulation loop by PDG Particle Code:");
  //  //TODO: for (unsigned geoID=0;geoID<m_benchGeoID->size();++simID) {
  //  for (int pdgCode=ISF::fUndefinedPDGCode;pdgCode<ISF::fMaxBenchmarkPDGCode;++pdgCode) {
  //    uint64_t count;
  //    double time_ms;
  //    m_benchPDGCode->getData(pdgCode, count, time_ms);
  //    if (count>0)
  //     ATH_MSG_INFO( std::setprecision(4)
  //                   << "  |PDGCode|="<<pdgCode<<", n="
  //                   <<count<<", t="<<time_ms<<" ms, t/n="<<time_ms/count<<" ms"
  //                   <<std::setprecision(-1) );
  //  }

  //  delete m_benchPDGCode;
  //  m_benchPDGCode=0;
  //}

  // call the memory monitoring tool to print some memory stats
  if (m_doMemMon) {
    ATH_MSG_INFO(" ====================== ISF Memory Usage Stats =======================");
    m_memMon->dumpSummary("end of ISF event");
  }

  ATH_MSG_INFO(" =====================================================================");

  return StatusCode::SUCCESS;
}


StatusCode ISF::SimKernel::initSimSvcs( SimSelectorToolArray &simSelectorTools)
{
  // (1.) retrieve all SimulationSelector tools in the array
  if ( simSelectorTools.retrieve().isFailure() ) {
      ATH_MSG_FATAL( "Could not retrieve SimulatorSelector Tool Array. Abort." );
      return StatusCode::FAILURE;
  }

  // (2.) loop over SimulationSelector tool array and retrieve simulators
  SimSelectorToolArray::iterator fSimSelectorIter    = simSelectorTools.begin();
  SimSelectorToolArray::iterator fSimSelectorIterEnd = simSelectorTools.end();
  for ( ; fSimSelectorIter != fSimSelectorIterEnd; ++fSimSelectorIter ) {

    // take the simulator from the current SimulationSelector
    ServiceHandle<ISimulationSvc> *curSimulator = (*fSimSelectorIter)->simulator();

    if ( (*curSimulator).retrieve().isFailure() ){
        ATH_MSG_FATAL( "Could not retrieve SimulatorSelector Tool. Abort." );
        return StatusCode::FAILURE;
    } else
        ATH_MSG_INFO( "- SimulationSelector   : " << fSimSelectorIter->typeAndName() );

    // hand over particle broker to simulator
    if ( (*curSimulator)->setParticleBroker( &*m_particleBroker).isFailure() ){
      ATH_MSG_FATAL( "Unable to register ParticleService to SimulationService "
                                          << *curSimulator );
      return StatusCode::FAILURE;
    }

    // get the unique ID assigned to the Simulation Service
    SimSvcID curID = (*curSimulator)->simSvcID();
    // if no ID assigned yet -> new simulator
    if ( curID == ISF::fUndefinedSimID) {
      // assign a new new ID to the simulator
      (*curSimulator)->assignSimSvcID( m_numSimSvcs);
      // register current simulator to the simulatorArray
      m_simSvcs[m_numSimSvcs]     = (&**curSimulator);
      m_simSvcNames[m_numSimSvcs] = (*curSimulator)->simSvcDescriptor();
      ATH_MSG_DEBUG( "Assigned SimSvcID=" << m_numSimSvcs
                    << " to simulator '" << m_simSvcNames[m_numSimSvcs]
                    << "'");
      // increment the total number of simulators registered (=used as IDs)
      ++m_numSimSvcs;
    }

  } // loop over simulation Selectors


  return StatusCode::SUCCESS;
}


StatusCode ISF::SimKernel::execute()
{

  ATH_MSG_DEBUG ("Executing ...");

  // dump and record current memory stats
  if ( m_doMemMon && (m_numISFEvents==0) ) {
    m_memMon->dumpCurrent( "before 1st event", false );
    m_memMon->recordCurrent("before 1st event");
  }

  // read and convert input
  //  a. hard-scatter
  ISFParticleContainer simParticles{}; // particles for ISF simulation
  ATH_CHECK( prepareInput(m_inputHardScatterEvgen, m_outputHardScatterTruth, simParticles) );
  //  b. pileup
  if (!m_inputPileupEvgen.key().empty()) {
    ATH_CHECK( prepareInput(m_inputPileupEvgen, m_outputPileupTruth, simParticles) );
  }

  // -----------------------------------------------------------------------------------------------
  // Step 1: Initialize the particle stack and the TruthManager, ABORT if failure
  StatusCode sc = m_particleBroker->initializeEvent( std::move(simParticles) );
  if ( sc.isFailure() ){
      ATH_MSG_FATAL( "Failed to initialize Particle Broker. Abort." );
      return StatusCode::FAILURE;
  }
  if ( (m_truthRecordSvc->initializeTruthCollection()).isFailure() ){
      ATH_MSG_FATAL( "Failed to initialize TruthService. Abort." );
      return StatusCode::FAILURE;
  }
  // -----------------------------------------------------------------------------------------------


  // -----------------------------------------------------------------------------------------------
  // Step 2: Initialize the Event
  {
    if (m_simHitSvc->initializeEvent().isFailure() ){
      ATH_MSG_ERROR( "Event initialize failed for "<< m_simHitSvc );
      return StatusCode::FAILURE;
    } else
      ATH_MSG_DEBUG( "Event initialize done for "<< m_simHitSvc );

    std::vector<ISimulationSvc*>::iterator fSimSvcIter     = m_simSvcs.begin();
    std::vector<ISimulationSvc*>::iterator fSimSvcIterEnd  = m_simSvcs.end();
    for ( ; fSimSvcIter != fSimSvcIterEnd; ++fSimSvcIter ){
      ISimulationSvc *curSimSvc = (*fSimSvcIter);
      // if simulation with current flavour is registered
      //  -> setupEvent
      if ( curSimSvc){
        if( curSimSvc->setupEvent().isFailure() ) {
          ATH_MSG_WARNING( "Event setup failed for "
                           << curSimSvc->simSvcDescriptor() );
        } else {
          ATH_MSG_DEBUG  ( "Event setup done for "
                           << curSimSvc->simSvcDescriptor() );
        }
      }
    }
  }
  // -----------------------------------------------------------------------------------------------



  // -----------------------------------------------------------------------------------------------
  // Step 3: ISimulation KERNEL : loop over particle stack, until empty
  ATH_MSG_DEBUG( "Starting simulation loop, initial particle stack size: " << m_particleBroker->numParticles());
  while ( true ) {
    // get next vector of particles for simulation
    const ISF::ConstISFParticleVector &particles = m_particleBroker->popVector(m_maxParticleVectorSize);
    int numParticles = particles.size();
    // particle vector empty -> end simulation
    if (numParticles==0) break;

    // for job statistics
    m_numParticles += numParticles;

    // retrieve the particle destination simulator (and geoID)
    const ISFParticle *firstP = particles.front();
    ISF::SimSvcID simID = firstP->nextSimID();
    //AtlasDetDescr::AtlasRegion geoID = firstP->nextGeoID();

    ATH_MSG_DEBUG  ( "Took " << numParticles << " particles from queue (remaining: " << m_particleBroker->numParticles() << ")" );
    ATH_MSG_VERBOSE( " -> All particles will be sent to '" << m_simSvcNames[simID] << "' simulator (SimSvcID=" << simID << ")"  );

    // block defines scope for Benchmarks
    //  -> benchmarks will be stared/stopped automatically via the CustomBenchmarkGuard
    //     constructor and destructor, respectively
    StatusCode simSC;
    {
      // setup sim svc benchmarks
      //PMonUtils::CustomBenhmarkGuard benchPDG  ( m_benchPDGCode, pdgCode );
      //PMonUtils::CustomBenchmarkGuard benchGeoID( m_benchGeoID  , geoID , numParticles );
      PMonUtils::CustomBenchmarkGuard benchSimID( m_benchSimID  , simID , numParticles );

      // ===> simulate particle
      simSC = m_simSvcs[simID]->simulateVector( particles);
      if ( simSC.isFailure())
        ATH_MSG_WARNING( "Simulation of particles failed in Simulator: " << m_simSvcNames[simID]);
    }

  }
  ATH_MSG_VERBOSE( "Ending simulation loop, no more particles in the stack" );
  // -----------------------------------------------------------------------------------------------



  // Step 4: Finalize the Event
  //  -> stack service
  if ( m_particleBroker->finalizeEvent().isFailure()) {
    ATH_MSG_WARNING( "ParticleBroker returned with an error in event finalization." );
  }
  //  -> simulator services
  {
    std::vector<ISimulationSvc*>::iterator fSimSvcIter     = m_simSvcs.begin();
    std::vector<ISimulationSvc*>::iterator fSimSvcIterEnd  = m_simSvcs.end();
    for ( ; fSimSvcIter != fSimSvcIterEnd; ++fSimSvcIter ){
      ISimulationSvc *curSimSvc = (*fSimSvcIter);
      // if simulation with current flavour is registered
      //  -> releaseEvent()
      if ( curSimSvc){
        if( curSimSvc->releaseEvent().isFailure() ) {
          ATH_MSG_WARNING( "Event setup failed for "
                           << curSimSvc->simSvcDescriptor() );
        } else {
          ATH_MSG_DEBUG  ( "Event setup done for "
                           << curSimSvc->simSvcDescriptor() );
        }
      }
    } // -> loop over SimSvcs
  }

  if ( m_truthRecordSvc->releaseEvent().isFailure() ){
      ATH_MSG_FATAL( "Event finalize failed for TruthService. Abort." );
      return StatusCode::FAILURE;
  }
  if ( m_simHitSvc->releaseEvent().isFailure() ){
      ATH_MSG_ERROR( "Event finalize failed for "<< m_simHitSvc );
      return StatusCode::FAILURE;
  } else
      ATH_MSG_DEBUG( "Event finalize done for "<< m_simHitSvc );
  // -----------------------------------------------------------------------------------------------

  // Step 4a: Remove QS patch if required
  if(!m_qspatcher.empty()) {
    for (const auto& currentGenEvent : *m_outputHardScatterTruth ) {
      ATH_CHECK(m_qspatcher->removeWorkaround(*currentGenEvent));
    }
  }

  // Step 5: Check Any Filters
  ToolHandleArray<IEventFilterTool>::iterator eventFilter(m_eventFilters.begin());
  const ToolHandleArray<IEventFilterTool>::iterator endOfEventFilters(m_eventFilters.end());
  while (eventFilter != endOfEventFilters) {
    if (!((**eventFilter).eventPassesFilter())) {
      setFilterPassed(false);
      ATH_MSG_INFO("This event failed the " << (**eventFilter).name() << " Filter. Therefore it will not be recorded.");
      break;
    }
    ++eventFilter;
  }


  // -----------------------------------------------------------------------------------------------

  // dump current memory monitoring information
  if (m_doMemMon) {
    std::string evtStr = boost::lexical_cast<std::string>( m_numISFEvents );
    std::string descr("after event " + evtStr);
    m_memMon->dumpCurrent( descr.c_str(), true);

    // ISF internal event counting
    m_numISFEvents++;

    // memory monitoring records for the final summary
    if ( !(m_numISFEvents%m_memUsageEvts) ) m_memMon->recordCurrent( descr.c_str() );
    else if ( m_numISFEvents==1)   m_memMon->recordCurrent("after   1st event");
    else if ( m_numISFEvents==2)   m_memMon->recordCurrent("after   2nd event");
    else if ( m_numISFEvents==10)  m_memMon->recordCurrent("after  10th event");
    else if ( m_numISFEvents==100) m_memMon->recordCurrent("after 100th event");
  }

  return StatusCode::SUCCESS;
}


/** Convert input generator particles to ISFParticles and copy input
    generator truth collection into output simulation truth collection */
StatusCode ISF::SimKernel::prepareInput(SG::ReadHandle<McEventCollection>& inputTruth,
                                        SG::WriteHandle<McEventCollection>& outputTruth,
                                        ISFParticleContainer& simParticles) const {

  if (!inputTruth.isValid()) {
    ATH_MSG_FATAL("Unable to read input GenEvent collection '" << inputTruth.key() << "'");
    return StatusCode::FAILURE;
  }

  // create copy
  outputTruth = CxxUtils::make_unique<McEventCollection>(*inputTruth);

<<<<<<< HEAD
  ATH_CHECK( m_inputConverter->convert(*outputTruth, simParticles, HepMcParticleLink::find_enumFromKey(outputTruth.name())) );
=======
  // Apply QS patch if required
  if(!m_qspatcher.empty()) {
    for (const auto& currentGenEvent : *outputTruth ) {
      ATH_CHECK(m_qspatcher->applyWorkaround(*currentGenEvent));
    }
  }
  ATH_CHECK( m_inputConverter->convert(*outputTruth, simParticles, isPileup) );
>>>>>>> 492803fb

  return StatusCode::SUCCESS;
}<|MERGE_RESOLUTION|>--- conflicted
+++ resolved
@@ -1,4 +1,4 @@
-/*
+ /*
   Copyright (C) 2002-2017 CERN for the benefit of the ATLAS collaboration
 */
 
@@ -545,17 +545,13 @@
   // create copy
   outputTruth = CxxUtils::make_unique<McEventCollection>(*inputTruth);
 
-<<<<<<< HEAD
-  ATH_CHECK( m_inputConverter->convert(*outputTruth, simParticles, HepMcParticleLink::find_enumFromKey(outputTruth.name())) );
-=======
   // Apply QS patch if required
   if(!m_qspatcher.empty()) {
     for (const auto& currentGenEvent : *outputTruth ) {
       ATH_CHECK(m_qspatcher->applyWorkaround(*currentGenEvent));
     }
   }
-  ATH_CHECK( m_inputConverter->convert(*outputTruth, simParticles, isPileup) );
->>>>>>> 492803fb
+  ATH_CHECK( m_inputConverter->convert(*outputTruth, simParticles, HepMcParticleLink::find_enumFromKey(outputTruth.name())) );
 
   return StatusCode::SUCCESS;
 }