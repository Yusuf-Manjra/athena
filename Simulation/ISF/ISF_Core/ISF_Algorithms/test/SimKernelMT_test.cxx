/*
  Copyright (C) 2002-2017 CERN for the benefit of the ATLAS collaboration
*/

/**
 * @author Elmar Ritsch <Elmar.Ritsch@cern.ch>
 * @date October, 2016
 * @brief Tests for ISF::SimKernelMT.
 */

#undef NDEBUG

// Tested AthAlgorithm
#include "../src/SimKernelMT.h"

// ISF includes
#include "ISF_Event/ISFParticle.h"
#include "ISF_Interfaces/BaseSimulationSvc.h"

// Amg classes
#include "GeoPrimitives/GeoPrimitives.h"

// Framework includes
#include "AthenaBaseComps/AthService.h"
#include "GaudiKernel/IAppMgrUI.h"
#include "GaudiKernel/SmartIF.h"
#include "GaudiKernel/SystemOfUnits.h"
#include "GaudiKernel/PhysicalConstants.h"

// Google Test and Google Mock
#include "gtest/gtest.h"
#include "gmock/gmock.h"


namespace ISFTesting {

// Globally used services and tools
//
const std::string particleKillerSimulationSvcName = "ISF::ParticleKillerSimSvc/ParticleKillerSimSvc";
const std::string fullInputConverter = "ISF::InputConverter/InputConverter";

// Athena Service to mock an InputConverter
//
const std::string mockInputConverterName = "ISFTesting::MockInputConverter/MyTestInputConverter";

class MockInputConverter : public extends<AthService, ISF::IInputConverter> {

public:
  MockInputConverter(const std::string& name, ISvcLocator* svc)
    : base_class(name,svc)
  {  };
  virtual ~MockInputConverter() { };

<<<<<<< HEAD
  MOCK_METHOD0(finalize, StatusCode());
=======
  // needed to resolve ambiguity when assigning instance to SmartIF
  static const InterfaceID& interfaceID() { return IID_IInputConverter; }

  StatusCode  initialize() { return StatusCode::SUCCESS;}
  StatusCode  finalize() { return StatusCode::SUCCESS;}

  // needed to make this AthService implementation work with Athena
  StatusCode queryInterface(const InterfaceID& riid, void** ppvInterface) {
      if (IID_IInputConverter != riid) {
        // Interface is not directly available: try out a base class
        return AthService::queryInterface(riid, ppvInterface);
      }
      *ppvInterface = (IInputConverter*)this;
      addRef();
      return StatusCode::SUCCESS;
  }

>>>>>>> 161748e2
  MOCK_CONST_METHOD3(convert, StatusCode(const McEventCollection&,
                                         ISF::ISFParticleContainer&,
                                         bool));
  MOCK_CONST_METHOD3(convertHepMCToG4Event, StatusCode(McEventCollection&,
                                                       G4Event*&,
                                                       bool));
  MOCK_CONST_METHOD2(ISF_to_G4Event, G4Event*(const std::vector<const ISF::ISFParticle*>&,
                                              HepMC::GenEvent*));

}; // MockInputConverter class

DECLARE_SERVICE_FACTORY( MockInputConverter )


// Athena Service to mock an SimulationService
//
const std::string mockSimulationSvcName = "ISFTesting::MockSimulationSvc/MyTestSimulationSvc";

class MockSimulationSvc : public ISF::BaseSimulationSvc {

public:
  MockSimulationSvc(const std::string& name, ISvcLocator* svc)
    : ISF::BaseSimulationSvc(name, svc)
  { };
  virtual ~MockSimulationSvc() { };

  MOCK_METHOD0(finalize, StatusCode());
  MOCK_METHOD1(simulate, StatusCode(const ISF::ISFParticle&));
  MOCK_METHOD0(setupEvent, StatusCode());
  MOCK_METHOD0(releaseEvent, StatusCode());
}; // MockSimulationSvc class

DECLARE_SERVICE_FACTORY( MockSimulationSvc )


// Athena Tool to mock a SimulationSelector
//
const std::string mockSimulationSelectorName = "ISFTesting::MockSimulationSelector/MyTestSimulationSelector";

class MockSimulationSelector : public ISF::ISimulationSelector {

public:
  MockSimulationSelector(const std::string& type, const std::string& name, const IInterface* svclocator)
    : ISimulationSelector(type, name, svclocator)
  { declareInterface<ISF::ISimulationSelector>(this); };
  virtual ~MockSimulationSelector() { };

  MOCK_METHOD0(finalize, StatusCode());
  MOCK_CONST_METHOD1(passSelectorCuts, bool(const ISF::ISFParticle&));
}; // MockSimulationSelector class

DECLARE_TOOL_FACTORY( MockSimulationSelector )


// Gaudi Test fixture that provides a clean Gaudi environment for
// each individual test case
class GaudiFixture {

protected:
  GaudiFixture() {
    SetUpGaudi();
  }

  ~GaudiFixture() {
    TearDownGaudi();
  }

  void SetUpGaudi() {
    m_appMgr = Gaudi::createApplicationMgr();
    ASSERT_TRUE( m_appMgr!=nullptr );

    m_svcLoc = m_appMgr;
    ASSERT_TRUE( m_svcLoc.isValid() );

    m_svcMgr = m_appMgr;
    ASSERT_TRUE( m_svcMgr.isValid() );

    m_propMgr = m_appMgr;
    ASSERT_TRUE( m_propMgr.isValid() );
    ASSERT_TRUE( m_propMgr->setProperty( "EvtSel",         "NONE" ).isSuccess() );
    ASSERT_TRUE( m_propMgr->setProperty( "JobOptionsType", "FILE" ).isSuccess() );
    ASSERT_TRUE( m_propMgr->setProperty( "JobOptionsPath", "SimKernelMT_test.txt" ).isSuccess() );

    m_toolSvc = m_svcLoc->service("ToolSvc");
    ASSERT_TRUE( m_toolSvc.isValid() );

    ASSERT_TRUE( m_appMgr->configure().isSuccess() );
    ASSERT_TRUE( m_appMgr->initialize().isSuccess() );
  }

  void TearDownGaudi() {
    ASSERT_TRUE( m_svcMgr->finalize().isSuccess() );
    ASSERT_TRUE( m_appMgr->finalize().isSuccess() );
    ASSERT_TRUE( m_appMgr->terminate().isSuccess() );
    m_svcLoc->release();
    m_svcMgr->release();
    Gaudi::setInstance( static_cast<IAppMgrUI*>(nullptr) );
  }

  // protected member variables for Core Gaudi components
  IAppMgrUI*             m_appMgr = nullptr;
  SmartIF<ISvcLocator>   m_svcLoc;
  SmartIF<ISvcManager>   m_svcMgr;
  SmartIF<IToolSvc>      m_toolSvc;
  SmartIF<IProperty>     m_propMgr;
};


// Test fixture specifically for SimKernelMT AthAlgorithm
class SimKernelMT_test: public ::testing::Test, public GaudiFixture {

protected:
  virtual void SetUp() override {
    // the tested AthAlgorithm
    m_alg = new ISF::SimKernelMT{"SimKernelMT", m_svcLoc};
    EXPECT_TRUE( m_alg->setProperty("ParticleKillerSimulationSvc", particleKillerSimulationSvcName).isSuccess() );

    // retrieve mocked Athena components
    m_mockInputConverter = retrieveService<MockInputConverter>(mockInputConverterName);
    m_mockSimulationSvc = retrieveService<MockSimulationSvc>(mockSimulationSvcName);
    m_mockSimulationSelector = retrieveTool<MockSimulationSelector>(mockSimulationSelectorName);
  }

  virtual void TearDown() override {
    // let the Gaudi ServiceManager finalize all services
    ASSERT_TRUE( m_svcMgr->finalize().isSuccess() );

    // release tested AthAlgorithm
    delete m_alg;
    // release various service instances
    delete m_mockInputConverter;
    delete m_mockSimulationSvc;
  }

  template<typename T>
  T* retrieveService(const std::string& name) {
    T* service = nullptr;
    SmartIF<IService>& serviceSmartPointer = m_svcLoc->service(name);
    service = dynamic_cast<T*>(serviceSmartPointer.get());
    EXPECT_NE(nullptr, service);
    EXPECT_TRUE( service->setProperties().isSuccess() );
    EXPECT_TRUE( service->configure().isSuccess() );
    EXPECT_TRUE( m_svcMgr->addService(service).isSuccess() );
    // assert that finalize() gets called once per test case
    EXPECT_CALL( *service, finalize() )
      .Times(1)
      .WillOnce(::testing::Return(StatusCode::SUCCESS));

    return service;
  }

  template<typename T>
  T* retrieveTool(const std::string& name) {
    T* tool = nullptr;
    EXPECT_TRUE( m_toolSvc->retrieveTool(name, tool).isSuccess() );
    EXPECT_NE(nullptr, tool);
    EXPECT_TRUE( tool->setProperties().isSuccess() );
    EXPECT_TRUE( tool->configure().isSuccess() );

    // assert that finalize() gets called once per test case
    EXPECT_CALL( *tool, finalize() )
      .Times(1)
      .WillOnce(::testing::Return(StatusCode::SUCCESS));

    return tool;
  }

  void setEmptyInputOutputCollections() {
    auto inputEvgen = std::make_unique<McEventCollection>();
    SG::WriteHandle<McEventCollection> inputEvgenHandle{"emptyTestInputEvgenCollection"};
    inputEvgenHandle.record( std::move(inputEvgen) );

    EXPECT_TRUE( m_alg->setProperty("InputEvgenCollection", "emptyTestInputEvgenCollection").isSuccess() );
    EXPECT_TRUE( m_alg->setProperty("OutputTruthCollection", "testOutputTruthCollection").isSuccess() );
    EXPECT_TRUE( m_alg->setProperty("InputConverter", mockInputConverterName).isSuccess() );
  }

  // wrappers for private methods
  // NB: This works because CollectionMerger_test is a friend of the tested
  //     CollectionMerger class
  //
  template<typename ...Args>
  ISF::ISimulationSvc& identifySimulator(Args&... args) {
    return m_alg->identifySimulator(std::forward<Args>(args)...);
  }

  // the tested AthAlgorithm
  ISF::SimKernelMT* m_alg;

  // mocked Athena components
  ISFTesting::MockInputConverter* m_mockInputConverter = nullptr;
  ISFTesting::MockSimulationSvc* m_mockSimulationSvc = nullptr;
  ISFTesting::MockSimulationSelector* m_mockSimulationSelector = nullptr;

};  // SimKernelMT_test fixture


// checks if the two given HepMC::GenEvent instances are equal.
// returns true if they are equal, false otherwise
bool GenEventsEq(const HepMC::GenEvent& a, const HepMC::GenEvent& b) {
  HepMC::GenEvent::vertex_const_iterator aVertexIterator = a.vertices_begin();
  HepMC::GenEvent::vertex_const_iterator bVertexIterator = b.vertices_begin();
  const auto& aVertexIteratorEnd = a.vertices_end();
  const auto& bVertexIteratorEnd = b.vertices_end();

  bool eventsAreEqual = true;

  do {
    bool endReached = (aVertexIterator == aVertexIteratorEnd) ||
                      (bVertexIterator == bVertexIteratorEnd);
    if (endReached) {
      break;
    }

    eventsAreEqual = **aVertexIterator == **bVertexIterator;

    ++aVertexIterator;
    ++bVertexIterator;
  } while(eventsAreEqual);

  return eventsAreEqual;
}


// matcher to check if the given McEventCollection contains one HepMC::GenEvent that's
// equal to the given expectedGenEvent
MATCHER_P(ContainsOneGenEventEq, expectedGenEvent, "is equal to expected HepMC::GenEvent") {
  const auto& actualMcEventCollection = arg;

  size_t expectedCollectionSize = 1;
  auto actualCollectionSize = actualMcEventCollection.size();
  if (expectedCollectionSize!=actualCollectionSize) {
    return false;
  }

  size_t firstEventNum = 0;
  const auto* actualGenEvent = actualMcEventCollection[firstEventNum];
  return GenEventsEq(expectedGenEvent, *actualGenEvent);
}


TEST_F(SimKernelMT_test, unsetInputOutputCollections_expectInitializeFailure) {
  ASSERT_TRUE( m_alg->initialize().isFailure() );
}


TEST_F(SimKernelMT_test, unsetInputCollection_expectInitializeFailure) {
  EXPECT_TRUE( m_alg->setProperty("OutputTruthCollection", "testOutputTruthCollection").isSuccess() );
  EXPECT_TRUE( m_alg->setProperty("InputConverter", mockInputConverterName).isSuccess() );

  ASSERT_TRUE( m_alg->initialize().isFailure() );
}


TEST_F(SimKernelMT_test, unsetOutputCollection_expectInitializeFailure) {
  EXPECT_TRUE( m_alg->setProperty("InputEvgenCollection", "testInputEvgenCollection").isSuccess() );
  EXPECT_TRUE( m_alg->setProperty("InputConverter", mockInputConverterName).isSuccess() );

  ASSERT_TRUE( m_alg->initialize().isFailure() );
}


TEST_F(SimKernelMT_test, unsetInputConverter_expectInitializeFailure) {
  EXPECT_TRUE( m_alg->setProperty("InputEvgenCollection", "testInputEvgenCollection").isSuccess() );
  EXPECT_TRUE( m_alg->setProperty("OutputTruthCollection", "testOutputTruthCollection").isSuccess() );

  ASSERT_TRUE( m_alg->initialize().isFailure() );
}


TEST_F(SimKernelMT_test, allPropertiesSet_expectInitializeSuccess) {
  EXPECT_TRUE( m_alg->setProperty("InputEvgenCollection", "SomeRandomInputCollectionKey").isSuccess() );
  EXPECT_TRUE( m_alg->setProperty("OutputTruthCollection", "SomeRandomOutputCollectionKey").isSuccess() );
  EXPECT_TRUE( m_alg->setProperty("InputConverter", mockInputConverterName).isSuccess() );

  ASSERT_TRUE( m_alg->initialize().isSuccess() );
}


TEST_F(SimKernelMT_test, nonexistingInputOutputCollections_expectFailure) {
  EXPECT_TRUE( m_alg->setProperty("InputEvgenCollection", "DoesntExistInputCollection").isSuccess() );
  EXPECT_TRUE( m_alg->setProperty("OutputTruthCollection", "DoesntExistOutputCollection").isSuccess() );
  EXPECT_TRUE( m_alg->setProperty("InputConverter", mockInputConverterName).isSuccess() );

  ASSERT_TRUE( m_alg->initialize().isSuccess() );
  ASSERT_TRUE( m_alg->execute().isFailure() );
}


TEST_F(SimKernelMT_test, nonexistingOutputCollection_expectCreationOfOutputCollection) {
  EXPECT_TRUE( m_alg->setProperty("InputEvgenCollection", "testInputEvgenCollection").isSuccess() );
  EXPECT_TRUE( m_alg->setProperty("OutputTruthCollection", "testOutputTruthCollection").isSuccess() );
  EXPECT_TRUE( m_alg->setProperty("InputConverter", mockInputConverterName).isSuccess() );

  auto inputEvgen = std::make_unique<McEventCollection>();
  SG::WriteHandle<McEventCollection> testInputEvgenHandle{"testInputEvgenCollection"};
  testInputEvgenHandle.record( std::move(inputEvgen) );

  ASSERT_TRUE( m_alg->initialize().isSuccess() );
  ASSERT_TRUE( m_alg->execute().isSuccess() );
  SG::ReadHandle<McEventCollection> testOutputTruthHandle("testOutputTruthCollection");
  ASSERT_TRUE( testOutputTruthHandle.isValid() );
}


TEST_F(SimKernelMT_test, emptyInputCollection_expectSuccess) {
  auto inputEvgen = std::make_unique<McEventCollection>();
  auto* genEvent = new HepMC::GenEvent{};

  inputEvgen->push_back(genEvent);
  SG::WriteHandle<McEventCollection> inputEvgenHandle{"testInputEvgenCollection"};
  inputEvgenHandle.record( std::move(inputEvgen) );

  EXPECT_TRUE( m_alg->setProperty("InputEvgenCollection", "testInputEvgenCollection").isSuccess() );
  EXPECT_TRUE( m_alg->setProperty("OutputTruthCollection", "testOutputTruthCollection").isSuccess() );
  EXPECT_TRUE( m_alg->setProperty("InputConverter", mockInputConverterName).isSuccess() );
  EXPECT_TRUE( m_alg->initialize().isSuccess() );

  ASSERT_TRUE( m_alg->execute().isSuccess() );
}


TEST_F(SimKernelMT_test, filledInputCollection_expectFullConversion) {
  auto* genEvent = new HepMC::GenEvent{};
  HepMC::GenParticle* genPart = new HepMC::GenParticle{};
  HepMC::FourVector mom{12.3, 45.6, 78.9, 0.12};
  HepMC::GenParticle* genPart2 = new HepMC::GenParticle{mom,
                                                        11,  // pdg id (e-)
                                                        1  // status
                                                        };
  auto* genVertex = new HepMC::GenVertex{};
  genVertex->add_particle_out(genPart);
  genVertex->add_particle_out(genPart2);
  genEvent->add_vertex(genVertex);

  auto inputEvgen = std::make_unique<McEventCollection>();
  inputEvgen->push_back(genEvent);
  SG::WriteHandle<McEventCollection> inputEvgenHandle{"testInputEvgenCollection"};
  inputEvgenHandle.record( std::move(inputEvgen) );

  EXPECT_TRUE( m_alg->setProperty("InputEvgenCollection", "testInputEvgenCollection").isSuccess() );
  EXPECT_TRUE( m_alg->setProperty("OutputTruthCollection", "testOutputTruthCollection").isSuccess() );
  EXPECT_TRUE( m_alg->setProperty("InputConverter", mockInputConverterName).isSuccess() );
  EXPECT_TRUE( m_alg->initialize().isSuccess() );

  EXPECT_CALL( *m_mockInputConverter, convert(ContainsOneGenEventEq(*genEvent),
                                              ::testing::_,
                                              ::testing::_) )
      .WillOnce(::testing::Return(StatusCode::SUCCESS));

  ASSERT_TRUE( m_alg->execute().isSuccess() );
}


TEST_F(SimKernelMT_test, emptyInputEvgenCollection_expectInitializeSuccess) {
  this->setEmptyInputOutputCollections();
  EXPECT_TRUE( m_alg->initialize().isSuccess() );

  ASSERT_TRUE( m_alg->execute().isSuccess() );
}


TEST_F(SimKernelMT_test, emptySimulationSelectors_expectInitializeSuccess) {
  EXPECT_TRUE( m_alg->setProperty("ForwardBeamPipeSimulationSelectors", "[]").isSuccess() );
  EXPECT_TRUE( m_alg->setProperty("InDetSimulationSelectors", "[]").isSuccess() );
  EXPECT_TRUE( m_alg->setProperty("CaloSimulationSelectors", "[]").isSuccess() );
  EXPECT_TRUE( m_alg->setProperty("MSSimulationSelectors", "[]").isSuccess() );
  EXPECT_TRUE( m_alg->setProperty("CavernSimulationSelectors", "[]").isSuccess() );
  this->setEmptyInputOutputCollections();

  ASSERT_TRUE( m_alg->initialize().isSuccess() );
}


TEST_F(SimKernelMT_test, filledSimulationSelectors_expectInitializeSuccess) {
  EXPECT_TRUE( m_alg->setProperty("ForwardBeamPipeSimulationSelectors", "['"+mockSimulationSelectorName+"']").isSuccess() ); //mockSimulationSelectorName);
  EXPECT_TRUE( m_alg->setProperty("InDetSimulationSelectors", "['"+mockSimulationSelectorName+"']").isSuccess() );
  EXPECT_TRUE( m_alg->setProperty("CaloSimulationSelectors", "['"+mockSimulationSelectorName+"']").isSuccess() );
  EXPECT_TRUE( m_alg->setProperty("MSSimulationSelectors", "['"+mockSimulationSelectorName+"']").isSuccess() );
  EXPECT_TRUE( m_alg->setProperty("CavernSimulationSelectors", "['"+mockSimulationSelectorName+"']").isSuccess() );
  this->setEmptyInputOutputCollections();

  ASSERT_TRUE( m_alg->initialize().isSuccess() );
}


TEST_F(SimKernelMT_test, identifySimulator_particleInsideInnerDetectorAndInnerDetectorSimulationSelectorAcceptingParticle_expectInnerDetectorSimulatorReturned) {
  EXPECT_TRUE( m_alg->setProperty("InDetSimulationSelectors", "['"+mockSimulationSelectorName+"']").isSuccess() );
  this->setEmptyInputOutputCollections();
  EXPECT_TRUE( m_alg->initialize().isSuccess() );

  Amg::Vector3D position(0., 1., 0.);  // close to the origin
  Amg::Vector3D momentum(1., 2., 3.);
  ISF::DetRegionSvcIDPair particleOrigin(AtlasDetDescr::fAtlasID, ISF::fUndefinedSimID);
  const ISF::ISFParticle particle(position,
                                  momentum,
                                  123.*Gaudi::Units::GeV,  // mass
                                  -1.,  // charge
                                  11,  // PDG code
                                  0.2*Gaudi::Units::second,  // time
                                  particleOrigin,
                                  123  // BCID
                                  );

  EXPECT_CALL( *m_mockSimulationSelector, passSelectorCuts(particle) )
    .WillOnce(::testing::Return(true));

  const auto* actualSimulationSvcPtr = &this->identifySimulator(particle);

  const auto* expectedSimulationSvcPtr = m_mockSimulationSvc;
  ASSERT_EQ(expectedSimulationSvcPtr, actualSimulationSvcPtr);
}


TEST_F(SimKernelMT_test, identifySimulator_particleInsideInnerDetectorAndInnerDetectorSimulationSelectorNotAcceptingParticle_expectParticleKillerSimulatorReturned) {
  EXPECT_TRUE( m_alg->setProperty("InDetSimulationSelectors", "['"+mockSimulationSelectorName+"']").isSuccess() );
  this->setEmptyInputOutputCollections();
  EXPECT_TRUE( m_alg->initialize().isSuccess() );

  Amg::Vector3D position(0., 1., 0.);  // close to the origin
  Amg::Vector3D momentum(1., 2., 3.);
  ISF::DetRegionSvcIDPair particleOrigin(AtlasDetDescr::fAtlasID, ISF::fUndefinedSimID);
  const ISF::ISFParticle particle(position,
                                  momentum,
                                  123.*Gaudi::Units::GeV,  // mass
                                  -1.,  // charge
                                  11,  // PDG code
                                  0.2*Gaudi::Units::second,  // time
                                  particleOrigin,
                                  123  // BCID
                                  );

  EXPECT_CALL( *m_mockSimulationSelector, passSelectorCuts(particle) )
    .WillOnce(::testing::Return(false));

  const auto* actualSimulationSvcPtr = &this->identifySimulator(particle);
  const std::string parentName = m_alg->name();
  ServiceHandle<ISF::ISimulationSvc> particleKillerSimulationSvc(particleKillerSimulationSvcName, parentName);
  const ISF::ISimulationSvc* expectedSimulationSvcPtr = &*particleKillerSimulationSvc;

  ASSERT_EQ(expectedSimulationSvcPtr, actualSimulationSvcPtr);
}


TEST_F(SimKernelMT_test, identifySimulator_particleInsideCaloAndOnlyInnerDetectorSimulationSelectorPresent_expectSimulationSelectorNotCalledAndParticleKillerSimulatorReturned) {
  EXPECT_TRUE( m_alg->setProperty("InDetSimulationSelectors", "['"+mockSimulationSelectorName+"']").isSuccess() );
  this->setEmptyInputOutputCollections();
  EXPECT_TRUE( m_alg->initialize().isSuccess() );

  Amg::Vector3D position(0., 1., 0.);  // close to the origin
  Amg::Vector3D momentum(1., 2., 3.);
  ISF::DetRegionSvcIDPair particleOrigin(AtlasDetDescr::fAtlasCalo, ISF::fUndefinedSimID);
  const ISF::ISFParticle particle(position,
                                  momentum,
                                  123.*Gaudi::Units::GeV,  // mass
                                  -1.,  // charge
                                  11,  // PDG code
                                  0.2*Gaudi::Units::second,  // time
                                  particleOrigin,
                                  123  // BCID
                                  );

  EXPECT_CALL( *m_mockSimulationSelector, passSelectorCuts(::testing::_) )
    .Times(0);

  const auto* actualSimulationSvcPtr = &this->identifySimulator(particle);
  const std::string parentName = m_alg->name();
  ServiceHandle<ISF::ISimulationSvc> particleKillerSimulationSvc(particleKillerSimulationSvcName, parentName);
  const ISF::ISimulationSvc* expectedSimulationSvcPtr = &*particleKillerSimulationSvc;

  ASSERT_EQ(expectedSimulationSvcPtr, actualSimulationSvcPtr);
}


TEST_F(SimKernelMT_test, identifySimulator_particleInsideCaloAndCaloSimulationSelectorSelectingParticle_expectSimulatorReturned) {
  EXPECT_TRUE( m_alg->setProperty("CaloSimulationSelectors", "['"+mockSimulationSelectorName+"']").isSuccess() );
  this->setEmptyInputOutputCollections();
  EXPECT_TRUE( m_alg->initialize().isSuccess() );

  Amg::Vector3D position(0., 1., 0.);  // close to the origin
  Amg::Vector3D momentum(1., 2., 3.);
  ISF::DetRegionSvcIDPair particleOrigin(AtlasDetDescr::fAtlasCalo, ISF::fUndefinedSimID);
  const ISF::ISFParticle particle(position,
                                  momentum,
                                  123.*Gaudi::Units::GeV,  // mass
                                  -1.,  // charge
                                  11,  // PDG code
                                  0.2*Gaudi::Units::second,  // time
                                  particleOrigin,
                                  123  // BCID
                                  );

  EXPECT_CALL( *m_mockSimulationSelector, passSelectorCuts(particle) )
    .WillOnce(::testing::Return(true));

  const auto* actualSimulationSvcPtr = &this->identifySimulator(particle);
  const ISF::ISimulationSvc* expectedSimulationSvcPtr = m_mockSimulationSvc;

  ASSERT_EQ(expectedSimulationSvcPtr, actualSimulationSvcPtr);
}


TEST_F(SimKernelMT_test, filledInputCollectionAndEmptySimulationSelectors_expectConvertedParticleSentToParticleKiller) {
  auto* genEvent = new HepMC::GenEvent{};
  HepMC::FourVector mom{12.3, 45.6, 78.9, 1234.5};
  HepMC::GenParticle* genPart = new HepMC::GenParticle{mom,
                                                       11,  // pdg id (e-)
                                                       1  // status
                                                       };
  HepMC::FourVector pos{9., 8., 7., 678.9};
  auto* genVertex = new HepMC::GenVertex{pos};
  genVertex->add_particle_out(genPart);
  genEvent->add_vertex(genVertex);

  auto inputEvgen = std::make_unique<McEventCollection>();
  inputEvgen->push_back(genEvent);
  SG::WriteHandle<McEventCollection> inputEvgenHandle{"testInputEvgenCollection"};
  inputEvgenHandle.record( std::move(inputEvgen) );

  EXPECT_TRUE( m_alg->setProperty("InputEvgenCollection", "testInputEvgenCollection").isSuccess() );
  EXPECT_TRUE( m_alg->setProperty("OutputTruthCollection", "testOutputTruthCollection").isSuccess() );
  EXPECT_TRUE( m_alg->setProperty("ParticleKillerSimulationSvc", mockSimulationSvcName).isSuccess() );
  EXPECT_TRUE( m_alg->setProperty("InputConverter", fullInputConverter).isSuccess() );
  EXPECT_TRUE( m_alg->initialize().isSuccess() );

  Amg::Vector3D position(9., 8., 7.);
  Amg::Vector3D momentum(12.3, 45.6, 78.9);
  ISF::DetRegionSvcIDPair particleOrigin(AtlasDetDescr::fUndefinedAtlasRegion, ISF::fEventGeneratorSimID);
  ISF::TruthBinding* truthBinding = new ISF::TruthBinding(genPart);

  ISF::ISFParticle convertedParticle(position,
                                     momentum,
                                     0.510999*Gaudi::Units::MeV,  // e- mass
                                     -1.,  // charge
                                     11,  // e- PDG code
                                     678.9/Gaudi::Units::c_light*Gaudi::Units::ns,  // time
                                     particleOrigin,
                                     0,  // BCID
                                     10001,  // barcode
                                     truthBinding
                                     );

  EXPECT_CALL( *m_mockSimulationSvc, simulate(convertedParticle) )
    .Times(1)
    .WillOnce(::testing::Return(StatusCode::SUCCESS));

  ASSERT_TRUE( m_alg->execute().isSuccess() );
}

} // namespace ISFTesting


int main(int argc, char *argv[]) {
  ::testing::InitGoogleTest(&argc, argv);

  //return RUN_ALL_TESTS();
  // if the above gets stuck forever while trying to finalize Boost stuff
  // inside SGTools, try to use the following:
  // skips proper finalization:
  std::quick_exit( RUN_ALL_TESTS() );
}<|MERGE_RESOLUTION|>--- conflicted
+++ resolved
@@ -51,27 +51,7 @@
   {  };
   virtual ~MockInputConverter() { };
 
-<<<<<<< HEAD
   MOCK_METHOD0(finalize, StatusCode());
-=======
-  // needed to resolve ambiguity when assigning instance to SmartIF
-  static const InterfaceID& interfaceID() { return IID_IInputConverter; }
-
-  StatusCode  initialize() { return StatusCode::SUCCESS;}
-  StatusCode  finalize() { return StatusCode::SUCCESS;}
-
-  // needed to make this AthService implementation work with Athena
-  StatusCode queryInterface(const InterfaceID& riid, void** ppvInterface) {
-      if (IID_IInputConverter != riid) {
-        // Interface is not directly available: try out a base class
-        return AthService::queryInterface(riid, ppvInterface);
-      }
-      *ppvInterface = (IInputConverter*)this;
-      addRef();
-      return StatusCode::SUCCESS;
-  }
-
->>>>>>> 161748e2
   MOCK_CONST_METHOD3(convert, StatusCode(const McEventCollection&,
                                          ISF::ISFParticleContainer&,
                                          bool));
