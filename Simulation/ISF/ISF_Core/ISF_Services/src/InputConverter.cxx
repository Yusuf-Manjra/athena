/*
  Copyright (C) 2002-2017 CERN for the benefit of the ATLAS collaboration
*/

///////////////////////////////////////////////////////////////////
// InputConverter.cxx, (c) ATLAS Detector software
///////////////////////////////////////////////////////////////////

// class header include
#include "InputConverter.h"

#include <memory>

// framework
#include "GaudiKernel/IPartPropSvc.h"
#include "GaudiKernel/PhysicalConstants.h"

// ISF_HepMC include
#include "ISF_Event/TruthBinding.h"
#include "ISF_HepMC_Interfaces/IGenParticleFilter.h"
// barcode event and interfaces for bc creation
#include "BarcodeEvent/Barcode.h"
#include "BarcodeInterfaces/IBarcodeSvc.h"
// ISF_Event include
#include "ISF_Event/ISFParticle.h"
#include "ISF_Event/ISFParticleContainer.h"
#include "ISF_Event/ISFParticleVector.h"
#include "ISF_Event/ParticleUserInformation.h"
// MCTruth includes
#include "MCTruth/PrimaryParticleInformation.h"
#include "MCTruth/EventInformation.h"
// McEventCollection
#include "GeneratorObjects/McEventCollection.h"
// Geant4 includes
#include "G4PrimaryParticle.hh"
#include "G4Event.hh"
#include "G4Geantino.hh"
#include "G4ChargedGeantino.hh"
#include "G4ParticleTable.hh"
#include "G4LorentzVector.hh"
#include "G4TransportationManager.hh"
// HepMC includes
#include "HepMC/GenParticle.h"
#include "HepMC/GenEvent.h"
// CLHEP includes
#include "CLHEP/Geometry/Point3D.h"
#include "CLHEP/Geometry/Vector3D.h"
#include "CLHEP/Units/SystemOfUnits.h"
// HepPDT
#include "HepPDT/ParticleID.hh"
#include "HepPDT/DecayData.hh"
#include "HepPDT/ParticleDataTable.hh"


/** Constructor **/
ISF::InputConverter::InputConverter(const std::string& name, ISvcLocator* svc)
    : base_class(name,svc)
    , m_particlePropSvc("PartPropSvc",name)
    , m_particleDataTable(nullptr)
    , m_useGeneratedParticleMass(false)
    , m_genParticleFilters(this)
    , m_worldSolid(nullptr)
    , m_quasiStableParticlesIncluded(false)
    , m_barcodeSvc("",name)
    , m_barcodeGenerationIncrement(Barcode::fUndefinedBarcode)
{
  // particle mass from particle data table?
  declareProperty("UseGeneratedParticleMass",
                  m_useGeneratedParticleMass,
                  "Use particle mass assigned to GenParticle.");
  // particle filters
  declareProperty("GenParticleFilters",
                  m_genParticleFilters,
                  "Tools for filtering out GenParticles.");
  // the particle property service
  declareProperty("ParticlePropertyService",
                  m_particlePropSvc,
                  "ParticlePropertyService to retrieve the PDT.");
  // the barcode service (used to compute Vertex Barcodes)
  declareProperty("BarcodeSvc",                 m_barcodeSvc           );
  declareProperty("QuasiStableParticlesIncluded", m_quasiStableParticlesIncluded);
}


/** Destructor **/
ISF::InputConverter::~InputConverter()
{
}


// Athena algtool's Hooks
StatusCode
ISF::InputConverter::initialize()
{
  ATH_MSG_VERBOSE("initialize() begin");

  // retrieve BarcodeSvc
  ATH_CHECK(m_barcodeSvc.retrieve());
  m_barcodeGenerationIncrement = m_barcodeSvc->particleGenerationIncrement();
  if (m_barcodeGenerationIncrement == Barcode::fUndefinedBarcode) {
    ATH_MSG_FATAL( "'Barcode::fUndefinedBarcode' returned as 'BarcodeGenerationIncrement' by BarcodeService. Abort." );
    return StatusCode::FAILURE;
  }

  // setup PDT if requested (to get particle masses later on)
  if (!m_useGeneratedParticleMass) {
    ATH_CHECK(m_particlePropSvc.retrieve());
    m_particleDataTable = m_particlePropSvc->PDT();
    if (!m_particleDataTable) {
      ATH_MSG_FATAL( "Could not get ParticleDataTable from " << m_particlePropSvc << ". Abort" );
      return StatusCode::FAILURE;
    }
  }

  if (!m_genParticleFilters.empty()) {
    ATH_CHECK(m_genParticleFilters.retrieve());
  }

  ATH_MSG_VERBOSE("initialize() successful");
  return StatusCode::SUCCESS;
}


/** Athena algtool Hook */
StatusCode
ISF::InputConverter::finalize()
{
  ATH_MSG_DEBUG("Finalizing ...");
  return StatusCode::SUCCESS;
}


/** Convert selected particles from the given McEventCollection into ISFParticles
    and push them into the given ISFParticleContainer */
StatusCode
ISF::InputConverter::convert(const McEventCollection& inputGenEvents,
                             ISF::ISFParticleContainer& simParticles,
                             EBC_EVCOLL kindOfCollection) const
{
  for ( const auto& eventPtr : inputGenEvents ) {
    // skip empty events
    if (eventPtr == nullptr) { continue; }

    ATH_MSG_DEBUG("Starting conversion of GenEvent with"
                  " signal_process_id=" << eventPtr->signal_process_id() <<
                  " and event_number=" << eventPtr->event_number() <<
		  " of kind " << (int)kindOfCollection);

    // new collection containing all gen particles that passed filters
    bool legacyOrdering = true; // FIXME: this is only to keep the same order of particles
                                //        as the prior 'StackFiller' implementation
                                // TODO:  remove this functionality from the
                                //        getSelectedParticles function once
                                //        happy with the results
    const auto passedGenParticles = getSelectedParticles(*eventPtr, legacyOrdering);

    for ( auto& genPartPtr : passedGenParticles ) {
      ATH_MSG_VERBOSE("Picking up following GenParticle for conversion to ISFParticle: " <<  *genPartPtr);
      auto simParticlePtr = convertParticle(genPartPtr, kindOfCollection);
      if (!simParticlePtr) {
        ATH_MSG_ERROR("Error while trying to convert input generator particles. Aborting.");
        return StatusCode::FAILURE;
      }
      // add to collection that will be returned
      simParticles.push_back(simParticlePtr);

    } // loop over passed gen particles

  } // loop over gen events

  ATH_MSG_DEBUG( "Created initial simulation particle collection with size " << simParticles.size() );

  return StatusCode::SUCCESS;
}

StatusCode ISF::InputConverter::convertHepMCToG4Event(McEventCollection& inputGenEvents,
                                                      G4Event*& outputG4Event,
                                                      EBC_EVCOLL kindOfCollection) const
{
  ISF::ISFParticleContainer simParticleList{}; // particles for ISF simulation
  ATH_CHECK(this->convert(inputGenEvents, simParticleList, kindOfCollection));
  //Convert from ISFParticleContainer to ConstISFParticleVector
  ISF::ConstISFParticleVector simParticleVector{std::make_move_iterator(std::begin(simParticleList)),
                                                std::make_move_iterator(std::end(simParticleList))};
  outputG4Event = this->ISF_to_G4Event(simParticleVector, inputGenEvents.back());
  return StatusCode::SUCCESS;
}


/** get all generator particles which pass filters */
std::vector<HepMC::GenParticle*>
ISF::InputConverter::getSelectedParticles(const HepMC::GenEvent& evnt, bool legacyOrdering) const {
  auto allGenPartBegin = evnt.particles_begin();
  auto allGenPartEnd = evnt.particles_end();

  // reserve destination container with maximum size, i.e. number of particles in input event
  std::vector<HepMC::GenParticle*> passedGenParticles{};
  size_t maxParticles = std::distance(allGenPartBegin, allGenPartEnd);
  passedGenParticles.reserve(maxParticles);

  if (legacyOrdering) {
    // FIXME: remove this block and the 'legacyOrdering' flag
    //        once we don't need the legacy order any longer
    auto vtxIt = evnt.vertices_begin();
    auto vtxItEnd = evnt.vertices_end();
    for ( ; vtxIt != vtxItEnd; ++vtxIt ) {
      const auto vtxPtr = *vtxIt;
      std::copy_if(vtxPtr->particles_begin(HepMC::children),
                   vtxPtr->particles_end(HepMC::children),
                   std::back_inserter(passedGenParticles),
                   [this](HepMC::GenParticle* p){return this->passesFilters(*p);});
    }
  }
  else {
    std::copy_if(allGenPartBegin,
                 allGenPartEnd,
                 std::back_inserter(passedGenParticles),
                 [this](HepMC::GenParticle* p){return this->passesFilters(*p);});
  }

  passedGenParticles.shrink_to_fit();

  return passedGenParticles;
}


/** get all generator particles which pass filters */
ISF::ISFParticle*
ISF::InputConverter::convertParticle(HepMC::GenParticle* genPartPtr, EBC_EVCOLL kindOfCollection) const {
  if (!genPartPtr) { return nullptr; }
  auto& genPart = *genPartPtr;

  HepMC::GenVertex* pVertex = genPart.production_vertex();
  if (!pVertex) {
    ATH_MSG_ERROR("Unable to convert following generator particle due to missing "
                  << "production vertex: " << genPart);
    return nullptr;
  }

  const auto& pVertexPos(pVertex->point3d());
  const Amg::Vector3D pos(pVertexPos.x(), pVertexPos.y(), pVertexPos.z());
  const auto& pMomentum(genPart.momentum());
  const Amg::Vector3D mom(pMomentum.px(), pMomentum.py(), pMomentum.pz());
  const double pMass = this->getParticleMass(genPart);

  double e=pMomentum.e();
  if(e>1) { //only test for >1 MeV in momentum
    double px=pMomentum.px();
    double py=pMomentum.py();
    double pz=pMomentum.pz();
    double teste=sqrt(px*px + py*py + pz*pz + pMass*pMass);
    if(std::abs(e-teste)/e>0.01) {
      ATH_MSG_WARNING("Difference in energy for: " << genPart<<" Morg="<<pMomentum.m()<<" Mmod="<<pMass<<" Eorg="<<e<<" Emod="<<teste);
    }
  }  

  const int pPdgId = genPart.pdg_id();
  const double charge = HepPDT::ParticleID(pPdgId).charge();
  const double pTime = pVertex->position().t() / Gaudi::Units::c_light;
  /// particle origin (TODO: add proper GeoID, collision/cosmics)
  DetRegionSvcIDPair origin(AtlasDetDescr::fUndefinedAtlasRegion, ISF::fEventGeneratorSimID);
  const auto pBarcode = genPart.barcode();
<<<<<<< HEAD
  auto tBinding = std::make_unique<ISF::TruthBinding>(genPartPtr);

  auto *parentEvent = genPart.parent_event();
  if(!parentEvent) {
    ATH_MSG_ERROR("Cannot convert a GenParticle without a parent GenEvent into an ISFParticle!!!");
    return nullptr;
  }
  const int bcid = (kindOfCollection==EBC_MAINEVCOLL) ? 0 : parentEvent->signal_process_id()/10000;
  auto hmpl = std::make_unique<HepMcParticleLink>(&genPart, parentEvent->event_number(), kindOfCollection);
  auto sParticle = std::make_unique<ISF::ISFParticle>( std::move(pos),
                                                       std::move(mom),
                                                       pMass,
                                                       charge,
                                                       pPdgId,
                                                       pTime,
                                                       origin,
                                                       bcid,
                                                       pBarcode,
                                                       tBinding.release(),
                                                       hmpl.release() );
  return sParticle.release();
=======
  ISF::TruthBinding* tBinding = new ISF::TruthBinding(genPartPtr);

  auto* sParticle = new ISF::ISFParticle( std::move(pos),
                                         std::move(mom),
                                         pMass,
                                         charge,
                                         pPdgId,
                                         pTime,
                                         origin,
                                         bcid,
                                         pBarcode,
                                         tBinding );
                                         
                                         
  return sParticle;
>>>>>>> 82d9661e
}


/** get right GenParticle mass */
double
ISF::InputConverter::getParticleMass(const HepMC::GenParticle &part) const
{
  // default value: generated particle mass
  double mass = part.generated_mass();
  ATH_MSG_VERBOSE("part.generated_mass, mass="<<mass);

  // 1. use PDT mass?
  if ( !m_useGeneratedParticleMass ) {
    const int absPDG = std::abs(part.pdg_id());
    HepPDT::ParticleData const *pData = (m_particleDataTable)
      ? m_particleDataTable->particle(absPDG)
      : nullptr;
    if (pData) {
      mass = pData->mass();
      ATH_MSG_VERBOSE("using pData mass, mass="<<mass);
    }
    else {
      ATH_MSG_WARNING( "Unable to find mass of particle with PDG ID '" << absPDG << "' in ParticleDataTable. Will set mass to generated_mass: " << mass);
    }
  }
  return mass;
}


/** check if the given particle passes all filters */
bool
ISF::InputConverter::passesFilters(const HepMC::GenParticle& part) const
{
  // TODO: implement this as a std::find_if with a lambda function
  for ( const auto& filter : m_genParticleFilters ) {
    // determine if the particle passes current filter
    bool passFilter = filter->pass(part);
    ATH_MSG_VERBOSE("GenParticleFilter '" << filter.typeAndName() << "' returned: "
                    << (passFilter ? "true, will keep particle."
                        : "false, will remove particle."));
    const auto& momentum = part.momentum();
    ATH_MSG_VERBOSE("Particle: ("
                    <<momentum.px()<<", "
                    <<momentum.py()<<", "
                    <<momentum.pz()<<"), pdgCode: "
                    <<part.pdg_id() );

    if (!passFilter) {
      return false;
    }
  }

  return true;
}


//________________________________________________________________________
G4Event* ISF::InputConverter::ISF_to_G4Event(const ISF::ConstISFParticleVector& ispVector, HepMC::GenEvent *genEvent, bool useHepMC) const
{
  const int eventID(1);
  G4Event *g4evt = new G4Event(eventID);

  int n_pp=0;
  for ( const ISF::ISFParticle *ispPtr: ispVector ) {
    const ISF::ISFParticle &isp = *ispPtr;
    if ( !isInsideG4WorldVolume(isp) ) {
        ATH_MSG_WARNING("Unable to convert ISFParticle to G4PrimaryParticle!");
        ATH_MSG_WARNING(" ISFParticle: " << isp );
        if(m_worldSolid) {
          ATH_MSG_WARNING(" is outside Geant4 world volume: ");
          m_worldSolid->DumpInfo();
          G4cout << std::flush;
        }
        else {
          ATH_MSG_WARNING(" is outside Geant4 world volume.");
	}
        continue;
    }
    this->addG4PrimaryVertex(g4evt,isp,useHepMC);
    n_pp++;
  }

  EventInformation *eventInfo=new EventInformation();
  eventInfo->SetNrOfPrimaryParticles(n_pp);
  eventInfo->SetNrOfPrimaryVertices(n_pp); // special case for ISF batches of particles
  eventInfo->SetHepMCEvent(genEvent);
  g4evt->SetUserInformation(eventInfo);

  return g4evt;
}

//________________________________________________________________________
const G4ParticleDefinition* ISF::InputConverter::getG4ParticleDefinition(int pdgcode) const
{
  /// Special cases for Geantinos
  if (pdgcode==998) {
    return G4ChargedGeantino::Definition();
  }
  if (pdgcode==999) {
    return G4Geantino::GeantinoDefinition();
  }
  /// Standard particles
  G4ParticleTable *ptable = G4ParticleTable::GetParticleTable();
  if(ptable) {
    return ptable->FindParticle(pdgcode);
  }
  ATH_MSG_ERROR("getG4ParticleDefinition - Failed to retrieve G4ParticleTable!");
  return nullptr;
}

//________________________________________________________________________
G4PrimaryParticle* ISF::InputConverter::getG4PrimaryParticle(const HepMC::GenParticle& genpart) const
{
  ATH_MSG_VERBOSE("Creating G4PrimaryParticle from GenParticle.");

  const G4ParticleDefinition *particleDefinition = this->getG4ParticleDefinition(genpart.pdg_id());

  if(particleDefinition==nullptr) {
    ATH_MSG_ERROR("ISF_to_G4Event particle conversion failed. ISF_Particle PDG code = " << genpart.pdg_id() <<
                  "\n This usually indicates a problem with the evgen step.\n" <<
                  "Please report this to the Generators group, mentioning the release and generator used for evgen and the PDG code above." );
    return nullptr;
  }

  // create new primaries and set them to the vertex
  //  G4double mass =  particleDefinition->GetPDGMass();
  auto &genpartMomentum = genpart.momentum();
  G4double px = genpartMomentum.x();
  G4double py = genpartMomentum.y();
  G4double pz = genpartMomentum.z();

  std::unique_ptr<G4PrimaryParticle> g4particle = std::make_unique<G4PrimaryParticle>(particleDefinition,px,py,pz);

  if (genpart.end_vertex()) {
    // Set the lifetime appropriately - this is slow but rigorous, and we
    //  don't want to end up with something like vertex time that we have
    //  to validate for every generator on earth...
    const auto& prodVtx = genpart.production_vertex()->position();
    const auto& endVtx = genpart.end_vertex()->position();
    const G4LorentzVector lv0 ( prodVtx.x(), prodVtx.y(), prodVtx.z(), prodVtx.t() );
    const G4LorentzVector lv1 ( endVtx.x(), endVtx.y(), endVtx.z(), endVtx.t() );
    g4particle->SetProperTime( (lv1-lv0).mag()/Gaudi::Units::c_light );

    if(m_quasiStableParticlesIncluded) {
      ATH_MSG_VERBOSE( "Detected primary particle with end vertex." );
      ATH_MSG_VERBOSE( "Will add the primary particle set on." );
      ATH_MSG_VERBOSE( "Primary Particle: " << genpart );
      ATH_MSG_VERBOSE( "Number of daughters of "<<genpart.barcode()<<": " << genpart.end_vertex()->particles_out_size() );
    }
    else {
      ATH_MSG_WARNING( "Detected primary particle with end vertex." );
      ATH_MSG_WARNING( "Will add the primary particle set on." );
      ATH_MSG_WARNING( "Primary Particle: " << genpart );
      ATH_MSG_WARNING( "Number of daughters of "<<genpart.barcode()<<": " << genpart.end_vertex()->particles_out_size() );
    }
    // Add all necessary daughter particles
    for ( auto daughterIter=genpart.end_vertex()->particles_out_const_begin();
          daughterIter!=genpart.end_vertex()->particles_out_const_end(); ++daughterIter ) {
      if(m_quasiStableParticlesIncluded) {
        ATH_MSG_VERBOSE ( "Attempting to add daughter particle of "<<genpart.barcode()<<": " << **daughterIter );
      }
      else {
        ATH_MSG_WARNING ( "Attempting to add daughter particle of "<<genpart.barcode()<<": " << **daughterIter );
      }
      G4PrimaryParticle *daughterG4Particle = this->getG4PrimaryParticle( **daughterIter );
      if(!daughterG4Particle) {
        ATH_MSG_ERROR("Bailing out of loop over daughters of particle with barcode: "<<genpart.barcode() <<
                      " due to errors - will not return G4Particle.");
        return nullptr;
      }
      g4particle->SetDaughter( daughterG4Particle );
    }
  }

  // Set the user information for this primary to point to the HepMcParticleLink...
  PrimaryParticleInformation* ppi = new PrimaryParticleInformation(&genpart);
  ppi->SetParticle(&genpart);
  ppi->SetRegenerationNr(0);
  g4particle->SetUserInformation(ppi);
  ATH_MSG_VERBOSE("Making primary down the line with barcode " << ppi->GetParticleBarcode());

  return g4particle.release();
}


//________________________________________________________________________
G4PrimaryParticle* ISF::InputConverter::getG4PrimaryParticle(const ISF::ISFParticle& isp, bool useHepMC) const
{
  ATH_MSG_VERBOSE("Creating G4PrimaryParticle from ISFParticle.");

  const auto* truthBinding = isp.getTruthBinding();
  if (!truthBinding) {
      G4ExceptionDescription description;
      description << G4String("getG4PrimaryParticle: ") + "No ISF::TruthBinding associated with ISParticle (" << isp <<")";
      G4Exception("iGeant4::TransportTool", "NoISFTruthBinding", FatalException, description);
      return nullptr; //The G4Exception call above should abort the job, but Coverity does not seem to pick this up.
  }
  HepMC::GenParticle*        genpart = truthBinding->getTruthParticle();
  HepMC::GenParticle* primaryGenpart = truthBinding->getPrimaryTruthParticle();

  const G4ParticleDefinition *particleDefinition = this->getG4ParticleDefinition(isp.pdgCode());

  if(particleDefinition==nullptr) {
    ATH_MSG_ERROR("ISF_to_G4Event particle conversion failed. ISF_Particle PDG code = " << isp.pdgCode() <<
                  "\n This usually indicates a problem with the evgen step.\n" <<
                  "Please report this to the Generators group, mentioning the release and generator used for evgen and the PDG code above." );
    return nullptr;
  }

  // create new primaries and set them to the vertex
  //  G4double mass =  particleDefinition->GetPDGMass();
  G4double px(0.0);
  G4double py(0.0);
  G4double pz(0.0);
  if(useHepMC && genpart) {
    auto &genpartMomentum = genpart->momentum();
    px = genpartMomentum.x();
    py = genpartMomentum.y();
    pz = genpartMomentum.z();
  }
  else {
    auto &ispMomentum = isp.momentum();
    px = ispMomentum.x();
    py = ispMomentum.y();
    pz = ispMomentum.z();
  }

  std::unique_ptr<G4PrimaryParticle> g4particle = std::make_unique<G4PrimaryParticle>(particleDefinition,px,py,pz);
  // UserInformation
  std::unique_ptr<PrimaryParticleInformation> ppi = std::make_unique<PrimaryParticleInformation>(primaryGenpart,&isp);

  /// In the case that particles are being passed back to Geant4 then
  /// we may have particles which have already interacted, so we
  /// should set the regeneration number accordingly.
  Barcode::ParticleBarcode barcode = isp.barcode();
  const int regenerationNr = (barcode - barcode%m_barcodeGenerationIncrement)/m_barcodeGenerationIncrement;
  ppi->SetRegenerationNr(regenerationNr);

  if ( genpart ) {
    if (genpart->end_vertex()) {

      /// Set the lifetime appropriately - this is slow but rigorous,
      /// and we don't want to end up with something like vertex time
      /// that we have to validate for every generator on earth...
      const auto& prodVtx = genpart->production_vertex()->position();
      const auto& endVtx = genpart->end_vertex()->position();
      const G4LorentzVector lv0( prodVtx.x(), prodVtx.y(), prodVtx.z(), prodVtx.t() );
      const G4LorentzVector lv1( endVtx.x(), endVtx.y(), endVtx.z(), endVtx.t() );
      g4particle->SetProperTime( (lv1-lv0).mag()/Gaudi::Units::c_light );

      if(m_quasiStableParticlesIncluded) {
        ATH_MSG_VERBOSE( "Detected primary particle with end vertex." );
        ATH_MSG_VERBOSE( "Will add the primary particle set on." );
        ATH_MSG_VERBOSE( "ISF Particle: " << isp );
        ATH_MSG_VERBOSE( "Primary Particle: " << *genpart );
        ATH_MSG_VERBOSE( "Number of daughters of "<<genpart->barcode()<<": " << genpart->end_vertex()->particles_out_size() );
      }
      else {
        ATH_MSG_WARNING( "Detected primary particle with end vertex. This should only be the case if" );
        ATH_MSG_WARNING( "you are running with quasi-stable particle simulation enabled.  This is not" );
        ATH_MSG_WARNING( "yet validated - you'd better know what you're doing.  Will add the primary" );
        ATH_MSG_WARNING( "particle set on." );
        ATH_MSG_WARNING( "ISF Particle: " << isp );
        ATH_MSG_WARNING( "Primary Particle: " << *genpart );
        ATH_MSG_WARNING( "Number of daughters of "<<genpart->barcode()<<": " << genpart->end_vertex()->particles_out_size() );
      }
      // Add all necessary daughter particles
      for ( auto daughterIter=genpart->end_vertex()->particles_out_const_begin();
            daughterIter!=genpart->end_vertex()->particles_out_const_end(); ++daughterIter ) {
        if(m_quasiStableParticlesIncluded) {
          ATH_MSG_VERBOSE ( "Attempting to add daughter particle of "<<genpart->barcode()<<": " << **daughterIter );
        }
        else {
          ATH_MSG_WARNING ( "Attempting to add daughter particle of "<<genpart->barcode()<<": " << **daughterIter );
        }
        G4PrimaryParticle *daughterG4Particle = this->getG4PrimaryParticle( **daughterIter );
        if(!daughterG4Particle) {
          ATH_MSG_ERROR("Bailing out of loop over daughters of particle with barcode: "<<genpart->barcode() <<
                        " due to errors - will not return G4Particle.");
          return nullptr;
        }
        g4particle->SetDaughter( daughterG4Particle );
      }
    } // particle had an end vertex
    
    double px,py,pz;
    const double pmass = g4particle->GetMass();
    CLHEP::Hep3Vector gpv = g4particle->GetMomentum();
    double g4px=g4particle->GetMomentum().x();
    double g4py=g4particle->GetMomentum().y();
    double g4pz=g4particle->GetMomentum().z();
    if(useHepMC) {
      //Code adapted from TruthHepMCEventConverter::TransformHepMCParticle
      px=g4px;
      py=g4py;
      pz=g4pz;
    } else {
      //Take mass from g4particle, put keep momentum as in genpart
      px=genpart->momentum().px();
      py=genpart->momentum().py();
      pz=genpart->momentum().pz();
      //Now a dirty hack to keep backward compatibility in the truth:
      //When running AtlasG4 or FullG4 between 21.0.41 and 21.0.111, the genpart 3-momentum and mass was reset to the values from the g4particle 
      //together with the mass of the g4particle after the 1st initialization of the g4particle from the genevent. This is done for a consistent mass
      //value in the truth record compared to the used g4 mass. Since g4particles don't store the 3-momentum directly, but rather a
      //unit direction vector, the mass and the kinetic energy, this reduces the numeric accuracy.
      //For backward compatibility, if all 3-momentum components agree to the g4particle momentum within 1 keV, we keep
      //this old method. This comparison is needed, since in ISF this code could be rerun after the ID or CALO simulation, where
      //real energy was lost in previous detectors and hence genpart should NOT be changed to some g4particle values!
      //TODO: find a way to implement this in a backward compatible way in ISF::InputConverter::convertParticle(HepMC::GenParticle* genPartPtr, int bcid)
      if(std::abs(px-g4px)<CLHEP::keV && std::abs(py-g4py)<CLHEP::keV && std::abs(pz-g4pz)<CLHEP::keV) {
        px=g4px;
        py=g4py;
        pz=g4pz;
      }
    }
    const double mag2=px*px + py*py + pz*pz;
    const double pe = std::sqrt(mag2 + pmass*pmass);  // this does only change for boosts, etc.
    
    double originalEnergy=genpart->momentum().e();
    if(originalEnergy>0.01) { //only test for >1 MeV in momentum
      if((originalEnergy-pe)/originalEnergy>0.01) {
        double genpx=genpart->momentum().px();
        double genpy=genpart->momentum().py();
        double genpz=genpart->momentum().pz();
        double genp=sqrt(genpx*genpx + genpy*genpy + genpz*genpz);
        ATH_MSG_WARNING("Truth change in energy for: " << genpart<<" Morg="<<genpart->momentum().m()<<" Mmod="<<pmass<<" Eorg="<<originalEnergy<<" Emod="<<pe<<" porg="<<genp<<" pmod="<<gpv.mag());
      }
    }  

    genpart->set_momentum(CLHEP::HepLorentzVector(px,py,pz,pe));
  } // Truth was detected

  ATH_MSG_VERBOSE("PrimaryParticleInformation:");
  ATH_MSG_VERBOSE("     GetParticleBarcode = " << ppi->GetParticleBarcode());
  ATH_MSG_VERBOSE("     GetRegenerationNr = " << ppi->GetRegenerationNr());
  ATH_MSG_VERBOSE("     GetHepMCParticle = " << ppi->GetHepMCParticle());
  ATH_MSG_VERBOSE("     GetISFParticle = " << ppi->GetISFParticle());
  g4particle->SetUserInformation(ppi.release());

  return g4particle.release();
}

//________________________________________________________________________
void ISF::InputConverter::addG4PrimaryVertex(G4Event* g4evt, const ISF::ISFParticle& isp, bool useHepMC) const
{
  /*
    see conversion from PrimaryParticleInformation to TrackInformation in
    http://acode-browser.usatlas.bnl.gov/lxr/source/atlas/Simulation/G4Atlas/G4AtlasAlg/src/AthenaStackingAction.cxx#0044

    need to check with
    http://acode-browser.usatlas.bnl.gov/lxr/source/atlas/Simulation/G4Atlas/G4AtlasAlg/src/TruthHepMCEventConverter.cxx#0151

    that we don't miss something
  */

  G4PrimaryParticle *g4particle = this->getG4PrimaryParticle( isp, useHepMC );
  if (!g4particle) {
    ATH_MSG_ERROR("Failed to create G4PrimaryParticle for ISParticle (" << isp <<")");
    return;
  }// Already printed a warning

  // create a new vertex
  G4PrimaryVertex *g4vertex = new G4PrimaryVertex(isp.position().x(),
                                                  isp.position().y(),
                                                  isp.position().z(),
                                                  isp.timeStamp());
  g4vertex->SetPrimary( g4particle );
  ATH_MSG_VERBOSE("Print G4PrimaryVertex: ");
  if (msgLevel(MSG::VERBOSE)) { g4vertex->Print(); }
  g4evt->AddPrimaryVertex( g4vertex );
  return;
}

//________________________________________________________________________
bool ISF::InputConverter::isInsideG4WorldVolume(const ISF::ISFParticle& isp) const
{

  // retrieve world solid (volume)
  if (!m_worldSolid) {
    // NB: assuming that the pointers are all valid
    // (simulation is really sick otherwise)
    m_worldSolid = G4TransportationManager::GetTransportationManager()->GetNavigatorForTracking()->GetWorldVolume()->GetLogicalVolume()->GetSolid();
  }

  const Amg::Vector3D &pos = isp.position();
  const G4ThreeVector g4Pos( pos.x(), pos.y(), pos.z() );
  EInside insideStatus = m_worldSolid->Inside( g4Pos );

  bool insideWorld = insideStatus != kOutside;
  return insideWorld;
}<|MERGE_RESOLUTION|>--- conflicted
+++ resolved
@@ -260,7 +260,6 @@
   /// particle origin (TODO: add proper GeoID, collision/cosmics)
   DetRegionSvcIDPair origin(AtlasDetDescr::fUndefinedAtlasRegion, ISF::fEventGeneratorSimID);
   const auto pBarcode = genPart.barcode();
-<<<<<<< HEAD
   auto tBinding = std::make_unique<ISF::TruthBinding>(genPartPtr);
 
   auto *parentEvent = genPart.parent_event();
@@ -282,23 +281,6 @@
                                                        tBinding.release(),
                                                        hmpl.release() );
   return sParticle.release();
-=======
-  ISF::TruthBinding* tBinding = new ISF::TruthBinding(genPartPtr);
-
-  auto* sParticle = new ISF::ISFParticle( std::move(pos),
-                                         std::move(mom),
-                                         pMass,
-                                         charge,
-                                         pPdgId,
-                                         pTime,
-                                         origin,
-                                         bcid,
-                                         pBarcode,
-                                         tBinding );
-                                         
-                                         
-  return sParticle;
->>>>>>> 82d9661e
 }
 
 
