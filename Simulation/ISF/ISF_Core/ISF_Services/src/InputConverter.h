/*
  Copyright (C) 2002-2017 CERN for the benefit of the ATLAS collaboration
*/

///////////////////////////////////////////////////////////////////
// InputConverter.h, (c) ATLAS Detector software
///////////////////////////////////////////////////////////////////

#ifndef ISF_INPUTCONVERTER_H
#define ISF_INPUTCONVERTER_H 1

// STL includes
#include <string>
// ISF include
#include "ISF_Interfaces/IInputConverter.h"
// FrameWork includes
#include "GaudiKernel/ToolHandle.h"
#include "GaudiKernel/ServiceHandle.h"
#include "AthenaBaseComps/AthService.h"

#include "BarcodeEvent/Barcode.h"

// forward declarations
namespace Barcode {
  class IBarcodeSvc;
}
namespace HepPDT {
  class ParticleDataTable;
}
namespace HepMC {
  class GenParticle;
  class GenEvent;
}
class IPartPropSvc;
class McEventCollection;
namespace ISFTesting {
  class InputConverter_test;
}
namespace ISF {
  class ISFParticle;
  class IGenParticleFilter;
}

class G4ParticleDefinition;
class G4PrimaryParticle;
class G4VSolid;

namespace ISF {

  /** @class InputConverter

      Convert simulation input collections to ISFParticles for subsequent ISF simulation.

      @author Elmar.Ritsch -at- cern.ch
     */
  class InputConverter : public extends<AthService, IInputConverter> {

    // allow test to access private data
    friend ISFTesting::InputConverter_test;

  public:
    InputConverter(const std::string& name, ISvcLocator* svc);
    virtual ~InputConverter();

    /** Athena algtool Hooks */
    virtual StatusCode  initialize() override final;
    virtual StatusCode  finalize() override final;

    /** ReturnGaudi InterfaceID */
    static const InterfaceID& interfaceID() { return IID_IInputConverter; }

    /** Convert selected particles from the given McEventCollection into ISFParticles
        and push them into the given ISFParticleContainer */
    virtual StatusCode convert(const McEventCollection& inputGenEvents,
                               ISF::ISFParticleContainer& simParticles,
                               bool isPileup=false) const override final;

    /** */
    virtual StatusCode convertHepMCToG4Event(McEventCollection& inputGenEvents,
                                             G4Event*& outputG4Event,
                                             bool isPileup) const override final;

    /** Query the interfaces. **/
    StatusCode queryInterface( const InterfaceID& riid, void** ppvInterface );

    /** Converts vector of ISF::ISFParticles to G4Event */
    G4Event* ISF_to_G4Event(const std::vector<const ISF::ISFParticle*>& isp, HepMC::GenEvent *genEvent) const override final;

  private:

    const G4ParticleDefinition* getG4ParticleDefinition(int pdgcode) const;

    G4PrimaryParticle* getG4PrimaryParticle(const HepMC::GenParticle& gp) const;

    G4PrimaryParticle* getG4PrimaryParticle(const ISF::ISFParticle& isp) const;

    void addG4PrimaryVertex(G4Event* g4evt, const ISF::ISFParticle& isp) const;

    /** Tests whether the given ISFParticle is within the Geant4 world volume */
    bool isInsideG4WorldVolume(const ISF::ISFParticle& isp) const;

<<<<<<< HEAD
      DeclareInterfaceID( ISF::IInputConverter, 1, 0 );

      /** Athena algtool Hooks */
      StatusCode  initialize();
      StatusCode  finalize();

      /** Convert selected particles from the given McEventCollection into ISFParticles
          and push them into the given ISFParticleContainer */
      virtual StatusCode convert(const McEventCollection& inputGenEvents,
                                 ISF::ISFParticleContainer& simParticles,
                                 bool isPileup=false) const override final;

=======
    /** get right GenParticle mass */
    double getParticleMass(const HepMC::GenParticle& p) const;

    /** get all generator particles which pass filters */
    std::vector<HepMC::GenParticle*> getSelectedParticles(const HepMC::GenEvent& evnt, bool legacyOrdering=false) const;

    /** check if the given particle passes all filters */
    bool passesFilters(const HepMC::GenParticle& p) const;

    /** convert GenParticle to ISFParticle */
    ISF::ISFParticle* convertParticle(HepMC::GenParticle* genPartPtr, int bcid) const;
>>>>>>> 161748e2

    /** ParticlePropertyService and ParticleDataTable */
    ServiceHandle<IPartPropSvc>           m_particlePropSvc;          //!< particle properties svc to retrieve PDT
    const HepPDT::ParticleDataTable      *m_particleDataTable;        //!< PDT used to look up particle masses

    bool                                  m_useGeneratedParticleMass; //!< use GenParticle::generated_mass() in simulation

    ToolHandleArray<IGenParticleFilter>   m_genParticleFilters;       //!< HepMC::GenParticle filters

    mutable G4VSolid                     *m_worldSolid;               //!< The Geant4 world volume solid <-- FIXME!!

    bool                                  m_quasiStableParticlesIncluded; //<! will quasi-stable particles be included in the simulation

    ServiceHandle<Barcode::IBarcodeSvc>   m_barcodeSvc;                 //!< The ISF Barcode service
    Barcode::ParticleBarcode              m_barcodeGenerationIncrement; //!< to be retrieved from ISF Barcode service

  };

}


#endif //> !ISF_INPUTCONVERTER_H<|MERGE_RESOLUTION|>--- conflicted
+++ resolved
@@ -67,7 +67,7 @@
     virtual StatusCode  finalize() override final;
 
     /** ReturnGaudi InterfaceID */
-    static const InterfaceID& interfaceID() { return IID_IInputConverter; }
+    DeclareInterfaceID( ISF::IInputConverter, 1, 0 );
 
     /** Convert selected particles from the given McEventCollection into ISFParticles
         and push them into the given ISFParticleContainer */
@@ -99,20 +99,6 @@
     /** Tests whether the given ISFParticle is within the Geant4 world volume */
     bool isInsideG4WorldVolume(const ISF::ISFParticle& isp) const;
 
-<<<<<<< HEAD
-      DeclareInterfaceID( ISF::IInputConverter, 1, 0 );
-
-      /** Athena algtool Hooks */
-      StatusCode  initialize();
-      StatusCode  finalize();
-
-      /** Convert selected particles from the given McEventCollection into ISFParticles
-          and push them into the given ISFParticleContainer */
-      virtual StatusCode convert(const McEventCollection& inputGenEvents,
-                                 ISF::ISFParticleContainer& simParticles,
-                                 bool isPileup=false) const override final;
-
-=======
     /** get right GenParticle mass */
     double getParticleMass(const HepMC::GenParticle& p) const;
 
@@ -124,7 +110,6 @@
 
     /** convert GenParticle to ISFParticle */
     ISF::ISFParticle* convertParticle(HepMC::GenParticle* genPartPtr, int bcid) const;
->>>>>>> 161748e2
 
     /** ParticlePropertyService and ParticleDataTable */
     ServiceHandle<IPartPropSvc>           m_particlePropSvc;          //!< particle properties svc to retrieve PDT
