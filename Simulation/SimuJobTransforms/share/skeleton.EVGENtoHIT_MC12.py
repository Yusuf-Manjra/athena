--- conflicted
+++ resolved
@@ -220,11 +220,7 @@
     else:
         simFlags.EventFilter.set_On()
 
-<<<<<<< HEAD
-include("G4AtlasApps/G4Atlas.flat.configuration.py") #HACK
-=======
 include("G4AtlasApps/G4Atlas.flat.configuration.py")
->>>>>>> e0512aac
 
 ## Always enable the looper killer, unless it's been disabled
 if not hasattr(runArgs, "enableLooperKiller") or runArgs.enableLooperKiller:
