## Include common skeleton
include("SimuJobTransforms/skeleton.EVGENtoHIT.py")

if hasattr(runArgs, 'useISF') and runArgs.useISF:
    raise RuntimeError("Unsupported configuration! If you want to run with useISF=True, please use Sim_tf.py!")

## Get the logger
from AthenaCommon.Logging import *
atlasG4log = logging.getLogger('AtlasG4')
atlasG4log.info('****************** STARTING ATLASG4 ******************')

## Simulation flags need to be imported first
from G4AtlasApps.SimFlags import SimFlags, simFlags #FIXME drop import of SimFlags rather than simFlags asap
simFlags.load_atlas_flags()


## Set simulation geometry tag
if hasattr(runArgs, 'geometryVersion'):
    simFlags.SimLayout.set_Value_and_Lock(runArgs.geometryVersion)
    atlasG4log.debug('SimLayout set to %s' % simFlags.SimLayout)
else:
    raise RuntimeError("No geometryVersion provided.")

## AthenaCommon flags
from AthenaCommon.AthenaCommonFlags import athenaCommonFlags
# Jobs should stop if an include fails.
if hasattr(runArgs, "IgnoreConfigError"):
    athenaCommonFlags.AllowIgnoreConfigError = runArgs.IgnoreConfigError
else:
    athenaCommonFlags.AllowIgnoreConfigError = False

from AthenaCommon.BeamFlags import jobproperties

## Input Files
def setInputEvgenFileJobProperties(InputEvgenFile):
    from AthenaCommon.GlobalFlags import globalflags
    globalflags.InputFormat.set_Value_and_Lock('pool')
    from AthenaCommon.AthenaCommonFlags import athenaCommonFlags
    athenaCommonFlags.PoolEvgenInput.set_Value_and_Lock( InputEvgenFile )
    athenaCommonFlags.FilesInput.set_Value_and_Lock( InputEvgenFile )

if hasattr(runArgs, "inputFile"):
    athenaCommonFlags.FilesInput.set_Value_and_Lock( runArgs.inputFile )
# We don't expect both inputFile and inputEVNT*File to be specified
if hasattr(runArgs, "inputEVNTFile"):
    setInputEvgenFileJobProperties( runArgs.inputEVNTFile )
elif hasattr(runArgs, "inputEVNT_COSMICSFile"):
    setInputEvgenFileJobProperties( runArgs.inputEVNT_COSMICSFile )
elif hasattr(runArgs, "inputEVNT_CAVERNFile"):
    setInputEvgenFileJobProperties( runArgs.inputEVNT_CAVERNFile )
elif hasattr(runArgs, "inputEVNT_STOPPEDFile"):
    setInputEvgenFileJobProperties( runArgs.inputEVNT_STOPPEDFile )
elif jobproperties.Beam.beamType.get_Value() == 'cosmics':
    atlasG4log.debug('No inputEVNTFile provided. OK, as performing cosmics simulation.')
    athenaCommonFlags.PoolEvgenInput.set_Off()
else:
    atlasG4log.info('No inputEVNTFile provided. Assuming that you are running a generator on the fly.')
    athenaCommonFlags.PoolEvgenInput.set_Off()

## Handle cosmics configs
if jobproperties.Beam.beamType.get_Value() == 'cosmics':
    simFlags.load_cosmics_flags()
    if hasattr(runArgs, "inputEVNT_COSMICSFile"):
        if simFlags.CosmicFilterVolumeName.statusOn and simFlags.CosmicFilterVolumeName.get_Value() != "Muon":
            atlasG4log.warning("Filtering was already done. Using CosmicFilterVolumeName=Muon rather than "
                               "provided value (%s)" % str(runArgs.CosmicFilterVolumeName))
        simFlags.CosmicFilterVolumeName = "Muon"
    else:
        simFlags.CosmicFilterVolumeName = getattr(runArgs, "CosmicFilterVolume", "InnerDetector")
        simFlags.CosmicFilterVolumeName2 = getattr(runArgs, "CosmicFilterVolume2", "NONE")
        simFlags.CosmicPtSlice = getattr(runArgs, "CosmicPtSlice", "NONE")


## Output hits file config
if hasattr(runArgs, "outputHITSFile"):
    athenaCommonFlags.PoolHitsOutput.set_Value_and_Lock( runArgs.outputHITSFile )
else:
    if hasattr(runArgs, "outputEVNT_STOPPEDFile"):
        simFlags.StoppedParticleFile.set_Value_and_Lock( runArgs.outputEVNT_STOPPEDFile )
    #raise RuntimeError("No outputHITSFile provided.")
    atlasG4log.info('No outputHITSFile provided. This simulation job will not write out any HITS file.')
    athenaCommonFlags.PoolHitsOutput = ""
    athenaCommonFlags.PoolHitsOutput.statusOn = False


## Write out runArgs configuration
atlasG4log.info( '**** Transformation run arguments' )
atlasG4log.info( str(runArgs) )


#==============================================================
# Job Configuration parameters:
#==============================================================
## Pre-exec
if hasattr(runArgs, "preExec"):
    atlasG4log.info("transform pre-exec")
    for cmd in runArgs.preExec:
        atlasG4log.info(cmd)
        exec(cmd)

## Pre-include
if hasattr(runArgs, "preInclude"):
    for fragment in runArgs.preInclude:
        include(fragment)

# Avoid command line preInclude for stopped particles
if hasattr(runArgs, "inputEVNT_STOPPEDFile"):
    include('SimulationJobOptions/preInclude.ReadStoppedParticles.py')

# Avoid command line preInclude for cavern background
if hasattr(runArgs, "inputEVNT_CAVERNFile"):
    include('SimulationJobOptions/preInclude.G4ReadCavern.py')
if hasattr(runArgs, "outputEVNT_CAVERNTRFile"):
    include('SimulationJobOptions/preInclude.G4WriteCavern.py')
    
# Avoid command line preInclude for event service
if hasattr(runArgs, "eventService") and runArgs.eventService:
    include('AthenaMP/AthenaMP_EventService.py')

if jobproperties.Beam.beamType.get_Value() == 'cosmics':
    include('SimulationJobOptions/preInclude.Cosmics.py')

## Select detectors
if 'DetFlags' not in dir():
    ## If you configure one det flag, you're responsible for configuring them all!
    from AthenaCommon.DetFlags import DetFlags
    DetFlags.all_setOn()
DetFlags.LVL1_setOff() # LVL1 is not part of G4 sim
DetFlags.Truth_setOn()
DetFlags.Forward_setOff() # Forward dets are off by default
checkHGTDOff = getattr(DetFlags, 'HGTD_setOff', None)
if checkHGTDOff is not None:
    checkHGTDOff() #Default for now

if hasattr(runArgs, "AFPOn"):
    if runArgs.AFPOn:
        DetFlags.AFP_setOn()
if hasattr(runArgs, "ALFAOn"):
    if runArgs.ALFAOn:
        DetFlags.ALFA_setOn()
if hasattr(runArgs, "FwdRegionOn"):
    if runArgs.FwdRegionOn:
        DetFlags.FwdRegion_setOn()
if hasattr(runArgs, "LucidOn"):
    if runArgs.LucidOn:
        DetFlags.Lucid_setOn()
if hasattr(runArgs, "ZDCOn"):
    if runArgs.ZDCOn:
        DetFlags.ZDC_setOn()
if hasattr(runArgs, "HGTDOn"):
    if runArgs.HGTDOn:
        checkHGTDOn = getattr(DetFlags, 'HGTD_setOn', None)
        if checkHGTDOn is not None:
            checkHGTDOn()
        else:
            atlasG4log.warning('The HGTD DetFlag is not supported in this release')

DetFlags.Print()

if DetFlags.Forward_on():
    if DetFlags.FwdRegion_on() or DetFlags.ZDC_on() or DetFlags.ALFA_on() or DetFlags.AFP_on():
        ## Do not filter high eta particles
        if simFlags.EventFilter.statusOn:
            simFlags.EventFilter.get_Value()['EtaPhiFilters'] = False
        ## ForwardTransport is applied to particles hitting BeamPipe::SectionF46
        DetFlags.bpipe_setOn()

    if DetFlags.FwdRegion_on():
        # Do full simulation rather than beam transport
        simFlags.ForwardDetectors = 1
        atlasG4log.info( 'FwdRegion switched on, so will run Full Simulation of the Forward Region rather than Forward Transport.' )
    elif DetFlags.ZDC_on() or DetFlags.ALFA_on() or DetFlags.AFP_on():
        ## Use the ForwardTransport package to do the beam transport
        atlasG4log.info( 'FwdRegion switched off, so will run Full Simulation of the Forward Region rather than Forward Transport.' )
        simFlags.ForwardDetectors = 2

## Set the PhysicsList
if hasattr(runArgs, 'physicsList'):
    simFlags.PhysicsList = runArgs.physicsList


## Random seed
if hasattr(runArgs, "randomSeed"):
    simFlags.RandomSeedOffset = int(runArgs.randomSeed)
else:
    atlasG4log.warning('randomSeed not set')
## Don't use the SeedsG4 override
simFlags.SeedsG4.set_Off()


## Set the Run Number (if required)
if hasattr(runArgs,"DataRunNumber"):
    if runArgs.DataRunNumber>0:
        atlasG4log.info( 'Overriding run number to be: %s ', runArgs.DataRunNumber )
        simFlags.RunNumber=runArgs.DataRunNumber
elif hasattr(runArgs,'jobNumber'):
    if runArgs.jobNumber>=0:
        atlasG4log.info( 'Using job number '+str(runArgs.jobNumber)+' to derive run number.' )
        simFlags.RunNumber = simFlags.RunDict.GetRunNumber( runArgs.jobNumber )
        atlasG4log.info( 'Set run number based on dictionary to '+str(simFlags.RunNumber) )

## Handle cosmics track record
from AthenaCommon.BeamFlags import jobproperties
if jobproperties.Beam.beamType.get_Value() == 'cosmics':
    if hasattr(runArgs, "inputEVNT_COSMICSFile"):
        simFlags.ReadTR = athenaCommonFlags.PoolEvgenInput()[0]
    else:
        if hasattr(runArgs, "outputEVNT_COSMICSTRFile"):
            simFlags.WriteTR = runArgs.outputEVNT_COSMICSTRFile
        include( 'CosmicGenerator/jobOptions_ConfigCosmicProd.py' )


## Add filters for non-cosmics simulation
## FIXME: This block should be moved out of the skeleton into job options.
if jobproperties.Beam.beamType.get_Value() != 'cosmics':
    if simFlags.CavernCuts:
        simFlags.EventFilter.set_Off()
        # Make a bigger world volume for cavern bg
        simFlags.WorldZRange.set_Value(26050)
    else:
        simFlags.EventFilter.set_On()

<<<<<<< HEAD
include("G4AtlasApps/G4Atlas.flat.configuration.py") #HACK
=======
## Always enable the looper killer, unless it's been disabled
if not hasattr(runArgs, "enableLooperKiller") or runArgs.enableLooperKiller:
    simFlags.OptionalUserActionList.addAction('G4UA::LooperKillerTool', ['Step'])
else:
    atlasG4log.warning("The looper killer will NOT be run in this job.")


>>>>>>> a6e0ddca
from AthenaCommon.AlgSequence import AlgSequence
topSeq = AlgSequence()

## Set Overall per-Algorithm time-limit on the AlgSequence
topSeq.TimeOut = 43200 * Units.s

try:
    from RecAlgs.RecAlgsConf import TimingAlg
    topSeq+=TimingAlg("SimTimerBegin", TimingObjOutputName = "EVNTtoHITS_timings")
except:
    atlasG4log.warning('Could not add TimingAlg, no timing info will be written out.')

from AthenaCommon.CfgGetter import getAlgorithm
topSeq += getAlgorithm("BeamEffectsAlg", tryDefaultConfigurable=True)

#from G4AtlasApps.PyG4Atlas import PyG4AtlasAlg #HACK
#topSeq += PyG4AtlasAlg() #HACK

from AthenaCommon.CfgGetter import getAlgorithm
topSeq += getAlgorithm("G4AtlasAlg",tryDefaultConfigurable=True)

## Add AMITag MetaData to TagInfoMgr
if hasattr(runArgs, 'AMITag'):
    if runArgs.AMITag != "NONE":
        from AthenaCommon.AppMgr import ServiceMgr as svcMgr
        svcMgr.TagInfoMgr.ExtraTagValuePairs += ["AMITag", runArgs.AMITag]

## Set firstEvent for cosmics jobs
if jobproperties.Beam.beamType.get_Value() == 'cosmics':
    if hasattr(runArgs, "firstEvent"):
        #print runArgs.firstEvent
        svcMgr.EventSelector.FirstEvent = runArgs.firstEvent
    else:
        svcMgr.EventSelector.FirstEvent = 0

## Increase max RDO output file size to 10 GB
## NB. We use 10GB since Athena complains that 15GB files are not supported
from AthenaCommon.AppMgr import ServiceMgr as svcMgr
svcMgr.AthenaPoolCnvSvc.MaxFileSizes = [ "10000000000" ]


## Post-include
if hasattr(runArgs, "postInclude"):
    for fragment in runArgs.postInclude:
        include(fragment)

# Avoid command line postInclude for stopped particles
if hasattr(runArgs, "outputEVNT_STOPPEDFile"):
    include('SimulationJobOptions/postInclude.StoppedParticleWrite.py')

## Post-exec
if hasattr(runArgs, "postExec"):
    atlasG4log.info("transform post-exec")
    for cmd in runArgs.postExec:
        atlasG4log.info(cmd)
        exec(cmd)<|MERGE_RESOLUTION|>--- conflicted
+++ resolved
@@ -220,17 +220,14 @@
     else:
         simFlags.EventFilter.set_On()
 
-<<<<<<< HEAD
 include("G4AtlasApps/G4Atlas.flat.configuration.py") #HACK
-=======
+
 ## Always enable the looper killer, unless it's been disabled
 if not hasattr(runArgs, "enableLooperKiller") or runArgs.enableLooperKiller:
     simFlags.OptionalUserActionList.addAction('G4UA::LooperKillerTool', ['Step'])
 else:
     atlasG4log.warning("The looper killer will NOT be run in this job.")
 
-
->>>>>>> a6e0ddca
 from AthenaCommon.AlgSequence import AlgSequence
 topSeq = AlgSequence()
 
