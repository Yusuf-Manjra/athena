#################################################################
#       preInclude.GMSB.py - Sascha Mehlhase, 6 Jul 2016                #
#################################################################

def get_and_fix_PDGTABLE(replace):
    import os, shutil, re

    # Download generic PDGTABLE (overwrite existing one if it exists)
    os.system('get_files -remove -data PDGTABLE.MeV')
    shutil.move('PDGTABLE.MeV', 'PDGTABLE.MeV.org')

    # an example line to illustrate the fixed format, see PDGTABLE.MeV for more details
    # M 1000022                          0.E+00         +0.0E+00 -0.0E+00 ~chi(0,1)     0

    lines = open('PDGTABLE.MeV.org').readlines()
    for pdgid,mass,name,charge in replace:
        if not re.search(r'[MW]\s+'+str(pdgid)+'\s+\S+', ''.join(lines)):
            lines.append('M' + str(pdgid).rjust(8) +''.ljust(26) +
                         ('%11.5E' % mass).ljust(15) +
                         '+0.0E+00'.ljust(9) + '-0.0E+00'.ljust(9) +
                         name.strip() + ''.ljust(6) + charge.strip() + '\n')
            lines.append('W' + str(pdgid).rjust(8) +''.ljust(26) +
                         '0.E+00'.ljust(15) + '+0.0E+00'.ljust(9) + '-0.0E+00'.ljust(9) +
                         name.strip() + ''.ljust(6) + charge.strip() + '\n')
        else:
            for i in xrange(len(lines)):
                if re.search(r'M\s+'+str(pdgid)+'\s+\S+', lines[i]):
                    l = lines[i]
                    lines[i] = l[0:35] + ('%11.5E' % mass).ljust(14) + l[49:]

    update = open('PDGTABLE.MeV', 'w')
    update.write(''.join(lines))
    update.close()

    print 'modfied PDGTABLE\n%s\n' % ''.join(lines)

def load_files_for_GMSB_scenario(simdict):

    GMSBIndex = int(simdict["GMSBIndex"])

    if GMSBIndex == 1:
        # get_and_fix_PDGTABLE([('M', '1000022', eval(simdict["GMSBNeutralino"])), ('M', '1000039', eval(simdict.get("GMSBGravitino",'0')))])
        get_and_fix_PDGTABLE([
                              (1000022, eval(simdict["GMSBNeutralino"]), '~chi(0,1)', '0'),
                              (1000039, eval(simdict.get("GMSBGravitino",'0')), '~G', '0')
                            ])

    elif GMSBIndex == 2:
        m_stau    = eval(simdict["GMSBStau"])
        m_slepton = eval(simdict["GMSBSlepton"])
        # get_and_fix_PDGTABLE([('M', '1000015', m_stau), ('M', '2000011', m_slepton), ('M', '2000013', m_slepton)])
        get_and_fix_PDGTABLE([
                              (1000015, m_stau, '~tau(L)', '-'),
                              (2000011, m_slepton, '~e(R)', '-'),
                              (2000013, m_slepton, '~mu(R)', '-')
                            ])

    elif GMSBIndex == 3:
        m_stau = eval(simdict["GMSBStau"])
        m_slepton = eval(simdict["GMSBSlepton"])
        m_squark = eval(simdict["SQUARKMASS"])
        m_neutralino = eval(simdict["NEUTRALINOMASS"])
        m_gluino = eval(simdict["GLUINOMASS"])
        # get_and_fix_PDGTABLE([('M', '1000001', m_squark), ('M', '2000001', m_squark), ('M', '1000002', m_squark), \
        #                       ('M', '2000002', m_squark), ('M', '1000022', m_neutralino), ('M', '1000021', m_gluino), \
        #                       ('M', '1000003', 1.00E+04 ), ('M', '2000003', 1.00E+04 ), ('M', '1000004', 1.00E+04 ), \
        #                       ('M', '2000004', 1.00E+04 ), ('M', '1000005', 1.00E+04 ), ('M', '2000005', 1.00E+04 ), \
        #                       ('M', '1000006', 1.00E+04 ), ('M', '2000006', 1.00E+04 ), ('M', '1000011', 2.50E+02 ), \
        #                       ('M', '1000012', 1.00E+04 ), ('M', '1000013', 2.50E+02 ), ('M', '1000014', 1.00E+04 ), \
        #                       ('M', '1000015', m_stau ), ('M', '1000016', 1.00E+04 ), ('M', '2000011', m_slepton ), \
        #                       ('M', '2000013', m_slepton ), ('M', '2000015', 2.50E+02 ), ('M', '1000023', 1.00E+04 ), \
        #                       ('M', '1000024', 1.00E+04 ), ('M', '1000025', -1.0E+04 ), ('M', '1000035', 1.00E+04 ), \
        #                       ('M', '1000037', 1.00E+04 ) ])
        get_and_fix_PDGTABLE([
                              (1000001, m_squark, '~d(L)', '-1/3'), (2000001, m_squark, '~d(R)', '-1/3'),
                              (1000002, m_squark, '~u(L)', '+2/3'), (2000002, m_squark, '~u(R)', '+2/3'),
                              (1000003, 1.00E+04, '~s(L)', '-1/3'), (2000003, 1.00E+04, '~s(R)', '-1/3'),
                              (1000004, 1.00E+04, '~c(L)', '+2/3'), (2000004, 1.00E+04, '~c(R)', '+2/3'),
                              (1000005, 1.00E+04, '~b(1)', '-1/3'), (2000005, 1.00E+04, '~b(2)', '-1/3'),
                              (1000006, 1.00E+04, '~t(1)', '+2/3'), (2000006, 1.00E+04, '~t(2)', '+2/3'),
                              (1000011, 2.50E+02, '~e(L)', '-'), (2000011, m_slepton, '~e(R)', '-'),
                              (1000012, 1.00E+04, '~nu(e,L)', '0'),
                              (1000013, 2.50E+02, '~mu(L)', '-'), (2000013, m_slepton, '~mu(R)', '-'),
                              (1000014, 1.00E+04, '~nu(e,L)', '0'),
                              (1000015, m_stau, '~tau(L)', '-'), (2000015, 2.50E+02, '~tau(R)', '-'),
                              (1000016, 1.00E+04, '~nu(tau,L)', '0'),
                              (1000021, m_gluino, '~g', '0'),
                              (1000022, m_neutralino, '~chi(0,1)', '0'),
                              (1000023, 1.00E+04, '~chi(0,2)', '0'),
                              (1000024, 1.00E+04, '~chi(+,1)', '+'),
                              (1000025, -1.00E+04, '~chi(0,3)', '0'),
                              (1000035, 1.00E+04, '~chi(0,4)', '0'),
                              (1000037, 1.00E+04, '~chi(+,2)', '+')
                            ])

    elif GMSBIndex == 4:
        # get_and_fix_PDGTABLE([('M', '1000015', eval(simdict["GMSBStau"]))])
        get_and_fix_PDGTABLE([
                              (1000015, m_stau, '~tau(L)', '-')
                            ])

    else:
        print 'GMSBIndex %i not supported' % GMSBIndex
        raise

doG4SimConfig = True
from AthenaCommon.AthenaCommonFlags import athenaCommonFlags
import PyUtils.AthFile as af
try:
    f = af.fopen(athenaCommonFlags.FilesInput()[0])

    if "StreamHITS" in f.infos["stream_names"]:
        from Digitization.DigitizationFlags import digitizationFlags
        simdict = digitizationFlags.specialConfiguration.get_Value()
        doG4SimConfig = False
    else:
        from G4AtlasApps.SimFlags import simFlags
        simdict = simFlags.specialConfiguration.get_Value()
except:
    from G4AtlasApps.SimFlags import simFlags
    simdict = simFlags.specialConfiguration.get_Value()

assert "GMSBIndex" in simdict

load_files_for_GMSB_scenario(simdict)

if doG4SimConfig:
    GMSBIndex = eval(simdict["GMSBIndex"])
    from G4AtlasApps.SimFlags import simFlags
    if GMSBIndex == 1: # generic neutralino to photon scenario
        simFlags.PhysicsOptions += ["GauginosPhysicsTool"]
        simFlags.PhysicsOptions += ["NeutralinoToPhotonGravitino"]
    elif GMSBIndex == 2 or GMSBIndex == 3 or GMSBIndex == 4: # generic stau scenario
        simFlags.PhysicsOptions += ["SleptonsPhysicsTool"]
    del GMSBIndex

<<<<<<< HEAD
    def gmsb_applycalomctruthstrategy():
        print "ERROR gmsb_applycalomctruthstrategy is obsolete"
        print "Please request replacment configuration."
        import sys
        sys.exit(1)
        ## ## Applying the MCTruth strategies: add decays in the Calorimeter
        ## from G4AtlasApps import AtlasG4Eng
        ## myDecay = AtlasG4Eng.G4Eng.Dict_MCTruthStrg.get('Decay')
        ## myDecay.add_Volumes('CALO::CALO', 1)

    simFlags.InitFunctions.add_function("postInit", gmsb_applycalomctruthstrategy)

=======
>>>>>>> 1f0dad49
del doG4SimConfig, simdict<|MERGE_RESOLUTION|>--- conflicted
+++ resolved
@@ -134,19 +134,4 @@
         simFlags.PhysicsOptions += ["SleptonsPhysicsTool"]
     del GMSBIndex
 
-<<<<<<< HEAD
-    def gmsb_applycalomctruthstrategy():
-        print "ERROR gmsb_applycalomctruthstrategy is obsolete"
-        print "Please request replacment configuration."
-        import sys
-        sys.exit(1)
-        ## ## Applying the MCTruth strategies: add decays in the Calorimeter
-        ## from G4AtlasApps import AtlasG4Eng
-        ## myDecay = AtlasG4Eng.G4Eng.Dict_MCTruthStrg.get('Decay')
-        ## myDecay.add_Volumes('CALO::CALO', 1)
-
-    simFlags.InitFunctions.add_function("postInit", gmsb_applycalomctruthstrategy)
-
-=======
->>>>>>> 1f0dad49
 del doG4SimConfig, simdict