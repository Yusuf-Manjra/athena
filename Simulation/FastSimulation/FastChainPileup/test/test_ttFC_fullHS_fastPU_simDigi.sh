--- conflicted
+++ resolved
@@ -5,16 +5,9 @@
 #
 # Run FastChain 'Fast PU, Full HS' and tests: G4HS_FastPileup sim (G4 for HS, Pythia on the fly + FastCaloSim for PU) + fast digi PU/full digi HS + Split reco (truth tracking PU, full HS)
 #
-<<<<<<< HEAD
 # specify branches of athena that are being targeted:
-# art-include: 21.0/Athena
 # art-include: 21.3/Athena
 # art-output: config.txt
-=======
-# specify branches of athena that are being targeted: 
-# art-include: 21.3/Athena
-#                                                                           
->>>>>>> 9f985ffb
 
 FastChain_tf.py --simulator G4HS_FastPileup \
     --digiSteeringConf "SplitNoMergeSF" \
