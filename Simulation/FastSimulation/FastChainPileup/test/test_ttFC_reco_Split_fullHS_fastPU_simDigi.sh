--- conflicted
+++ resolved
@@ -4,12 +4,8 @@
 # art-type: grid
 # specify branches of athena that are being targeted:
 # art-include: 21.3/Athena
-<<<<<<< HEAD
 # art-output: config.txt
 # art-output: RAWtoESD_config.txt
-=======
- 
->>>>>>> 9f985ffb
 # Run FastChain 'Fast PU, Full HS' and tests: G4HS_FastPileup sim (G4 for HS, Pythia on the fly + FastCaloSim for PU) + fast digi PU/full digi HS + Split reco (truth tracking PU, full HS)
 
 FastChain_tf.py --simulator G4HS_FastPileup \
