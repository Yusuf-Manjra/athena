--- conflicted
+++ resolved
@@ -2,17 +2,10 @@
 # art-description: test ttFC_fastSim_fastDigi
 # art-type: grid
 
-<<<<<<< HEAD
 # specify branches of athena that are being targeted:
-# art-include: 21.0/Athena
 # art-include: 21.3/Athena
 # art-output: config.txt
 
-=======
-# specify branches of athena that are being targeted:                                                               
-
-# art-include: 21.3/Athena
->>>>>>> 9f985ffb
 FastChain_tf.py --simulator ATLFASTIIF_PileUp \
     --digiSteeringConf "SplitNoMergeFF" \
     --useISF True \
