#!/usr/bin/env bash
# art-description: Job ttFC_stdFullSim + ttFC_stdFullSimMerge + ttFC_stdFullSimDigi + ttFC_reco_noSplit_noPseudoT_stdFullSimDigi
# art-type: grid
# 

# specify branches of athena that are being targeted:

# art-include: 21.0/Athena
# art-include: 21.3/Athena
# Also include temporary branch 21.3-hmpl
# art-include: 21.3-hmpl/Athena
# job 1: Simulation from evgen

Sim_tf.py --conditionsTag 'default:OFLCOND-RUN12-SDR-19' \
    --physicsList 'FTFP_BERT' \
    --truthStrategy 'MC15aPlus' \
    --simulator 'FullG4' \
    --postInclude 'default:RecJobTransforms/UseFrontier.py,G4AtlasTests/postInclude.DCubeTest.py' \
    --preInclude 'EVNTtoHITS:SimulationJobOptions/preInclude.BeamPipeKill.py,SimulationJobOptions/preInclude.FrozenShowersFCalOnly.py' \
    --DataRunNumber '222525' \
    --geometryVersion 'default:ATLAS-R2-2015-03-01-00_VALIDATION' \
    --inputEVNTFile "/cvmfs/atlas-nightlies.cern.ch/repo/data/data-art/FastChainPileup/mc12_valid.110401.PowhegPythia_P2012_ttbar_nonallhad.evgen.EVNT.e3099.01517252._000001.pool.root.1" \
    --outputHITSFile "Hits.pool.root" \
    --maxEvents 50

echo "art-result: $? evgen step"

#merging of hits file

HITSMerge_tf.py --inputHITSFile='Hits.pool.root' \
    --outputHITS_MRGFile='Merge.pool.root' \
    --maxEvents=50 \
    --skipEvents='0' \
    --geometryVersion 'ATLAS-R2-2015-03-01-00' \
    --conditionsTag 'OFLCOND-RUN12-SDR-19'

echo "art-result: $? Merge step"
#digi
Digi_tf.py --inputHITSFile 'Merge.pool.root' \
    --outputRDOFile 'RDO.pool.root' \
    --maxEvents '50' \
    --skipEvents '0' \
    --geometryVersion 'ATLAS-R2-2015-03-01-00' \
    --digiSeedOffset1 '123456' \
    --digiSeedOffset2 '2345678' \
    --postInclude 'PyJobTransforms/UseFrontier.py' \
    --AddCaloDigi 'False' \
    --conditionsTag 'OFLCOND-RUN12-SDR-31'

echo "art-result: $? Digi step"

FastChain_tf.py --maxEvents 50 \
    --skipEvents 0 \
    --geometryVersion ATLAS-R2-2015-03-01-00 \
    --conditionsTag OFLCOND-RUN12-SDR-31 \
    --inputRDOFile RDO.pool.root \
    --outputAODFile AOD_Split_stdFullSimDigi.pool.root \
    --preExec "RAWtoESD:rec.doTrigger.set_Value_and_Lock(False);recAlgs.doTrigger.set_Value_and_Lock(False);from InDetRecExample.InDetJobProperties import InDetFlags;InDetFlags.doStandardPlots.set_Value_and_Lock(True);"
#end of job
echo "art-result: $? AOD step"
#add an additional payload from the job (corollary file).
# art-output: InDetStandardPlots.root

<<<<<<< HEAD
#ArtPackage=$1
#ArtJobName=$2
#art.py compare grid --entries 10 ${ArtPackage} ${ArtJobName}  
=======
ArtPackage=$1
ArtJobName=$2
art.py compare grid --entries 10 --imf=False ${ArtPackage} ${ArtJobName}
>>>>>>> 67c420af
echo  "art-result: $? regression"


/cvmfs/atlas.cern.ch/repo/sw/art/dcube/bin/art-dcube TEST_ttFC_reco_noSplit_noPseudoT_stdFullSimDigi InDetStandardPlots.root /cvmfs/atlas-nightlies.cern.ch/repo/data/data-art/FastChainPileup/dcube_configs/config/dcube_indetplots_no_pseudotracks.xml /cvmfs/atlas-nightlies.cern.ch/repo/data/data-art/FastChainPileup/InDetStandardPlots_TEST.root




# InDetStandardPlots.root -l dcube.log -p -r   -x dcube.xml -s /cvmfs/atlas-nightlies.cern.ch/repo/data/data-art/FastChainPileup/

# art-output: dcube/dcube.xml
# art-output: dcube/dcube.log
# art-output: dcube/dcubelog.xml
# art-output: dcube/dcube.xml.php

echo  "art-result: $? histcomp test"<|MERGE_RESOLUTION|>--- conflicted
+++ resolved
@@ -1,7 +1,7 @@
 #!/usr/bin/env bash
 # art-description: Job ttFC_stdFullSim + ttFC_stdFullSimMerge + ttFC_stdFullSimDigi + ttFC_reco_noSplit_noPseudoT_stdFullSimDigi
 # art-type: grid
-# 
+#
 
 # specify branches of athena that are being targeted:
 
@@ -61,15 +61,9 @@
 #add an additional payload from the job (corollary file).
 # art-output: InDetStandardPlots.root
 
-<<<<<<< HEAD
-#ArtPackage=$1
-#ArtJobName=$2
-#art.py compare grid --entries 10 ${ArtPackage} ${ArtJobName}  
-=======
 ArtPackage=$1
 ArtJobName=$2
 art.py compare grid --entries 10 --imf=False ${ArtPackage} ${ArtJobName}
->>>>>>> 67c420af
 echo  "art-result: $? regression"
 
 
