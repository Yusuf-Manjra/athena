/*
  Copyright (C) 2002-2017 CERN for the benefit of the ATLAS collaboration
*/

#include "MMHitsTestTool.h"

#include "EventInfo/EventInfo.h"
#include "EventInfo/EventID.h"
#include "Identifier/Identifier.h"

#include "GeoAdaptors/GeoMuonHits.h"

#include "MuonReadoutGeometry/MuonDetectorManager.h"
#include "MuonReadoutGeometry/MMReadoutElement.h"

#include "MuonIdHelpers/MmIdHelper.h"
#include "MuonSimEvent/MicromegasHitIdHelper.h"

#include "MuonSimEvent/GenericMuonSimHitCollection.h"
#include "MuonSimEvent/GenericMuonSimHit.h"

#include "GeneratorObjects/McEventCollection.h"
#include "CLHEP/Vector/LorentzVector.h"

#include "GaudiKernel/NTuple.h"
#include "GaudiKernel/SmartDataPtr.h"
#include "GaudiKernel/IDataProviderSvc.h"
#include "GaudiKernel/ITHistSvc.h"
#include "GaudiKernel/INTupleSvc.h"

#include "TH2D.h"
#include "TTree.h"
#include "TROOT.h"
#include "TFile.h"
#include "TTree.h"
#include "TF1.h"
#include "TH1F.h"

using namespace MuonGM;
using namespace std;
<<<<<<< HEAD
 
 
=======


>>>>>>> a75a4d70
StatusCode MMHitsTestTool::processEvent() {
  CHECK(executeCheckEventInfo());

  if (m_DoMMTest) {
    const DataHandle<GenericMuonSimHitCollection> p_collection;
    CHECK(evtStore()->retrieve(p_collection,"MicromegasSensitiveDetector"));
    for (GenericMuonSimHitCollection::const_iterator i_hit = p_collection->begin(); i_hit != p_collection->end(); ++i_hit) {
      Amg::Vector3D u = (*i_hit).globalPosition();
      CHECK(executeFillHistos(u));
      //Useful link on how to retrieve variables: http://acode-browser.usatlas.bnl.gov/lxr/source/atlas/MuonSpectrometer/MuonValidation/MuonPRDTest/src/MMSimHitVariables.cxx
      //Get station names and make plots for each wedge
<<<<<<< HEAD
      MicromegasHitIdHelper* hitHelper = MicromegasHitIdHelper::GetHelper();	
=======
      MicromegasHitIdHelper* hitHelper = MicromegasHitIdHelper::GetHelper();
>>>>>>> a75a4d70
      int simId = (*i_hit).GenericId();
      std::string sim_stationName = hitHelper->GetStationName(simId);
      //Declare station name strings
      static std::string s_m1s1("M1S1");
      static std::string s_m2s1("M2S1");
      static std::string s_m1l1("M1L1");
      static std::string s_m2l1("M2L1");
      static std::string s_m1s2("M1S2");
      static std::string s_m2s2("M2S2");
      static std::string s_m1l2("M1L2");
      static std::string s_m2l2("M2L2");
<<<<<<< HEAD
      
      //----------------------------------Wedge 1 Histos begin-------------------------------------------------------------------------
      //M1S1 (Note: M1->Module 1, S1->Small sector, wedge 1)
	  if (sim_stationName==s_m1s1 && u.z()>0){
	  	m_MMTransverseEta1SmallWedge1->Fill(u.x(),u.y());
	  }
	  
	  //M2S1 (Note: M2->Module 2, S1->Small sector, wedge 1)	
	  if (sim_stationName==s_m2s1 && u.z()>0){
		m_MMTransverseEta2SmallWedge1->Fill(u.x(),u.y());
	  }
		
	  //M1L1 (Note: M1->Module 1, S1->Large sector, wedge 1)	
	  if (sim_stationName==s_m1l1 && u.z()>0){
		m_MMTransverseEta1LargeWedge1->Fill(u.x(),u.y());
	  }	
		
	  //M2L1 (Note: M2->Module 2, S1->Large sector, wedge 1.)
	  if (sim_stationName==s_m2l1 && u.z()>0){
		m_MMTransverseEta2LargeWedge1->Fill(u.x(),u.y());
	  }	
		
	  //Plots of transverse and rZ view for wedge 1 in either +ve Z or -ve Z and done separately for large and small sectors
	  double rwedge1 = sqrt(u.x()*u.x()+u.y()*u.y()); //Evaluate r
	  
	  //Small sectors at +ve Z
	  if ((sim_stationName==s_m1s1 || sim_stationName==s_m2s1) && u.z() > 0){
	  	m_MM_SmallWedge1_TransverseView_positiveZ->Fill(u.x(),u.y());
		m_MM_SmallWedge1_rZview_positiveZ->Fill(u.z(), rwedge1);
		m_MM_rPlot_S1_posZ->Fill(rwedge1);
	  }	
		
	  //Small sectors at -ve Z
	  if ((sim_stationName==s_m1s1 || sim_stationName==s_m2s1) && u.z() < 0){
		m_MM_SmallWedge1_TransverseView_negativeZ->Fill(u.x(),u.y());	
		m_MM_SmallWedge1_rZview_negativeZ->Fill(u.z(), rwedge1);
	  }
		
	  //Large sectors at +ve Z
	  if ((sim_stationName==s_m1l1 || sim_stationName==s_m2l1) && u.z() > 0){
		m_MM_LargeWedge1_TransverseView_positiveZ->Fill(u.x(),u.y());
		m_MM_LargeWedge1_rZview_positiveZ->Fill(u.z(), rwedge1);
		m_MM_rPlot_L1_posZ->Fill(rwedge1);
	  }	
		
	  //Large sectors at -ve Z
	  if ((sim_stationName==s_m1l1 || sim_stationName==s_m2l1) && u.z() < 0){
		m_MM_LargeWedge1_TransverseView_negativeZ->Fill(u.x(),u.y());
		m_MM_LargeWedge1_rZview_negativeZ->Fill(u.z(), rwedge1);	
	  }
      //----------------------------------Wedge 1 Histos end-------------------------------------------------------------------------
      
      //----------------------------------Wedge 2 Histos begin---------------------------------------------------------------------
      //M1S2 (Note: M1->Module 1, S2->Small sector, wedge 2)
	  if (sim_stationName==s_m1s2 && u.z()>0){
		m_MMTransverseEta1SmallWedge2->Fill(u.x(),u.y());
	  }	
		
	  //M2S2 (Note: M1->Module 2, S2->Small sector, wedge 2)
	  if (sim_stationName==s_m2s2 && u.z()>0){
		m_MMTransverseEta2SmallWedge2->Fill(u.x(),u.y());
	  }
		
	  //M1L2 (Note: M1->Module 1, L2->Large sector, wedge 2)	
	  if (sim_stationName==s_m1l2 && u.z()>0){
		m_MMTransverseEta1LargeWedge2->Fill(u.x(),u.y());
	  }	
		
	  //M2L2 (Note: M2->Module 2, L2->Large sector, wedge 2)
	  if (sim_stationName==s_m2l2 && u.z()>0){
		m_MMTransverseEta2LargeWedge2->Fill(u.x(),u.y());
	  }	
		
	  //Plots of transverse and rZ view for wedge 1 in either +ve Z or -ve Z and done separately for large and small sectors
	  double rwedge2 = sqrt(u.x()*u.x()+u.y()*u.y()); //Evaluate r
		
	  //Small sectors at +ve Z
	  if ((sim_stationName==s_m1s2 || sim_stationName==s_m2s2) && u.z() > 0){
		m_MM_SmallWedge2_TransverseView_positiveZ->Fill(u.x(),u.y());
		m_MM_SmallWedge2_rZview_positiveZ->Fill(u.z(), rwedge2);
		m_MM_rPlot_S2_posZ->Fill(rwedge2);
	  }
		
	  //Small sectors at -ve Z	
	  if ((sim_stationName==s_m1s2 || sim_stationName==s_m2s2) && u.z() < 0){
		m_MM_SmallWedge2_TransverseView_negativeZ->Fill(u.x(),u.y());	
		m_MM_SmallWedge2_rZview_negativeZ->Fill(u.z(), rwedge2);
	  }
		
	  //Large sectors at +ve Z
	  if ((sim_stationName==s_m1l2 || sim_stationName==s_m2l2) && u.z() > 0){
		m_MM_LargeWedge2_TransverseView_positiveZ->Fill(u.x(),u.y());
		m_MM_LargeWedge2_rZview_positiveZ->Fill(u.z(), rwedge2);
		m_MM_rPlot_L2_posZ->Fill(rwedge2);
	  }	
		
	  //Large sectors at -ve Z
	  if ((sim_stationName==s_m1l2 || sim_stationName==s_m2l2) && u.z() < 0){
		m_MM_LargeWedge2_TransverseView_negativeZ->Fill(u.x(),u.y());
		m_MM_LargeWedge2_rZview_negativeZ->Fill(u.z(), rwedge2);	
	  }
	//-----------------------------------------------Wedge 2 Histos end-----------------------------------------------------------		
      
      
=======

      //----------------------------------Wedge 1 Histos begin-------------------------------------------------------------------------
      //M1S1 (Note: M1->Module 1, S1->Small sector, wedge 1)
      if (sim_stationName==s_m1s1 && u.z()>0){
        m_MMTransverseEta1SmallWedge1->Fill(u.x(),u.y());
      }

      //M2S1 (Note: M2->Module 2, S1->Small sector, wedge 1)
      if (sim_stationName==s_m2s1 && u.z()>0){
        m_MMTransverseEta2SmallWedge1->Fill(u.x(),u.y());
      }

      //M1L1 (Note: M1->Module 1, S1->Large sector, wedge 1)
      if (sim_stationName==s_m1l1 && u.z()>0){
        m_MMTransverseEta1LargeWedge1->Fill(u.x(),u.y());
      }

      //M2L1 (Note: M2->Module 2, S1->Large sector, wedge 1.)
      if (sim_stationName==s_m2l1 && u.z()>0){
        m_MMTransverseEta2LargeWedge1->Fill(u.x(),u.y());
      }

      //Plots of transverse and rZ view for wedge 1 in either +ve Z or -ve Z and done separately for large and small sectors
      double rwedge1 = sqrt(u.x()*u.x()+u.y()*u.y()); //Evaluate r

      //Small sectors at +ve Z
      if ((sim_stationName==s_m1s1 || sim_stationName==s_m2s1) && u.z() > 0){
        m_MM_SmallWedge1_TransverseView_positiveZ->Fill(u.x(),u.y());
        m_MM_SmallWedge1_rZview_positiveZ->Fill(u.z(), rwedge1);
        m_MM_rPlot_S1_posZ->Fill(rwedge1);
      }

      //Small sectors at -ve Z
      if ((sim_stationName==s_m1s1 || sim_stationName==s_m2s1) && u.z() < 0){
        m_MM_SmallWedge1_TransverseView_negativeZ->Fill(u.x(),u.y());
        m_MM_SmallWedge1_rZview_negativeZ->Fill(u.z(), rwedge1);
      }

      //Large sectors at +ve Z
      if ((sim_stationName==s_m1l1 || sim_stationName==s_m2l1) && u.z() > 0){
        m_MM_LargeWedge1_TransverseView_positiveZ->Fill(u.x(),u.y());
        m_MM_LargeWedge1_rZview_positiveZ->Fill(u.z(), rwedge1);
        m_MM_rPlot_L1_posZ->Fill(rwedge1);
      }

      //Large sectors at -ve Z
      if ((sim_stationName==s_m1l1 || sim_stationName==s_m2l1) && u.z() < 0){
        m_MM_LargeWedge1_TransverseView_negativeZ->Fill(u.x(),u.y());
        m_MM_LargeWedge1_rZview_negativeZ->Fill(u.z(), rwedge1);
      }
      //----------------------------------Wedge 1 Histos end-------------------------------------------------------------------------

      //----------------------------------Wedge 2 Histos begin---------------------------------------------------------------------
      //M1S2 (Note: M1->Module 1, S2->Small sector, wedge 2)
      if (sim_stationName==s_m1s2 && u.z()>0){
        m_MMTransverseEta1SmallWedge2->Fill(u.x(),u.y());
      }

      //M2S2 (Note: M1->Module 2, S2->Small sector, wedge 2)
      if (sim_stationName==s_m2s2 && u.z()>0){
        m_MMTransverseEta2SmallWedge2->Fill(u.x(),u.y());
      }

      //M1L2 (Note: M1->Module 1, L2->Large sector, wedge 2)
      if (sim_stationName==s_m1l2 && u.z()>0){
        m_MMTransverseEta1LargeWedge2->Fill(u.x(),u.y());
      }

      //M2L2 (Note: M2->Module 2, L2->Large sector, wedge 2)
      if (sim_stationName==s_m2l2 && u.z()>0){
        m_MMTransverseEta2LargeWedge2->Fill(u.x(),u.y());
      }

      //Plots of transverse and rZ view for wedge 1 in either +ve Z or -ve Z and done separately for large and small sectors
      double rwedge2 = sqrt(u.x()*u.x()+u.y()*u.y()); //Evaluate r

      //Small sectors at +ve Z
      if ((sim_stationName==s_m1s2 || sim_stationName==s_m2s2) && u.z() > 0){
        m_MM_SmallWedge2_TransverseView_positiveZ->Fill(u.x(),u.y());
        m_MM_SmallWedge2_rZview_positiveZ->Fill(u.z(), rwedge2);
        m_MM_rPlot_S2_posZ->Fill(rwedge2);
      }

      //Small sectors at -ve Z
      if ((sim_stationName==s_m1s2 || sim_stationName==s_m2s2) && u.z() < 0){
        m_MM_SmallWedge2_TransverseView_negativeZ->Fill(u.x(),u.y());
        m_MM_SmallWedge2_rZview_negativeZ->Fill(u.z(), rwedge2);
      }

      //Large sectors at +ve Z
      if ((sim_stationName==s_m1l2 || sim_stationName==s_m2l2) && u.z() > 0){
        m_MM_LargeWedge2_TransverseView_positiveZ->Fill(u.x(),u.y());
        m_MM_LargeWedge2_rZview_positiveZ->Fill(u.z(), rwedge2);
        m_MM_rPlot_L2_posZ->Fill(rwedge2);
      }

      //Large sectors at -ve Z
      if ((sim_stationName==s_m1l2 || sim_stationName==s_m2l2) && u.z() < 0){
        m_MM_LargeWedge2_TransverseView_negativeZ->Fill(u.x(),u.y());
        m_MM_LargeWedge2_rZview_negativeZ->Fill(u.z(), rwedge2);
      }
      //-----------------------------------------------Wedge 2 Histos end-----------------------------------------------------------


>>>>>>> a75a4d70
      // GeoMMHit ghit(*i_hit);
      //       if (!ghit) continue;
      //       Amg::Vector3D u = ghit.getGlobalPosition();
      //       CHECK(executeFillHistos(u));
    }
  }

  return StatusCode::SUCCESS;
}


StatusCode MMHitsTestTool::initialize() {
  CHECK(MuonHitTestToolBase::initialize());
<<<<<<< HEAD
  
  //-------------------------------Wedge 1 begin-------------------------------------------------------------------------------
  _TH1D(m_MM_rPlot_S1_posZ,"MM_rPlot_S1_posZ",10000,0.,14000.);
  _TH1D(m_MM_rPlot_L1_posZ,"MM_rPlot_L1_posZ",5000,0.,5000.);
  	
=======

  //-------------------------------Wedge 1 begin-------------------------------------------------------------------------------
  _TH1D(m_MM_rPlot_S1_posZ,"MM_rPlot_S1_posZ",10000,0.,14000.);
  _TH1D(m_MM_rPlot_L1_posZ,"MM_rPlot_L1_posZ",5000,0.,5000.);

>>>>>>> a75a4d70
  _TH2D(m_MM_SmallWedge1_rZview_positiveZ,"MM_rZView_S1_posZ",1000,7000.,8000.,5000,0.,5000.);
  _TH2D(m_MM_SmallWedge1_rZview_negativeZ,"MM_rZView_S1_negZ",1000,-8000.,-7000.,5000,0.,5000.);
  _TH2D(m_MM_LargeWedge1_rZview_positiveZ,"MM_rZView_L1_posZ",1000,7000.,8000.,5000,0.,5000.);
  _TH2D(m_MM_LargeWedge1_rZview_negativeZ,"MM_rZView_L1_negZ",1000,-8000.,-7000.,5000,0.,5000.);
<<<<<<< HEAD
  
  _TH2D(m_MMTransverseEta1SmallWedge1,"MM_TransverseView_M1S1_posZ",1200,-6000.,6000.,1200,-6000.,6000.);	
  _TH2D(m_MMTransverseEta2SmallWedge1,"MM_TransverseView_M2S1_posZ",1200,-6000.,6000.,1200,-6000.,6000.);
  _TH2D(m_MMTransverseEta1LargeWedge1,"MM_TransverseView_M1L1_posZ",1200,-6000.,6000.,1200,-6000.,6000.);
  _TH2D(m_MMTransverseEta2LargeWedge1,"MM_TransverseView_M2L1_posZ",1200,-6000.,6000.,1200,-6000.,6000.);
  
=======

  _TH2D(m_MMTransverseEta1SmallWedge1,"MM_TransverseView_M1S1_posZ",1200,-6000.,6000.,1200,-6000.,6000.);
  _TH2D(m_MMTransverseEta2SmallWedge1,"MM_TransverseView_M2S1_posZ",1200,-6000.,6000.,1200,-6000.,6000.);
  _TH2D(m_MMTransverseEta1LargeWedge1,"MM_TransverseView_M1L1_posZ",1200,-6000.,6000.,1200,-6000.,6000.);
  _TH2D(m_MMTransverseEta2LargeWedge1,"MM_TransverseView_M2L1_posZ",1200,-6000.,6000.,1200,-6000.,6000.);

>>>>>>> a75a4d70
  _TH2D(m_MM_SmallWedge1_TransverseView_positiveZ,"MM_TransverseView_S1_posZ",1200,-6000.,6000.,1200,-6000.,6000.);
  _TH2D(m_MM_SmallWedge1_TransverseView_negativeZ,"MM_TransverseView_S1_negZ",1200,-6000.,6000.,1200,-6000.,6000.);
  _TH2D(m_MM_LargeWedge1_TransverseView_positiveZ,"MM_TransverseView_L1_posZ",1200,-6000.,6000.,1200,-6000.,6000.);
  _TH2D(m_MM_LargeWedge1_TransverseView_negativeZ,"MM_TransverseView_L1_negZ",1200,-6000.,6000.,1200,-6000.,6000.);
  //--------------------------------Wedge 1 end--------------------------------------------------------------------------------
<<<<<<< HEAD
  	
  //--------------------------------Wedge 2 begin------------------------------------------------------------------------------
  _TH1D(m_MM_rPlot_S2_posZ,"MM_rPlot_S2_posZ",10000,0.,14000.);
  _TH1D(m_MM_rPlot_L2_posZ,"MM_rPlot_L2_posZ",10000,0.,14000.);
  	
=======

  //--------------------------------Wedge 2 begin------------------------------------------------------------------------------
  _TH1D(m_MM_rPlot_S2_posZ,"MM_rPlot_S2_posZ",10000,0.,14000.);
  _TH1D(m_MM_rPlot_L2_posZ,"MM_rPlot_L2_posZ",10000,0.,14000.);

>>>>>>> a75a4d70
  _TH2D(m_MM_SmallWedge2_rZview_positiveZ,"MM_rZView_S2_posZ",1000,7000.,8000.,5000,0.,5000.);
  _TH2D(m_MM_SmallWedge2_rZview_negativeZ,"MM_rZView_S2_negZ",1000,-8000.,-7000.,5000,0.,5000.);
  _TH2D(m_MM_LargeWedge2_rZview_positiveZ,"MM_rZView_L2_posZ",1000,7000.,8000.,5000,0.,5000.);
  _TH2D(m_MM_LargeWedge2_rZview_negativeZ,"MM_rZView_L2_negZ",1000,-8000.,-7000.,5000,0.,5000.);
<<<<<<< HEAD
  	
=======

>>>>>>> a75a4d70
  _TH2D(m_MMTransverseEta1SmallWedge2,"MM_TransverseView_M1S2_posZ",1200,-6000.,6000.,1200,-6000.,6000.);
  _TH2D(m_MMTransverseEta2SmallWedge2,"MM_TransverseView_M2S2_posZ",1200,-6000.,6000.,1200,-6000.,6000.);
  _TH2D(m_MMTransverseEta1LargeWedge2,"MM_TransverseView_M1L2_posZ",1200,-6000.,6000.,1200,-6000.,6000.);
  _TH2D(m_MMTransverseEta2LargeWedge2,"MM_TransverseView_M2L2_posZ",1200,-6000.,6000.,1200,-6000.,6000.);
<<<<<<< HEAD
  	
=======

>>>>>>> a75a4d70
  _TH2D(m_MM_SmallWedge2_TransverseView_positiveZ,"MM_TransverseView_S2_posZ",1200,-6000.,6000.,1200,-6000.,6000.);
  _TH2D(m_MM_SmallWedge2_TransverseView_negativeZ,"MM_TransverseView_S2_negZ",1200,-6000.,6000.,1200,-6000.,6000.);
  _TH2D(m_MM_LargeWedge2_TransverseView_positiveZ,"MM_TransverseView_L2_posZ",1200,-6000.,6000.,1200,-6000.,6000.);
  _TH2D(m_MM_LargeWedge2_TransverseView_negativeZ,"MM_TransverseView_L2_negZ",1200,-6000.,6000.,1200,-6000.,6000.);
  //--------------------------------Wedge 2 end---------------------------------------------------------------------------------------
<<<<<<< HEAD
  
  
=======


>>>>>>> a75a4d70
  return StatusCode::SUCCESS;
}<|MERGE_RESOLUTION|>--- conflicted
+++ resolved
@@ -38,13 +38,8 @@
 
 using namespace MuonGM;
 using namespace std;
-<<<<<<< HEAD
- 
- 
-=======
-
-
->>>>>>> a75a4d70
+
+
 StatusCode MMHitsTestTool::processEvent() {
   CHECK(executeCheckEventInfo());
 
@@ -56,11 +51,7 @@
       CHECK(executeFillHistos(u));
       //Useful link on how to retrieve variables: http://acode-browser.usatlas.bnl.gov/lxr/source/atlas/MuonSpectrometer/MuonValidation/MuonPRDTest/src/MMSimHitVariables.cxx
       //Get station names and make plots for each wedge
-<<<<<<< HEAD
-      MicromegasHitIdHelper* hitHelper = MicromegasHitIdHelper::GetHelper();	
-=======
       MicromegasHitIdHelper* hitHelper = MicromegasHitIdHelper::GetHelper();
->>>>>>> a75a4d70
       int simId = (*i_hit).GenericId();
       std::string sim_stationName = hitHelper->GetStationName(simId);
       //Declare station name strings
@@ -72,112 +63,6 @@
       static std::string s_m2s2("M2S2");
       static std::string s_m1l2("M1L2");
       static std::string s_m2l2("M2L2");
-<<<<<<< HEAD
-      
-      //----------------------------------Wedge 1 Histos begin-------------------------------------------------------------------------
-      //M1S1 (Note: M1->Module 1, S1->Small sector, wedge 1)
-	  if (sim_stationName==s_m1s1 && u.z()>0){
-	  	m_MMTransverseEta1SmallWedge1->Fill(u.x(),u.y());
-	  }
-	  
-	  //M2S1 (Note: M2->Module 2, S1->Small sector, wedge 1)	
-	  if (sim_stationName==s_m2s1 && u.z()>0){
-		m_MMTransverseEta2SmallWedge1->Fill(u.x(),u.y());
-	  }
-		
-	  //M1L1 (Note: M1->Module 1, S1->Large sector, wedge 1)	
-	  if (sim_stationName==s_m1l1 && u.z()>0){
-		m_MMTransverseEta1LargeWedge1->Fill(u.x(),u.y());
-	  }	
-		
-	  //M2L1 (Note: M2->Module 2, S1->Large sector, wedge 1.)
-	  if (sim_stationName==s_m2l1 && u.z()>0){
-		m_MMTransverseEta2LargeWedge1->Fill(u.x(),u.y());
-	  }	
-		
-	  //Plots of transverse and rZ view for wedge 1 in either +ve Z or -ve Z and done separately for large and small sectors
-	  double rwedge1 = sqrt(u.x()*u.x()+u.y()*u.y()); //Evaluate r
-	  
-	  //Small sectors at +ve Z
-	  if ((sim_stationName==s_m1s1 || sim_stationName==s_m2s1) && u.z() > 0){
-	  	m_MM_SmallWedge1_TransverseView_positiveZ->Fill(u.x(),u.y());
-		m_MM_SmallWedge1_rZview_positiveZ->Fill(u.z(), rwedge1);
-		m_MM_rPlot_S1_posZ->Fill(rwedge1);
-	  }	
-		
-	  //Small sectors at -ve Z
-	  if ((sim_stationName==s_m1s1 || sim_stationName==s_m2s1) && u.z() < 0){
-		m_MM_SmallWedge1_TransverseView_negativeZ->Fill(u.x(),u.y());	
-		m_MM_SmallWedge1_rZview_negativeZ->Fill(u.z(), rwedge1);
-	  }
-		
-	  //Large sectors at +ve Z
-	  if ((sim_stationName==s_m1l1 || sim_stationName==s_m2l1) && u.z() > 0){
-		m_MM_LargeWedge1_TransverseView_positiveZ->Fill(u.x(),u.y());
-		m_MM_LargeWedge1_rZview_positiveZ->Fill(u.z(), rwedge1);
-		m_MM_rPlot_L1_posZ->Fill(rwedge1);
-	  }	
-		
-	  //Large sectors at -ve Z
-	  if ((sim_stationName==s_m1l1 || sim_stationName==s_m2l1) && u.z() < 0){
-		m_MM_LargeWedge1_TransverseView_negativeZ->Fill(u.x(),u.y());
-		m_MM_LargeWedge1_rZview_negativeZ->Fill(u.z(), rwedge1);	
-	  }
-      //----------------------------------Wedge 1 Histos end-------------------------------------------------------------------------
-      
-      //----------------------------------Wedge 2 Histos begin---------------------------------------------------------------------
-      //M1S2 (Note: M1->Module 1, S2->Small sector, wedge 2)
-	  if (sim_stationName==s_m1s2 && u.z()>0){
-		m_MMTransverseEta1SmallWedge2->Fill(u.x(),u.y());
-	  }	
-		
-	  //M2S2 (Note: M1->Module 2, S2->Small sector, wedge 2)
-	  if (sim_stationName==s_m2s2 && u.z()>0){
-		m_MMTransverseEta2SmallWedge2->Fill(u.x(),u.y());
-	  }
-		
-	  //M1L2 (Note: M1->Module 1, L2->Large sector, wedge 2)	
-	  if (sim_stationName==s_m1l2 && u.z()>0){
-		m_MMTransverseEta1LargeWedge2->Fill(u.x(),u.y());
-	  }	
-		
-	  //M2L2 (Note: M2->Module 2, L2->Large sector, wedge 2)
-	  if (sim_stationName==s_m2l2 && u.z()>0){
-		m_MMTransverseEta2LargeWedge2->Fill(u.x(),u.y());
-	  }	
-		
-	  //Plots of transverse and rZ view for wedge 1 in either +ve Z or -ve Z and done separately for large and small sectors
-	  double rwedge2 = sqrt(u.x()*u.x()+u.y()*u.y()); //Evaluate r
-		
-	  //Small sectors at +ve Z
-	  if ((sim_stationName==s_m1s2 || sim_stationName==s_m2s2) && u.z() > 0){
-		m_MM_SmallWedge2_TransverseView_positiveZ->Fill(u.x(),u.y());
-		m_MM_SmallWedge2_rZview_positiveZ->Fill(u.z(), rwedge2);
-		m_MM_rPlot_S2_posZ->Fill(rwedge2);
-	  }
-		
-	  //Small sectors at -ve Z	
-	  if ((sim_stationName==s_m1s2 || sim_stationName==s_m2s2) && u.z() < 0){
-		m_MM_SmallWedge2_TransverseView_negativeZ->Fill(u.x(),u.y());	
-		m_MM_SmallWedge2_rZview_negativeZ->Fill(u.z(), rwedge2);
-	  }
-		
-	  //Large sectors at +ve Z
-	  if ((sim_stationName==s_m1l2 || sim_stationName==s_m2l2) && u.z() > 0){
-		m_MM_LargeWedge2_TransverseView_positiveZ->Fill(u.x(),u.y());
-		m_MM_LargeWedge2_rZview_positiveZ->Fill(u.z(), rwedge2);
-		m_MM_rPlot_L2_posZ->Fill(rwedge2);
-	  }	
-		
-	  //Large sectors at -ve Z
-	  if ((sim_stationName==s_m1l2 || sim_stationName==s_m2l2) && u.z() < 0){
-		m_MM_LargeWedge2_TransverseView_negativeZ->Fill(u.x(),u.y());
-		m_MM_LargeWedge2_rZview_negativeZ->Fill(u.z(), rwedge2);	
-	  }
-	//-----------------------------------------------Wedge 2 Histos end-----------------------------------------------------------		
-      
-      
-=======
 
       //----------------------------------Wedge 1 Histos begin-------------------------------------------------------------------------
       //M1S1 (Note: M1->Module 1, S1->Small sector, wedge 1)
@@ -282,7 +167,6 @@
       //-----------------------------------------------Wedge 2 Histos end-----------------------------------------------------------
 
 
->>>>>>> a75a4d70
       // GeoMMHit ghit(*i_hit);
       //       if (!ghit) continue;
       //       Amg::Vector3D u = ghit.getGlobalPosition();
@@ -296,85 +180,47 @@
 
 StatusCode MMHitsTestTool::initialize() {
   CHECK(MuonHitTestToolBase::initialize());
-<<<<<<< HEAD
-  
+
   //-------------------------------Wedge 1 begin-------------------------------------------------------------------------------
   _TH1D(m_MM_rPlot_S1_posZ,"MM_rPlot_S1_posZ",10000,0.,14000.);
   _TH1D(m_MM_rPlot_L1_posZ,"MM_rPlot_L1_posZ",5000,0.,5000.);
-  	
-=======
-
-  //-------------------------------Wedge 1 begin-------------------------------------------------------------------------------
-  _TH1D(m_MM_rPlot_S1_posZ,"MM_rPlot_S1_posZ",10000,0.,14000.);
-  _TH1D(m_MM_rPlot_L1_posZ,"MM_rPlot_L1_posZ",5000,0.,5000.);
-
->>>>>>> a75a4d70
+
   _TH2D(m_MM_SmallWedge1_rZview_positiveZ,"MM_rZView_S1_posZ",1000,7000.,8000.,5000,0.,5000.);
   _TH2D(m_MM_SmallWedge1_rZview_negativeZ,"MM_rZView_S1_negZ",1000,-8000.,-7000.,5000,0.,5000.);
   _TH2D(m_MM_LargeWedge1_rZview_positiveZ,"MM_rZView_L1_posZ",1000,7000.,8000.,5000,0.,5000.);
   _TH2D(m_MM_LargeWedge1_rZview_negativeZ,"MM_rZView_L1_negZ",1000,-8000.,-7000.,5000,0.,5000.);
-<<<<<<< HEAD
-  
-  _TH2D(m_MMTransverseEta1SmallWedge1,"MM_TransverseView_M1S1_posZ",1200,-6000.,6000.,1200,-6000.,6000.);	
-  _TH2D(m_MMTransverseEta2SmallWedge1,"MM_TransverseView_M2S1_posZ",1200,-6000.,6000.,1200,-6000.,6000.);
-  _TH2D(m_MMTransverseEta1LargeWedge1,"MM_TransverseView_M1L1_posZ",1200,-6000.,6000.,1200,-6000.,6000.);
-  _TH2D(m_MMTransverseEta2LargeWedge1,"MM_TransverseView_M2L1_posZ",1200,-6000.,6000.,1200,-6000.,6000.);
-  
-=======
 
   _TH2D(m_MMTransverseEta1SmallWedge1,"MM_TransverseView_M1S1_posZ",1200,-6000.,6000.,1200,-6000.,6000.);
   _TH2D(m_MMTransverseEta2SmallWedge1,"MM_TransverseView_M2S1_posZ",1200,-6000.,6000.,1200,-6000.,6000.);
   _TH2D(m_MMTransverseEta1LargeWedge1,"MM_TransverseView_M1L1_posZ",1200,-6000.,6000.,1200,-6000.,6000.);
   _TH2D(m_MMTransverseEta2LargeWedge1,"MM_TransverseView_M2L1_posZ",1200,-6000.,6000.,1200,-6000.,6000.);
 
->>>>>>> a75a4d70
   _TH2D(m_MM_SmallWedge1_TransverseView_positiveZ,"MM_TransverseView_S1_posZ",1200,-6000.,6000.,1200,-6000.,6000.);
   _TH2D(m_MM_SmallWedge1_TransverseView_negativeZ,"MM_TransverseView_S1_negZ",1200,-6000.,6000.,1200,-6000.,6000.);
   _TH2D(m_MM_LargeWedge1_TransverseView_positiveZ,"MM_TransverseView_L1_posZ",1200,-6000.,6000.,1200,-6000.,6000.);
   _TH2D(m_MM_LargeWedge1_TransverseView_negativeZ,"MM_TransverseView_L1_negZ",1200,-6000.,6000.,1200,-6000.,6000.);
   //--------------------------------Wedge 1 end--------------------------------------------------------------------------------
-<<<<<<< HEAD
-  	
+
   //--------------------------------Wedge 2 begin------------------------------------------------------------------------------
   _TH1D(m_MM_rPlot_S2_posZ,"MM_rPlot_S2_posZ",10000,0.,14000.);
   _TH1D(m_MM_rPlot_L2_posZ,"MM_rPlot_L2_posZ",10000,0.,14000.);
-  	
-=======
-
-  //--------------------------------Wedge 2 begin------------------------------------------------------------------------------
-  _TH1D(m_MM_rPlot_S2_posZ,"MM_rPlot_S2_posZ",10000,0.,14000.);
-  _TH1D(m_MM_rPlot_L2_posZ,"MM_rPlot_L2_posZ",10000,0.,14000.);
-
->>>>>>> a75a4d70
+
   _TH2D(m_MM_SmallWedge2_rZview_positiveZ,"MM_rZView_S2_posZ",1000,7000.,8000.,5000,0.,5000.);
   _TH2D(m_MM_SmallWedge2_rZview_negativeZ,"MM_rZView_S2_negZ",1000,-8000.,-7000.,5000,0.,5000.);
   _TH2D(m_MM_LargeWedge2_rZview_positiveZ,"MM_rZView_L2_posZ",1000,7000.,8000.,5000,0.,5000.);
   _TH2D(m_MM_LargeWedge2_rZview_negativeZ,"MM_rZView_L2_negZ",1000,-8000.,-7000.,5000,0.,5000.);
-<<<<<<< HEAD
-  	
-=======
-
->>>>>>> a75a4d70
+
   _TH2D(m_MMTransverseEta1SmallWedge2,"MM_TransverseView_M1S2_posZ",1200,-6000.,6000.,1200,-6000.,6000.);
   _TH2D(m_MMTransverseEta2SmallWedge2,"MM_TransverseView_M2S2_posZ",1200,-6000.,6000.,1200,-6000.,6000.);
   _TH2D(m_MMTransverseEta1LargeWedge2,"MM_TransverseView_M1L2_posZ",1200,-6000.,6000.,1200,-6000.,6000.);
   _TH2D(m_MMTransverseEta2LargeWedge2,"MM_TransverseView_M2L2_posZ",1200,-6000.,6000.,1200,-6000.,6000.);
-<<<<<<< HEAD
-  	
-=======
-
->>>>>>> a75a4d70
+
   _TH2D(m_MM_SmallWedge2_TransverseView_positiveZ,"MM_TransverseView_S2_posZ",1200,-6000.,6000.,1200,-6000.,6000.);
   _TH2D(m_MM_SmallWedge2_TransverseView_negativeZ,"MM_TransverseView_S2_negZ",1200,-6000.,6000.,1200,-6000.,6000.);
   _TH2D(m_MM_LargeWedge2_TransverseView_positiveZ,"MM_TransverseView_L2_posZ",1200,-6000.,6000.,1200,-6000.,6000.);
   _TH2D(m_MM_LargeWedge2_TransverseView_negativeZ,"MM_TransverseView_L2_negZ",1200,-6000.,6000.,1200,-6000.,6000.);
   //--------------------------------Wedge 2 end---------------------------------------------------------------------------------------
-<<<<<<< HEAD
-  
-  
-=======
-
-
->>>>>>> a75a4d70
+
+
   return StatusCode::SUCCESS;
 }