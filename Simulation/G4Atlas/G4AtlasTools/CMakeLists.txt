################################################################################
# Package: G4AtlasTools
################################################################################

# Declare the package name:
atlas_subdir( G4AtlasTools )

# Declare the package's dependencies:
atlas_depends_on_subdirs( PUBLIC
                          AtlasGeometryCommon/SubDetectorEnvelopes
                          Control/AthenaBaseComps
                          Simulation/G4Atlas/G4AtlasInterfaces
                          PRIVATE
                          GaudiKernel
                          Simulation/G4Utilities/G4PhysicsLists )

# External dependencies:
find_package( Boost COMPONENTS filesystem thread system )
find_package( CLHEP )
find_package( Geant4 )
find_package( TBB )
find_package( XercesC )

# Component(s) in the package:
atlas_add_library( G4AtlasToolsLib
                   src/*.cxx
                   src/*.cc
                   PUBLIC_HEADERS G4AtlasTools
                   INCLUDE_DIRS ${XERCESC_INCLUDE_DIRS} ${GEANT4_INCLUDE_DIRS} ${TBB_INCLUDE_DIRS}
                   PRIVATE_INCLUDE_DIRS ${Boost_INCLUDE_DIRS} ${CLHEP_INCLUDE_DIRS}
                   PRIVATE_DEFINITIONS ${CLHEP_DEFINITIONS}
                   LINK_LIBRARIES ${XERCESC_LIBRARIES} ${GEANT4_LIBRARIES} ${TBB_LIBRARIES} AthenaBaseComps G4AtlasInterfaces
                   PRIVATE_LINK_LIBRARIES ${Boost_LIBRARIES} ${CLHEP_LIBRARIES} GaudiKernel G4PhysicsLists )

atlas_add_component( G4AtlasTools
                     src/components/*.cxx
                     INCLUDE_DIRS ${Boost_INCLUDE_DIRS} ${XERCESC_INCLUDE_DIRS} ${GEANT4_INCLUDE_DIRS} ${CLHEP_INCLUDE_DIRS} ${TBB_INCLUDE_DIRS}
                     LINK_LIBRARIES ${Boost_LIBRARIES} ${XERCESC_LIBRARIES} ${GEANT4_LIBRARIES} ${CLHEP_LIBRARIES} ${TBB_LIBRARIES} AthenaBaseComps G4AtlasInterfaces GaudiKernel G4PhysicsLists G4AtlasToolsLib )


#testing just the simulation parts, no forward detectors or region
atlas_add_test( G4GeometryToolConfig_Simtest
                SCRIPT test/G4GeometryToolConfig_Simtest.py
                PROPERTIES TIMEOUT 300 )

#full test
if( NOT SIMULATIONBASE )
  atlas_add_test( G4GeometryToolConfig_test
                SCRIPT test/G4GeometryToolConfig_test.py
                PROPERTIES TIMEOUT 300 )
endif()

atlas_add_test( G4PhysicsRegionConfig_test
                SCRIPT test/G4PhysicsRegionConfig_test.py
                PROPERTIES TIMEOUT 300 )

<<<<<<< HEAD

=======
>>>>>>> 893fc3cf
# Install files from the package:
atlas_install_python_modules( python/*.py )
<|MERGE_RESOLUTION|>--- conflicted
+++ resolved
@@ -54,9 +54,5 @@
                 SCRIPT test/G4PhysicsRegionConfig_test.py
                 PROPERTIES TIMEOUT 300 )
 
-<<<<<<< HEAD
-
-=======
->>>>>>> 893fc3cf
 # Install files from the package:
 atlas_install_python_modules( python/*.py )
