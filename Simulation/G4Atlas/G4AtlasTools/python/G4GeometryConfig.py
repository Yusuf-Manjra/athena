<<<<<<< HEAD
# Copyright (C) 2002-2018 CERN for the benefit of the ATLAS collaboration
=======
# Copyright (C) 2002-2020 CERN for the benefit of the ATLAS collaboration
>>>>>>> 82d9661e

from AthenaCommon import CfgMgr
from AthenaCommon.SystemOfUnits import *

def getBeamPipeGeoDetectorTool(name='BeamPipe', **kwargs):
    kwargs.setdefault("DetectorName", "BeamPipe")
    return CfgMgr.GeoDetectorTool(name, **kwargs)

def getPixelGeoDetectorTool(name='Pixel', **kwargs):
    kwargs.setdefault("DetectorName", "Pixel")
    return CfgMgr.GeoDetectorTool(name, **kwargs)

def getSCTGeoDetectorTool(name='SCT', **kwargs):
    kwargs.setdefault("DetectorName", "SCT")
    return CfgMgr.GeoDetectorTool(name, **kwargs)

def getTRTGeoDetectorTool(name='TRT', **kwargs):
    kwargs.setdefault("DetectorName", "TRT")
    return CfgMgr.GeoDetectorTool(name, **kwargs)

def getIDetServicesMatGeoDetectorTool(name='IDetServicesMat', **kwargs):
    kwargs.setdefault("DetectorName", "InDetServMat")
    return CfgMgr.GeoDetectorTool(name, **kwargs)

def getLArMgrGeoDetectorTool(name='LArMgr', **kwargs):
    kwargs.setdefault("DetectorName", "LArMgr")
    return CfgMgr.GeoDetectorTool(name, **kwargs)

def getTileGeoDetectorTool(name='Tile', **kwargs):
    kwargs.setdefault("DetectorName", "Tile")
    return CfgMgr.GeoDetectorTool(name, **kwargs)

def getLucidGeoDetectorTool(name='Lucid', **kwargs):
    kwargs.setdefault("DetectorName", "LUCID")
    return CfgMgr.GeoDetectorTool(name, **kwargs)

def getALFAGeoDetectorTool(name='ALFA', **kwargs):
    kwargs.setdefault("DetectorName", "ALFA")
    return CfgMgr.GeoDetectorTool(name, **kwargs)

def getZDCGeoDetectorTool(name='ZDC', **kwargs):
    kwargs.setdefault("DetectorName", "ZDC")
    return CfgMgr.GeoDetectorTool(name, **kwargs)

def getAFPGeoDetectorTool(name='AFP', **kwargs):
    kwargs.setdefault("DetectorName", "AFP")
    kwargs.setdefault("GeoDetectorName", "AFP_GeoModel")
    return CfgMgr.GeoDetectorTool(name, **kwargs)

def getFwdRegionGeoDetectorTool(name='FwdRegion', **kwargs):
    kwargs.setdefault("DetectorName", "FwdRegion")
    kwargs.setdefault("GeoDetectorName", "ForwardRegionGeoModel")
    return CfgMgr.GeoDetectorTool(name, **kwargs)

def getMuonGeoDetectorTool(name='Muon', **kwargs):
    kwargs.setdefault("DetectorName", "Muon")
    return CfgMgr.GeoDetectorTool(name, **kwargs)

def getCavernInfraGeoDetectorTool(name='CavernInfra', **kwargs):
    kwargs.setdefault("DetectorName", "CavernInfra")
    return CfgMgr.GeoDetectorTool(name, **kwargs)

def getIDETEnvelope(name="IDET", **kwargs):
    from AtlasGeoModel.CommonGMJobProperties import CommonGeometryFlags as commonGeoFlags
    from AtlasGeoModel.InDetGMJobProperties import InDetGeometryFlags as geoFlags
    isUpgrade = commonGeoFlags.Run()=="RUN4" or (commonGeoFlags.Run()=="UNDEFINED" and geoFlags.isSLHC())
    isRUN2 = (commonGeoFlags.Run() in ["RUN2", "RUN3"]) or (commonGeoFlags.Run()=="UNDEFINED" and geoFlags.isIBL())
    isRUN1 = not (isRUN2 or isUpgrade)

    kwargs.setdefault("DetectorName", "IDET")
    innerRadius = 37.*mm # RUN1 default
    if isRUN2:
        innerRadius = 28.9*mm #29.15*mm
    if isUpgrade:
      from AthenaCommon.GlobalFlags import globalflags
      from AtlasGeoModel.AtlasGeoDBInterface import AtlasGeoDBInterface
      dbGeomCursor=AtlasGeoDBInterface(globalflags.DetDescrVersion(),False)
      dbGeomCursor.ConnectAndBrowseGeoDB()
      dbId,dbMother,dbParam = dbGeomCursor.GetCurrentLeafContent("AtlasMother")
      rin=dbMother[dbId[0]][dbParam.index("IDETIR")]
      innerRadius = rin*10.*mm # The factor 10 is needed for converting in mm the DB entry
    kwargs.setdefault("InnerRadius", innerRadius)
    kwargs.setdefault("OuterRadius", 1.148*m)
    kwargs.setdefault("dZ", 347.5*cm)
    SubDetectorList=[]
    from AthenaCommon.DetFlags import DetFlags
    if DetFlags.geometry.pixel_on():
        SubDetectorList += ['Pixel']
    if DetFlags.geometry.SCT_on():
        SubDetectorList += ['SCT']
    if DetFlags.geometry.TRT_on() and not isUpgrade:
        SubDetectorList += ['TRT']
    SubDetectorList += ['IDetServicesMat']
    kwargs.setdefault("SubDetectors", SubDetectorList)
    return CfgMgr.CylindricalEnvelope(name, **kwargs)

def getCALOEnvelope(name="CALO", **kwargs):
    from LArGeoAlgsNV.LArGeoAlgsNVConf import LArDetectorToolNV
    calolim = 6735.
    try:
        if LArDetectorToolNV.ActivateFeedThrougs:
            calolim = 6747.
    except AttributeError:
        pass
    kwargs.setdefault("DetectorName", "CALO")
    nSurfaces = 18
    innerRadii = [41.,41.,41.,41.,41.,41.,120.,120.,1148.,1148.,120.,120.,41.,41.,41.,41.,41.,41.] #FIXME Units?
    outerRadii = [415.,415,3795.,3795.,4251.,4251.,4251.,4251.,4251.,4251.,4251.,4251.,4251.,4251.,3795.,3795.,415.,415.] #FIXME Units?
    zSurfaces  = [-6781.,-calolim,-calolim,-6530.,-6530.,-4587.,-4587.,-3475.,-3475.,3475.,3475.,4587.,4587.,6530.,6530.,calolim,calolim,6781.] #FIXME Units?
    from AthenaCommon.DetFlags import DetFlags
    if hasattr(DetFlags.simulate, 'HGTD_on') and DetFlags.simulate.HGTD_on():
        nSurfaces = 22
        innerRadii = [41.,41.,41.,41.,41.,41.,120.,120.,47.,47.,1148.,1148.,47.,47.,120.,120.,41.,41.,41.,41.,41.,41.] #FIXME Units?
        outerRadii = [415.,415.,3795.,3795.,4251.,4251.,4251.,4251.,4251.,4251.,4251.,4251.,4251.,4251.,4251.,4251.,4251.,4251.,3795.,3795.,415.,415.] #FIXME Units?
        zSurfaces  = [-6781.,-6735.,-6735.,-6530.,-6530.,-4587.,-4587.,-3535.,-3535.,-3475.,-3475., 3475., 3475., 3535, 3535,4587.,4587.,6530.,6530.,6735.,6735.,6781.] #FIXME Units?
    kwargs.setdefault("NSurfaces", nSurfaces)
    kwargs.setdefault("InnerRadii", innerRadii)
    kwargs.setdefault("OuterRadii", outerRadii)
    kwargs.setdefault("ZSurfaces", zSurfaces)
    SubDetectorList=[]
    if DetFlags.geometry.LAr_on():
        SubDetectorList += ['LArMgr']
    if DetFlags.geometry.Tile_on():
        SubDetectorList += ['Tile']
    kwargs.setdefault("SubDetectors", SubDetectorList)
    return CfgMgr.PolyconicalEnvelope(name, **kwargs)

def getForwardRegionEnvelope(name='ForwardRegion', **kwargs):
    kwargs.setdefault("DetectorName", "ForDetEnvelope")
    SubDetectorList=[]
    from AthenaCommon.DetFlags import DetFlags
    if DetFlags.geometry.FwdRegion_on():
        SubDetectorList += ['FwdRegion']
        # FIXME Temporary solution - looking for a better place to add this one.
        from AthenaCommon.CfgGetter import getPublicTool
        from AthenaCommon.AppMgr import ToolSvc
        ToolSvc += getPublicTool("ForwardRegionProperties")
    if DetFlags.geometry.ZDC_on():
        SubDetectorList += ['ZDC']
    if DetFlags.geometry.ALFA_on():
        SubDetectorList += ['ALFA']
    if DetFlags.geometry.AFP_on():
        SubDetectorList += ['AFP']
    kwargs.setdefault("SubDetectors", SubDetectorList)
    return CfgMgr.GeoDetectorTool(name, **kwargs) ##FIXME Should this really be a GeoDetectorTool???

def getMUONEnvelope(name="MUONQ02", **kwargs): #FIXME rename to MUON when safe
    from LArGeoAlgsNV.LArGeoAlgsNVConf import LArDetectorToolNV
    calolim = 6736.
    try:
        if LArDetectorToolNV.ActivateFeedThrougs:
            calolim = 6748.
    except AttributeError:
        pass
    kwargs.setdefault("DetectorName", "MUONQ02") #FIXME rename to MUON when safe
    kwargs.setdefault("NSurfaces", 34)
    kwargs.setdefault("InnerRadii", [1050.,1050.,1050.,1050.,436.7,436.7,279.,279.,70.,70.,420.,420.,3800.,3800.,4255.,4255.,4255.,4255.,4255.,4255.,3800.,3800.,420.,420.,70.,70.,279.,279.,436.7,436.7,1050.,1050.,1050.,1050.]) #FIXME Units?
    kwargs.setdefault("OuterRadii", [1500.,1500.,2750.,2750.,12650.,12650.,13400.,13400.,14200.,14200.,14200.,14200.,14200.,14200.,14200.,14200.,13000.,13000.,14200.,14200.,14200.,14200.,14200.,14200.,14200.,14200.,13400.,13400.,12650.,12650.,2750.,2750.,1500.,1500.]) #FIXME Units?
    kwargs.setdefault("ZSurfaces", [-26046.,-23001.,-23001.,-22030.,-22030.,-18650.,-18650.,-12900.,-12900.,-6783.,-6783.,-calolim,-calolim,-6550.,-6550.,-4000.,-4000.,4000.,4000.,6550.,6550.,calolim,calolim,6783.,6783.,12900.,12900.,18650.,18650.,22030.,22030.,23001.,23001.,26046.]) #FIXME Units?
    SubDetectorList=[]
    from AthenaCommon.DetFlags import DetFlags
    if DetFlags.geometry.Muon_on():
        SubDetectorList += ['Muon']
    kwargs.setdefault("SubDetectors", SubDetectorList)
    return CfgMgr.PolyconicalEnvelope(name, **kwargs)

def getCosmicShortCut(name="CosmicShortCut", **kwargs):
    kwargs.setdefault("DetectorName", "TTR_BARREL")
    kwargs.setdefault("NSurfaces", 14)
    kwargs.setdefault("InnerRadii", [70.,70.,12500.,12500.,12500.,12500.,13000.,13000.,12500.,12500.,12500.,12500.,70.,70.]) #FIXME Units?
    kwargs.setdefault("OuterRadii", [12501.,12501.,12501.,12501.,13001.,13001.,13001.,13001.,13001.,13001.,12501.,12501.,12501.,12501.]) #FIXME Units?
    kwargs.setdefault("ZSurfaces", [-22031.,-22030.,-22030.,-12901.,-12901.,-12900.,-12900., 12900.,12900.,12901.,12901.,22030.,22030.,22031.]) #FIXME Units?
    SubDetectorList=[]
    kwargs.setdefault("SubDetectors", SubDetectorList)
    return CfgMgr.PolyconicalEnvelope(name, **kwargs)

def generateSubDetectorList():
    SubDetectorList=[]
    from G4AtlasApps.SimFlags import simFlags
    from AthenaCommon.BeamFlags import jobproperties
    if simFlags.SimulateCavern.get_Value():
        if jobproperties.Beam.beamType() == 'cosmics' and hasattr(simFlags, "ReadTR"):
            SubDetectorList += ['CosmicShortCut']
    from AthenaCommon.DetFlags import DetFlags
    if DetFlags.Muon_on():
        SubDetectorList += ['MUONQ02'] #FIXME rename to MUON when safe
    if DetFlags.ID_on():
        SubDetectorList += ['IDET']
    if DetFlags.Calo_on():
        SubDetectorList += ['CALO']
    if DetFlags.ID_on(): #HACK
        if DetFlags.bpipe_on(): #HACK
            SubDetectorList += ['BeamPipe'] #HACK
    if DetFlags.geometry.Lucid_on():
        SubDetectorList += ['Lucid']
    if simFlags.ForwardDetectors.statusOn:
        SubDetectorList += ['ForwardRegion']
    #if DetFlags.Muon_on(): #HACK
    #    SubDetectorList += ['MUONQ02'] #FIXME rename to MUON when safe #HACK
    #SubDetectorList += generateFwdSubDetectorList() #FIXME Fwd Detectors not supported yet.
    return SubDetectorList

def getATLAS(name="Atlas", **kwargs):
    kwargs.setdefault("DetectorName", "Atlas")
    kwargs.setdefault("NSurfaces", 18)
    from G4AtlasApps.SimFlags import simFlags
    from AthenaCommon.BeamFlags import jobproperties
    from AthenaCommon.DetFlags import DetFlags
    ## InnerRadii
    innerRadii = [0.0] * 18
    kwargs.setdefault("InnerRadii", innerRadii)

    ## Shrink the global ATLAS envelope to the activated detectors,
    ## except when running on special setups.

    ## OuterRadii
    AtlasForwardOuterR = 2751.
    AtlasOuterR1 = 14201.
    AtlasOuterR2 = 14201.
    AtlasOuterR3 =  1501.
    if not DetFlags.Muon_on() and not simFlags.SimulateCavern.get_Value():
        AtlasOuterR1 = 4251.
        AtlasOuterR2 = 4251.
        if not DetFlags.Calo_on():
            AtlasOuterR1 = 1150.
            AtlasOuterR2 = 1150.

    outerRadii = [0.0] * 18
    for i in (0, 1, 16, 17):
        outerRadii[i] = 1501.
    for i in (2, 3, 14, 15):
        outerRadii[i] = AtlasForwardOuterR
    for i in (4, 5, 12, 13):
        outerRadii[i] = AtlasOuterR2
    for i in xrange(6, 12):
        outerRadii[i] = AtlasOuterR1

    ## World R range
    if simFlags.WorldRRange.statusOn:
        if simFlags.WorldRRange.get_Value() > max(AtlasOuterR1, AtlasOuterR2):
            routValue = simFlags.WorldRRange.get_Value()
            for i in xrange(4, 14):
                outerRadii[i] = routValue
        else:
            raise RuntimeError('getATLASEnvelope: ERROR simFlags.WorldRRange must be > %f. Current value %f' % max(AtlasOuterR1, AtlasOuterR2), routValue)
    kwargs.setdefault("OuterRadii", outerRadii)

    ## ZSurfaces
    zSurfaces = [-26046., -23001., -23001., -22031., -22031., -12899., -12899., -6741., -6741.,  6741.,  6741.,  12899., 12899., 22031., 22031., 23001., 23001., 26046.] # FIXME units mm??

    if simFlags.ForwardDetectors.statusOn:
        zSurfaces[0]  = -400000.
        zSurfaces[17] =  400000.

    if simFlags.WorldZRange.statusOn:
        if simFlags.WorldZRange.get_Value() < 26046.:
              AtlasG4Eng.G4Eng.log.error('')
              raise RuntimeError('getATLASEnvelope: ERROR simFlags.WorldZRange must be > 26046. Current value: %f' % simFlags.WorldZRange.get_Value())
        zSurfaces[17] =  simFlags.WorldZRange.get_Value() + 100.
        zSurfaces[16] =  simFlags.WorldZRange.get_Value() + 50.
        zSurfaces[15] =  simFlags.WorldZRange.get_Value() + 50.
        zSurfaces[14] =  simFlags.WorldZRange.get_Value()
        zSurfaces[13] =  simFlags.WorldZRange.get_Value()
        zSurfaces[0] =  -simFlags.WorldZRange.get_Value() - 100.
        zSurfaces[1] =  -simFlags.WorldZRange.get_Value() - 50.
        zSurfaces[2] =  -simFlags.WorldZRange.get_Value() - 50.
        zSurfaces[3] =  -simFlags.WorldZRange.get_Value()
        zSurfaces[4] =  -simFlags.WorldZRange.get_Value()
    kwargs.setdefault("ZSurfaces", zSurfaces)
    kwargs.setdefault("SubDetectors", generateSubDetectorList())
    return CfgMgr.PolyconicalEnvelope(name, **kwargs)

def getCavernWorld(name="Cavern", **kwargs):
    kwargs.setdefault("DetectorName", "World")
    bedrockDX = 302700
    bedrockDZ = 301000
    from G4AtlasApps.SimFlags import simFlags
    if not (hasattr(simFlags,'CavernBG') and simFlags.CavernBG.statusOn ):
        ## Be ready to resize bedrock if the cosmic generator needs more space
        if simFlags.ISFRun:
            # for ISF cosmics simulation, set world volume to biggest possible case
            bedrockDX = 1000.*3000 # 3 km
            bedrockDZ = 1000.*3000 # 3 km
        else:
            from CosmicGenerator.CosmicGeneratorConfig import CavernPropertyCalculator
            theCavernProperties = CavernPropertyCalculator()
            if theCavernProperties.BedrockDX() > bedrockDX:
                bedrockDX = theCavernProperties.BedrockDX()
            if theCavernProperties.BedrockDZ() > bedrockDZ:
                bedrockDZ = theCavernProperties.BedrockDZ()
    kwargs.setdefault("dX", bedrockDX) #FIXME Units?
    kwargs.setdefault("dY", 57300 + 41000 + 1000) # 1 extra metre to help voxelization... #FIXME Units?
    kwargs.setdefault("dZ", bedrockDZ) #FIXME Units?
    # Subtraction Solid - has to be a better way to do this!!
    kwargs.setdefault("NumberOfHoles", 1)
    kwargs.setdefault("HoleNames", ['BelowCavern'])
    kwargs.setdefault("Hole_dX",   [bedrockDX]);
    kwargs.setdefault("Hole_dY",   [41000]);
    kwargs.setdefault("Hole_dZ",   [bedrockDZ]);
    kwargs.setdefault("HolePosX",  [0]);
    kwargs.setdefault("HolePosY",  [-58300]);
    kwargs.setdefault("HolePosZ",  [0]);
    kwargs.setdefault("SubDetectors", ['CavernInfra', 'Atlas'])
    return CfgMgr.BoxEnvelope(name, **kwargs)

def getG4AtlasDetectorConstructionTool(name="G4AtlasDetectorConstructionTool", **kwargs):
    return CfgMgr.G4AtlasDetectorConstructionTool(name, **kwargs)

def getMaterialDescriptionTool(name="MaterialDescriptionTool", **kwargs):
    ## kwargs.setdefault("SomeProperty", aValue)
    return CfgMgr.MaterialDescriptionTool(name, **kwargs)<|MERGE_RESOLUTION|>--- conflicted
+++ resolved
@@ -1,8 +1,4 @@
-<<<<<<< HEAD
-# Copyright (C) 2002-2018 CERN for the benefit of the ATLAS collaboration
-=======
 # Copyright (C) 2002-2020 CERN for the benefit of the ATLAS collaboration
->>>>>>> 82d9661e
 
 from AthenaCommon import CfgMgr
 from AthenaCommon.SystemOfUnits import *
