# Copyright (C) 2002-2019 CERN for the benefit of the ATLAS collaboration

from AthenaConfiguration.AthConfigFlags import AthConfigFlags

#todo? add in the explanatory text from previous implementation

def createSimConfigFlags():
    scf=AthConfigFlags()

    scf.addFlag("Sim.ISFRun",False)
    scf.addFlag("Sim.ISF.HITSMergingRequired", True)
    scf.addFlag("Sim.ParticleID",False)
    scf.addFlag("Sim.CalibrationRun", False) # "LAr", "Tile", "LAr+Tile", "DeadLAr"

    scf.addFlag("Sim.CavernBG",False) #"Write" , "Read" , "Signal" , "WriteWorld" , "SignalWorld"
    scf.addFlag("Sim.ReadTR",False)
    scf.addFlag("Sim.WorldRRange", 12500) #int or float
    scf.addFlag("Sim.WorldZRange", 22031) #int or float

    # the G4 offset. It was never changed, so no need to peek in file
    scf.addFlag("Sim.SimBarcodeOffset", 200000)

    #for forward region
    scf.addFlag('Sim.TwissFileBeam1',False)
    scf.addFlag('Sim.TwissFileBeam2',False)
    scf.addFlag('Sim.TwissEnergy',8000000.)
    scf.addFlag('Sim.TwissFileBeta',550.)
    scf.addFlag('Sim.TwissFileNomReal',False) #'nominal','real' #default to one of these?!
    scf.addFlag('Sim.TwissFileVersion','v01')

    #for G4AtlasAlg
    #in simflags
    scf.addFlag('Sim.ReleaseGeoModel',True)
    scf.addFlag('Sim.RecordFlux',False)
    scf.addFlag('Sim.TruthStrategy','MC12') #todo - needs to have some extra functionality!
    scf.addFlag('Sim.G4Commands',['/run/verbose 2'])
    #in atlasflags
    scf.addFlag('Sim.FlagAbortedEvents',False)
    scf.addFlag('Sim.KillAbortedEvents',True)

    # Do full simulation + digitisation + reconstruction chain
    scf.addFlag("Sim.DoFullChain", False)

    scf.addFlag("Sim.G4Version", "geant4.10.1.patch03.atlas02")
    scf.addFlag("Sim.PhysicsList", "FTFP_BERT_ATL")
    scf.addFlag("Sim.NeutronTimeCut", 150.) # Sets the value for the neutron out of time cut in G4
    scf.addFlag("Sim.NeutronEnergyCut", -1.) # Sets the value for the neutron energy cut in G4
    scf.addFlag("Sim.ApplyEMCuts", False) # Turns on the G4 option to apply cuts for EM physics

    #For G4AtlasToolsConfig
    scf.addFlag('Sim.RecordStepInfo',False) 
    scf.addFlag('Sim.StoppedParticleFile', False) 

<<<<<<< HEAD
    #For BeameffectsAlg
    scf.addFlag('Sim.Vertex.Source', 'CondDB' ) #'CondDB', 'VertexOverrideEventFile.txt', 'VertexOverride.txt',"LongBeamspot"

    #for G4UserActions
    scf.addFlag('Sim.Layout','ATLAS-R2-2015-03-01-00')
    scf.addFlag('Sim.NRRThreshold', False)
    scf.addFlag('Sim.NRRWeight', False)
    scf.addFlag('Sim.PRRThreshold', False)
    scf.addFlag('Sim.PRRWeight', False)


=======
    # For G4FieldConfigNew
    scf.addFlag('Sim.G4Stepper', 'AtlasRK4')
    scf.addFlag('Sim.G4EquationOfMotion', '')
>>>>>>> a9099d53

    scf.addFlag('Sim.UsingGeant4', True)
    return scf
<|MERGE_RESOLUTION|>--- conflicted
+++ resolved
@@ -51,7 +51,6 @@
     scf.addFlag('Sim.RecordStepInfo',False) 
     scf.addFlag('Sim.StoppedParticleFile', False) 
 
-<<<<<<< HEAD
     #For BeameffectsAlg
     scf.addFlag('Sim.Vertex.Source', 'CondDB' ) #'CondDB', 'VertexOverrideEventFile.txt', 'VertexOverride.txt',"LongBeamspot"
 
@@ -62,12 +61,9 @@
     scf.addFlag('Sim.PRRThreshold', False)
     scf.addFlag('Sim.PRRWeight', False)
 
-
-=======
     # For G4FieldConfigNew
     scf.addFlag('Sim.G4Stepper', 'AtlasRK4')
     scf.addFlag('Sim.G4EquationOfMotion', '')
->>>>>>> a9099d53
 
     scf.addFlag('Sim.UsingGeant4', True)
     return scf
