/*
  Copyright (C) 2002-2018 CERN for the benefit of the ATLAS collaboration
*/
// Rewritten from LArHVScaleCorrTool

#ifndef LARRECUTILS_LARHVSCALECORRCONDALG_H
#define LARRECUTILS_LARHVSCALECORRCONDALG_H

#include "AthenaBaseComps/AthAlgorithm.h"

#include "GaudiKernel/ICondSvc.h"

#include "StoreGate/DataHandle.h"
#include "StoreGate/ReadCondHandleKey.h"
#include "StoreGate/WriteCondHandleKey.h"

#include "LArIdentifier/LArOnlineID.h"
#include "CaloIdentifier/CaloIdManager.h"
#include "CaloIdentifier/LArID.h"
#include "CaloDetDescr/CaloDetDescrManager.h"
#include "LArRecConditions/LArHVData.h"
#include "LArRecConditions/LArHVIdMapping.h"
#include "LArCabling/LArOnOffIdMapping.h"

#include "LArRawConditions/LArHVScaleCorrComplete.h"
#include "LArRawConditions/LArTdriftComplete.h"
#include "LArCOOLConditions/LArHVScaleCorrFlat.h"
#include "LArRecConditions/LArHVCorr.h"

class StoreGateSvc; 
class LArElectrodeID;

class LArHVScaleCorrCondAlg: public AthAlgorithm
{
 public:
  
  // constructor
  LArHVScaleCorrCondAlg(const std::string& name, ISvcLocator* pSvcLocator); 
  
  // destructor 
  virtual ~LArHVScaleCorrCondAlg();
  
  virtual StatusCode initialize() override;
  virtual StatusCode execute() override;
  virtual StatusCode finalize() override;

 private:

  ServiceHandle<ICondSvc> m_condSvc;
  const LArOnlineID*    m_lar_on_id; 	
  const CaloCell_ID*    m_calocell_id;	
  const LArEM_ID*       m_larem_id;	
  const LArHEC_ID*      m_larhec_id;	
  const LArFCAL_ID*     m_larfcal_id;	
  const LArElectrodeID* m_electrodeID;  
  const DataHandle<CaloIdManager> m_caloIdMgr;
  const DataHandle<CaloDetDescrManager> m_calodetdescrmgr;

  SG::ReadCondHandleKey<LArOnOffIdMapping>  m_cablingKey {this,"keyCabling", "LArOnOffIdMap", "Input key for Id mapping"} ;  
  SG::ReadCondHandleKey<LArHVData> m_hvKey {this, "keyHVdata", "LArHVData", "Input key for HV data from DCS"};
  SG::ReadCondHandleKey<ILArHVScaleCorr> m_onlineHVScaleCorrKey{this, "keyOnlineHVCorr", "LArHVScaleCorr","Input key for HVScaleCorr from conditions database (used online)"};

  SG::WriteCondHandleKey<ILArHVScaleCorr> m_outputHVScaleCorrKey{this, "keyOutputCorr", "LArHVScaleCorrRecomputed","Output key for LArHVScaleCorr"};


  float Scale_barrel(const float hv) const;
  float Scale_FCAL1(const float hv) const;
  float champ_e(float hv, float d) const;
  float vdrift(float e,float tempe) const;  
  float InvCharge(float e) const;  
  float Respo(float e,float e_nominal,float tempe) const;  
  float t_drift (float e, float e_nominal,float d, float tempe) const;  
  float EMEC_nominal(const float eta_r) const;    
  float EMEC_gap(const float eta_r, float Zeta) const;
  StatusCode buildFixHVList();
  float m_T0;

  /*##########################################################################
    definitions of new functions and variables                       units
    ---------------------------------------------------------------------
    d              gap distancia between cells in calorimeters       cm
    nominal        subdetector nominal voltage                       volt
    E              electric field in the cell                        kvolt/cm
    E_nominal      nominal electric field in the cell                kvolt/cm
    T              temperature of cryostat                           Kelvin
    Zsamp          Z coordinate for samplings in EMEC                mm
    champ_e        computes electric field                           kvolt/cm
    vdrift         computes drift velocity                           mm/micro_s
    Charge         computes recombination charge                     Coulomb
    Respo          computes the correction factors to HV!=nominal    -
    t_drift        computes drift times                              ns
    EMEC_nominal   finds nominal voltages in EMEC                    volt
    EMEC_gap       finds gap distances in EMEC                       mm
    ########################################################################## 
  */


  unsigned int m_deltatupdate;
  bool m_updateIfChanged;
  bool m_undoOnlineHVCorr;

  struct HVfix_t {
    unsigned int subdet;   // 0-1-2-3 for EMB-EMEC-HEC-FCAL
    unsigned int layer_min;
    unsigned int layer_max;
    float eta_min;
    float eta_max;
    float phi_min;
    float phi_max;
    float corr;
  };

  std::vector<HVfix_t> m_HVfix;    
  std::vector<std::string> m_fixHVStrings;

  enum HVPARTITION {FCAL=0,HEC,EMECIW,EMECOW,EMECPS,EMB,EMBPS,NHVPARTITION}; //x2 for the side  
  typedef std::vector<std::pair<IdentifierHash,IdentifierHash> > HASHRANGEVEC;
  HASHRANGEVEC m_hashRanges[2];//x2 for the side
  HASHRANGEVEC m_completeRange;
  HASHRANGEVEC cellsIDsToPartition(const std::set<Identifier>& cellsIDvec) const;
<<<<<<< HEAD
  StatusCode getScale(const HASHRANGEVEC& hashranges, std::vector<float> &vScale, const LArHVData* hvdata, const ILArHVScaleCorr *onlHVCorr, const LArOnOffIdMapping* cabling) const;
=======
  StatusCode getScale(const EventContext& ctx,
                      const HASHRANGEVEC& hashranges, std::vector<float> &vScale, const LArHVData* hvdata, const ILArHVScaleCorr *onlHVCorr) const;
>>>>>>> 958e4477
};

#endif<|MERGE_RESOLUTION|>--- conflicted
+++ resolved
@@ -118,12 +118,10 @@
   HASHRANGEVEC m_hashRanges[2];//x2 for the side
   HASHRANGEVEC m_completeRange;
   HASHRANGEVEC cellsIDsToPartition(const std::set<Identifier>& cellsIDvec) const;
-<<<<<<< HEAD
-  StatusCode getScale(const HASHRANGEVEC& hashranges, std::vector<float> &vScale, const LArHVData* hvdata, const ILArHVScaleCorr *onlHVCorr, const LArOnOffIdMapping* cabling) const;
-=======
-  StatusCode getScale(const EventContext& ctx,
-                      const HASHRANGEVEC& hashranges, std::vector<float> &vScale, const LArHVData* hvdata, const ILArHVScaleCorr *onlHVCorr) const;
->>>>>>> 958e4477
+  StatusCode getScale(const EventContext& ctx,const HASHRANGEVEC& hashranges, 
+		      std::vector<float> &vScale, const LArHVData* hvdata, const ILArHVScaleCorr *onlHVCorr, 
+		      const LArOnOffIdMapping* cabling) const;
+
 };
 
 #endif