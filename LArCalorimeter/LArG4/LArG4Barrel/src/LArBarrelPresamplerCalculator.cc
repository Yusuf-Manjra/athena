/*
  Copyright (C) 2002-2017 CERN for the benefit of the ATLAS collaboration
*/

// Prepared 05-Dec-2002 Bill Seligman

// A first pass at determing hit cell ID in the LAr barrel presampler.

// Modified oct-2005 by Guillaume Unal to include current map for presampler

#include "LArBarrelPresamplerCalculator.h"
#include "LArG4Code/LArVG4DetectorParameters.h"
#include "LArG4Code/LArG4Identifier.h"
#include "LArG4Code/LArG4BirksLaw.h"
<<<<<<< HEAD
#include "LArG4Barrel/IPresamplerGeometryCalculator.h"
=======
#include "LArG4Barrel/LArBarrelPresamplerGeometry.h"
>>>>>>> a75a4d70
#include "PsMap.h"

#include "G4AffineTransform.hh"
#include "G4NavigationHistory.hh"

#include "G4ThreeVector.hh"
#include "G4StepPoint.hh"
#include "G4Step.hh"

#include "G4ios.hh"
#include "globals.hh"

#include <cmath>
#include <limits.h>

#include "GaudiKernel/ISvcLocator.h"
#include "GaudiKernel/Bootstrap.h"
#include "StoreGate/StoreGateSvc.h"
#include "AthenaKernel/Units.h"

namespace Units = Athena::Units;

// #define DEBUGSTEP

//=============================================================================
LArBarrelPresamplerCalculator::LArBarrelPresamplerCalculator(const std::string& name, ISvcLocator *pSvcLocator)
 : LArCalculatorSvcImp(name, pSvcLocator)
<<<<<<< HEAD
 , m_geometryCalculator("LArBarrelPresamplerGeometry", name)
=======
 , m_geometry(nullptr)
>>>>>>> a75a4d70
 , m_psmap(nullptr)
 , m_IflCur(true)
 , m_birksLaw(nullptr)
 , m_detectorName("LArMgr")
   //, m_testbeam(false)
 , m_volname("LArMgr::LAr::Barrel::Presampler")
{
  ATH_MSG_DEBUG("LArBarrelPresamplerCalculator: Beginning initialization ");
  declareProperty("IflCur",m_IflCur);
  declareProperty("DetectorName",m_detectorName);
  //declareProperty("isTestbeam",m_testbeam);
<<<<<<< HEAD
  declareProperty("GeometryCalculator",m_geometryCalculator);
=======
>>>>>>> a75a4d70
}

StatusCode LArBarrelPresamplerCalculator::initialize()
{
  // Initialize private members.
  // m_identifier2 = LArG4Identifier();

  // Access source of detector parameters.
  LArVG4DetectorParameters* parameters = LArVG4DetectorParameters::GetInstance();

  //Inizialize the geometry calculator
<<<<<<< HEAD
  ATH_CHECK(m_geometryCalculator.retrieve());
=======
  m_geometry = LArG4::BarrelPresampler::Geometry::GetInstance();
>>>>>>> a75a4d70

  if (m_IflCur)
    {
      ATH_MSG_INFO(" LArBarrelPresamplerCalculator: start reading current maps");
      m_psmap = PsMap::GetPsMap();
    }

  // Get the out-of-time cut from the detector parameters routine.
  m_OOTcut = parameters->GetValue("LArExpHallOutOfTimeCut"); //FIXME should be done by configurables

  if (m_BirksLaw)
    {
      const double Birks_LAr_density = 1.396;
      m_birksLaw = new LArG4BirksLaw(Birks_LAr_density,m_Birksk);
      ATH_MSG_INFO(" LArBarrelPresamplerCalculator: Birks' law ON ");
      ATH_MSG_INFO(" LArBarrelPresamplerCalculator:   parameter k    " << m_birksLaw->k());
    }
  else
    {
      ATH_MSG_INFO(" LArBarrelPresamplerCalculator: Birks' law OFF");
    }

  if(m_detectorName.size()==0) m_volname="LAr::Barrel::Presampler";
  else m_volname=m_detectorName+"::LAr::Barrel::Presampler";

  ATH_MSG_DEBUG("End of LArBarrelPresamplerCalculator initialization ");

  return StatusCode::SUCCESS;
}

//==============================================================================
StatusCode LArBarrelPresamplerCalculator::finalize()
{
  if (m_BirksLaw)   delete m_birksLaw;
  return StatusCode::SUCCESS;
}

// ==============================================================================
G4bool LArBarrelPresamplerCalculator::Process(const G4Step* a_step, std::vector<LArHitData>& hdata) const
{
  hdata.clear();
  LArG4Identifier identifier2;

  //  check the Step content is non trivial
<<<<<<< HEAD
  double thisStepEnergyDeposit = a_step->GetTotalEnergyDeposit();
  double thisStepLength = a_step->GetStepLength() / Units::mm;
  double dstep = .1*Units::mm;   // length of punctual charge for Current Option
=======
  G4double thisStepEnergyDeposit = a_step->GetTotalEnergyDeposit();
  G4double thisStepLength = a_step->GetStepLength() / Units::mm;
  G4double dstep = .1*Units::mm;   // length of punctual charge for Current Option
>>>>>>> a75a4d70

#ifdef  DEBUGSTEP
  ATH_MSG_DEBUG( "******  LArBarrelPresamplerCalculator:  Step energy,length "
            << thisStepEnergyDeposit << " " << thisStepLength);
#endif
  if(thisStepEnergyDeposit <= 0. || thisStepLength <= 0.)
    {
      return false;
    }

  // Get Step geometrical parameters (first and end)
  G4StepPoint *thisStepPoint = a_step->GetPreStepPoint();
  G4StepPoint *thisStepBackPoint = a_step->GetPostStepPoint();
  G4ThreeVector startPoint = thisStepPoint->GetPosition();
  G4ThreeVector endPoint = thisStepBackPoint->GetPosition();

#ifdef  DEBUGSTEP
  ATH_MSG_DEBUG("   Global beginning step position "
            << startPoint.x() << " " << startPoint.y() << " "
            << startPoint.z());
  ATH_MSG_DEBUG("   Global end       step position "
            << endPoint.x() << " " << endPoint.y() << " "
            << endPoint.z());
#endif


  // find transformation to go inside local half presampler tube volume

  const G4NavigationHistory* g4navigation = thisStepPoint->GetTouchable()->GetHistory();
<<<<<<< HEAD
  int ndep = g4navigation->GetDepth();
  int idep = -999;
=======
  G4int ndep = g4navigation->GetDepth();
  G4int idep = -999;
>>>>>>> a75a4d70

#ifdef DEBUGSTEP
  ATH_MSG_DEBUG(" Detector Name " << m_detectorName);
#endif

    bool testbeam=false;

  if(m_detectorName=="")
    for (int ii=0;ii<=ndep;ii++) {
      G4VPhysicalVolume* v1 = g4navigation->GetVolume(ii);
      // FIXME More efficient to find the comparison volume once and compare pointers?
      if (v1->GetName()=="LAr::Barrel::Presampler") idep=ii;    // half barrel
      // FIXME Why are we checking if the geo is test beam every step?
      if (v1->GetName()=="LAr::TBBarrel::Cryostat::LAr") testbeam=true;  // TB or not ?
    }
  else
    for (int ii=0;ii<=ndep;ii++) {
      G4VPhysicalVolume* v1 = g4navigation->GetVolume(ii);
#ifdef DEBUGSTEP
      ATH_MSG_DEBUG(" Level,VolumeName " << ii << " " << v1->GetName());
#endif
      // FIXME More efficient to find the comparison volume once and compare pointers?
      if (v1->GetName()==G4String(m_detectorName+"::LAr::Barrel::Presampler")) idep=ii;
      // FIXME Why are we checking if the geo is test beam every step?
      if (v1->GetName()==G4String(m_detectorName+"::LAr::TBBarrel::Cryostat::LAr")) testbeam=true;  // TB or not ?
    }

#ifdef DEBUGSTEP
  ATH_MSG_DEBUG(" idep = " << idep);
#endif

  if (idep<0) {
     ATH_MSG_INFO(" LArBarrelPresamplerCalculator::Process  Presampler volume not found !!");
     return false;
  }

  // transformation to go from global frame to LAr::Barrel::Presampler frame
  const G4AffineTransform transformation = g4navigation->GetTransform(idep);

  // step beginning and end in local frame
  G4ThreeVector startPointinLocal =
    transformation.TransformPoint(startPoint);
  G4ThreeVector   endPointinLocal =
    transformation.TransformPoint  (endPoint);

#ifdef  DEBUGSTEP
  ATH_MSG_DEBUG("   Local beginning step position "
            << startPointinLocal.x() << " " << startPointinLocal.y() << " "
            << startPointinLocal.z());
  ATH_MSG_DEBUG("   Local end       step position "
            << endPointinLocal.x() << " " << endPointinLocal.y() << " "
            << endPointinLocal.z());
#endif

  // compute number of sub steps
  //   = 1 if no charge collection
  //   otherwise 200 microns (dstep) division

  int nsub_step=1;
  if (m_IflCur) nsub_step=(int) (thisStepLength*(1./dstep)) + 1;
  // delta is fraction of step between two sub steps
<<<<<<< HEAD
  double delta=1./((double) nsub_step);
=======
  G4double delta=1./((double) nsub_step);
>>>>>>> a75a4d70
#ifdef DEBUGSTEP
  ATH_MSG_DEBUG("   nsub_step,delta " << nsub_step << " " << delta);
#endif

<<<<<<< HEAD
  double energy = a_step->GetTotalEnergyDeposit();
=======
  G4double energy = a_step->GetTotalEnergyDeposit();
>>>>>>> a75a4d70
  if (m_BirksLaw) {
     const double EField = 10. ; // 10 kV/cm electric field in presampler gap
     const double wholeStepLengthCm = a_step->GetStepLength() / CLHEP::cm;
     energy = (*m_birksLaw)(energy, wholeStepLengthCm, EField);
  }

  // loop over sub steps


  // share total step energy evenly in each sub step
  energy = energy / ((float) (nsub_step));
  for (int i=0;i<nsub_step;i++) {

#ifdef DEBUGSTEP
    ATH_MSG_DEBUG("   Energy for sub step " << energy);
#endif

    // position for this substep
<<<<<<< HEAD
    double fraction=(((double) i)+0.5)*delta;
    G4ThreeVector subinLocal=startPointinLocal*(1-fraction) + endPointinLocal*fraction;
    double xloc   = subinLocal.x();
    double yloc   = subinLocal.y();
    double zloc   = subinLocal.z();
    // call geometry method to find cell from local position
    //  status = true if hit is in  normal region (13mm LAr gap)
    //  this method fills the cell number as well as coordinates in the electrode frame


    // check fiducical cuts
    LArG4::BarrelPresampler::LArGeomData result;
    if (m_geometryCalculator->findCell(result,xloc,yloc,zloc)) {

      // compute cell identifier
      if (testbeam)
        result.zSide = 1;
      else
        result.zSide = ( startPoint.z() > 0.) ? 1 : -1;

      if( result.zSide == -1 )
        {
          // following code for an Y-axis rotation to define Z < 0. Barrel part
          result.phiBin = 31 - result.phiBin;
          if(result.phiBin < 0 ) result.phiBin += 64;
        }

      // check identifier
      if (result.sampling !=0 || result.region != 0 ||
          result.etaBin <0 || result.etaBin > 60 || result.phiBin <0 || result.phiBin>63) continue;
=======
    G4double fraction=(((G4double) i)+0.5)*delta;
    G4ThreeVector subinLocal=startPointinLocal*(1-fraction) + endPointinLocal*fraction;
    G4double xloc   = subinLocal.x();
    G4double yloc   = subinLocal.y();
    G4double zloc   = subinLocal.z();
    // call geometry method to find cell from local position
    //  status = true if hit is in  normal region (13mm LAr gap)
    //  this method fills the cell number as well as coordinates in the electrode frame
    bool status = m_geometry->findCell(xloc,yloc,zloc);

    // check fiducical cuts
    if (status) {

      // compute cell identifier
      G4int zSide;
      if (testbeam)
        zSide = 1;
      else
        zSide = ( startPoint.z() > 0.) ? 1 : -1;

      G4int region = m_geometry->region();
      G4int etaBin = m_geometry->etaBin();
      G4int phiBin = m_geometry->phiBin();
      G4int sampling = m_geometry->sampling();

      if( zSide == -1 )
        {
          // following code for an Y-axis rotation to define Z < 0. Barrel part
          phiBin = 31 - phiBin;
          if(phiBin < 0 ) phiBin += 64;
        }

      // check identifier
      if (sampling !=0 || region != 0 ||
          etaBin <0 || etaBin > 60 || phiBin <0 || phiBin>63) continue;
>>>>>>> a75a4d70

      // fill identifier
      identifier2.clear();
      identifier2 << 4          // LArCalorimeter
                  << 1          // LArEM
<<<<<<< HEAD
                  << result.zSide
                  << result.sampling
                  << result.region
                  << result.etaBin
                  << result.phiBin;

      // time computation is not necessarily correct for test beam
      double time;
=======
                  << zSide
                  << sampling
                  << region
                  << etaBin
                  << phiBin;

      // time computation is not necessarily correct for test beam
      G4double time;
>>>>>>> a75a4d70
      if (testbeam)
        {
          time=0.;
        }
      else
        {
<<<<<<< HEAD
          double tof;
=======
          G4double tof;
>>>>>>> a75a4d70
          tof = thisStepPoint->GetGlobalTime() / Units::ns;
          time  = tof - thisStepPoint->GetPosition().mag() * (1. / (CLHEP::c_light * CLHEP::ns));
        }

      double Current;
      if (!m_IflCur)  {
        // no charge collection   Current=E from Geant
        Current=energy;
      }
      else  {
        // get module number and coordinates in electrode frame
<<<<<<< HEAD
        double x0 = result.distElec;
        double y0 = result.xElec;
        // full symmetry for angle=0 electrodes
        if (result.module>1) {
=======
        G4int imodule = m_geometry->module();
        G4double x0 = m_geometry->distElec();
        G4double y0 = m_geometry->xElec();
        // full symmetry for angle=0 electrodes
        if (imodule>1) {
>>>>>>> a75a4d70
          x0=std::fabs(x0);
          y0=std::fabs(y0);
        }
        // reduced symmetry (point symmetry around 0) for tilted electrodes
<<<<<<< HEAD
        if (result.module==0 || result.module ==1) {
=======
        if (imodule==0 || imodule ==1) {
>>>>>>> a75a4d70
          if (x0<0) {
            x0=-1.*x0;
            y0=-1.*y0;
          }
        }
#ifdef DEBUGSTEP
<<<<<<< HEAD
        ATH_MSG_DEBUG(" set current map for module " << result.module);
=======
        ATH_MSG_DEBUG(" set current map for module " << imodule);
>>>>>>> a75a4d70
#endif
        m_psmap->SetMap(result.module);
        if (!(m_psmap->Map())) {
<<<<<<< HEAD
          ATH_MSG_INFO(" LArBarrelPresamplerCalculator: cannot get map for module " << result.module);
=======
          ATH_MSG_INFO(" LArBarrelPresamplerCalculator: cannot get map for module " << imodule);
>>>>>>> a75a4d70
          continue;
        }
        double current0,current1,current2,gap;

        // get information from current map
        m_psmap->Map()->GetAll(x0,y0,&gap,&current0,&current1,&current2);
#ifdef DEBUGSTEP
<<<<<<< HEAD
        ATH_MSG_DEBUG(" module,x0,y0,current0 from map " << result.module << " " << x0 << " " << y0 << " " << current0);
=======
        ATH_MSG_DEBUG(" module,x0,y0,current0 from map " << imodule << " " << x0 << " " << y0 << " " << current0);
>>>>>>> a75a4d70
#endif

        // assume HV=2000 everywhere for the time being
        Current = energy*current0;

      }

      // check if we have a new hit in a different cell, or if we add this substep
      //  to an already existing hit
      G4bool found=false;
      for (unsigned int j=0; j<hdata.size(); j++) {
        if (hdata[j].id==identifier2) {
          hdata[j].energy += Current;
          hdata[j].time += time*Current;
          found=true;
          break;
        }
      }    // loop over hits
      if (!found) {
        LArHitData newdata = {identifier2, time*Current, Current};
        hdata.push_back(newdata);
      }    // hit was not existing before


    }   // hit fulfills fiducial cuts
  }   // end loop over sub steps

#ifdef DEBUGSTEP
    ATH_MSG_DEBUG("Number of hits for this step " << m_nhits << " " << hdata.size());
#endif

  // finalise time computations
  for (unsigned int i=0;i<hdata.size();i++) {
    if (std::fabs(hdata[i].energy)>1e-6) hdata[i].time=hdata[i].time/hdata[i].energy;
    else hdata[i].time=0.;
#ifdef DEBUGSTEP
     ATH_MSG_DEBUG("Hit Energy/Time " << hdata[i].energy << " " << hdata[i].time);
#endif
  }

  if (hdata.size()>0) return true;
  else           return false;

}<|MERGE_RESOLUTION|>--- conflicted
+++ resolved
@@ -12,11 +12,7 @@
 #include "LArG4Code/LArVG4DetectorParameters.h"
 #include "LArG4Code/LArG4Identifier.h"
 #include "LArG4Code/LArG4BirksLaw.h"
-<<<<<<< HEAD
-#include "LArG4Barrel/IPresamplerGeometryCalculator.h"
-=======
 #include "LArG4Barrel/LArBarrelPresamplerGeometry.h"
->>>>>>> a75a4d70
 #include "PsMap.h"
 
 #include "G4AffineTransform.hh"
@@ -44,11 +40,7 @@
 //=============================================================================
 LArBarrelPresamplerCalculator::LArBarrelPresamplerCalculator(const std::string& name, ISvcLocator *pSvcLocator)
  : LArCalculatorSvcImp(name, pSvcLocator)
-<<<<<<< HEAD
- , m_geometryCalculator("LArBarrelPresamplerGeometry", name)
-=======
  , m_geometry(nullptr)
->>>>>>> a75a4d70
  , m_psmap(nullptr)
  , m_IflCur(true)
  , m_birksLaw(nullptr)
@@ -60,10 +52,6 @@
   declareProperty("IflCur",m_IflCur);
   declareProperty("DetectorName",m_detectorName);
   //declareProperty("isTestbeam",m_testbeam);
-<<<<<<< HEAD
-  declareProperty("GeometryCalculator",m_geometryCalculator);
-=======
->>>>>>> a75a4d70
 }
 
 StatusCode LArBarrelPresamplerCalculator::initialize()
@@ -75,11 +63,7 @@
   LArVG4DetectorParameters* parameters = LArVG4DetectorParameters::GetInstance();
 
   //Inizialize the geometry calculator
-<<<<<<< HEAD
-  ATH_CHECK(m_geometryCalculator.retrieve());
-=======
   m_geometry = LArG4::BarrelPresampler::Geometry::GetInstance();
->>>>>>> a75a4d70
 
   if (m_IflCur)
     {
@@ -124,15 +108,9 @@
   LArG4Identifier identifier2;
 
   //  check the Step content is non trivial
-<<<<<<< HEAD
-  double thisStepEnergyDeposit = a_step->GetTotalEnergyDeposit();
-  double thisStepLength = a_step->GetStepLength() / Units::mm;
-  double dstep = .1*Units::mm;   // length of punctual charge for Current Option
-=======
   G4double thisStepEnergyDeposit = a_step->GetTotalEnergyDeposit();
   G4double thisStepLength = a_step->GetStepLength() / Units::mm;
   G4double dstep = .1*Units::mm;   // length of punctual charge for Current Option
->>>>>>> a75a4d70
 
 #ifdef  DEBUGSTEP
   ATH_MSG_DEBUG( "******  LArBarrelPresamplerCalculator:  Step energy,length "
@@ -162,13 +140,8 @@
   // find transformation to go inside local half presampler tube volume
 
   const G4NavigationHistory* g4navigation = thisStepPoint->GetTouchable()->GetHistory();
-<<<<<<< HEAD
-  int ndep = g4navigation->GetDepth();
-  int idep = -999;
-=======
   G4int ndep = g4navigation->GetDepth();
   G4int idep = -999;
->>>>>>> a75a4d70
 
 #ifdef DEBUGSTEP
   ATH_MSG_DEBUG(" Detector Name " << m_detectorName);
@@ -177,7 +150,7 @@
     bool testbeam=false;
 
   if(m_detectorName=="")
-    for (int ii=0;ii<=ndep;ii++) {
+    for (G4int ii=0;ii<=ndep;ii++) {
       G4VPhysicalVolume* v1 = g4navigation->GetVolume(ii);
       // FIXME More efficient to find the comparison volume once and compare pointers?
       if (v1->GetName()=="LAr::Barrel::Presampler") idep=ii;    // half barrel
@@ -185,7 +158,7 @@
       if (v1->GetName()=="LAr::TBBarrel::Cryostat::LAr") testbeam=true;  // TB or not ?
     }
   else
-    for (int ii=0;ii<=ndep;ii++) {
+    for (G4int ii=0;ii<=ndep;ii++) {
       G4VPhysicalVolume* v1 = g4navigation->GetVolume(ii);
 #ifdef DEBUGSTEP
       ATH_MSG_DEBUG(" Level,VolumeName " << ii << " " << v1->GetName());
@@ -227,23 +200,15 @@
   //   = 1 if no charge collection
   //   otherwise 200 microns (dstep) division
 
-  int nsub_step=1;
+  G4int nsub_step=1;
   if (m_IflCur) nsub_step=(int) (thisStepLength*(1./dstep)) + 1;
   // delta is fraction of step between two sub steps
-<<<<<<< HEAD
-  double delta=1./((double) nsub_step);
-=======
   G4double delta=1./((double) nsub_step);
->>>>>>> a75a4d70
 #ifdef DEBUGSTEP
   ATH_MSG_DEBUG("   nsub_step,delta " << nsub_step << " " << delta);
 #endif
 
-<<<<<<< HEAD
-  double energy = a_step->GetTotalEnergyDeposit();
-=======
   G4double energy = a_step->GetTotalEnergyDeposit();
->>>>>>> a75a4d70
   if (m_BirksLaw) {
      const double EField = 10. ; // 10 kV/cm electric field in presampler gap
      const double wholeStepLengthCm = a_step->GetStepLength() / CLHEP::cm;
@@ -255,45 +220,13 @@
 
   // share total step energy evenly in each sub step
   energy = energy / ((float) (nsub_step));
-  for (int i=0;i<nsub_step;i++) {
+  for (G4int i=0;i<nsub_step;i++) {
 
 #ifdef DEBUGSTEP
     ATH_MSG_DEBUG("   Energy for sub step " << energy);
 #endif
 
     // position for this substep
-<<<<<<< HEAD
-    double fraction=(((double) i)+0.5)*delta;
-    G4ThreeVector subinLocal=startPointinLocal*(1-fraction) + endPointinLocal*fraction;
-    double xloc   = subinLocal.x();
-    double yloc   = subinLocal.y();
-    double zloc   = subinLocal.z();
-    // call geometry method to find cell from local position
-    //  status = true if hit is in  normal region (13mm LAr gap)
-    //  this method fills the cell number as well as coordinates in the electrode frame
-
-
-    // check fiducical cuts
-    LArG4::BarrelPresampler::LArGeomData result;
-    if (m_geometryCalculator->findCell(result,xloc,yloc,zloc)) {
-
-      // compute cell identifier
-      if (testbeam)
-        result.zSide = 1;
-      else
-        result.zSide = ( startPoint.z() > 0.) ? 1 : -1;
-
-      if( result.zSide == -1 )
-        {
-          // following code for an Y-axis rotation to define Z < 0. Barrel part
-          result.phiBin = 31 - result.phiBin;
-          if(result.phiBin < 0 ) result.phiBin += 64;
-        }
-
-      // check identifier
-      if (result.sampling !=0 || result.region != 0 ||
-          result.etaBin <0 || result.etaBin > 60 || result.phiBin <0 || result.phiBin>63) continue;
-=======
     G4double fraction=(((G4double) i)+0.5)*delta;
     G4ThreeVector subinLocal=startPointinLocal*(1-fraction) + endPointinLocal*fraction;
     G4double xloc   = subinLocal.x();
@@ -329,22 +262,11 @@
       // check identifier
       if (sampling !=0 || region != 0 ||
           etaBin <0 || etaBin > 60 || phiBin <0 || phiBin>63) continue;
->>>>>>> a75a4d70
 
       // fill identifier
       identifier2.clear();
       identifier2 << 4          // LArCalorimeter
                   << 1          // LArEM
-<<<<<<< HEAD
-                  << result.zSide
-                  << result.sampling
-                  << result.region
-                  << result.etaBin
-                  << result.phiBin;
-
-      // time computation is not necessarily correct for test beam
-      double time;
-=======
                   << zSide
                   << sampling
                   << region
@@ -353,69 +275,45 @@
 
       // time computation is not necessarily correct for test beam
       G4double time;
->>>>>>> a75a4d70
       if (testbeam)
         {
           time=0.;
         }
       else
         {
-<<<<<<< HEAD
-          double tof;
-=======
           G4double tof;
->>>>>>> a75a4d70
           tof = thisStepPoint->GetGlobalTime() / Units::ns;
           time  = tof - thisStepPoint->GetPosition().mag() * (1. / (CLHEP::c_light * CLHEP::ns));
         }
 
-      double Current;
+      G4double Current;
       if (!m_IflCur)  {
         // no charge collection   Current=E from Geant
         Current=energy;
       }
       else  {
         // get module number and coordinates in electrode frame
-<<<<<<< HEAD
-        double x0 = result.distElec;
-        double y0 = result.xElec;
-        // full symmetry for angle=0 electrodes
-        if (result.module>1) {
-=======
         G4int imodule = m_geometry->module();
         G4double x0 = m_geometry->distElec();
         G4double y0 = m_geometry->xElec();
         // full symmetry for angle=0 electrodes
         if (imodule>1) {
->>>>>>> a75a4d70
           x0=std::fabs(x0);
           y0=std::fabs(y0);
         }
         // reduced symmetry (point symmetry around 0) for tilted electrodes
-<<<<<<< HEAD
-        if (result.module==0 || result.module ==1) {
-=======
         if (imodule==0 || imodule ==1) {
->>>>>>> a75a4d70
           if (x0<0) {
             x0=-1.*x0;
             y0=-1.*y0;
           }
         }
 #ifdef DEBUGSTEP
-<<<<<<< HEAD
-        ATH_MSG_DEBUG(" set current map for module " << result.module);
-=======
         ATH_MSG_DEBUG(" set current map for module " << imodule);
->>>>>>> a75a4d70
-#endif
-        m_psmap->SetMap(result.module);
+#endif
+        m_psmap->SetMap(imodule);
         if (!(m_psmap->Map())) {
-<<<<<<< HEAD
-          ATH_MSG_INFO(" LArBarrelPresamplerCalculator: cannot get map for module " << result.module);
-=======
           ATH_MSG_INFO(" LArBarrelPresamplerCalculator: cannot get map for module " << imodule);
->>>>>>> a75a4d70
           continue;
         }
         double current0,current1,current2,gap;
@@ -423,11 +321,7 @@
         // get information from current map
         m_psmap->Map()->GetAll(x0,y0,&gap,&current0,&current1,&current2);
 #ifdef DEBUGSTEP
-<<<<<<< HEAD
-        ATH_MSG_DEBUG(" module,x0,y0,current0 from map " << result.module << " " << x0 << " " << y0 << " " << current0);
-=======
         ATH_MSG_DEBUG(" module,x0,y0,current0 from map " << imodule << " " << x0 << " " << y0 << " " << current0);
->>>>>>> a75a4d70
 #endif
 
         // assume HV=2000 everywhere for the time being
