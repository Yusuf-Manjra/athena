--- conflicted
+++ resolved
@@ -6,14 +6,9 @@
 
 #ifndef LARG4BARREL_LARBARRELPRESAMPLERGEOMETRY_H
 #define LARG4BARREL_LARBARRELPRESAMPLERGEOMETRY_H
-<<<<<<< HEAD
-
-#include "LArG4Barrel/IPresamplerGeometryCalculator.h"
-#include "AthenaBaseComps/AthService.h"
-=======
->>>>>>> a75a4d70
 
 #include "LArG4Code/LArG4Identifier.h"
+#include "LArG4Code/LArVG4DetectorParameters.h"
 
 #include "globals.hh"
 
@@ -25,26 +20,6 @@
 namespace LArG4 {
 
   namespace BarrelPresampler {
-<<<<<<< HEAD
-
-    class Geometry: public AthService, virtual public IPresamplerGeometryCalculator {
-
-    public:
-
-      Geometry(const std::string& name, ISvcLocator * pSvcLocator);
-      StatusCode initialize() override final;
-      virtual ~Geometry();
-
-      /** Query interface method to make athena happy */
-      virtual StatusCode queryInterface(const InterfaceID&, void**) override final;
-
-      LArG4Identifier CalculateIdentifier( const G4Step* ) const override final;
-      bool findCell(LArG4::BarrelPresampler::LArGeomData& result,double,double,double) const override final;
-
-    private:
-      std::string m_detectorName;
-#include "LArG4Barrel/PresParameterDef.h"
-=======
 
     class Geometry {
 
@@ -59,7 +34,6 @@
     private:
 #include "LArG4Barrel/PresParameterDef.h"
       static Geometry* m_instance;
->>>>>>> a75a4d70
 
       // end z of the various modules
       G4double m_end_module[8];
@@ -79,32 +53,6 @@
       // total LAr thickness
       G4double m_halfThickLAr;
 
-<<<<<<< HEAD
-      // // Pointer to detector parameters routine.
-      // LArVG4DetectorParameters* m_parameters;
-
-      // mutable G4int m_sampling;
-      // mutable G4int m_region;
-      // mutable G4int m_etaBin;
-      // mutable G4int m_phiBin;
-      // mutable G4int m_gap;
-      // mutable G4int m_module;
-      // mutable G4double m_distElec;
-      // mutable G4double m_xElec;
-      // mutable G4double m_dist;
-
-      LArG4Identifier CalculatePSActiveIdentifier( const G4Step* , const G4int indPS , const G4int itb ) const;
-      LArG4Identifier CalculatePS_DMIdentifier( const G4Step* , const G4int indPS , const G4int itb) const;
-      // G4int etaBin() const      {return m_etaBin;};
-      // G4int phiBin() const      {return m_phiBin;};
-      // G4int sampling() const    {return m_sampling;};
-      // G4int region() const      {return m_region;};
-      // G4int module() const      {return m_module;};
-      // G4int gap() const         {return m_gap;};
-      // G4double distElec() const {return m_distElec;};
-      // G4double xElec() const    {return m_xElec;};
-      // G4double dtrans() const   {return m_dist;};
-=======
       // Pointer to detector parameters routine.
       LArVG4DetectorParameters* m_parameters;
 
@@ -137,7 +85,6 @@
       G4double distElec() const {return m_distElec;};
       G4double xElec() const    {return m_xElec;};
       G4double dtrans() const   {return m_dist;};
->>>>>>> a75a4d70
 
     } ;
 
