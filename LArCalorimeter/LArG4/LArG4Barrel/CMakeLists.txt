################################################################################
# Package: LArG4Barrel
################################################################################

# Declare the package name:
atlas_subdir( LArG4Barrel )

# Declare the package's dependencies:
atlas_depends_on_subdirs( PUBLIC
<<<<<<< HEAD
                          Control/AthenaBaseComps
=======
>>>>>>> a75a4d70
                          LArCalorimeter/LArG4/LArG4Code
                          PRIVATE
                          Calorimeter/CaloG4Sim
                          Control/AthenaKernel
                          Control/CxxUtils
                          Control/StoreGate
                          GaudiKernel
                          LArCalorimeter/LArGeoModel/LArHV
                          Tools/PathResolver )

# External dependencies:
find_package( CLHEP )
find_package( Geant4 )
find_package( XercesC )

# Component(s) in the package:
atlas_add_component( LArG4Barrel
                   src/*.cc
                   src/components/*.cxx
                   PUBLIC_HEADERS LArG4Barrel
                   INCLUDE_DIRS ${GEANT4_INCLUDE_DIRS} ${XERCESC_INCLUDE_DIRS} ${CLHEP_INCLUDE_DIRS}
                   DEFINITIONS ${CLHEP_DEFINITIONS}
                   LINK_LIBRARIES ${GEANT4_LIBRARIES} ${XERCESC_LIBRARIES} ${CLHEP_LIBRARIES} AthenaBaseComps LArG4Code CaloG4SimLib StoreGateLib SGtests
                   PRIVATE_LINK_LIBRARIES AthenaKernel CxxUtils GaudiKernel LArG4RunControl LArHV PathResolver )

atlas_install_python_modules( python/*.py )<|MERGE_RESOLUTION|>--- conflicted
+++ resolved
@@ -7,10 +7,6 @@
 
 # Declare the package's dependencies:
 atlas_depends_on_subdirs( PUBLIC
-<<<<<<< HEAD
-                          Control/AthenaBaseComps
-=======
->>>>>>> a75a4d70
                           LArCalorimeter/LArG4/LArG4Code
                           PRIVATE
                           Calorimeter/CaloG4Sim
@@ -33,7 +29,7 @@
                    PUBLIC_HEADERS LArG4Barrel
                    INCLUDE_DIRS ${GEANT4_INCLUDE_DIRS} ${XERCESC_INCLUDE_DIRS} ${CLHEP_INCLUDE_DIRS}
                    DEFINITIONS ${CLHEP_DEFINITIONS}
-                   LINK_LIBRARIES ${GEANT4_LIBRARIES} ${XERCESC_LIBRARIES} ${CLHEP_LIBRARIES} AthenaBaseComps LArG4Code CaloG4SimLib StoreGateLib SGtests
+                   LINK_LIBRARIES ${GEANT4_LIBRARIES} ${XERCESC_LIBRARIES} ${CLHEP_LIBRARIES} LArG4Code CaloG4SimLib StoreGateLib SGtests
                    PRIVATE_LINK_LIBRARIES AthenaKernel CxxUtils GaudiKernel LArG4RunControl LArHV PathResolver )
 
 atlas_install_python_modules( python/*.py )