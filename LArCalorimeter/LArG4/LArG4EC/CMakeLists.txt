--- conflicted
+++ resolved
@@ -11,20 +11,12 @@
                           DetectorDescription/GeoModel/GeoSpecialShapes
                           LArCalorimeter/LArG4/LArG4Code
                           LArCalorimeter/LArGeoModel/LArGeoCode
-<<<<<<< HEAD
-                          Control/AthenaBaseComps
-=======
                           Control/AthenaKernel
->>>>>>> a75a4d70
                           Control/StoreGate
                           Database/AthenaPOOL/RDBAccessSvc
                           DetectorDescription/GeoModel/GeoModelInterfaces
                           DetectorDescription/GeoModel/GeoModelUtilities
                           GaudiKernel
-<<<<<<< HEAD
-                          AthenaKernel
-=======
->>>>>>> a75a4d70
                           LArCalorimeter/LArGeoModel/LArHV
                           Tools/PathResolver )
 
@@ -43,7 +35,7 @@
                    INCLUDE_DIRS ${XERCESC_INCLUDE_DIRS} ${GEANT4_INCLUDE_DIRS}
                    PRIVATE_INCLUDE_DIRS ${Boost_INCLUDE_DIRS} ${CORAL_INCLUDE_DIRS} ${CLHEP_INCLUDE_DIRS}
                    PRIVATE_DEFINITIONS ${CLHEP_DEFINITIONS}
-                   LINK_LIBRARIES ${XERCESC_LIBRARIES} ${GEANT4_LIBRARIES} AthenaBaseComps GeoSpecialShapes LArG4Code LArGeoCode CaloG4SimLib StoreGateLib SGtests
+                   LINK_LIBRARIES ${XERCESC_LIBRARIES} ${GEANT4_LIBRARIES} GeoSpecialShapes LArG4Code LArGeoCode CaloG4SimLib StoreGateLib SGtests
                    PRIVATE_LINK_LIBRARIES ${Boost_LIBRARIES} ${CORAL_LIBRARIES} ${CLHEP_LIBRARIES} GeoModelUtilities GaudiKernel LArG4RunControl LArHV PathResolver )
 
 atlas_install_python_modules( python/*.py )