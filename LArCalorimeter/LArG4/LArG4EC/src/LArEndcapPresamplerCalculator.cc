--- conflicted
+++ resolved
@@ -15,11 +15,7 @@
 // standard calculator and the calibration hits.
 
 #include "LArEndcapPresamplerCalculator.h"
-<<<<<<< HEAD
-#include "LArG4EC/IECPresamplerGeometry.h"
-=======
 #include "LArG4EC/PresamplerGeometry.h"
->>>>>>> a75a4d70
 
 #include "LArG4Code/LArG4Identifier.h"
 #include "LArG4Code/LArVG4DetectorParameters.h"
@@ -45,16 +41,9 @@
 
 LArEndcapPresamplerCalculator::LArEndcapPresamplerCalculator(const std::string& name, ISvcLocator *pSvcLocator)
   : LArCalculatorSvcImp(name, pSvcLocator)
-<<<<<<< HEAD
-  , m_geometry("EMECPresamplerGeometry", name) // LArG4::EC::PresamplerGeometry
-  , m_birksLaw(nullptr)
-{
-  declareProperty("GeometryCalculator", m_geometry);
-=======
   , m_geometry(nullptr)
   , m_birksLaw(nullptr)
 {
->>>>>>> a75a4d70
 }
 
 StatusCode LArEndcapPresamplerCalculator::initialize()
@@ -73,11 +62,7 @@
     }
 
   // Get the geometry routine.
-<<<<<<< HEAD
-  ATH_CHECK(m_geometry.retrieve());
-=======
   m_geometry = LArG4::EC::PresamplerGeometry::GetInstance();
->>>>>>> a75a4d70
 
   return StatusCode::SUCCESS;
 }
