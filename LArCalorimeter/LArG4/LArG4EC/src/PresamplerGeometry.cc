/*
  Copyright (C) 2002-2017 CERN for the benefit of the ATLAS collaboration
*/

// LArG4::EC::PresamplerGeometry
// 17-Aug-2004 William Seligman

// 2-July-2003 Mikhail Leltchouk: local coordinates for determination
// of etaBin, phiBin at any Endcap Presamplerposition.

#include "LArG4EC/PresamplerGeometry.h"

#include "LArG4Code/LArG4Identifier.h"
#include "LArG4Code/LArVG4DetectorParameters.h"

#include "G4ThreeVector.hh"
#include "G4StepPoint.hh"
#include "G4Step.hh"
#include "G4AffineTransform.hh"
#include "G4NavigationHistory.hh"
#include "G4VTouchable.hh"
#include "G4TouchableHistory.hh"


#include "RDBAccessSvc/IRDBAccessSvc.h"
#include "RDBAccessSvc/IRDBRecord.h"
#include "RDBAccessSvc/IRDBRecordset.h"
#include "GeoModelInterfaces/IGeoModelSvc.h"
#include "GaudiKernel/ISvcLocator.h"
#include "GaudiKernel/Bootstrap.h"
#include "StoreGate/StoreGateSvc.h"

#include "globals.hh"

#include <cmath>

namespace LArG4 {

  namespace EC {

    PresamplerGeometry::PresamplerGeometry(const std::string& name, ISvcLocator * pSvcLocator)
      : AthService(name, pSvcLocator)
      , m_zEndcapFrontFace(3622.*CLHEP::mm)
      , m_halfThickness(2.0*CLHEP::mm)
      // The following variables describe the endcap geometry.  Mostly
      // these were copied from the ATLAS G3 code.  FIXME Someday,
      // they should be determined from the detector database and not
      // hard-coded.
      , m_zSide(2)
      , m_sampling(0)
      , m_region(0)
      , m_etaScale(40.0)
      , m_etaOffset(60.0)
      , m_maxEta(11)
      //, m_gapsPerBin(0) //unused
      , m_maxPhi(63)
      // derived constants:
      , m_phiScale((m_maxPhi + 1) / (2.*M_PI))
      , m_maxPhi1(m_maxPhi + 1)
      , m_halfMaxPhi1((m_maxPhi-1)/2)
    {

    }

    StatusCode PresamplerGeometry::initialize()
    {
      // Access the GeoModelSvc:
      ISvcLocator *svcLocator = Gaudi::svcLocator();
      IGeoModelSvc *geoModel(nullptr);
      ATH_CHECK(svcLocator->service ("GeoModelSvc",geoModel));
      // Access the geometry database:
      IRDBAccessSvc *pAccessSvc(nullptr);
      ATH_CHECK(svcLocator->service("RDBAccessSvc",pAccessSvc));
      // Obtain the geometry version information:
      const std::string AtlasVersion = geoModel->atlasVersion();
      const std::string LArVersion = geoModel->LAr_VersionOverride();
      const std::string detectorKey  = LArVersion.empty() ? AtlasVersion : LArVersion;
      const std::string detectorNode = LArVersion.empty() ? "ATLAS" : "LAr";
      pAccessSvc->connect();
      // Note Presampler lives under "cryostats" in DB..
      const IRDBRecordset *presamplerPosition = pAccessSvc->getRecordset("PresamplerPosition",AtlasVersion,"ATLAS");
      if (presamplerPosition->size()==0)
        {
          presamplerPosition = pAccessSvc->getRecordset("PresamplerPosition","PresamplerPosition-00");
          if (presamplerPosition->size()==0)
            {
              ATH_MSG_ERROR("Cannot find the PresamplerPosition Table");
              return StatusCode::FAILURE;
            }
        }
      pAccessSvc->disconnect();

      m_halfThickness=(*presamplerPosition)[0]->getDouble("TCK")*CLHEP::cm/2; //FIXME divide by 2.0 instead?
      m_zEndcapFrontFace=(*presamplerPosition)[0]->getDouble("ZPOS")*CLHEP::cm-m_halfThickness;

      return StatusCode::SUCCESS;
    }

    PresamplerGeometry::~PresamplerGeometry()
    {
    }

    StatusCode PresamplerGeometry::queryInterface( const InterfaceID & riid,  void** ppvInterface )
    {
      if ( IECPresamplerGeometry::interfaceID().versionMatch(riid) )
        {
          *ppvInterface = dynamic_cast<IECPresamplerGeometry*>(this);
          addRef();
          return StatusCode::SUCCESS;
        }
      // Interface is not directly available : try out a base class
      return AthService::queryInterface(riid, ppvInterface);
    }

    LArG4Identifier PresamplerGeometry::CalculateIdentifier(const G4Step* a_step) const
    {
      // Given a G4Step, find the sampling, region, eta bin, and phi bin
      // in the LAr EMEC presampler associated with that point.

      // Note that we don't do any range checking; it is assumed that p
      // lies within the LAr endcap presampler.  But we do have debug
      // checks via asserts.

      // Find the mid-point of the current step.
      const G4StepPoint* pre_step_point = a_step->GetPreStepPoint();
      const G4StepPoint* post_step_point = a_step->GetPostStepPoint();
      const G4ThreeVector startPoint = pre_step_point->GetPosition();
      const G4ThreeVector endPoint   = post_step_point->GetPosition();
      const G4ThreeVector p = (startPoint + endPoint) * 0.5;

      // Get local coordinates in the Endcap Presampler system
      // independently how it was positioned into
      // the cryostat front cold wall and shifted with it
      // see ref.:http://geant4-hn.slac.stanford.edu:5090/
      //               HyperNews/public/get/geometry/17/1.html
      // and J.Toth's GetTopTransform in LArWheelCalculator.cc

      const G4AffineTransform transformation = pre_step_point->GetTouchable()->GetHistory()->GetTopTransform();

      const G4ThreeVector startPointinLocal = transformation.TransformPoint(startPoint);
      const G4ThreeVector   endPointinLocal = transformation.TransformPoint  (endPoint);
      const G4ThreeVector          pinLocal =(startPointinLocal+endPointinLocal)*0.5;

      const G4ThreeVector pForCell(pinLocal.x(),
                                   pinLocal.y(),
                                   pinLocal.z() + m_zEndcapFrontFace + m_halfThickness);
      //  pForCell.z() > 0 by definition (pinLocal.z() from -2 to +2)
      const G4double eta=pForCell.pseudoRapidity();
      G4double phi=pForCell.phi();
      if (phi < 0.) phi += 2.*M_PI;

      // zSide is negative if z<0.
      const int zSide = (p.z() < 0.)? -m_zSide : m_zSide;

      G4int etaBin = G4int( eta * m_etaScale - m_etaOffset );
      //  28-Apr-2004 ML: Bug fix
      if ( etaBin == 12  &&  eta < 1.801 )
        {
          etaBin = 11;
        }
      G4int phiBin = G4int( phi * m_phiScale );

      if( zSide < 0 )
        {
          phiBin = m_halfMaxPhi1 - phiBin;
          if(phiBin < 0 ) phiBin += m_maxPhi1;
        }

      // Consistency asserts:
      assert ( etaBin >= 0 ); //FIXME assert statement ignored in opt builds.
      assert ( phiBin >= 0 ); //FIXME assert statement ignored in opt builds.
      //  assert ( etaBin <= geometry[c].maxEta );

<<<<<<< HEAD
      // Start with a blank identifier.
      LArG4Identifier identifier;

      if ( etaBin > m_maxEta )
        {
          G4cerr << "LArG4::EC::PresamplerGeometry::CalculateIdentifier: invalid hit, etaBin="
                 << etaBin
                 << " > m_maxEta="
                 << m_maxEta
                 << G4endl;
          return identifier;
        }
      assert ( phiBin <= m_maxPhi ); //FIXME assert statement ignored in opt builds.
=======
	  // Start with a blank identifier.
      LArG4Identifier identifier;
  
      if ( etaBin > geometry.maxEta )
	{
	  G4cerr << "LArG4::EC::PresamplerGeometry::CalculateIdentifier: invalid hit, etaBin="
		 << etaBin
		 << " > geometry.maxEta="
		 << geometry.maxEta
		 << G4endl;
	  return identifier;
	}
      assert ( phiBin <= geometry.maxPhi );
>>>>>>> a75a4d70

      // Append the values to the empty identifier.
      identifier << 4          // LArCalorimeter
                 << 1          // LArEM
                 << zSide
                 << m_sampling
                 << m_region
                 << etaBin
                 << phiBin;

      return identifier;
    }

  } // namespace EC

} // namespace LArG4<|MERGE_RESOLUTION|>--- conflicted
+++ resolved
@@ -38,79 +38,140 @@
 
   namespace EC {
 
-    PresamplerGeometry::PresamplerGeometry(const std::string& name, ISvcLocator * pSvcLocator)
-      : AthService(name, pSvcLocator)
-      , m_zEndcapFrontFace(3622.*CLHEP::mm)
-      , m_halfThickness(2.0*CLHEP::mm)
-      // The following variables describe the endcap geometry.  Mostly
-      // these were copied from the ATLAS G3 code.  FIXME Someday,
-      // they should be determined from the detector database and not
-      // hard-coded.
-      , m_zSide(2)
-      , m_sampling(0)
-      , m_region(0)
-      , m_etaScale(40.0)
-      , m_etaOffset(60.0)
-      , m_maxEta(11)
-      //, m_gapsPerBin(0) //unused
-      , m_maxPhi(63)
-      // derived constants:
-      , m_phiScale((m_maxPhi + 1) / (2.*M_PI))
-      , m_maxPhi1(m_maxPhi + 1)
-      , m_halfMaxPhi1((m_maxPhi-1)/2)
-    {
-
-    }
-
-    StatusCode PresamplerGeometry::initialize()
-    {
+
+    struct  PresamplerGeometry::Clockwork {
+      double rMinEndcap;
+      double rMaxEndcap;
+      double zEndcapFrontFace;
+      double zEndcapBackFace;
+      double halfThickness;
+      double zPosInMother;
+    };
+
+    // Standard implementation of a singleton pattern.
+
+    const PresamplerGeometry* PresamplerGeometry::GetInstance()
+    {
+      static PresamplerGeometry instance; // used as const after initialization
+      return &instance;
+    }
+
+    PresamplerGeometry::PresamplerGeometry():
+      m_c(new Clockwork())
+    {
+      
+      StatusCode status;
       // Access the GeoModelSvc:
       ISvcLocator *svcLocator = Gaudi::svcLocator();
-      IGeoModelSvc *geoModel(nullptr);
-      ATH_CHECK(svcLocator->service ("GeoModelSvc",geoModel));
+      IGeoModelSvc *geoModel;
+      status = svcLocator->service ("GeoModelSvc",geoModel);
+      if (status != StatusCode::SUCCESS) {
+	throw std::runtime_error ("Cannot locate GeoModelSvc!!");
+      }
+      
       // Access the geometry database:
-      IRDBAccessSvc *pAccessSvc(nullptr);
-      ATH_CHECK(svcLocator->service("RDBAccessSvc",pAccessSvc));
+      IRDBAccessSvc *pAccessSvc;
+      status=svcLocator->service("RDBAccessSvc",pAccessSvc);
+      if (status != StatusCode::SUCCESS) {
+	throw std::runtime_error ("Cannot locate RDBAccessSvc!!");
+      }
+      
       // Obtain the geometry version information:
+      
       const std::string AtlasVersion = geoModel->atlasVersion();
       const std::string LArVersion = geoModel->LAr_VersionOverride();
+      
       const std::string detectorKey  = LArVersion.empty() ? AtlasVersion : LArVersion;
       const std::string detectorNode = LArVersion.empty() ? "ATLAS" : "LAr";
+      
       pAccessSvc->connect();
-      // Note Presampler lives under "cryostats" in DB..
+      // Note Presampler Lives In DB under "cryostats"..
       const IRDBRecordset *presamplerPosition = pAccessSvc->getRecordset("PresamplerPosition",AtlasVersion,"ATLAS");
-      if (presamplerPosition->size()==0)
-        {
-          presamplerPosition = pAccessSvc->getRecordset("PresamplerPosition","PresamplerPosition-00");
-          if (presamplerPosition->size()==0)
-            {
-              ATH_MSG_ERROR("Cannot find the PresamplerPosition Table");
-              return StatusCode::FAILURE;
-            }
-        }
+      if (presamplerPosition->size()==0) {
+	presamplerPosition = pAccessSvc->getRecordset("PresamplerPosition","PresamplerPosition-00");
+	if (presamplerPosition->size()==0) {
+	  throw std::runtime_error("Cannot find the PresamplerPosition Table");
+	}
+      }
       pAccessSvc->disconnect();
-
-      m_halfThickness=(*presamplerPosition)[0]->getDouble("TCK")*CLHEP::cm/2; //FIXME divide by 2.0 instead?
-      m_zEndcapFrontFace=(*presamplerPosition)[0]->getDouble("ZPOS")*CLHEP::cm-m_halfThickness;
-
-      return StatusCode::SUCCESS;
-    }
-
+      
+      
+      m_c->rMinEndcap=(*presamplerPosition)[0]->getDouble("RMIN")*CLHEP::cm;
+      m_c->rMaxEndcap=(*presamplerPosition)[0]->getDouble("RMAX")*CLHEP::cm;
+      m_c->halfThickness=(*presamplerPosition)[0]->getDouble("TCK")*CLHEP::cm/2;;
+      m_c->zEndcapFrontFace=(*presamplerPosition)[0]->getDouble("ZPOS")*CLHEP::cm-m_c->halfThickness;
+      m_c->zEndcapBackFace =(*presamplerPosition)[0]->getDouble("ZPOS")*CLHEP::cm+m_c->halfThickness;
+      
+      m_c->zPosInMother=30.5*CLHEP::mm;
+      
+    }
+    
     PresamplerGeometry::~PresamplerGeometry()
     {
-    }
-
-    StatusCode PresamplerGeometry::queryInterface( const InterfaceID & riid,  void** ppvInterface )
-    {
-      if ( IECPresamplerGeometry::interfaceID().versionMatch(riid) )
-        {
-          *ppvInterface = dynamic_cast<IECPresamplerGeometry*>(this);
-          addRef();
-          return StatusCode::SUCCESS;
-        }
-      // Interface is not directly available : try out a base class
-      return AthService::queryInterface(riid, ppvInterface);
-    }
+      delete m_c;
+    }
+
+
+    G4double PresamplerGeometry::GetValue(const kValue a_valueType) const
+    {
+      // Look up a value based on name.
+	  switch (a_valueType) {
+		case rMinEndcapPresampler:
+		  //return 1231.74 * mm;
+		  return  m_c->rMinEndcap;
+		  break;
+		case rMaxEndcapPresampler:
+		  //return 1701.98 * mm;
+		  return  m_c->rMaxEndcap;
+		  break;
+		  // At nominal (zShift=0) endcap position absolute z-coordinates:
+		  // of the faces of the EndcapPresampler
+		case zEndcapPresamplerFrontFace:
+		  //return 3622. * mm;
+		  return m_c->zEndcapFrontFace;
+		  break;
+		case zEndcapPresamplerBackFace:
+		  //return 3626. * mm;
+		  return m_c->zEndcapBackFace;
+		  break;
+		case EndcapPresamplerHalfThickness:
+		  //return ( GetValue(zEndcapPresamplerBackFace) - GetValue(zEndcapPresamplerFrontFace) ) / 2.;
+		  return  m_c->halfThickness;
+		  break;
+		case EndcapPresamplerZpositionInMother:
+		  // between cold wall center and presampler center which is at
+		  // 3624 mm nominal (zShift=0) absolute position
+		  return m_c->zPosInMother;
+		  break;
+		default:
+		  G4cerr << "LArEndcapPresamplerCalculator::GetValue -- type '"
+			<< a_valueType
+			<< "' not recognized; using zero" << G4endl;
+		  return 0.;
+	  }
+    }
+
+
+    // The static structures that describe the endcap geometry.  Mostly these
+    // were copied from the ATLAS G3 code.
+    // Someday, the following table should be determined from the detector
+    // database and not hard-coded.
+
+    typedef struct {
+      G4int    zSide;      // +- 3 for inner wheel, +- 2 for outer wheel, z determines sign
+      G4int    sampling;
+      G4int    region;
+      G4double etaScale;   // 1/deta
+      G4double etaOffset;  // set so that the range of etaBin starts at zero for each compartment
+      G4int    maxEta;     // the maximum value of etaBin in this compartment
+      G4int    gapsPerBin; // number of phi gaps (in LArWheelSolid) for each cell bin.
+      G4int    maxPhi;     // the maximum value of phiBin in this compartment
+    } geometry_t;
+
+    static const geometry_t geometry =
+    // zSide sampling region etaScale etaOffset maxEta gapsPerBin maxPhi
+      {   2,      0,      0,      40,     60  ,    11,       0,     63 };
+
 
     LArG4Identifier PresamplerGeometry::CalculateIdentifier(const G4Step* a_step) const
     {
@@ -141,51 +202,46 @@
       const G4ThreeVector   endPointinLocal = transformation.TransformPoint  (endPoint);
       const G4ThreeVector          pinLocal =(startPointinLocal+endPointinLocal)*0.5;
 
-      const G4ThreeVector pForCell(pinLocal.x(),
-                                   pinLocal.y(),
-                                   pinLocal.z() + m_zEndcapFrontFace + m_halfThickness);
+      const G4ThreeVector pForCell(pinLocal.x(), pinLocal.y(), pinLocal.z()
+                             + GetValue(zEndcapPresamplerFrontFace)
+                             + GetValue(EndcapPresamplerHalfThickness));
       //  pForCell.z() > 0 by definition (pinLocal.z() from -2 to +2)
       const G4double eta=pForCell.pseudoRapidity();
       G4double phi=pForCell.phi();
       if (phi < 0.) phi += 2.*M_PI;
 
       // zSide is negative if z<0.
-      const int zSide = (p.z() < 0.)? -m_zSide : m_zSide;
-
-      G4int etaBin = G4int( eta * m_etaScale - m_etaOffset );
+      G4int zSide = geometry.zSide;
+      if (p.z() < 0.) zSide = -zSide;
+
+      // For the presampler, the 'sampling' and 'region' are always zero.
+      static const G4int sampling = geometry.sampling;
+      static const G4int region   = geometry.region;
+
+      // calculate constants once:
+      static const G4double phiScale = (geometry.maxPhi + 1) / (2.*M_PI);
+      static const G4int maxPhi1 = geometry.maxPhi + 1;
+      static const G4int halfMaxPhi1 = (geometry.maxPhi-1)/2;
+
+      G4int etaBin = G4int( eta * geometry.etaScale - geometry.etaOffset );
       //  28-Apr-2004 ML: Bug fix
       if ( etaBin == 12  &&  eta < 1.801 )
-        {
-          etaBin = 11;
-        }
-      G4int phiBin = G4int( phi * m_phiScale );
+	{
+	  etaBin = 11;
+	}
+      G4int phiBin = G4int( phi * phiScale );
 
       if( zSide < 0 )
-        {
-          phiBin = m_halfMaxPhi1 - phiBin;
-          if(phiBin < 0 ) phiBin += m_maxPhi1;
-        }
+	{
+	  phiBin = halfMaxPhi1 - phiBin;
+	  if(phiBin < 0 ) phiBin += maxPhi1;
+	}
 
       // Consistency asserts:
-      assert ( etaBin >= 0 ); //FIXME assert statement ignored in opt builds.
-      assert ( phiBin >= 0 ); //FIXME assert statement ignored in opt builds.
+      assert ( etaBin >= 0 );
+      assert ( phiBin >= 0 );
       //  assert ( etaBin <= geometry[c].maxEta );
 
-<<<<<<< HEAD
-      // Start with a blank identifier.
-      LArG4Identifier identifier;
-
-      if ( etaBin > m_maxEta )
-        {
-          G4cerr << "LArG4::EC::PresamplerGeometry::CalculateIdentifier: invalid hit, etaBin="
-                 << etaBin
-                 << " > m_maxEta="
-                 << m_maxEta
-                 << G4endl;
-          return identifier;
-        }
-      assert ( phiBin <= m_maxPhi ); //FIXME assert statement ignored in opt builds.
-=======
 	  // Start with a blank identifier.
       LArG4Identifier identifier;
   
@@ -199,16 +255,15 @@
 	  return identifier;
 	}
       assert ( phiBin <= geometry.maxPhi );
->>>>>>> a75a4d70
 
       // Append the values to the empty identifier.
       identifier << 4          // LArCalorimeter
-                 << 1          // LArEM
-                 << zSide
-                 << m_sampling
-                 << m_region
-                 << etaBin
-                 << phiBin;
+		 << 1          // LArEM
+		 << zSide
+		 << sampling
+		 << region
+		 << etaBin
+		 << phiBin;
 
       return identifier;
     }
