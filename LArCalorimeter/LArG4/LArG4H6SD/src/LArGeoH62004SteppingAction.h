/*
  Copyright (C) 2002-2017 CERN for the benefit of the ATLAS collaboration
*/

//=====================================
// EMEC/HEC/FCAL TB stepping action,
// do not stopping the particle in leakage det. !!!!
//=====================================
#ifndef LARG4H6SD_LArGeoH62004SteppingAction_h
#define LARG4H6SD_LArGeoH62004SteppingAction_h 1


#include "G4AtlasInterfaces/ISteppingAction.h"

namespace G4UA
{
  /// @brief NEEDS DOCUMENTATION
  class LArGeoH62004SteppingAction final: public ISteppingAction
  {
  public:

<<<<<<< HEAD
    struct Config
    {
      float yTable=0.0;
      bool checkprim=false;
      bool printstep=false;
    };

    LArGeoH62004SteppingAction(const Config& config);
    virtual void processStep(const G4Step*) override;
=======
  public:
    virtual void Step(const G4Step* theStep) override;
    virtual StatusCode queryInterface(const InterfaceID&, void**) override;
    virtual StatusCode initialize() override;
>>>>>>> 64f2cae0

  private:
    float m_yTable;
    bool m_checkprim;
    bool m_printstep;
  }; // class LArGeoH62004SteppingAction

} // namespace G4UA

#endif<|MERGE_RESOLUTION|>--- conflicted
+++ resolved
@@ -19,7 +19,6 @@
   {
   public:
 
-<<<<<<< HEAD
     struct Config
     {
       float yTable=0.0;
@@ -29,12 +28,6 @@
 
     LArGeoH62004SteppingAction(const Config& config);
     virtual void processStep(const G4Step*) override;
-=======
-  public:
-    virtual void Step(const G4Step* theStep) override;
-    virtual StatusCode queryInterface(const InterfaceID&, void**) override;
-    virtual StatusCode initialize() override;
->>>>>>> 64f2cae0
 
   private:
     float m_yTable;
