#!/usr/bin/env python
#
#  Copyright (C) 2002-2022 CERN for the benefit of the ATLAS collaboration

from AthenaConfiguration.ComponentFactory import CompFactory
from AthenaConfiguration.ComponentAccumulator import ComponentAccumulator

if __name__=='__main__':

  import os,sys
  import argparse
  import subprocess
  from AthenaCommon import Logging
  log = Logging.logging.getLogger( 'LArSC2Ntuple' )
  
  parser = argparse.ArgumentParser(formatter_class=argparse.ArgumentDefaultsHelpFormatter)

  parser.add_argument('-i','--indir', dest='indir', default="/eos/atlas/atlastier0/rucio/data_test/calibration_pulseall/00414414/data_test.00414414.calibration_pulseall.daq.RAW/", help='input files dir', type=str)
  parser.add_argument('-p','--inprefix', dest='inpref', default="data_test", help='Input filenames prefix', type=str)
  parser.add_argument('-y','--inppatt', dest='inppatt', default="lb3512", help='Input filenames pattern', type=str)
  parser.add_argument('-f','--infile', dest='infile', default="", help='Input filename (if given indir and inprefix are ignored', type=str)
  parser.add_argument('-r','--run', dest='run', default=0, help='Run number (if not given trying to judge from input file name)', type=int)
  parser.add_argument('-m','--maxev', dest='maxev', default=-1, help='Max number of events to dump', type=int)
  parser.add_argument('-x','--outlevel', dest='olevel', default=5, help='OuputLevel for dumping algo', type=int)
  parser.add_argument('-o','--outfile', dest='outfile', default="Digits.root", help='Output root filename', type=str)
  parser.add_argument('-s','--addSamples', dest='samples', default=True, help='Add Samples to output ntuple', type=bool)
  parser.add_argument('-a','--addSampBas', dest='samplesBas', default=False, help='Add ADC_BAS to output ntuple', type=bool)
  parser.add_argument('-z','--addEt', dest='Et', default=False, help='Add ET to output ntuple', type=bool)
  parser.add_argument('-g','--addEtId', dest='EtId', default=False, help='Add ET_ID to output ntuple', type=bool)
  parser.add_argument('-l','--addLatHeader', dest='lheader', default=True, help='Add LATOME Header to output ntuple', type=bool)
  parser.add_argument('-b','--addBCID', dest='bcid', default=True, help='Add BCID info to output ntuple', type=bool)
  parser.add_argument('-e','--expandId', dest='expid', default=False, help='Expand online Id to fields', type=bool)
  parser.add_argument('-n','--nsamp', dest='nsamp', default=32, help='Number of samples to dump', type=int)
  parser.add_argument('-c','--overEvNumber', dest='overEvN', default=False, help='Overwrite event number', type=bool)
  parser.add_argument('-d','--addHash', dest='ahash', default=False, help='Add hash number to output ntuple', type=bool)
  parser.add_argument('-j','--addOffline', dest='offline', default=False, help='Add offline Id to output ntuple', type=bool)
  parser.add_argument('-k','--addCalib', dest='calib', default=False, help='Add calib. info to output ntuple', type=bool)
  parser.add_argument('-t','--addGeom', dest='geom', default=False, help='Add real geom info to output ntuple', type=bool)
  parser.add_argument('-u','--addBC', dest='bc', default=False, help='Add Bad. chan info to output ntuple', type=bool)
  parser.add_argument('-w','--addROD', dest='rod', default=False, help='Add ROD energies sum to output ntuple', type=bool)

  args = parser.parse_args()
  if help in args and args.help is not None and args.help:
     parser.print_help()
     sys.exit(0)

  for _, value in args._get_kwargs():
     if value is not None:
       log.debug(value)

  #Import the flag-container that is the arguemnt to the configuration methods
  from AthenaConfiguration.AllConfigFlags import ConfigFlags
  #add SC dumping specific flags
  from LArCafJobs.LArSCDumperFlags import addSCDumpFlags
  addSCDumpFlags(ConfigFlags)

  if len(args.infile) > 0:
     ConfigFlags.Input.Files = [args.infile]
  elif len(args.inppatt) > 0:
     from LArCalibProcessing.GetInputFiles import GetInputFilesFromPattern
     ConfigFlags.Input.Files = GetInputFilesFromPattern(args.indir,args.inppatt)
  else:   
     from LArCalibProcessing.GetInputFiles import GetInputFilesFromPrefix
     ConfigFlags.Input.Files = GetInputFilesFromPrefix(args.indir,args.inpref)

  # first autoconfig
  from LArConditionsCommon.LArRunFormat import getLArDTInfoForRun
  try:
     runinfo=getLArDTInfoForRun(ConfigFlags.Input.RunNumber[0], connstring="COOLONL_LAR/CONDBR2")
  except Exception:
     log.warning("Could not get DT run info, using defaults !")
     ConfigFlags.LArSCDump.doEt=True
     if args.nsamp > 0:
        ConfigFlags.LArSCDump.nSamples=args.nsamp
     else:   
        ConfigFlags.LArSCDump.nSamples=5
     ConfigFlags.LArSCDump.nEt=1
     ConfigFlags.LArSCDump.digitsKey="SC"
     CKeys=["SC_ET"]
  else:
     CKeys=[]
     ConfigFlags.LArSCDump.digitsKey=""
     for i in range(0,len(runinfo.streamTypes())):
        if runinfo.streamTypes()[i] ==  "SelectedEnergy":
              CKeys += ["SC_ET_ID"]
              ConfigFlags.LArSCDump.doEt=True
              ConfigFlags.LArSCDump.nEt=runinfo.streamLengths()[i]
        elif runinfo.streamTypes()[i] ==  "Energy":
              CKeys += ["SC_ET"]
              ConfigFlags.LArSCDump.doEt=True
              ConfigFlags.LArSCDump.nEt=runinfo.streamLengths()[i]
        elif runinfo.streamTypes()[i] ==  "RawADC":
              ConfigFlags.LArSCDump.digitsKey="SC"
              ConfigFlags.LArSCDump.nSamples=runinfo.streamLengths()[i]
        elif runinfo.streamTypes()[i] ==  "ADC":
              CKeys += ["SC_ADC_BAS"]
              ConfigFlags.LArSCDump.nSamples=runinfo.streamLengths()[i]
     if args.nsamp < ConfigFlags.LArSCDump.nSamples:
        ConfigFlags.LArSCDump.nSamples=args.nsamp
  
  log.info("Autoconfigured: ")
  log.info("nSamples: %d nEt: %d digitsKey %s",ConfigFlags.LArSCDump.nSamples, ConfigFlags.LArSCDump.nEt, ConfigFlags.LArSCDump.digitsKey)
  log.info(CKeys)

  # now set flags according parsed options
  #if args.samples and not ("SC" in CKeys or ConfigFlags.LArSCDump.digitsKey=="SC"):
  #   log.warning("Samples asked, but they are not in RunLogger, no output !!!!")

  if args.samplesBas and "SC_ADC_BAS" not in CKeys:
     CKeys += ["SC_ADC_BAS"]
  if args.Et and "SC_ET" not in CKeys:
     CKeys += ["SC_ET"]
  if args.EtId and "SC_ET_ID" not in CKeys:
     CKeys += ["SC_ET_ID"]
  if args.lheader and "SC_LATOME_HEADER" not in CKeys:
     CKeys += ["SC_LATOME_HEADER"]

  if args.rod:
     ConfigFlags.LArSCDump.doRawChan=True  
     CKeys += ["LArRawChannels"]
     log.info("Adding ROD energies")

  # now construct the job
<<<<<<< HEAD
  #ConfigFlags.Input.ProjectName="data22_calib"
=======
>>>>>>> 07e0ca33
  ConfigFlags.LAr.doAlign=False

  ConfigFlags.lock()

  #Import the MainServices (boilerplate)
  from AthenaConfiguration.MainServicesConfig import MainServicesCfg
  from LArGeoAlgsNV.LArGMConfig import LArGMCfg

  acc = MainServicesCfg(ConfigFlags)
  acc.merge(LArGMCfg(ConfigFlags))

  if args.bc:
     # FIXME should be SC version
     from LArBadChannelTool.LArBadChannelConfig import  LArBadFebCfg, LArBadChannelCfg
     acc.merge(LArBadChannelCfg(ConfigFlags))
     acc.merge(LArBadFebCfg(ConfigFlags))

  if args.geom:
      log.warning("Adding real geometry is not working yet")
      args.geom=False
      # FIXME
      #acc.addCondAlgo(CompFactory.CaloAlignCondAlg(LArAlignmentStore="",CaloCellPositionShiftFolder=""))
      #acc.addCondAlgo(CompFactory.CaloSuperCellAlignCondAlg())
      #AthReadAlg_ExtraInputs.append(('CaloSuperCellDetDescrManager', 'ConditionStore+CaloSuperCellDetDescrManager')) 

  from LArCalibProcessing.LArSC2NtupleConfig import LArSC2NtupleCfg
  acc.merge(LArSC2NtupleCfg(ConfigFlags, AddBadChannelInfo=args.bc, AddFEBTempInfo=False, isSC=True, isFlat=False, 
                            OffId=args.offline, AddHash=args.ahash, AddCalib=args.calib, RealGeometry=args.geom, ExpandId=args.expid, # from LArCond2NtupleBase 
                            NSamples=ConfigFlags.LArSCDump.nSamples, FTlist={}, FillBCID=args.bcid, ContainerKey=ConfigFlags.LArSCDump.digitsKey,  # from LArDigits2Ntuple
                            SCContainerKeys=CKeys, OverwriteEventNumber = args.overEvN,                        # from LArSC2Ntuple
                            FillRODEnergy = ConfigFlags.LArSCDump.doRawChan,
                            OutputLevel=args.olevel
                           ))
  # ROOT file writing
  if os.path.exists(args.outfile):
      os.remove(args.outfile)
  acc.addService(CompFactory.NTupleSvc(Output = [ "FILE1 DATAFILE='"+args.outfile+"' OPT='NEW'" ]))
  acc.setAppProperty("HistogramPersistency","ROOT")

  # some logging
  log.info("Input files to be processed:")
  for f in ConfigFlags.Input.Files:
      log.info(f)
  log.info("Output file: ")
  log.info(args.outfile)


  # and run
  acc.run(args.maxev)<|MERGE_RESOLUTION|>--- conflicted
+++ resolved
@@ -121,10 +121,6 @@
      log.info("Adding ROD energies")
 
   # now construct the job
-<<<<<<< HEAD
-  #ConfigFlags.Input.ProjectName="data22_calib"
-=======
->>>>>>> 07e0ca33
   ConfigFlags.LAr.doAlign=False
 
   ConfigFlags.lock()
