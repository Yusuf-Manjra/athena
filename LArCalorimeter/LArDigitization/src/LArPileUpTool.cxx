/*
  Copyright (C) 2002-2022 CERN for the benefit of the ATLAS collaboration
*/

// +==========================================================================+
// +                                                                          +
// + Authors .......: G.Unal                                                  +
// +    migrate LAr digitization to PileUpTool framework                      +
// +==========================================================================+
//

#include "LArDigitization/LArPileUpTool.h"

#include "LArDigitization/LArHitEMap.h"

#include "AthenaKernel/ITriggerTime.h"
#include "CLHEP/Random/RandGaussZiggurat.h"
#include "CaloIdentifier/LArID.h"
#include "CaloIdentifier/LArID_Exception.h"
#include "CaloIdentifier/LArNeighbours.h"
#include "Identifier/IdentifierHash.h"
#include "LArIdentifier/LArOnlineID.h"
#include "LArRawEvent/LArDigitContainer.h"
#include "LArSimEvent/LArHitFloat.h"
#include "LArSimEvent/LArHit.h"
#include "CaloIdentifier/CaloIdManager.h"
#include "EventInfoUtils/EventIDFromStore.h"
#include "GeneratorObjects/McEventCollection.h"

#include "AthenaKernel/RNGWrapper.h"
#include "CLHEP/Random/RandomEngine.h"

#include <CLHEP/Random/Randomize.h>

using CLHEP::RandFlat;
using CLHEP::RandGaussZiggurat;

LArPileUpTool::LArPileUpTool(const std::string& type, const std::string& name, const IInterface* parent) :
  PileUpToolBase(type, name, parent) {

}


LArPileUpTool::~LArPileUpTool()
{
  return;
}


StatusCode LArPileUpTool::initialize()
{
<<<<<<< HEAD
	
   ATH_MSG_INFO(" initialize LArPileUpTool : digit container empty now ");
=======
  ATH_MSG_INFO(" initialize LArPileUpTool : digit container name " << m_DigitContainerName);
  //
  // ........ Check for inconsistent configuration
  //
  if (m_RndmEvtOverlay && !m_isMcOverlay && m_NoiseOnOff) {
    ATH_MSG_FATAL("Adding noise to hard-scatter Hits is not supported for Data Overlay! Fix your configuration. Bailing out.");
    return StatusCode::FAILURE;
  }
  if (m_RndmEvtOverlay && m_isMcOverlay && !m_NoiseOnOff) {
    ATH_MSG_FATAL("MC overlay. Need to switch back on noise only to emulate extra noise for cells with different gains! Fix your configuration. Bailing out.");
    return StatusCode::FAILURE;
  }
  if (m_RndmEvtOverlay && !m_PileUp) {
    ATH_MSG_FATAL("If RndmEvtOverlay==True then PileUp must also be True. Fix your configuration. Bailing out.");
    return StatusCode::FAILURE;
  }
  if (!m_PileUp && m_onlyUseContainerName) {
     ATH_MSG_FATAL("If PileUp==False then OnlyUserContainerName must also be False. Fix your configuration. Bailing out.");
    return StatusCode::FAILURE;
  }

>>>>>>> e873c111
  //
  // ........ print random event overlay flag
  //
  if (m_RndmEvtOverlay) {
    ATH_MSG_INFO(" pileup and/or noise added by overlaying digits of random events");
    if (m_isMcOverlay) { ATH_MSG_INFO("   random events are from MC "); }
    else { ATH_MSG_INFO("   random events are from data "); }
  }
  else {
    ATH_MSG_INFO(" No overlay of random events");
  }

  if (m_onlyUseContainerName) {
    ATH_CHECK(m_mergeSvc.retrieve());
    ATH_MSG_INFO( "PileUpMergeSvc successfully initialized");
  }

  //
  // ......... print the noise flag
  //
  if ( m_NoiseOnOff )
  {
    ATH_MSG_INFO(" Electronic noise will be added in each cell " );
  }
  else
  {
    ATH_MSG_INFO(" No electronic noise added.");

    //not useful (see MakeDigit), but in case of...
    m_NoiseInEMB= false;
    m_NoiseInEMEC=false;
    m_NoiseInHEC= false;
    m_NoiseInFCAL=false;
  }

  //
  // ............ print cross-talk configuration
  //
  if (m_CrossTalk )
  {
    ATH_MSG_INFO(" Cross-talk in EM barrel will be taken into account : ");
    ATH_MSG_INFO("     Cross talk strip strip included ");
    if (m_CrossTalk2Strip) ATH_MSG_INFO("     Cross talk strip-2nd strip included ");
    ATH_MSG_INFO("     Cross talk strip middle included ");
    if (m_CrossTalkStripMiddle) ATH_MSG_INFO("     Cross talk strip middle included ");
    if (m_CrossTalkMiddle)      ATH_MSG_INFO("     Cross talk middle middle included");
  }
  else
  {
    ATH_MSG_INFO(" no Cross-Talk simulated");
  }

  if (m_onlyUseContainerName) {
    if (m_useLArHitFloat) {
      for (const auto& RHkey : m_hitFloatContainerKeys.keys()) {
        m_hitContainerNames.push_back(RHkey->key());
      }
    }
    else {
      for (const auto& RHkey : m_hitContainerKeys.keys()) {
        m_hitContainerNames.push_back(RHkey->key());
      }
    }
  }
  ATH_MSG_DEBUG("Input objects in these containers : '" << m_hitContainerNames << "'");

  // Initialize ReadHandleKey
  ATH_CHECK(m_hitContainerKeys.initialize(!m_onlyUseContainerName && !m_hitContainerKeys.empty() ));
  ATH_CHECK(m_hitFloatContainerKeys.initialize(!m_onlyUseContainerName && !m_hitFloatContainerKeys.empty() ));
  ATH_CHECK(m_inputDigitContainerKey.initialize(!m_onlyUseContainerName && !m_inputDigitContainerKey.empty() ));

  ATH_CHECK(m_caloMgrKey.initialize());
  

  //retrieve ID helpers
  ATH_CHECK(detStore()->retrieve(m_calocell_id,"CaloCell_ID"));


  const CaloIdManager* caloIdMgr = nullptr;
  StatusCode sc = detStore()->retrieve(caloIdMgr);
  if (sc.isFailure()) {
    ATH_MSG_ERROR(" Unable to retrieve CaloIdManager from DetectoreStore");
    return StatusCode::FAILURE;
  }
  m_larem_id   = caloIdMgr->getEM_ID();
  m_larhec_id  = caloIdMgr->getHEC_ID();
  m_larfcal_id = caloIdMgr->getFCAL_ID();

  sc = detStore()->retrieve(m_laronline_id);
  if (sc.isFailure()) {
    ATH_MSG_ERROR(" Unable to retrieve LArOnlineId from DetectoreStore");
    return StatusCode::FAILURE;
  }

  if (m_useTriggerTime) {
     if (m_triggerTimeTool.retrieve().isFailure()) {
        ATH_MSG_ERROR(" Unable to find Trigger Time Tool");
        return StatusCode::FAILURE;
     }
  }
  else {
    m_triggerTimeTool.disable();
  }

  ATH_CHECK(m_rndmGenSvc.retrieve());

  if (m_NSamples>32) {
     ATH_MSG_WARNING(" Cannot do more than 32 samples:  NSamples reset to 32 ");
     m_NSamples=32;
  }
// working arrays to store rndm numbers,samples
  m_Samples.resize(m_NSamples);
  if(m_doDigiTruth) {
    m_Samples_DigiHSTruth.resize(m_NSamples);
  }

  m_Noise.resize(m_NSamples);


// register data handle for conditions data

  ATH_CHECK(m_xtalkKey.initialize() );

  ATH_CHECK(m_cablingKey.initialize());

  ATH_CHECK(m_hitMapKey.initialize());
  ATH_CHECK(m_hitMapKey_DigiHSTruth.initialize(m_doDigiTruth));

  // decide sample to use for gain selection
  //   It is sample 2 (starting from 0) by default when we start from beginning of pulse shape
  //   Then shift by firstSample
  //    Note: this logic could be improved by looking at the true maximum of the full pulse shape instead, right now we
  //     implicitely assume that all MC 32-samples pulse shape have always the max at sample 2......
  m_sampleGainChoice = 2 - m_firstSample;
  if (m_sampleGainChoice<0) m_sampleGainChoice=0;

  //
  // ..... get OFC pointer for overlay case

  ATH_MSG_DEBUG("Initialization completed successfully");

  return StatusCode::SUCCESS;

}

// ----------------------------------------------------------------------------------------------------------------------------------

StatusCode LArPileUpTool::prepareEvent(const EventContext& ctx, unsigned int /*nInputEvents */)
{

  SG::ReadCondHandle<LArOnOffIdMapping> cablingHdl{m_cablingKey, ctx};
  m_cabling=*cablingHdl;
  if(!m_cabling) {
     ATH_MSG_ERROR("Failed to retrieve LAr Cabling map with key " << m_cablingKey.key() );
     return StatusCode::FAILURE;
  }

  SG::ReadCondHandle<CaloDetDescrManager> caloMgrHandle{m_caloMgrKey,ctx};
  const CaloDetDescrManager* caloDDMgr = *caloMgrHandle;


  m_hitmap=SG::makeHandle(m_hitMapKey, ctx);
  auto hitMapPtr=std::make_unique<LArHitEMap>(m_cabling,m_calocell_id,caloDDMgr,m_RndmEvtOverlay);
  ATH_CHECK(m_hitmap.record(std::move(hitMapPtr)));
  ATH_MSG_DEBUG(" Number of created  cells in Map " << m_hitmap->GetNbCells());

  if (!m_useMBTime) m_energySum.assign(m_hitmap->GetNbCells(),0.);

  
  if (m_doDigiTruth) {
    m_hitmap_DigiHSTruth=SG::makeHandle(m_hitMapKey_DigiHSTruth, ctx);
    auto hitMapPtr=std::make_unique<LArHitEMap>(m_cabling,m_calocell_id,caloDDMgr,m_RndmEvtOverlay);
    ATH_CHECK(m_hitmap_DigiHSTruth.record(std::move(hitMapPtr)));
    if (!m_useMBTime) m_energySum_DigiHSTruth.assign(m_hitmap_DigiHSTruth->GetNbCells(),0.);
  }

  // get the trigger time if requested

  m_trigtime=0;
  if (m_useTriggerTime && m_triggerTimeTool) {
     m_trigtime = m_triggerTimeTool->time();
     ATH_MSG_DEBUG(" Trigger time used : " << m_trigtime);
  }

  ATHRNG::RNGWrapper* rngWrapper = m_rndmGenSvc->getEngine(this, m_randomStreamName);
  ATHRNG::RNGWrapper::SeedingOptionType seedingmode=m_useLegacyRandomSeeds ? ATHRNG::RNGWrapper::MC16Seeding : ATHRNG::RNGWrapper::SeedingDefault;
  rngWrapper->setSeedLegacy( m_randomStreamName, ctx, m_randomSeedOffset, seedingmode );

  // add random phase (i.e subtract it from trigtime)
  if (m_addPhase) {
    m_trigtime = m_trigtime - (m_phaseMin + (m_phaseMax-m_phaseMin)*RandFlat::shoot(rngWrapper->getEngine(ctx))  );
  }

  if (m_Windows) {
    ATH_MSG_DEBUG(" redefine windows list ");

    // FIXME: Use a ReadHandle.
    const McEventCollection* mcCollptr = nullptr;
    if ( evtStore()->retrieve(mcCollptr).isFailure() ) {
      ATH_MSG_WARNING ("LArHitEMap:cannot retrieve McEventCollection  (keyless)");
    }
    
    m_hitmap->BuildWindows(mcCollptr,
                           m_WindowsEtaSize,m_WindowsPhiSize,
                           m_WindowsPtCut);
    if(m_doDigiTruth) {
      m_hitmap_DigiHSTruth->BuildWindows(mcCollptr,
                                         m_WindowsEtaSize,m_WindowsPhiSize, m_WindowsPtCut);
    }

  }

  //
  // ....... create the LAr Digit Container
  //
  

  m_nhit_tot = 0;
  return StatusCode::SUCCESS;

}

//----------------------------------------------------------------------------------------------------------------------------

StatusCode LArPileUpTool::processBunchXing(int bunchXing,
                                           SubEventIterator bSubEvents,
                                           SubEventIterator eSubEvents)
{
  ATH_MSG_VERBOSE ( "processBunchXing()" );
  float tbunch = (float)(bunchXing);
  const EventContext& ctx = Gaudi::Hive::currentContext();
  SG::ReadCondHandle<LArXTalkWeightGlobal> weightHdl(m_xtalkKey, ctx);
  const LArXTalkWeightGlobal& weights = **weightHdl;

//
// ............ loop over the wanted hit containers
//
  SubEventIterator iEvt(bSubEvents);
  while (iEvt != eSubEvents) {

    // do we deal with the MC signal event ?
    bool isSignal = ( (iEvt->type()==xAOD::EventInfo_v1::PileUpType::Signal) || m_RndmEvtOverlay);

    // fill LArHits in map
    if (this->fillMapFromHit(iEvt, tbunch,isSignal, weights).isFailure()) {

      ATH_MSG_ERROR(" cannot fill map from hits ");
      return StatusCode::FAILURE;
    }

    // store digits from randoms for overlay
    if (m_RndmEvtOverlay) {
      const LArDigitContainer* rndm_digit_container;
      if (m_mergeSvc->retrieveSingleSubEvtData(m_inputDigitContainerKey.key(), rndm_digit_container, bunchXing, iEvt).isSuccess()) {
	int ndigit=0;
	for (const LArDigit* digit : *rndm_digit_container) {
	  if (m_hitmap->AddDigit(digit)) ndigit++;
	}
	ATH_MSG_INFO(" Number of digits stored for RndmEvt Overlay " << ndigit);
      }
    }

    ++iEvt;

  }

  if (!m_useMBTime) {
      if (!this->fillMapfromSum(tbunch)) {
         ATH_MSG_ERROR(" error in FillMapFromSum ");
         return StatusCode::FAILURE;
      }
  }


  return StatusCode::SUCCESS;

}

// ---------------------------------------------------------------------------------------------------------------------------------

StatusCode LArPileUpTool::processAllSubEvents(const EventContext& ctx)
{

  if (this->prepareEvent(ctx, 0).isFailure()) {
     ATH_MSG_ERROR("error in prepareEvent");
     return StatusCode::FAILURE;
  }

  SG::ReadCondHandle<LArXTalkWeightGlobal> weightHdl(m_xtalkKey, ctx);
  const LArXTalkWeightGlobal& weights = **weightHdl;

  if(!m_onlyUseContainerName && m_RndmEvtOverlay) {
    auto hitVectorHandles = m_hitContainerKeys.makeHandles(ctx);
    for (auto & inputHits : hitVectorHandles) {
      if (!inputHits.isValid()) {
        ATH_MSG_ERROR("BAD HANDLE"); //FIXME improve error here
        return StatusCode::FAILURE;
      }
      bool isSignal(true);
      double SubEvtTimOffset(0.0);
      double timeCurrBunch=-9999999.;
      for (const LArHit* hit : *inputHits) {
        m_nhit_tot++;
        float energy = (float) (hit->energy());
        float time;
        if (m_ignoreTime && isSignal) time=0.;
        else time = (float) (SubEvtTimOffset+ hit->time() -m_trigtime);
        Identifier cellId = hit->cellID();
        if (!m_useMBTime) {
          if (std::fabs(SubEvtTimOffset-timeCurrBunch)>1.) {
            if (timeCurrBunch>-9999.) {
              if (!this->fillMapfromSum(timeCurrBunch)) {
                ATH_MSG_ERROR(" error in FillMapFromSum ");
                return(StatusCode::FAILURE);
              }
            }
            timeCurrBunch = SubEvtTimOffset;
          }
        }
        if (this->AddHit(cellId,energy,time,isSignal,weights).isFailure()) return StatusCode::FAILURE;
      } // End of loop over LArHitContainer
    } // End of loop over SG::ReadHandles
  }

  if (!m_PileUp) {
    float time=0.;
    if (this->fillMapFromHit(ctx, time,true,weights).isFailure()) {
      ATH_MSG_ERROR("error in fillMapFromHit");
      return StatusCode::FAILURE;
    }
  }

  else {

    for (const std::string& containerName : m_hitContainerNames) {

      ATH_MSG_DEBUG(" pileUpOld asking for: " << containerName);

      double timeCurrBunch=-9999999.;

      if (!m_useLArHitFloat) {
        typedef PileUpMergeSvc::TimedList<LArHitContainer>::type TimedHitContList;
        TimedHitContList hitContList;
        //
        // retrieve list of pairs (time,container) from PileUp service

        if (!(m_mergeSvc->retrieveSubEvtsData(containerName
            ,hitContList).isSuccess()) && hitContList.size()==0) {
         ATH_MSG_ERROR("Could not fill TimedHitContList");
         return StatusCode::FAILURE;
        }

        // loop over this list
        TimedHitContList::iterator iFirstCont(hitContList.begin());
        TimedHitContList::iterator iEndCont(hitContList.end());
        if(m_RndmEvtOverlay) {
          iEndCont = iFirstCont ;
          ATH_MSG_DEBUG(" random event overlay mode : only time 0 read ");
          ++iEndCont ;
        }
        double SubEvtTimOffset;
        while (iFirstCont != iEndCont) {
        // get time for this subevent
        // new coding of time information (January 05)
          bool isSignal = ( iFirstCont == hitContList.begin());
          const PileUpTimeEventIndex* time_evt = &(iFirstCont->first);
          SubEvtTimOffset = time_evt->time();
          // get LArHitContainer for this subevent
          const LArHitContainer& firstCont = *(iFirstCont->second);
          // Loop over cells in this LArHitContainer
          for (const LArHit* hit : firstCont) {
            m_nhit_tot++;
            float energy = (float) (hit->energy());
            float time;
            if (m_ignoreTime && isSignal) time=0.;
            else time = (float) (SubEvtTimOffset+ hit->time() -m_trigtime);
            Identifier cellId = hit->cellID();

            if (!m_useMBTime) {
              if (std::fabs(SubEvtTimOffset-timeCurrBunch)>1.) {
                 if (timeCurrBunch>-9999.) {
                    if (!this->fillMapfromSum(timeCurrBunch)) {
                        ATH_MSG_ERROR(" error in FillMapFromSum ");
                        return(StatusCode::FAILURE);
                    }
                  }
                  timeCurrBunch = SubEvtTimOffset;
              }
            }
            if (this->AddHit(cellId,energy,time,isSignal,weights).isFailure()) return StatusCode::FAILURE;
          }              //  loop over  hits
          ++iFirstCont;
        }                 // loop over subevent list
      }

      else {

        typedef PileUpMergeSvc::TimedList<LArHitFloatContainer>::type TimedHitContList;
        TimedHitContList hitContList;
        //
        // retrieve list of pairs (time,container) from PileUp service

        if (!(m_mergeSvc->retrieveSubEvtsData(containerName
              ,hitContList).isSuccess()) && hitContList.size()==0) {
         ATH_MSG_ERROR("Could not fill TimedHitContList");
         return StatusCode::FAILURE;
        }

        // loop over this list
        TimedHitContList::iterator iFirstCont(hitContList.begin());
        TimedHitContList::iterator iEndCont(hitContList.end());
        if(m_RndmEvtOverlay) {
          iEndCont = iFirstCont ;
          ATH_MSG_DEBUG("random event overlay mode : only time 0 read ");
          ++iEndCont ;
        }
        double SubEvtTimOffset;
        while (iFirstCont != iEndCont) {
          bool isSignal = ( iFirstCont == hitContList.begin());
          // get time for this subevent
          // new coding of time information (January 05)
          const PileUpTimeEventIndex* time_evt = &(iFirstCont->first);
          SubEvtTimOffset = time_evt->time();
          // get LArHitContainer for this subevent
          const LArHitFloatContainer& firstCont = *(iFirstCont->second);
          // Loop over cells in this LArHitContainer
          for (const LArHitFloat& hit : firstCont) {
            m_nhit_tot++;
            float energy = (float)( hit.energy());
            float time;
            if (m_ignoreTime && isSignal) time=0.;
            else time = (float) (SubEvtTimOffset+ hit.time() - m_trigtime);
            Identifier cellId = hit.cellID();

            if (!m_useMBTime) {
              if (std::fabs(SubEvtTimOffset-timeCurrBunch)>1.) {
                 if (timeCurrBunch>-9999.) {
                    if (!this->fillMapfromSum(timeCurrBunch)) {
                        ATH_MSG_ERROR(" error in FillMapFromSum ");
                        return(StatusCode::FAILURE);
                    }
                  }
                  timeCurrBunch = SubEvtTimOffset;
              }
            }
            if (this->AddHit(cellId,energy,time,isSignal,weights).isFailure()) return StatusCode::FAILURE;
          }              //  loop over  hits
          ++iFirstCont;
        }                 // loop over subevent list

      }  // LArHitFloat vs LArHit useage

      if (!m_useMBTime) {
        if (!this->fillMapfromSum(timeCurrBunch)) {
             ATH_MSG_ERROR(" error in FillMapFromSum ");
             return(StatusCode::FAILURE);
        }
      }

    }    // loop over containers

    // get digits for random overlay
    if(m_RndmEvtOverlay)
    {
      if (!m_onlyUseContainerName)
      {
        SG::ReadHandle<LArDigitContainer> digitCollection(m_inputDigitContainerKey, ctx);
        if (!digitCollection.isValid()) {
          ATH_MSG_ERROR("Could not get LArDigitContainer container " << digitCollection.name() << " from store " << digitCollection.store());
          return StatusCode::FAILURE;
        }

        ATH_MSG_DEBUG("LArDigitContainer found with " << digitCollection->size() << " digits");

        size_t ndigit{};
        for (const LArDigit* digit : *digitCollection) {
          if (m_hitmap->AddDigit(digit)) ndigit++;
        }
        ATH_MSG_DEBUG(" Number of digits stored for RndmEvt Overlay " << ndigit);
      }
      else
      {
        typedef PileUpMergeSvc::TimedList<LArDigitContainer>::type TimedDigitContList ;
        LArDigitContainer::const_iterator rndm_digititer_begin ;
        LArDigitContainer::const_iterator rndm_digititer_end ;
        LArDigitContainer::const_iterator rndm_digititer ;


        TimedDigitContList digitContList;
        if (!(m_mergeSvc->retrieveSubEvtsData(m_inputDigitContainerKey.key(),
            digitContList).isSuccess()) || digitContList.size()==0)
        {
          ATH_MSG_ERROR("Cannot retrieve LArDigitContainer for random event overlay or empty Container");
          ATH_MSG_ERROR("Random Digit Key= " << m_inputDigitContainerKey.key() << ",size=" << digitContList.size());
          return StatusCode::FAILURE ;
        }
        TimedDigitContList::iterator iTzeroDigitCont(digitContList.begin()) ;
        double SubEvtTimOffset;
        // get time for this subevent
        const PileUpTimeEventIndex* time_evt = &(iTzeroDigitCont->first);
        SubEvtTimOffset = time_evt->time();
        ATH_MSG_DEBUG(" Subevt time : " << SubEvtTimOffset);
        const LArDigitContainer& rndm_digit_container =  *(iTzeroDigitCont->second);
        int ndigit=0;
        for (const LArDigit* digit : rndm_digit_container) {
        if (m_hitmap->AddDigit(digit)) ndigit++;
        }
        ATH_MSG_INFO(" Number of digits stored for RndmEvt Overlay " << ndigit);
      }
    }

  }  // if pileup

  return StatusCode::SUCCESS;

}

// ============================================================================================

StatusCode LArPileUpTool::fillMapFromHit(const EventContext& ctx, float bunchTime, bool isSignal, const LArXTalkWeightGlobal& weights)
{
  if (m_useLArHitFloat) {
    auto hitVectorHandles = m_hitFloatContainerKeys.makeHandles(ctx);
    for (auto & hit_container : hitVectorHandles) {
      if (hit_container.isValid()) {
        for (const LArHitFloat& hit : *hit_container)
          {
            m_nhit_tot++;
            Identifier cellId = hit.cellID();
            float energy = (float) hit.energy();
            float time;
            if (m_ignoreTime) time=0.;
            else time   = (float) (hit.time() - m_trigtime);
            time = time + bunchTime;
            if (this->AddHit(cellId,energy,time,isSignal,weights).isFailure()) return StatusCode::FAILURE;
          }
      }
      else {
        if (isSignal)  {
          ATH_MSG_WARNING(" LAr HitFloat container not found for signal event key " << hit_container.key());
        }
      }
    }
  }
  else {
    auto hitVectorHandles = m_hitContainerKeys.makeHandles(ctx);
    for (auto & hit_container : hitVectorHandles) {
      if (hit_container.isValid()) {
        for (const LArHit* hit : *hit_container)
          {
            m_nhit_tot++;
            Identifier cellId = hit->cellID();
            float energy = (float) hit->energy();
            float time;
            if (m_ignoreTime) time=0.;
            else time   = (float) (hit->time() - m_trigtime);
            time = time + bunchTime;
            if (this->AddHit(cellId,energy,time,isSignal,weights).isFailure()) return StatusCode::FAILURE;
          }
      }
      else {
        if (isSignal)  {
          ATH_MSG_WARNING(" LAr Hit container not found for signal event key " << hit_container.key());
        }
      }
    }
  }   // end loop over containers

  return StatusCode::SUCCESS;
}

// ============================================================================================
StatusCode LArPileUpTool::fillMapFromHit(SubEventIterator iEvt, float bunchTime, bool isSignal, const LArXTalkWeightGlobal& weights)
{
  for (const std::string& containerName : m_hitContainerNames) {

  //
  // ..... Get the pointer to the Hit Container from StoreGate through the merge service
  //

    ATH_MSG_DEBUG(" fillMapFromHit: asking for: " << containerName);

    if (m_useLArHitFloat) {

      const LArHitFloatContainer * hit_container;

      if (!(m_mergeSvc->retrieveSingleSubEvtData(containerName, hit_container, bunchTime,
						 iEvt).isSuccess())){
	ATH_MSG_ERROR(" LAr Hit container not found for event key " << containerName);
	return StatusCode::FAILURE;
      }

      for (const LArHitFloat& hit : *hit_container)
	{
	  m_nhit_tot++;
	  Identifier cellId = hit.cellID();
	  float energy = (float) hit.energy();
	  float time;
	  if (m_ignoreTime) time=0.;
	  else time   = (float) (hit.time() - m_trigtime);
	  time = time + bunchTime;

         if (this->AddHit(cellId,energy,time,isSignal,weights).isFailure()) return StatusCode::FAILURE;
	}
    }
    else {

      const LArHitContainer * hit_container;

      if (!(m_mergeSvc->retrieveSingleSubEvtData(containerName, hit_container, bunchTime,
                                             iEvt).isSuccess())){
	ATH_MSG_ERROR(" LAr Hit container not found for event key " << containerName);
	return StatusCode::FAILURE;
      }

      LArHitContainer::const_iterator hititer;
      for(hititer=hit_container->begin();
	  hititer != hit_container->end();++hititer)
	{
	  m_nhit_tot++;
	  Identifier cellId = (*hititer)->cellID();
	  float energy = (float) (*hititer)->energy();
	  float time;
	  if (m_ignoreTime) time=0.;
	  else time   = (float) ((*hititer)->time() - m_trigtime);
	  time = time + bunchTime;

         if (this->AddHit(cellId,energy,time,isSignal,weights).isFailure()) return StatusCode::FAILURE;
	}
    }
  }   // end loop over containers

  return StatusCode::SUCCESS;
}

// ----------------------------------------------------------------------------------------------------------------------

StatusCode LArPileUpTool::AddHit(const Identifier cellId, const float energy, const float time, const bool isSignal, const LArXTalkWeightGlobal& weights)
{

  // remove pathological energies...
  if (std::fabs(energy)>1e+9) {
      ATH_MSG_WARNING(" Pathological energy ignored Id= "<< m_larem_id->show_to_string(cellId) << "  energy= " << energy );
      return StatusCode::SUCCESS;
  }

#ifndef NDEBUG
  ATH_MSG_DEBUG(" Found hit  Id= "<< m_larem_id->show_to_string(cellId)<< "  energy= " << energy << "(MeV)  time= " << time << "(ns)");
#endif

  IdentifierHash idHash=m_calocell_id->calo_cell_hash(cellId);

// simulation of cross talk if requested (EM barrel + EndCap)
  if (m_CrossTalk && isSignal && m_calocell_id->is_em(cellId)) 
  {
       std::vector<IdentifierHash> neighbourList;
       std::vector<float> energyList;
       //bool dump=false;
       //if (energy>200. || m_larem_id->sampling(cellId)==3) dump=true;
       //if(dump) std::cout << " Input cell energy " << m_larem_id->show_to_string(cellId) << " " << energy  << std::endl;
       this->cross_talk(idHash,cellId,energy,  //FIXME -> Needs to work with full hash! 
                        neighbourList,energyList, weights);
       //if(dump) std::cout <<" After cross-talk " ;
       for (unsigned int icell=0;icell<neighbourList.size();icell++)
       {
         //unsigned int index=neighbourList[icell];
	 //Turn sub-calo hash in neighbour list into gloabl calo-cell hash:
	 const IdentifierHash index=m_calocell_id->calo_cell_hash(m_calocell_id->sub_calo(cellId),neighbourList[icell]);
         float e = energyList[icell];
         //Identifier id2=m_larem_id->channel_id(neighbourList[icell]);
         //if(dump) std::cout << "Cell/E " <<  m_larem_id->show_to_string(id2) << " " << e << " ";
         if ( !m_hitmap->AddEnergy(index,e,time) )
         {
             ATH_MSG_ERROR("  Cell " << m_larem_id->show_to_string(cellId) << " could not add the energy= " << energy  << " (GeV)");
             return(StatusCode::FAILURE);
         }
         if ( m_doDigiTruth){ 
           if(!m_hitmap_DigiHSTruth->AddEnergy(index,e,time) ) {
             ATH_MSG_ERROR("  Cell " << m_larem_id->show_to_string(cellId) << " could not add the energy= " << energy  << " (GeV)");
             return(StatusCode::FAILURE);
           }
        }
       }
       //if (dump) std::cout << std::endl;
  }
  else    // no cross-talk simulated
  {
      if (isSignal || m_useMBTime)
      {
        if ( !m_hitmap->AddEnergy(idHash,energy,time) )
        {
          ATH_MSG_ERROR("  Cell " << m_larem_id->show_to_string(cellId) << " could not add the energy= " << energy  << " (GeV)");
          return(StatusCode::FAILURE);
         }
         if ( m_doDigiTruth){ 
          if(!m_hitmap_DigiHSTruth->AddEnergy(idHash,energy,time) ) {
             ATH_MSG_ERROR("  Cell " << m_larem_id->show_to_string(cellId) << " could not add the energy= " << energy  << " (GeV)");
             return(StatusCode::FAILURE);
          }
        }
      }
      else
      {
        if (idHash<m_energySum.size()) m_energySum[idHash] += energy;
      }
  }     // end if cross-talk
  return StatusCode::SUCCESS;
}

// -------------------------------------------------------------------------------------------------------------------------------------

void LArPileUpTool::cross_talk(const IdentifierHash& hashId,
                                const Identifier& cellId,
                                const float& energy,
                                std::vector<IdentifierHash>& neighbourList,
                                std::vector<float>& energyList,
				const LArXTalkWeightGlobal& weights)
{
  neighbourList.clear();
  energyList.clear();
  int result=0;
  neighbourList.reserve(8);
  energyList.reserve(8);


  int ibec     = abs(m_larem_id->barrel_ec(cellId));   // 1 barrel 2 EC OW  3 EC IW
  int sampling = m_larem_id->sampling(cellId);
  int eta      = m_larem_id->eta(cellId);
  int region   = m_larem_id->region(cellId);
  float fcr=0,e,er;
  float fcr2=0.;
  std::vector<IdentifierHash> tmpList;

  er=energy;    // total energy of hit to be spread among channels

// cross-talk in strips
  if ((ibec==1 && sampling == 1 && region == 0)
      || (ibec==2 && sampling ==1) )
  {

     if (ibec==1) fcr2 = weights.get_xtalk(LArXTalkWeightGlobal::TWOSTRIP,eta);
     if (ibec==2) fcr2 = weights.get_xtalk(LArXTalkWeightGlobal::TWOSTRIP_EC,region,eta);

// next in eta
     if ( (ibec==1 && eta !=447) || (ibec==2 && (eta!=3 || region !=5)) )
     {
       result=m_larem_id->get_neighbours(hashId,
                  LArNeighbours::nextInEta,tmpList);
       if(ibec==1) fcr = weights.get_xtalk(LArXTalkWeightGlobal::STRIP,eta+1)*m_scaleStripXtalk; 
       if(ibec==2) fcr = weights.get_xtalk(LArXTalkWeightGlobal::STRIP_EC,region,eta+1)*m_scaleStripXtalk; 

       if (result==0) {
         if (tmpList.size() == 1) {
            e=energy*fcr;
            er=er-e;
            neighbourList.push_back(tmpList[0]);
            energyList.push_back(e);

// second neighbor cross-talk
            if ((   (ibec==1 && eta !=446)
                  ||(ibec==2 && (eta!=2 || region !=5)) )  && m_CrossTalk2Strip) {
                std::vector<IdentifierHash> tmpList2;
                result = m_larem_id->get_neighbours(tmpList[0],LArNeighbours::nextInEta,tmpList2);
                if (result==0) {
                   if (tmpList2.size()==1) {
                     e=energy*fcr2;
                     er=er-e;
                     neighbourList.push_back(tmpList2[0]);
                     energyList.push_back(e);
                   }
                }
            }

         }
       }
     }
// prev in eta (if possible)
     if ( (ibec==1 && eta >1) || (ibec==2 && (eta !=0 || region !=0)) )
     {
       result=m_larem_id->get_neighbours(hashId,
                  LArNeighbours::prevInEta,tmpList);
       if(ibec==1) fcr =  weights.get_xtalk(LArXTalkWeightGlobal::STRIP,eta)*m_scaleStripXtalk;
       if(ibec==2) fcr =  weights.get_xtalk(LArXTalkWeightGlobal::STRIP_EC,region,eta)*m_scaleStripXtalk; 
       if (result==0 ) {
         if (tmpList.size() == 1) {
            e=energy*fcr;
            er=er-e;
            neighbourList.push_back(tmpList[0]);
            energyList.push_back(e);

// second neighbor cross-talk
            if ((   (ibec==1 && eta !=2)
                  ||(ibec==2 && (eta!=1 || region !=0)) ) && m_CrossTalk2Strip) {
                std::vector<IdentifierHash> tmpList2;
                result = m_larem_id->get_neighbours(tmpList[0],LArNeighbours::prevInEta,tmpList2);
                if (result==0) {
                   if (tmpList2.size()==1) {
                     e=energy*fcr2;
                     er=er-e;
                     neighbourList.push_back(tmpList2[0]);
                     energyList.push_back(e);
                   }
                }
            }

         }
       }
     }
  }

// cross-talk strip to middle
  if (m_CrossTalkStripMiddle) {
    if ((ibec==1 && sampling==1 && region==0)
       || (ibec==2 && sampling==1) )
    {
      if (ibec==1) fcr = weights.get_xtalk(LArXTalkWeightGlobal::STRIPMIDDLE,eta)*m_scaleStripMiddle;
      if (ibec==2) fcr = weights.get_xtalk(LArXTalkWeightGlobal::STRIPMIDDLE_EC,region,eta)*m_scaleStripMiddle; 

      if (ibec==1) fcr = fcr*2.;  // 8 strips for 4 middle cells
      if (ibec==2) {
         if (region==0) fcr=fcr/4.;   // 1 strip for 4 middle cells
         if (region==1) fcr=fcr/4.;   // 1 strip for 4 middle cells
         if (region==2) fcr=fcr*2.;   // 8 strips for 4 middle cells
         if (region==3) fcr=fcr*1.5;  // 6 strips for 4 middle cells
                                      // (region 4:  4strips for 4 middle cells)
         if (region==5) fcr=fcr/4.;   // 1 strip for 4 middle cells
      }

      // next sampling  (should have only one cell)
      result = m_larem_id->get_neighbours(hashId, LArNeighbours::nextInSamp,tmpList);
      if (result==0) {
        e=energy*fcr;
        for (unsigned int ii=0;ii<tmpList.size();ii++) {
          er = er-e;
          neighbourList.push_back(tmpList[ii]);
          energyList.push_back(e);
        }
      }
    }

// cross-talk middle to strip
    if ((ibec==1 && sampling==2 && region==0)
        || (ibec==2 && sampling==2) )
    {
      // previous sampling, expect 8 channels in middle for barrel, varing number in end-cap
      result = m_larem_id->get_neighbours(hashId,
       LArNeighbours::prevInSamp,tmpList);
      if (result==0) {
        for (unsigned int ii=0;ii<tmpList.size();ii++) {
          Identifier stripId = m_larem_id->channel_id(tmpList[ii]);
          if (m_larem_id->sampling(stripId)==1) {
            neighbourList.push_back(tmpList[ii]);
            int eta2 = m_larem_id->eta(stripId);
            int region2 = m_larem_id->region(stripId);
            if (ibec==1) fcr=weights.get_xtalk(LArXTalkWeightGlobal::STRIPMIDDLE,eta2)*m_scaleStripMiddle; 
            if (ibec==2) fcr=weights.get_xtalk(LArXTalkWeightGlobal::STRIPMIDDLE_EC,region2,eta2)*m_scaleStripMiddle;
            e=energy*fcr;
            er=er-e;
            energyList.push_back(e);
          }
        }
      }
    }
  }  // strip middle crosstalk

// cross-talk middle to middle
  if (m_CrossTalkMiddle) {
    if ((ibec==1 && sampling==2 && region==0 ) ||
        (ibec==2 && sampling==2 && region==1)) {

     // fmiddle1 crosstalk to eta-1
     // fmiddle2 crosstalk to eta+1
     float fmiddle1=0.;
     float fmiddle2=0.;
     if (ibec==1) {
        fmiddle1 = weights.get_xtalk(LArXTalkWeightGlobal::MIDDLE1,eta)*m_scaleMiddleXtalk;
        fmiddle2 = weights.get_xtalk(LArXTalkWeightGlobal::MIDDLE2,eta)*m_scaleMiddleXtalk;
     }
     if (ibec==2) {
         fmiddle1 = weights.get_xtalk(LArXTalkWeightGlobal::MIDDLE1_EC,eta)*m_scaleMiddleXtalk;
         fmiddle2 = weights.get_xtalk(LArXTalkWeightGlobal::MIDDLE2_EC,eta)*m_scaleMiddleXtalk;
     }

     // next in eta
     if ( (ibec==1 && eta<55) || (ibec==2 && eta <42) ) {
       result=m_larem_id->get_neighbours(hashId,
                  LArNeighbours::nextInEta,tmpList);
       if (result==0) {
         if (tmpList.size() == 1) {
            e=energy*fmiddle2;
            er=er-e;
            neighbourList.push_back(tmpList[0]);
            energyList.push_back(e);
          }
       }
     }
     // previous in eta
     if ( (ibec==1 && eta>0) || (ibec==2 && eta >0) ) {
       result=m_larem_id->get_neighbours(hashId,
                  LArNeighbours::prevInEta,tmpList);
       if (result==0) {
         if (tmpList.size() == 1) {
            e=energy*fmiddle1;
            er=er-e;
            neighbourList.push_back(tmpList[0]);
            energyList.push_back(e);
          }
       }
     }
    }
  }

// cross-talk in middle to back
  if ( (ibec==1 && sampling ==2 && region == 0 )
      || (ibec==2 && sampling ==2 && region ==1 && eta > 2)  // no sampling 3 before 1.5
      || (ibec==3 && sampling ==1) )                         // inner wheel
  {
     if (ibec==1) {
      fcr = weights.get_xtalk(LArXTalkWeightGlobal::MIDDLEBACK,eta);
     } else if(ibec==2) {
      fcr = weights.get_xtalk(LArXTalkWeightGlobal::MIDDLEBACK_ECOW,eta);
     } else if(ibec==3) {
      fcr = weights.get_xtalk(LArXTalkWeightGlobal::MIDDLEBACK_ECIW,eta);  // same size of middle and back in IW
     }
// next sampling
     result=m_larem_id->get_neighbours(hashId,
      LArNeighbours::nextInSamp,tmpList);
     if (result==0) {
        if (tmpList.size() == 1) {
            e=energy*fcr;
            er=er-e;
            neighbourList.push_back(tmpList[0]);
            energyList.push_back(e);
        }
     }
  }

// cross-talk back to middle
  if ( (ibec==1 && sampling == 3 && region == 0 )
     ||(ibec==2 && sampling ==3)
     ||(ibec==3 && sampling ==2) )
  {
    if (ibec==1) {
     // eta2 = eta for middle layer cells
     int eta2=2*eta;
     fcr=0.5*(weights.get_xtalk(LArXTalkWeightGlobal::MIDDLEBACK,eta2)+weights.get_xtalk(LArXTalkWeightGlobal::MIDDLEBACK,eta2+1));
    } else if(ibec==2) {
     int eta2=3+2*eta;
     fcr=0.5*(weights.get_xtalk(LArXTalkWeightGlobal::MIDDLEBACK_ECOW,eta)+weights.get_xtalk(LArXTalkWeightGlobal::MIDDLEBACK,eta2+1));
    } else if(ibec==3) {
     fcr=weights.get_xtalk(LArXTalkWeightGlobal::MIDDLEBACK_ECIW,eta);
    }
// previous sampling, expect two channels in middle for barrel + OW, one for IW
    result = m_larem_id->get_neighbours(hashId,
       LArNeighbours::prevInSamp,tmpList);
    if (result==0) {
       if ((ibec==1 || ibec==2) && tmpList.size() == 2) {
          fcr=fcr/2.;
          e=energy*fcr;
          er=er-2.*e;
          neighbourList.push_back(tmpList[0]);
          neighbourList.push_back(tmpList[1]);
          energyList.push_back(e);
          energyList.push_back(e);
       }
       if (ibec==1 && tmpList.size()==1) {
          e=energy*fcr;
          er=er-e;
          neighbourList.push_back(tmpList[0]);
          energyList.push_back(e);
       }
       if (ibec==3 && tmpList.size() ==1) {
          e=energy*fcr;
          er=er-e;
          neighbourList.push_back(tmpList[0]);
          energyList.push_back(e);
       }
    }
  }

// remaining energy in original cell
  neighbourList.push_back(hashId);
  energyList.push_back(er);

}

// ----------------------------------------------------------------------------------------------------------------------------------


//
// take accumulated energy in cell vector for a given bunch time and push that in the hit map

bool LArPileUpTool::fillMapfromSum(float bunchTime)  {

  for (unsigned int i=0;i<m_energySum.size();i++) {
     float e = m_energySum[i];
     if (e>1e-6) {
        if (!m_hitmap->AddEnergy(i,e,bunchTime)) return false;
     }
     m_energySum[i]=0.;
  }
  if(m_doDigiTruth){
    for (unsigned int i=0;i<m_energySum_DigiHSTruth.size();i++) {
       float e = m_energySum_DigiHSTruth[i];
       if (e>1e-6) {
         if (!m_hitmap_DigiHSTruth->AddEnergy(i,e,bunchTime)) return false;
       }
       m_energySum_DigiHSTruth[i]=0.;
    }
  }

  return true;
}<|MERGE_RESOLUTION|>--- conflicted
+++ resolved
@@ -49,11 +49,7 @@
 
 StatusCode LArPileUpTool::initialize()
 {
-<<<<<<< HEAD
-	
-   ATH_MSG_INFO(" initialize LArPileUpTool : digit container empty now ");
-=======
-  ATH_MSG_INFO(" initialize LArPileUpTool : digit container name " << m_DigitContainerName);
+
   //
   // ........ Check for inconsistent configuration
   //
@@ -73,8 +69,6 @@
      ATH_MSG_FATAL("If PileUp==False then OnlyUserContainerName must also be False. Fix your configuration. Bailing out.");
     return StatusCode::FAILURE;
   }
-
->>>>>>> e873c111
   //
   // ........ print random event overlay flag
   //
