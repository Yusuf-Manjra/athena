--- conflicted
+++ resolved
@@ -38,9 +38,6 @@
 LArPileUpTool::LArPileUpTool(const std::string& type, const std::string& name, const IInterface* parent) :
   PileUpToolBase(type, name, parent) {
 
-<<<<<<< HEAD
-  declareInterface<ILArPileUpTool>(this);
-=======
   // default properties
   m_LowGainThresh[EM]    = 3900;//ADC counts in MediumGain
   m_HighGainThresh[EM]   = 1300;//ADC counts in MediumGain
@@ -62,7 +59,6 @@
   declareProperty("LowGainThreshEMECIW",m_LowGainThresh[EMIW],"Medium/Low gain transition in EMEC IW");
   declareProperty("HighGainThreshEMECIW",m_HighGainThresh[EMIW],"Medium/High gain transition in EMEC IW");
 
->>>>>>> 9b9376af
   return;
 }
 
