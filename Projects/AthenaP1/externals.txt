# Versions of the various externals to build before starting the build of
# this project, when doing a full stack nightly build.
#
# Remember that when specifying the name of a branch, you *must* put
# an "origin/" prefix before it. For tags however this is explicitly
# forbidden.

<<<<<<< HEAD
AthenaExternalsVersion = 1.0.10
=======
AthenaExternalsVersion = 1.0.9
>>>>>>> 249e9cb9
GaudiVersion = v27r1.012<|MERGE_RESOLUTION|>--- conflicted
+++ resolved
@@ -5,9 +5,5 @@
 # an "origin/" prefix before it. For tags however this is explicitly
 # forbidden.
 
-<<<<<<< HEAD
 AthenaExternalsVersion = 1.0.10
-=======
-AthenaExternalsVersion = 1.0.9
->>>>>>> 249e9cb9
 GaudiVersion = v27r1.012