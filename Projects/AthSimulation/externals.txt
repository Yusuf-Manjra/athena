# Versions of the various externals to build before starting the build of
# this project, when doing a full stack nightly build.
#
# Remember that when specifying the name of a branch, you *must* put
# an "origin/" prefix before it. For tags however this is explicitly
# forbidden.

# The version of atlas/atlasexternals to use:
<<<<<<< HEAD
AthSimulationExternalsVersion = aa2d4807
=======
AthSimulationExternalsVersion = b36b8ff1
>>>>>>> f73c8001

# The version of atlas/Gaudi to use:
GaudiVersion = v28r2.006<|MERGE_RESOLUTION|>--- conflicted
+++ resolved
@@ -6,11 +6,8 @@
 # forbidden.
 
 # The version of atlas/atlasexternals to use:
-<<<<<<< HEAD
 AthSimulationExternalsVersion = aa2d4807
-=======
-AthSimulationExternalsVersion = b36b8ff1
->>>>>>> f73c8001
+
 
 # The version of atlas/Gaudi to use:
 GaudiVersion = v28r2.006