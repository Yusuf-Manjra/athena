# Versions of the various externals to build before starting the build of
# this project, when doing a full stack nightly build.
#
# Remember that when specifying the name of a branch, you *must* put
# an "origin/" prefix before it. For tags however this is explicitly
# forbidden.

<<<<<<< HEAD
AthSimulationExternalsVersion = 1.0.32
GaudiVersion = v27r1.019
=======
AthSimulationExternalsVersion = 1.0.33
GaudiVersion = v27r1.018
>>>>>>> df3baf99
<|MERGE_RESOLUTION|>--- conflicted
+++ resolved
@@ -5,10 +5,6 @@
 # an "origin/" prefix before it. For tags however this is explicitly
 # forbidden.
 
-<<<<<<< HEAD
-AthSimulationExternalsVersion = 1.0.32
+
+AthSimulationExternalsVersion = 1.0.33
 GaudiVersion = v27r1.019
-=======
-AthSimulationExternalsVersion = 1.0.33
-GaudiVersion = v27r1.018
->>>>>>> df3baf99
