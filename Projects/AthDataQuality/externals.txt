# Version(s) of the various externals to get/build before starting the build of
# this project, when doing a full stack nightly build.
#
# Remember that when specifying the name of a branch, you *must* put
# an "origin/" prefix before it. For tags however this is explicitly
# forbidden.

<<<<<<< HEAD
AtlasExternalsVersion = 1.0.30
=======
AtlasExternalsVersion = 1.0.32
>>>>>>> a197e405
<|MERGE_RESOLUTION|>--- conflicted
+++ resolved
@@ -5,8 +5,4 @@
 # an "origin/" prefix before it. For tags however this is explicitly
 # forbidden.
 
-<<<<<<< HEAD
-AtlasExternalsVersion = 1.0.30
-=======
-AtlasExternalsVersion = 1.0.32
->>>>>>> a197e405
+AtlasExternalsVersion = 1.0.32