--- conflicted
+++ resolved
@@ -14,14 +14,8 @@
                         -DATLAS_GAUDI_TAG="v36r4.000"
                         -DATLAS_ACTS_TAG="v15.0.1"
                         -DATLAS_ONNXRUNTIME_USE_CUDA=FALSE
-<<<<<<< HEAD
                         -DATLAS_GEOMODEL_TAG="4.2.5" 
-                        -DATLAS_BUILD_CORAL=TRUE
-                        -DATLAS_CORAL_TAG="9d9d9725")
-=======
-                        -DATLAS_GEOMODEL_TAG="ad59da70"
                         -DATLAS_BUILD_CORAL=TRUE)
->>>>>>> a549a818
 ATLAS_EXTRA_MAKE_ARGS=()
 
 # Let "the common script" do all the heavy lifting.
