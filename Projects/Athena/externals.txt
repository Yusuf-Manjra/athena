# Versions of the various externals to build before starting the build of
# this project, when doing a full stack nightly build.
#
# Remember that when specifying the name of a branch, you *must* put
# an "origin/" prefix before it. For tags however this is explicitly
# forbidden.

<<<<<<< HEAD
AthenaExternalsVersion = 1.0.32
GaudiVersion = v27r1.019
=======
AthenaExternalsVersion = 1.0.33
GaudiVersion = v27r1.018
>>>>>>> df3baf99
<|MERGE_RESOLUTION|>--- conflicted
+++ resolved
@@ -5,10 +5,5 @@
 # an "origin/" prefix before it. For tags however this is explicitly
 # forbidden.
 
-<<<<<<< HEAD
-AthenaExternalsVersion = 1.0.32
-GaudiVersion = v27r1.019
-=======
 AthenaExternalsVersion = 1.0.33
-GaudiVersion = v27r1.018
->>>>>>> df3baf99
+GaudiVersion = v27r1.019