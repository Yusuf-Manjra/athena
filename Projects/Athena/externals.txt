# Versions of the various externals to build before starting the build of
# this project, when doing a full stack nightly build.
#
# Remember that when specifying the name of a branch, you *must* put
# an "origin/" prefix before it. For tags however this is explicitly
# forbidden.

<<<<<<< HEAD
AthenaExternalsVersion = 3ddfb26b
GaudiVersion = v28r2.004
=======
AthenaExternalsVersion = 288f043b
GaudiVersion = v28r2.005
>>>>>>> 735d1e0d
<|MERGE_RESOLUTION|>--- conflicted
+++ resolved
@@ -5,10 +5,8 @@
 # an "origin/" prefix before it. For tags however this is explicitly
 # forbidden.
 
-<<<<<<< HEAD
+# The version of atlas/atlasexternals to use:
 AthenaExternalsVersion = 3ddfb26b
-GaudiVersion = v28r2.004
-=======
-AthenaExternalsVersion = 288f043b
-GaudiVersion = v28r2.005
->>>>>>> 735d1e0d
+
+# The version of atlas/Gaudi to use:
+GaudiVersion = v28r2.005