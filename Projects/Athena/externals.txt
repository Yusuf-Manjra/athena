# Versions of the various externals to build before starting the build of
# this project, when doing a full stack nightly build.
#
# Remember that when specifying the name of a branch, you *must* put
# an "origin/" prefix before it. For tags however this is explicitly
# forbidden.

<<<<<<< HEAD
AthenaExternalsVersion = 1.0.0
GaudiVersion = v28r0.004
=======
AthenaExternalsVersion = origin/master
GaudiVersion = v28r1.004
>>>>>>> 5c7c264e
<|MERGE_RESOLUTION|>--- conflicted
+++ resolved
@@ -5,10 +5,5 @@
 # an "origin/" prefix before it. For tags however this is explicitly
 # forbidden.
 
-<<<<<<< HEAD
 AthenaExternalsVersion = 1.0.0
-GaudiVersion = v28r0.004
-=======
-AthenaExternalsVersion = origin/master
-GaudiVersion = v28r1.004
->>>>>>> 5c7c264e
+GaudiVersion = v28r1.004