# Versions of the various externals to build before starting the build of
# this project, when doing a full stack nightly build.
#
# Remember that when specifying the name of a branch, you *must* put
# an "origin/" prefix before it. For tags however this is explicitly
# forbidden.

# The version of atlas/atlasexternals to use:
<<<<<<< HEAD
AthenaExternalsVersion = aa2d4807
=======
AthenaExternalsVersion = b36b8ff1
>>>>>>> a86d4793

# The version of atlas/Gaudi to use:
GaudiVersion = v28r2.006
<|MERGE_RESOLUTION|>--- conflicted
+++ resolved
@@ -6,11 +6,7 @@
 # forbidden.
 
 # The version of atlas/atlasexternals to use:
-<<<<<<< HEAD
 AthenaExternalsVersion = aa2d4807
-=======
-AthenaExternalsVersion = b36b8ff1
->>>>>>> a86d4793
 
 # The version of atlas/Gaudi to use:
-GaudiVersion = v28r2.006
+GaudiVersion = v28r2.006