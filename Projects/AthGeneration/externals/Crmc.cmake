--- conflicted
+++ resolved
@@ -2,10 +2,6 @@
 # File specifying the location of Crmc to use.
 #
 
-<<<<<<< HEAD
-set( CRMC_LCGVERSION 1.6.0 )
-=======
 set( CRMC_VERSION 1.5.6 )
->>>>>>> 3d927469
 set( CRMC_LCGROOT
    ${LCG_RELEASE_DIR}/MCGenerators/crmc/${CRMC_LCGVERSION}/${LCG_PLATFORM} )