--- conflicted
+++ resolved
@@ -48,10 +48,7 @@
   INCLUDE_DIRS ${ROOT_INCLUDE_DIRS}
   LINK_LIBRARIES ${ROOT_LIBRARIES} AsgTools xAODBTagging xAODJet
   PATCoreLib PATInterfaces CalibrationDataInterfaceLib PathResolver FTagAnalysisInterfacesLib ${extra_libs} )
-<<<<<<< HEAD
-=======
 
->>>>>>> 7ab8a7cd
 
 if( NOT XAOD_STANDALONE )
    atlas_add_component( xAODBTaggingEfficiency
@@ -71,16 +68,6 @@
       util/BTaggingEfficiencyToolTester.cxx
       LINK_LIBRARIES xAODRootAccess xAODBTaggingEfficiencyLib )
 endif()
-<<<<<<< HEAD
-if ( XAOD_ANALYSIS AND NOT ROOTCORE )
-   atlas_add_executable( BTaggingSelectionToolTester
-      util/BTaggingSelectionToolTester.cxx
-      LINK_LIBRARIES xAODJet xAODBTagging xAODBTaggingEfficiencyLib POOLRootAccessLib GaudiKernel )
-elseif( XAOD_STANDALONE OR ROOTCORE )
-   atlas_add_executable( BTaggingSelectionToolTester
-      util/BTaggingSelectionToolTester.cxx
-      LINK_LIBRARIES xAODJet xAODBTagging xAODBTaggingEfficiencyLib xAODRootAccess )
-=======
 
 if ( XAOD_ANALYSIS AND NOT ROOTCORE )
    atlas_add_executable( BTaggingSelectionToolTester
@@ -97,7 +84,6 @@
    atlas_add_executable( BTaggingTruthTaggingTester
       util/BTaggingTruthTaggingTester.cxx
       LINK_LIBRARIES xAODJet xAODBTagging xAODBTaggingEfficiencyLib xAODRootAccess FTagAnalysisInterfacesLib )
->>>>>>> 7ab8a7cd
 endif()
 
 # Install files from the package:
