--- conflicted
+++ resolved
@@ -36,10 +36,5 @@
                      LINK_LIBRARIES ${ROOT_LIBRARIES} AthenaBaseComps StoreGateLib SGtests GaudiKernel FileCatalog AthenaPoolUtilities JetTagCalibrationLib )
 
 # Install files from the package:
-<<<<<<< HEAD
 atlas_install_python_modules( python/*.py )
-atlas_install_joboptions( share/*.py )
-atlas_install_runtime( share/*.db )
-=======
-atlas_install_joboptions( share/*.py )
->>>>>>> 378f5428
+atlas_install_joboptions( share/*.py )