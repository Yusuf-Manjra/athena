--- conflicted
+++ resolved
@@ -1339,33 +1339,6 @@
               print self.BTagTag()+' - WARNING - A JetCollection called "'+JetCollection+'" has already been set up; ignoring new btagtool options.'
           return self._BTaggingConfig_JetCollections.get(JetCollection, None)
 
-<<<<<<< HEAD
-  def setupBTagTrackAssociation(self, name, ToolSvc, Verbose = False, options={}):
-      """Adds a BTagTrackAssociation instance and registers it.
-
-      input: name:               The tool's name.
-             ToolSvc:            The ToolSvc instance.
-             Verbose:            Whether to print detailed information about the tool.
-             options:            Python dictionary of options to be passed to the tool.
-
-      The following defaults exist for the options:
-
-      BTagAssociation                              default: BTaggingFlags.doStandardAssoc
-
-      output: The tool."""
-
-      options = dict(options)
-      options['name'] = name
-      options.setdefault('BTagAssociation', BTaggingFlags.doStandardAssoc)
-      from BTagging.BTaggingConf import Analysis__BTagTrackAssociation
-      options["ParticlesToAssociateList"] = ["MatchedTracks"]
-      options["MuonsToAssociateList"] = ["MatchedMuons"]
-      tool = Analysis__BTagTrackAssociation(**options)
-      ToolSvc += tool
-      return tool
-
-=======
->>>>>>> 3bbb86b9
   def setupSecVtxTool(self, name, ToolSvc, Verbose = False, options={}):
       """Adds a SecVtxTool instance and registers it.
 
