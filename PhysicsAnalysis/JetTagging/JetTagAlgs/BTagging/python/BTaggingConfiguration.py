--- conflicted
+++ resolved
@@ -27,13 +27,7 @@
 #from BTagging.BTaggingConfiguration_IP2DSpcPosTag import *
 #from BTagging.BTaggingConfiguration_IP2DSpcTag import *
 from BTagging.BTaggingConfiguration_IP2DTag import *
-<<<<<<< HEAD
-# FLS
 from BTagging.BTaggingConfiguration_IP2DTrigHybridTag import *
-#---
-=======
-from BTagging.BTaggingConfiguration_IP2DTrigHybridTag import *
->>>>>>> 39c6887b
 #from BTagging.BTaggingConfiguration_IP3DFlipTag import *
 from BTagging.BTaggingConfiguration_IP3DNegTag import *
 #from BTagging.BTaggingConfiguration_IP3DPosTag import *
@@ -42,13 +36,7 @@
 #from BTagging.BTaggingConfiguration_IP3DSpcPosTag import *
 #from BTagging.BTaggingConfiguration_IP3DSpcTag import *
 from BTagging.BTaggingConfiguration_IP3DTag import *
-<<<<<<< HEAD
-# FLS
 from BTagging.BTaggingConfiguration_IP3DTrigHybridTag import *
-#---
-=======
-from BTagging.BTaggingConfiguration_IP3DTrigHybridTag import *
->>>>>>> 39c6887b
 from BTagging.BTaggingConfiguration_RNNIPTag import *
 
 # Jet fitter taggers
@@ -66,8 +54,7 @@
 #from BTagging.BTaggingConfiguration_NewJetFitterTagFlip import *
 ##from BTagging.BTaggingConfiguration_NewJetFitterTag import *
 
-# I collected all jetfitter functions currently needed for rel. 19 into here (Wouter)
-from BTagging.BTaggingConfiguration_NewJetFitterCollection import *
+from BTagging.BTaggingConfiguration_NewJetFitterCollection import * #I collected all jetfitter functions currently needed for rel. 19 into here (Wouter)
 from BTagging.BTaggingConfiguration_NewJetFitterIP3DNegCollection import *
 
 # Lepton taggers
@@ -122,10 +109,10 @@
 from BTagging.BTaggingConfiguration_MV2c10hpTag import *
 from BTagging.BTaggingConfiguration_MV2c10hpFlipTag import *
 
-# JetVertexCharge tool
+#JetVertexCharge tool
 from BTagging.BTaggingConfiguration_JetVertexCharge import *
 
-# ExKtbb tool
+#ExKtbb tool
 from BTagging.BTaggingConfiguration_ExKtbbTag import *
 
 # MultivariateTagManager
@@ -149,1501 +136,1423 @@
 # Global dictionary to keep track of all configuration instances
 _BTaggingConfig_Configurations = {}
 
-
-def configurationExists(name=""):
-    """Returns whether a configuration with the given name exists or not."""
-    if name in listConfigurations():
-        return True
-    return False
-
-
-def getConfiguration(name=""):
-    """Returns a configuration instance of the given name. The default one has an empty string as name. Creates it if it does not exist."""
-    if name in _BTaggingConfig_Configurations:
-        return _BTaggingConfig_Configurations[name]
+def configurationExists(name = ""):
+  """Returns whether a configuration with the given name exists or not."""
+  if name in listConfigurations():
+    return True
+  return False
+
+def getConfiguration(name = ""):
+  """Returns a configuration instance of the given name. The default one has an empty string as name. Creates it if it does not exist."""
+  if name in _BTaggingConfig_Configurations:
+    return _BTaggingConfig_Configurations[name]
+  else:
+    return createConfiguration(name)
+
+def listConfigurations():
+  """Lists the names of all configurations currently instanced."""
+  ReturnList = []
+  for conf in _BTaggingConfig_Configurations:
+    ReturnList.append(conf)
+  return ReturnList
+
+def createConfiguration(name = ""):
+  """Create a new configuration instance with a given name and returns it."""
+  global _BTaggingConfig_Configurations
+  if name in _BTaggingConfig_Configurations:
+    print '#BTAG# - ERROR - Attempting to create a configuration instance with name "'+name+'" but this configuration already exists!'
+    raise ValueError
+  NewConf = Configuration(name)
+  _BTaggingConfig_Configurations[name] = NewConf
+  if len(name) == 0:
+    print '#BTAG# - INFO - Default configuration instance created.'
+  else:
+    print '#BTAG# - INFO - Non-default configuration instance created: "'+name+'"'
+  return NewConf
+
+class Configuration:
+
+  def __init__(self, name = ""):
+
+    # Name of this configuration (default is empty)
+    self._name = name
+
+    # Configuration specific version of BTaggingFlags.OutputFilesX settings.
+    self._OutputFilesPrefix = BTaggingFlags.OutputFilesPrefix
+    self._OutputFilesSVname = BTaggingFlags.OutputFilesSVname
+    self._OutputFilesJFVxname = BTaggingFlags.OutputFilesJFVxname
+    self._OutputFilesBaseName = BTaggingFlags.OutputFilesBaseName
+    self._OutputFilesBaseAuxName = BTaggingFlags.OutputFilesBaseAuxName
+    self._OutputFilesBaseNameSecVtx = BTaggingFlags.OutputFilesBaseNameSecVtx
+    self._OutputFilesBaseAuxNameSecVtx = BTaggingFlags.OutputFilesBaseAuxNameSecVtx
+    self._OutputFilesBaseNameJFSecVtx = BTaggingFlags.OutputFilesBaseNameJFSecVtx
+    self._OutputFilesBaseAuxNameJFSecVtx = BTaggingFlags.OutputFilesBaseAuxNameJFSecVtx
+
+    # This dictionary keeps track of tools/taggers that have been initialized
+    # the key is the type of the tool, the value is the actual tool. All functions
+    # that set up tools should add to this dictionary!
+    self._BTaggingConfig_InitializedTools = {}
+
+    # This dictionaries keeps track of all btagtools and other things for each jet collection.
+    self._BTaggingConfig_JetCollections = {}
+    self._BTaggingConfig_SecVtxTools = {}
+    self._BTaggingConfig_MainAssociatorTools = {}
+
+    # This dictionary keeps track of all JetBTaggerTools for each jet collection.
+    self._BTaggingConfig_JetBTaggerTools = {}
+
+    # These dictionaries keeps track of all particle associators for each jet collection. Photon associators are counted
+    # as electron associators.
+    self._BTaggingConfig_TrackAssociators = {}
+    self._BTaggingConfig_MuonAssociators = {}
+    self._BTaggingConfig_ElectronAssociators = {}
+
+    # These dictionaries keep track of CollectionNames and ContainerNames. Technically we could also put them into
+    # the above dictionaries. But this should be clearer.
+    self._BTaggingConfig_ElectronConCol = {}
+    self._BTaggingConfig_PhotonConCol = {}
+    self._BTaggingConfig_TrackConCol = {}
+    self._BTaggingConfig_MuonConCol = {}
+
+    # dictionary keeping track of tools tied to which jet collections and which tracks.
+    self._BTaggingConfig_SetUpCombinations = {}
+
+    # Boolean to toggle behaviour where various flags are not checked to see whether a tagger could run,
+    # (this happens in the taggerIsPossible() function) and includes DetFlags. This currently seems needed for retagging? Users
+    # can toggle this using the doNotCheckForTaggerObstacles() function.
+    self._IgnoreTaggerObstacles = False
+
+    # Keeping track whether this configuration has been initialized or not.
+    self._Initialized = False
+
+    # Whether to prefix xAOD names or not with the name of the configuration instance (to avoid overwriting other instances in output).
+    self._PrefixxAODBaseName = True
+    self._PrefixVertexFinderxAODBaseName = True
+
+  def getOutputFilesPrefix(self):
+    """Retrieves the configuration specific setting of BTaggingFlags.OutputFilesPrefix."""
+    return self._OutputFilesPrefix
+
+  def getOutputFilesSVname(self):
+    """Retrieve the configuration specific setting of BTaggingFlags.OutputFilesSVname."""
+    return self._OutputFilesSVname
+
+  def getOutputFilesJFVxname(self):
+    """Retrieve the configuration specific setting of BTaggingFlags.OutputFilesJFVxname."""
+    return self._OutputFilesJFVxname
+
+  def getOutputFilesBaseName(self):
+    """Retrieve the configuration specific setting of BTaggingFlags.OutputFilesBaseName."""
+    return self._OutputFilesBaseName
+
+  def getOutputFilesBaseAuxName(self):
+    """Retrieve the configuration specific setting of BTaggingFlags.OutputFilesBaseAuxName."""
+    return self._OutputFilesBaseAuxName
+
+  def getOutputFilesBaseNameSecVtx(self):
+    """Retrieve the configuration specific setting of BTaggingFlags.OutputFilesBaseNameSecVtx."""
+    return self._OutputFilesBaseNameSecVtx
+
+  def getOutputFilesBaseAuxNameSecVtx(self):
+    """Retrieve the configuration specific setting of BTaggingFlags.OutputFilesBaseAuxNameSecVtx."""
+    return self._OutputFilesBaseAuxNameSecVtx
+
+  def getOutputFilesBaseNameJFSecVtx(self):
+    """Retrieve the configuration specific setting of BTaggingFlags.OutputFilesBaseNameJFSecVtx."""
+    return self._OutputFilesBaseNameJFSecVtx
+
+  def getOutputFilesBaseAuxNameJFSecVtx(self):
+    """Retrieve the configuration specific setting of BTaggingFlags.OutputFilesBaseAuxNameJFSecVtx."""
+    return self._OutputFilesBaseAuxNameJFSecVtx
+
+  def setOutputFilesPrefix(self, Setting, Verbose=True):
+    """Sets the configuration specific setting of the BTaggingFlags.OutputFilesPrefix."""
+    self._OutputFilesPrefix = Setting
+    if Verbose:
+      print self.BTagTag()+' - DEBUG - Setting OutputFilesPrefix to '+str(Setting)
+
+  def setOutputFilesSVname(self, Setting, Verbose=True):
+    """Sets the configuration specific setting of the BTaggingFlags.OutputFilesSVname."""
+    self._OutputFilesSVname = Setting
+    if Verbose:
+      print self.BTagTag()+' - DEBUG - Setting OutputFilesSVname to '+str(Setting)
+
+  def setOutputFilesJFVxname(self, Setting, Verbose=True):
+    """Sets the configuration specific setting of the BTaggingFlags.OutputFilesJFVxname."""
+    self._OutputFilesJFVxname = Setting
+    if Verbose:
+      print self.BTagTag()+' - DEBUG - Setting OutputFilesJFVxname to '+str(Setting)
+
+  def setOutputFilesBaseName(self, Setting, Verbose=True):
+    """Sets the configuration specific setting of the BTaggingFlags.OutputFilesBaseName."""
+    self._OutputFilesBaseName = Setting
+    if Verbose:
+      print self.BTagTag()+' - DEBUG - Setting OutputFilesBaseName to '+str(Setting)
+
+  def setOutputFilesBaseAuxName(self, Setting, Verbose=True):
+    """Sets the configuration specific setting of the BTaggingFlags.OutputFilesBaseAuxName."""
+    self._OutputFilesBaseAuxName = Setting
+    if Verbose:
+      print self.BTagTag()+' - DEBUG - Setting OutputFilesBaseAuxName to '+str(Setting)
+
+  def setOutputFilesBaseNameSecVtx(self, Setting, Verbose=True):
+    """Sets the configuration specific setting of the BTaggingFlags.OutputFilesBaseNameSecVtx."""
+    self._OutputFilesBaseNameSecVtx = Setting
+    if Verbose:
+      print self.BTagTag()+' - DEBUG - Setting OutputFilesBaseNameSecVtx to '+str(Setting)
+
+  def setOutputFilesBaseAuxNameSecVtx(self, Setting, Verbose=True):
+    """Sets the configuration specific setting of the BTaggingFlags.OutputFilesBaseAuxNameSecVtx."""
+    self._OutputFilesBaseAuxNameSecVtx = Setting
+    if Verbose:
+      print self.BTagTag()+' - DEBUG - Setting OutputFilesBaseAuxNameSecVtx to '+str(Setting)
+
+  def setOutputFilesBaseNameJFSecVtx(self, Setting, Verbose=True):
+    """Sets the configuration specific setting of the BTaggingFlags.OutputFilesBaseNameJFSecVtx."""
+    self._OutputFilesBaseNameJFSecVtx = Setting
+    if Verbose:
+      print self.BTagTag()+' - DEBUG - Setting OutputFilesBaseNameJFSecVtx to '+str(Setting)
+
+  def setOutputFilesBaseAuxNameJFSecVtx(self, Setting, Verbose=True):
+    """Sets the configuration specific setting of the BTaggingFlags.OutputFilesBaseAuxNameJFSecVtx."""
+    self._OutputFilesBaseAuxNameJFSecVtx = Setting
+    if Verbose:
+      print self.BTagTag()+' - DEBUG - Setting OutputFilesBaseAuxNameJFSecVtx to '+str(Setting)
+
+  def BTagTag(self):
+    """Returns the tag used in messages made by this instance. This allows one to distinguish messages coming from different instances in the log."""
+    if len(self._name) == 0:
+      return "#BTAG#"
     else:
-        return createConfiguration(name)
-
-
-def listConfigurations():
-    """Lists the names of all configurations currently instanced."""
-    ReturnList = []
-    for conf in _BTaggingConfig_Configurations:
-        ReturnList.append(conf)
-    return ReturnList
-
-
-def createConfiguration(name=""):
-    """Create a new configuration instance with a given name and returns it."""
-    global _BTaggingConfig_Configurations
-    if name in _BTaggingConfig_Configurations:
-        print '#BTAG# - ERROR - Attempting to create a configuration instance with name "' + name + '" but this configuration already exists!'
-        raise ValueError
-    NewConf = Configuration(name)
-    _BTaggingConfig_Configurations[name] = NewConf
-    if len(name) == 0:
-        print '#BTAG# - INFO - Default configuration instance created.'
+      return "#BTAG ("+self._name+")#"
+
+  def GeneralToolSuffix(self):
+    """Returns the suffix added to the name of all tools managed by this instance."""
+    if len(self._name) == 0:
+      return ""
     else:
-        print '#BTAG# - INFO - Non-default configuration instance created: "' + name + '"'
-    return NewConf
-
-
-class Configuration:
-
-    def __init__(self, name=""):
-
-        # Name of this configuration (default is empty)
-        self._name = name
-
-        # Configuration specific version of BTaggingFlags.OutputFilesX settings.
-        self._OutputFilesPrefix = BTaggingFlags.OutputFilesPrefix
-        self._OutputFilesSVname = BTaggingFlags.OutputFilesSVname
-        self._OutputFilesJFVxname = BTaggingFlags.OutputFilesJFVxname
-        self._OutputFilesBaseName = BTaggingFlags.OutputFilesBaseName
-        self._OutputFilesBaseAuxName = BTaggingFlags.OutputFilesBaseAuxName
-        self._OutputFilesBaseNameSecVtx = BTaggingFlags.OutputFilesBaseNameSecVtx
-        self._OutputFilesBaseAuxNameSecVtx = BTaggingFlags.OutputFilesBaseAuxNameSecVtx
-        self._OutputFilesBaseNameJFSecVtx = BTaggingFlags.OutputFilesBaseNameJFSecVtx
-        self._OutputFilesBaseAuxNameJFSecVtx = BTaggingFlags.OutputFilesBaseAuxNameJFSecVtx
-
-        # This dictionary keeps track of tools/taggers that have been initialized
-        # the key is the type of the tool, the value is the actual tool. All functions
-        # that set up tools should add to this dictionary!
-        self._BTaggingConfig_InitializedTools = {}
-
-        # This dictionaries keeps track of all btagtools and other things for each jet collection.
-        self._BTaggingConfig_JetCollections = {}
-        self._BTaggingConfig_SecVtxTools = {}
-        self._BTaggingConfig_MainAssociatorTools = {}
-
-        # This dictionary keeps track of all JetBTaggerTools for each jet collection.
-        self._BTaggingConfig_JetBTaggerTools = {}
-
-        # These dictionaries keeps track of all particle associators for each jet collection. Photon associators are counted
-        # as electron associators.
-        self._BTaggingConfig_TrackAssociators = {}
-        self._BTaggingConfig_MuonAssociators = {}
-        self._BTaggingConfig_ElectronAssociators = {}
-
-        # These dictionaries keep track of CollectionNames and ContainerNames. Technically we could also put them into
-        # the above dictionaries. But this should be clearer.
-        self._BTaggingConfig_ElectronConCol = {}
-        self._BTaggingConfig_PhotonConCol = {}
-        self._BTaggingConfig_TrackConCol = {}
-        self._BTaggingConfig_MuonConCol = {}
-
-        # dictionary keeping track of tools tied to which jet collections and which tracks.
-        self._BTaggingConfig_SetUpCombinations = {}
-
-        # Boolean to toggle behaviour where various flags are not checked to see whether a tagger could run,
-        # (this happens in the taggerIsPossible() function) and includes DetFlags. This currently seems needed for retagging? Users
-        # can toggle this using the doNotCheckForTaggerObstacles() function.
-        self._IgnoreTaggerObstacles = False
-
-        # Keeping track whether this configuration has been initialized or not.
-        self._Initialized = False
-
-        # Whether to prefix xAOD names or not with the name of the configuration instance (to avoid overwriting other instances in output).
-        self._PrefixxAODBaseName = True
-        self._PrefixVertexFinderxAODBaseName = True
-
-    def getOutputFilesPrefix(self):
-        """Retrieves the configuration specific setting of BTaggingFlags.OutputFilesPrefix."""
-        return self._OutputFilesPrefix
-
-    def getOutputFilesSVname(self):
-        """Retrieve the configuration specific setting of BTaggingFlags.OutputFilesSVname."""
-        return self._OutputFilesSVname
-
-    def getOutputFilesJFVxname(self):
-        """Retrieve the configuration specific setting of BTaggingFlags.OutputFilesJFVxname."""
-        return self._OutputFilesJFVxname
-
-    def getOutputFilesBaseName(self):
-        """Retrieve the configuration specific setting of BTaggingFlags.OutputFilesBaseName."""
-        return self._OutputFilesBaseName
-
-    def getOutputFilesBaseAuxName(self):
-        """Retrieve the configuration specific setting of BTaggingFlags.OutputFilesBaseAuxName."""
-        return self._OutputFilesBaseAuxName
-
-    def getOutputFilesBaseNameSecVtx(self):
-        """Retrieve the configuration specific setting of BTaggingFlags.OutputFilesBaseNameSecVtx."""
-        return self._OutputFilesBaseNameSecVtx
-
-    def getOutputFilesBaseAuxNameSecVtx(self):
-        """Retrieve the configuration specific setting of BTaggingFlags.OutputFilesBaseAuxNameSecVtx."""
-        return self._OutputFilesBaseAuxNameSecVtx
-
-    def getOutputFilesBaseNameJFSecVtx(self):
-        """Retrieve the configuration specific setting of BTaggingFlags.OutputFilesBaseNameJFSecVtx."""
-        return self._OutputFilesBaseNameJFSecVtx
-
-    def getOutputFilesBaseAuxNameJFSecVtx(self):
-        """Retrieve the configuration specific setting of BTaggingFlags.OutputFilesBaseAuxNameJFSecVtx."""
-        return self._OutputFilesBaseAuxNameJFSecVtx
-
-    def setOutputFilesPrefix(self, Setting, Verbose=True):
-        """Sets the configuration specific setting of the BTaggingFlags.OutputFilesPrefix."""
-        self._OutputFilesPrefix = Setting
-        if Verbose:
-            print self.BTagTag() + ' - DEBUG - Setting OutputFilesPrefix to ' + str(Setting)
-
-    def setOutputFilesSVname(self, Setting, Verbose=True):
-        """Sets the configuration specific setting of the BTaggingFlags.OutputFilesSVname."""
-        self._OutputFilesSVname = Setting
-        if Verbose:
-            print self.BTagTag() + ' - DEBUG - Setting OutputFilesSVname to ' + str(Setting)
-
-    def setOutputFilesJFVxname(self, Setting, Verbose=True):
-        """Sets the configuration specific setting of the BTaggingFlags.OutputFilesJFVxname."""
-        self._OutputFilesJFVxname = Setting
-        if Verbose:
-            print self.BTagTag() + ' - DEBUG - Setting OutputFilesJFVxname to ' + str(Setting)
-
-    def setOutputFilesBaseName(self, Setting, Verbose=True):
-        """Sets the configuration specific setting of the BTaggingFlags.OutputFilesBaseName."""
-        self._OutputFilesBaseName = Setting
-        if Verbose:
-            print self.BTagTag() + ' - DEBUG - Setting OutputFilesBaseName to ' + str(Setting)
-
-    def setOutputFilesBaseAuxName(self, Setting, Verbose=True):
-        """Sets the configuration specific setting of the BTaggingFlags.OutputFilesBaseAuxName."""
-        self._OutputFilesBaseAuxName = Setting
-        if Verbose:
-            print self.BTagTag() + ' - DEBUG - Setting OutputFilesBaseAuxName to ' + str(Setting)
-
-    def setOutputFilesBaseNameSecVtx(self, Setting, Verbose=True):
-        """Sets the configuration specific setting of the BTaggingFlags.OutputFilesBaseNameSecVtx."""
-        self._OutputFilesBaseNameSecVtx = Setting
-        if Verbose:
-            print self.BTagTag() + ' - DEBUG - Setting OutputFilesBaseNameSecVtx to ' + str(Setting)
-
-    def setOutputFilesBaseAuxNameSecVtx(self, Setting, Verbose=True):
-        """Sets the configuration specific setting of the BTaggingFlags.OutputFilesBaseAuxNameSecVtx."""
-        self._OutputFilesBaseAuxNameSecVtx = Setting
-        if Verbose:
-            print self.BTagTag() + ' - DEBUG - Setting OutputFilesBaseAuxNameSecVtx to ' + str(Setting)
-
-    def setOutputFilesBaseNameJFSecVtx(self, Setting, Verbose=True):
-        """Sets the configuration specific setting of the BTaggingFlags.OutputFilesBaseNameJFSecVtx."""
-        self._OutputFilesBaseNameJFSecVtx = Setting
-        if Verbose:
-            print self.BTagTag() + ' - DEBUG - Setting OutputFilesBaseNameJFSecVtx to ' + str(Setting)
-
-    def setOutputFilesBaseAuxNameJFSecVtx(self, Setting, Verbose=True):
-        """Sets the configuration specific setting of the BTaggingFlags.OutputFilesBaseAuxNameJFSecVtx."""
-        self._OutputFilesBaseAuxNameJFSecVtx = Setting
-        if Verbose:
-            print self.BTagTag() + ' - DEBUG - Setting OutputFilesBaseAuxNameJFSecVtx to ' + str(Setting)
-
-    def BTagTag(self):
-        """Returns the tag used in messages made by this instance. This allows one to distinguish messages coming from different instances in the log."""
-        if len(self._name) == 0:
-            return "#BTAG#"
-        else:
-            return "#BTAG (" + self._name + ")#"
-
-    def GeneralToolSuffix(self):
-        """Returns the suffix added to the name of all tools managed by this instance."""
-        if len(self._name) == 0:
-            return ""
-        else:
-            return "_" + self._name
-
-    def PrefixxAODBaseName(self, Setting, Verbose=True):
-        """Sets the value of _PrefixxAODBaseName which controls whether the name of this instance is prefixed to the xAODBaseName of tools."""
-        if Verbose:
-            print self.BTagTag() + ' - DEBUG - Setting _PrefixxAODBaseName to ' + str(Setting)
-        self._PrefixxAODBaseName = Setting
-
-    def PrefixVertexFinderxAODBaseName(self, Setting, Verbose=True):
-        """Sets the value of _PrefixVertexFinderxAODBaseName which controls whether the name of this instance is prefixed to the VertexFinderxAODBaseName of tools."""
-        if Verbose:
-            print self.BTagTag() + ' - DEBUG - Setting _PrefixVertexFinderxAODBaseName to ' + str(Setting)
-        self._PrefixVertexFinderxAODBaseName = Setting
-
-    def getxAODBaseNamePrefix(self):
-        """Returns either an empty string or the name of the instance depending on the setting of _PrefixxAODBaseName."""
-        if not self._PrefixxAODBaseName:
-            return ""
-        return self._name
-
-    def getVertexFinderxAODBaseName(self):
-        """Returns either an empty string or the name of the instance depending on the setting of _PrefixVertexFinderxAODBaseName."""
-        if not self._PrefixVertexFinderxAODBaseName:
-            return ""
-        return self._name
-
-    def doNotCheckForTaggerObstacles(self):
-        self._IgnoreTaggerObstacles = True
-
-    def printAllTools(self, PrintJetBTaggerTools=True, PrintOtherTools=True):
-        """Prints all tools. Printing tools during set up is not very useful since attributes are
-        added dynamically, so the print-out would not be representative. Therefore we have this function
-        which you can call at the end of the setup (or any other moment you like =) )."""
-        if PrintJetBTaggerTools:
-            print '--- JetBTaggerTools ---'
-            for tool in self._BTaggingConfig_JetBTaggerTools:
-                print str(tool) + ': ', self._BTaggingConfig_JetBTaggerTools[tool]
-            print '--- Main Associator Tools ---'
-            for tool in self._BTaggingConfig_MainAssociatorTools:
-                print str(tool) + ': ', self._BTaggingConfig_MainAssociatorTools[tool]
-        if PrintOtherTools:
-            print '--- Associators ---'
-            for tool in self._BTaggingConfig_TrackAssociators:
-                print str(tool) + ': ', self._BTaggingConfig_TrackAssociators[tool]
-            for tool in self._BTaggingConfig_MuonAssociators:
-                print str(tool) + ': ', self._BTaggingConfig_MuonAssociators[tool]
-            for tool in self._BTaggingConfig_ElectronAssociators:
-                print str(tool) + ': ', self._BTaggingConfig_ElectronAssociators[tool]
-            print '--- BTagTools ---'
-            for tool in self._BTaggingConfig_JetCollections:
-                print str(tool) + ': ', self._BTaggingConfig_JetCollections[tool]
-            print '--- BTagTool support tools ---'
-            for tool in self._BTaggingConfig_SecVtxTools:
-                print str(tool) + ': ', self._BTaggingConfig_SecVtxTools[tool]
-            print '--- Other tools ---'
-            for tool in self._BTaggingConfig_InitializedTools:
-                print str(tool) + ': ', self._BTaggingConfig_InitializedTools[tool]
-
-    def updateBTaggers(self, JetCollection):
-        """Updates the JetBTaggerTool for the selected JetCollection if they already exist. This is in order to keep
-        them up-to-date, as someone might set up a tool after these main tools already exist. And such a tool might require a new associator
-        which we need to add to the main associator tool."""
-        if JetCollection in self._BTaggingConfig_JetBTaggerTools:
-            self.setupJetBTaggerTools(JetCollections=JetCollection)
-
-    def setupJetBTaggerTool(self, ToolSvc=None, JetCollection="", TaggerList=[], SetupScheme="", topSequence=None, Verbose=None, AddToToolSvc=True, options={}, StripJetsSuffix=True):
-        """Convenience function which takes only a single jet collection and returns an instance instead
-        of a list; see setupJetBTaggerTools for more info. This function is mainly here for easy calling for BTagging from JetRec.
-
-        This function also strips any trailing 'Jets' in the JetCollection if StripJetsSuffix=True (which is the default)."""
-        if (JetCollection.lower()).endswith("jets"):
-            if Verbose is None:
-                if BTaggingFlags.OutputLevel < 3:
-                    print(self.BTagTag() + " - DEBUG - Stripping trailing 'jets' from jet collection '" +
-                          JetCollection + "' prior to setup.")
-            elif Verbose:
-                print(self.BTagTag() + " - DEBUG - Stripping trailing 'jets' from jet collection '" +
-                      JetCollection + "' prior to setup.")
-            JetCollection = JetCollection[:-4]
-        btagger = self.setupJetBTaggerTools(ToolSvc, [
-                                            JetCollection, ], topSequence, Verbose, AddToToolSvc, options, TaggerList, SetupScheme)
-        return btagger[0]
-
-    def setupJetBTaggerTools(self, ToolSvc=None, JetCollections=[], topSequence=None, Verbose=None, AddToToolSvc=True, options={}, TaggerList=[], SetupScheme=""):
-        """Sets up JetBTaggerTool tools and adds them to the topSequence (one per jet collection). This function just updates
-        the tool if such a tool already exists for the specified jet collections. This function should only be used for
-        jet collections that one need reconstruction. Note that it is allowed to set topSequence to None,
-        in this case the tool will not be added to the topSequence. (This is actually used in the default set up). Note
-        that we do need the ToolSvc, this is needed to set up the associator tool.
-
-        This function returns None for all jet collections specified if the BTaggingFlags do not allow for B-tagging to run.
-
-        input: ToolSvc:          The ToolSvc. (not needed when updating)
-               JetCollections:   List of jet collection name (can also accept string in the case of one collection).
-               topSequence:      The topSequence. (not needed when updating)
-               Verbose:          Whether to print some additional information. If None then BTaggingFlags.OutputLevel will be used.
-               AddToToolSvc:     Whether to add the JetBTaggerTool to the ToolSvc or not.
-               options:          List of options to be passed to the JetBTaggerTools. This has the following defaults:
-
-        OutputLevel:                                  default: BTaggingFlags.OutputLevel
-        name:                                         default: (BTaggingFlags.OutputFilesPrefix + JetCollection).lower()
-        BTagName:                                     default: BTaggingFlags.OutputFilesPrefix + JetCollection
-        BTagJFVtxName:                                default: BTaggingFlags.OutputFilesJFVxname
-        BTagSVName:                                   default: BTaggingFlags.OutputFilesSVname
-
-               TaggerList:       List of taggers to setup. If left empty the defaults are used. The entries correspond to the names found in
-                                 the BTaggingFlags class. If used all other taggers are switched off. Note however that if you enable a tagger
-                                 which depends on other taggers then those taggers it depends on will also be set up regardless of this list.
-                                 Note: It is up to the scheme to ultimately determine the taggers, although the Default scheme will adhere to this
-                                 list.
-               SetupScheme:      Type of setup scheme to use. This allows the b-tagging group to specify more elaborate setup scripts. They are defined
-                                 in ./python/BTaggingConfiguration_LoadTools.py. If left empty (which is the default) the one specified in the BTaggingFlags
-                                 will be used.
-
-        output: List of JetBTaggerTools (this includes those for which no tool was set up because it already existed)."""
-        if len(SetupScheme) == 0:
-            SetupScheme = BTaggingFlags.ConfigurationScheme
-        from BTagging.BTaggingConfiguration_LoadTools import SetupJetCollection
-        import sys
-        if Verbose is None:
-            Verbose = (BTaggingFlags.OutputLevel < 3)
-        if Verbose:
-            print self.BTagTag() + ' - DEBUG - Setting up JetBTaggerTools for jet collections: ' + str(JetCollections)
-        returnlist = []
-        # Allow for string input
-        if type(JetCollections) == str:
-            JetCollections = [JetCollections, ]
-        if not self.checkFlagsUsingBTaggingFlags():
-            for jetcol in JetCollections:
-                returnlist.append(None)
-            return returnlist
-        for jetcol in JetCollections:
-            # Make sure we have this jet collection; if not use defaults
-            if not SetupJetCollection(jetcol, TaggerList, SetupScheme, self):
-                returnlist.append(None)
-                continue
-            if jetcol in self._BTaggingConfig_JetBTaggerTools:
-                returnlist.append(
-                    self._BTaggingConfig_JetBTaggerTools.get(jetcol, None))
-                print self.BTagTag() + ' - INFO - Updating JetBTaggerTool for ' + jetcol
-                self.ConfigureMainAssociatorTool(
-                    self._BTaggingConfig_MainAssociatorTools[jetcol], jetcol)
-                continue
-            # Check if this jet collection has been correctly set up.
-            if not jetcol in self._BTaggingConfig_JetCollections:
-                print self.BTagTag() + ' - ERROR - setupJetBTaggerTools() called for jet collection with name "' + jetcol + '" but this jet collection has not been initialized.'
-                raise RuntimeError
-            print self.BTagTag() + ' - INFO - Adding JetBTaggerTool for ' + jetcol
-            from BTagging.BTaggingConf import Analysis__JetBTaggerTool as JetBTaggerTool
-            options = dict(options)
-            options.setdefault('OutputLevel', BTaggingFlags.OutputLevel)
-            # setup the Analysis__BTagTrackAssociation tool
-            # Note that this tool is tied to the JetBTaggerTool
-            thisBTagTrackAssociation = self.setupBTagTrackAssociation(
-                'thisBTagTrackAssociation_' + jetcol + self.GeneralToolSuffix(), ToolSvc, Verbose=Verbose)
-            self._BTaggingConfig_MainAssociatorTools[jetcol] = thisBTagTrackAssociation
-            options.setdefault('BTagTrackAssocTool', thisBTagTrackAssociation)
-            # setup for "augmentation" only under the "Retag" scheme
-            options.setdefault('BTagAugmentation', (SetupScheme == "Retag"))
-            # setup the secondary vertexing tool
-            options.setdefault('BTagSecVertexing',
-                               self.getJetCollectionSecVertexingTool(jetcol))
-            # Set remaining options
-            options.setdefault('name', (self.getOutputFilesPrefix(
-            ) + jetcol + self.GeneralToolSuffix()).lower())
-            options.setdefault(
-                'BTagName', self.getOutputFilesPrefix() + jetcol)
-            options.setdefault('BTagJFVtxName', self._OutputFilesJFVxname)
-            options.setdefault('BTagSVName', self._OutputFilesSVname)
-            options['BTagTool'] = self._BTaggingConfig_JetCollections.get(
-                jetcol, None)
-            jetbtaggertool = JetBTaggerTool(**options)
-            # Setup the associator tool
-            self.ConfigureMainAssociatorTool(thisBTagTrackAssociation, jetcol)
-            # -- add tool to topSequence
-            if not topSequence is None:
-                topSequence += jetbtaggertool
-            # -- add tool to ToolSvc
-            if AddToToolSvc:
-                ToolSvc += jetbtaggertool
-            if Verbose:
-                print jetbtaggertool
-                print self.BTagTag() + ' - INFO - Attached to the beforementioned JetBTaggerTool we have the following BTagTool:'
-                print self._BTaggingConfig_JetCollections.get(jetcol, None)
-            # Register
-            self._BTaggingConfig_JetBTaggerTools[jetcol] = jetbtaggertool
-            returnlist.append(jetbtaggertool)
-        return returnlist
-
-    def ConfigureMainAssociatorTool(self, AssocTool, JetCollection):
-        """Configures the given associator tool for the given jet collection.
-
-        input: AssocTool:       The main association tool.
-               JetCollection:   The jet collection."""
-        # Get association data
-        muonassoc = self.getMuonAssociatorData(JetCollection)
-        electronassoc = self.getElectronAssociatorData(JetCollection)
-        trackassoc = self.getTrackAssociatorData(JetCollection)
-        # Clean current properties
-        AssocTool.TrackToJetAssocNameList = []
-        AssocTool.TrackToJetAssociatorList = []
-        AssocTool.TrackContainerNameList = []
-        AssocTool.MuonToJetAssocNameList = []
-        AssocTool.MuonToJetAssociatorList = []
-        AssocTool.MuonContainerNameList = []
-        AssocTool.ElectronToJetAssocNameList = []
-        AssocTool.ElectronContainerNameList = []
-        AssocTool.ElectronToJetAssociatorList = []
-        AssocTool.PhotonToJetAssocNameList = []
-        AssocTool.PhotonContainerNameList = []
-        # Tracks
-        for tdata in trackassoc:
-            AssocTool.TrackToJetAssocNameList += [tdata[2], ]
-            AssocTool.TrackToJetAssociatorList += [tdata[0], ]
-            AssocTool.TrackContainerNameList += [tdata[1], ]
-        # Muons
-        for mdata in muonassoc:
-            AssocTool.MuonToJetAssocNameList += [mdata[2], ]
-            AssocTool.MuonToJetAssociatorList += [mdata[0], ]
-            AssocTool.MuonContainerNameList += [mdata[1], ]
-        # Electrons
-        for edata in electronassoc:
-            AssocTool.ElectronToJetAssocNameList += [edata[2], ]
-            AssocTool.ElectronToJetAssociatorList += [edata[0], ]
-            AssocTool.ElectronContainerNameList += [edata[1], ]
-            AssocTool.PhotonToJetAssocNameList += [edata[3], ]
-            AssocTool.PhotonContainerNameList += [edata[4], ]
-
-    def registerTool(self, tool_type, tool, track="", jetcol="", ToolSvc=None, Verbose=False, MuonCollection='Muons', ElectronCollection='Electrons', PhotonCollection='Photons', CheckPrerequisites=False, CheckOnlyInsideToolCollection=False, DoNotSetUpParticleAssociators=False):
-        """Registers a tool so it can be used in order to figure out dependencies.
-        This should be called after a tool is configured. It automatically adds it to
-        ToolSvc if it is specified.
-
-        If ToolSvc is not specified prerequisites will not be set up and the tool will
-        (obviously) not be added to ToolSvc. It will still be registered though and other
-        tools that depend on this one will recognize it.
-
-        input:   tool_type:                     The type of tool, should correspond to a b-tagging group tool name (like IP3DTag).
-                 tool:                          Actual tool.
-                 ToolSvc:                       The ToolSvc.
-                 track:                         Track association the tool is runnning on.
-                 jetcol:                        Jet collection the tool is running on.
-                 Verbose:                       Verbose or not.
-                 MuonCollection:                Muon collection (can be left blank if not needed or using default).
-                 ElectronCollection:            Electron collection (can be left blank if not needed or using default).
-                 PhotonCollection:              Photon collection (can be left blank if not needed or using default).
-                 CheckPrerequisites:            Whether to check for prerequisites and set them up if needed. Off by default.
-                 CheckOnlyInsideToolCollection: Whether to check only within the tool collection for prerequisites.
-                 DoNotSetUpParticleAssociators: Do not setup particle associators if needed.
-        """
-        if len(track) == 0:
-            if self.getToolName(tool_type, "OroroMonroe", jetcol) != self.getToolName(tool_type, "TriangleWizard", jetcol):
-                print self.BTagTag() + ' - WARNING - Attempting to register tool "' + tool_type + '" without specifying required track association!'
-                raise ValueError
-        if len(jetcol) == 0:
-            if self.getToolName(tool_type, track, "CarlSagan") != self.getToolName(tool_type, track, "RichardFeynman"):
-                print self.BTagTag() + ' - WARNING - Attemping to register tool "' + tool_type + '" without specifying required jet collection!'
-                raise ValueError
-        if tool is None:
-            print self.BTagTag() + ' - WARNING - A tool of type ' + tool_type + ' has type None!'
-            raise ValueError
-        if self.getToolName(tool_type, track, jetcol) in self._BTaggingConfig_InitializedTools:
-            print self.BTagTag() + ' - WARNING - A tool named ' + self.getToolName(tool_type, track, jetcol) + ' has already been set up before!'
-            raise ValueError
-        if BTaggingFlags.OutputLevel < 3:
-            print self.BTagTag() + ' - DEBUG - Registering tool: ' + self.getToolName(tool_type, track, jetcol)
-        if ToolSvc is None:
-            if BTaggingFlags.OutputLevel < 3:
-                print self.BTagTag() + ' - DEBUG - INFO: ToolSvc is None during registration. This could be on purpose if want to add the tool to ToolSvc yourself and in particular is normal for BTagCalibrationBrokerTool.'
-        if CheckPrerequisites and not ToolSvc is None:
-            self.setupPrerequisites(tool_type, ToolSvc, TrackCollection=track, JetCollection=jetcol, Verbose=Verbose,
-                                    MuonCollection=MuonCollection, ElectronCollection=ElectronCollection, PhotonCollection=PhotonCollection,
-                                    CheckOnlyInsideToolCollection=CheckOnlyInsideToolCollection, DoNotSetUpParticleAssociators=DoNotSetUpParticleAssociators)
-        self._BTaggingConfig_InitializedTools[self.getToolName(
-            tool_type, track, jetcol)] = tool
-        if not ToolSvc is None:
-            ToolSvc += tool
-
-    def getToolAttribute(self, attribute, tool_type, TrackCollection="", JetCollection="", RaiseException=True):
-        """Returns an attribute of a tool. Technically the same can be returned by first getting a reference
-        to the tool via a getTool() call and then just accessing the attribute directly. However at some point
-        getTool will only return a PublicToolHandle and its attributes cannot be retrieved. At that point this
-        function can be useful.
-
-        Returns None if the tool does not exist or the requested attribute does not exist. If RaiseException is True
-        an AttributeError is raised when the attribute does not exist."""
-        tool = self.getTool(tool_type, TrackCollection, JetCollection)
-        if tool is None:
-            return None
-        if not hasattr(tool, attribute) and RaiseException:
-            print self.BTagTag() + ' - ERROR - Attribute "' + attribute + '" does not exist for tool of type "' + tool_type + '".'
-            raise AttributeError
-        return getattr(tool, attribute, None)
-
-    def getTool(self, tool_type, TrackCollection="", JetCollection=""):
-        """Returns a reference to a tool of type tool_type for the track association and
-        jet collection specified. Returns None if it does not exist.
-
-        input: tool_type:       The type of the tool one wants to get.
-               TrackCollection: The track association. Can be left out for tools that are not set up per track collection.
-               JetCollection:   The jet collection. Can be left out for tools that are not set up per jet collection.
-        output: The tool."""
-        name = self.getToolName(tool_type, TrackCollection, JetCollection)
-        if name in self._BTaggingConfig_InitializedTools:
-            return self._BTaggingConfig_InitializedTools[name]
-        else:
-            return None
-
-    def getTools(self, tool_type, jetcol):
-        """Returns a list of tools set up with tool_type for jet collection jet col."""
-        returnlist = []
-        for name in self._BTaggingConfig_InitializedTools:
-            # We check whether the tool has the correct jet collection, or has no specific jet collection assigned
-            if name.find(tool_type) != -1 and (name.find(jetcol) != -1 or name.find(tool_type) + len(tool_type) == len(name)):
-                if name.find(tool_type) == 0:
-                    returnlist.append(
-                        self._BTaggingConfig_InitializedTools[name])
-                elif name[name.find(tool_type) - 1] == '_':
-                    returnlist.append(
-                        self._BTaggingConfig_InitializedTools[name])
-        return returnlist
-
-    def getRegisteredTools(self):
-        """Returns a list of all tools that have been set up and registered.
-
-        output: List of tools that have been set up."""
-        returnlist = []
-        for name in self._BTaggingConfig_InitializedTools:
-            returnlist.append(name)
-        return returnlist
-
-    def getToolName(self, tool, track, jetcol):
-        """Returns the name of the tool with the collections. This is used because some
-        tools should not be replicated (so there should be one even if using multiple prefix chains.
-        To facilitate this, this function will return the bare non-prefixed version if the tool does
-        not need a prefix (and should this be available for all prefix chains).
-
-        input: tool:          The tagger/tool name one wishes to check or set up.
-               track:         The track association.
-               jetcol:        The jet collection.
-        output: The name of the tool."""
-        # Some tools only need exactly one in ToolSvc
-        if getToolMetadata(tool, 'OneInTotal'):
-            return tool + self.GeneralToolSuffix()
-        # Some tools need one per track association
-        if not getToolMetadata(tool, 'OnePerTrackAssociationAndJetCollection'):
-            # Append track association if non-default
-            defaulttracks = getToolMetadata(tool, 'DefaultTracks')
-            if not defaulttracks:
-                defaulttracks = 'BTagTrackToJetAssociator'
-            if track == defaulttracks:
-                return tool + self.GeneralToolSuffix()
-            return tool + '_' + track + self.GeneralToolSuffix()
-        # All others require one per track and per jet collection
-        return jetcol + '_' + tool + '_' + track + self.GeneralToolSuffix()
-
-    def checkPrerequisites(self, tool_type, TrackCollection="", JetCollection="", CheckOnlyInsideToolCollection=False):
-        """Checks whether all prerequisites are met for the tool/tagger. It returns a list of
-        tools that have not yet been added in the order in which they should be added.
-
-        input: tool_type:                       The type of tagger/tool name that one wishes to set up.
-               TrackCollection:                 Requested track association.
-               JetCollection:                   Requested jet collection.
-               CheckOnlyInsideToolCollection:   Whether to ignore any prerequisites outside the tool collection.
-        output: Ordered list of tools needed which are not yet in ToolSvc."""
-        # Loop over the tool and all its dependencies and then their dependencies etc.
-        to_check = [tool_type, ]
-        required = []
-        while len(to_check) > 0:
-            needed = self.checkPrerequisitesOneLevel(to_check[len(to_check) - 1],
-                                                     IgnoreList=required,
-                                                     TrackCollection=TrackCollection,
-                                                     JetCollection=JetCollection,
-                                                     CheckOnlyInsideToolCollection=CheckOnlyInsideToolCollection)
-            to_check.pop()
-            to_check += needed
-            required += needed
-        # Now that we have a list of all tools yet to be set up, we need to make sure it is ordered properly
-        # basically tool N's index in this list must be higher than that of all tools it depends on.
-        if len(required) < 2:
-            # No need to sort.
-            return required
-        stop_sorting = False
-        highest_index = -1
-        # this is the maximum amount of permutations ever needed; if surpassed we have a cyclic dependency!
-        DeadSwitch = 2**len(required)
-        while not stop_sorting:
-            for n in range(len(required)):
-                Dependencies = getToolDependencies(required[n])
-                highest_index = -1
-                for m in range(len(required) - n - 1):
-                    if required[n + m + 1] in Dependencies:
-                        if highest_index < n + m + 1:
-                            highest_index = n + m + 1
-                if highest_index > -1:
-                    # move the current tool to just passed the highest_index
-                    required.insert(highest_index + 1, required[n])
-                    required.pop(n)
-                    break
-            if highest_index < 0:
-                # we did not need to sort anything; therefore we are done
-                stop_sorting = True
-            else:
-                DeadSwitch -= 1
-                if DeadSwitch < 0:
-                    print self.BTagTag() + ' - ERROR - Dependencies for tool of type "' + tool_type + '" cannot be sorted; possible cyclic dependency!'
-                    raise ValueError
-        return required
-
-    def checkPrerequisitesOneLevel(self, tool_type, IgnoreList, TrackCollection="", JetCollection="", CheckOnlyInsideToolCollection=False):
-        """Checks whether all prerequisites are met for the tool/tagger. It returns a list of
-        tools that have not yet been added. Only looks one level down. Users should use the
-        checkPrerequisites() function instead.
-
-        input: tool_type:                     The type of tagger/tool that one wishes to set up.
-               IgnoreList:                    List of tools/taggers to ignore.
-               TrackCollection:               The tracks to run on.
-               JetCollection:                 The jet collection to be used.
-               CheckOnlyInsideToolCollection: Whether to consider only tools within the tool collection.
-        output: Ordered list of tools needed which are not yet in ToolSvc."""
-        if (len(TrackCollection) == 0 or len(JetCollection) == 0) and not getToolMetadata(tool_type, 'OneInTotal'):
-            print self.BTagTag() + ' - ERROR - checkPrerequisitesOneLevel() called without specifying required track/jet collection for a tool does depend on this.'
-            raise ValueError
-        required = []
-        ToolCollDict = getToolCollections()
-        InToolCollection = ToolCollDict[getToolCollection(tool_type)]
-        Dependencies = getToolDependencies(tool_type)
-        for tool in Dependencies:
-            if (not tool in IgnoreList) and (not tool in required) and ((not CheckOnlyInsideToolCollection) or (tool in InToolCollection)):
-                # Check if this tool has been set up already
-                if self._BTaggingConfig_SetUpCombinations.get((tool, JetCollection, TrackCollection), None) is None:
-                    required.append(tool)
-        return required
-
-    def setupPrerequisites(self, tool_type, ToolSvc, TrackCollection="", JetCollection="", Verbose=False, MuonCollection='Muons', ElectronCollection='Electrons', PhotonCollection='Photons', CheckOnlyInsideToolCollection=False, DoNotSetUpParticleAssociators=False):
-        """Adds all tools that are not yet in ToolSvc and yet are needed by a tool of type tool_type
-        Such tools are set up using default settings and BTaggingFlags. If this is not desired one
-        should set these tools up prior to setting up taggers that depend on them.
-
-        input: tool_type:                     The type of tool that one wishes to set up.
+      return "_"+self._name
+
+  def PrefixxAODBaseName(self, Setting, Verbose=True):
+    """Sets the value of _PrefixxAODBaseName which controls whether the name of this instance is prefixed to the xAODBaseName of tools."""
+    if Verbose:
+      print self.BTagTag()+' - DEBUG - Setting _PrefixxAODBaseName to '+str(Setting)
+    self._PrefixxAODBaseName = Setting
+
+  def PrefixVertexFinderxAODBaseName(self, Setting, Verbose=True):
+    """Sets the value of _PrefixVertexFinderxAODBaseName which controls whether the name of this instance is prefixed to the VertexFinderxAODBaseName of tools."""
+    if Verbose:
+      print self.BTagTag()+' - DEBUG - Setting _PrefixVertexFinderxAODBaseName to '+str(Setting)
+    self._PrefixVertexFinderxAODBaseName = Setting
+
+  def getxAODBaseNamePrefix(self):
+    """Returns either an empty string or the name of the instance depending on the setting of _PrefixxAODBaseName."""
+    if not self._PrefixxAODBaseName:
+      return ""
+    return self._name
+
+  def getVertexFinderxAODBaseName(self):
+    """Returns either an empty string or the name of the instance depending on the setting of _PrefixVertexFinderxAODBaseName."""
+    if not self._PrefixVertexFinderxAODBaseName:
+      return ""
+    return self._name
+
+  def doNotCheckForTaggerObstacles(self):
+      self._IgnoreTaggerObstacles = True
+
+  def printAllTools(self, PrintJetBTaggerTools = True, PrintOtherTools = True):
+      """Prints all tools. Printing tools during set up is not very useful since attributes are
+      added dynamically, so the print-out would not be representative. Therefore we have this function
+      which you can call at the end of the setup (or any other moment you like =) )."""
+      if PrintJetBTaggerTools:
+          print '--- JetBTaggerTools ---'
+          for tool in self._BTaggingConfig_JetBTaggerTools:
+              print str(tool)+': ',self._BTaggingConfig_JetBTaggerTools[tool]
+          print '--- Main Associator Tools ---'
+          for tool in self._BTaggingConfig_MainAssociatorTools:
+              print str(tool)+': ',self._BTaggingConfig_MainAssociatorTools[tool]
+      if PrintOtherTools:
+          print '--- Associators ---'
+          for tool in self._BTaggingConfig_TrackAssociators:
+              print str(tool)+': ',self._BTaggingConfig_TrackAssociators[tool]
+          for tool in self._BTaggingConfig_MuonAssociators:
+              print str(tool)+': ',self._BTaggingConfig_MuonAssociators[tool]
+          for tool in self._BTaggingConfig_ElectronAssociators:
+              print str(tool)+': ',self._BTaggingConfig_ElectronAssociators[tool]
+          print '--- BTagTools ---'
+          for tool in self._BTaggingConfig_JetCollections:
+              print str(tool)+': ',self._BTaggingConfig_JetCollections[tool]
+          print '--- BTagTool support tools ---'
+          for tool in self._BTaggingConfig_SecVtxTools:
+              print str(tool)+': ',self._BTaggingConfig_SecVtxTools[tool]
+          print '--- Other tools ---'
+          for tool in self._BTaggingConfig_InitializedTools:
+              print str(tool)+': ',self._BTaggingConfig_InitializedTools[tool]
+
+  def updateBTaggers(self, JetCollection):
+      """Updates the JetBTaggerTool for the selected JetCollection if they already exist. This is in order to keep
+      them up-to-date, as someone might set up a tool after these main tools already exist. And such a tool might require a new associator
+      which we need to add to the main associator tool."""
+      if JetCollection in self._BTaggingConfig_JetBTaggerTools:
+          self.setupJetBTaggerTools(JetCollections=JetCollection)
+
+  def setupJetBTaggerTool(self, ToolSvc=None, JetCollection="", TaggerList=[], SetupScheme="", topSequence=None, Verbose = None, AddToToolSvc = True, options={}, StripJetsSuffix = True):
+      """Convenience function which takes only a single jet collection and returns an instance instead
+      of a list; see setupJetBTaggerTools for more info. This function is mainly here for easy calling for BTagging from JetRec.
+
+      This function also strips any trailing 'Jets' in the JetCollection if StripJetsSuffix=True (which is the default)."""
+      if (JetCollection.lower()).endswith("jets"):
+          if Verbose is None:
+              if BTaggingFlags.OutputLevel < 3:
+                  print(self.BTagTag()+" - DEBUG - Stripping trailing 'jets' from jet collection '"+JetCollection+"' prior to setup.")
+          elif Verbose:
+              print(self.BTagTag()+" - DEBUG - Stripping trailing 'jets' from jet collection '"+JetCollection+"' prior to setup.")
+          JetCollection = JetCollection[:-4]
+      btagger = self.setupJetBTaggerTools(ToolSvc, [JetCollection,], topSequence, Verbose, AddToToolSvc, options, TaggerList, SetupScheme)
+      return btagger[0]
+
+  def setupJetBTaggerTools(self, ToolSvc=None, JetCollections=[], topSequence=None, Verbose = None, AddToToolSvc = True, options={}, TaggerList=[], SetupScheme = ""):
+      """Sets up JetBTaggerTool tools and adds them to the topSequence (one per jet collection). This function just updates
+      the tool if such a tool already exists for the specified jet collections. This function should only be used for
+      jet collections that one need reconstruction. Note that it is allowed to set topSequence to None,
+      in this case the tool will not be added to the topSequence. (This is actually used in the default set up). Note
+      that we do need the ToolSvc, this is needed to set up the associator tool.
+
+      This function returns None for all jet collections specified if the BTaggingFlags do not allow for B-tagging to run.
+
+      input: ToolSvc:          The ToolSvc. (not needed when updating)
+             JetCollections:   List of jet collection name (can also accept string in the case of one collection).
+             topSequence:      The topSequence. (not needed when updating)
+             Verbose:          Whether to print some additional information. If None then BTaggingFlags.OutputLevel will be used.
+             AddToToolSvc:     Whether to add the JetBTaggerTool to the ToolSvc or not.
+             options:          List of options to be passed to the JetBTaggerTools. This has the following defaults:
+
+      OutputLevel:                                  default: BTaggingFlags.OutputLevel
+      name:                                         default: (BTaggingFlags.OutputFilesPrefix + JetCollection).lower()
+      BTagName:                                     default: BTaggingFlags.OutputFilesPrefix + JetCollection
+      BTagJFVtxName:                                default: BTaggingFlags.OutputFilesJFVxname
+      BTagSVName:                                   default: BTaggingFlags.OutputFilesSVname
+
+             TaggerList:       List of taggers to setup. If left empty the defaults are used. The entries correspond to the names found in
+                               the BTaggingFlags class. If used all other taggers are switched off. Note however that if you enable a tagger
+                               which depends on other taggers then those taggers it depends on will also be set up regardless of this list.
+                               Note: It is up to the scheme to ultimately determine the taggers, although the Default scheme will adhere to this
+                               list.
+             SetupScheme:      Type of setup scheme to use. This allows the b-tagging group to specify more elaborate setup scripts. They are defined
+                               in ./python/BTaggingConfiguration_LoadTools.py. If left empty (which is the default) the one specified in the BTaggingFlags
+                               will be used.
+
+      output: List of JetBTaggerTools (this includes those for which no tool was set up because it already existed)."""
+      if len(SetupScheme) == 0:
+        SetupScheme = BTaggingFlags.ConfigurationScheme
+      from BTagging.BTaggingConfiguration_LoadTools import SetupJetCollection
+      import sys
+      if Verbose is None:
+          Verbose = (BTaggingFlags.OutputLevel < 3)
+      if Verbose:
+          print self.BTagTag()+' - DEBUG - Setting up JetBTaggerTools for jet collections: '+str(JetCollections)
+      returnlist = []
+      # Allow for string input
+      if type(JetCollections) == str:
+          JetCollections = [JetCollections,]
+      if not self.checkFlagsUsingBTaggingFlags():
+          for jetcol in JetCollections:
+              returnlist.append(None)
+          return returnlist
+      for jetcol in JetCollections:
+          # Make sure we have this jet collection; if not use defaults
+          if not SetupJetCollection(jetcol, TaggerList, SetupScheme, self):
+              returnlist.append(None)
+              continue
+          if jetcol in self._BTaggingConfig_JetBTaggerTools:
+              returnlist.append(self._BTaggingConfig_JetBTaggerTools.get(jetcol, None))
+              print self.BTagTag()+' - INFO - Updating JetBTaggerTool for '+jetcol
+              self.ConfigureMainAssociatorTool(self._BTaggingConfig_MainAssociatorTools[jetcol], jetcol)
+              continue
+          # Check if this jet collection has been correctly set up.
+          if not jetcol in self._BTaggingConfig_JetCollections:
+              print self.BTagTag()+' - ERROR - setupJetBTaggerTools() called for jet collection with name "'+jetcol+'" but this jet collection has not been initialized.'
+              raise RuntimeError
+          print self.BTagTag()+' - INFO - Adding JetBTaggerTool for '+jetcol
+          from BTagging.BTaggingConf import Analysis__JetBTaggerTool as JetBTaggerTool
+          options = dict(options)
+          options.setdefault('OutputLevel', BTaggingFlags.OutputLevel)
+          # setup the Analysis__BTagTrackAssociation tool
+          # Note that this tool is tied to the JetBTaggerTool
+          thisBTagTrackAssociation = self.setupBTagTrackAssociation('thisBTagTrackAssociation_'+jetcol+self.GeneralToolSuffix(), ToolSvc, Verbose = Verbose)
+          self._BTaggingConfig_MainAssociatorTools[jetcol] = thisBTagTrackAssociation
+          options.setdefault('BTagTrackAssocTool', thisBTagTrackAssociation)
+          # setup for "augmentation" only under the "Retag" scheme
+          options.setdefault('BTagAugmentation', (SetupScheme == "Retag"))
+          # setup the secondary vertexing tool
+          options.setdefault('BTagSecVertexing', self.getJetCollectionSecVertexingTool(jetcol))
+          # Set remaining options
+          options.setdefault('name', (self.getOutputFilesPrefix() + jetcol + self.GeneralToolSuffix()).lower())
+          options.setdefault('BTagName', self.getOutputFilesPrefix() + jetcol)
+          options.setdefault('BTagJFVtxName', self._OutputFilesJFVxname)
+          options.setdefault('BTagSVName', self._OutputFilesSVname)
+          options['BTagTool'] = self._BTaggingConfig_JetCollections.get(jetcol, None)
+          jetbtaggertool = JetBTaggerTool(**options)
+          # Setup the associator tool
+          self.ConfigureMainAssociatorTool(thisBTagTrackAssociation, jetcol)
+          # -- add tool to topSequence
+          if not topSequence is None:
+              topSequence += jetbtaggertool
+          # -- add tool to ToolSvc
+          if AddToToolSvc:
+              ToolSvc += jetbtaggertool
+          if Verbose:
+              print jetbtaggertool
+              print self.BTagTag()+' - INFO - Attached to the beforementioned JetBTaggerTool we have the following BTagTool:'
+              print self._BTaggingConfig_JetCollections.get(jetcol, None)
+          # Register
+          self._BTaggingConfig_JetBTaggerTools[jetcol] = jetbtaggertool
+          returnlist.append(jetbtaggertool)
+      return returnlist
+
+  def ConfigureMainAssociatorTool(self, AssocTool, JetCollection):
+      """Configures the given associator tool for the given jet collection.
+
+      input: AssocTool:       The main association tool.
+             JetCollection:   The jet collection."""
+      # Get association data
+      muonassoc = self.getMuonAssociatorData(JetCollection)
+      electronassoc = self.getElectronAssociatorData(JetCollection)
+      trackassoc = self.getTrackAssociatorData(JetCollection)
+      # Clean current properties
+      AssocTool.TrackToJetAssocNameList = []
+      AssocTool.TrackToJetAssociatorList = []
+      AssocTool.TrackContainerNameList = []
+      AssocTool.MuonToJetAssocNameList = []
+      AssocTool.MuonToJetAssociatorList = []
+      AssocTool.MuonContainerNameList = []
+      AssocTool.ElectronToJetAssocNameList = []
+      AssocTool.ElectronContainerNameList = []
+      AssocTool.ElectronToJetAssociatorList = []
+      AssocTool.PhotonToJetAssocNameList = []
+      AssocTool.PhotonContainerNameList = []
+      # Tracks
+      for tdata in trackassoc:
+          AssocTool.TrackToJetAssocNameList += [tdata[2], ]
+          AssocTool.TrackToJetAssociatorList += [tdata[0], ]
+          AssocTool.TrackContainerNameList += [tdata[1], ]
+      # Muons
+      for mdata in muonassoc:
+          AssocTool.MuonToJetAssocNameList += [mdata[2], ]
+          AssocTool.MuonToJetAssociatorList += [mdata[0], ]
+          AssocTool.MuonContainerNameList += [mdata[1], ]
+      # Electrons
+      for edata in electronassoc:
+          AssocTool.ElectronToJetAssocNameList += [edata[2], ]
+          AssocTool.ElectronToJetAssociatorList += [edata[0], ]
+          AssocTool.ElectronContainerNameList += [edata[1], ]
+          AssocTool.PhotonToJetAssocNameList += [edata[3], ]
+          AssocTool.PhotonContainerNameList += [edata[4], ]
+
+  def registerTool(self, tool_type, tool, track = "", jetcol = "", ToolSvc = None, Verbose = False, MuonCollection='Muons', ElectronCollection='Electrons', PhotonCollection='Photons', CheckPrerequisites=False, CheckOnlyInsideToolCollection=False, DoNotSetUpParticleAssociators=False):
+      """Registers a tool so it can be used in order to figure out dependencies.
+      This should be called after a tool is configured. It automatically adds it to
+      ToolSvc if it is specified.
+
+      If ToolSvc is not specified prerequisites will not be set up and the tool will
+      (obviously) not be added to ToolSvc. It will still be registered though and other
+      tools that depend on this one will recognize it.
+
+      input:   tool_type:                     The type of tool, should correspond to a b-tagging group tool name (like IP3DTag).
+               tool:                          Actual tool.
                ToolSvc:                       The ToolSvc.
-               TrackCollection:               The tracks to run on.
-               JetCollection:                 The jet collection to be used.
-               Verbose:                       Whether to print all prerequisites that are being set up.
-               MuonCollection:                The muon collection.
-               ElectronCollection:            The electron collection.
-               PhotonCollection:              The photon collection.
-               CheckOnlyInsideToolCollection: Whether to only consider tools in the same tool collection as tool_type when looking at prerequisites.
-               DoNotSetUpParticleAssociators: Whether to not set up particle associators if they are needed.
-        output: Returns whether anything has been set up."""
-        required = self.checkPrerequisites(tool_type, TrackCollection=TrackCollection,
-                                           JetCollection=JetCollection, CheckOnlyInsideToolCollection=CheckOnlyInsideToolCollection)
-        if len(required) < 1:
-            return False
-        if Verbose:
-            print self.BTagTag() + ' - DEBUG - ' + tool_type + ' requires the following tools that have not yet been set up: ' + str(required)
-            print self.BTagTag() + ' - DEBUG - Setting them up now with default settings:'
-        for r in range(len(required)):
-            if (len(TrackCollection) == 0 or len(JetCollection) == 0) and not getToolMetadata(required[r], 'OneInTotal'):
-                print self.BTagTag() + ' - ERROR - Setting up a tool without jet/track collection which depends on a tool that does depend on such collections.'
-                raise ValueError
-            if Verbose:
-                print self.BTagTag() + ' - DEBUG - Setting up ' + required[r] + ' for ' + TrackCollection + ' tracks and the ' + JetCollection + ' jet collection...'
-            # Note that we do not check for prerequisites because we just did so
-            self.addTool(required[r], ToolSvc, TrackCollections=TrackCollection,
-                         JetCollections=JetCollection, CheckPrerequisites=False, Verbose=Verbose,
-                         MuonCollection=MuonCollection, ElectronCollection=ElectronCollection, PhotonCollection=PhotonCollection,
-                         DoNotSetUpParticleAssociators=DoNotSetUpParticleAssociators)
-        return True
-
-    def addTool(self, tool_type, ToolSvc, TrackCollections=[], JetCollections=[], options={}, Verbose=False, CheckPrerequisites=True, name="", MuonCollection="Muons", ElectronCollection="Electrons", PhotonCollection="Photons", SuppressNonCloneWarning=False, CheckOnlyInsideToolCollection=False, DoNotSetUpParticleAssociators=False):
-        """Sets up tools of the specified type for certain jet collections and track associations.
-
-        input: tool_type:          The type of tool to be set up.
-               ToolSvc:            The ToolSvc instance.
-               TrackCollections:   List of all tracks for which this tool should run. One can also enter a single track association
-                                   as a string.
-               JetCollections:     List of all jet collections on which this tool should run. One can also enter a single jet
-                                   collection as a string.
-               options:            Python dictionary of options to be passed to the tool.
-               Verbose:            Whether to print detailed information of the tool to be set up.
-               CheckPrerequisites: Whether all prerequisite tools should also be automatically set up
-                                   using default settings.
-               name:               The desired name of the tool. If not specified a default name is used which
-                                   is a combination of the prefix and the tool type. Note that it is
-                                   generally ill-advised to choose your own name. The reason is that some
-                                   prerequisite tools refer to other tools by-name and not via a pointer.
-                                   It is possible to break things by forcing your own name. Only do so when
-                                   you are sure there will be no conflict or are not using the dependency
-                                   system.
-                                   You must use this if you want multiple taggers of the same type running on the same jet collection
-                                   (or different ones for different jet collections if the metadata is not set accordingly). In this case
-                                   you are responsible for setting up the required prerequisites.
-                                   If you are sure no additional taggers will be set up in your run after your jobOptions, you can also
-                                   just use the changeToolMetadata() and switch the OnePerTrackAssociationAndJetCollection flag on
-                                   for your tool. This way you can set up a different one for each jet collection/track collection combination. Note
-                                   that you should modify metadata only prior to setting up your tool.
-               MuonCollection:     The name of the muon collection to be used. Only used when the tool actually requires such a muon collection.
-               ElectronCollection: The name of the electron collection to be used. Only used when the tool actually requires such an electron collection.
-               PhotonCollection:   The name of the photon collection to be used. Only used when the tool actually requires a photon collection.
-
-               CheckOnlyInsideToolCollection: Whether to look only in the tool collection for prerequisites.
-               DoNotSetUpParticleAssociators: Do not attempt to set up default particle associators if needed but don't exist.
-
-        There is one additional setting. This has to do with the following. If you change the default settings of a tool you might cause confusion
-        especially if other clients will use this tool later on (and they don't know about your change). Therefore if you want a tool with non-default
-        settings it is generally safer to clone it first because then it will be clear that it is the non-default tool. Setting up a non-cloned
-        tool with non-default settings will therefore cause a warning. You can toggle this behavior with the following argument:
-
-               SuppressNonCloneWarning: If True then no warning will be printed is a non-cloned tool is set up without default settings.
-
-        output: The last of the tools having been set up. (For convenience; you can use other functions to retrieve the others if needed)"""
-        if not SuppressNonCloneWarning:
-            if not getToolMetadata(tool_type, 'IsAClone') is None:
-                if len(options) > 0 and (getToolMetadata(tool_type, 'IsAClone') == False):
-                    print self.BTagTag() + ' - WARNING - You are changing the settings for an instance of ' + tool_type + '. It is generally safer to first clone the tool and then use the non-default settings for the clone to avoid any confusion later on. You can also suppress this warning by running addTool with the SuppressNonCloneWarning set to True.'
-            elif len(options) > 0:
-                print self.BTagTag() + ' - WARNING - You are changing the settings for an instance of ' + tool_type + '. It is generally safer to first clone the tool and then use the non-default settings for the clone to avoid any confusion later on. You can also suppress this warning by running addTool with the SuppressNonCloneWarning set to True.'
-        if type(TrackCollections) == str:
-            if len(TrackCollections) == 0:
-                TrackCollections = []
-            else:
-                TrackCollections = [TrackCollections, ]
-        if type(JetCollections) == str:
-            if len(JetCollections) == 0:
-                JetCollections = []
-            else:
-                JetCollections = [JetCollections, ]
-        # Check if track associations and jet collections are actually lists
-        if type(TrackCollections) != list or type(JetCollections) != list:
-            print self.BTagTag() + ' - ERROR - addTool() requires TrackCollections and JetCollections as lists or strings!'
-            raise ValueError
-        if ToolSvc is None:
-            print self.BTagTag() + ' - ERROR - addTool() requires ToolSvc to be specified.'
-            raise ValueError
-        # First check if a btagtool exists for each of the desired jet collections
-        for jetcol in JetCollections:
-            self.addJetCollectionTool(jetcol, ToolSvc, Verbose)
-        tool = None
-        # Special routine for tools of which there is only one (these need no track/jet collections to be specified)
-        # and only for the initial set up (for dependency calls track/jetcollections will be specified)
-        if len(JetCollections) == 0 or len(TrackCollections) == 0:
-            if getToolMetadata(tool_type, 'OneInTotal'):
-                if CheckPrerequisites:
-                    self.setupPrerequisites(tool_type, ToolSvc, Verbose=Verbose, MuonCollection=MuonCollection, ElectronCollection=ElectronCollection,
-                                            PhotonCollection=PhotonCollection, CheckOnlyInsideToolCollection=CheckOnlyInsideToolCollection,
-                                            DoNotSetUpParticleAssociators=DoNotSetUpParticleAssociators)
-                # Check if it already exists
-                tool = self.getTool(tool_type)
-                if tool is None:
-                    tool = self.setupDefaultTool(tool_type, ToolSvc, Verbose=Verbose,
-                                                 name=name, options=options,
-                                                 MuonCollection=MuonCollection,
-                                                 ElectronCollection=ElectronCollection,
-                                                 PhotonCollection=PhotonCollection)
-                    # add it to the empty collection
-                    self.addToolToJetCollection(
-                        tool_type, tool, jetcol="", track="")
-                return tool
-            else:
-                print self.BTagTag() + ' - ERROR - No track/jetcollection specified for tool that does not have the "OneInTotal" metadata.'
-                raise ValueError
-        # Otherwise run over all the desired tracks and jet collections
-        for track in TrackCollections:
-            for jetcol in JetCollections:
-                # Prerequisites
-                if CheckPrerequisites:
-                    self.setupPrerequisites(tool_type, ToolSvc, TrackCollection=track, JetCollection=jetcol, Verbose=Verbose,
-                                            MuonCollection=MuonCollection, ElectronCollection=ElectronCollection,
-                                            PhotonCollection=PhotonCollection, CheckOnlyInsideToolCollection=CheckOnlyInsideToolCollection,
-                                            DoNotSetUpParticleAssociators=DoNotSetUpParticleAssociators)
-                if not DoNotSetUpParticleAssociators:
-                    # Do the correct track associators exist for this collection of tracks?
-                    if self.getTrackAssociator(track, jetcol) is None:
-                        print self.BTagTag() + ' - Track associator not found, setting up default'
-                        self.setupTrackAssociator(
-                            track, jetcol, ToolSvc, Verbose=Verbose)
-                    if getToolMetadata(tool_type, 'NeedsElectronAssociator'):
-                        if self.getElectronAssociator(ElectronCollection, jetcol) is None:
-                            print self.BTagTag() + ' - Electron associator not found, setting up default'
-                            self.setupElectronAssociator(
-                                ElectronCollection, jetcol, ToolSvc, Verbose=Verbose, PhotonCollectionName=PhotonCollection)
-                    if getToolMetadata(tool_type, 'NeedsMuonAssociator'):
-                        if self.getMuonAssociator(MuonCollection, jetcol) is None:
-                            print self.BTagTag() + ' - Muon associator not found, setting up default'
-                            self.setupMuonAssociator(
-                                MuonCollection, jetcol, ToolSvc, Verbose=Verbose)
-                # Check if it already exists
-                tool = self.getTool(
-                    tool_type, TrackCollection=track, JetCollection=jetcol)
-                if tool is None:
-                        # setup the tool
-                    tool = self.setupDefaultTool(tool_type, ToolSvc, Verbose=Verbose, track=track,
-                                                 jetcol=jetcol, name=name, options=options,
-                                                 MuonCollection=MuonCollection,
-                                                 ElectronCollection=ElectronCollection, PhotonCollection=PhotonCollection)
-                # Now it exists; we need to add it to the required jet collection
-                self.addToolToJetCollection(tool_type, tool, jetcol, track)
-                self.updateBTaggers(jetcol)
-        return tool
-
-    def setupMuonAssociator(self, MuonCollectionName, JetCollection, ToolSvc, options={}, Verbose=False, ContainerName=""):
-        """Sets up a muon associator (and adds it to the ToolSvc).
-
-        input: MuonCollectionName:  Muon collection name. Must be unique.
-               JetCollection:       The jet collection name.
-               ToolSvc:             The ToolSvc instance.
-               options:             Python dictionary with options to be passed to the associator.
-               Verbose:             Whether to print the associator settings afterwards.
-               ContainerName:       Name of the muon container in SG. If left blank BTaggingFlags.MuonCollectionName will be used.
-
-        output: The tool."""
-        options = dict(options)
-        options['name'] = self.getToolName(
-            'BTagMuonToJetAssociator', MuonCollectionName, JetCollection)
-        tool = self.getTool('BTagMuonToJetAssociator',
-                            MuonCollectionName, JetCollection)
-        if tool is None:
-            if Verbose:
-                print self.BTagTag() + ' - DEBUG - Setting up MuonAssociator for combination: ' + str((MuonCollectionName, JetCollection))
-            tool = toolBTagMuonToJetAssociator(**options)
-            self.registerTool('BTagMuonToJetAssociator', tool,
-                              track=MuonCollectionName, jetcol=JetCollection, ToolSvc=ToolSvc)
-        else:
-            if Verbose:
-                print self.BTagTag() + ' - DEBUG - Adding MuonAssociator for ' + MuonCollectionName + ' which already exists now also to jet collection: ' + JetCollection
-        if self._BTaggingConfig_MuonAssociators.get((MuonCollectionName, JetCollection), None) is None:
-            self._BTaggingConfig_MuonAssociators[(
-                MuonCollectionName, JetCollection)] = tool
-            if len(ContainerName) == 0:
-                ContainerName = BTaggingFlags.MuonCollectionName
-            self._BTaggingConfig_MuonConCol[(MuonCollectionName, JetCollection)] = (
-                ContainerName, MuonCollectionName)
-            self.updateBTaggers(JetCollection)
-        else:
-            print self.BTagTag() + ' - WARNING - SetupMuonAssociator() called for combination which already exists: ' + str((MuonCollectionName, JetCollection))
-        return tool
-
-    def setupElectronAssociator(self, ElectronCollectionName, JetCollection, ToolSvc, options={}, Verbose=False, ElectronContainerName="", PhotonContainerName="", PhotonCollectionName="Photons"):
-        """Sets up an electron associator (and adds it to the ToolSvc).
-
-        input: ElectronCollectionName: Name of the output electron collection. Should be unique.
-               JetCollection:          The jet collection name.
-               ToolSvc:                The ToolSvc instance.
-               options:                Python dictionary with options to be passed to the associator.
-               Verbose:                Whether to print the associator settings afterwards.
-               ElectronContainerName:  Name of the electron container in SG. If left blank BTaggingFlags.ElectronCollectionName will be used.
-               PhotonContainerName:    Name of the photon container in SG. If left blank BTaggingFlags.PhotonCollectionName will be used.
-               PhotonCollectionName:   Name of the output photon collection. If left blank 'Photons' will be used. However this name should be unique
-                                       therefore if an electron associator already exists the given name (including the default 'Photons') the name
-                                       will instead be 'Photons_JETCOL_ELECCOL', where JETCOL is JetCollection and ELECCOL is ElectronCollection.
-                                       A warning will be printed in this case. If this name is also already taken (this means someone is royally
-                                       messing things up) an exception will be raised.
-        output: The tool."""
-        options = dict(options)
-        options['name'] = self.getToolName(
-            'BTagElectronToJetAssociator', ElectronCollectionName, JetCollection)
-        tool = self.getTool('BTagElectronToJetAssociator',
-                            ElectronCollectionName, JetCollection)
-        if tool is None:
-            if Verbose:
-                print self.BTagTag() + ' - DEBUG - Setting up ElectronAssociator for combination: ' + str((ElectronCollectionName, JetCollection))
-            tool = toolBTagElectronToJetAssociator(**options)
-            self.registerTool('BTagElectronToJetAssociator', tool,
-                              track=ElectronCollectionName, jetcol=JetCollection, ToolSvc=ToolSvc)
-        else:
-            if Verbose:
-                print self.BTagTag() + ' - DEBUG - Adding ElectronAssociator for ' + ElectronCollectionName + ' which already exists now also to jet collection: ' + JetCollection
-        if self._BTaggingConfig_ElectronAssociators.get((ElectronCollectionName, JetCollection), None) is None:
-            self._BTaggingConfig_ElectronAssociators[(
-                ElectronCollectionName, JetCollection)] = tool
-            if len(ElectronContainerName) == 0:
-                ElectronContainerName = BTaggingFlags.ElectronCollectionName
-            if len(PhotonContainerName) == 0:
-                PhotonContainerName = BTaggingFlags.PhotonCollectionName
-            # Is the requested photon collection name unique?
-            Unique = True
-            for x in self._BTaggingConfig_PhotonConCol:
-                if x[1] == PhotonCollectionName:
-                    Unique = False
-            if Unique:
-                self._BTaggingConfig_PhotonConCol[(ElectronCollectionName, JetCollection)] = (
-                    PhotonContainerName, PhotonCollectionName)
-            else:
-                PhotonCollectionName = 'Photons_' + JetCollection + '_' + ElectronCollectionName
-                print self.BTagTag() + ' - WARNING - Photon collection name changed to ' + PhotonContainerName + ' because the given value was not unique.'
-                for x in self._BTaggingConfig_PhotonConCol:
-                    if x[1] == PhotonCollectionName:
-                        print self.BTagTag() + ' - ERROR - Photon collection name is not unique and default is also in use.'
-                        raise ValueError
-                self._BTaggingConfig_PhotonConCol[(ElectronCollectionName, JetCollection)] = (
-                    PhotonContainerName, PhotonCollectionName)
-            self.updateBTaggers(JetCollection)
-        else:
-            print self.BTagTag() + ' - WARNING - SetupElectronAssociator() called for combination which already exists: ' + str((ElectronCollectionName, JetCollection))
-        return tool
-
-    def setupTrackAssociator(self, TrackCollection, JetCollection, ToolSvc, options={}, Verbose=False, ContainerName=""):
-        """Sets up a track associator (and adds it to the ToolSvc).
-
-        input: TrackCollection:        The track association for which to set up the associator.
-               JetCollection:          The jet collection name.
-               ToolSvc:                The ToolSvc instance.
-               options:                Python dictionary with options to be passed to the associator.
-               Verbose:                Whether to print the associator settings afterwards.
-               ContainerName:          Name of the track container in SG. If left blank BTaggingFlags.TrackParticleCollectionName will be used.
-        output: The tool."""
-        options = dict(options)
-        options['name'] = self.getToolName(
-            'BTagTrackToJetAssociator', TrackCollection, JetCollection)
-
-        if "TracksToTagList" in options:
-            print self.BTagTag() + " you have requested to tag the following collections of tracks: "
-            print options["TracksToTagList"]
-            return None
-
-        tool = self.getTool('BTagTrackToJetAssociator',
-                            TrackCollection, JetCollection)
-        if tool is None:
-            if Verbose:
-                print self.BTagTag() + ' - DEBUG - Setting up TrackAssociator for combination: ' + str((TrackCollection, JetCollection))
-            tool = toolBTagTrackToJetAssociator(**options)
-            self.registerTool('BTagTrackToJetAssociator', tool,
-                              track=TrackCollection, jetcol=JetCollection, ToolSvc=ToolSvc)
-        else:
-            if Verbose:
-                print self.BTagTag() + ' - INFO - Adding TrackAssociator for ' + TrackCollection + ' which already exists now also to jet collection: ' + JetCollection
-        if self._BTaggingConfig_TrackAssociators.get((TrackCollection, JetCollection), None) is None:
-            self._BTaggingConfig_TrackAssociators[(
-                TrackCollection, JetCollection)] = tool
-            if len(ContainerName) == 0:
-                ContainerName = BTaggingFlags.TrackParticleCollectionName
-            self._BTaggingConfig_TrackConCol[(TrackCollection, JetCollection)] = (
-                ContainerName, TrackCollection)
-            self.updateBTaggers(JetCollection)
-        else:
-            print self.BTagTag() + ' - WARNING - SetupTrackAssociator() called for combinations which already exists: ' + str((TrackCollection, JetCollection))
-        return tool
-
-    def getMuonAssociatorData(self, JetCollection):
-        """Returns a list of tuples containing data needed for the specified jet collection. The following format is used:
-        (tool, MuonContainerName, MuonCollectionName)."""
-        returnlist = []
-        for assoc in self._BTaggingConfig_MuonAssociators:
-            if JetCollection == assoc[1]:
-                x = [self._BTaggingConfig_MuonAssociators[assoc], ]
-                for concol in self._BTaggingConfig_MuonConCol:
-                    if concol[1] == JetCollection and concol[0] == assoc[0]:
-                        x += [self._BTaggingConfig_MuonConCol[concol][0],
-                              self._BTaggingConfig_MuonConCol[concol][1]]
-                if len(x) == 3:
-                    returnlist.append(x)
-                else:
-                    print self.BTagTag() + ' - ERROR - getMuonAssociatorData() does not find enough metadata for jet collection: ' + JetCollection
-                    raise ValueError
-        return returnlist
-
-    def getElectronAssociatorData(self, JetCollection):
-        """Returns a list of tuples containing data needed for the specified jet collection. The following format is used:
-        (tool, ElectronContainerName, ElectronCollectionName, PhotonContainerName, PhotonCollectionName)."""
-        returnlist = []
-        for assoc in self._BTaggingConfig_ElectronAssociators:
-            if JetCollection == assoc[1]:
-                x = [self._BTaggingConfig_ElectronAssociators[assoc], ]
-                for concol in self._BTaggingConfig_ElectronConCol:
-                    if concol[1] == JetCollection and concol[0] == assoc[0]:
-                        x += [self._BTaggingConfig_ElectronConCol[concol][0],
-                              self._BTaggingConfig_ElectronConCol[concol][1]]
-                for concol in self._BTaggingConfig_PhotonConCol:
-                    if concol[1] == JetCollection and concol[0] == assoc[0]:
-                        x += [self._BTaggingConfig_PhotonConCol[concol][0],
-                              self._BTaggingConfig_PhotonConCol[concol][1]]
-                if len(x) == 5:
-                    returnlist.append(x)
-                else:
-                    print self.BTagTag() + ' - ERROR - getElectronAssociatorData() does not find enough metadata for jet collection: ' + JetCollection
-                    raise ValueError
-        return returnlist
-
-    def getTrackAssociatorData(self, JetCollection):
-        """Returns a list of tuples containing data needed for the specified jet collection. The following format is used:
-        (tool, TrackContainerName, TrackCollectionName)."""
-        returnlist = []
-        for assoc in self._BTaggingConfig_TrackAssociators:
-            if JetCollection == assoc[1]:
-                x = [self._BTaggingConfig_TrackAssociators[assoc], ]
-                for concol in self._BTaggingConfig_TrackConCol:
-                    if concol[1] == JetCollection and concol[0] == assoc[0]:
-                        x += [self._BTaggingConfig_TrackConCol[concol][0],
-                              self._BTaggingConfig_TrackConCol[concol][1]]
-                if len(x) == 3:
-                    returnlist.append(x)
-                else:
-                    print self.BTagTag() + ' - ERROR - getTrackAssociatorData() does not find enough metadata for jet collection: ' + JetCollection
-                    raise ValueError
-        return returnlist
-
-    def getMuonAssociatorAttribute(self, attribute, MuonCollection, JetCollection, RaiseException=True):
-        """Returns an attribute of a muon associator. Technically the same can be returned by first getting a reference
-        to the tool via a getMuonAssociator() call and then just accessing the attribute directly. However at some point
-        getTool will only return a PublicToolHandle and its attributes cannot be retrieved. At that point this
-        function can be useful.
-
-        Returns None if the tool does not exist or the requested attribute does not exist. If RaiseException is True
-        an AttributeError is raised when the attribute does not exist."""
-        tool = self.getMuonAssociator(MuonCollection, JetCollection)
-        if tool is None:
-            return None
-        if not hasattr(tool, attribute) and RaiseException:
-            print self.BTagTag() + ' - ERROR - Attribute "' + attribute + '" does not exist for a muon associator.'
-            raise AttributeError
-        return getattr(tool, attribute, None)
-
-    def getMuonAssociator(self, MuonCollection, JetCollection):
-        """Returns the muon associator for the specified muon and jet collection combination."""
-        return self._BTaggingConfig_MuonAssociators.get((MuonCollection, JetCollection), None)
-
-    def getElectronAssociatorAttribute(self, attribute, ElectronCollection, JetCollection, RaiseException=True):
-        """Returns an attribute of an electron associator. Technically the same can be returned by first getting a reference
-        to the tool via a getElectronAssociator() call and then just accessing the attribute directly. However at some point
-        getTool will only return a PublicToolHandle and its attributes cannot be retrieved. At that point this
-        function can be useful.
-
-        Returns None if the tool does not exist or the requested attribute does not exist. If RaiseException is True
-        an AttributeError is raised when the attribute does not exist."""
-        tool = self.getElectronAssociator(ElectronCollection, JetCollection)
-        if tool is None:
-            return None
-        if not hasattr(tool, attribute) and RaiseException:
-            print self.BTagTag() + ' - ERROR - Attribute "' + attribute + '" does not exist for an electron associator.'
-            raise AttributeError
-        return getattr(tool, attribute, None)
-
-    def getElectronAssociator(self, ElectronCollection, JetCollection):
-        """Returns the electron associator for the specified electron and jet collection combination."""
-        return self._BTaggingConfig_ElectronAssociators.get((ElectronCollection, JetCollection), None)
-
-    def getTrackAssociatorAttribute(self, attribute, TrackCollection, JetCollection, RaiseException=True):
-        """Returns an attribute of a track associator. Technically the same can be returned by first getting a reference
-        to the tool via a getTrackAssociator() call and then just accessing the attribute directly. However at some point
-        getTool will only return a PublicToolHandle and its attributes cannot be retrieved. At that point this
-        function can be useful.
-
-        Returns None if the tool does not exist or the requested attribute does not exist. If RaiseException is True
-        an AttributeError is raised when the attribute does not exist."""
-        tool = self.getTrackAssociator(TrackCollection, JetCollection)
-        if tool is None:
-            return None
-        if not hasattr(tool, attribute) and RaiseException:
-            print self.BTagTag() + ' - ERROR - Attribute "' + attribute + '" does not exist for a track associator.'
-            raise AttributeError
-        return getattr(tool, attribute, None)
-
-    def getTrackAssociator(self, TrackCollection, JetCollection):
-        """Returns the track associator for the specified track and jet collection combination."""
-        return self._BTaggingConfig_TrackAssociators.get((TrackCollection, JetCollection), None)
-
-    def addToolToJetCollection(self, tool_type, tool, jetcol, track):
-        """Adds a tool to a jet collection if not done so already.
-
-        input: tool_type:          The type of the tool to add.
-               tool:               The actual tool.
-               jetcol:             The jet collection.
-               track:              The track selection this tool is running on."""
-        if (tool_type, jetcol, track) in self._BTaggingConfig_SetUpCombinations:
-            print self.BTagTag() + ' - WARNING - A tool of type "' + tool_type + '" was already set up for the combination ' + str((track, jetcol)) + ' ignoring duplicate...'
-            return
-        if getToolMetadata(tool_type, 'IsATagger'):
-            btagger = self.getJetCollectionTool(jetcol)
-            btagger.TagToolList += [tool, ]
-        if getToolMetadata(tool_type, 'IsAVertexFinder'):
-            # now we need the removal and secvtxfinder tools
-            SecVertexingTool = self.getJetCollectionSecVertexingTool(jetcol)
-            # register our new vertex finder to them
-            SecVertexingTool.SecVtxFinderList += [tool, ]
-            SecVertexingTool.SecVtxFinderTrackNameList += [track, ]
-            if not getToolMetadata(tool_type, 'VertexFinderxAODBaseName'):
-                print self.BTagTag() + ' - ERROR - Tool ' + self.getToolName(tool_type, track, jetcol) + ' is set as a vertex finder, but no VertexFinderxAODBaseName was specified in the metadata.'
-                raise ValueError
-            SecVertexingTool.SecVtxFinderxAODBaseNameList += [self.getVertexFinderxAODBaseName(
-            ) + getToolMetadata(tool_type, 'VertexFinderxAODBaseName'), ]
-            VertexFinderPassByPointer = getToolMetadata(
-                tool_type, 'VertexFinderPassByPointer')
-            if VertexFinderPassByPointer:
-                for element in VertexFinderPassByPointer:
-                    ToPass = self._BTaggingConfig_InitializedTools.get(
-                        self.getToolName(VertexFinderPassByPointer[element], track, jetcol), None)
-                    if ToPass is None:
-                        print self.BTagTag() + ' - ERROR - Tool of type ' + VertexFinderPassByPointer[element] + ' to be passed as pointer to tool of type ' + tool_type + ' to the SecVertexingTool'
-                        print self.BTagTag() + ' - ERROR - but this tool was not found/registered.'
-                        raise ValueError
-                    setattr(SecVertexingTool, element, ToPass)
-        self._BTaggingConfig_SetUpCombinations[(
-            tool_type, jetcol, track)] = tool
-        if BTaggingFlags.OutputLevel < 3:
-            print self.BTagTag() + ' - DEBUG - Added tool ' + self.getToolName(tool_type, track, jetcol) + ' to jet collection: ' + jetcol
-        # Add to the tool also the jet collection (needed for reference running)
-        jetcollist = getToolMetadata(tool_type, 'JetCollectionList')
-        if jetcollist:
-            if not jetcol in getattr(tool, jetcollist):
-                if BTaggingFlags.OutputLevel < 3:
-                    print self.BTagTag() + ' - DEBUG - Adding to tool ' + self.getToolName(tool_type, track, jetcol) + ' the jet collection: ' + jetcol
-                getattr(tool, jetcollist).append(jetcol)
-        if BTaggingFlags.OutputLevel < 3:
-            print self.BTagTag() + ' - DEBUG - ' + str((tool_type, jetcol, track)) + ' -> ' + self.getToolName(tool_type, track, jetcol) + ' added'
-
-    def getJetCollectionMainAssociatorAttribute(self, attribute, JetCollection, RaiseException=True):
-        """Returns an attribute of a main associator. Technically the same can be returned by first getting a reference
-        to the tool via a getJetCollectionMainAssociatorTool() call and then just accessing the attribute directly.
-        However at some point getTool will only return a PublicToolHandle and its attributes cannot be retrieved. At that point this
-        function can be useful.
-
-        Returns None if the tool does not exist or the requested attribute does not exist. If RaiseException is True
-        an AttributeError is raised when the attribute does not exist."""
-        tool = self.getJetCollectionMainAssociatorTool(JetCollection)
-        if tool is None:
-            return None
-        if not hasattr(tool, attribute) and RaiseException:
-            print self.BTagTag() + ' - ERROR - Attribute "' + attribute + '" does not exist for a main associator tool.'
-            raise AttributeError
-        return getattr(tool, attribute, None)
-
-    def getJetCollectionMainAssociatorTool(self, jetcol):
-        """Returns the main associator tool corresponding to the specified jet collection.
-
-        input: jetcol:             Desired jet collection.
-
-        output: The tool."""
-        tool = self._BTaggingConfig_MainAssociatorTools.get(jetcol, None)
-        if tool is None:
-            print self.BTagTag() + ' - ERROR - getJetCollectionMainAssociatorTool() returns none for ' + jetcol
-            raise ValueError
-        return tool
-
-    def getJetCollectionSecVertexingToolAttribute(self, attribute, JetCollection, RaiseException=True):
-        """Returns an attribute of a secondary vertexing tool. Technically the same can be returned by first getting a reference
-        to the tool via a getJetCollectionSecVertexingTool() call and then just accessing the attribute directly.
-        However at some point getTool will only return a PublicToolHandle and its attributes cannot be retrieved. At that point this
-        function can be useful.
-
-        Returns None if the tool does not exist or the requested attribute does not exist. If RaiseException is True
-        an AttributeError is raised when the attribute does not exist."""
-        tool = self.getJetCollectionSecVertexingTool(JetCollection)
-        if tool is None:
-            return None
-        if not hasattr(tool, attribute) and RaiseException:
-            print self.BTagTag() + ' - ERROR - Attribute "' + attribute + '" does not exist for a secondary vertexing tool.'
-            raise AttributeError
-        return getattr(tool, attribute, None)
-
-    def getJetCollectionSecVertexingTool(self, jetcol):
-        """Returns the SecVtx tool corresponding to the specified jet collection.
-
-        input: jetcol:             Desired jet collection.
-
-        output: The tool."""
-        tool = self._BTaggingConfig_SecVtxTools.get(jetcol, None)
-        if tool is None:
-            print self.BTagTag() + ' - ERROR - getJetCollectionSecVertexingTool() returns none for ' + jetcol
-            raise ValueError
-        return tool
-
-    def jetCollectionExists(self, JetCollection):
-        """Returns whether a jet collection already has some configuration; in particular whether it has an assigned BTagTool."""
-        if self._BTaggingConfig_JetCollections.get(JetCollection, None) is None:
-            return False
-        return True
-
-    def getJetCollectionToolAttribute(self, attribute, JetCollection, RaiseException=True):
-        """Returns an attribute of a BTagTool. Technically the same can be returned by first getting a reference
-        to the tool via a getJetCollectionTool() call and then just accessing the attribute directly.
-        However at some point getTool will only return a PublicToolHandle and its attributes cannot be retrieved. At that point this
-        function can be useful.
-
-        Returns None if the tool does not exist or the requested attribute does not exist. If RaiseException is True
-        an AttributeError is raised when the attribute does not exist."""
-        tool = self.getJetCollectionTool(JetCollection)
-        if tool is None:
-            return None
-        if not hasattr(tool, attribute) and RaiseException:
-            print self.BTagTag() + ' - ERROR - Attribute "' + attribute + '" does not exist for a BTagTool.'
-            raise AttributeError
-        return getattr(tool, attribute, None)
-
-    def getJetCollectionTool(self, JetCollection):
-        """Returns the btagtool corresponding to the specified jet collection.
-
-        input: JetCollection:             Desired jet collection.
-
-        output: The btagtool."""
-        btagger = self._BTaggingConfig_JetCollections.get(JetCollection, None)
-        if btagger is None:
-            if BTaggingFlags.OutputLevel < 3:
-                print self.BTagTag() + ' - DEBUG - getJetCollectionTool() returns none for ' + JetCollection
-        return btagger
-
-    def RegisterOutputContainersForJetCollection(self, JetCollection, Verbose=False):
-        """Registers the jet collection to various containers in BTaggingFlags which govern which
-        containers will be parsed to the output xAOD and ESD files. This used to happen in
-        ./share/BTagging_jobOptions.py.
-
-        input: JetCollection:       The name of the jet collection.
-               Verbose:             Print a debug message."""
-        author = self.getOutputFilesPrefix() + JetCollection  # Get correct name with prefix
-        if not (self._OutputFilesBaseName + author) in BTaggingFlags.btaggingAODList:
-            BTaggingFlags.btaggingAODList.append(
-                self._OutputFilesBaseName + author)
-        if not (self._OutputFilesBaseAuxName + author + 'Aux.-BTagTrackToJetAssociatorBB') in BTaggingFlags.btaggingAODList:
-            BTaggingFlags.btaggingAODList.append(
-                self._OutputFilesBaseAuxName + author + 'Aux.-BTagTrackToJetAssociatorBB')
-        if not (self._OutputFilesBaseName + author) in BTaggingFlags.btaggingESDList:
-            BTaggingFlags.btaggingESDList.append(
-                self._OutputFilesBaseName + author)
-        if not (self._OutputFilesBaseAuxName + author + 'Aux.-BTagTrackToJetAssociatorBB') in BTaggingFlags.btaggingESDList:
-            BTaggingFlags.btaggingESDList.append(
-                self._OutputFilesBaseAuxName + author + 'Aux.-BTagTrackToJetAssociatorBB')
-        # SeCVert
-        if not (self._OutputFilesBaseNameSecVtx + author + self._OutputFilesSVname) in BTaggingFlags.btaggingAODList:
-            BTaggingFlags.btaggingAODList.append(
-                self._OutputFilesBaseNameSecVtx + author + self._OutputFilesSVname)
-        if not (self._OutputFilesBaseAuxNameSecVtx + author + self._OutputFilesSVname + 'Aux.-vxTrackAtVertex') in BTaggingFlags.btaggingAODList:
-            BTaggingFlags.btaggingAODList.append(
-                self._OutputFilesBaseAuxNameSecVtx + author + self._OutputFilesSVname + 'Aux.-vxTrackAtVertex')
-        if not (self._OutputFilesBaseNameSecVtx + author + self._OutputFilesSVname) in BTaggingFlags.btaggingESDList:
-            BTaggingFlags.btaggingESDList.append(
-                self._OutputFilesBaseNameSecVtx + author + self._OutputFilesSVname)
-        if not (self._OutputFilesBaseAuxNameSecVtx + author + self._OutputFilesSVname + 'Aux.-vxTrackAtVertex') in BTaggingFlags.btaggingESDList:
-            BTaggingFlags.btaggingESDList.append(
-                self._OutputFilesBaseAuxNameSecVtx + author + self._OutputFilesSVname + 'Aux.-vxTrackAtVertex')
-        # JFSeCVert
-        if not (self._OutputFilesBaseNameJFSecVtx + author + self._OutputFilesJFVxname) in BTaggingFlags.btaggingAODList:
-            BTaggingFlags.btaggingAODList.append(
-                self._OutputFilesBaseNameJFSecVtx + author + self._OutputFilesJFVxname)
-        if not (self._OutputFilesBaseAuxNameJFSecVtx + author + self._OutputFilesJFVxname + 'Aux.') in BTaggingFlags.btaggingAODList:
-            BTaggingFlags.btaggingAODList.append(
-                self._OutputFilesBaseAuxNameJFSecVtx + author + self._OutputFilesJFVxname + 'Aux.')
-        if not (self._OutputFilesBaseNameJFSecVtx + author + self._OutputFilesJFVxname) in BTaggingFlags.btaggingESDList:
-            BTaggingFlags.btaggingESDList.append(
-                self._OutputFilesBaseNameJFSecVtx + author + self._OutputFilesJFVxname)
-        if not (self._OutputFilesBaseAuxNameJFSecVtx + author + self._OutputFilesJFVxname + 'Aux.') in BTaggingFlags.btaggingESDList:
-            BTaggingFlags.btaggingESDList.append(
-                self._OutputFilesBaseAuxNameJFSecVtx + author + self._OutputFilesJFVxname + 'Aux.')
-        if Verbose:
-            print(self.BTagTag() + " - DEBUG - Added jet collection '" + JetCollection +
-                  "' to BTaggingFlags.btaggingAODList and BTaggingFlags.btaggingESDList.")
-
-    def addJetCollectionTool(self, JetCollection, ToolSvc, Verbose=False, options={}):
-        """Adds a jet collection, and sets up the corresponding BTagTool and secondary vertexing tools.
-        If it already exists it is simply returned.
-
-        input: JetCollection:      The name of the jet collections.
-               ToolSvc:            The ToolSvc instance.
-               Verbose:            Whether to print detailed information about the tool.
-               options:            Python dictionary of options to be passed to the BTagTool.
-        output: The btagtool for thhe desired jet collection."""
-        if self._BTaggingConfig_JetCollections.get(JetCollection, None) is None:
-            if not JetCollectionIsSupported(JetCollection):
-                print(self.BTagTag() + " - WARNING - " + JetCollection +
-                      " is not a supported jet collection for b-tagging! Some taggers may crash!")
-            btagtool = self.setupBTagTool(
-                JetCollection, ToolSvc, Verbose=Verbose, options=options)
-            if btagtool:
-                self.RegisterOutputContainersForJetCollection(
-                    JetCollection, Verbose)
-                if not JetCollection in BTaggingFlags.Jets:
-                    BTaggingFlags.Jets += [JetCollection, ]
-            return btagtool
-        else:
-            # The tool already exists, we just return it
-            if len(options) > 0:
-                print self.BTagTag() + ' - WARNING - A JetCollection called "' + JetCollection + '" has already been set up; ignoring new btagtool options.'
-            return self._BTaggingConfig_JetCollections.get(JetCollection, None)
-
-    def setupBTagTrackAssociation(self, name, ToolSvc, Verbose=False, options={}):
-        """Adds a BTagTrackAssociation instance and registers it.
-
-        input: name:               The tool's name.
-               ToolSvc:            The ToolSvc instance.
-               Verbose:            Whether to print detailed information about the tool.
-               options:            Python dictionary of options to be passed to the tool.
-
-        The following defaults exist for the options:
-
-        BTagAssociation                              default: BTaggingFlags.doStandardAssoc
-
-        output: The tool."""
-        options = dict(options)
-        options['name'] = name
-        options.setdefault('BTagAssociation', BTaggingFlags.doStandardAssoc)
-        from BTagging.BTaggingConf import Analysis__BTagTrackAssociation
-        tool = Analysis__BTagTrackAssociation(**options)
-        ToolSvc += tool
-        return tool
-
-    def setupSecVtxTool(self, name, ToolSvc, Verbose=False, options={}):
-        """Adds a SecVtxTool instance and registers it.
-
-        input: name:               The tool's name.
-               ToolSvc:            The ToolSvc instance.
-               Verbose:            Whether to print detailed information about the tool.
-               options:            Python dictionary of options to be passed to the SecVtxTool.
-        output: The tool."""
-        options = dict(options)
-        options.setdefault('SecVtxFinderList', [])
-        options.setdefault('SecVtxFinderTrackNameList', [])
-        options.setdefault('SecVtxFinderxAODBaseNameList', [])
-        options.setdefault('PrimaryVertexName',
-                           BTaggingFlags.PrimaryVertexCollectionName)
-        options.setdefault('OutputLevel', BTaggingFlags.OutputLevel)
-        options['name'] = name
-        from BTagging.BTaggingConf import Analysis__BTagSecVertexing
-        tool = Analysis__BTagSecVertexing(**options)
-        ToolSvc += tool
-        return tool
-
-    def setupBTagTool(self, jetcol, ToolSvc, Verbose=False, options={}):
-        """Adds a new myBTagTool instance and registers it.
-
-        input: jetcol:             The name of the jet collections.
-               ToolSvc:            The ToolSvc instance.
-               Verbose:            Whether to print detailed information about the tool.
-               options:            Python dictionary of options to be passed to the BTagTool.
-               (note the options storeSecondaryVerticesInJet is passed to the removal tool instead)
-
-        The following default options exist:
-
-        BTagLabelingTool                       default: None
-        storeSecondaryVerticesInJet            default: BTaggingFlags.writeSecondaryVertices
-
-        output: The btagtool for the desired jet collection."""
-        options = dict(options)
-        # Setup a removal tool for it
-        options.setdefault('storeSecondaryVerticesInJet',
-                           BTaggingFlags.writeSecondaryVertices)
-        thisSecVtxTool = self.setupSecVtxTool(
-            'thisBTagSecVertexing_' + jetcol + self.GeneralToolSuffix(), ToolSvc, Verbose)
-        self._BTaggingConfig_SecVtxTools[jetcol] = thisSecVtxTool
-        # options['BTagSecVertexingTool'] = thisSecVtxTool # MOVED TO JETBTAGGERTOOL
-        # we don't want it passed to the main b-tag tool
-        del options['storeSecondaryVerticesInJet']
-        options['name'] = 'myBTagTool_' + jetcol + self.GeneralToolSuffix()
-        options.setdefault('BTagLabelingTool', None)
-        btagtool = toolMainBTaggingTool(**options)
-        if BTaggingFlags.OutputLevel < 3:
-            print self.BTagTag() + ' - DEBUG - Setting up BTagTool for jet collection: ' + jetcol
-        if self._BTaggingConfig_JetCollections.get(jetcol, None) is None:
-            # Store this one to the jet collections
-            self._BTaggingConfig_JetCollections[jetcol] = btagtool
-            ToolSvc += btagtool
-        else:
-            print self.BTagTag() + ' - ERROR - Setting up BTagTool for a jet collection which was already set up previously!'
-            raise ValueError
-        return btagtool
-
-    def checkFlagsUsingBTaggingFlags(self):
-        """Runs over all taggers and disables them if various detector components were switched off, we have a specific scoping level or running in reference mode.
-
-        output: Returns whether b-tagging is to be active or not."""
-        if not BTaggingFlags.Active:
-            print '#BTAG# - WARNING - Disabling whole b-tagging since BTaggingFlags.Active is False...'
-            return False
-        print '#BTAG# - INFO - B-tagging descoping:  level = ', rec.ScopingLevel()
-        from AthenaCommon.BFieldFlags import jobproperties
-        if not jobproperties.Beam.beamType == "collisions":
-            print '#BTAG# - WARNING - Disabling whole b-tagging since beamType is not collisions...'
-            BTaggingFlags.Active = False
-            return False
-        if not self._IgnoreTaggerObstacles:
-            for tagger in BTaggingFlags._tags:
-                if not taggerIsPossible(tagger):
-                    BTaggingFlags.Disable(tagger)
-        else:
-            print '#BTAG# - INFO - Not checking for obstacles for taggers (DetFlags etc.).'
-        return True
-
-    def setupDefaultTool(self, tool_type, ToolSvc, track="", jetcol="", Verbose=False, name="", options={}, MuonCollection='Muons', ElectronCollection='Electrons', PhotonCollection='Photons'):
-        """Sets up the specified tool (by tool_type) using default configuration.
-
-        input: tool_type:          The type of the tool to be set up.
-               ToolSvc:            The ToolSvc (enter None if you don't want to register the tool).
-               track:              The name of the tracks to be used.
-               jetcol:             The name of the jet collection to be used.
-               Verbose:            Whether to print the tool and all those that are pre set up.
-               CheckPrerequisites: Whether to set up default prerequisites as well (if needed).
-               Prefix:             Prefix to be used for this tool and all tools set up by default.
-               name:               The name of the tool. If not specified a default name is used which
-                                   is a combination of the prefix and the tool type. Note that it is
-                                   generally ill-advised to choose your own name. The reason is that some
-                                   prerequisite tools refer to other tools by-name and not via a pointer.
-                                   It is possible to break things by forcing your own name. Only do so when
-                                   you are sure there will be no conflict or are not using the dependency
-                                   system.
-               options:            Python dictionary (!) with options that will be passed to the tool,
-                                   options for which there is no key in the dictionary will use defaults.
-               MuonCollection:     Muon collection. Can be left blank if not needed or using defaults.
-               ElectronCollection: Electron collection. Can be left blank if not needed or using defaults.
-               PhotonCollection:   Photon collection. Can be left blank if not needed or using defaults.
-        output: The tool itself."""
-        # This is to hold the arguments that need to be passed to the b-tagging tool,
-        # this is needed because the tool will only be added to ToolSvc at the end and
-        # it is not allowed to add non-ToolSvc tools to the b-tagging tool.
-        if len(name) < 1:
-            name = self.getToolName(tool_type, track, jetcol)
-        # Make a new instance (otherwise we will change the actual dict)
-        options = dict(options)
-        options['name'] = name
-        # xAODBaseName
-        if not getToolMetadata(tool_type, 'xAODBaseName') is None:
-            options.setdefault('xAODBaseName', self.getxAODBaseNamePrefix(
-            ) + getToolMetadata(tool_type, 'xAODBaseName'))
-        # Add some dynamic settings to the options dictionary (this will raise a NotImplementedError is metadata is not found)
-        PassByPointer = getToolMetadata(tool_type, 'PassByPointer')
-        PassByName = getToolMetadata(tool_type, 'PassByName')
-        PassTracksAs = getToolMetadata(tool_type, 'PassTracksAs')
-        CalibrationFolders = getToolMetadata(tool_type, 'CalibrationFolders')
-        PassMuonCollectionAs = getToolMetadata(
-            tool_type, 'PassMuonCollectionAs')
-        PassElectronCollectionAs = getToolMetadata(
-            tool_type, 'PassElectronCollectionAs')
-        PassPhotonCollectionAs = getToolMetadata(
-            tool_type, 'PassPhotonCollectionAs')
-        if PassMuonCollectionAs:
-            options.setdefault(PassMuonCollectionAs, MuonCollection)
-        if PassElectronCollectionAs:
-            options.setdefault(PassElectronCollectionAs, ElectronCollection)
-        if PassPhotonCollectionAs:
-            options.setdefault(PassPhotonCollectionAs, PhotonCollection)
-        if PassByPointer:
-            for element in PassByPointer:
-                # Find the tool
-                ToPass = self._BTaggingConfig_InitializedTools.get(
-                    self.getToolName(PassByPointer[element], track, jetcol), None)
-                if ToPass is None and not element in options:  # allow for options overwrite
-                    print self.BTagTag() + ' - ERROR - Tool of type ' + PassByPointer[element] + ' to be passed as pointer to tool of type ' + tool_type
-                    print self.BTagTag() + ' - ERROR - but this tool was not found/registered. (Can be overwritten using options passed to the set up script).'
-                    raise ValueError
-                options.setdefault(element, ToPass)
-        if PassByName:
-            for element in PassByName:
-                # No check on if these tools actually exist; PassByName is commonly used to link to tools that have yet to be set up
-                options.setdefault(element, self.getToolName(
-                    PassByName[element], track, jetcol))
-        if PassTracksAs:
-            if len(track) == 0:
-                print self.BTagTag() + ' - ERROR - setupDefaultTool() called for a tool that has PassTracksAs metadata but without specifying a track collection.'
-                raise ValueError
-            options.setdefault(PassTracksAs, track)
-        if CalibrationFolders:
-            if BTaggingFlags.CalibrationSingleFolder is False:
-                print self.BTagTag() + ' - ERROR - BTaggingFlags.CalibrationSingleFolder is False, the new calibration scheme does not support this!'
-                print self.BTagTag() + ' - ERROR - Calibrations will not function!'
-                raise ValueError
-            else:
-                broker = self._BTaggingConfig_InitializedTools.get(
-                    self.getToolName('BTagCalibrationBrokerTool', track, jetcol), None)
-                if broker is None:
-                    print self.BTagTag() + ' - ERROR - CalibrationBroker not found; calibrations will not function!'
-                    raise ValueError
-                elif not hasattr(broker, 'folders'):
-                    print self.BTagTag() + ' - ERROR - CalibrationBroker does not have "folders" as an attribute; calibrations will not function!'
-                    raise ValueError
-                for folder in CalibrationFolders:
-                    ToAdd = broker.folderRoot + folder
-                    if not ToAdd in broker.folders:
-                        broker.folders.append(ToAdd)
-        # Set up the actual tool
-        try:
-            exec('tool = tool' + tool_type + '(**options)')
-        except:
-            print self.BTagTag() + ' - ERROR - Attempting to set up a tool of type "' + tool_type + '" but this tool was not/incorrectly implemented.'
-            raise
-        # Fill in jet collection lists if applicable
-        jetcollist = getToolMetadata(tool_type, 'JetCollectionList')
-        if jetcollist:
-            setattr(tool, jetcollist, [jetcol, ])
-        # Register it with the dependency system
-        self.registerTool(tool_type, tool, track, jetcol,
-                          ToolSvc=ToolSvc, Verbose=Verbose)
-        return tool
+               track:                         Track association the tool is runnning on.
+               jetcol:                        Jet collection the tool is running on.
+               Verbose:                       Verbose or not.
+               MuonCollection:                Muon collection (can be left blank if not needed or using default).
+               ElectronCollection:            Electron collection (can be left blank if not needed or using default).
+               PhotonCollection:              Photon collection (can be left blank if not needed or using default).
+               CheckPrerequisites:            Whether to check for prerequisites and set them up if needed. Off by default.
+               CheckOnlyInsideToolCollection: Whether to check only within the tool collection for prerequisites.
+               DoNotSetUpParticleAssociators: Do not setup particle associators if needed.
+      """
+      if len(track) == 0:
+          if self.getToolName(tool_type, "OroroMonroe", jetcol) != self.getToolName(tool_type, "TriangleWizard", jetcol):
+              print self.BTagTag()+' - WARNING - Attempting to register tool "'+tool_type+'" without specifying required track association!'
+              raise ValueError
+      if len(jetcol) == 0:
+          if self.getToolName(tool_type, track, "CarlSagan") != self.getToolName(tool_type, track, "RichardFeynman"):
+              print self.BTagTag()+' - WARNING - Attemping to register tool "'+tool_type+'" without specifying required jet collection!'
+              raise ValueError
+      if tool is None:
+          print self.BTagTag()+' - WARNING - A tool of type '+tool_type+' has type None!'
+          raise ValueError
+      if self.getToolName(tool_type, track, jetcol) in self._BTaggingConfig_InitializedTools:
+          print self.BTagTag()+' - WARNING - A tool named '+self.getToolName(tool_type, track, jetcol)+' has already been set up before!'
+          raise ValueError
+      if BTaggingFlags.OutputLevel < 3:
+          print self.BTagTag()+' - DEBUG - Registering tool: '+self.getToolName(tool_type, track, jetcol)
+      if ToolSvc is None:
+          if BTaggingFlags.OutputLevel < 3:
+              print self.BTagTag()+' - DEBUG - INFO: ToolSvc is None during registration. This could be on purpose if want to add the tool to ToolSvc yourself and in particular is normal for BTagCalibrationBrokerTool.'
+      if CheckPrerequisites and not ToolSvc is None:
+        self.setupPrerequisites(tool_type, ToolSvc, TrackCollection = track, JetCollection = jetcol, Verbose = Verbose,
+                                MuonCollection=MuonCollection, ElectronCollection=ElectronCollection, PhotonCollection=PhotonCollection,
+                                CheckOnlyInsideToolCollection=CheckOnlyInsideToolCollection, DoNotSetUpParticleAssociators=DoNotSetUpParticleAssociators)
+      self._BTaggingConfig_InitializedTools[self.getToolName(tool_type, track, jetcol)] = tool
+      if not ToolSvc is None:
+          ToolSvc += tool
+
+  def getToolAttribute(self, attribute, tool_type, TrackCollection="", JetCollection="", RaiseException=True):
+      """Returns an attribute of a tool. Technically the same can be returned by first getting a reference
+      to the tool via a getTool() call and then just accessing the attribute directly. However at some point
+      getTool will only return a PublicToolHandle and its attributes cannot be retrieved. At that point this
+      function can be useful.
+
+      Returns None if the tool does not exist or the requested attribute does not exist. If RaiseException is True
+      an AttributeError is raised when the attribute does not exist."""
+      tool = self.getTool(tool_type, TrackCollection, JetCollection)
+      if tool is None:
+        return None
+      if not hasattr(tool, attribute) and RaiseException:
+        print self.BTagTag()+' - ERROR - Attribute "'+attribute+'" does not exist for tool of type "'+tool_type+'".'
+        raise AttributeError
+      return getattr(tool, attribute, None)
+
+  def getTool(self, tool_type, TrackCollection="", JetCollection=""):
+      """Returns a reference to a tool of type tool_type for the track association and
+      jet collection specified. Returns None if it does not exist.
+
+      input: tool_type:       The type of the tool one wants to get.
+             TrackCollection: The track association. Can be left out for tools that are not set up per track collection.
+             JetCollection:   The jet collection. Can be left out for tools that are not set up per jet collection.
+      output: The tool."""
+      name = self.getToolName(tool_type, TrackCollection, JetCollection)
+      if name in self._BTaggingConfig_InitializedTools:
+          return self._BTaggingConfig_InitializedTools[name]
+      else:
+          return None
+
+  def getTools(self, tool_type, jetcol):
+      """Returns a list of tools set up with tool_type for jet collection jet col."""
+      returnlist = []
+      for name in self._BTaggingConfig_InitializedTools:
+          # We check whether the tool has the correct jet collection, or has no specific jet collection assigned
+          if name.find(tool_type)!=-1 and (name.find(jetcol)!=-1 or name.find(tool_type)+len(tool_type) == len(name)):
+              if name.find(tool_type)==0:
+                  returnlist.append(self._BTaggingConfig_InitializedTools[name])
+              elif name[name.find(tool_type)-1] == '_':
+                  returnlist.append(self._BTaggingConfig_InitializedTools[name])
+      return returnlist
+
+  def getRegisteredTools(self):
+      """Returns a list of all tools that have been set up and registered.
+
+      output: List of tools that have been set up."""
+      returnlist = []
+      for name in self._BTaggingConfig_InitializedTools:
+          returnlist.append(name)
+      return returnlist
+
+  def getToolName(self, tool, track, jetcol):
+      """Returns the name of the tool with the collections. This is used because some
+      tools should not be replicated (so there should be one even if using multiple prefix chains.
+      To facilitate this, this function will return the bare non-prefixed version if the tool does
+      not need a prefix (and should this be available for all prefix chains).
+
+      input: tool:          The tagger/tool name one wishes to check or set up.
+             track:         The track association.
+             jetcol:        The jet collection.
+      output: The name of the tool."""
+      # Some tools only need exactly one in ToolSvc
+      if getToolMetadata(tool, 'OneInTotal'):
+          return tool+self.GeneralToolSuffix()
+      # Some tools need one per track association
+      if not getToolMetadata(tool, 'OnePerTrackAssociationAndJetCollection'):
+          # Append track association if non-default
+          defaulttracks = getToolMetadata(tool, 'DefaultTracks')
+          if not defaulttracks:
+              defaulttracks = 'BTagTrackToJetAssociator'
+          if track == defaulttracks:
+              return tool+self.GeneralToolSuffix()
+          return tool+'_'+track+self.GeneralToolSuffix()
+      # All others require one per track and per jet collection
+      return jetcol+'_'+tool+'_'+track+self.GeneralToolSuffix()
+
+  def checkPrerequisites(self, tool_type, TrackCollection="", JetCollection="", CheckOnlyInsideToolCollection=False):
+      """Checks whether all prerequisites are met for the tool/tagger. It returns a list of
+      tools that have not yet been added in the order in which they should be added.
+
+      input: tool_type:                       The type of tagger/tool name that one wishes to set up.
+             TrackCollection:                 Requested track association.
+             JetCollection:                   Requested jet collection.
+             CheckOnlyInsideToolCollection:   Whether to ignore any prerequisites outside the tool collection.
+      output: Ordered list of tools needed which are not yet in ToolSvc."""
+      # Loop over the tool and all its dependencies and then their dependencies etc.
+      to_check = [tool_type,]
+      required = []
+      while len(to_check) > 0:
+          needed = self.checkPrerequisitesOneLevel(to_check[len(to_check)-1],
+                                                   IgnoreList=required,
+                                                   TrackCollection=TrackCollection,
+                                                   JetCollection=JetCollection,
+                                                   CheckOnlyInsideToolCollection=CheckOnlyInsideToolCollection)
+          to_check.pop()
+          to_check += needed
+          required += needed
+      # Now that we have a list of all tools yet to be set up, we need to make sure it is ordered properly
+      # basically tool N's index in this list must be higher than that of all tools it depends on.
+      if len(required) < 2:
+          # No need to sort.
+          return required
+      stop_sorting = False
+      highest_index = -1
+      DeadSwitch = 2**len(required) # this is the maximum amount of permutations ever needed; if surpassed we have a cyclic dependency!
+      while not stop_sorting:
+          for n in range(len(required)):
+              Dependencies = getToolDependencies(required[n])
+              highest_index = -1
+              for m in range(len(required)-n-1):
+                  if required[n+m+1] in Dependencies:
+                      if highest_index < n+m+1:
+                          highest_index = n+m+1
+              if highest_index > -1:
+                  # move the current tool to just passed the highest_index
+                  required.insert(highest_index+1, required[n])
+                  required.pop(n)
+                  break;
+          if highest_index < 0:
+              # we did not need to sort anything; therefore we are done
+              stop_sorting = True
+          else:
+              DeadSwitch -= 1
+              if DeadSwitch < 0:
+                  print self.BTagTag()+' - ERROR - Dependencies for tool of type "'+tool_type+'" cannot be sorted; possible cyclic dependency!'
+                  raise ValueError
+      return required
+
+  def checkPrerequisitesOneLevel(self, tool_type, IgnoreList, TrackCollection="", JetCollection="", CheckOnlyInsideToolCollection=False):
+      """Checks whether all prerequisites are met for the tool/tagger. It returns a list of
+      tools that have not yet been added. Only looks one level down. Users should use the
+      checkPrerequisites() function instead.
+
+      input: tool_type:                     The type of tagger/tool that one wishes to set up.
+             IgnoreList:                    List of tools/taggers to ignore.
+             TrackCollection:               The tracks to run on.
+             JetCollection:                 The jet collection to be used.
+             CheckOnlyInsideToolCollection: Whether to consider only tools within the tool collection.
+      output: Ordered list of tools needed which are not yet in ToolSvc."""
+      if (len(TrackCollection) == 0 or len(JetCollection) == 0) and not getToolMetadata(tool_type, 'OneInTotal'):
+          print self.BTagTag()+' - ERROR - checkPrerequisitesOneLevel() called without specifying required track/jet collection for a tool does depend on this.'
+          raise ValueError
+      required = []
+      ToolCollDict = getToolCollections()
+      InToolCollection = ToolCollDict[getToolCollection(tool_type)]
+      Dependencies = getToolDependencies(tool_type)
+      for tool in Dependencies:
+          if (not tool in IgnoreList) and (not tool in required) and ((not CheckOnlyInsideToolCollection) or (tool in InToolCollection)):
+              # Check if this tool has been set up already
+              if self._BTaggingConfig_SetUpCombinations.get((tool, JetCollection, TrackCollection), None) is None:
+                  required.append(tool)
+      return required
+
+  def setupPrerequisites(self, tool_type, ToolSvc, TrackCollection="", JetCollection="", Verbose = False, MuonCollection = 'Muons', ElectronCollection = 'Electrons', PhotonCollection = 'Photons', CheckOnlyInsideToolCollection=False, DoNotSetUpParticleAssociators=False):
+      """Adds all tools that are not yet in ToolSvc and yet are needed by a tool of type tool_type
+      Such tools are set up using default settings and BTaggingFlags. If this is not desired one
+      should set these tools up prior to setting up taggers that depend on them.
+
+      input: tool_type:                     The type of tool that one wishes to set up.
+             ToolSvc:                       The ToolSvc.
+             TrackCollection:               The tracks to run on.
+             JetCollection:                 The jet collection to be used.
+             Verbose:                       Whether to print all prerequisites that are being set up.
+             MuonCollection:                The muon collection.
+             ElectronCollection:            The electron collection.
+             PhotonCollection:              The photon collection.
+             CheckOnlyInsideToolCollection: Whether to only consider tools in the same tool collection as tool_type when looking at prerequisites.
+             DoNotSetUpParticleAssociators: Whether to not set up particle associators if they are needed.
+      output: Returns whether anything has been set up."""
+      required = self.checkPrerequisites(tool_type, TrackCollection=TrackCollection, JetCollection=JetCollection, CheckOnlyInsideToolCollection=CheckOnlyInsideToolCollection)
+      if len(required) < 1:
+          return False
+      if Verbose:
+          print self.BTagTag()+' - DEBUG - '+tool_type+' requires the following tools that have not yet been set up: '+str(required)
+          print self.BTagTag()+' - DEBUG - Setting them up now with default settings:'
+      for r in range(len(required)):
+          if (len(TrackCollection) == 0 or len(JetCollection) == 0) and not getToolMetadata(required[r], 'OneInTotal'):
+              print self.BTagTag()+' - ERROR - Setting up a tool without jet/track collection which depends on a tool that does depend on such collections.'
+              raise ValueError
+          if Verbose:
+              print self.BTagTag()+' - DEBUG - Setting up '+required[r]+' for '+TrackCollection+' tracks and the '+JetCollection+' jet collection...'
+          # Note that we do not check for prerequisites because we just did so
+          self.addTool(required[r], ToolSvc, TrackCollections=TrackCollection,
+                       JetCollections=JetCollection, CheckPrerequisites = False, Verbose = Verbose,
+                       MuonCollection=MuonCollection, ElectronCollection=ElectronCollection, PhotonCollection=PhotonCollection,
+                       DoNotSetUpParticleAssociators=DoNotSetUpParticleAssociators)
+      return True
+
+  def addTool(self, tool_type, ToolSvc, TrackCollections=[], JetCollections=[], options={}, Verbose = False, CheckPrerequisites = True, name="", MuonCollection = "Muons", ElectronCollection = "Electrons", PhotonCollection = "Photons", SuppressNonCloneWarning=False, CheckOnlyInsideToolCollection=False, DoNotSetUpParticleAssociators=False):
+      """Sets up tools of the specified type for certain jet collections and track associations.
+
+      input: tool_type:          The type of tool to be set up.
+             ToolSvc:            The ToolSvc instance.
+             TrackCollections:   List of all tracks for which this tool should run. One can also enter a single track association
+                                 as a string.
+             JetCollections:     List of all jet collections on which this tool should run. One can also enter a single jet
+                                 collection as a string.
+             options:            Python dictionary of options to be passed to the tool.
+             Verbose:            Whether to print detailed information of the tool to be set up.
+             CheckPrerequisites: Whether all prerequisite tools should also be automatically set up
+                                 using default settings.
+             name:               The desired name of the tool. If not specified a default name is used which
+                                 is a combination of the prefix and the tool type. Note that it is
+                                 generally ill-advised to choose your own name. The reason is that some
+                                 prerequisite tools refer to other tools by-name and not via a pointer.
+                                 It is possible to break things by forcing your own name. Only do so when
+                                 you are sure there will be no conflict or are not using the dependency
+                                 system.
+                                 You must use this if you want multiple taggers of the same type running on the same jet collection
+                                 (or different ones for different jet collections if the metadata is not set accordingly). In this case
+                                 you are responsible for setting up the required prerequisites.
+                                 If you are sure no additional taggers will be set up in your run after your jobOptions, you can also
+                                 just use the changeToolMetadata() and switch the OnePerTrackAssociationAndJetCollection flag on
+                                 for your tool. This way you can set up a different one for each jet collection/track collection combination. Note
+                                 that you should modify metadata only prior to setting up your tool.
+             MuonCollection:     The name of the muon collection to be used. Only used when the tool actually requires such a muon collection.
+             ElectronCollection: The name of the electron collection to be used. Only used when the tool actually requires such an electron collection.
+             PhotonCollection:   The name of the photon collection to be used. Only used when the tool actually requires a photon collection.
+
+             CheckOnlyInsideToolCollection: Whether to look only in the tool collection for prerequisites.
+             DoNotSetUpParticleAssociators: Do not attempt to set up default particle associators if needed but don't exist.
+
+      There is one additional setting. This has to do with the following. If you change the default settings of a tool you might cause confusion
+      especially if other clients will use this tool later on (and they don't know about your change). Therefore if you want a tool with non-default
+      settings it is generally safer to clone it first because then it will be clear that it is the non-default tool. Setting up a non-cloned
+      tool with non-default settings will therefore cause a warning. You can toggle this behavior with the following argument:
+
+             SuppressNonCloneWarning: If True then no warning will be printed is a non-cloned tool is set up without default settings.
+
+      output: The last of the tools having been set up. (For convenience; you can use other functions to retrieve the others if needed)"""
+      if not SuppressNonCloneWarning:
+          if not getToolMetadata(tool_type, 'IsAClone') is None:
+              if len(options) > 0 and (getToolMetadata(tool_type, 'IsAClone') == False):
+                  print self.BTagTag()+' - WARNING - You are changing the settings for an instance of '+tool_type+'. It is generally safer to first clone the tool and then use the non-default settings for the clone to avoid any confusion later on. You can also suppress this warning by running addTool with the SuppressNonCloneWarning set to True.'
+          elif len(options) > 0:
+              print self.BTagTag()+' - WARNING - You are changing the settings for an instance of '+tool_type+'. It is generally safer to first clone the tool and then use the non-default settings for the clone to avoid any confusion later on. You can also suppress this warning by running addTool with the SuppressNonCloneWarning set to True.'
+      if type(TrackCollections) == str:
+          if len(TrackCollections) == 0:
+              TrackCollections = []
+          else:
+              TrackCollections = [TrackCollections,]
+      if type(JetCollections) == str:
+          if len(JetCollections) == 0:
+              JetCollections = []
+          else:
+              JetCollections = [JetCollections,]
+      # Check if track associations and jet collections are actually lists
+      if type(TrackCollections) != list or type(JetCollections) != list:
+          print self.BTagTag()+' - ERROR - addTool() requires TrackCollections and JetCollections as lists or strings!'
+          raise ValueError
+      if ToolSvc is None:
+          print self.BTagTag()+' - ERROR - addTool() requires ToolSvc to be specified.'
+          raise ValueError
+      # First check if a btagtool exists for each of the desired jet collections
+      for jetcol in JetCollections:
+          self.addJetCollectionTool(jetcol, ToolSvc, Verbose)
+      tool = None
+      # Special routine for tools of which there is only one (these need no track/jet collections to be specified)
+      # and only for the initial set up (for dependency calls track/jetcollections will be specified)
+      if len(JetCollections) == 0 or len(TrackCollections) == 0:
+          if getToolMetadata(tool_type, 'OneInTotal'):
+              if CheckPrerequisites:
+                self.setupPrerequisites(tool_type, ToolSvc, Verbose = Verbose, MuonCollection=MuonCollection, ElectronCollection=ElectronCollection,
+                                        PhotonCollection=PhotonCollection, CheckOnlyInsideToolCollection=CheckOnlyInsideToolCollection,
+                                        DoNotSetUpParticleAssociators=DoNotSetUpParticleAssociators)
+              # Check if it already exists
+              tool = self.getTool(tool_type)
+              if tool is None:
+                  tool = self.setupDefaultTool(tool_type, ToolSvc, Verbose=Verbose,
+                                               name=name, options=options,
+                                               MuonCollection=MuonCollection,
+                                               ElectronCollection=ElectronCollection,
+                                               PhotonCollection=PhotonCollection)
+                  # add it to the empty collection
+                  self.addToolToJetCollection(tool_type, tool, jetcol="", track="")
+              return tool
+          else:
+              print self.BTagTag()+' - ERROR - No track/jetcollection specified for tool that does not have the "OneInTotal" metadata.'
+              raise ValueError
+      # Otherwise run over all the desired tracks and jet collections
+      for track in TrackCollections:
+          for jetcol in JetCollections:
+              # Prerequisites
+              if CheckPrerequisites:
+                self.setupPrerequisites(tool_type, ToolSvc, TrackCollection=track, JetCollection=jetcol, Verbose = Verbose,
+                                        MuonCollection=MuonCollection, ElectronCollection=ElectronCollection,
+                                        PhotonCollection=PhotonCollection, CheckOnlyInsideToolCollection=CheckOnlyInsideToolCollection,
+                                        DoNotSetUpParticleAssociators=DoNotSetUpParticleAssociators)
+              if not DoNotSetUpParticleAssociators:
+                # Do the correct track associators exist for this collection of tracks?
+                if self.getTrackAssociator(track, jetcol) is None:
+                  print self.BTagTag()+' - Track associator not found, setting up default'
+                  self.setupTrackAssociator(track, jetcol, ToolSvc, Verbose=Verbose)
+                if getToolMetadata(tool_type, 'NeedsElectronAssociator'):
+                  if self.getElectronAssociator(ElectronCollection, jetcol) is None:
+                    print self.BTagTag()+' - Electron associator not found, setting up default'
+                    self.setupElectronAssociator(ElectronCollection, jetcol, ToolSvc, Verbose=Verbose,PhotonCollectionName=PhotonCollection)
+                if getToolMetadata(tool_type, 'NeedsMuonAssociator'):
+                  if self.getMuonAssociator(MuonCollection, jetcol) is None:
+                    print self.BTagTag()+' - Muon associator not found, setting up default'
+                    self.setupMuonAssociator(MuonCollection, jetcol, ToolSvc, Verbose=Verbose)
+              # Check if it already exists
+              tool = self.getTool(tool_type, TrackCollection = track, JetCollection = jetcol)
+              if tool is None:
+                  # setup the tool
+                  tool = self.setupDefaultTool(tool_type, ToolSvc, Verbose=Verbose, track=track,
+                                               jetcol=jetcol, name=name, options=options,
+                                               MuonCollection=MuonCollection,
+                                               ElectronCollection=ElectronCollection,PhotonCollection=PhotonCollection)
+              # Now it exists; we need to add it to the required jet collection
+              self.addToolToJetCollection(tool_type, tool, jetcol, track)
+              self.updateBTaggers(jetcol)
+      return tool
+
+  def setupMuonAssociator(self, MuonCollectionName, JetCollection, ToolSvc, options={}, Verbose = False, ContainerName = ""):
+      """Sets up a muon associator (and adds it to the ToolSvc).
+
+      input: MuonCollectionName:  Muon collection name. Must be unique.
+             JetCollection:       The jet collection name.
+             ToolSvc:             The ToolSvc instance.
+             options:             Python dictionary with options to be passed to the associator.
+             Verbose:             Whether to print the associator settings afterwards.
+             ContainerName:       Name of the muon container in SG. If left blank BTaggingFlags.MuonCollectionName will be used.
+
+      output: The tool."""
+      options = dict(options)
+      options['name'] = self.getToolName('BTagMuonToJetAssociator', MuonCollectionName, JetCollection)
+      tool = self.getTool('BTagMuonToJetAssociator', MuonCollectionName, JetCollection)
+      if tool is None:
+          if Verbose:
+              print self.BTagTag()+' - DEBUG - Setting up MuonAssociator for combination: '+str((MuonCollectionName, JetCollection))
+          tool = toolBTagMuonToJetAssociator(**options)
+          self.registerTool('BTagMuonToJetAssociator', tool, track = MuonCollectionName, jetcol = JetCollection, ToolSvc = ToolSvc)
+      else:
+          if Verbose:
+              print self.BTagTag()+' - DEBUG - Adding MuonAssociator for '+MuonCollectionName+' which already exists now also to jet collection: '+JetCollection
+      if self._BTaggingConfig_MuonAssociators.get((MuonCollectionName, JetCollection), None) is None:
+          self._BTaggingConfig_MuonAssociators[(MuonCollectionName, JetCollection)] = tool
+          if len(ContainerName) == 0:
+              ContainerName = BTaggingFlags.MuonCollectionName
+          self._BTaggingConfig_MuonConCol[(MuonCollectionName, JetCollection)] = (ContainerName, MuonCollectionName)
+          self.updateBTaggers(JetCollection)
+      else:
+          print self.BTagTag()+' - WARNING - SetupMuonAssociator() called for combination which already exists: '+str((MuonCollectionName,JetCollection))
+      return tool
+
+  def setupElectronAssociator(self, ElectronCollectionName, JetCollection, ToolSvc, options={}, Verbose = False, ElectronContainerName = "", PhotonContainerName = "", PhotonCollectionName = "Photons"):
+      """Sets up an electron associator (and adds it to the ToolSvc).
+
+      input: ElectronCollectionName: Name of the output electron collection. Should be unique.
+             JetCollection:          The jet collection name.
+             ToolSvc:                The ToolSvc instance.
+             options:                Python dictionary with options to be passed to the associator.
+             Verbose:                Whether to print the associator settings afterwards.
+             ElectronContainerName:  Name of the electron container in SG. If left blank BTaggingFlags.ElectronCollectionName will be used.
+             PhotonContainerName:    Name of the photon container in SG. If left blank BTaggingFlags.PhotonCollectionName will be used.
+             PhotonCollectionName:   Name of the output photon collection. If left blank 'Photons' will be used. However this name should be unique
+                                     therefore if an electron associator already exists the given name (including the default 'Photons') the name
+                                     will instead be 'Photons_JETCOL_ELECCOL', where JETCOL is JetCollection and ELECCOL is ElectronCollection.
+                                     A warning will be printed in this case. If this name is also already taken (this means someone is royally
+                                     messing things up) an exception will be raised.
+      output: The tool."""
+      options = dict(options)
+      options['name'] = self.getToolName('BTagElectronToJetAssociator', ElectronCollectionName, JetCollection)
+      tool = self.getTool('BTagElectronToJetAssociator', ElectronCollectionName, JetCollection)
+      if tool is None:
+          if Verbose:
+              print self.BTagTag()+' - DEBUG - Setting up ElectronAssociator for combination: '+str((ElectronCollectionName, JetCollection))
+          tool = toolBTagElectronToJetAssociator(**options)
+          self.registerTool('BTagElectronToJetAssociator', tool, track = ElectronCollectionName, jetcol = JetCollection, ToolSvc = ToolSvc)
+      else:
+          if Verbose:
+              print self.BTagTag()+' - DEBUG - Adding ElectronAssociator for '+ElectronCollectionName+' which already exists now also to jet collection: '+JetCollection
+      if self._BTaggingConfig_ElectronAssociators.get((ElectronCollectionName, JetCollection), None) is None:
+          self._BTaggingConfig_ElectronAssociators[(ElectronCollectionName, JetCollection)] = tool
+          if len(ElectronContainerName) == 0:
+              ElectronContainerName = BTaggingFlags.ElectronCollectionName
+          if len(PhotonContainerName) == 0:
+              PhotonContainerName = BTaggingFlags.PhotonCollectionName
+          # Is the requested photon collection name unique?
+          Unique = True
+          for x in self._BTaggingConfig_PhotonConCol:
+              if x[1] == PhotonCollectionName:
+                  Unique = False
+          if Unique:
+              self._BTaggingConfig_PhotonConCol[(ElectronCollectionName, JetCollection)] = (PhotonContainerName, PhotonCollectionName)
+          else:
+              PhotonCollectionName = 'Photons_'+JetCollection+'_'+ElectronCollectionName
+              print self.BTagTag()+' - WARNING - Photon collection name changed to '+PhotonContainerName+' because the given value was not unique.'
+              for x in self._BTaggingConfig_PhotonConCol:
+                  if x[1] == PhotonCollectionName:
+                      print self.BTagTag()+' - ERROR - Photon collection name is not unique and default is also in use.'
+                      raise ValueError
+              self._BTaggingConfig_PhotonConCol[(ElectronCollectionName, JetCollection)] = (PhotonContainerName, PhotonCollectionName)
+          self.updateBTaggers(JetCollection)
+      else:
+          print self.BTagTag()+' - WARNING - SetupElectronAssociator() called for combination which already exists: '+str((ElectronCollectionName,JetCollection))
+      return tool
+
+  def setupTrackAssociator(self, TrackCollection, JetCollection, ToolSvc, options={}, Verbose = False, ContainerName = ""):
+      """Sets up a track associator (and adds it to the ToolSvc).
+
+      input: TrackCollection:        The track association for which to set up the associator.
+             JetCollection:          The jet collection name.
+             ToolSvc:                The ToolSvc instance.
+             options:                Python dictionary with options to be passed to the associator.
+             Verbose:                Whether to print the associator settings afterwards.
+             ContainerName:          Name of the track container in SG. If left blank BTaggingFlags.TrackParticleCollectionName will be used.
+      output: The tool."""
+      options = dict(options)
+      options['name'] = self.getToolName('BTagTrackToJetAssociator', TrackCollection, JetCollection)
+
+
+      if "TracksToTagList" in options:
+          print self.BTagTag() + " you have requested to tag the following collections of tracks: "
+          print options["TracksToTagList"]
+          return None
+
+
+
+      tool = self.getTool('BTagTrackToJetAssociator', TrackCollection, JetCollection)
+      if tool is None:
+          if Verbose:
+              print self.BTagTag()+' - DEBUG - Setting up TrackAssociator for combination: '+str((TrackCollection, JetCollection))
+          tool = toolBTagTrackToJetAssociator(**options)
+          self.registerTool('BTagTrackToJetAssociator', tool, track = TrackCollection, jetcol = JetCollection, ToolSvc = ToolSvc)
+      else:
+          if Verbose:
+              print self.BTagTag()+' - INFO - Adding TrackAssociator for '+TrackCollection+' which already exists now also to jet collection: '+JetCollection
+      if self._BTaggingConfig_TrackAssociators.get((TrackCollection, JetCollection), None) is None:
+          self._BTaggingConfig_TrackAssociators[(TrackCollection, JetCollection)] = tool
+          if len(ContainerName) == 0:
+              ContainerName = BTaggingFlags.TrackParticleCollectionName
+          self._BTaggingConfig_TrackConCol[(TrackCollection, JetCollection)] = (ContainerName, TrackCollection)
+          self.updateBTaggers(JetCollection)
+      else:
+          print self.BTagTag()+' - WARNING - SetupTrackAssociator() called for combinations which already exists: '+str((TrackCollection,JetCollection))
+      return tool
+
+  def getMuonAssociatorData(self, JetCollection):
+      """Returns a list of tuples containing data needed for the specified jet collection. The following format is used:
+      (tool, MuonContainerName, MuonCollectionName)."""
+      returnlist = []
+      for assoc in self._BTaggingConfig_MuonAssociators:
+          if JetCollection == assoc[1]:
+              x = [self._BTaggingConfig_MuonAssociators[assoc],]
+              for concol in self._BTaggingConfig_MuonConCol:
+                  if concol[1] == JetCollection and concol[0] == assoc[0]:
+                      x += [self._BTaggingConfig_MuonConCol[concol][0], self._BTaggingConfig_MuonConCol[concol][1] ]
+              if len(x) == 3:
+                  returnlist.append(x)
+              else:
+                  print self.BTagTag()+' - ERROR - getMuonAssociatorData() does not find enough metadata for jet collection: '+JetCollection
+                  raise ValueError
+      return returnlist
+
+  def getElectronAssociatorData(self, JetCollection):
+      """Returns a list of tuples containing data needed for the specified jet collection. The following format is used:
+      (tool, ElectronContainerName, ElectronCollectionName, PhotonContainerName, PhotonCollectionName)."""
+      returnlist = []
+      for assoc in self._BTaggingConfig_ElectronAssociators:
+          if JetCollection == assoc[1]:
+              x = [self._BTaggingConfig_ElectronAssociators[assoc],]
+              for concol in self._BTaggingConfig_ElectronConCol:
+                  if concol[1] == JetCollection and concol[0] == assoc[0]:
+                      x += [self._BTaggingConfig_ElectronConCol[concol][0], self._BTaggingConfig_ElectronConCol[concol][1] ]
+              for concol in self._BTaggingConfig_PhotonConCol:
+                  if concol[1] == JetCollection and concol[0] == assoc[0]:
+                      x += [self._BTaggingConfig_PhotonConCol[concol][0], self._BTaggingConfig_PhotonConCol[concol][1] ]
+              if len(x) == 5:
+                  returnlist.append(x)
+              else:
+                  print self.BTagTag()+' - ERROR - getElectronAssociatorData() does not find enough metadata for jet collection: '+JetCollection
+                  raise ValueError
+      return returnlist
+
+  def getTrackAssociatorData(self, JetCollection):
+      """Returns a list of tuples containing data needed for the specified jet collection. The following format is used:
+      (tool, TrackContainerName, TrackCollectionName)."""
+      returnlist = []
+      for assoc in self._BTaggingConfig_TrackAssociators:
+          if JetCollection == assoc[1]:
+              x = [self._BTaggingConfig_TrackAssociators[assoc],]
+              for concol in self._BTaggingConfig_TrackConCol:
+                  if concol[1] == JetCollection and concol[0] == assoc[0]:
+                      x += [self._BTaggingConfig_TrackConCol[concol][0], self._BTaggingConfig_TrackConCol[concol][1] ]
+              if len(x) == 3:
+                  returnlist.append(x)
+              else:
+                  print self.BTagTag()+' - ERROR - getTrackAssociatorData() does not find enough metadata for jet collection: '+JetCollection
+                  raise ValueError
+      return returnlist
+
+  def getMuonAssociatorAttribute(self, attribute, MuonCollection, JetCollection, RaiseException=True):
+      """Returns an attribute of a muon associator. Technically the same can be returned by first getting a reference
+      to the tool via a getMuonAssociator() call and then just accessing the attribute directly. However at some point
+      getTool will only return a PublicToolHandle and its attributes cannot be retrieved. At that point this
+      function can be useful.
+
+      Returns None if the tool does not exist or the requested attribute does not exist. If RaiseException is True
+      an AttributeError is raised when the attribute does not exist."""
+      tool = self.getMuonAssociator(MuonCollection, JetCollection)
+      if tool is None:
+        return None
+      if not hasattr(tool, attribute) and RaiseException:
+        print self.BTagTag()+' - ERROR - Attribute "'+attribute+'" does not exist for a muon associator.'
+        raise AttributeError
+      return getattr(tool, attribute, None)
+
+  def getMuonAssociator(self, MuonCollection, JetCollection):
+      """Returns the muon associator for the specified muon and jet collection combination."""
+      return self._BTaggingConfig_MuonAssociators.get((MuonCollection, JetCollection), None)
+
+  def getElectronAssociatorAttribute(self, attribute, ElectronCollection, JetCollection, RaiseException=True):
+      """Returns an attribute of an electron associator. Technically the same can be returned by first getting a reference
+      to the tool via a getElectronAssociator() call and then just accessing the attribute directly. However at some point
+      getTool will only return a PublicToolHandle and its attributes cannot be retrieved. At that point this
+      function can be useful.
+
+      Returns None if the tool does not exist or the requested attribute does not exist. If RaiseException is True
+      an AttributeError is raised when the attribute does not exist."""
+      tool = self.getElectronAssociator(ElectronCollection, JetCollection)
+      if tool is None:
+        return None
+      if not hasattr(tool, attribute) and RaiseException:
+        print self.BTagTag()+' - ERROR - Attribute "'+attribute+'" does not exist for an electron associator.'
+        raise AttributeError
+      return getattr(tool, attribute, None)
+
+  def getElectronAssociator(self, ElectronCollection, JetCollection):
+      """Returns the electron associator for the specified electron and jet collection combination."""
+      return self._BTaggingConfig_ElectronAssociators.get((ElectronCollection, JetCollection), None)
+
+  def getTrackAssociatorAttribute(self, attribute, TrackCollection, JetCollection, RaiseException=True):
+      """Returns an attribute of a track associator. Technically the same can be returned by first getting a reference
+      to the tool via a getTrackAssociator() call and then just accessing the attribute directly. However at some point
+      getTool will only return a PublicToolHandle and its attributes cannot be retrieved. At that point this
+      function can be useful.
+
+      Returns None if the tool does not exist or the requested attribute does not exist. If RaiseException is True
+      an AttributeError is raised when the attribute does not exist."""
+      tool = self.getTrackAssociator(TrackCollection, JetCollection)
+      if tool is None:
+        return None
+      if not hasattr(tool, attribute) and RaiseException:
+        print self.BTagTag()+' - ERROR - Attribute "'+attribute+'" does not exist for a track associator.'
+        raise AttributeError
+      return getattr(tool, attribute, None)
+
+  def getTrackAssociator(self, TrackCollection, JetCollection):
+      """Returns the track associator for the specified track and jet collection combination."""
+      return self._BTaggingConfig_TrackAssociators.get((TrackCollection, JetCollection), None)
+
+  def addToolToJetCollection(self, tool_type, tool, jetcol, track):
+      """Adds a tool to a jet collection if not done so already.
+
+      input: tool_type:          The type of the tool to add.
+             tool:               The actual tool.
+             jetcol:             The jet collection.
+             track:              The track selection this tool is running on."""
+      if (tool_type, jetcol, track) in self._BTaggingConfig_SetUpCombinations:
+          print self.BTagTag()+' - WARNING - A tool of type "'+tool_type+'" was already set up for the combination '+str((track, jetcol))+' ignoring duplicate...'
+          return
+      if getToolMetadata(tool_type, 'IsATagger'):
+          btagger = self.getJetCollectionTool(jetcol)
+          btagger.TagToolList += [tool,]
+      if getToolMetadata(tool_type, 'IsAVertexFinder'):
+          # now we need the removal and secvtxfinder tools
+          SecVertexingTool = self.getJetCollectionSecVertexingTool(jetcol)
+          # register our new vertex finder to them
+          SecVertexingTool.SecVtxFinderList += [tool,]
+          SecVertexingTool.SecVtxFinderTrackNameList += [track,]
+          if not getToolMetadata(tool_type, 'VertexFinderxAODBaseName'):
+              print self.BTagTag()+' - ERROR - Tool '+self.getToolName(tool_type, track, jetcol)+' is set as a vertex finder, but no VertexFinderxAODBaseName was specified in the metadata.'
+              raise ValueError
+          SecVertexingTool.SecVtxFinderxAODBaseNameList += [self.getVertexFinderxAODBaseName() + getToolMetadata(tool_type, 'VertexFinderxAODBaseName'), ]
+          VertexFinderPassByPointer = getToolMetadata(tool_type, 'VertexFinderPassByPointer')
+          if VertexFinderPassByPointer:
+              for element in VertexFinderPassByPointer:
+                  ToPass = self._BTaggingConfig_InitializedTools.get(self.getToolName(VertexFinderPassByPointer[element],track,jetcol), None)
+                  if ToPass is None:
+                      print self.BTagTag()+' - ERROR - Tool of type '+VertexFinderPassByPointer[element]+' to be passed as pointer to tool of type '+tool_type+' to the SecVertexingTool'
+                      print self.BTagTag()+' - ERROR - but this tool was not found/registered.'
+                      raise ValueError
+                  setattr(SecVertexingTool, element, ToPass)
+      self._BTaggingConfig_SetUpCombinations[(tool_type, jetcol, track)] = tool
+      if BTaggingFlags.OutputLevel < 3:
+          print self.BTagTag()+' - DEBUG - Added tool '+self.getToolName(tool_type, track, jetcol)+' to jet collection: '+jetcol
+      # Add to the tool also the jet collection (needed for reference running)
+      jetcollist = getToolMetadata(tool_type, 'JetCollectionList')
+      if jetcollist:
+          if not jetcol in getattr(tool, jetcollist):
+              if BTaggingFlags.OutputLevel < 3:
+                  print self.BTagTag()+' - DEBUG - Adding to tool '+self.getToolName(tool_type, track, jetcol)+' the jet collection: '+jetcol
+              getattr(tool, jetcollist).append(jetcol)
+      if BTaggingFlags.OutputLevel < 3:
+          print self.BTagTag()+' - DEBUG - '+str((tool_type, jetcol, track))+' -> '+self.getToolName(tool_type, track, jetcol)+' added'
+
+  def getJetCollectionMainAssociatorAttribute(self, attribute, JetCollection, RaiseException=True):
+      """Returns an attribute of a main associator. Technically the same can be returned by first getting a reference
+      to the tool via a getJetCollectionMainAssociatorTool() call and then just accessing the attribute directly.
+      However at some point getTool will only return a PublicToolHandle and its attributes cannot be retrieved. At that point this
+      function can be useful.
+
+      Returns None if the tool does not exist or the requested attribute does not exist. If RaiseException is True
+      an AttributeError is raised when the attribute does not exist."""
+      tool = self.getJetCollectionMainAssociatorTool(JetCollection)
+      if tool is None:
+        return None
+      if not hasattr(tool, attribute) and RaiseException:
+        print self.BTagTag()+' - ERROR - Attribute "'+attribute+'" does not exist for a main associator tool.'
+        raise AttributeError
+      return getattr(tool, attribute, None)
+
+  def getJetCollectionMainAssociatorTool(self, jetcol):
+      """Returns the main associator tool corresponding to the specified jet collection.
+
+      input: jetcol:             Desired jet collection.
+
+      output: The tool."""
+      tool = self._BTaggingConfig_MainAssociatorTools.get(jetcol, None)
+      if tool is None:
+          print self.BTagTag()+' - ERROR - getJetCollectionMainAssociatorTool() returns none for '+jetcol
+          raise ValueError
+      return tool
+
+  def getJetCollectionSecVertexingToolAttribute(self, attribute, JetCollection, RaiseException=True):
+      """Returns an attribute of a secondary vertexing tool. Technically the same can be returned by first getting a reference
+      to the tool via a getJetCollectionSecVertexingTool() call and then just accessing the attribute directly.
+      However at some point getTool will only return a PublicToolHandle and its attributes cannot be retrieved. At that point this
+      function can be useful.
+
+      Returns None if the tool does not exist or the requested attribute does not exist. If RaiseException is True
+      an AttributeError is raised when the attribute does not exist."""
+      tool = self.getJetCollectionSecVertexingTool(JetCollection)
+      if tool is None:
+        return None
+      if not hasattr(tool, attribute) and RaiseException:
+        print self.BTagTag()+' - ERROR - Attribute "'+attribute+'" does not exist for a secondary vertexing tool.'
+        raise AttributeError
+      return getattr(tool, attribute, None)
+
+  def getJetCollectionSecVertexingTool(self, jetcol):
+      """Returns the SecVtx tool corresponding to the specified jet collection.
+
+      input: jetcol:             Desired jet collection.
+
+      output: The tool."""
+      tool = self._BTaggingConfig_SecVtxTools.get(jetcol, None)
+      if tool is None:
+          print self.BTagTag()+' - ERROR - getJetCollectionSecVertexingTool() returns none for '+jetcol
+          raise ValueError
+      return tool
+
+  def jetCollectionExists(self, JetCollection):
+      """Returns whether a jet collection already has some configuration; in particular whether it has an assigned BTagTool."""
+      if self._BTaggingConfig_JetCollections.get(JetCollection, None) is None:
+          return False
+      return True
+
+  def getJetCollectionToolAttribute(self, attribute, JetCollection, RaiseException=True):
+      """Returns an attribute of a BTagTool. Technically the same can be returned by first getting a reference
+      to the tool via a getJetCollectionTool() call and then just accessing the attribute directly.
+      However at some point getTool will only return a PublicToolHandle and its attributes cannot be retrieved. At that point this
+      function can be useful.
+
+      Returns None if the tool does not exist or the requested attribute does not exist. If RaiseException is True
+      an AttributeError is raised when the attribute does not exist."""
+      tool = self.getJetCollectionTool(JetCollection)
+      if tool is None:
+        return None
+      if not hasattr(tool, attribute) and RaiseException:
+        print self.BTagTag()+' - ERROR - Attribute "'+attribute+'" does not exist for a BTagTool.'
+        raise AttributeError
+      return getattr(tool, attribute, None)
+
+  def getJetCollectionTool(self, JetCollection):
+      """Returns the btagtool corresponding to the specified jet collection.
+
+      input: JetCollection:             Desired jet collection.
+
+      output: The btagtool."""
+      btagger = self._BTaggingConfig_JetCollections.get(JetCollection, None)
+      if btagger is None:
+          if BTaggingFlags.OutputLevel < 3:
+              print self.BTagTag()+' - DEBUG - getJetCollectionTool() returns none for '+JetCollection
+      return btagger
+
+  def RegisterOutputContainersForJetCollection(self, JetCollection, Verbose=False):
+      """Registers the jet collection to various containers in BTaggingFlags which govern which
+      containers will be parsed to the output xAOD and ESD files. This used to happen in
+      ./share/BTagging_jobOptions.py.
+
+      input: JetCollection:       The name of the jet collection.
+             Verbose:             Print a debug message."""
+      author = self.getOutputFilesPrefix() + JetCollection # Get correct name with prefix
+      if not (self._OutputFilesBaseName + author) in BTaggingFlags.btaggingAODList:
+        BTaggingFlags.btaggingAODList.append(self._OutputFilesBaseName + author)
+      if not (self._OutputFilesBaseAuxName + author + 'Aux.-BTagTrackToJetAssociatorBB') in BTaggingFlags.btaggingAODList:
+        BTaggingFlags.btaggingAODList.append(self._OutputFilesBaseAuxName + author + 'Aux.-BTagTrackToJetAssociatorBB')
+      if not (self._OutputFilesBaseName + author) in BTaggingFlags.btaggingESDList:
+        BTaggingFlags.btaggingESDList.append(self._OutputFilesBaseName + author)
+      if not (self._OutputFilesBaseAuxName + author + 'Aux.-BTagTrackToJetAssociatorBB') in BTaggingFlags.btaggingESDList:
+        BTaggingFlags.btaggingESDList.append(self._OutputFilesBaseAuxName + author + 'Aux.-BTagTrackToJetAssociatorBB')
+      # SeCVert
+      if not (self._OutputFilesBaseNameSecVtx + author + self._OutputFilesSVname) in BTaggingFlags.btaggingAODList:
+        BTaggingFlags.btaggingAODList.append(self._OutputFilesBaseNameSecVtx + author + self._OutputFilesSVname)
+      if not (self._OutputFilesBaseAuxNameSecVtx + author + self._OutputFilesSVname + 'Aux.-vxTrackAtVertex') in BTaggingFlags.btaggingAODList:
+        BTaggingFlags.btaggingAODList.append(self._OutputFilesBaseAuxNameSecVtx + author + self._OutputFilesSVname + 'Aux.-vxTrackAtVertex')
+      if not (self._OutputFilesBaseNameSecVtx + author + self._OutputFilesSVname) in BTaggingFlags.btaggingESDList:
+        BTaggingFlags.btaggingESDList.append(self._OutputFilesBaseNameSecVtx + author + self._OutputFilesSVname)
+      if not (self._OutputFilesBaseAuxNameSecVtx + author + self._OutputFilesSVname + 'Aux.-vxTrackAtVertex') in BTaggingFlags.btaggingESDList:
+        BTaggingFlags.btaggingESDList.append(self._OutputFilesBaseAuxNameSecVtx + author + self._OutputFilesSVname + 'Aux.-vxTrackAtVertex')
+      # JFSeCVert
+      if not (self._OutputFilesBaseNameJFSecVtx + author + self._OutputFilesJFVxname) in BTaggingFlags.btaggingAODList:
+        BTaggingFlags.btaggingAODList.append(self._OutputFilesBaseNameJFSecVtx + author + self._OutputFilesJFVxname)
+      if not (self._OutputFilesBaseAuxNameJFSecVtx + author + self._OutputFilesJFVxname + 'Aux.') in BTaggingFlags.btaggingAODList:
+        BTaggingFlags.btaggingAODList.append(self._OutputFilesBaseAuxNameJFSecVtx + author + self._OutputFilesJFVxname + 'Aux.')
+      if not (self._OutputFilesBaseNameJFSecVtx + author + self._OutputFilesJFVxname) in BTaggingFlags.btaggingESDList:
+        BTaggingFlags.btaggingESDList.append(self._OutputFilesBaseNameJFSecVtx + author + self._OutputFilesJFVxname)
+      if not (self._OutputFilesBaseAuxNameJFSecVtx + author + self._OutputFilesJFVxname + 'Aux.') in BTaggingFlags.btaggingESDList:
+        BTaggingFlags.btaggingESDList.append(self._OutputFilesBaseAuxNameJFSecVtx + author + self._OutputFilesJFVxname + 'Aux.')
+      if Verbose:
+          print(self.BTagTag()+" - DEBUG - Added jet collection '"+JetCollection+"' to BTaggingFlags.btaggingAODList and BTaggingFlags.btaggingESDList.")
+
+  def addJetCollectionTool(self, JetCollection, ToolSvc, Verbose = False, options={}):
+      """Adds a jet collection, and sets up the corresponding BTagTool and secondary vertexing tools.
+      If it already exists it is simply returned.
+
+      input: JetCollection:      The name of the jet collections.
+             ToolSvc:            The ToolSvc instance.
+             Verbose:            Whether to print detailed information about the tool.
+             options:            Python dictionary of options to be passed to the BTagTool.
+      output: The btagtool for thhe desired jet collection."""
+      if self._BTaggingConfig_JetCollections.get(JetCollection, None) is None:
+          if not JetCollectionIsSupported(JetCollection):
+              print(self.BTagTag()+" - WARNING - "+JetCollection+" is not a supported jet collection for b-tagging! Some taggers may crash!")
+          btagtool = self.setupBTagTool(JetCollection, ToolSvc, Verbose = Verbose, options=options)
+          if btagtool:
+              self.RegisterOutputContainersForJetCollection(JetCollection, Verbose)
+              if not JetCollection in BTaggingFlags.Jets:
+                  BTaggingFlags.Jets += [JetCollection, ]
+          return btagtool
+      else:
+          # The tool already exists, we just return it
+          if len(options) > 0:
+              print self.BTagTag()+' - WARNING - A JetCollection called "'+JetCollection+'" has already been set up; ignoring new btagtool options.'
+          return self._BTaggingConfig_JetCollections.get(JetCollection, None)
+
+  def setupBTagTrackAssociation(self, name, ToolSvc, Verbose = False, options={}):
+      """Adds a BTagTrackAssociation instance and registers it.
+
+      input: name:               The tool's name.
+             ToolSvc:            The ToolSvc instance.
+             Verbose:            Whether to print detailed information about the tool.
+             options:            Python dictionary of options to be passed to the tool.
+
+      The following defaults exist for the options:
+
+      BTagAssociation                              default: BTaggingFlags.doStandardAssoc
+
+      output: The tool."""
+      options = dict(options)
+      options['name'] = name
+      options.setdefault('BTagAssociation', BTaggingFlags.doStandardAssoc)
+      from BTagging.BTaggingConf import Analysis__BTagTrackAssociation
+      tool = Analysis__BTagTrackAssociation(**options)
+      ToolSvc += tool
+      return tool
+
+  def setupSecVtxTool(self, name, ToolSvc, Verbose = False, options={}):
+      """Adds a SecVtxTool instance and registers it.
+
+      input: name:               The tool's name.
+             ToolSvc:            The ToolSvc instance.
+             Verbose:            Whether to print detailed information about the tool.
+             options:            Python dictionary of options to be passed to the SecVtxTool.
+      output: The tool."""
+      options = dict(options)
+      options.setdefault('SecVtxFinderList', [])
+      options.setdefault('SecVtxFinderTrackNameList', [])
+      options.setdefault('SecVtxFinderxAODBaseNameList', [])
+      options.setdefault('PrimaryVertexName',BTaggingFlags.PrimaryVertexCollectionName)
+      options.setdefault('OutputLevel', BTaggingFlags.OutputLevel)
+      options['name'] = name
+      from BTagging.BTaggingConf import Analysis__BTagSecVertexing
+      tool = Analysis__BTagSecVertexing(**options)
+      ToolSvc += tool
+      return tool
+
+  def setupBTagTool(self, jetcol, ToolSvc, Verbose = False, options={}):
+      """Adds a new myBTagTool instance and registers it.
+
+      input: jetcol:             The name of the jet collections.
+             ToolSvc:            The ToolSvc instance.
+             Verbose:            Whether to print detailed information about the tool.
+             options:            Python dictionary of options to be passed to the BTagTool.
+             (note the options storeSecondaryVerticesInJet is passed to the removal tool instead)
+
+      The following default options exist:
+
+      BTagLabelingTool                       default: None
+      storeSecondaryVerticesInJet            default: BTaggingFlags.writeSecondaryVertices
+
+      output: The btagtool for the desired jet collection."""
+      options = dict(options)
+      # Setup a removal tool for it
+      options.setdefault('storeSecondaryVerticesInJet', BTaggingFlags.writeSecondaryVertices)
+      thisSecVtxTool = self.setupSecVtxTool('thisBTagSecVertexing_'+jetcol+self.GeneralToolSuffix(), ToolSvc, Verbose)
+      self._BTaggingConfig_SecVtxTools[jetcol] = thisSecVtxTool
+      #options['BTagSecVertexingTool'] = thisSecVtxTool # MOVED TO JETBTAGGERTOOL
+      del options['storeSecondaryVerticesInJet'] # we don't want it passed to the main b-tag tool
+      options['name'] = 'myBTagTool_'+jetcol+self.GeneralToolSuffix()
+      options.setdefault('BTagLabelingTool', None)
+      btagtool = toolMainBTaggingTool(**options)
+      if BTaggingFlags.OutputLevel < 3:
+          print self.BTagTag()+' - DEBUG - Setting up BTagTool for jet collection: '+jetcol
+      if self._BTaggingConfig_JetCollections.get(jetcol, None) is None:
+          # Store this one to the jet collections
+          self._BTaggingConfig_JetCollections[jetcol] = btagtool
+          ToolSvc += btagtool
+      else:
+          print self.BTagTag()+' - ERROR - Setting up BTagTool for a jet collection which was already set up previously!'
+          raise ValueError
+      return btagtool
+
+  def checkFlagsUsingBTaggingFlags(self):
+      """Runs over all taggers and disables them if various detector components were switched off, we have a specific scoping level or running in reference mode.
+
+      output: Returns whether b-tagging is to be active or not."""
+      if not BTaggingFlags.Active:
+          print '#BTAG# - WARNING - Disabling whole b-tagging since BTaggingFlags.Active is False...'
+          return False
+      print '#BTAG# - INFO - B-tagging descoping:  level = ',rec.ScopingLevel()
+      from AthenaCommon.BFieldFlags import jobproperties
+      if not jobproperties.Beam.beamType == "collisions":
+          print '#BTAG# - WARNING - Disabling whole b-tagging since beamType is not collisions...'
+          BTaggingFlags.Active = False
+          return False
+      if not self._IgnoreTaggerObstacles:
+          for tagger in BTaggingFlags._tags:
+              if not taggerIsPossible(tagger):
+                  BTaggingFlags.Disable(tagger)
+      else:
+          print '#BTAG# - INFO - Not checking for obstacles for taggers (DetFlags etc.).'
+      return True
+
+  def setupDefaultTool(self, tool_type, ToolSvc, track="", jetcol="", Verbose = False, name="", options={}, MuonCollection='Muons', ElectronCollection='Electrons',PhotonCollection='Photons'):
+      """Sets up the specified tool (by tool_type) using default configuration.
+
+      input: tool_type:          The type of the tool to be set up.
+             ToolSvc:            The ToolSvc (enter None if you don't want to register the tool).
+             track:              The name of the tracks to be used.
+             jetcol:             The name of the jet collection to be used.
+             Verbose:            Whether to print the tool and all those that are pre set up.
+             CheckPrerequisites: Whether to set up default prerequisites as well (if needed).
+             Prefix:             Prefix to be used for this tool and all tools set up by default.
+             name:               The name of the tool. If not specified a default name is used which
+                                 is a combination of the prefix and the tool type. Note that it is
+                                 generally ill-advised to choose your own name. The reason is that some
+                                 prerequisite tools refer to other tools by-name and not via a pointer.
+                                 It is possible to break things by forcing your own name. Only do so when
+                                 you are sure there will be no conflict or are not using the dependency
+                                 system.
+             options:            Python dictionary (!) with options that will be passed to the tool,
+                                 options for which there is no key in the dictionary will use defaults.
+             MuonCollection:     Muon collection. Can be left blank if not needed or using defaults.
+             ElectronCollection: Electron collection. Can be left blank if not needed or using defaults.
+             PhotonCollection:   Photon collection. Can be left blank if not needed or using defaults.
+      output: The tool itself."""
+      # This is to hold the arguments that need to be passed to the b-tagging tool,
+      # this is needed because the tool will only be added to ToolSvc at the end and
+      # it is not allowed to add non-ToolSvc tools to the b-tagging tool.
+      if len(name) < 1:
+          name = self.getToolName(tool_type, track, jetcol)
+      options = dict(options) # Make a new instance (otherwise we will change the actual dict)
+      options['name'] = name
+      # xAODBaseName
+      if not getToolMetadata(tool_type, 'xAODBaseName') is None:
+          options.setdefault('xAODBaseName', self.getxAODBaseNamePrefix() + getToolMetadata(tool_type, 'xAODBaseName'))
+      # Add some dynamic settings to the options dictionary (this will raise a NotImplementedError is metadata is not found)
+      PassByPointer = getToolMetadata(tool_type, 'PassByPointer')
+      PassByName = getToolMetadata(tool_type, 'PassByName')
+      PassTracksAs = getToolMetadata(tool_type, 'PassTracksAs')
+      CalibrationFolders = getToolMetadata(tool_type, 'CalibrationFolders')
+      PassMuonCollectionAs = getToolMetadata(tool_type, 'PassMuonCollectionAs')
+      PassElectronCollectionAs = getToolMetadata(tool_type, 'PassElectronCollectionAs')
+      PassPhotonCollectionAs = getToolMetadata(tool_type, 'PassPhotonCollectionAs')
+      if PassMuonCollectionAs:
+          options.setdefault(PassMuonCollectionAs, MuonCollection)
+      if PassElectronCollectionAs:
+          options.setdefault(PassElectronCollectionAs, ElectronCollection)
+      if PassPhotonCollectionAs:
+          options.setdefault(PassPhotonCollectionAs, PhotonCollection)
+      if PassByPointer:
+          for element in PassByPointer:
+              # Find the tool
+              ToPass = self._BTaggingConfig_InitializedTools.get(self.getToolName(PassByPointer[element],track,jetcol), None)
+              if ToPass is None and not element in options: # allow for options overwrite
+                  print self.BTagTag()+' - ERROR - Tool of type '+PassByPointer[element]+' to be passed as pointer to tool of type '+tool_type
+                  print self.BTagTag()+' - ERROR - but this tool was not found/registered. (Can be overwritten using options passed to the set up script).'
+                  raise ValueError
+              options.setdefault(element, ToPass)
+      if PassByName:
+          for element in PassByName:
+              # No check on if these tools actually exist; PassByName is commonly used to link to tools that have yet to be set up
+              options.setdefault(element, self.getToolName(PassByName[element],track,jetcol))
+      if PassTracksAs:
+          if len(track) == 0:
+              print self.BTagTag()+' - ERROR - setupDefaultTool() called for a tool that has PassTracksAs metadata but without specifying a track collection.'
+              raise ValueError
+          options.setdefault(PassTracksAs, track)
+      if CalibrationFolders:
+          if BTaggingFlags.CalibrationSingleFolder is False:
+              print self.BTagTag()+' - ERROR - BTaggingFlags.CalibrationSingleFolder is False, the new calibration scheme does not support this!'
+              print self.BTagTag()+' - ERROR - Calibrations will not function!'
+              raise ValueError
+          else:
+              broker = self._BTaggingConfig_InitializedTools.get(self.getToolName('BTagCalibrationBrokerTool',track,jetcol), None)
+              if broker is None:
+                  print self.BTagTag()+' - ERROR - CalibrationBroker not found; calibrations will not function!'
+                  raise ValueError
+              elif not hasattr(broker, 'folders'):
+                  print self.BTagTag()+' - ERROR - CalibrationBroker does not have "folders" as an attribute; calibrations will not function!'
+                  raise ValueError
+              for folder in CalibrationFolders:
+                  ToAdd = broker.folderRoot + folder
+                  if not ToAdd in broker.folders:
+                      broker.folders.append(ToAdd)
+      # Set up the actual tool
+      try:
+          exec('tool = tool'+tool_type+'(**options)')
+      except:
+          print self.BTagTag()+' - ERROR - Attempting to set up a tool of type "'+tool_type+'" but this tool was not/incorrectly implemented.'
+          raise
+      # Fill in jet collection lists if applicable
+      jetcollist = getToolMetadata(tool_type, 'JetCollectionList')
+      if jetcollist:
+          setattr(tool, jetcollist, [jetcol,])
+      # Register it with the dependency system
+      self.registerTool(tool_type, tool, track, jetcol, ToolSvc = ToolSvc, Verbose = Verbose)
+      return tool
 
 ########################################
 # BTaggingFlags manipulation           #
 ########################################
 
-
 def listTaggers():
     """Returns a list of all taggers."""
     return BTaggingFlags._tags
-
 
 def disableAllTaggers():
     """Disables all BTaggingFlags that are tagger flags."""
     for tagger in BTaggingFlags._tags:
         BTaggingFlags.Disable(tagger)
-
 
 def getActiveTaggers():
     """Returns a list of taggers that are active according to the BTaggingFlags module."""
@@ -1653,16 +1562,15 @@
             returnlist.append(tagger)
     return returnlist
 
-
 def taggerIsPossible(tagger):
     """Returns whether a tagger can be used depending on various criteria."""
     # disable tagger is it is unknown
     if not tagger in BTaggingFlags._tags:
-        print '#BTAG# - WARNING - Unknown tagger (' + tagger + ') encountered, disabling...'
+        print '#BTAG# - WARNING - Unknown tagger ('+tagger+') encountered, disabling...'
         return False
     # disable all taggers if B-tagging is not active
     if not BTaggingFlags.Active:
-        print '#BTAG# - WARNING - Disabling ' + tagger + ' tagger because B-tagging has been disabled...'
+        print '#BTAG# - WARNING - Disabling '+tagger+' tagger because B-tagging has been disabled...'
         return False
     # disable some taggers if we are running in reference mode
     if BTaggingFlags.Runmodus == 'reference':
@@ -1678,14 +1586,12 @@
                       'IP2DSpcFlip',
                       'IP2DSpcPos',
                       'IP2DSpcNeg',
-                      #'IP2DTrigHybrid', #FLS
                       'IP3DFlip',
                       'IP3DPos',
                       'IP3DNeg',
                       'IP3DSpcFlip',
                       'IP3DSpcPos',
                       'IP3DSpcNeg',
-                      #'IP3DTrigHybrid', #FLS
                       'SV1Flip',
                       'SV2Flip',
                       'TrackCountingFlip',
@@ -1696,36 +1602,36 @@
                       'MV2',
                       'MV1Flip',
                       'MV2Flip']:
-            print '#BTAG# - WARNING - Disabling ' + tagger + ' tagger due to reference run modus...'
+            print '#BTAG# - WARNING - Disabling '+tagger+' tagger due to reference run modus...'
             return False
     # disable taggers accordingly to reconstruction scoping levels
     if rec.ScopingLevel() >= 2:
         if tagger in BTaggingFlags.LowPriorityTaggers:
-            print '#BTAG# - WARNING - Disabling low priority ' + tagger + ' tagger due to scoping level >= 2'
+            print '#BTAG# - WARNING - Disabling low priority '+tagger+' tagger due to scoping level >= 2'
             return False
     if rec.ScopingLevel() >= 3:
         if tagger in BTaggingFlags.MediumPriorityTaggers:
-            print '#BTAG# - WARNING - Disabling medium priority ' + tagger + ' tagger due to scoping level >= 3'
+            print '#BTAG# - WARNING - Disabling medium priority '+tagger+' tagger due to scoping level >= 3'
             return False
     if rec.ScopingLevel() >= 4:
         if tagger in BTaggingFlags.HighPriorityTaggers:
-            print '#BTAG# - WARNING - Disabling high priority ' + tagger + ' tagger due to scoping level >= 4'
+            print '#BTAG# - WARNING - Disabling high priority '+tagger+' tagger due to scoping level >= 4'
             return False
     # disable specific taggers if geometry is not defined
     from AthenaCommon.DetFlags import DetFlags
     if not DetFlags.detdescr.ID_on():
-        print '#BTAG# - WARNING - Disabling ' + tagger + ' tagger because ID detdescr. was not found'
+        print '#BTAG# - WARNING - Disabling '+tagger+' tagger because ID detdescr. was not found'
         return False
     if tagger in ['SoftEl']:
         if not DetFlags.detdescr.Calo_on():
-            print '#BTAG# - WARNING - Disabling ' + tagger + ' tagger because calo detdescr. was not found'
+            print '#BTAG# - WARNING - Disabling '+tagger+' tagger because calo detdescr. was not found'
             return False
     if tagger in ['SoftMu',
                   'SoftMuChi2',
                   'SecondSoftMu',
                   'SecondSoftMuChi2']:
         if not DetFlags.detdescr.Muon_on():
-            print '#BTAG# - WARNING - Disabling ' + tagger + ' tagger because muon detdescr. was not found'
+            print '#BTAG# - WARNING - Disabling '+tagger+' tagger because muon detdescr. was not found'
             return False
     return True
 
@@ -1733,15 +1639,13 @@
 # Tool collection & metadata functions #
 ########################################
 
-
 def getToolDependencies(tool_type):
-    """Returns a list of all dependencies of a tool with type tool_type."""
-    Dependencies = getToolMetadata(tool_type, 'DependsOn')
-    if Dependencies:
-        return Dependencies
-    else:
-        return []
-
+  """Returns a list of all dependencies of a tool with type tool_type."""
+  Dependencies = getToolMetadata(tool_type, 'DependsOn')
+  if Dependencies:
+    return Dependencies
+  else:
+    return []
 
 def addToolTypeToToolCollection(tool_type, ToolCollection):
     """Adds a given tool_type to a given tool collection. This also sets the metadata on the tool accordingly for consistency."""
@@ -1752,11 +1656,9 @@
     else:
         _BTaggingConfig_ToolCollections[ToolCollection] = [tool_type, ]
 
-
 def getToolCollection(tool_type):
     """Returns the name of the tool collection the current tool is in."""
     return getToolMetadata(tool_type, "ToolCollection")
-
 
 def getToolCollectionSize(ToolCollection):
     """Returns the size of a given tool collection. Returns 0 if it does not exist."""
@@ -1765,8 +1667,7 @@
     else:
         return 0
 
-
-def checkToolCollectionStructure(CheckTransToolCollectionDependencies=True):
+def checkToolCollectionStructure(CheckTransToolCollectionDependencies = True):
     """Computationally intensive function which does a check on on consistency of the tools.
     If checks whether there are no tools that depend on themselves, whether all tool types
     that a part of a tools PassByPointer metadata are also in its DependsOn metadata and whether
@@ -1787,18 +1688,17 @@
                     if tcoll2:
                         if getToolCollectionSize(tcoll2) > 1 and CheckTransToolCollectionDependencies:
                             if tcoll2 != tcoll:
-                                print '#BTAG# - DEBUG - Trans tool collection dependency: ' + tool + ' (' + tcoll + ') on ' + d + ' (' + tcoll2 + ')'
+                                print '#BTAG# - DEBUG - Trans tool collection dependency: '+tool+' ('+tcoll+') on '+d+' ('+tcoll2+')'
                     else:
-                        print '#BTAG# - WARNING - Tool of type ' + tool + ' depends on tool of type ' + d + ' but ' + d + ' is not part of any tool collection.'
+                        print '#BTAG# - WARNING - Tool of type '+tool+' depends on tool of type '+d+' but '+d+' is not part of any tool collection.'
                     if d == tool:
-                        print '#BTAG# - ERROR - Tool of type ' + tool + ' depends on itself!'
+                        print '#BTAG# - ERROR - Tool of type '+tool+' depends on itself!'
                         raise ValueError
             if PassByPointer:
                 for p in PassByPointer:
                     if not PassByPointer[p] in Dependencies:
-                        print '#BTAG# - WARNING - Tool of type ' + tool + ' needs a tool of type ' + PassByPointer[p] + ' passed to it by pointer but ' + PassByPointer[p] + ' is not one of ' + tool + "'s dependencies."
+                        print '#BTAG# - WARNING - Tool of type '+tool+' needs a tool of type '+PassByPointer[p]+' passed to it by pointer but '+PassByPointer[p]+' is not one of '+tool+"'s dependencies."
     print '#BTAG# - DEBUG - Check completed.'
-
 
 def getAllToolsThatDependOn(tool_type):
     """Returns a list of tool types of all tools that directly depend on a tool of a given tool type. This operation
@@ -1812,35 +1712,30 @@
                     returnlist.append(tname)
     return returnlist
 
-
 def getToolCollections():
     """Returns a dictionary containing all tool collections."""
     return _BTaggingConfig_ToolCollections
-
 
 def cloneTool(ToolType, Suffix):
     """Clones a single tool, creating a copy with the same name except with a suffix. It returns the name of the new tool.
     This function does not update metadata; it is therefore recommended to use the cloneToolCollection() function for most
     purposes instead. The tool will be placed in its own tool collection."""
-    if 'tool' + ToolType + Suffix in dir():
-        print '#BTAG# - WARNING - Attempting to clone tool of type ' + ToolType + ' with suffix ' + Suffix + ' but this already exists'
+    if 'tool'+ToolType+Suffix in dir():
+            print '#BTAG# - WARNING - Attempting to clone tool of type '+ToolType+' with suffix '+Suffix+' but this already exists'
     try:
-        exec 'tool' + ToolType + Suffix + ' = tool' + ToolType in globals()
-        exec 'meta' + ToolType + Suffix + ' = deepcopy(meta' + ToolType + ')' in globals()
+        exec 'tool'+ToolType+Suffix+' = tool'+ToolType in globals()
+        exec 'meta'+ToolType+Suffix+' = deepcopy(meta'+ToolType+')' in globals()
         # update xAODBaseNames if needed
         if not getToolMetadata(ToolType, "VertexFinderxAODBaseName") is None:
-            changeToolMetadata(ToolType + Suffix, "VertexFinderxAODBaseName",
-                               str(getToolMetadata(ToolType, "VertexFinderxAODBaseName")) + Suffix)
+            changeToolMetadata(ToolType+Suffix, "VertexFinderxAODBaseName", str(getToolMetadata(ToolType, "VertexFinderxAODBaseName"))+Suffix)
         if not getToolMetadata(ToolType, "xAODBaseName") is None:
-            changeToolMetadata(ToolType + Suffix, "xAODBaseName",
-                               str(getToolMetadata(ToolType, "xAODBaseName")) + Suffix)
+            changeToolMetadata(ToolType+Suffix, "xAODBaseName", str(getToolMetadata(ToolType, "xAODBaseName"))+Suffix)
     except:
-        print '#BTAG# - ERROR - cloneToolCollection() called but one of the tools does not exist, is not implemented correctly, or does not allow cloning: ' + ToolType
+        print '#BTAG# - ERROR - cloneToolCollection() called but one of the tools does not exist, is not implemented correctly, or does not allow cloning: '+ToolType
         raise
-    addToolTypeToToolCollection(ToolType + Suffix, ToolType + Suffix)
-    changeToolMetadata(ToolType + Suffix, "IsAClone", True)
-    return 'tool' + ToolType + Suffix
-
+    addToolTypeToToolCollection(ToolType+Suffix, ToolType+Suffix)
+    changeToolMetadata(ToolType+Suffix, "IsAClone", True)
+    return 'tool'+ToolType+Suffix
 
 def cloneToolCollection(ToolCollection, Suffix):
     """Clones a tool collection, creating copies with the same name except with a suffix. Returns a list of the names of
@@ -1850,35 +1745,33 @@
     This is useful if you want to set up multiple tools of the same type but with different settings. See the documentation
     for more information."""
     if not ToolCollection in _BTaggingConfig_ToolCollections:
-        print '#BTAG#- ERROR - Trying to clone a tool collection called ' + ToolCollection + ' but this does not exist'
+        print '#BTAG#- ERROR - Trying to clone a tool collection called '+ToolCollection+' but this does not exist'
         options = []
         tcollections = getToolCollections()
         for tcol in tcollections:
             options.append(tcol)
-        print '#BTAG#- ERROR - Valid tool collections are: ' + str(options)
+        print '#BTAG#- ERROR - Valid tool collections are: '+str(options)
         raise RuntimeError
     ToolsToClone = _BTaggingConfig_ToolCollections[ToolCollection]
     returnlist = []
     for tool in ToolsToClone:
-        if 'tool' + tool + Suffix in dir():
-            print '#BTAG#- WARNING - Attempting to clone tool of type ' + tool + ' with suffix ' + Suffix + ' but this already exists, this operation will overwrite the previous clone'
+        if 'tool'+tool+Suffix in dir():
+            print '#BTAG#- WARNING - Attempting to clone tool of type '+tool+' with suffix '+Suffix+' but this already exists, this operation will overwrite the previous clone'
         try:
-            exec 'tool' + tool + Suffix + ' = tool' + tool in globals()
-            exec 'meta' + tool + Suffix + ' = deepcopy(meta' + tool + ')' in globals()
+            exec 'tool'+tool+Suffix+' = tool'+tool in globals()
+            exec 'meta'+tool+Suffix+' = deepcopy(meta'+tool+')' in globals()
             # update xAODBaseNames if needed
             if not getToolMetadata(tool, "VertexFinderxAODBaseName") is None:
-                changeToolMetadata(tool + Suffix, "VertexFinderxAODBaseName",
-                                   str(getToolMetadata(tool, "VertexFinderxAODBaseName")) + Suffix)
+                changeToolMetadata(tool+Suffix, "VertexFinderxAODBaseName", str(getToolMetadata(tool, "VertexFinderxAODBaseName"))+Suffix)
             if not getToolMetadata(tool, "xAODBaseName") is None:
-                changeToolMetadata(tool + Suffix, "xAODBaseName",
-                                   str(getToolMetadata(tool, "xAODBaseName")) + Suffix)
+                changeToolMetadata(tool+Suffix, "xAODBaseName", str(getToolMetadata(tool, "xAODBaseName"))+Suffix)
             # Update metadata
             PassByPointers = {}
             PassByNames = {}
             DependsOn = {}
-            exec 'if "PassByPointer" in meta' + tool + Suffix + ':\n\tPassByPointers = meta' + tool + Suffix + '["PassByPointer"]'
-            exec 'if "PassByName" in meta' + tool + Suffix + ':\n\tPassByNames = meta' + tool + Suffix + '["PassByName"]'
-            exec 'if "DependsOn" in meta' + tool + Suffix + ':\n\tDependsOn = meta' + tool + Suffix + '["DependsOn"]'
+            exec 'if "PassByPointer" in meta'+tool+Suffix+':\n\tPassByPointers = meta'+tool+Suffix+'["PassByPointer"]'
+            exec 'if "PassByName" in meta'+tool+Suffix+':\n\tPassByNames = meta'+tool+Suffix+'["PassByName"]'
+            exec 'if "DependsOn" in meta'+tool+Suffix+':\n\tDependsOn = meta'+tool+Suffix+'["DependsOn"]'
             # Here we use the Python property that everything is a reference
             for pointer in PassByPointers:
                 if PassByPointers[pointer] in ToolsToClone:
@@ -1890,14 +1783,13 @@
                 if dependency in ToolsToClone:
                     DependsOn[DependsOn.index(dependency)] += Suffix
             # Add to new tool collection
-            addToolTypeToToolCollection(tool + Suffix, ToolCollection + Suffix)
-            changeToolMetadata(tool + Suffix, "IsAClone", True)
+            addToolTypeToToolCollection(tool+Suffix, ToolCollection+Suffix)
+            changeToolMetadata(tool+Suffix, "IsAClone", True)
         except:
-            print '#BTAG#- ERROR - cloneToolCollection() called but one of the tools does not exist, is not implemented correctly, or does not allow cloning: ' + tool
+            print '#BTAG#- ERROR - cloneToolCollection() called but one of the tools does not exist, is not implemented correctly, or does not allow cloning: '+tool
             raise
     return returnlist
 
-
 def getToolAllMetadata(tool_type):
     """Returns the metadata of a tool as a Python dictionary about a tool of type tool_type.
 
@@ -1905,12 +1797,11 @@
 
     output: The metadata as a dictionary."""
     try:
-        exec('D = meta' + tool_type)
+        exec('D = meta'+tool_type)
     except:
-        print '#BTAG#- ERROR - Tool type "' + tool_type + '" has no metadata dictionary or does not exist!'
+        print '#BTAG#- ERROR - Tool type "'+tool_type+'" has no metadata dictionary or does not exist!'
         raise NotImplementedError
     return D
-
 
 def getToolMetadata(tool_type, meta):
     """Returns a specific piece of metadata about a tool of type tool_type.
@@ -1925,7 +1816,6 @@
     else:
         return None
 
-
 def changeClonedToolCollectionMetadata(ToolCollection, Suffix, metakey, metavalue):
     """Changes a piece of metadata on all tools which are clones from a given ToolCollection and have a given Suffix. This
     is useful to set, for example, the 'OnePerTrackAssociationAndJetCollection' on all tools. Modifying certain types
@@ -1934,22 +1824,20 @@
     Note, you can actually also use this on the default (i.e. non-cloned) tool collections by settings the Suffix to "", but
     this is not recommended."""
     if not ToolCollection in _BTaggingConfig_ToolCollections:
-        print '#BTAG#- ERROR - Attempting to modify metadata for cloned tool collection for a tool collection that does not exist: ' + ToolCollection
+        print '#BTAG#- ERROR - Attempting to modify metadata for cloned tool collection for a tool collection that does not exist: '+ToolCollection
         raise ValueError
     for tool in _BTaggingConfig_ToolCollections[ToolCollection]:
         changeToolMetadata(tool + Suffix, metakey, metavalue)
-
 
 def changeToolMetadata(tool_type, metakey, metavalue):
     """Changes a piece of metadata for a tool of type tool_type. Only do this before such a tool has been set up. For
     permanent changes adjust the actual metadata in the tool's source file."""
     try:
-        exec('global meta' + tool_type)
-        exec('meta' + tool_type + '[metakey] = metavalue')
+        exec('global meta'+tool_type)
+        exec('meta'+tool_type+'[metakey] = metavalue')
     except:
-        print '#BTAG#- ERROR - Trying to adjust metadata for a tool that does not exist or has no metadata: ' + tool_type
+        print '#BTAG#- ERROR - Trying to adjust metadata for a tool that does not exist or has no metadata: '+tool_type
         raise ValueError
-
 
 def setToolDefaultTracks(tool_type, default):
     """Sets the default tracks for a certain tool of type tool_type to be equal to default. This is useful in that
@@ -1959,8 +1847,7 @@
 
     For permanent changes it is better to adjust the actual metadata."""
     changeToolMetadata(tool_type, 'DefaultTracks', default)
-    print '#BTAG#- INFO - Default track association for tool of type "' + tool_type + '" changed to "' + default + '".'
-
+    print '#BTAG#- INFO - Default track association for tool of type "'+tool_type+'" changed to "'+default+'".'
 
 def JetCollectionIsSupported(JetCollection):
     """Returns whether a given jet collection is supported for b-tagging. This takes information
@@ -1968,18 +1855,17 @@
     for which there is a calibration alias to a supported collection.
 
     Any jet collection supplied to this function should have the -Jets part cut off."""
-    jetcol = JetCollection.replace("Jets", "", 1)  # just in case
+    jetcol = JetCollection.replace("Jets","",1) # just in case
     if jetcol in BTaggingFlags.SupportedJetCollections:
         return True
     # check for calibration alias
     for alias in BTaggingFlags.CalibrationChannelAliases:
         arrow = alias.find("->")
         if arrow == -1:
-            print(self.BTagTag(
-            ) + " - WARNING - Incorrectly specified rule in BTaggingFlags.CalibrationChannelAliases: " + alias)
+            print(self.BTagTag()+" - WARNING - Incorrectly specified rule in BTaggingFlags.CalibrationChannelAliases: "+alias)
         else:
             if jetcol == alias[:arrow]:
-                aliasesto = (alias[arrow + 2:]).split(",")
+                aliasesto = (alias[arrow+2:]).split(",")
                 for s in BTaggingFlags.SupportedJetCollections:
                     if s in aliasesto:
                         return True
@@ -1989,8 +1875,7 @@
 # Some general tool functions  #
 ################################
 
-
-def toolMainBTaggingTool(name, useBTagFlagsDefaults=True, **options):
+def toolMainBTaggingTool(name, useBTagFlagsDefaults = True, **options):
     """Sets up the main B-tagging tool and returns it.
 
     The following options have BTaggingFlags defaults:
@@ -2005,21 +1890,19 @@
                   **options: Python dictionary with options for the tool.
     output: The actual tool, which can then by added to ToolSvc via ToolSvc += output."""
     if useBTagFlagsDefaults:
-        defaults = {'Runmodus': BTaggingFlags.Runmodus,
-                    'PrimaryVertexName': BTaggingFlags.PrimaryVertexCollectionName,
-                    'BaselineTagger': BTaggingFlags.BaselineTagger,
-                    'OutputLevel': BTaggingFlags.OutputLevel}
+        defaults = { 'Runmodus'                     : BTaggingFlags.Runmodus,
+                     'PrimaryVertexName'            : BTaggingFlags.PrimaryVertexCollectionName,
+                     'BaselineTagger'               : BTaggingFlags.BaselineTagger,
+                     'OutputLevel'                  : BTaggingFlags.OutputLevel }
         for option in defaults:
             options.setdefault(option, defaults[option])
     options['name'] = name
     from BTagging.BTaggingConf import Analysis__BTagTool
     return Analysis__BTagTool(**options)
 
-
 metaBTagTrackToJetAssociator = {}
 
-
-def toolBTagTrackToJetAssociator(name, useBTagFlagsDefaults=True, **options):
+def toolBTagTrackToJetAssociator(name, useBTagFlagsDefaults = True, **options):
     """Sets up a BTagTrackToJetAssociator tool and returns it.
 
     The following options have BTaggingFlags defaults:
@@ -2031,19 +1914,16 @@
                   **options: Python dictionary with options for the tool.
     output: The actual tool, which can then by added to ToolSvc via ToolSvc += output."""
     if useBTagFlagsDefaults:
-        defaults = {'OutputLevel': BTaggingFlags.OutputLevel}
+        defaults = { 'OutputLevel' : BTaggingFlags.OutputLevel }
         for option in defaults:
             options.setdefault(option, defaults[option])
     options['name'] = name
     from ParticleJetTools.ParticleJetToolsConf import Analysis__ParticleToJetAssociator
     return Analysis__ParticleToJetAssociator(**options)
 
-
-# This is a slight misuse of notation, but it works
-metaBTagMuonToJetAssociator = {'DefaultTracks': 'Muons'}
-
-
-def toolBTagMuonToJetAssociator(name, useBTagFlagsDefaults=True, **options):
+metaBTagMuonToJetAssociator = { 'DefaultTracks' : 'Muons' } #This is a slight misuse of notation, but it works
+
+def toolBTagMuonToJetAssociator(name, useBTagFlagsDefaults = True, **options):
     """Sets up a BTagMuonToJetAssociator tool and returns it.
 
     The following options have BTaggingFlags defaults:
@@ -2057,21 +1937,18 @@
                   **options: Python dictionary with options for the tool.
     output: The actual tool, which can then by added to ToolSvc via ToolSvc += output."""
     if useBTagFlagsDefaults:
-        defaults = {'OutputLevel': BTaggingFlags.OutputLevel,
-                    'trackCone': 1.0,
-                    'useVariableSizedTrackCone': False}
+        defaults = { 'OutputLevel'               : BTaggingFlags.OutputLevel,
+                     'trackCone'                 : 1.0,
+                     'useVariableSizedTrackCone' : False }
         for option in defaults:
             options.setdefault(option, defaults[option])
     options['name'] = name
     from ParticleJetTools.ParticleJetToolsConf import Analysis__ParticleToJetAssociator
     return Analysis__ParticleToJetAssociator(**options)
 
-
-# This is a slight misuse of notation, but it works
-metaBTagElectronToJetAssociator = {'DefaultTracks': 'Electrons'}
-
-
-def toolBTagElectronToJetAssociator(name, useBTagFlagsDefaults=True, **options):
+metaBTagElectronToJetAssociator = { 'DefaultTracks' : 'Electrons' } #This is a slight misuse of notation, but it works
+
+def toolBTagElectronToJetAssociator(name, useBTagFlagsDefaults = True, **options):
     """Sets up a BTagElectronToJetAssociator tool and returns it.
 
     The following options have BTaggingFlags defaults:
@@ -2085,22 +1962,21 @@
                   **options: Python dictionary with options for the tool.
     output: The actual tool, which can then by added to ToolSvc via ToolSvc += output."""
     if useBTagFlagsDefaults:
-        defaults = {'OutputLevel': BTaggingFlags.OutputLevel,
-                    'trackCone': 0.4,
-                    'useVariableSizedTrackCone': False}
+        defaults = { 'OutputLevel'               : BTaggingFlags.OutputLevel,
+                     'trackCone'                 : 0.4,
+                     'useVariableSizedTrackCone' : False }
         for option in defaults:
             options.setdefault(option, defaults[option])
     options['name'] = name
     from ParticleJetTools.ParticleJetToolsConf import Analysis__ParticleToJetAssociator
     return Analysis__ParticleToJetAssociator(**options)
 
-
 # Fill up the tool collections during import
 # DO NOT DELETE THIS SECTION; IT IS VITAL!
 for tool in dir():
     if tool.find('meta') == 0:
         tname = tool[4:]
-        exec 'metadict = meta' + tname
+        exec 'metadict = meta'+tname
         tcoll = tname
         if 'ToolCollection' in metadict:
             tcoll = metadict['ToolCollection']
