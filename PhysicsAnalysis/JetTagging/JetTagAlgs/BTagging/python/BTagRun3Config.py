--- conflicted
+++ resolved
@@ -194,16 +194,7 @@
     cfgFlags.lock()
 
     from AthenaPoolCnvSvc.PoolReadConfig import PoolReadCfg
-<<<<<<< HEAD
     acc.merge(PoolReadCfg(cfgFlags))
-=======
-    cfg.merge(PoolReadCfg(cfgFlags))
-
-    cfg.merge(BTagCfg(cfgFlags)) 
-
-    from OutputStreamAthenaPool.OutputStreamConfig import OutputStreamCfg
-    cfg.merge(OutputStreamCfg(cfgFlags,"ESD", ItemList=BTaggingFlags.btaggingESDList))
->>>>>>> c33ebba7
 
     acc.merge(BTagCfg(cfgFlags))
 
