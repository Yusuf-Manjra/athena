# Copyright (C) 2002-2017 CERN for the benefit of the ATLAS collaboration

# The python script contains functions which will set up default b-tagging configurations for a certain jet-collection.
# Author: Wouter van den Wollenberg (wwollenb@nikhef.nl, wouter.van.den.wollenberg@cern.ch)

# The BTagging_LoadTools found in the ./share directory will call these functions to set up the default. The reason for these functions
# is that it is possible to set up the defaults per jets from the JetRec area.
# Note that there is no reason for ./share/BTagging_LoadTools.py to be used anymore (it just exists
# as a form of backwards compatibility).

# The functions will do nothing if a configuration already exists for a given jet collection, so it can be safely called by JetRec; only if
# there is no configuration it will setup the default one.

# IMPORTANT NOTE: If checkFlagsUsingBTaggingFlags() deems that BTagging should not run (for example if crucial detector components are not working), none of the functions will do anything and they will return False.

# =================================================
# Load the flags
from BTagging.BTaggingFlags import BTaggingFlags
# =================================================

# list of taggers that use MultivariateTagManager
<<<<<<< HEAD
mvtm_taggers = ['MV2c00', 'MV2c10', 'MV2c20', 'MV2c100', 'MV2cl100',
                'MV2c10mu', 'MV2c10rnn', 'MV2m', 'MV2c10hp', 'DL1', 'DL1mu', 'DL1rnn']
mvtm_flip_taggers = [x + 'Flip' for x in mvtm_taggers]
# FLS
mvtm_trighybrid_taggers = ['MV2c10TrigHybrid']
# ---
=======
mvtm_taggers = ['MV2c00','MV2c10','MV2c20','MV2c100','MV2cl100','MV2c10mu','MV2c10rnn','MV2m','MV2c10hp','DL1','DL1mu','DL1rnn']
mvtm_flip_taggers = [x+'Flip' for x in mvtm_taggers]
mvtm_trighybrid_taggers = ['MV2c10TrigHybrid']
>>>>>>> 39c6887b


def Initiate(ConfInstance=None):
    """Sets up the basic global tools required for B-Tagging. This function is idempotent; it will not run again if it has run once. It is
    typically called by other functions in this file to make sure the basic global tools exist.

    The function returns True if B-Tagging is initialized or has been before. It returns False if it B-Tagging has been switched off for various
    reasons (these are checked in the checkFlagsUsingBTaggingFlags function).

    If the B-tagging calibration broker has been registered we assume initiation has already been performed; this allows users to setup their own initiation code."""

    if ConfInstance is None:
        from BTagging.BTaggingConfiguration import getConfiguration
        ConfInstance = getConfiguration()

    if ConfInstance._Initialized:
        return True

    from AtlasGeoModel.InDetGMJobProperties import GeometryFlags as geoFlags
    from IOVDbSvc.CondDB import conddb
    btagrun1 = False
    if conddb.dbdata == 'COMP200':
        btagrun1 = True
    elif conddb.isMC:
        # The Run() parameter only exists for ATLAS-R1(...) and ATLAS-R2(...) geo tags,
        # not for ATLAS-GEO(...) and ATLAS-IBL(...) ones. Hence if Run() is undefined,
        # presence of IBL is used to switch between Run1/Run2
        btagrun1 = (geoFlags.Run() == "RUN1" or (geoFlags.Run()
                                                 == "UNDEFINED" and geoFlags.isIBL() == False))
    if (btagrun1):
        print ConfInstance.BTagTag() + ' - INFO - Setting up Run 1 configuration'
        BTaggingFlags.JetFitterNN = True
        BTaggingFlags.SV2 = True
        BTaggingFlags.JetVertexCharge = False
        BTaggingFlags.SoftMu = False
        BTaggingFlags.MV2c10mu = False
        BTaggingFlags.MV2c10rnn = False
        BTaggingFlags.MV2cl100 = False
        BTaggingFlags.RNNIP = False
        BTaggingFlags.DL1 = False
        BTaggingFlags.DL1mu = False
        BTaggingFlags.DL1rnn = False
    else:
        print ConfInstance.BTagTag() + ' - INFO - Setting up Run 2 configuration'

    if ConfInstance._name == "Trig":
        BTaggingFlags.MV2c20 = True
        BTaggingFlags.MV2c00 = True

    if ConfInstance.getTool("BTagCalibrationBrokerTool"):
        print ConfInstance.BTagTag() + ' - INFO - BTagCalibrationBrokerTool already exists prior to default initialization; assuming user set up entire initialization him/herself. Note however that if parts of the initalization were not set up, and a later tool requires them, they will be set up at that point automatically with default settings.'
        ConfInstance._Initialized = True
        return True

    print ConfInstance.BTagTag() + ' - INFO - Initializing default basic tools'

    if ConfInstance.checkFlagsUsingBTaggingFlags():

        # Print the flags
        BTaggingFlags.Print()

        # If debugging do a check of the tool collection structure
        if(BTaggingFlags.OutputLevel < 3):
            from BTagging.BTaggingConfiguration import checkToolCollectionStructure
            checkToolCollectionStructure()

        # Get TheTruthCollectionKey from input
        TheTruthCollectionKey = 'TruthEvents'
        BTaggingFlags.RetagJets = BTaggingFlags.Jets
        if BTaggingFlags.AutoInspectInputFile:
            from AthenaCommon.GlobalFlags import globalflags
            if globalflags.InputFormat == 'pool':
                try:
                    from RecExConfig.InputFilePeeker import inputFileSummary
                    BTaggingFlags.RetagJets = []
                    for i in inputFileSummary['eventdata_items']:
                        if i[0] == 'McEventCollection':
                            # TheTruthCollectionKey = i[1] # disable taking the name from the input file?
                            pass
                        elif i[0] == 'JetCollection':
                            jetC1 = (i[1]).replace('AODJets', '')
                            jetC = jetC1.replace('Jets', '')
                            if jetC in BTaggingFlags.Jets:
                                BTaggingFlags.RetagJets += [jetC]
                except Exception, err:
                    print ConfInstance.BTagTag() + ' - WARNING - Automatic inspection of input file failed (file too old?)'

        print ConfInstance.BTagTag() + ' - Using ', TheTruthCollectionKey, ' as truth key'
#    print ConfInstance.BTagTag()+' - Re-tagging these jet collections: ', BTaggingFlags.RetagJets

        #
        # ============ Setup basic services
        #
        from AthenaCommon.AppMgr import ServiceMgr as svcMgr
        if not hasattr(svcMgr, 'THistSvc'):
            from GaudiSvc.GaudiSvcConf import THistSvc
            svcMgr += THistSvc()
        if not 'topSequence' in dir():
            from AthenaCommon.AlgSequence import AlgSequence
            topSequence = AlgSequence()

        #
        # ========== Add tools now
        #

        # -------------- Calibration Broker --------------
        from AthenaCommon.AppMgr import ToolSvc
        from AthenaCommon.Resilience import treatException, protectedInclude
        if ConfInstance._name == "":
            # New file which includes the file from JetCalibration and also registers it via registerTool() so it will be recognized by the various addTool() functions.
            protectedInclude("BTagging/BTagCalibBroker_jobOptions.py")
            BTagCalibrationBrokerTool = ConfInstance.getTool(
                "BTagCalibrationBrokerTool")  # In case this variable is needed
        elif ConfInstance._name == "Trig":
            protectedInclude("BTagging/BTagCalibBroker_Trig_jobOptions.py")
            BTagCalibrationBrokerTool = ConfInstance.getTool(
                "BTagCalibrationBrokerTool")
        elif ConfInstance._name == "AODFix":
            protectedInclude("BTagging/BTagCalibBroker_AODFix_jobOptions.py")
            BTagCalibrationBrokerTool = ConfInstance.getTool(
                "BTagCalibrationBrokerTool")
        else:
            print ConfInstance.BTagTag() + ' - ERROR - Configuration instance "' + ConfInstance._name + '" has no calibration broker setup specified!'
            raise RuntimeError
        # -------------- \Calibration Broker --------------

        global BTagJetTruthMatching
        global BTagLeptonTruthTool
        global thisBTagLabeling
        # FF: disable cone-based labelling as this is now being done as a part of jet reconstruction
        BTagJetTruthMatching = None
        BTagLeptonTruthTool = None
        thisBTagLabeling = None

        # -- to label jets with truth information
        #from JetRec.JetRecFlags import jetFlags
        # if jetFlags.useTruth():
        #  # Jet Label
        #  if BTaggingFlags.jetTruthMatching == 'matchQuark' or BTaggingFlags.jetTruthMatching == 'jetTrackTruthMatching':
        #    BTagJetTruthMatching = addTool("BTagJetTruthMatching",
        #                                   ToolSvc = ToolSvc,
        #                                   Verbose = BTaggingFlags.OutputLevel < 3,
        #                                   options = {'subtype' : BTaggingFlags.jetTruthMatching},
        #                                   SuppressNonCloneWarning=True)
        #    BTagJetTruthMatching.McEventCollection = TheTruthCollectionKey
        #  else:
        #    BTagJetTruthMatching = None
        #    print("#BTAG# - WARNING - BTaggingFlags.jetTruthMatching has unsupported value!")
        #  # Lepton Truth Match
        #  #BTagLeptonTruthTool = addTool('BTagLeptonTruthTool', ToolSvc = ToolSvc, Verbose = BTaggingFlags.OutputLevel < 3)
        #  #BTagLeptonTruthTool.McEventCollection = TheTruthCollectionKey
        #  BTagLeptonTruthTool = None # TEMPORARY: BTagLeptonTruthTool not implemented yet?
        #  # Labeling tool
        #  thisBTagLabeling = addTool("thisBTagLabeling", ToolSvc = ToolSvc, Verbose = BTaggingFlags.OutputLevel < 3,
        #                                        options = {'JetTruthMatchTool' : BTagJetTruthMatching,
        #                                                   #'LeptonTruthTool'   : BTagLeptonTruthTool}, TEMPORARY: BTagLeptonTruthTool not implemented yet?
        #                                                   },
        #                                        SuppressNonCloneWarning=True)
        # else:
        #  BTagJetTruthMatching = None
        #  BTagLeptonTruthTool  = None
        #  thisBTagLabeling = None
        # NOTE: These variables no longer serve any purpose, since any tool can be retrieved using getTool

        # -- for reference mode:
        if BTaggingFlags.Runmodus == 'reference':

            svcMgr.THistSvc.Output += [
                "RefFile DATAFILE='BTagCalibALL.root' OPT='RECREATE'"]
            # for key in BTaggingFlags.Jets:
            #  for tagger in ['JetProb','IP1D','IP2D','IP2DSpc','IP3D','IP3DSpc','SV1','SV2','SoftMu','SoftEl','JetFitterTagNN','JetFitterCOMBNN']:
            #    if BTaggingFlags.IsEnabled(tagger):
            #      RefileName = "BTaggingRef"+tagger+key+".root"
            #      svcMgr.THistSvc.Output += ["RefFile"+tagger+key+" DATAFILE='"+RefileName+"' OPT='RECREATE'"]

        ConfInstance._Initialized = True
        return True
    else:
        print ConfInstance.BTagTag() + ' - WARNING - Tool initialization requested but B-Tagging is not possible for the current dataset.'
        return False

<<<<<<< HEAD
=======
  from AtlasGeoModel.InDetGMJobProperties import GeometryFlags as geoFlags
  from IOVDbSvc.CondDB import conddb
  btagrun1=False
  if conddb.dbdata == 'COMP200':
    btagrun1=True
  elif conddb.isMC:
    # The Run() parameter only exists for ATLAS-R1(...) and ATLAS-R2(...) geo tags,
    # not for ATLAS-GEO(...) and ATLAS-IBL(...) ones. Hence if Run() is undefined,
    # presence of IBL is used to switch between Run1/Run2
    btagrun1 = (geoFlags.Run() == "RUN1" or (geoFlags.Run() == "UNDEFINED" and geoFlags.isIBL() == False))
  if (btagrun1):
    print ConfInstance.BTagTag()+' - INFO - Setting up Run 1 configuration'
    BTaggingFlags.JetFitterNN=True
    BTaggingFlags.SV2    =True
    BTaggingFlags.JetVertexCharge=False
    BTaggingFlags.SoftMu=False
    BTaggingFlags.MV2c10mu=False
    BTaggingFlags.MV2c10rnn=False
    BTaggingFlags.MV2cl100=False
    BTaggingFlags.RNNIP=False
    BTaggingFlags.DL1=False
    BTaggingFlags.DL1mu=False
    BTaggingFlags.DL1rnn=False
  else:
    print ConfInstance.BTagTag()+' - INFO - Setting up Run 2 configuration'

  if ConfInstance._name == "Trig":
    BTaggingFlags.MV2c20=True
  
  if ConfInstance.getTool("BTagCalibrationBrokerTool"):
    print ConfInstance.BTagTag()+' - INFO - BTagCalibrationBrokerTool already exists prior to default initialization; assuming user set up entire initialization him/herself. Note however that if parts of the initalization were not set up, and a later tool requires them, they will be set up at that point automatically with default settings.'
    ConfInstance._Initialized = True
    return True
>>>>>>> 39c6887b

def SetupJetCollection(JetCollection, TaggerList=[], SetupScheme="Default", ConfInstance=None):
    """General function which can setup up a default B-Tagging configuration. Returns True if successful. Returns False if B-Tagging has
    been disabled for some reason. Also calls Initiate if needed. The function does nothing (and returns True) if a configuration for a given
    jet collection already exists; therefore the function is idempotent.

    The TaggerList holds a list of BTaggingFlags tagger names. Only these will be set up. If left empty the default taggers will be used instead.
    Note that if an unlisted tagger is a prerequisite of another tagger which is listed it will be set up nonetheless.

    The specific setup used depends on SetupScheme. This allows us to support multiple different default setup which can be easily set by users."""
    from BTagging.BTaggingConfiguration import taggerIsPossible
    if ConfInstance is None:
        from BTagging.BTaggingConfiguration import getConfiguration
        ConfInstance = getConfiguration()

    print(ConfInstance.BTagTag() + " - INFO - Setting up b-tagging for jet collection '" +
          JetCollection + "' using scheme: " + SetupScheme)
    if len(TaggerList) == 0:
        print(ConfInstance.BTagTag() + " - INFO - Using default taggers.")
    else:
        print(ConfInstance.BTagTag() +
              " - INFO - Using the following taggers: " + str(TaggerList))
    if not Initiate(ConfInstance):
        # If initiation fails; return False
        print(ConfInstance.BTagTag() +
              " - ERROR - Basic initialization failed; disabling b-tagging!")
        return False
    if ConfInstance.jetCollectionExists(JetCollection):
        if SetupScheme != "Default":
            print(ConfInstance.BTagTag() + " - WARNING - Requesting setup of jet collection '" +
                  JetCollection + "' with non-default scheme '" + SetupScheme + "' but")
            print(ConfInstance.BTagTag(
            ) + " - WARNING - there is already a configuration for this jet collection. This scheme will therefore be ignored.")
        elif len(TaggerList) > 0:
            print(ConfInstance.BTagTag() + " - WARNING - Requesting setup of jet collection '" +
                  JetCollection + "' with non-default list of taggers, but")
            print(ConfInstance.BTagTag(
            ) + " - WARNING - there is already a configuration for this jet collection. This list will therefore be ignored.")
        else:
            if BTaggingFlags.OutputLevel < 3:
                print(ConfInstance.BTagTag(
                ) + " - DEBUG - SetupJetCollection called on jet collection which already exists. This is no problem, but any settings")
                print(ConfInstance.BTagTag(
                ) + " - DEBUG - you pass to it using this function will be ignored.")
        return True
    ReturnValue = True
    TaggerList = list(TaggerList)  # Just in case we might break something
    if len(TaggerList) == 0:
        # Load the default taggers (for now we use BTaggingFlags for this)
        for tagger in BTaggingFlags._tags:
            if BTaggingFlags.IsEnabled(tagger):
                TaggerList.append(tagger)
    ApprovedTaggerList = []
    # Check whether the flags actually this tagger to run
    for tagger in TaggerList:
        if ConfInstance._IgnoreTaggerObstacles:
            ApprovedTaggerList.append(tagger)
        elif taggerIsPossible(tagger):
            ApprovedTaggerList.append(tagger)
    if len(ApprovedTaggerList) == 0:
        print(ConfInstance.BTagTag(
        ) + ' - WARNING - No taggers specified, or none of them can run with the present settings. Opting out of b-tagging for ' + JetCollection)
        print(ConfInstance.BTagTag() +
              ' - WARNING - B-tagging might not function properly!')
        return False
    try:
        exec 'ReturnValue = SetupJetCollection' + SetupScheme + '(JetCollection, ApprovedTaggerList, ConfInstance)'
    except:
        print(ConfInstance.BTagTag() + " - ERROR - Attempted setup for scheme '" + SetupScheme +
              "' failed! Possibly this scheme does not exist or is improperly implemented!")
        raise
    if not ReturnValue:
        print(ConfInstance.BTagTag(
        ) + " - WARNING - A problem has occurred during the execution of SetupJetCollection" + SetupScheme)
        print(ConfInstance.BTagTag() +
              " - WARNING - B-tagging might not function properly!")
    return ReturnValue


def SetupJetCollectionDefault(JetCollection, TaggerList, ConfInstance=None):
    """Sets up the default B-Tagging configuration for jet collection called JetCollection. Returns True if successful. The function does nothing
    (and returns True) if a configuration for the given jet collection already exists; therefore the function is idempotent.

    TaggerList is a list of taggers (the names coming from BTaggingFlags._tags (see SetupJetCollection() for how the default is filled))."""
    if ConfInstance is None:
        from BTagging.BTaggingConfiguration import getConfiguration
        ConfInstance = getConfiguration()

    # IMPORTANT NOTE: Many tools here exist globally, but this is okay; the addTool() function is idempotent; no additional tools will be set up.
    # They will just be registered to the specified jet collection (if not already the case).

    # !!!!!!!!!!!!!!!!!!!!!!!!!!!!!!!!!!!!!!!!!!!!!!!!!!!!!!!!!!!!!!!!!!!!!!!!!!!!!!!!!!!!!!
    # NOTE: If there is any need to have different setup scheme then there is support for this.
    # See the SetupJetCollection() function. Your new function should have the following name:
    # SetupJetCollectionX(JetCollection, TaggerList)
    # where X is the name for your scheme. These functions should return True if all went well
    # and False if something went wrong.
    # !!!!!!!!!!!!!!!!!!!!!!!!!!!!!!!!!!!!!!!!!!!!!!!!!!!!!!!!!!!!!!!!!!!!!!!!!!!!!!!!!!!!!!

    # !!!!!!!!!!!!!!!!!!!!!!!!!!!!!!!!!!!!!!!!!!!!!!!!!!!!!!!!!!!!!!!!!!!!!!!!!!!!!!!!!!!!!!
    # NOTE: Many things are now commented out; these correspond to tools/taggers which
    # are not yet ported to release 19. Maybe they never will. The code is there to be used
    # if a porting attempt is made. Typically the code here should be fine; only the corresponding
    # configuration scripts require an update (BTaggingConfiguration_SomeTagger.py).
    # The associator tools (specifically the lepton one and the one for MultiSV) has not been
    # comment out; their code should still be up to date.
    # !!!!!!!!!!!!!!!!!!!!!!!!!!!!!!!!!!!!!!!!!!!!!!!!!!!!!!!!!!!!!!!!!!!!!!!!!!!!!!!!!!!!!!

    from AthenaCommon.AppMgr import ToolSvc

    # -- setup basic b-tagging tool for this jet collection
    # Note that we are not storing this tool on a variable on purpose; there is now a different one per jet collection and therefore
    # subsequent scripts cannot depend on this variable (since it would just hold the last one initialized).
    ConfInstance.addJetCollectionTool(JetCollection, ToolSvc, Verbose=BTaggingFlags.OutputLevel < 3,
                                      options={'BTagLabelingTool': ConfInstance.getTool("thisBTagLabeling", JetCollection=JetCollection),
                                               'storeSecondaryVerticesInJet': BTaggingFlags.writeSecondaryVertices})

    # Setup associators
    BTagTrackToJetAssociator = ConfInstance.setupTrackAssociator(
        'BTagTrackToJetAssociator', JetCollection, ToolSvc, Verbose=BTaggingFlags.OutputLevel < 3
    )

    if 'SoftMu' in TaggerList or 'SoftMuChi2' in TaggerList:
        BTagMuonToJetAssociator = ConfInstance.setupMuonAssociator(
            'Muons', JetCollection, ToolSvc, Verbose=BTaggingFlags.OutputLevel < 3)
    else:
        BTagMuonToJetAssociator = None
    if 'SoftEl' in TaggerList:
        BTagElectronToJetAssociator = ConfInstance.setupElectronAssociator('Electrons', JetCollection, ToolSvc,
                                                                           Verbose=BTaggingFlags.OutputLevel < 3,
                                                                           PhotonCollectionName='Photons')
    else:
        BTagElectronToJetAssociator = None
    if 'MultiSVbb1' in TaggerList or 'MultiSVbb2' in TaggerList:
        ConfInstance.setupTrackAssociator('BTagTrackToJetAssociatorBB', JetCollection, ToolSvc,
                                          Verbose=BTaggingFlags.OutputLevel < 3,
                                          options={'shareTracks': False,
                                                   'useVariableSizedTrackCone': True,
                                                   'coneSizeFitPar1': 3.15265e-01,
                                                   'coneSizeFitPar2': -3.66502e-01,
                                                   'coneSizeFitPar3': -1.56387e-05})

    # NOTE: The secondary vertex finders etc. don't need to be set up here depending on the flags; they are set up when needed by the
    # taggers below.

    # Setup all taggers

#          if BTaggingFlags.IP1D:
#            addTool('IP1DTag', ToolSvc, 'BTagTrackToJetAssociator', JetCollection, Verbose = BTaggingFlags.OutputLevel < 3)
    if 'IP2D' in TaggerList:
        ConfInstance.addTool('IP2DTag', ToolSvc, 'BTagTrackToJetAssociator',
                             JetCollection, Verbose=BTaggingFlags.OutputLevel < 3)
#          if BTaggingFlags.IP2DFlip:
#            addTool('IP2DFlipTag', ToolSvc, 'BTagTrackToJetAssociator', JetCollection, Verbose = BTaggingFlags.OutputLevel < 3)
#          if BTaggingFlags.IP2DPos:
#            addTool('IP2DPosTag', ToolSvc, 'BTagTrackToJetAssociator', JetCollection, Verbose = BTaggingFlags.OutputLevel < 3)
    if 'IP2DNeg' in TaggerList:
        ConfInstance.addTool('IP2DNegTag', ToolSvc, 'BTagTrackToJetAssociator',
                             JetCollection, Verbose=BTaggingFlags.OutputLevel < 3)
    # FLS
#  if 'IP2DTrigHybrid' in TaggerList:
#    ConfInstance.addTool('IP2DTrigHybridTag', ToolSvc, 'BTagTrackToJetAssociator', JetCollection, Verbose = BTaggingFlags.OutputLevel < 3)
    #---

#          if BTaggingFlags.IP2DSpc:
#            addTool('IP2DSpcTag', ToolSvc, 'BTagTrackToJetAssociator', JetCollection, Verbose = BTaggingFlags.OutputLevel < 3)
#          if BTaggingFlags.IP2DSpcFlip:
#            addTool('IP2DSpcFlipTag', ToolSvc, 'BTagTrackToJetAssociator', JetCollection, Verbose = BTaggingFlags.OutputLevel < 3)
#          if BTaggingFlags.IP2DSpcPos:
#            addTool('IP2DSpcPosTag', ToolSvc, 'BTagTrackToJetAssociator', JetCollection, Verbose = BTaggingFlags.OutputLevel < 3)
#          if BTaggingFlags.IP2DSpcNeg:
#            addTool('IP2DSpcNegTag', ToolSvc, 'BTagTrackToJetAssociator', JetCollection, Verbose = BTaggingFlags.OutputLevel < 3)
    if 'IP3D' in TaggerList:
        ConfInstance.addTool('IP3DTag', ToolSvc, 'BTagTrackToJetAssociator',
                             JetCollection, Verbose=BTaggingFlags.OutputLevel < 3)
    if 'RNNIP' in TaggerList:
        ConfInstance.addTool('RNNIPTag', ToolSvc, 'BTagTrackToJetAssociator',
                             JetCollection, Verbose=BTaggingFlags.OutputLevel)
    if 'RNNIPNeg' in TaggerList:
        ConfInstance.addTool('RNNIPNegTag', ToolSvc, 'BTagTrackToJetAssociator',
                             JetCollection, Verbose=BTaggingFlags.OutputLevel)

#          if BTaggingFlags.IP3DFlip:
#            addTool('IP3DFlipTag', ToolSvc, 'BTagTrackToJetAssociator', JetCollection, Verbose = BTaggingFlags.OutputLevel < 3)
#          if BTaggingFlags.IP3DPos:
#            addTool('IP3DPosTag', ToolSvc, 'BTagTrackToJetAssociator', JetCollection, Verbose = BTaggingFlags.OutputLevel < 3)
    if 'IP3DNeg' in TaggerList:
        ConfInstance.addTool('IP3DNegTag', ToolSvc, 'BTagTrackToJetAssociator',
                             JetCollection, Verbose=BTaggingFlags.OutputLevel < 3)
#          if BTaggingFlags.IP3DSpc:
#            addTool('IP3DSpcTag', ToolSvc, 'BTagTrackToJetAssociator', JetCollection, Verbose = BTaggingFlags.OutputLevel < 3)
#          if BTaggingFlags.IP3DSpcFlip:
#            addTool('IP3DSpcFlipTag', ToolSvc, 'BTagTrackToJetAssociator', JetCollection, Verbose = BTaggingFlags.OutputLevel < 3)
#          if BTaggingFlags.IP3DSpcPos:
#            addTool('IP3DSpcPosTag', ToolSvc, 'BTagTrackToJetAssociator', JetCollection, Verbose = BTaggingFlags.OutputLevel < 3)
#          if BTaggingFlags.IP3DSpcNeg:
#            addTool('IP3DSpcNegTag', ToolSvc, 'BTagTrackToJetAssociator', JetCollection, Verbose = BTaggingFlags.OutputLevel < 3)

    if 'SV1' in TaggerList:
        ConfInstance.addTool('SV1Tag', ToolSvc, 'BTagTrackToJetAssociator',
                             JetCollection, Verbose=BTaggingFlags.OutputLevel < 3)
    if 'SV2' in TaggerList:
        ConfInstance.addTool('SV2Tag', ToolSvc, 'BTagTrackToJetAssociator',
                             JetCollection, Verbose=BTaggingFlags.OutputLevel < 3)
    if 'SV1Flip' in TaggerList:
        ConfInstance.addTool('SV1FlipTag', ToolSvc, 'BTagTrackToJetAssociator',
                             JetCollection, Verbose=BTaggingFlags.OutputLevel < 3)

#          if BTaggingFlags.SV2:
#            addTool('SV2Tag', ToolSvc, 'BTagTrackToJetAssociator', JetCollection, Verbose = BTaggingFlags.OutputLevel < 3)
#          if BTaggingFlags.SV2Flip:
#            addTool('SV2FlipTag', ToolSvc, 'BTagTrackToJetAssociator', JetCollection, Verbose = BTaggingFlags.OutputLevel < 3)
    if 'SV0' in TaggerList:
        ConfInstance.addTool('SV0Tag', ToolSvc, 'BTagTrackToJetAssociator',
                             JetCollection, Verbose=BTaggingFlags.OutputLevel < 3)

    if 'MultiSVbb1' in TaggerList:
        ConfInstance.addTool('MultiSVbb1Tag', ToolSvc, 'BTagTrackToJetAssociatorBB',
                             JetCollection, Verbose=BTaggingFlags.OutputLevel < 3)
    if 'MultiSVbb2' in TaggerList:
        ConfInstance.addTool('MultiSVbb2Tag', ToolSvc, 'BTagTrackToJetAssociatorBB',
                             JetCollection, Verbose=BTaggingFlags.OutputLevel < 3)

#          if BTaggingFlags.MultiSV:
#            # The name of this tagger was misspelled in the old code; I fixed it (Wouter)
#            addTool('MultiSVTag', ToolSvc, 'BTagTrackToJetAssociatorBB', JetCollection, Verbose =  BTaggingFlags.OutputLevel < 3)

#          if BTaggingFlags.JetProb:
#            addTool('JetProbTag', ToolSvc, 'BTagTrackToJetAssociator', JetCollection, Verbose = BTaggingFlags.OutputLevel < 3)
#            if BTaggingFlags.JetProbFlip:
#              addTool('JetProbFlipTag', ToolSvc, 'BTagTrackToJetAssociator', JetCollection, Verbose = BTaggingFlags.OutputLevel < 3)

#          if BTaggingFlags.SoftEl:
#            addTool('SoftElectronTag', ToolSvc, 'BTagTrackToJetAssociator', JetCollection, Verbose = BTaggingFlags.OutputLevel < 3)
    if 'SoftMu' in TaggerList:
        ConfInstance.addTool('SoftMuonTag', ToolSvc, 'BTagTrackToJetAssociator',
                             JetCollection, Verbose=BTaggingFlags.OutputLevel < 3)
#          if BTaggingFlags.SoftMuChi2:
#            addTool('SoftMuonTagChi2', ToolSvc, 'BTagTrackToJetAssociator', JetCollection, Verbose = BTaggingFlags.OutputLevel < 3)

#          if BTaggingFlags.BasicJetFitter:
#            addTool('JetFitterTag', ToolSvc, 'BTagTrackToJetAssociator', JetCollection, Verbose = BTaggingFlags.OutputLevel < 3)
#            if BTaggingFlags.IP3D:
#              addTool('JetFitterCOMB', ToolSvc, 'BTagTrackToJetAssociator', JetCollection, Verbose = BTaggingFlags.OutputLevel < 3)
#          if BTaggingFlags.JetFitterTag:
#            addTool('NewJetFitterTag', ToolSvc, 'BTagTrackToJetAssociator', JetCollection, Verbose = BTaggingFlags.OutputLevel < 3)
#            if BTaggingFlags.IP3D:
#              addTool('NewJetFitterCOMB', ToolSvc, 'BTagTrackToJetAssociator', JetCollection, Verbose = BTaggingFlags.OutputLevel < 3)
    if 'JetFitterNN' in TaggerList:
        ConfInstance.addTool('JetFitterTagNN', ToolSvc, 'BTagTrackToJetAssociator',
                             JetCollection, Verbose=BTaggingFlags.OutputLevel < 3)

    if 'JetFitterCOMBNN' in TaggerList:
        ConfInstance.addTool('JetFitterTagCOMBNN', ToolSvc, 'BTagTrackToJetAssociator',
                             JetCollection, Verbose=BTaggingFlags.OutputLevel < 3)

#          if BTaggingFlags.JetFitterTagFlip:
#            addTool('NewJetFitterTagFlip', ToolSvc, 'BTagTrackToJetAssociator', JetCollection, Verbose = BTaggingFlags.OutputLevel < 3)
#            if BTaggingFlags.IP3DNeg:
#              addTool('NewJetFitterFlipCOMB', ToolSvc, 'BTagTrackToJetAssociator', JetCollection, Verbose = BTaggingFlags.OutputLevel < 3)
    if 'JetFitterNNFlip' in TaggerList:
        ConfInstance.addTool('JetFitterTagNNFlip', ToolSvc, 'BTagTrackToJetAssociator',
                             JetCollection, Verbose=BTaggingFlags.OutputLevel < 3)
#            if BTaggingFlags.IP3DPos:
#              addTool('JetFitterTagCOMBNNIP3DPos', ToolSvc, 'BTagTrackToJetAssociator', JetCollection, Verbose = BTaggingFlags.OutputLevel < 3)
        if 'IP3DNeg' in TaggerList:
            ConfInstance.addTool('JetFitterTagCOMBNNIP3DNeg', ToolSvc, 'BTagTrackToJetAssociator',
                                 JetCollection, Verbose=BTaggingFlags.OutputLevel < 3)

#          if BTaggingFlags.TrackCounting:
#            addTool('TrackCounting', ToolSvc, 'BTagTrackToJetAssociator', JetCollection, Verbose = BTaggingFlags.OutputLevel < 3)
#          if BTaggingFlags.TrackCountingFlip:
#            addTool('TrackCountingFlip', ToolSvc, 'BTagTrackToJetAssociator', JetCollection, Verbose = BTaggingFlags.OutputLevel < 3)

    if 'MV1' in TaggerList:
        ConfInstance.addTool('MV1Tag', ToolSvc, 'BTagTrackToJetAssociator',
                             JetCollection, Verbose=BTaggingFlags.OutputLevel < 3)
    if 'MV1c' in TaggerList:
        ConfInstance.addTool('MV1cTag', ToolSvc, 'BTagTrackToJetAssociator',
                             JetCollection, Verbose=BTaggingFlags.OutputLevel < 3)
    if 'MV1cFlip' in TaggerList:
        ConfInstance.addTool('MV1cFlipTag', ToolSvc, 'BTagTrackToJetAssociator',
                             JetCollection, Verbose=BTaggingFlags.OutputLevel < 3)
    if 'MV1Flip' in TaggerList:
        ConfInstance.addTool('MV1FlipTag', ToolSvc, 'BTagTrackToJetAssociator',
                             JetCollection, Verbose=BTaggingFlags.OutputLevel < 3)
    if 'JetVertexCharge' in TaggerList:
        ConfInstance.addTool('JetVertexCharge', ToolSvc, 'BTagTrackToJetAssociator',
                             JetCollection, Verbose=BTaggingFlags.OutputLevel < 3)
    if 'ExKtbb_Hbb_MV2Only' in TaggerList:
        ConfInstance.addTool('ExKtbb_Hbb_MV2OnlyTag', ToolSvc, 'BTagTrackToJetAssociator',
                             JetCollection, Verbose=BTaggingFlags.OutputLevel < 3)
    if 'ExKtbb_Hbb_MV2andJFDRSig' in TaggerList:
        ConfInstance.addTool('ExKtbb_Hbb_MV2andJFDRSigTag', ToolSvc,
                             'BTagTrackToJetAssociator', JetCollection, Verbose=BTaggingFlags.OutputLevel < 3)
    if 'ExKtbb_Hbb_MV2andTopos' in TaggerList:
        ConfInstance.addTool('ExKtbb_Hbb_MV2andToposTag', ToolSvc, 'BTagTrackToJetAssociator',
                             JetCollection, Verbose=BTaggingFlags.OutputLevel < 3)

    # MultivariateTagManager
    # list of mvtm taggers that are also in TaggerList
    mvtm_active_taggers = list(set(mvtm_taggers) & set(TaggerList))
    mvtm_active_flip_taggers = list(set(mvtm_flip_taggers) & set(TaggerList))

    # set up MVTM if any of its taggers are active
    if (mvtm_active_taggers):
        MVTM = ConfInstance.addTool('MultivariateTagManager', ToolSvc, 'BTagTrackToJetAssociator',
                                    JetCollection, Verbose=BTaggingFlags.OutputLevel < 3)
        if 'RNNIP' in TaggerList:
            MVTM.arbitraryAuxData = BTaggingFlags.MultivariateTagManagerAuxBranches
        else:
            MVTM.arbitraryAuxData = []

    # set up MVTMFlip
    if (mvtm_active_flip_taggers):
        MVTMFlip = ConfInstance.addTool('MultivariateFlipTagManager', ToolSvc,
                                        'BTagTrackToJetAssociator', JetCollection, Verbose=BTaggingFlags.OutputLevel < 3)
        MVTMFlip.arbitraryAuxData = BTaggingFlags.MultivariateFlipTagManagerAuxBranches
        MVTMFlip.auxDataNameMap = BTaggingFlags.MultivariateTagManagerAuxNameMap

    if 'TagNtupleDumper' in TaggerList:
        tag = ConfInstance.addTool('TagNtupleDumper', ToolSvc, 'BTagTrackToJetAssociator',
                                   JetCollection, Verbose=BTaggingFlags.OutputLevel < 3)
        MVTM.MVTagToolList.append(tag)

    # add all the taggers that use MVTM
    for mvtm_tagger in mvtm_active_taggers:
        tag = ConfInstance.addTool(mvtm_tagger + 'Tag', ToolSvc, 'BTagTrackToJetAssociator',
                                   JetCollection, Verbose=BTaggingFlags.OutputLevel < 3)

        if tag not in MVTM.MVTagToolList:
            MVTM.MVTagToolList.append(tag)

    # add all the flip taggers that use MVTM
    for mvtm_tagger in mvtm_active_flip_taggers:
        tag = ConfInstance.addTool(mvtm_tagger + 'Tag', ToolSvc, 'BTagTrackToJetAssociator',
                                   JetCollection, Verbose=BTaggingFlags.OutputLevel < 3)
        if tag not in MVTMFlip.MVTagToolList:
            MVTMFlip.MVTagToolList.append(tag)

    # -- b-tagging tool is now fully configured.

    if BTaggingFlags.OutputLevel < 3:
        ConfInstance.printAllTools()
        # NOTE: Printing all tools might be excessive; however the adding of future tools might affect the earlier ones; so printing
        # only really makes sense at the end, so we either have to do it each time; or get people to add the print command in their
        # jobOptions. Let us go for the excessive printing in this case; which is only done if debugging anyway.

    # Return True to denote all was successful
    return True


def SetupJetCollectionRetag(JetCollection, TaggerList, ConfInstance=None):
    """Sets up the B-Tagging configuration for jet collection called JetCollection. Returns True if successful. The function does nothing
    (and returns True) if a configuration for the given jet collection already exists; therefore the function is idempotent.

    This function is meant to be used for retagging, many tools will not be set up, and those that are, will not check for prerequisites.

    TaggerList is a list of taggers (the names coming from BTaggingFlags._tags (see SetupJetCollection() for how the default is filled))."""
    if ConfInstance is None:
        from BTagging.BTaggingConfiguration import getConfiguration
        ConfInstance = getConfiguration()

    from AthenaCommon.AppMgr import ToolSvc

    # -- setup basic b-tagging tool for this jet collection
    # Note that we are not storing this tool on a variable on purpose; there is now a different one per jet collection and therefore
    # subsequent scripts cannot depend on this variable (since it would just hold the last one initialized).
    ConfInstance.addJetCollectionTool(JetCollection, ToolSvc, Verbose=BTaggingFlags.OutputLevel < 3,
                                      options={'BTagLabelingTool': ConfInstance.getTool("thisBTagLabeling", JetCollection=JetCollection),
                                               'storeSecondaryVerticesInJet': BTaggingFlags.writeSecondaryVertices})

    # Setup all taggers

    # if 'IP2D' in TaggerList:
    #   ConfInstance.addTool('IP2DTag', ToolSvc, 'BTagTrackToJetAssociator', JetCollection, Verbose = BTaggingFlags.OutputLevel < 3,
    #                        CheckOnlyInsideToolCollection=True, DoNotSetUpParticleAssociators=True)
    # if 'IP2DNeg' in TaggerList:
    #   ConfInstance.addTool('IP2DNegTag', ToolSvc, 'BTagTrackToJetAssociator', JetCollection, Verbose = BTaggingFlags.OutputLevel < 3,
    #                        CheckOnlyInsideToolCollection=True, DoNotSetUpParticleAssociators=True)
    if 'IP3D' in TaggerList:
        # We need to setup both BTagTrackToVertexTool and BTagTrackToVertexIPEstimator here since the IP3D setup line
        # has CheckOnlyInsideToolCollection set to True, but these two tools are outside the IP3D tool collection and are needed anyway for IP3D.
        ConfInstance.addTool('BTagTrackToVertexTool', ToolSvc, 'BTagTrackToJetAssociator', JetCollection, Verbose=BTaggingFlags.OutputLevel < 3,
                             CheckOnlyInsideToolCollection=False, DoNotSetUpParticleAssociators=True)
        ConfInstance.addTool('BTagTrackToVertexIPEstimator', ToolSvc, 'BTagTrackToJetAssociator', JetCollection, Verbose=BTaggingFlags.OutputLevel < 3,
                             CheckOnlyInsideToolCollection=False, DoNotSetUpParticleAssociators=True)
        ConfInstance.addTool('IP3DTag', ToolSvc, 'BTagTrackToJetAssociator', JetCollection, Verbose=BTaggingFlags.OutputLevel < 3,
                             CheckOnlyInsideToolCollection=True, DoNotSetUpParticleAssociators=True)

    if 'RNNIP' in TaggerList:
        ConfInstance.addTool('RNNIPTag', ToolSvc, 'BTagTrackToJetAssociator',
                             JetCollection, Verbose=BTaggingFlags.OutputLevel < 3)
    # if 'IP3DNeg' in TaggerList:
    #   ConfInstance.addTool('IP3DNegTag', ToolSvc, 'BTagTrackToJetAssociator', JetCollection, Verbose = BTaggingFlags.OutputLevel < 3,
    #                        CheckOnlyInsideToolCollection=True, DoNotSetUpParticleAssociators=True)
    # if 'SV1' in TaggerList:
    #   ConfInstance.addTool('SV1Tag', ToolSvc, 'BTagTrackToJetAssociator', JetCollection, Verbose = BTaggingFlags.OutputLevel < 3,
    #                        CheckOnlyInsideToolCollection=True, DoNotSetUpParticleAssociators=True)
    # if 'SV1Flip' in TaggerList:
    #   ConfInstance.addTool('SV1FlipTag', ToolSvc, 'BTagTrackToJetAssociator', JetCollection, Verbose = BTaggingFlags.OutputLevel < 3,
    #                        CheckOnlyInsideToolCollection=True, DoNotSetUpParticleAssociators=True)
    # if 'SV0' in TaggerList:
    #   ConfInstance.addTool('SV0Tag', ToolSvc, 'BTagTrackToJetAssociator', JetCollection, Verbose = BTaggingFlags.OutputLevel < 3,
    #                        CheckOnlyInsideToolCollection=True, DoNotSetUpParticleAssociators=True)

    # if 'MultiSVbb1' in TaggerList:
    #   ConfInstance.addTool('MultiSVbb1Tag', ToolSvc, 'BTagTrackToJetAssociatorBB', JetCollection, Verbose = BTaggingFlags.OutputLevel < 3,
    #                        CheckOnlyInsideToolCollection=True, DoNotSetUpParticleAssociators=True)
    # if 'MultiSVbb2' in TaggerList:
    #   ConfInstance.addTool('MultiSVbb2Tag', ToolSvc, 'BTagTrackToJetAssociatorBB', JetCollection, Verbose = BTaggingFlags.OutputLevel < 3,
    #                        CheckOnlyInsideToolCollection=True, DoNotSetUpParticleAssociators=True)

    # if 'JetFitterNN' in TaggerList:
    #   ConfInstance.addTool('JetFitterTagNN', ToolSvc, 'BTagTrackToJetAssociator', JetCollection, Verbose = BTaggingFlags.OutputLevel < 3,
    #                        CheckOnlyInsideToolCollection=True, DoNotSetUpParticleAssociators=True)
    #   if 'IP3D' in TaggerList:
    #     ConfInstance.addTool('JetFitterTagCOMBNN', ToolSvc, 'BTagTrackToJetAssociator', JetCollection, Verbose = BTaggingFlags.OutputLevel < 3,
    #                          CheckOnlyInsideToolCollection=True, DoNotSetUpParticleAssociators=True)

    # if 'JetFitterNNFlip' in TaggerList:
    #   ConfInstance.addTool('JetFitterTagNNFlip', ToolSvc, 'BTagTrackToJetAssociator', JetCollection, Verbose = BTaggingFlags.OutputLevel < 3,
    #                        CheckOnlyInsideToolCollection=True, DoNotSetUpParticleAssociators=True)
    #   if 'IP3DNeg' in TaggerList:
    #     ConfInstance.addTool('JetFitterTagCOMBNNIP3DNeg', ToolSvc, 'BTagTrackToJetAssociator', JetCollection, Verbose = BTaggingFlags.OutputLevel < 3,
    #                          CheckOnlyInsideToolCollection=True, DoNotSetUpParticleAssociators=True)

    if 'MV1' in TaggerList:
        ConfInstance.addTool('MV1Tag', ToolSvc, 'BTagTrackToJetAssociator', JetCollection, Verbose=BTaggingFlags.OutputLevel < 3,
                             CheckOnlyInsideToolCollection=True, DoNotSetUpParticleAssociators=True)

    if 'MV1c' in TaggerList:
        ConfInstance.addTool('MV1cTag', ToolSvc, 'BTagTrackToJetAssociator', JetCollection, Verbose=BTaggingFlags.OutputLevel < 3,
                             CheckOnlyInsideToolCollection=True, DoNotSetUpParticleAssociators=True)
    if 'MV1cFlip' in TaggerList:
        ConfInstance.addTool('MV1cFlipTag', ToolSvc, 'BTagTrackToJetAssociator', JetCollection, Verbose=BTaggingFlags.OutputLevel < 3,
                             CheckOnlyInsideToolCollection=True, DoNotSetUpParticleAssociators=True)
    if 'MV1Flip' in TaggerList:
        ConfInstance.addTool('MV1FlipTag', ToolSvc, 'BTagTrackToJetAssociator', JetCollection, Verbose=BTaggingFlags.OutputLevel < 3,
                             CheckOnlyInsideToolCollection=True, DoNotSetUpParticleAssociators=True)
    if 'JetVertexCharge' in TaggerList:  # LC FIXME
        #ConfInstance.setupMuonAssociator('Muons', JetCollection, ToolSvc, Verbose = BTaggingFlags.OutputLevel < 3)
        ConfInstance.addTool('JetVertexCharge', ToolSvc, 'BTagTrackToJetAssociator', JetCollection, Verbose=BTaggingFlags.OutputLevel < 3,
                             CheckOnlyInsideToolCollection=True, DoNotSetUpParticleAssociators=True)

    # MultivariateTagManager
    # list of mvtm taggers that are also in TaggerList
    mvtm_active_taggers = list(set(mvtm_taggers) & set(TaggerList))
    mvtm_active_flip_taggers = list(set(mvtm_flip_taggers) & set(TaggerList))

    # set up MVTM if any of its taggers are active
    if (mvtm_active_taggers):
        MVTM = ConfInstance.addTool('MultivariateTagManager', ToolSvc, 'BTagTrackToJetAssociator',
                                    JetCollection, Verbose=BTaggingFlags.OutputLevel < 3)
        if 'RNNIP' in TaggerList:
            MVTM.arbitraryAuxData = BTaggingFlags.MultivariateTagManagerAuxBranches
        else:
            MVTM.arbitraryAuxData = []

    # set up MVTMFlip
    if (mvtm_active_flip_taggers):
        MVTMFlip = ConfInstance.addTool('MultivariateFlipTagManager', ToolSvc,
                                        'BTagTrackToJetAssociator', JetCollection, Verbose=BTaggingFlags.OutputLevel < 3)

    if 'TagNtupleDumper' in TaggerList:
        tag = ConfInstance.addTool('TagNtupleDumper', ToolSvc, 'BTagTrackToJetAssociator',
                                   JetCollection, Verbose=BTaggingFlags.OutputLevel < 3)
        MVTM.MVTagToolList.append(tag)

    # add all the taggers that use MVTM
    for mvtm_tagger in mvtm_active_taggers:
        tag = ConfInstance.addTool(mvtm_tagger + 'Tag', ToolSvc, 'BTagTrackToJetAssociator',
                                   JetCollection, Verbose=BTaggingFlags.OutputLevel < 3)
        if tag not in MVTM.MVTagToolList:
            MVTM.MVTagToolList.append(tag)

    # add all the flip taggers that use MVTM
    for mvtm_tagger in mvtm_active_flip_taggers:
        tag = ConfInstance.addTool(mvtm_tagger + 'Tag', ToolSvc, 'BTagTrackToJetAssociator',
                                   JetCollection, Verbose=BTaggingFlags.OutputLevel < 3)
        if tag not in MVTMFlip.MVTagToolList:
            MVTMFlip.MVTagToolList.append(tag)

    if BTaggingFlags.OutputLevel < 3:
        ConfInstance.printAllTools()
        # NOTE: Printing all tools might be excessive; however the adding of future tools might affect the earlier ones; so printing
        # only really makes sense at the end, so we either have to do it each time; or get people to add the print command in their
        # jobOptions. Let us go for the excessive printing in this case; which is only done if debugging anyway.

    # Return True to denote all was successful
    return True


def SetupJetCollectionTrig(JetCollection, TaggerList, ConfInstance=None):
    """Sets up the trigger B-Tagging configuration for jet collection called JetCollection. Returns True if successful. The function does nothing
    (and returns True) if a configuration for the given jet collection already exists; therefore the function is idempotent.

    TaggerList is a list of taggers (the names coming from BTaggingFlags._tags (see SetupJetCollection() for how the default is filled))."""
    if ConfInstance is None:
        from BTagging.BTaggingConfiguration import getConfiguration
        ConfInstance = getConfiguration()

    from AthenaCommon.AppMgr import ToolSvc

    # -- setup basic b-tagging tool for this jet collection
    # Note that we are not storing this tool on a variable on purpose; there is now a different one per jet collection and therefore
    # subsequent scripts cannot depend on this variable (since it would just hold the last one initialized).
    ConfInstance.addJetCollectionTool(JetCollection, ToolSvc, Verbose=BTaggingFlags.OutputLevel < 3,
                                      options={'BTagLabelingTool': ConfInstance.getTool("thisBTagLabeling", JetCollection=JetCollection),
                                               'storeSecondaryVerticesInJet': BTaggingFlags.writeSecondaryVertices})

    # Setup associators
    BTagTrackToJetAssociator = ConfInstance.setupTrackAssociator(
        'BTagTrackToJetAssociator', JetCollection, ToolSvc, Verbose=BTaggingFlags.OutputLevel < 3)
    if 'SoftMu' in TaggerList or 'SoftMuChi2' in TaggerList:
        BTagMuonToJetAssociator = ConfInstance.setupMuonAssociator(
            'Muons', JetCollection, ToolSvc, Verbose=BTaggingFlags.OutputLevel < 3)
    else:
        BTagMuonToJetAssociator = None
    if 'SoftEl' in TaggerList:
        BTagElectronToJetAssociator = ConfInstance.setupElectronAssociator('Electrons', JetCollection, ToolSvc,
                                                                           Verbose=BTaggingFlags.OutputLevel < 3,
                                                                           PhotonCollectionName='Photons')
    else:
<<<<<<< HEAD
        BTagElectronToJetAssociator = None
    if 'MultiSVbb1' in TaggerList or 'MultiSVbb2' in TaggerList:
        ConfInstance.setupTrackAssociator('BTagTrackToJetAssociatorBB', JetCollection, ToolSvc,
                                          Verbose=BTaggingFlags.OutputLevel < 3,
                                          options={'shareTracks': False,
                                                   'useVariableSizedTrackCone': True,
                                                   'coneSizeFitPar1': 3.15265e-01,
                                                   'coneSizeFitPar2': -3.66502e-01,
                                                   'coneSizeFitPar3': -1.56387e-05})

    # NOTE: The secondary vertex finders etc. don't need to be set up here depending on the flags; they are set up when needed by the
    # taggers below.

    # Setup all taggers

    # Now the basic taggers:
    if 'IP2D' in TaggerList:
        ConfInstance.addTool('IP2DTag', ToolSvc, 'BTagTrackToJetAssociator',
                             JetCollection, Verbose=BTaggingFlags.OutputLevel < 3)
    if 'IP2DNeg' in TaggerList:
        ConfInstance.addTool('IP2DNegTag', ToolSvc, 'BTagTrackToJetAssociator',
                             JetCollection, Verbose=BTaggingFlags.OutputLevel < 3)
    # FLS
    if 'IP2DTrigHybrid' in TaggerList:
        ConfInstance.addTool('IP2DTrigHybridTag', ToolSvc, 'BTagTrackToJetAssociator',
                             JetCollection, Verbose=BTaggingFlags.OutputLevel < 3)
    #---
    if 'IP3D' in TaggerList:
        ConfInstance.addTool('IP3DTag', ToolSvc, 'BTagTrackToJetAssociator',
                             JetCollection, Verbose=BTaggingFlags.OutputLevel < 3)
    # FLS
    if 'IP3DTrigHybrid' in TaggerList:
        ConfInstance.addTool('IP3DTrigHybridTag', ToolSvc, 'BTagTrackToJetAssociator',
                             JetCollection, Verbose=BTaggingFlags.OutputLevel < 3)
    #---
    if 'IP3DNeg' in TaggerList:
        ConfInstance.addTool('IP3DNegTag', ToolSvc, 'BTagTrackToJetAssociator',
                             JetCollection, Verbose=BTaggingFlags.OutputLevel < 3)
    if 'SV1' in TaggerList:
        ConfInstance.addTool('SV1Tag', ToolSvc, 'BTagTrackToJetAssociator',
                             JetCollection, Verbose=BTaggingFlags.OutputLevel < 3)
    if 'SV1Flip' in TaggerList:
        ConfInstance.addTool('SV1FlipTag', ToolSvc, 'BTagTrackToJetAssociator',
                             JetCollection, Verbose=BTaggingFlags.OutputLevel < 3)
    if 'SV0' in TaggerList:
        ConfInstance.addTool('SV0Tag', ToolSvc, 'BTagTrackToJetAssociator',
                             JetCollection, Verbose=BTaggingFlags.OutputLevel < 3)

    if 'MultiSVbb1' in TaggerList:
        ConfInstance.addTool('MultiSVbb1Tag', ToolSvc, 'BTagTrackToJetAssociatorBB',
                             JetCollection, Verbose=BTaggingFlags.OutputLevel < 3)
    if 'MultiSVbb2' in TaggerList:
        ConfInstance.addTool('MultiSVbb2Tag', ToolSvc, 'BTagTrackToJetAssociatorBB',
                             JetCollection, Verbose=BTaggingFlags.OutputLevel < 3)

    if 'JetFitterNN' in TaggerList:
        ConfInstance.addTool('JetFitterTagNN', ToolSvc, 'BTagTrackToJetAssociator',
                             JetCollection, Verbose=BTaggingFlags.OutputLevel < 3)

    if 'JetFitterCOMBNN' in TaggerList:
        ConfInstance.addTool('JetFitterTagCOMBNN', ToolSvc, 'BTagTrackToJetAssociator',
                             JetCollection, Verbose=BTaggingFlags.OutputLevel < 3)

    if 'JetFitterNNFlip' in TaggerList:
        ConfInstance.addTool('JetFitterTagNNFlip', ToolSvc, 'BTagTrackToJetAssociator',
                             JetCollection, Verbose=BTaggingFlags.OutputLevel < 3)
        if 'IP3DNeg' in TaggerList:
            ConfInstance.addTool('JetFitterTagCOMBNNIP3DNeg', ToolSvc, 'BTagTrackToJetAssociator',
                                 JetCollection, Verbose=BTaggingFlags.OutputLevel < 3)

    if 'MV1' in TaggerList:
        ConfInstance.addTool('MV1Tag', ToolSvc, 'BTagTrackToJetAssociator',
                             JetCollection, Verbose=BTaggingFlags.OutputLevel < 3)

    if 'MV2c10TrigHybrid' in TaggerList:
        ConfInstance.addTool('MV2c10TrigHybridTag', ToolSvc, 'BTagTrackToJetAssociator',
                             JetCollection, Verbose=BTaggingFlags.OutputLevel < 3)

    if 'MV1c' in TaggerList:
        ConfInstance.addTool('MV1cTag', ToolSvc, 'BTagTrackToJetAssociator',
                             JetCollection, Verbose=BTaggingFlags.OutputLevel < 3)
    if 'MV1cFlip' in TaggerList:
        ConfInstance.addTool('MV1cFlipTag', ToolSvc, 'BTagTrackToJetAssociator',
                             JetCollection, Verbose=BTaggingFlags.OutputLevel < 3)
    if 'MV1Flip' in TaggerList:
        ConfInstance.addTool('MV1FlipTag', ToolSvc, 'BTagTrackToJetAssociator',
                             JetCollection, Verbose=BTaggingFlags.OutputLevel < 3)
    if 'JetVertexCharge' in TaggerList:  # LC FIXME
        ConfInstance.addTool('JetVertexCharge', ToolSvc, 'BTagTrackToJetAssociator',
                             JetCollection, Verbose=BTaggingFlags.OutputLevel < 3)

    # Activate MultivariateTagManager if any of its taggers are in TaggerList
    # list of mvtm taggers that are also in TaggerList
    mvtm_active_taggers = list(set(mvtm_taggers) & set(TaggerList))
    mvtm_active_flip_taggers = list(set(mvtm_flip_taggers) & set(TaggerList))
    # FLS
    mvtm_active_trighybrid_taggers = list(
        set(mvtm_trighybrid_taggers) & set(TaggerList))
    #---

    # set up MVTM if any of its taggers are active
    if (mvtm_active_taggers):
        MVTM = ConfInstance.addTool('MultivariateTagManager', ToolSvc, 'BTagTrackToJetAssociator',
                                    JetCollection, Verbose=BTaggingFlags.OutputLevel < 3)
        if 'RNNIP' in TaggerList:
            MVTM.arbitraryAuxData = BTaggingFlags.MultivariateTagManagerAuxBranches
        else:
            MVTM.arbitraryAuxData = []

    # set up MVTMFlip
    if (mvtm_active_flip_taggers):
        MVTMFlip = ConfInstance.addTool('MultivariateFlipTagManager', ToolSvc,
                                        'BTagTrackToJetAssociator', JetCollection, Verbose=BTaggingFlags.OutputLevel < 3)

    # FLS
    # set up MVTMHybrid
    if (mvtm_active_trighybrid_taggers):
        MVTMTrigHybrid = ConfInstance.addTool('MultivariateTrigHybridTagManager', ToolSvc,
                                              'BTagTrackToJetAssociator', JetCollection, Verbose=BTaggingFlags.OutputLevel < 3)
    #---

    if 'TagNtupleDumper' in TaggerList:
        tag = ConfInstance.addTool('TagNtupleDumper', ToolSvc, 'BTagTrackToJetAssociator',
                                   JetCollection, Verbose=BTaggingFlags.OutputLevel < 3)
        MVTM.MVTagToolList.append(tag)

    # add all the taggers that use MVTM
    for mvtm_tagger in mvtm_active_taggers:
        tag = ConfInstance.addTool(mvtm_tagger + 'Tag', ToolSvc, 'BTagTrackToJetAssociator',
                                   JetCollection, Verbose=BTaggingFlags.OutputLevel < 3)
        if tag not in MVTM.MVTagToolList:
            MVTM.MVTagToolList.append(tag)

    # add all the flip taggers that use MVTM
    for mvtm_tagger in mvtm_active_flip_taggers:
        tag = ConfInstance.addTool(mvtm_tagger + 'Tag', ToolSvc, 'BTagTrackToJetAssociator',
                                   JetCollection, Verbose=BTaggingFlags.OutputLevel < 3)
        if tag not in MVTMFlip.MVTagToolList:
            MVTMFlip.MVTagToolList.append(tag)

    # FLS
    # add all the flip taggers that use MVTM
    for mvtm_tagger in mvtm_active_trighybrid_taggers:
        tag = ConfInstance.addTool(mvtm_tagger + 'Tag', ToolSvc, 'BTagTrackToJetAssociator',
                                   JetCollection, Verbose=BTaggingFlags.OutputLevel < 3)
        if tag not in MVTMTrigHybrid.MVTagToolList:
            MVTMTrigHybrid.MVTagToolList.append(tag)
    #---

    if BTaggingFlags.OutputLevel < 3:
        ConfInstance.printAllTools()
        # NOTE: Printing all tools might be excessive; however the adding of future tools might affect the earlier ones; so printing
        # only really makes sense at the end, so we either have to do it each time; or get people to add the print command in their
        # jobOptions. Let us go for the excessive printing in this case; which is only done if debugging anyway.

    # Return True to denote all was successful
    return True
=======
      MVTM.arbitraryAuxData=[]

  #set up MVTMFlip
  if (mvtm_active_flip_taggers):
    MVTMFlip = ConfInstance.addTool('MultivariateFlipTagManager', ToolSvc, 'BTagTrackToJetAssociator', JetCollection, Verbose = BTaggingFlags.OutputLevel < 3)

  if 'TagNtupleDumper' in TaggerList:
    tag = ConfInstance.addTool('TagNtupleDumper', ToolSvc, 'BTagTrackToJetAssociator', JetCollection, Verbose = BTaggingFlags.OutputLevel < 3)
    MVTM.MVTagToolList.append(tag)

  #add all the taggers that use MVTM
  for mvtm_tagger in mvtm_active_taggers:
    tag = ConfInstance.addTool(mvtm_tagger+'Tag', ToolSvc, 'BTagTrackToJetAssociator', JetCollection, Verbose = BTaggingFlags.OutputLevel < 3)
    if tag not in MVTM.MVTagToolList:
      MVTM.MVTagToolList.append(tag)

  #add all the flip taggers that use MVTM
  for mvtm_tagger in mvtm_active_flip_taggers:
    tag = ConfInstance.addTool(mvtm_tagger+'Tag', ToolSvc, 'BTagTrackToJetAssociator', JetCollection, Verbose = BTaggingFlags.OutputLevel < 3)
    if tag not in MVTMFlip.MVTagToolList:
      MVTMFlip.MVTagToolList.append(tag)

  if BTaggingFlags.OutputLevel < 3:
    ConfInstance.printAllTools()
      # NOTE: Printing all tools might be excessive; however the adding of future tools might affect the earlier ones; so printing
      # only really makes sense at the end, so we either have to do it each time; or get people to add the print command in their
      # jobOptions. Let us go for the excessive printing in this case; which is only done if debugging anyway.

  # Return True to denote all was successful
  return True

def SetupJetCollectionTrig(JetCollection, TaggerList, ConfInstance = None):
  """Sets up the trigger B-Tagging configuration for jet collection called JetCollection. Returns True if successful. The function does nothing
  (and returns True) if a configuration for the given jet collection already exists; therefore the function is idempotent.

  TaggerList is a list of taggers (the names coming from BTaggingFlags._tags (see SetupJetCollection() for how the default is filled))."""
  if ConfInstance is None:
    from BTagging.BTaggingConfiguration import getConfiguration
    ConfInstance = getConfiguration()

  from AthenaCommon.AppMgr import ToolSvc

  # -- setup basic b-tagging tool for this jet collection
  # Note that we are not storing this tool on a variable on purpose; there is now a different one per jet collection and therefore
  # subsequent scripts cannot depend on this variable (since it would just hold the last one initialized).
  ConfInstance.addJetCollectionTool(JetCollection, ToolSvc, Verbose = BTaggingFlags.OutputLevel < 3,
                                  options={'BTagLabelingTool'            : ConfInstance.getTool("thisBTagLabeling", JetCollection=JetCollection),
                                           'storeSecondaryVerticesInJet' : BTaggingFlags.writeSecondaryVertices})

  # Setup associators
  BTagTrackToJetAssociator = ConfInstance.setupTrackAssociator('BTagTrackToJetAssociator', JetCollection, ToolSvc, Verbose = BTaggingFlags.OutputLevel < 3)
  if 'SoftMu' in TaggerList or 'SoftMuChi2' in TaggerList:
    BTagMuonToJetAssociator = ConfInstance.setupMuonAssociator('Muons', JetCollection, ToolSvc, Verbose = BTaggingFlags.OutputLevel < 3)
  else:
    BTagMuonToJetAssociator = None
  if 'SoftEl' in TaggerList:
    BTagElectronToJetAssociator = ConfInstance.setupElectronAssociator('Electrons', JetCollection, ToolSvc,
                                                                     Verbose = BTaggingFlags.OutputLevel < 3,
                                                                     PhotonCollectionName = 'Photons')
  else:
    BTagElectronToJetAssociator = None
  if 'MultiSVbb1' in TaggerList or 'MultiSVbb2' in TaggerList:
    ConfInstance.setupTrackAssociator('BTagTrackToJetAssociatorBB', JetCollection, ToolSvc,
                                    Verbose = BTaggingFlags.OutputLevel < 3,
                                    options={'shareTracks': False,
                                             'useVariableSizedTrackCone' : True,
                                             'coneSizeFitPar1' : 3.15265e-01,
                                             'coneSizeFitPar2' : -3.66502e-01,
                                             'coneSizeFitPar3' : -1.56387e-05})

  # NOTE: The secondary vertex finders etc. don't need to be set up here depending on the flags; they are set up when needed by the
  # taggers below.

  # Setup all taggers

  #Now the basic taggers:
  if 'IP2D' in TaggerList:
    ConfInstance.addTool('IP2DTag', ToolSvc, 'BTagTrackToJetAssociator', JetCollection, Verbose = BTaggingFlags.OutputLevel < 3)
  if 'IP2DNeg' in TaggerList:
    ConfInstance.addTool('IP2DNegTag', ToolSvc, 'BTagTrackToJetAssociator', JetCollection, Verbose = BTaggingFlags.OutputLevel < 3)
  if 'IP2DTrigHybrid' in TaggerList:
    ConfInstance.addTool('IP2DTrigHybridTag', ToolSvc, 'BTagTrackToJetAssociator', JetCollection, Verbose=BTaggingFlags.OutputLevel < 3)
  if 'IP3D' in TaggerList:
    ConfInstance.addTool('IP3DTag', ToolSvc, 'BTagTrackToJetAssociator', JetCollection, Verbose = BTaggingFlags.OutputLevel < 3)
  if 'IP3DTrigHybrid' in TaggerList:
    ConfInstance.addTool('IP3DTrigHybridTag', ToolSvc, 'BTagTrackToJetAssociator', JetCollection, Verbose=BTaggingFlags.OutputLevel < 3)
  if 'IP3DNeg' in TaggerList:
    ConfInstance.addTool('IP3DNegTag', ToolSvc, 'BTagTrackToJetAssociator', JetCollection, Verbose = BTaggingFlags.OutputLevel < 3)
  if 'SV1' in TaggerList:
    ConfInstance.addTool('SV1Tag', ToolSvc, 'BTagTrackToJetAssociator', JetCollection, Verbose = BTaggingFlags.OutputLevel < 3)
  if 'SV1Flip' in TaggerList:
    ConfInstance.addTool('SV1FlipTag', ToolSvc, 'BTagTrackToJetAssociator', JetCollection, Verbose = BTaggingFlags.OutputLevel < 3)
  if 'SV0' in TaggerList:
    ConfInstance.addTool('SV0Tag', ToolSvc, 'BTagTrackToJetAssociator', JetCollection, Verbose = BTaggingFlags.OutputLevel < 3)

  if 'MultiSVbb1' in TaggerList:
    ConfInstance.addTool('MultiSVbb1Tag', ToolSvc, 'BTagTrackToJetAssociatorBB', JetCollection, Verbose = BTaggingFlags.OutputLevel < 3)
  if 'MultiSVbb2' in TaggerList:
    ConfInstance.addTool('MultiSVbb2Tag', ToolSvc, 'BTagTrackToJetAssociatorBB', JetCollection, Verbose = BTaggingFlags.OutputLevel < 3)

  if 'JetFitterNN' in TaggerList:
    ConfInstance.addTool('JetFitterTagNN', ToolSvc, 'BTagTrackToJetAssociator', JetCollection, Verbose = BTaggingFlags.OutputLevel < 3)

  if 'JetFitterCOMBNN' in TaggerList:
    ConfInstance.addTool('JetFitterTagCOMBNN', ToolSvc, 'BTagTrackToJetAssociator', JetCollection, Verbose = BTaggingFlags.OutputLevel < 3)

  if 'JetFitterNNFlip' in TaggerList:
    ConfInstance.addTool('JetFitterTagNNFlip', ToolSvc, 'BTagTrackToJetAssociator', JetCollection, Verbose = BTaggingFlags.OutputLevel < 3)
    if 'IP3DNeg' in TaggerList:
      ConfInstance.addTool('JetFitterTagCOMBNNIP3DNeg', ToolSvc, 'BTagTrackToJetAssociator', JetCollection, Verbose = BTaggingFlags.OutputLevel < 3)

  if 'MV1' in TaggerList:
    ConfInstance.addTool('MV1Tag', ToolSvc, 'BTagTrackToJetAssociator', JetCollection, Verbose = BTaggingFlags.OutputLevel < 3)
  if 'MV1c' in TaggerList:
    ConfInstance.addTool('MV1cTag', ToolSvc, 'BTagTrackToJetAssociator', JetCollection, Verbose = BTaggingFlags.OutputLevel < 3)
  if 'MV1cFlip' in TaggerList:
    ConfInstance.addTool('MV1cFlipTag', ToolSvc, 'BTagTrackToJetAssociator', JetCollection, Verbose = BTaggingFlags.OutputLevel < 3)
  if 'MV1Flip' in TaggerList:
    ConfInstance.addTool('MV1FlipTag', ToolSvc, 'BTagTrackToJetAssociator', JetCollection, Verbose = BTaggingFlags.OutputLevel < 3)
  if 'JetVertexCharge' in TaggerList:   #LC FIXME
    ConfInstance.addTool('JetVertexCharge', ToolSvc, 'BTagTrackToJetAssociator', JetCollection, Verbose = BTaggingFlags.OutputLevel < 3)
  if 'MV2c10TrigHybrid' in TaggerList:
    ConfInstance.addTool('MV2c10TrigHybridTag', ToolSvc, 'BTagTrackToJetAssociator', JetCollection, Verbose=BTaggingFlags.OutputLevel < 3)

  # Activate MultivariateTagManager if any of its taggers are in TaggerList
  #list of mvtm taggers that are also in TaggerList
  mvtm_active_taggers = list(set(mvtm_taggers) & set(TaggerList))
  mvtm_active_flip_taggers = list(set(mvtm_flip_taggers) & set(TaggerList))
  mvtm_active_trighybrid_taggers = list(set(mvtm_trighybrid_taggers) & set(TaggerList))

  #set up MVTM if any of its taggers are active
  if (mvtm_active_taggers):
    MVTM = ConfInstance.addTool('MultivariateTagManager', ToolSvc, 'BTagTrackToJetAssociator', JetCollection, Verbose = BTaggingFlags.OutputLevel < 3)
    if 'RNNIP' in TaggerList:
      MVTM.arbitraryAuxData = BTaggingFlags.MultivariateTagManagerAuxBranches
    else:
      MVTM.arbitraryAuxData=[]

  #set up MVTMFlip
  if (mvtm_active_flip_taggers):
    MVTMFlip = ConfInstance.addTool('MultivariateFlipTagManager', ToolSvc, 'BTagTrackToJetAssociator', JetCollection, Verbose = BTaggingFlags.OutputLevel < 3)

  # set up MVTMHybrid
  if (mvtm_active_trighybrid_taggers):
    MVTMTrigHybrid = ConfInstance.addTool('MultivariateTrigHybridTagManager', ToolSvc, 'BTagTrackToJetAssociator', JetCollection, Verbose=BTaggingFlags.OutputLevel < 3)

  if 'TagNtupleDumper' in TaggerList:
    tag = ConfInstance.addTool('TagNtupleDumper', ToolSvc, 'BTagTrackToJetAssociator', JetCollection, Verbose = BTaggingFlags.OutputLevel < 3)
    MVTM.MVTagToolList.append(tag)

  #add all the taggers that use MVTM
  for mvtm_tagger in mvtm_active_taggers:
    tag = ConfInstance.addTool(mvtm_tagger+'Tag', ToolSvc, 'BTagTrackToJetAssociator', JetCollection, Verbose = BTaggingFlags.OutputLevel < 3)
    if tag not in MVTM.MVTagToolList:
      MVTM.MVTagToolList.append(tag)

  #add all the flip taggers that use MVTM
  for mvtm_tagger in mvtm_active_flip_taggers:
    tag = ConfInstance.addTool(mvtm_tagger+'Tag', ToolSvc, 'BTagTrackToJetAssociator', JetCollection, Verbose = BTaggingFlags.OutputLevel < 3)
    if tag not in MVTMFlip.MVTagToolList:
      MVTMFlip.MVTagToolList.append(tag)

  # add all the hybrid tuning taggers that use MVTM
  for mvtm_tagger in mvtm_active_trighybrid_taggers:
    tag = ConfInstance.addTool(mvtm_tagger + 'Tag', ToolSvc, 'BTagTrackToJetAssociator', JetCollection, Verbose=BTaggingFlags.OutputLevel < 3)
    if tag not in MVTMTrigHybrid.MVTagToolList:
      MVTMTrigHybrid.MVTagToolList.append(tag)

  if BTaggingFlags.OutputLevel < 3:
    ConfInstance.printAllTools()
      # NOTE: Printing all tools might be excessive; however the adding of future tools might affect the earlier ones; so printing
      # only really makes sense at the end, so we either have to do it each time; or get people to add the print command in their
      # jobOptions. Let us go for the excessive printing in this case; which is only done if debugging anyway.

  # Return True to denote all was successful
  return True
>>>>>>> 39c6887b
<|MERGE_RESOLUTION|>--- conflicted
+++ resolved
@@ -19,201 +19,27 @@
 # =================================================
 
 # list of taggers that use MultivariateTagManager
-<<<<<<< HEAD
-mvtm_taggers = ['MV2c00', 'MV2c10', 'MV2c20', 'MV2c100', 'MV2cl100',
-                'MV2c10mu', 'MV2c10rnn', 'MV2m', 'MV2c10hp', 'DL1', 'DL1mu', 'DL1rnn']
-mvtm_flip_taggers = [x + 'Flip' for x in mvtm_taggers]
-# FLS
-mvtm_trighybrid_taggers = ['MV2c10TrigHybrid']
-# ---
-=======
 mvtm_taggers = ['MV2c00','MV2c10','MV2c20','MV2c100','MV2cl100','MV2c10mu','MV2c10rnn','MV2m','MV2c10hp','DL1','DL1mu','DL1rnn']
 mvtm_flip_taggers = [x+'Flip' for x in mvtm_taggers]
 mvtm_trighybrid_taggers = ['MV2c10TrigHybrid']
->>>>>>> 39c6887b
 
 
 def Initiate(ConfInstance=None):
-    """Sets up the basic global tools required for B-Tagging. This function is idempotent; it will not run again if it has run once. It is
-    typically called by other functions in this file to make sure the basic global tools exist.
-
-    The function returns True if B-Tagging is initialized or has been before. It returns False if it B-Tagging has been switched off for various
-    reasons (these are checked in the checkFlagsUsingBTaggingFlags function).
-
-    If the B-tagging calibration broker has been registered we assume initiation has already been performed; this allows users to setup their own initiation code."""
-
-    if ConfInstance is None:
-        from BTagging.BTaggingConfiguration import getConfiguration
-        ConfInstance = getConfiguration()
-
-    if ConfInstance._Initialized:
-        return True
-
-    from AtlasGeoModel.InDetGMJobProperties import GeometryFlags as geoFlags
-    from IOVDbSvc.CondDB import conddb
-    btagrun1 = False
-    if conddb.dbdata == 'COMP200':
-        btagrun1 = True
-    elif conddb.isMC:
-        # The Run() parameter only exists for ATLAS-R1(...) and ATLAS-R2(...) geo tags,
-        # not for ATLAS-GEO(...) and ATLAS-IBL(...) ones. Hence if Run() is undefined,
-        # presence of IBL is used to switch between Run1/Run2
-        btagrun1 = (geoFlags.Run() == "RUN1" or (geoFlags.Run()
-                                                 == "UNDEFINED" and geoFlags.isIBL() == False))
-    if (btagrun1):
-        print ConfInstance.BTagTag() + ' - INFO - Setting up Run 1 configuration'
-        BTaggingFlags.JetFitterNN = True
-        BTaggingFlags.SV2 = True
-        BTaggingFlags.JetVertexCharge = False
-        BTaggingFlags.SoftMu = False
-        BTaggingFlags.MV2c10mu = False
-        BTaggingFlags.MV2c10rnn = False
-        BTaggingFlags.MV2cl100 = False
-        BTaggingFlags.RNNIP = False
-        BTaggingFlags.DL1 = False
-        BTaggingFlags.DL1mu = False
-        BTaggingFlags.DL1rnn = False
-    else:
-        print ConfInstance.BTagTag() + ' - INFO - Setting up Run 2 configuration'
-
-    if ConfInstance._name == "Trig":
-        BTaggingFlags.MV2c20 = True
-        BTaggingFlags.MV2c00 = True
-
-    if ConfInstance.getTool("BTagCalibrationBrokerTool"):
-        print ConfInstance.BTagTag() + ' - INFO - BTagCalibrationBrokerTool already exists prior to default initialization; assuming user set up entire initialization him/herself. Note however that if parts of the initalization were not set up, and a later tool requires them, they will be set up at that point automatically with default settings.'
-        ConfInstance._Initialized = True
-        return True
-
-    print ConfInstance.BTagTag() + ' - INFO - Initializing default basic tools'
-
-    if ConfInstance.checkFlagsUsingBTaggingFlags():
-
-        # Print the flags
-        BTaggingFlags.Print()
-
-        # If debugging do a check of the tool collection structure
-        if(BTaggingFlags.OutputLevel < 3):
-            from BTagging.BTaggingConfiguration import checkToolCollectionStructure
-            checkToolCollectionStructure()
-
-        # Get TheTruthCollectionKey from input
-        TheTruthCollectionKey = 'TruthEvents'
-        BTaggingFlags.RetagJets = BTaggingFlags.Jets
-        if BTaggingFlags.AutoInspectInputFile:
-            from AthenaCommon.GlobalFlags import globalflags
-            if globalflags.InputFormat == 'pool':
-                try:
-                    from RecExConfig.InputFilePeeker import inputFileSummary
-                    BTaggingFlags.RetagJets = []
-                    for i in inputFileSummary['eventdata_items']:
-                        if i[0] == 'McEventCollection':
-                            # TheTruthCollectionKey = i[1] # disable taking the name from the input file?
-                            pass
-                        elif i[0] == 'JetCollection':
-                            jetC1 = (i[1]).replace('AODJets', '')
-                            jetC = jetC1.replace('Jets', '')
-                            if jetC in BTaggingFlags.Jets:
-                                BTaggingFlags.RetagJets += [jetC]
-                except Exception, err:
-                    print ConfInstance.BTagTag() + ' - WARNING - Automatic inspection of input file failed (file too old?)'
-
-        print ConfInstance.BTagTag() + ' - Using ', TheTruthCollectionKey, ' as truth key'
-#    print ConfInstance.BTagTag()+' - Re-tagging these jet collections: ', BTaggingFlags.RetagJets
-
-        #
-        # ============ Setup basic services
-        #
-        from AthenaCommon.AppMgr import ServiceMgr as svcMgr
-        if not hasattr(svcMgr, 'THistSvc'):
-            from GaudiSvc.GaudiSvcConf import THistSvc
-            svcMgr += THistSvc()
-        if not 'topSequence' in dir():
-            from AthenaCommon.AlgSequence import AlgSequence
-            topSequence = AlgSequence()
-
-        #
-        # ========== Add tools now
-        #
-
-        # -------------- Calibration Broker --------------
-        from AthenaCommon.AppMgr import ToolSvc
-        from AthenaCommon.Resilience import treatException, protectedInclude
-        if ConfInstance._name == "":
-            # New file which includes the file from JetCalibration and also registers it via registerTool() so it will be recognized by the various addTool() functions.
-            protectedInclude("BTagging/BTagCalibBroker_jobOptions.py")
-            BTagCalibrationBrokerTool = ConfInstance.getTool(
-                "BTagCalibrationBrokerTool")  # In case this variable is needed
-        elif ConfInstance._name == "Trig":
-            protectedInclude("BTagging/BTagCalibBroker_Trig_jobOptions.py")
-            BTagCalibrationBrokerTool = ConfInstance.getTool(
-                "BTagCalibrationBrokerTool")
-        elif ConfInstance._name == "AODFix":
-            protectedInclude("BTagging/BTagCalibBroker_AODFix_jobOptions.py")
-            BTagCalibrationBrokerTool = ConfInstance.getTool(
-                "BTagCalibrationBrokerTool")
-        else:
-            print ConfInstance.BTagTag() + ' - ERROR - Configuration instance "' + ConfInstance._name + '" has no calibration broker setup specified!'
-            raise RuntimeError
-        # -------------- \Calibration Broker --------------
-
-        global BTagJetTruthMatching
-        global BTagLeptonTruthTool
-        global thisBTagLabeling
-        # FF: disable cone-based labelling as this is now being done as a part of jet reconstruction
-        BTagJetTruthMatching = None
-        BTagLeptonTruthTool = None
-        thisBTagLabeling = None
-
-        # -- to label jets with truth information
-        #from JetRec.JetRecFlags import jetFlags
-        # if jetFlags.useTruth():
-        #  # Jet Label
-        #  if BTaggingFlags.jetTruthMatching == 'matchQuark' or BTaggingFlags.jetTruthMatching == 'jetTrackTruthMatching':
-        #    BTagJetTruthMatching = addTool("BTagJetTruthMatching",
-        #                                   ToolSvc = ToolSvc,
-        #                                   Verbose = BTaggingFlags.OutputLevel < 3,
-        #                                   options = {'subtype' : BTaggingFlags.jetTruthMatching},
-        #                                   SuppressNonCloneWarning=True)
-        #    BTagJetTruthMatching.McEventCollection = TheTruthCollectionKey
-        #  else:
-        #    BTagJetTruthMatching = None
-        #    print("#BTAG# - WARNING - BTaggingFlags.jetTruthMatching has unsupported value!")
-        #  # Lepton Truth Match
-        #  #BTagLeptonTruthTool = addTool('BTagLeptonTruthTool', ToolSvc = ToolSvc, Verbose = BTaggingFlags.OutputLevel < 3)
-        #  #BTagLeptonTruthTool.McEventCollection = TheTruthCollectionKey
-        #  BTagLeptonTruthTool = None # TEMPORARY: BTagLeptonTruthTool not implemented yet?
-        #  # Labeling tool
-        #  thisBTagLabeling = addTool("thisBTagLabeling", ToolSvc = ToolSvc, Verbose = BTaggingFlags.OutputLevel < 3,
-        #                                        options = {'JetTruthMatchTool' : BTagJetTruthMatching,
-        #                                                   #'LeptonTruthTool'   : BTagLeptonTruthTool}, TEMPORARY: BTagLeptonTruthTool not implemented yet?
-        #                                                   },
-        #                                        SuppressNonCloneWarning=True)
-        # else:
-        #  BTagJetTruthMatching = None
-        #  BTagLeptonTruthTool  = None
-        #  thisBTagLabeling = None
-        # NOTE: These variables no longer serve any purpose, since any tool can be retrieved using getTool
-
-        # -- for reference mode:
-        if BTaggingFlags.Runmodus == 'reference':
-
-            svcMgr.THistSvc.Output += [
-                "RefFile DATAFILE='BTagCalibALL.root' OPT='RECREATE'"]
-            # for key in BTaggingFlags.Jets:
-            #  for tagger in ['JetProb','IP1D','IP2D','IP2DSpc','IP3D','IP3DSpc','SV1','SV2','SoftMu','SoftEl','JetFitterTagNN','JetFitterCOMBNN']:
-            #    if BTaggingFlags.IsEnabled(tagger):
-            #      RefileName = "BTaggingRef"+tagger+key+".root"
-            #      svcMgr.THistSvc.Output += ["RefFile"+tagger+key+" DATAFILE='"+RefileName+"' OPT='RECREATE'"]
-
-        ConfInstance._Initialized = True
-        return True
-    else:
-        print ConfInstance.BTagTag() + ' - WARNING - Tool initialization requested but B-Tagging is not possible for the current dataset.'
-        return False
-
-<<<<<<< HEAD
-=======
+  """Sets up the basic global tools required for B-Tagging. This function is idempotent; it will not run again if it has run once. It is
+  typically called by other functions in this file to make sure the basic global tools exist.
+
+  The function returns True if B-Tagging is initialized or has been before. It returns False if it B-Tagging has been switched off for various
+  reasons (these are checked in the checkFlagsUsingBTaggingFlags function).
+
+  If the B-tagging calibration broker has been registered we assume initiation has already been performed; this allows users to setup their own initiation code."""
+
+  if ConfInstance is None:
+    from BTagging.BTaggingConfiguration import getConfiguration
+    ConfInstance = getConfiguration()
+
+  if ConfInstance._Initialized:
+    return True
+
   from AtlasGeoModel.InDetGMJobProperties import GeometryFlags as geoFlags
   from IOVDbSvc.CondDB import conddb
   btagrun1=False
@@ -247,171 +73,274 @@
     print ConfInstance.BTagTag()+' - INFO - BTagCalibrationBrokerTool already exists prior to default initialization; assuming user set up entire initialization him/herself. Note however that if parts of the initalization were not set up, and a later tool requires them, they will be set up at that point automatically with default settings.'
     ConfInstance._Initialized = True
     return True
->>>>>>> 39c6887b
+
+  print ConfInstance.BTagTag()+' - INFO - Initializing default basic tools'
+
+  if ConfInstance.checkFlagsUsingBTaggingFlags():
+
+    #Print the flags
+    BTaggingFlags.Print()
+
+    #If debugging do a check of the tool collection structure
+    if(BTaggingFlags.OutputLevel < 3):
+      from BTagging.BTaggingConfiguration import checkToolCollectionStructure
+      checkToolCollectionStructure()
+
+    #Get TheTruthCollectionKey from input
+    TheTruthCollectionKey = 'TruthEvents'
+    BTaggingFlags.RetagJets = BTaggingFlags.Jets
+    if BTaggingFlags.AutoInspectInputFile:
+      from AthenaCommon.GlobalFlags import globalflags
+      if globalflags.InputFormat == 'pool':
+        try:
+          from RecExConfig.InputFilePeeker import inputFileSummary
+          BTaggingFlags.RetagJets = []
+          for i in inputFileSummary['eventdata_items']:
+            if i[0] == 'McEventCollection':
+              # TheTruthCollectionKey = i[1] # disable taking the name from the input file?
+              pass
+            elif i[0] == 'JetCollection':
+              jetC1 = (i[1]).replace('AODJets','')
+              jetC = jetC1.replace('Jets','')
+              if jetC in BTaggingFlags.Jets:
+                BTaggingFlags.RetagJets += [ jetC ]
+        except Exception, err:
+          print ConfInstance.BTagTag()+' - WARNING - Automatic inspection of input file failed (file too old?)'
+
+    print ConfInstance.BTagTag()+' - Using ', TheTruthCollectionKey, ' as truth key'
+#    print ConfInstance.BTagTag()+' - Re-tagging these jet collections: ', BTaggingFlags.RetagJets
+
+    #
+    # ============ Setup basic services
+    #
+    from AthenaCommon.AppMgr import ServiceMgr as svcMgr
+    if not hasattr(svcMgr, 'THistSvc'):
+      from GaudiSvc.GaudiSvcConf import THistSvc
+      svcMgr += THistSvc()
+    if not 'topSequence' in dir():
+      from AthenaCommon.AlgSequence import AlgSequence
+      topSequence = AlgSequence()
+
+    #
+    # ========== Add tools now
+    #
+
+    # -------------- Calibration Broker --------------
+    from AthenaCommon.AppMgr import ToolSvc
+    from AthenaCommon.Resilience import treatException,protectedInclude
+    if ConfInstance._name == "":
+      protectedInclude("BTagging/BTagCalibBroker_jobOptions.py") # New file which includes the file from JetCalibration and also registers it via registerTool() so it will be recognized by the various addTool() functions.
+      BTagCalibrationBrokerTool = ConfInstance.getTool("BTagCalibrationBrokerTool") # In case this variable is needed
+    elif ConfInstance._name == "Trig":
+      protectedInclude("BTagging/BTagCalibBroker_Trig_jobOptions.py")
+      BTagCalibrationBrokerTool = ConfInstance.getTool("BTagCalibrationBrokerTool")
+    elif ConfInstance._name == "AODFix":
+      protectedInclude("BTagging/BTagCalibBroker_AODFix_jobOptions.py")
+      BTagCalibrationBrokerTool = ConfInstance.getTool("BTagCalibrationBrokerTool")
+    else:
+      print ConfInstance.BTagTag()+' - ERROR - Configuration instance "'+ConfInstance._name+'" has no calibration broker setup specified!'
+      raise RuntimeError
+    # -------------- \Calibration Broker --------------
+
+
+    global BTagJetTruthMatching
+    global BTagLeptonTruthTool
+    global thisBTagLabeling
+    # FF: disable cone-based labelling as this is now being done as a part of jet reconstruction
+    BTagJetTruthMatching = None
+    BTagLeptonTruthTool = None
+    thisBTagLabeling = None
+
+    # -- to label jets with truth information
+    #from JetRec.JetRecFlags import jetFlags
+    #if jetFlags.useTruth():
+    #  # Jet Label
+    #  if BTaggingFlags.jetTruthMatching == 'matchQuark' or BTaggingFlags.jetTruthMatching == 'jetTrackTruthMatching':
+    #    BTagJetTruthMatching = addTool("BTagJetTruthMatching",
+    #                                   ToolSvc = ToolSvc,
+    #                                   Verbose = BTaggingFlags.OutputLevel < 3,
+    #                                   options = {'subtype' : BTaggingFlags.jetTruthMatching},
+    #                                   SuppressNonCloneWarning=True)
+    #    BTagJetTruthMatching.McEventCollection = TheTruthCollectionKey
+    #  else:
+    #    BTagJetTruthMatching = None
+    #    print("#BTAG# - WARNING - BTaggingFlags.jetTruthMatching has unsupported value!")
+    #  # Lepton Truth Match
+    #  #BTagLeptonTruthTool = addTool('BTagLeptonTruthTool', ToolSvc = ToolSvc, Verbose = BTaggingFlags.OutputLevel < 3)
+    #  #BTagLeptonTruthTool.McEventCollection = TheTruthCollectionKey
+    #  BTagLeptonTruthTool = None # TEMPORARY: BTagLeptonTruthTool not implemented yet?
+    #  # Labeling tool
+    #  thisBTagLabeling = addTool("thisBTagLabeling", ToolSvc = ToolSvc, Verbose = BTaggingFlags.OutputLevel < 3,
+    #                                        options = {'JetTruthMatchTool' : BTagJetTruthMatching,
+    #                                                   #'LeptonTruthTool'   : BTagLeptonTruthTool}, TEMPORARY: BTagLeptonTruthTool not implemented yet?
+    #                                                   },
+    #                                        SuppressNonCloneWarning=True)
+    #else:
+    #  BTagJetTruthMatching = None
+    #  BTagLeptonTruthTool  = None
+    #  thisBTagLabeling = None
+      # NOTE: These variables no longer serve any purpose, since any tool can be retrieved using getTool
+
+    # -- for reference mode:
+    if BTaggingFlags.Runmodus == 'reference':
+
+      svcMgr.THistSvc.Output += ["RefFile DATAFILE='BTagCalibALL.root' OPT='RECREATE'"]
+      #for key in BTaggingFlags.Jets:
+      #  for tagger in ['JetProb','IP1D','IP2D','IP2DSpc','IP3D','IP3DSpc','SV1','SV2','SoftMu','SoftEl','JetFitterTagNN','JetFitterCOMBNN']:
+      #    if BTaggingFlags.IsEnabled(tagger):
+      #      RefileName = "BTaggingRef"+tagger+key+".root"
+      #      svcMgr.THistSvc.Output += ["RefFile"+tagger+key+" DATAFILE='"+RefileName+"' OPT='RECREATE'"]
+
+    ConfInstance._Initialized = True
+    return True
+  else:
+    print ConfInstance.BTagTag()+' - WARNING - Tool initialization requested but B-Tagging is not possible for the current dataset.'
+    return False
 
 def SetupJetCollection(JetCollection, TaggerList=[], SetupScheme="Default", ConfInstance=None):
-    """General function which can setup up a default B-Tagging configuration. Returns True if successful. Returns False if B-Tagging has
-    been disabled for some reason. Also calls Initiate if needed. The function does nothing (and returns True) if a configuration for a given
-    jet collection already exists; therefore the function is idempotent.
-
-    The TaggerList holds a list of BTaggingFlags tagger names. Only these will be set up. If left empty the default taggers will be used instead.
-    Note that if an unlisted tagger is a prerequisite of another tagger which is listed it will be set up nonetheless.
-
-    The specific setup used depends on SetupScheme. This allows us to support multiple different default setup which can be easily set by users."""
-    from BTagging.BTaggingConfiguration import taggerIsPossible
-    if ConfInstance is None:
-        from BTagging.BTaggingConfiguration import getConfiguration
-        ConfInstance = getConfiguration()
-
-    print(ConfInstance.BTagTag() + " - INFO - Setting up b-tagging for jet collection '" +
-          JetCollection + "' using scheme: " + SetupScheme)
-    if len(TaggerList) == 0:
-        print(ConfInstance.BTagTag() + " - INFO - Using default taggers.")
+  """General function which can setup up a default B-Tagging configuration. Returns True if successful. Returns False if B-Tagging has
+  been disabled for some reason. Also calls Initiate if needed. The function does nothing (and returns True) if a configuration for a given
+  jet collection already exists; therefore the function is idempotent.
+
+  The TaggerList holds a list of BTaggingFlags tagger names. Only these will be set up. If left empty the default taggers will be used instead.
+  Note that if an unlisted tagger is a prerequisite of another tagger which is listed it will be set up nonetheless.
+
+  The specific setup used depends on SetupScheme. This allows us to support multiple different default setup which can be easily set by users."""
+  from BTagging.BTaggingConfiguration import taggerIsPossible
+  if ConfInstance is None:
+    from BTagging.BTaggingConfiguration import getConfiguration
+    ConfInstance = getConfiguration()
+
+  print(ConfInstance.BTagTag()+" - INFO - Setting up b-tagging for jet collection '"+JetCollection+"' using scheme: "+SetupScheme)
+  if len(TaggerList) == 0:
+    print(ConfInstance.BTagTag()+" - INFO - Using default taggers.")
+  else:
+    print(ConfInstance.BTagTag()+" - INFO - Using the following taggers: "+str(TaggerList))
+  if not Initiate(ConfInstance):
+    # If initiation fails; return False
+    print(ConfInstance.BTagTag()+" - ERROR - Basic initialization failed; disabling b-tagging!")
+    return False
+  if ConfInstance.jetCollectionExists(JetCollection):
+    if SetupScheme != "Default":
+      print(ConfInstance.BTagTag()+" - WARNING - Requesting setup of jet collection '"+JetCollection+"' with non-default scheme '"+SetupScheme+"' but")
+      print(ConfInstance.BTagTag()+" - WARNING - there is already a configuration for this jet collection. This scheme will therefore be ignored.")
+    elif len(TaggerList) > 0:
+      print(ConfInstance.BTagTag()+" - WARNING - Requesting setup of jet collection '"+JetCollection+"' with non-default list of taggers, but")
+      print(ConfInstance.BTagTag()+" - WARNING - there is already a configuration for this jet collection. This list will therefore be ignored.")
     else:
-        print(ConfInstance.BTagTag() +
-              " - INFO - Using the following taggers: " + str(TaggerList))
-    if not Initiate(ConfInstance):
-        # If initiation fails; return False
-        print(ConfInstance.BTagTag() +
-              " - ERROR - Basic initialization failed; disabling b-tagging!")
-        return False
-    if ConfInstance.jetCollectionExists(JetCollection):
-        if SetupScheme != "Default":
-            print(ConfInstance.BTagTag() + " - WARNING - Requesting setup of jet collection '" +
-                  JetCollection + "' with non-default scheme '" + SetupScheme + "' but")
-            print(ConfInstance.BTagTag(
-            ) + " - WARNING - there is already a configuration for this jet collection. This scheme will therefore be ignored.")
-        elif len(TaggerList) > 0:
-            print(ConfInstance.BTagTag() + " - WARNING - Requesting setup of jet collection '" +
-                  JetCollection + "' with non-default list of taggers, but")
-            print(ConfInstance.BTagTag(
-            ) + " - WARNING - there is already a configuration for this jet collection. This list will therefore be ignored.")
-        else:
-            if BTaggingFlags.OutputLevel < 3:
-                print(ConfInstance.BTagTag(
-                ) + " - DEBUG - SetupJetCollection called on jet collection which already exists. This is no problem, but any settings")
-                print(ConfInstance.BTagTag(
-                ) + " - DEBUG - you pass to it using this function will be ignored.")
-        return True
-    ReturnValue = True
-    TaggerList = list(TaggerList)  # Just in case we might break something
-    if len(TaggerList) == 0:
-        # Load the default taggers (for now we use BTaggingFlags for this)
-        for tagger in BTaggingFlags._tags:
-            if BTaggingFlags.IsEnabled(tagger):
-                TaggerList.append(tagger)
-    ApprovedTaggerList = []
-    # Check whether the flags actually this tagger to run
-    for tagger in TaggerList:
-        if ConfInstance._IgnoreTaggerObstacles:
-            ApprovedTaggerList.append(tagger)
-        elif taggerIsPossible(tagger):
-            ApprovedTaggerList.append(tagger)
-    if len(ApprovedTaggerList) == 0:
-        print(ConfInstance.BTagTag(
-        ) + ' - WARNING - No taggers specified, or none of them can run with the present settings. Opting out of b-tagging for ' + JetCollection)
-        print(ConfInstance.BTagTag() +
-              ' - WARNING - B-tagging might not function properly!')
-        return False
-    try:
-        exec 'ReturnValue = SetupJetCollection' + SetupScheme + '(JetCollection, ApprovedTaggerList, ConfInstance)'
-    except:
-        print(ConfInstance.BTagTag() + " - ERROR - Attempted setup for scheme '" + SetupScheme +
-              "' failed! Possibly this scheme does not exist or is improperly implemented!")
-        raise
-    if not ReturnValue:
-        print(ConfInstance.BTagTag(
-        ) + " - WARNING - A problem has occurred during the execution of SetupJetCollection" + SetupScheme)
-        print(ConfInstance.BTagTag() +
-              " - WARNING - B-tagging might not function properly!")
-    return ReturnValue
-
-
-def SetupJetCollectionDefault(JetCollection, TaggerList, ConfInstance=None):
-    """Sets up the default B-Tagging configuration for jet collection called JetCollection. Returns True if successful. The function does nothing
-    (and returns True) if a configuration for the given jet collection already exists; therefore the function is idempotent.
-
-    TaggerList is a list of taggers (the names coming from BTaggingFlags._tags (see SetupJetCollection() for how the default is filled))."""
-    if ConfInstance is None:
-        from BTagging.BTaggingConfiguration import getConfiguration
-        ConfInstance = getConfiguration()
-
-    # IMPORTANT NOTE: Many tools here exist globally, but this is okay; the addTool() function is idempotent; no additional tools will be set up.
-    # They will just be registered to the specified jet collection (if not already the case).
-
-    # !!!!!!!!!!!!!!!!!!!!!!!!!!!!!!!!!!!!!!!!!!!!!!!!!!!!!!!!!!!!!!!!!!!!!!!!!!!!!!!!!!!!!!
-    # NOTE: If there is any need to have different setup scheme then there is support for this.
-    # See the SetupJetCollection() function. Your new function should have the following name:
-    # SetupJetCollectionX(JetCollection, TaggerList)
-    # where X is the name for your scheme. These functions should return True if all went well
-    # and False if something went wrong.
-    # !!!!!!!!!!!!!!!!!!!!!!!!!!!!!!!!!!!!!!!!!!!!!!!!!!!!!!!!!!!!!!!!!!!!!!!!!!!!!!!!!!!!!!
-
-    # !!!!!!!!!!!!!!!!!!!!!!!!!!!!!!!!!!!!!!!!!!!!!!!!!!!!!!!!!!!!!!!!!!!!!!!!!!!!!!!!!!!!!!
-    # NOTE: Many things are now commented out; these correspond to tools/taggers which
-    # are not yet ported to release 19. Maybe they never will. The code is there to be used
-    # if a porting attempt is made. Typically the code here should be fine; only the corresponding
-    # configuration scripts require an update (BTaggingConfiguration_SomeTagger.py).
-    # The associator tools (specifically the lepton one and the one for MultiSV) has not been
-    # comment out; their code should still be up to date.
-    # !!!!!!!!!!!!!!!!!!!!!!!!!!!!!!!!!!!!!!!!!!!!!!!!!!!!!!!!!!!!!!!!!!!!!!!!!!!!!!!!!!!!!!
-
-    from AthenaCommon.AppMgr import ToolSvc
-
-    # -- setup basic b-tagging tool for this jet collection
-    # Note that we are not storing this tool on a variable on purpose; there is now a different one per jet collection and therefore
-    # subsequent scripts cannot depend on this variable (since it would just hold the last one initialized).
-    ConfInstance.addJetCollectionTool(JetCollection, ToolSvc, Verbose=BTaggingFlags.OutputLevel < 3,
-                                      options={'BTagLabelingTool': ConfInstance.getTool("thisBTagLabeling", JetCollection=JetCollection),
-                                               'storeSecondaryVerticesInJet': BTaggingFlags.writeSecondaryVertices})
-
-    # Setup associators
-    BTagTrackToJetAssociator = ConfInstance.setupTrackAssociator(
-        'BTagTrackToJetAssociator', JetCollection, ToolSvc, Verbose=BTaggingFlags.OutputLevel < 3
-    )
-
-    if 'SoftMu' in TaggerList or 'SoftMuChi2' in TaggerList:
-        BTagMuonToJetAssociator = ConfInstance.setupMuonAssociator(
-            'Muons', JetCollection, ToolSvc, Verbose=BTaggingFlags.OutputLevel < 3)
-    else:
-        BTagMuonToJetAssociator = None
-    if 'SoftEl' in TaggerList:
-        BTagElectronToJetAssociator = ConfInstance.setupElectronAssociator('Electrons', JetCollection, ToolSvc,
-                                                                           Verbose=BTaggingFlags.OutputLevel < 3,
-                                                                           PhotonCollectionName='Photons')
-    else:
-        BTagElectronToJetAssociator = None
-    if 'MultiSVbb1' in TaggerList or 'MultiSVbb2' in TaggerList:
-        ConfInstance.setupTrackAssociator('BTagTrackToJetAssociatorBB', JetCollection, ToolSvc,
-                                          Verbose=BTaggingFlags.OutputLevel < 3,
-                                          options={'shareTracks': False,
-                                                   'useVariableSizedTrackCone': True,
-                                                   'coneSizeFitPar1': 3.15265e-01,
-                                                   'coneSizeFitPar2': -3.66502e-01,
-                                                   'coneSizeFitPar3': -1.56387e-05})
-
-    # NOTE: The secondary vertex finders etc. don't need to be set up here depending on the flags; they are set up when needed by the
-    # taggers below.
-
-    # Setup all taggers
+      if BTaggingFlags.OutputLevel < 3:
+        print(ConfInstance.BTagTag()+" - DEBUG - SetupJetCollection called on jet collection which already exists. This is no problem, but any settings")
+        print(ConfInstance.BTagTag()+" - DEBUG - you pass to it using this function will be ignored.")
+    return True
+  ReturnValue = True
+  TaggerList = list(TaggerList) # Just in case we might break something
+  if len(TaggerList) == 0:
+    # Load the default taggers (for now we use BTaggingFlags for this)
+    for tagger in BTaggingFlags._tags:
+      if BTaggingFlags.IsEnabled(tagger):
+        TaggerList.append(tagger)
+  ApprovedTaggerList = []
+  # Check whether the flags actually this tagger to run
+  for tagger in TaggerList:
+    if ConfInstance._IgnoreTaggerObstacles:
+      ApprovedTaggerList.append(tagger)
+    elif taggerIsPossible(tagger):
+      ApprovedTaggerList.append(tagger)
+  if len(ApprovedTaggerList) == 0:
+    print(ConfInstance.BTagTag()+' - WARNING - No taggers specified, or none of them can run with the present settings. Opting out of b-tagging for '+JetCollection)
+    print(ConfInstance.BTagTag()+' - WARNING - B-tagging might not function properly!')
+    return False
+  try:
+    exec 'ReturnValue = SetupJetCollection'+SetupScheme+'(JetCollection, ApprovedTaggerList, ConfInstance)'
+  except:
+    print(ConfInstance.BTagTag()+" - ERROR - Attempted setup for scheme '"+SetupScheme+"' failed! Possibly this scheme does not exist or is improperly implemented!")
+    raise
+  if not ReturnValue:
+    print(ConfInstance.BTagTag()+" - WARNING - A problem has occurred during the execution of SetupJetCollection"+SetupScheme)
+    print(ConfInstance.BTagTag()+" - WARNING - B-tagging might not function properly!")
+  return ReturnValue
+
+def SetupJetCollectionDefault(JetCollection, TaggerList, ConfInstance = None):
+  """Sets up the default B-Tagging configuration for jet collection called JetCollection. Returns True if successful. The function does nothing
+  (and returns True) if a configuration for the given jet collection already exists; therefore the function is idempotent.
+
+  TaggerList is a list of taggers (the names coming from BTaggingFlags._tags (see SetupJetCollection() for how the default is filled))."""
+  if ConfInstance is None:
+    from BTagging.BTaggingConfiguration import getConfiguration
+    ConfInstance = getConfiguration()
+
+  # IMPORTANT NOTE: Many tools here exist globally, but this is okay; the addTool() function is idempotent; no additional tools will be set up.
+  # They will just be registered to the specified jet collection (if not already the case).
+
+  # !!!!!!!!!!!!!!!!!!!!!!!!!!!!!!!!!!!!!!!!!!!!!!!!!!!!!!!!!!!!!!!!!!!!!!!!!!!!!!!!!!!!!!
+  # NOTE: If there is any need to have different setup scheme then there is support for this.
+  # See the SetupJetCollection() function. Your new function should have the following name:
+  # SetupJetCollectionX(JetCollection, TaggerList)
+  # where X is the name for your scheme. These functions should return True if all went well
+  # and False if something went wrong.
+  # !!!!!!!!!!!!!!!!!!!!!!!!!!!!!!!!!!!!!!!!!!!!!!!!!!!!!!!!!!!!!!!!!!!!!!!!!!!!!!!!!!!!!!
+
+  # !!!!!!!!!!!!!!!!!!!!!!!!!!!!!!!!!!!!!!!!!!!!!!!!!!!!!!!!!!!!!!!!!!!!!!!!!!!!!!!!!!!!!!
+  # NOTE: Many things are now commented out; these correspond to tools/taggers which
+  # are not yet ported to release 19. Maybe they never will. The code is there to be used
+  # if a porting attempt is made. Typically the code here should be fine; only the corresponding
+  # configuration scripts require an update (BTaggingConfiguration_SomeTagger.py).
+  # The associator tools (specifically the lepton one and the one for MultiSV) has not been
+  # comment out; their code should still be up to date.
+  # !!!!!!!!!!!!!!!!!!!!!!!!!!!!!!!!!!!!!!!!!!!!!!!!!!!!!!!!!!!!!!!!!!!!!!!!!!!!!!!!!!!!!!
+
+  from AthenaCommon.AppMgr import ToolSvc
+
+  # -- setup basic b-tagging tool for this jet collection
+  # Note that we are not storing this tool on a variable on purpose; there is now a different one per jet collection and therefore
+  # subsequent scripts cannot depend on this variable (since it would just hold the last one initialized).
+  ConfInstance.addJetCollectionTool(JetCollection, ToolSvc, Verbose = BTaggingFlags.OutputLevel < 3,
+                                  options={'BTagLabelingTool'            : ConfInstance.getTool("thisBTagLabeling", JetCollection=JetCollection),
+                                           'storeSecondaryVerticesInJet' : BTaggingFlags.writeSecondaryVertices})
+
+  # Setup associators
+  BTagTrackToJetAssociator = ConfInstance.setupTrackAssociator(
+                                  'BTagTrackToJetAssociator'
+                                , JetCollection
+                                , ToolSvc
+                                , Verbose = BTaggingFlags.OutputLevel < 3
+                                )
+
+
+  if 'SoftMu' in TaggerList or 'SoftMuChi2' in TaggerList:
+    BTagMuonToJetAssociator = ConfInstance.setupMuonAssociator('Muons', JetCollection, ToolSvc, Verbose = BTaggingFlags.OutputLevel < 3)
+  else:
+    BTagMuonToJetAssociator = None
+  if 'SoftEl' in TaggerList:
+    BTagElectronToJetAssociator = ConfInstance.setupElectronAssociator('Electrons', JetCollection, ToolSvc,
+                                                                     Verbose = BTaggingFlags.OutputLevel < 3,
+                                                                     PhotonCollectionName = 'Photons')
+  else:
+    BTagElectronToJetAssociator = None
+  if 'MultiSVbb1' in TaggerList or 'MultiSVbb2' in TaggerList:
+    ConfInstance.setupTrackAssociator('BTagTrackToJetAssociatorBB', JetCollection, ToolSvc,
+                                    Verbose = BTaggingFlags.OutputLevel < 3,
+                                    options={'shareTracks': False,
+                                             'useVariableSizedTrackCone' : True,
+                                             'coneSizeFitPar1' : 3.15265e-01,
+                                             'coneSizeFitPar2' : -3.66502e-01,
+                                             'coneSizeFitPar3' : -1.56387e-05})
+
+  # NOTE: The secondary vertex finders etc. don't need to be set up here depending on the flags; they are set up when needed by the
+  # taggers below.
+
+  # Setup all taggers
 
 #          if BTaggingFlags.IP1D:
 #            addTool('IP1DTag', ToolSvc, 'BTagTrackToJetAssociator', JetCollection, Verbose = BTaggingFlags.OutputLevel < 3)
-    if 'IP2D' in TaggerList:
-        ConfInstance.addTool('IP2DTag', ToolSvc, 'BTagTrackToJetAssociator',
-                             JetCollection, Verbose=BTaggingFlags.OutputLevel < 3)
+  if 'IP2D' in TaggerList:
+    ConfInstance.addTool('IP2DTag', ToolSvc, 'BTagTrackToJetAssociator', JetCollection, Verbose = BTaggingFlags.OutputLevel < 3)
 #          if BTaggingFlags.IP2DFlip:
 #            addTool('IP2DFlipTag', ToolSvc, 'BTagTrackToJetAssociator', JetCollection, Verbose = BTaggingFlags.OutputLevel < 3)
 #          if BTaggingFlags.IP2DPos:
 #            addTool('IP2DPosTag', ToolSvc, 'BTagTrackToJetAssociator', JetCollection, Verbose = BTaggingFlags.OutputLevel < 3)
-    if 'IP2DNeg' in TaggerList:
-        ConfInstance.addTool('IP2DNegTag', ToolSvc, 'BTagTrackToJetAssociator',
-                             JetCollection, Verbose=BTaggingFlags.OutputLevel < 3)
-    # FLS
-#  if 'IP2DTrigHybrid' in TaggerList:
-#    ConfInstance.addTool('IP2DTrigHybridTag', ToolSvc, 'BTagTrackToJetAssociator', JetCollection, Verbose = BTaggingFlags.OutputLevel < 3)
-    #---
-
+  if 'IP2DNeg' in TaggerList:
+    ConfInstance.addTool('IP2DNegTag', ToolSvc, 'BTagTrackToJetAssociator', JetCollection, Verbose = BTaggingFlags.OutputLevel < 3)
 #          if BTaggingFlags.IP2DSpc:
 #            addTool('IP2DSpcTag', ToolSvc, 'BTagTrackToJetAssociator', JetCollection, Verbose = BTaggingFlags.OutputLevel < 3)
 #          if BTaggingFlags.IP2DSpcFlip:
@@ -420,23 +349,19 @@
 #            addTool('IP2DSpcPosTag', ToolSvc, 'BTagTrackToJetAssociator', JetCollection, Verbose = BTaggingFlags.OutputLevel < 3)
 #          if BTaggingFlags.IP2DSpcNeg:
 #            addTool('IP2DSpcNegTag', ToolSvc, 'BTagTrackToJetAssociator', JetCollection, Verbose = BTaggingFlags.OutputLevel < 3)
-    if 'IP3D' in TaggerList:
-        ConfInstance.addTool('IP3DTag', ToolSvc, 'BTagTrackToJetAssociator',
-                             JetCollection, Verbose=BTaggingFlags.OutputLevel < 3)
-    if 'RNNIP' in TaggerList:
-        ConfInstance.addTool('RNNIPTag', ToolSvc, 'BTagTrackToJetAssociator',
-                             JetCollection, Verbose=BTaggingFlags.OutputLevel)
-    if 'RNNIPNeg' in TaggerList:
-        ConfInstance.addTool('RNNIPNegTag', ToolSvc, 'BTagTrackToJetAssociator',
-                             JetCollection, Verbose=BTaggingFlags.OutputLevel)
+  if 'IP3D' in TaggerList:
+    ConfInstance.addTool('IP3DTag', ToolSvc, 'BTagTrackToJetAssociator', JetCollection, Verbose = BTaggingFlags.OutputLevel < 3)
+  if 'RNNIP' in TaggerList:
+    ConfInstance.addTool('RNNIPTag', ToolSvc, 'BTagTrackToJetAssociator', JetCollection, Verbose = BTaggingFlags.OutputLevel)
+  if 'RNNIPNeg' in TaggerList:
+    ConfInstance.addTool('RNNIPNegTag', ToolSvc, 'BTagTrackToJetAssociator', JetCollection, Verbose = BTaggingFlags.OutputLevel)
 
 #          if BTaggingFlags.IP3DFlip:
 #            addTool('IP3DFlipTag', ToolSvc, 'BTagTrackToJetAssociator', JetCollection, Verbose = BTaggingFlags.OutputLevel < 3)
 #          if BTaggingFlags.IP3DPos:
 #            addTool('IP3DPosTag', ToolSvc, 'BTagTrackToJetAssociator', JetCollection, Verbose = BTaggingFlags.OutputLevel < 3)
-    if 'IP3DNeg' in TaggerList:
-        ConfInstance.addTool('IP3DNegTag', ToolSvc, 'BTagTrackToJetAssociator',
-                             JetCollection, Verbose=BTaggingFlags.OutputLevel < 3)
+  if 'IP3DNeg' in TaggerList:
+    ConfInstance.addTool('IP3DNegTag', ToolSvc, 'BTagTrackToJetAssociator', JetCollection, Verbose = BTaggingFlags.OutputLevel < 3)
 #          if BTaggingFlags.IP3DSpc:
 #            addTool('IP3DSpcTag', ToolSvc, 'BTagTrackToJetAssociator', JetCollection, Verbose = BTaggingFlags.OutputLevel < 3)
 #          if BTaggingFlags.IP3DSpcFlip:
@@ -446,30 +371,23 @@
 #          if BTaggingFlags.IP3DSpcNeg:
 #            addTool('IP3DSpcNegTag', ToolSvc, 'BTagTrackToJetAssociator', JetCollection, Verbose = BTaggingFlags.OutputLevel < 3)
 
-    if 'SV1' in TaggerList:
-        ConfInstance.addTool('SV1Tag', ToolSvc, 'BTagTrackToJetAssociator',
-                             JetCollection, Verbose=BTaggingFlags.OutputLevel < 3)
-    if 'SV2' in TaggerList:
-        ConfInstance.addTool('SV2Tag', ToolSvc, 'BTagTrackToJetAssociator',
-                             JetCollection, Verbose=BTaggingFlags.OutputLevel < 3)
-    if 'SV1Flip' in TaggerList:
-        ConfInstance.addTool('SV1FlipTag', ToolSvc, 'BTagTrackToJetAssociator',
-                             JetCollection, Verbose=BTaggingFlags.OutputLevel < 3)
-
+  if 'SV1' in TaggerList:
+    ConfInstance.addTool('SV1Tag', ToolSvc, 'BTagTrackToJetAssociator', JetCollection, Verbose = BTaggingFlags.OutputLevel < 3)
+  if 'SV2' in TaggerList:
+    ConfInstance.addTool('SV2Tag', ToolSvc, 'BTagTrackToJetAssociator', JetCollection, Verbose = BTaggingFlags.OutputLevel < 3)
+  if 'SV1Flip' in TaggerList:
+    ConfInstance.addTool('SV1FlipTag', ToolSvc, 'BTagTrackToJetAssociator', JetCollection, Verbose = BTaggingFlags.OutputLevel < 3)
 #          if BTaggingFlags.SV2:
 #            addTool('SV2Tag', ToolSvc, 'BTagTrackToJetAssociator', JetCollection, Verbose = BTaggingFlags.OutputLevel < 3)
 #          if BTaggingFlags.SV2Flip:
 #            addTool('SV2FlipTag', ToolSvc, 'BTagTrackToJetAssociator', JetCollection, Verbose = BTaggingFlags.OutputLevel < 3)
-    if 'SV0' in TaggerList:
-        ConfInstance.addTool('SV0Tag', ToolSvc, 'BTagTrackToJetAssociator',
-                             JetCollection, Verbose=BTaggingFlags.OutputLevel < 3)
-
-    if 'MultiSVbb1' in TaggerList:
-        ConfInstance.addTool('MultiSVbb1Tag', ToolSvc, 'BTagTrackToJetAssociatorBB',
-                             JetCollection, Verbose=BTaggingFlags.OutputLevel < 3)
-    if 'MultiSVbb2' in TaggerList:
-        ConfInstance.addTool('MultiSVbb2Tag', ToolSvc, 'BTagTrackToJetAssociatorBB',
-                             JetCollection, Verbose=BTaggingFlags.OutputLevel < 3)
+  if 'SV0' in TaggerList:
+    ConfInstance.addTool('SV0Tag', ToolSvc, 'BTagTrackToJetAssociator', JetCollection, Verbose = BTaggingFlags.OutputLevel < 3)
+
+  if 'MultiSVbb1' in TaggerList:
+    ConfInstance.addTool('MultiSVbb1Tag', ToolSvc, 'BTagTrackToJetAssociatorBB', JetCollection, Verbose = BTaggingFlags.OutputLevel < 3)
+  if 'MultiSVbb2' in TaggerList:
+    ConfInstance.addTool('MultiSVbb2Tag', ToolSvc, 'BTagTrackToJetAssociatorBB', JetCollection, Verbose = BTaggingFlags.OutputLevel < 3)
 
 #          if BTaggingFlags.MultiSV:
 #            # The name of this tagger was misspelled in the old code; I fixed it (Wouter)
@@ -482,9 +400,8 @@
 
 #          if BTaggingFlags.SoftEl:
 #            addTool('SoftElectronTag', ToolSvc, 'BTagTrackToJetAssociator', JetCollection, Verbose = BTaggingFlags.OutputLevel < 3)
-    if 'SoftMu' in TaggerList:
-        ConfInstance.addTool('SoftMuonTag', ToolSvc, 'BTagTrackToJetAssociator',
-                             JetCollection, Verbose=BTaggingFlags.OutputLevel < 3)
+  if 'SoftMu' in TaggerList:
+    ConfInstance.addTool('SoftMuonTag', ToolSvc, 'BTagTrackToJetAssociator', JetCollection, Verbose = BTaggingFlags.OutputLevel < 3)
 #          if BTaggingFlags.SoftMuChi2:
 #            addTool('SoftMuonTagChi2', ToolSvc, 'BTagTrackToJetAssociator', JetCollection, Verbose = BTaggingFlags.OutputLevel < 3)
 
@@ -496,441 +413,196 @@
 #            addTool('NewJetFitterTag', ToolSvc, 'BTagTrackToJetAssociator', JetCollection, Verbose = BTaggingFlags.OutputLevel < 3)
 #            if BTaggingFlags.IP3D:
 #              addTool('NewJetFitterCOMB', ToolSvc, 'BTagTrackToJetAssociator', JetCollection, Verbose = BTaggingFlags.OutputLevel < 3)
-    if 'JetFitterNN' in TaggerList:
-        ConfInstance.addTool('JetFitterTagNN', ToolSvc, 'BTagTrackToJetAssociator',
-                             JetCollection, Verbose=BTaggingFlags.OutputLevel < 3)
-
-    if 'JetFitterCOMBNN' in TaggerList:
-        ConfInstance.addTool('JetFitterTagCOMBNN', ToolSvc, 'BTagTrackToJetAssociator',
-                             JetCollection, Verbose=BTaggingFlags.OutputLevel < 3)
+  if 'JetFitterNN' in TaggerList:
+    ConfInstance.addTool('JetFitterTagNN', ToolSvc, 'BTagTrackToJetAssociator', JetCollection, Verbose = BTaggingFlags.OutputLevel < 3)
+
+  if 'JetFitterCOMBNN' in TaggerList:
+    ConfInstance.addTool('JetFitterTagCOMBNN', ToolSvc, 'BTagTrackToJetAssociator', JetCollection, Verbose = BTaggingFlags.OutputLevel < 3)
 
 #          if BTaggingFlags.JetFitterTagFlip:
 #            addTool('NewJetFitterTagFlip', ToolSvc, 'BTagTrackToJetAssociator', JetCollection, Verbose = BTaggingFlags.OutputLevel < 3)
 #            if BTaggingFlags.IP3DNeg:
 #              addTool('NewJetFitterFlipCOMB', ToolSvc, 'BTagTrackToJetAssociator', JetCollection, Verbose = BTaggingFlags.OutputLevel < 3)
-    if 'JetFitterNNFlip' in TaggerList:
-        ConfInstance.addTool('JetFitterTagNNFlip', ToolSvc, 'BTagTrackToJetAssociator',
-                             JetCollection, Verbose=BTaggingFlags.OutputLevel < 3)
+  if 'JetFitterNNFlip' in TaggerList:
+    ConfInstance.addTool('JetFitterTagNNFlip', ToolSvc, 'BTagTrackToJetAssociator', JetCollection, Verbose = BTaggingFlags.OutputLevel < 3)
 #            if BTaggingFlags.IP3DPos:
 #              addTool('JetFitterTagCOMBNNIP3DPos', ToolSvc, 'BTagTrackToJetAssociator', JetCollection, Verbose = BTaggingFlags.OutputLevel < 3)
-        if 'IP3DNeg' in TaggerList:
-            ConfInstance.addTool('JetFitterTagCOMBNNIP3DNeg', ToolSvc, 'BTagTrackToJetAssociator',
-                                 JetCollection, Verbose=BTaggingFlags.OutputLevel < 3)
+    if 'IP3DNeg' in TaggerList:
+      ConfInstance.addTool('JetFitterTagCOMBNNIP3DNeg', ToolSvc, 'BTagTrackToJetAssociator', JetCollection, Verbose = BTaggingFlags.OutputLevel < 3)
 
 #          if BTaggingFlags.TrackCounting:
 #            addTool('TrackCounting', ToolSvc, 'BTagTrackToJetAssociator', JetCollection, Verbose = BTaggingFlags.OutputLevel < 3)
 #          if BTaggingFlags.TrackCountingFlip:
 #            addTool('TrackCountingFlip', ToolSvc, 'BTagTrackToJetAssociator', JetCollection, Verbose = BTaggingFlags.OutputLevel < 3)
 
-    if 'MV1' in TaggerList:
-        ConfInstance.addTool('MV1Tag', ToolSvc, 'BTagTrackToJetAssociator',
-                             JetCollection, Verbose=BTaggingFlags.OutputLevel < 3)
-    if 'MV1c' in TaggerList:
-        ConfInstance.addTool('MV1cTag', ToolSvc, 'BTagTrackToJetAssociator',
-                             JetCollection, Verbose=BTaggingFlags.OutputLevel < 3)
-    if 'MV1cFlip' in TaggerList:
-        ConfInstance.addTool('MV1cFlipTag', ToolSvc, 'BTagTrackToJetAssociator',
-                             JetCollection, Verbose=BTaggingFlags.OutputLevel < 3)
-    if 'MV1Flip' in TaggerList:
-        ConfInstance.addTool('MV1FlipTag', ToolSvc, 'BTagTrackToJetAssociator',
-                             JetCollection, Verbose=BTaggingFlags.OutputLevel < 3)
-    if 'JetVertexCharge' in TaggerList:
-        ConfInstance.addTool('JetVertexCharge', ToolSvc, 'BTagTrackToJetAssociator',
-                             JetCollection, Verbose=BTaggingFlags.OutputLevel < 3)
-    if 'ExKtbb_Hbb_MV2Only' in TaggerList:
-        ConfInstance.addTool('ExKtbb_Hbb_MV2OnlyTag', ToolSvc, 'BTagTrackToJetAssociator',
-                             JetCollection, Verbose=BTaggingFlags.OutputLevel < 3)
-    if 'ExKtbb_Hbb_MV2andJFDRSig' in TaggerList:
-        ConfInstance.addTool('ExKtbb_Hbb_MV2andJFDRSigTag', ToolSvc,
-                             'BTagTrackToJetAssociator', JetCollection, Verbose=BTaggingFlags.OutputLevel < 3)
-    if 'ExKtbb_Hbb_MV2andTopos' in TaggerList:
-        ConfInstance.addTool('ExKtbb_Hbb_MV2andToposTag', ToolSvc, 'BTagTrackToJetAssociator',
-                             JetCollection, Verbose=BTaggingFlags.OutputLevel < 3)
-
-    # MultivariateTagManager
-    # list of mvtm taggers that are also in TaggerList
-    mvtm_active_taggers = list(set(mvtm_taggers) & set(TaggerList))
-    mvtm_active_flip_taggers = list(set(mvtm_flip_taggers) & set(TaggerList))
-
-    # set up MVTM if any of its taggers are active
-    if (mvtm_active_taggers):
-        MVTM = ConfInstance.addTool('MultivariateTagManager', ToolSvc, 'BTagTrackToJetAssociator',
-                                    JetCollection, Verbose=BTaggingFlags.OutputLevel < 3)
-        if 'RNNIP' in TaggerList:
-            MVTM.arbitraryAuxData = BTaggingFlags.MultivariateTagManagerAuxBranches
-        else:
-            MVTM.arbitraryAuxData = []
-
-    # set up MVTMFlip
-    if (mvtm_active_flip_taggers):
-        MVTMFlip = ConfInstance.addTool('MultivariateFlipTagManager', ToolSvc,
-                                        'BTagTrackToJetAssociator', JetCollection, Verbose=BTaggingFlags.OutputLevel < 3)
-        MVTMFlip.arbitraryAuxData = BTaggingFlags.MultivariateFlipTagManagerAuxBranches
-        MVTMFlip.auxDataNameMap = BTaggingFlags.MultivariateTagManagerAuxNameMap
-
-    if 'TagNtupleDumper' in TaggerList:
-        tag = ConfInstance.addTool('TagNtupleDumper', ToolSvc, 'BTagTrackToJetAssociator',
-                                   JetCollection, Verbose=BTaggingFlags.OutputLevel < 3)
-        MVTM.MVTagToolList.append(tag)
-
-    # add all the taggers that use MVTM
-    for mvtm_tagger in mvtm_active_taggers:
-        tag = ConfInstance.addTool(mvtm_tagger + 'Tag', ToolSvc, 'BTagTrackToJetAssociator',
-                                   JetCollection, Verbose=BTaggingFlags.OutputLevel < 3)
-
-        if tag not in MVTM.MVTagToolList:
-            MVTM.MVTagToolList.append(tag)
-
-    # add all the flip taggers that use MVTM
-    for mvtm_tagger in mvtm_active_flip_taggers:
-        tag = ConfInstance.addTool(mvtm_tagger + 'Tag', ToolSvc, 'BTagTrackToJetAssociator',
-                                   JetCollection, Verbose=BTaggingFlags.OutputLevel < 3)
-        if tag not in MVTMFlip.MVTagToolList:
-            MVTMFlip.MVTagToolList.append(tag)
-
-    # -- b-tagging tool is now fully configured.
-
-    if BTaggingFlags.OutputLevel < 3:
-        ConfInstance.printAllTools()
-        # NOTE: Printing all tools might be excessive; however the adding of future tools might affect the earlier ones; so printing
-        # only really makes sense at the end, so we either have to do it each time; or get people to add the print command in their
-        # jobOptions. Let us go for the excessive printing in this case; which is only done if debugging anyway.
-
-    # Return True to denote all was successful
-    return True
-
-
-def SetupJetCollectionRetag(JetCollection, TaggerList, ConfInstance=None):
-    """Sets up the B-Tagging configuration for jet collection called JetCollection. Returns True if successful. The function does nothing
-    (and returns True) if a configuration for the given jet collection already exists; therefore the function is idempotent.
-
-    This function is meant to be used for retagging, many tools will not be set up, and those that are, will not check for prerequisites.
-
-    TaggerList is a list of taggers (the names coming from BTaggingFlags._tags (see SetupJetCollection() for how the default is filled))."""
-    if ConfInstance is None:
-        from BTagging.BTaggingConfiguration import getConfiguration
-        ConfInstance = getConfiguration()
-
-    from AthenaCommon.AppMgr import ToolSvc
-
-    # -- setup basic b-tagging tool for this jet collection
-    # Note that we are not storing this tool on a variable on purpose; there is now a different one per jet collection and therefore
-    # subsequent scripts cannot depend on this variable (since it would just hold the last one initialized).
-    ConfInstance.addJetCollectionTool(JetCollection, ToolSvc, Verbose=BTaggingFlags.OutputLevel < 3,
-                                      options={'BTagLabelingTool': ConfInstance.getTool("thisBTagLabeling", JetCollection=JetCollection),
-                                               'storeSecondaryVerticesInJet': BTaggingFlags.writeSecondaryVertices})
-
-    # Setup all taggers
-
-    # if 'IP2D' in TaggerList:
-    #   ConfInstance.addTool('IP2DTag', ToolSvc, 'BTagTrackToJetAssociator', JetCollection, Verbose = BTaggingFlags.OutputLevel < 3,
-    #                        CheckOnlyInsideToolCollection=True, DoNotSetUpParticleAssociators=True)
-    # if 'IP2DNeg' in TaggerList:
-    #   ConfInstance.addTool('IP2DNegTag', ToolSvc, 'BTagTrackToJetAssociator', JetCollection, Verbose = BTaggingFlags.OutputLevel < 3,
-    #                        CheckOnlyInsideToolCollection=True, DoNotSetUpParticleAssociators=True)
-    if 'IP3D' in TaggerList:
-        # We need to setup both BTagTrackToVertexTool and BTagTrackToVertexIPEstimator here since the IP3D setup line
-        # has CheckOnlyInsideToolCollection set to True, but these two tools are outside the IP3D tool collection and are needed anyway for IP3D.
-        ConfInstance.addTool('BTagTrackToVertexTool', ToolSvc, 'BTagTrackToJetAssociator', JetCollection, Verbose=BTaggingFlags.OutputLevel < 3,
-                             CheckOnlyInsideToolCollection=False, DoNotSetUpParticleAssociators=True)
-        ConfInstance.addTool('BTagTrackToVertexIPEstimator', ToolSvc, 'BTagTrackToJetAssociator', JetCollection, Verbose=BTaggingFlags.OutputLevel < 3,
-                             CheckOnlyInsideToolCollection=False, DoNotSetUpParticleAssociators=True)
-        ConfInstance.addTool('IP3DTag', ToolSvc, 'BTagTrackToJetAssociator', JetCollection, Verbose=BTaggingFlags.OutputLevel < 3,
-                             CheckOnlyInsideToolCollection=True, DoNotSetUpParticleAssociators=True)
-
+
+  if 'MV1' in TaggerList:
+    ConfInstance.addTool('MV1Tag', ToolSvc, 'BTagTrackToJetAssociator', JetCollection, Verbose = BTaggingFlags.OutputLevel < 3)
+  if 'MV1c' in TaggerList:
+    ConfInstance.addTool('MV1cTag', ToolSvc, 'BTagTrackToJetAssociator', JetCollection, Verbose = BTaggingFlags.OutputLevel < 3)
+  if 'MV1cFlip' in TaggerList:
+    ConfInstance.addTool('MV1cFlipTag', ToolSvc, 'BTagTrackToJetAssociator', JetCollection, Verbose = BTaggingFlags.OutputLevel < 3)
+  if 'MV1Flip' in TaggerList:
+    ConfInstance.addTool('MV1FlipTag', ToolSvc, 'BTagTrackToJetAssociator', JetCollection, Verbose = BTaggingFlags.OutputLevel < 3)
+  if 'JetVertexCharge' in TaggerList:
+    ConfInstance.addTool('JetVertexCharge', ToolSvc, 'BTagTrackToJetAssociator', JetCollection, Verbose = BTaggingFlags.OutputLevel < 3)
+  if 'ExKtbb_Hbb_MV2Only' in TaggerList:
+    ConfInstance.addTool('ExKtbb_Hbb_MV2OnlyTag', ToolSvc, 'BTagTrackToJetAssociator', JetCollection, Verbose = BTaggingFlags.OutputLevel < 3)
+  if 'ExKtbb_Hbb_MV2andJFDRSig' in TaggerList:
+    ConfInstance.addTool('ExKtbb_Hbb_MV2andJFDRSigTag', ToolSvc, 'BTagTrackToJetAssociator', JetCollection, Verbose = BTaggingFlags.OutputLevel < 3)
+  if 'ExKtbb_Hbb_MV2andTopos' in TaggerList:
+    ConfInstance.addTool('ExKtbb_Hbb_MV2andToposTag', ToolSvc, 'BTagTrackToJetAssociator', JetCollection, Verbose = BTaggingFlags.OutputLevel < 3)
+
+  #MultivariateTagManager
+  #list of mvtm taggers that are also in TaggerList
+  mvtm_active_taggers = list(set(mvtm_taggers) & set(TaggerList))
+  mvtm_active_flip_taggers = list(set(mvtm_flip_taggers) & set(TaggerList))
+
+  #set up MVTM if any of its taggers are active
+  if (mvtm_active_taggers):
+    MVTM = ConfInstance.addTool('MultivariateTagManager', ToolSvc, 'BTagTrackToJetAssociator', JetCollection, Verbose = BTaggingFlags.OutputLevel < 3)
     if 'RNNIP' in TaggerList:
-        ConfInstance.addTool('RNNIPTag', ToolSvc, 'BTagTrackToJetAssociator',
-                             JetCollection, Verbose=BTaggingFlags.OutputLevel < 3)
-    # if 'IP3DNeg' in TaggerList:
-    #   ConfInstance.addTool('IP3DNegTag', ToolSvc, 'BTagTrackToJetAssociator', JetCollection, Verbose = BTaggingFlags.OutputLevel < 3,
-    #                        CheckOnlyInsideToolCollection=True, DoNotSetUpParticleAssociators=True)
-    # if 'SV1' in TaggerList:
-    #   ConfInstance.addTool('SV1Tag', ToolSvc, 'BTagTrackToJetAssociator', JetCollection, Verbose = BTaggingFlags.OutputLevel < 3,
-    #                        CheckOnlyInsideToolCollection=True, DoNotSetUpParticleAssociators=True)
-    # if 'SV1Flip' in TaggerList:
-    #   ConfInstance.addTool('SV1FlipTag', ToolSvc, 'BTagTrackToJetAssociator', JetCollection, Verbose = BTaggingFlags.OutputLevel < 3,
-    #                        CheckOnlyInsideToolCollection=True, DoNotSetUpParticleAssociators=True)
-    # if 'SV0' in TaggerList:
-    #   ConfInstance.addTool('SV0Tag', ToolSvc, 'BTagTrackToJetAssociator', JetCollection, Verbose = BTaggingFlags.OutputLevel < 3,
-    #                        CheckOnlyInsideToolCollection=True, DoNotSetUpParticleAssociators=True)
-
-    # if 'MultiSVbb1' in TaggerList:
-    #   ConfInstance.addTool('MultiSVbb1Tag', ToolSvc, 'BTagTrackToJetAssociatorBB', JetCollection, Verbose = BTaggingFlags.OutputLevel < 3,
-    #                        CheckOnlyInsideToolCollection=True, DoNotSetUpParticleAssociators=True)
-    # if 'MultiSVbb2' in TaggerList:
-    #   ConfInstance.addTool('MultiSVbb2Tag', ToolSvc, 'BTagTrackToJetAssociatorBB', JetCollection, Verbose = BTaggingFlags.OutputLevel < 3,
-    #                        CheckOnlyInsideToolCollection=True, DoNotSetUpParticleAssociators=True)
-
-    # if 'JetFitterNN' in TaggerList:
-    #   ConfInstance.addTool('JetFitterTagNN', ToolSvc, 'BTagTrackToJetAssociator', JetCollection, Verbose = BTaggingFlags.OutputLevel < 3,
-    #                        CheckOnlyInsideToolCollection=True, DoNotSetUpParticleAssociators=True)
-    #   if 'IP3D' in TaggerList:
-    #     ConfInstance.addTool('JetFitterTagCOMBNN', ToolSvc, 'BTagTrackToJetAssociator', JetCollection, Verbose = BTaggingFlags.OutputLevel < 3,
-    #                          CheckOnlyInsideToolCollection=True, DoNotSetUpParticleAssociators=True)
-
-    # if 'JetFitterNNFlip' in TaggerList:
-    #   ConfInstance.addTool('JetFitterTagNNFlip', ToolSvc, 'BTagTrackToJetAssociator', JetCollection, Verbose = BTaggingFlags.OutputLevel < 3,
-    #                        CheckOnlyInsideToolCollection=True, DoNotSetUpParticleAssociators=True)
-    #   if 'IP3DNeg' in TaggerList:
-    #     ConfInstance.addTool('JetFitterTagCOMBNNIP3DNeg', ToolSvc, 'BTagTrackToJetAssociator', JetCollection, Verbose = BTaggingFlags.OutputLevel < 3,
-    #                          CheckOnlyInsideToolCollection=True, DoNotSetUpParticleAssociators=True)
-
-    if 'MV1' in TaggerList:
-        ConfInstance.addTool('MV1Tag', ToolSvc, 'BTagTrackToJetAssociator', JetCollection, Verbose=BTaggingFlags.OutputLevel < 3,
-                             CheckOnlyInsideToolCollection=True, DoNotSetUpParticleAssociators=True)
-
-    if 'MV1c' in TaggerList:
-        ConfInstance.addTool('MV1cTag', ToolSvc, 'BTagTrackToJetAssociator', JetCollection, Verbose=BTaggingFlags.OutputLevel < 3,
-                             CheckOnlyInsideToolCollection=True, DoNotSetUpParticleAssociators=True)
-    if 'MV1cFlip' in TaggerList:
-        ConfInstance.addTool('MV1cFlipTag', ToolSvc, 'BTagTrackToJetAssociator', JetCollection, Verbose=BTaggingFlags.OutputLevel < 3,
-                             CheckOnlyInsideToolCollection=True, DoNotSetUpParticleAssociators=True)
-    if 'MV1Flip' in TaggerList:
-        ConfInstance.addTool('MV1FlipTag', ToolSvc, 'BTagTrackToJetAssociator', JetCollection, Verbose=BTaggingFlags.OutputLevel < 3,
-                             CheckOnlyInsideToolCollection=True, DoNotSetUpParticleAssociators=True)
-    if 'JetVertexCharge' in TaggerList:  # LC FIXME
-        #ConfInstance.setupMuonAssociator('Muons', JetCollection, ToolSvc, Verbose = BTaggingFlags.OutputLevel < 3)
-        ConfInstance.addTool('JetVertexCharge', ToolSvc, 'BTagTrackToJetAssociator', JetCollection, Verbose=BTaggingFlags.OutputLevel < 3,
-                             CheckOnlyInsideToolCollection=True, DoNotSetUpParticleAssociators=True)
-
-    # MultivariateTagManager
-    # list of mvtm taggers that are also in TaggerList
-    mvtm_active_taggers = list(set(mvtm_taggers) & set(TaggerList))
-    mvtm_active_flip_taggers = list(set(mvtm_flip_taggers) & set(TaggerList))
-
-    # set up MVTM if any of its taggers are active
-    if (mvtm_active_taggers):
-        MVTM = ConfInstance.addTool('MultivariateTagManager', ToolSvc, 'BTagTrackToJetAssociator',
-                                    JetCollection, Verbose=BTaggingFlags.OutputLevel < 3)
-        if 'RNNIP' in TaggerList:
-            MVTM.arbitraryAuxData = BTaggingFlags.MultivariateTagManagerAuxBranches
-        else:
-            MVTM.arbitraryAuxData = []
-
-    # set up MVTMFlip
-    if (mvtm_active_flip_taggers):
-        MVTMFlip = ConfInstance.addTool('MultivariateFlipTagManager', ToolSvc,
-                                        'BTagTrackToJetAssociator', JetCollection, Verbose=BTaggingFlags.OutputLevel < 3)
-
-    if 'TagNtupleDumper' in TaggerList:
-        tag = ConfInstance.addTool('TagNtupleDumper', ToolSvc, 'BTagTrackToJetAssociator',
-                                   JetCollection, Verbose=BTaggingFlags.OutputLevel < 3)
-        MVTM.MVTagToolList.append(tag)
-
-    # add all the taggers that use MVTM
-    for mvtm_tagger in mvtm_active_taggers:
-        tag = ConfInstance.addTool(mvtm_tagger + 'Tag', ToolSvc, 'BTagTrackToJetAssociator',
-                                   JetCollection, Verbose=BTaggingFlags.OutputLevel < 3)
-        if tag not in MVTM.MVTagToolList:
-            MVTM.MVTagToolList.append(tag)
-
-    # add all the flip taggers that use MVTM
-    for mvtm_tagger in mvtm_active_flip_taggers:
-        tag = ConfInstance.addTool(mvtm_tagger + 'Tag', ToolSvc, 'BTagTrackToJetAssociator',
-                                   JetCollection, Verbose=BTaggingFlags.OutputLevel < 3)
-        if tag not in MVTMFlip.MVTagToolList:
-            MVTMFlip.MVTagToolList.append(tag)
-
-    if BTaggingFlags.OutputLevel < 3:
-        ConfInstance.printAllTools()
-        # NOTE: Printing all tools might be excessive; however the adding of future tools might affect the earlier ones; so printing
-        # only really makes sense at the end, so we either have to do it each time; or get people to add the print command in their
-        # jobOptions. Let us go for the excessive printing in this case; which is only done if debugging anyway.
-
-    # Return True to denote all was successful
-    return True
-
-
-def SetupJetCollectionTrig(JetCollection, TaggerList, ConfInstance=None):
-    """Sets up the trigger B-Tagging configuration for jet collection called JetCollection. Returns True if successful. The function does nothing
-    (and returns True) if a configuration for the given jet collection already exists; therefore the function is idempotent.
-
-    TaggerList is a list of taggers (the names coming from BTaggingFlags._tags (see SetupJetCollection() for how the default is filled))."""
-    if ConfInstance is None:
-        from BTagging.BTaggingConfiguration import getConfiguration
-        ConfInstance = getConfiguration()
-
-    from AthenaCommon.AppMgr import ToolSvc
-
-    # -- setup basic b-tagging tool for this jet collection
-    # Note that we are not storing this tool on a variable on purpose; there is now a different one per jet collection and therefore
-    # subsequent scripts cannot depend on this variable (since it would just hold the last one initialized).
-    ConfInstance.addJetCollectionTool(JetCollection, ToolSvc, Verbose=BTaggingFlags.OutputLevel < 3,
-                                      options={'BTagLabelingTool': ConfInstance.getTool("thisBTagLabeling", JetCollection=JetCollection),
-                                               'storeSecondaryVerticesInJet': BTaggingFlags.writeSecondaryVertices})
-
-    # Setup associators
-    BTagTrackToJetAssociator = ConfInstance.setupTrackAssociator(
-        'BTagTrackToJetAssociator', JetCollection, ToolSvc, Verbose=BTaggingFlags.OutputLevel < 3)
-    if 'SoftMu' in TaggerList or 'SoftMuChi2' in TaggerList:
-        BTagMuonToJetAssociator = ConfInstance.setupMuonAssociator(
-            'Muons', JetCollection, ToolSvc, Verbose=BTaggingFlags.OutputLevel < 3)
+      MVTM.arbitraryAuxData = BTaggingFlags.MultivariateTagManagerAuxBranches
     else:
-        BTagMuonToJetAssociator = None
-    if 'SoftEl' in TaggerList:
-        BTagElectronToJetAssociator = ConfInstance.setupElectronAssociator('Electrons', JetCollection, ToolSvc,
-                                                                           Verbose=BTaggingFlags.OutputLevel < 3,
-                                                                           PhotonCollectionName='Photons')
+      MVTM.arbitraryAuxData=[]
+
+  #set up MVTMFlip
+  if (mvtm_active_flip_taggers):
+    MVTMFlip = ConfInstance.addTool('MultivariateFlipTagManager', ToolSvc, 'BTagTrackToJetAssociator', JetCollection, Verbose = BTaggingFlags.OutputLevel < 3)
+    MVTMFlip.arbitraryAuxData = BTaggingFlags.MultivariateFlipTagManagerAuxBranches
+    MVTMFlip.auxDataNameMap = BTaggingFlags.MultivariateTagManagerAuxNameMap
+
+  if 'TagNtupleDumper' in TaggerList:
+    tag = ConfInstance.addTool('TagNtupleDumper', ToolSvc, 'BTagTrackToJetAssociator', JetCollection, Verbose = BTaggingFlags.OutputLevel < 3)
+    MVTM.MVTagToolList.append(tag)
+
+  #add all the taggers that use MVTM
+  for mvtm_tagger in mvtm_active_taggers:
+    tag = ConfInstance.addTool(mvtm_tagger+'Tag', ToolSvc, 'BTagTrackToJetAssociator', JetCollection, Verbose = BTaggingFlags.OutputLevel < 3)
+
+    if tag not in MVTM.MVTagToolList:
+      MVTM.MVTagToolList.append(tag)
+
+  #add all the flip taggers that use MVTM
+  for mvtm_tagger in mvtm_active_flip_taggers:
+    tag = ConfInstance.addTool(mvtm_tagger+'Tag', ToolSvc, 'BTagTrackToJetAssociator', JetCollection, Verbose = BTaggingFlags.OutputLevel < 3)
+    if tag not in MVTMFlip.MVTagToolList:
+      MVTMFlip.MVTagToolList.append(tag)
+
+  # -- b-tagging tool is now fully configured.
+
+  if BTaggingFlags.OutputLevel < 3:
+    ConfInstance.printAllTools()
+      # NOTE: Printing all tools might be excessive; however the adding of future tools might affect the earlier ones; so printing
+      # only really makes sense at the end, so we either have to do it each time; or get people to add the print command in their
+      # jobOptions. Let us go for the excessive printing in this case; which is only done if debugging anyway.
+
+  # Return True to denote all was successful
+  return True
+
+def SetupJetCollectionRetag(JetCollection, TaggerList, ConfInstance = None):
+  """Sets up the B-Tagging configuration for jet collection called JetCollection. Returns True if successful. The function does nothing
+  (and returns True) if a configuration for the given jet collection already exists; therefore the function is idempotent.
+
+  This function is meant to be used for retagging, many tools will not be set up, and those that are, will not check for prerequisites.
+
+  TaggerList is a list of taggers (the names coming from BTaggingFlags._tags (see SetupJetCollection() for how the default is filled))."""
+  if ConfInstance is None:
+    from BTagging.BTaggingConfiguration import getConfiguration
+    ConfInstance = getConfiguration()
+
+  from AthenaCommon.AppMgr import ToolSvc
+
+  # -- setup basic b-tagging tool for this jet collection
+  # Note that we are not storing this tool on a variable on purpose; there is now a different one per jet collection and therefore
+  # subsequent scripts cannot depend on this variable (since it would just hold the last one initialized).
+  ConfInstance.addJetCollectionTool(JetCollection, ToolSvc, Verbose = BTaggingFlags.OutputLevel < 3,
+                                  options={'BTagLabelingTool'            : ConfInstance.getTool("thisBTagLabeling", JetCollection=JetCollection),
+                                           'storeSecondaryVerticesInJet' : BTaggingFlags.writeSecondaryVertices})
+
+  # Setup all taggers
+
+  # if 'IP2D' in TaggerList:
+  #   ConfInstance.addTool('IP2DTag', ToolSvc, 'BTagTrackToJetAssociator', JetCollection, Verbose = BTaggingFlags.OutputLevel < 3,
+  #                        CheckOnlyInsideToolCollection=True, DoNotSetUpParticleAssociators=True)
+  # if 'IP2DNeg' in TaggerList:
+  #   ConfInstance.addTool('IP2DNegTag', ToolSvc, 'BTagTrackToJetAssociator', JetCollection, Verbose = BTaggingFlags.OutputLevel < 3,
+  #                        CheckOnlyInsideToolCollection=True, DoNotSetUpParticleAssociators=True)
+  if 'IP3D' in TaggerList:
+    # We need to setup both BTagTrackToVertexTool and BTagTrackToVertexIPEstimator here since the IP3D setup line
+    # has CheckOnlyInsideToolCollection set to True, but these two tools are outside the IP3D tool collection and are needed anyway for IP3D.
+    ConfInstance.addTool('BTagTrackToVertexTool', ToolSvc, 'BTagTrackToJetAssociator', JetCollection, Verbose = BTaggingFlags.OutputLevel < 3,
+                         CheckOnlyInsideToolCollection=False, DoNotSetUpParticleAssociators=True)
+    ConfInstance.addTool('BTagTrackToVertexIPEstimator', ToolSvc, 'BTagTrackToJetAssociator', JetCollection, Verbose = BTaggingFlags.OutputLevel < 3,
+                         CheckOnlyInsideToolCollection=False, DoNotSetUpParticleAssociators=True)
+    ConfInstance.addTool('IP3DTag', ToolSvc, 'BTagTrackToJetAssociator', JetCollection, Verbose = BTaggingFlags.OutputLevel < 3,
+                         CheckOnlyInsideToolCollection=True, DoNotSetUpParticleAssociators=True)
+
+  if 'RNNIP' in TaggerList:
+    ConfInstance.addTool('RNNIPTag', ToolSvc, 'BTagTrackToJetAssociator', JetCollection, Verbose = BTaggingFlags.OutputLevel < 3)
+  # if 'IP3DNeg' in TaggerList:
+  #   ConfInstance.addTool('IP3DNegTag', ToolSvc, 'BTagTrackToJetAssociator', JetCollection, Verbose = BTaggingFlags.OutputLevel < 3,
+  #                        CheckOnlyInsideToolCollection=True, DoNotSetUpParticleAssociators=True)
+  # if 'SV1' in TaggerList:
+  #   ConfInstance.addTool('SV1Tag', ToolSvc, 'BTagTrackToJetAssociator', JetCollection, Verbose = BTaggingFlags.OutputLevel < 3,
+  #                        CheckOnlyInsideToolCollection=True, DoNotSetUpParticleAssociators=True)
+  # if 'SV1Flip' in TaggerList:
+  #   ConfInstance.addTool('SV1FlipTag', ToolSvc, 'BTagTrackToJetAssociator', JetCollection, Verbose = BTaggingFlags.OutputLevel < 3,
+  #                        CheckOnlyInsideToolCollection=True, DoNotSetUpParticleAssociators=True)
+  # if 'SV0' in TaggerList:
+  #   ConfInstance.addTool('SV0Tag', ToolSvc, 'BTagTrackToJetAssociator', JetCollection, Verbose = BTaggingFlags.OutputLevel < 3,
+  #                        CheckOnlyInsideToolCollection=True, DoNotSetUpParticleAssociators=True)
+
+  # if 'MultiSVbb1' in TaggerList:
+  #   ConfInstance.addTool('MultiSVbb1Tag', ToolSvc, 'BTagTrackToJetAssociatorBB', JetCollection, Verbose = BTaggingFlags.OutputLevel < 3,
+  #                        CheckOnlyInsideToolCollection=True, DoNotSetUpParticleAssociators=True)
+  # if 'MultiSVbb2' in TaggerList:
+  #   ConfInstance.addTool('MultiSVbb2Tag', ToolSvc, 'BTagTrackToJetAssociatorBB', JetCollection, Verbose = BTaggingFlags.OutputLevel < 3,
+  #                        CheckOnlyInsideToolCollection=True, DoNotSetUpParticleAssociators=True)
+
+  # if 'JetFitterNN' in TaggerList:
+  #   ConfInstance.addTool('JetFitterTagNN', ToolSvc, 'BTagTrackToJetAssociator', JetCollection, Verbose = BTaggingFlags.OutputLevel < 3,
+  #                        CheckOnlyInsideToolCollection=True, DoNotSetUpParticleAssociators=True)
+  #   if 'IP3D' in TaggerList:
+  #     ConfInstance.addTool('JetFitterTagCOMBNN', ToolSvc, 'BTagTrackToJetAssociator', JetCollection, Verbose = BTaggingFlags.OutputLevel < 3,
+  #                          CheckOnlyInsideToolCollection=True, DoNotSetUpParticleAssociators=True)
+
+  # if 'JetFitterNNFlip' in TaggerList:
+  #   ConfInstance.addTool('JetFitterTagNNFlip', ToolSvc, 'BTagTrackToJetAssociator', JetCollection, Verbose = BTaggingFlags.OutputLevel < 3,
+  #                        CheckOnlyInsideToolCollection=True, DoNotSetUpParticleAssociators=True)
+  #   if 'IP3DNeg' in TaggerList:
+  #     ConfInstance.addTool('JetFitterTagCOMBNNIP3DNeg', ToolSvc, 'BTagTrackToJetAssociator', JetCollection, Verbose = BTaggingFlags.OutputLevel < 3,
+  #                          CheckOnlyInsideToolCollection=True, DoNotSetUpParticleAssociators=True)
+
+  if 'MV1' in TaggerList:
+    ConfInstance.addTool('MV1Tag', ToolSvc, 'BTagTrackToJetAssociator', JetCollection, Verbose = BTaggingFlags.OutputLevel < 3,
+                         CheckOnlyInsideToolCollection=True, DoNotSetUpParticleAssociators=True)
+
+  if 'MV1c' in TaggerList:
+    ConfInstance.addTool('MV1cTag', ToolSvc, 'BTagTrackToJetAssociator', JetCollection, Verbose = BTaggingFlags.OutputLevel < 3,
+                         CheckOnlyInsideToolCollection=True, DoNotSetUpParticleAssociators=True)
+  if 'MV1cFlip' in TaggerList:
+    ConfInstance.addTool('MV1cFlipTag', ToolSvc, 'BTagTrackToJetAssociator', JetCollection, Verbose = BTaggingFlags.OutputLevel < 3,
+                         CheckOnlyInsideToolCollection=True, DoNotSetUpParticleAssociators=True)
+  if 'MV1Flip' in TaggerList:
+    ConfInstance.addTool('MV1FlipTag', ToolSvc, 'BTagTrackToJetAssociator', JetCollection, Verbose = BTaggingFlags.OutputLevel < 3,
+                         CheckOnlyInsideToolCollection=True, DoNotSetUpParticleAssociators=True)
+  if 'JetVertexCharge' in TaggerList:   #LC FIXME
+    #ConfInstance.setupMuonAssociator('Muons', JetCollection, ToolSvc, Verbose = BTaggingFlags.OutputLevel < 3)
+    ConfInstance.addTool('JetVertexCharge', ToolSvc, 'BTagTrackToJetAssociator', JetCollection, Verbose = BTaggingFlags.OutputLevel < 3,
+                         CheckOnlyInsideToolCollection=True, DoNotSetUpParticleAssociators=True)
+
+  #MultivariateTagManager
+  #list of mvtm taggers that are also in TaggerList
+  mvtm_active_taggers = list(set(mvtm_taggers) & set(TaggerList))
+  mvtm_active_flip_taggers = list(set(mvtm_flip_taggers) & set(TaggerList))
+
+  #set up MVTM if any of its taggers are active
+  if (mvtm_active_taggers):
+    MVTM = ConfInstance.addTool('MultivariateTagManager', ToolSvc, 'BTagTrackToJetAssociator', JetCollection, Verbose = BTaggingFlags.OutputLevel < 3)
+    if 'RNNIP' in TaggerList:
+      MVTM.arbitraryAuxData = BTaggingFlags.MultivariateTagManagerAuxBranches
     else:
-<<<<<<< HEAD
-        BTagElectronToJetAssociator = None
-    if 'MultiSVbb1' in TaggerList or 'MultiSVbb2' in TaggerList:
-        ConfInstance.setupTrackAssociator('BTagTrackToJetAssociatorBB', JetCollection, ToolSvc,
-                                          Verbose=BTaggingFlags.OutputLevel < 3,
-                                          options={'shareTracks': False,
-                                                   'useVariableSizedTrackCone': True,
-                                                   'coneSizeFitPar1': 3.15265e-01,
-                                                   'coneSizeFitPar2': -3.66502e-01,
-                                                   'coneSizeFitPar3': -1.56387e-05})
-
-    # NOTE: The secondary vertex finders etc. don't need to be set up here depending on the flags; they are set up when needed by the
-    # taggers below.
-
-    # Setup all taggers
-
-    # Now the basic taggers:
-    if 'IP2D' in TaggerList:
-        ConfInstance.addTool('IP2DTag', ToolSvc, 'BTagTrackToJetAssociator',
-                             JetCollection, Verbose=BTaggingFlags.OutputLevel < 3)
-    if 'IP2DNeg' in TaggerList:
-        ConfInstance.addTool('IP2DNegTag', ToolSvc, 'BTagTrackToJetAssociator',
-                             JetCollection, Verbose=BTaggingFlags.OutputLevel < 3)
-    # FLS
-    if 'IP2DTrigHybrid' in TaggerList:
-        ConfInstance.addTool('IP2DTrigHybridTag', ToolSvc, 'BTagTrackToJetAssociator',
-                             JetCollection, Verbose=BTaggingFlags.OutputLevel < 3)
-    #---
-    if 'IP3D' in TaggerList:
-        ConfInstance.addTool('IP3DTag', ToolSvc, 'BTagTrackToJetAssociator',
-                             JetCollection, Verbose=BTaggingFlags.OutputLevel < 3)
-    # FLS
-    if 'IP3DTrigHybrid' in TaggerList:
-        ConfInstance.addTool('IP3DTrigHybridTag', ToolSvc, 'BTagTrackToJetAssociator',
-                             JetCollection, Verbose=BTaggingFlags.OutputLevel < 3)
-    #---
-    if 'IP3DNeg' in TaggerList:
-        ConfInstance.addTool('IP3DNegTag', ToolSvc, 'BTagTrackToJetAssociator',
-                             JetCollection, Verbose=BTaggingFlags.OutputLevel < 3)
-    if 'SV1' in TaggerList:
-        ConfInstance.addTool('SV1Tag', ToolSvc, 'BTagTrackToJetAssociator',
-                             JetCollection, Verbose=BTaggingFlags.OutputLevel < 3)
-    if 'SV1Flip' in TaggerList:
-        ConfInstance.addTool('SV1FlipTag', ToolSvc, 'BTagTrackToJetAssociator',
-                             JetCollection, Verbose=BTaggingFlags.OutputLevel < 3)
-    if 'SV0' in TaggerList:
-        ConfInstance.addTool('SV0Tag', ToolSvc, 'BTagTrackToJetAssociator',
-                             JetCollection, Verbose=BTaggingFlags.OutputLevel < 3)
-
-    if 'MultiSVbb1' in TaggerList:
-        ConfInstance.addTool('MultiSVbb1Tag', ToolSvc, 'BTagTrackToJetAssociatorBB',
-                             JetCollection, Verbose=BTaggingFlags.OutputLevel < 3)
-    if 'MultiSVbb2' in TaggerList:
-        ConfInstance.addTool('MultiSVbb2Tag', ToolSvc, 'BTagTrackToJetAssociatorBB',
-                             JetCollection, Verbose=BTaggingFlags.OutputLevel < 3)
-
-    if 'JetFitterNN' in TaggerList:
-        ConfInstance.addTool('JetFitterTagNN', ToolSvc, 'BTagTrackToJetAssociator',
-                             JetCollection, Verbose=BTaggingFlags.OutputLevel < 3)
-
-    if 'JetFitterCOMBNN' in TaggerList:
-        ConfInstance.addTool('JetFitterTagCOMBNN', ToolSvc, 'BTagTrackToJetAssociator',
-                             JetCollection, Verbose=BTaggingFlags.OutputLevel < 3)
-
-    if 'JetFitterNNFlip' in TaggerList:
-        ConfInstance.addTool('JetFitterTagNNFlip', ToolSvc, 'BTagTrackToJetAssociator',
-                             JetCollection, Verbose=BTaggingFlags.OutputLevel < 3)
-        if 'IP3DNeg' in TaggerList:
-            ConfInstance.addTool('JetFitterTagCOMBNNIP3DNeg', ToolSvc, 'BTagTrackToJetAssociator',
-                                 JetCollection, Verbose=BTaggingFlags.OutputLevel < 3)
-
-    if 'MV1' in TaggerList:
-        ConfInstance.addTool('MV1Tag', ToolSvc, 'BTagTrackToJetAssociator',
-                             JetCollection, Verbose=BTaggingFlags.OutputLevel < 3)
-
-    if 'MV2c10TrigHybrid' in TaggerList:
-        ConfInstance.addTool('MV2c10TrigHybridTag', ToolSvc, 'BTagTrackToJetAssociator',
-                             JetCollection, Verbose=BTaggingFlags.OutputLevel < 3)
-
-    if 'MV1c' in TaggerList:
-        ConfInstance.addTool('MV1cTag', ToolSvc, 'BTagTrackToJetAssociator',
-                             JetCollection, Verbose=BTaggingFlags.OutputLevel < 3)
-    if 'MV1cFlip' in TaggerList:
-        ConfInstance.addTool('MV1cFlipTag', ToolSvc, 'BTagTrackToJetAssociator',
-                             JetCollection, Verbose=BTaggingFlags.OutputLevel < 3)
-    if 'MV1Flip' in TaggerList:
-        ConfInstance.addTool('MV1FlipTag', ToolSvc, 'BTagTrackToJetAssociator',
-                             JetCollection, Verbose=BTaggingFlags.OutputLevel < 3)
-    if 'JetVertexCharge' in TaggerList:  # LC FIXME
-        ConfInstance.addTool('JetVertexCharge', ToolSvc, 'BTagTrackToJetAssociator',
-                             JetCollection, Verbose=BTaggingFlags.OutputLevel < 3)
-
-    # Activate MultivariateTagManager if any of its taggers are in TaggerList
-    # list of mvtm taggers that are also in TaggerList
-    mvtm_active_taggers = list(set(mvtm_taggers) & set(TaggerList))
-    mvtm_active_flip_taggers = list(set(mvtm_flip_taggers) & set(TaggerList))
-    # FLS
-    mvtm_active_trighybrid_taggers = list(
-        set(mvtm_trighybrid_taggers) & set(TaggerList))
-    #---
-
-    # set up MVTM if any of its taggers are active
-    if (mvtm_active_taggers):
-        MVTM = ConfInstance.addTool('MultivariateTagManager', ToolSvc, 'BTagTrackToJetAssociator',
-                                    JetCollection, Verbose=BTaggingFlags.OutputLevel < 3)
-        if 'RNNIP' in TaggerList:
-            MVTM.arbitraryAuxData = BTaggingFlags.MultivariateTagManagerAuxBranches
-        else:
-            MVTM.arbitraryAuxData = []
-
-    # set up MVTMFlip
-    if (mvtm_active_flip_taggers):
-        MVTMFlip = ConfInstance.addTool('MultivariateFlipTagManager', ToolSvc,
-                                        'BTagTrackToJetAssociator', JetCollection, Verbose=BTaggingFlags.OutputLevel < 3)
-
-    # FLS
-    # set up MVTMHybrid
-    if (mvtm_active_trighybrid_taggers):
-        MVTMTrigHybrid = ConfInstance.addTool('MultivariateTrigHybridTagManager', ToolSvc,
-                                              'BTagTrackToJetAssociator', JetCollection, Verbose=BTaggingFlags.OutputLevel < 3)
-    #---
-
-    if 'TagNtupleDumper' in TaggerList:
-        tag = ConfInstance.addTool('TagNtupleDumper', ToolSvc, 'BTagTrackToJetAssociator',
-                                   JetCollection, Verbose=BTaggingFlags.OutputLevel < 3)
-        MVTM.MVTagToolList.append(tag)
-
-    # add all the taggers that use MVTM
-    for mvtm_tagger in mvtm_active_taggers:
-        tag = ConfInstance.addTool(mvtm_tagger + 'Tag', ToolSvc, 'BTagTrackToJetAssociator',
-                                   JetCollection, Verbose=BTaggingFlags.OutputLevel < 3)
-        if tag not in MVTM.MVTagToolList:
-            MVTM.MVTagToolList.append(tag)
-
-    # add all the flip taggers that use MVTM
-    for mvtm_tagger in mvtm_active_flip_taggers:
-        tag = ConfInstance.addTool(mvtm_tagger + 'Tag', ToolSvc, 'BTagTrackToJetAssociator',
-                                   JetCollection, Verbose=BTaggingFlags.OutputLevel < 3)
-        if tag not in MVTMFlip.MVTagToolList:
-            MVTMFlip.MVTagToolList.append(tag)
-
-    # FLS
-    # add all the flip taggers that use MVTM
-    for mvtm_tagger in mvtm_active_trighybrid_taggers:
-        tag = ConfInstance.addTool(mvtm_tagger + 'Tag', ToolSvc, 'BTagTrackToJetAssociator',
-                                   JetCollection, Verbose=BTaggingFlags.OutputLevel < 3)
-        if tag not in MVTMTrigHybrid.MVTagToolList:
-            MVTMTrigHybrid.MVTagToolList.append(tag)
-    #---
-
-    if BTaggingFlags.OutputLevel < 3:
-        ConfInstance.printAllTools()
-        # NOTE: Printing all tools might be excessive; however the adding of future tools might affect the earlier ones; so printing
-        # only really makes sense at the end, so we either have to do it each time; or get people to add the print command in their
-        # jobOptions. Let us go for the excessive printing in this case; which is only done if debugging anyway.
-
-    # Return True to denote all was successful
-    return True
-=======
       MVTM.arbitraryAuxData=[]
 
   #set up MVTMFlip
@@ -1106,5 +778,4 @@
       # jobOptions. Let us go for the excessive printing in this case; which is only done if debugging anyway.
 
   # Return True to denote all was successful
-  return True
->>>>>>> 39c6887b
+  return True