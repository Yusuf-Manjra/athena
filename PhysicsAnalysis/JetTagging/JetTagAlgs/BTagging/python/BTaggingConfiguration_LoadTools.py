--- conflicted
+++ resolved
@@ -206,44 +206,6 @@
         print ConfInstance.BTagTag() + ' - WARNING - Tool initialization requested but B-Tagging is not possible for the current dataset.'
         return False
 
-<<<<<<< HEAD
-  from AtlasGeoModel.CommonGMJobProperties import CommonGeometryFlags as commonGeoFlags
-  from AtlasGeoModel.InDetGMJobProperties import InDetGeometryFlags as geoFlags
-  from IOVDbSvc.CondDB import conddb
-  btagrun1=False
-  if conddb.dbdata == 'COMP200':
-    btagrun1=True
-  elif conddb.isMC:
-    # The Run() parameter only exists for ATLAS-R1(...) and ATLAS-R2(...) geo tags,
-    # not for ATLAS-GEO(...) and ATLAS-IBL(...) ones. Hence if Run() is undefined,
-    # presence of IBL is used to switch between Run1/Run2
-    btagrun1 = (commonGeoFlags.Run() == "RUN1" or (commonGeoFlags.Run() == "UNDEFINED" and geoFlags.isIBL() == False))
-  if (btagrun1):
-    print ConfInstance.BTagTag()+' - INFO - Setting up Run 1 configuration'
-    BTaggingFlags.JetFitterNN=True
-    BTaggingFlags.SV2    =True
-    BTaggingFlags.JetVertexCharge=False
-    BTaggingFlags.SoftMu=False
-    BTaggingFlags.MV2c10mu=False
-    BTaggingFlags.MV2c10rnn=False
-    BTaggingFlags.MV2cl100=False
-    BTaggingFlags.RNNIP=False
-    BTaggingFlags.DL1=False
-    BTaggingFlags.DL1mu=False
-    BTaggingFlags.DL1rnn=False
-  else:
-    print ConfInstance.BTagTag()+' - INFO - Setting up Run 2 configuration'
-
-  if ConfInstance._name == "Trig":
-    BTaggingFlags.MV2c20=True
-    BTaggingFlags.MV2c00=True
-  
-  if ConfInstance.getTool("BTagCalibrationBrokerTool"):
-    print ConfInstance.BTagTag()+' - INFO - BTagCalibrationBrokerTool already exists prior to default initialization; assuming user set up entire initialization him/herself. Note however that if parts of the initalization were not set up, and a later tool requires them, they will be set up at that point automatically with default settings.'
-    ConfInstance._Initialized = True
-    return True
-=======
->>>>>>> 25ed1d84
 
 def SetupJetCollection(JetCollection, TaggerList=[], SetupScheme="Default", ConfInstance=None):
     """General function which can setup up a default B-Tagging configuration. Returns True if successful. Returns False if B-Tagging has
