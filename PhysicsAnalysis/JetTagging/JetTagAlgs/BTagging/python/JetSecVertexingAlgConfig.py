--- conflicted
+++ resolved
@@ -41,10 +41,6 @@
     options.setdefault('PrimaryVertexName', BTaggingFlags.PrimaryVertexCollectionName)
     options.setdefault('vxPrimaryCollectionName', BTaggingFlags.PrimaryVertexCollectionName)
     options['JetCollectionName'] = jetcol.replace('Track', 'PV0Track') + 'Jets'
-<<<<<<< HEAD
-    options['BTagVxSecVertexInfoName'] = SVFinder + 'VxSecVertexInfo'
-=======
->>>>>>> 3030b9a4
     options['TrackToJetAssociatorName'] = Associator
     options['BTagJFVtxCollectionName'] = btagname + OutputFilesname
     options['BTagSVCollectionName'] = btagname + OutputFilesname
@@ -52,7 +48,6 @@
     options.setdefault('JetFitterVariableFactory', jetFitterVF)
     options.setdefault('MSVVariableFactory', varFactory)
     options['name'] = (jetcol + '_' + SVFinder + '_secvtx').lower()
-    #options['OutputLevel'] = 1
 
     # -- create the association algorithm
     acc.addEventAlgo(Analysis__JetSecVertexingAlg(**options))
