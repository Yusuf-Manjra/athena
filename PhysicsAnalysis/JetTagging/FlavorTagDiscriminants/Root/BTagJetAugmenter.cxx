/*
  Copyright (C) 2002-2022 CERN for the benefit of the ATLAS collaboration
*/

#include "FlavorTagDiscriminants/BTagJetAugmenter.h"

#include <cmath>
#include <cstddef>
#include <vector>

#include "xAODJet/Jet.h"
#include "xAODBTagging/BTaggingUtilities.h"

#include "TVector3.h"

namespace {
  // grab names based on configuration
  std::string negString(FlavorTagDiscriminants::FlipTagConfig f) {
    using namespace FlavorTagDiscriminants;
    switch(f) {
    case FlipTagConfig::STANDARD: return "";
    case FlipTagConfig::FLIP_SIGN: // intentional fall-through
    case FlipTagConfig::NEGATIVE_IP_ONLY: return "Neg";
    default: throw std::logic_error("undefined flip config");
    }
  }
  std::string flipString(FlavorTagDiscriminants::FlipTagConfig f) {
    using namespace FlavorTagDiscriminants;
    switch(f) {
    case FlipTagConfig::STANDARD: return "";
    case FlipTagConfig::FLIP_SIGN: // intentional fall-through
    case FlipTagConfig::NEGATIVE_IP_ONLY: return "Flip";
    default: throw std::logic_error("undefined flip config");
    }
  }

  // the taggers
  std::string ip2(FlavorTagDiscriminants::FlipTagConfig f) {
    return "IP2D" + negString(f);
  }
  std::string ip3(FlavorTagDiscriminants::FlipTagConfig f) {
    return "IP3D" + negString(f);
  }
  std::string jf(FlavorTagDiscriminants::FlipTagConfig f) {
    return "JetFitter" + flipString(f);
  }
  std::string sv(FlavorTagDiscriminants::FlipTagConfig f) {
    return "SV1" + flipString(f);
  }
  std::string jfSvNew(FlavorTagDiscriminants::FlipTagConfig f) {
    return "JetFitterSecondaryVertex" + flipString(f);
  }
  std::string jfDMeson(FlavorTagDiscriminants::FlipTagConfig f){
    return "JetFitterDMeson" + flipString(f);
  }

}

<<<<<<< HEAD
BTagJetAugmenter::BTagJetAugmenter(const std::string& associator, FlavorTagDiscriminants::FlipTagConfig f):
=======
BTagJetAugmenter::BTagJetAugmenter(std::string associator,
                                   FlavorTagDiscriminants::FlipTagConfig f,
                                   bool useIpxd):
>>>>>>> f1188986
  m_jetLink("jetLink"),
  m_pt_uncalib("pt_btagJes"),
  m_eta_uncalib("eta_btagJes"),
  m_abs_eta_uncalib("absEta_btagJes"),
  m_scalarSumTrackPt("scalarSumTrackPt"),
  m_ip2d_weightBOfTracks(ip2(f) + "_weightBofTracks"),
  m_ip2d_nTrks(ip2(f) + "_nTrks"),
  m_ip2d_pu(ip2(f) + "_pu"),
  m_ip2d_pc(ip2(f) + "_pc"),
  m_ip2d_pb(ip2(f) + "_pb"),
  m_ip2d_isDefaults(ip2(f) + "_isDefaults"),
  m_ip2d_cu(ip2(f) + "_cu"),
  m_ip2d_bu(ip2(f) + "_bu"),
  m_ip2d_bc(ip2(f) + "_bc"),
  m_ip3d_weightBOfTracks(ip3(f) + "_weightBofTracks"),
  m_ip3d_nTrks(ip3(f) + "_nTrks"),
  m_ip3d_pu(ip3(f) + "_pu"),
  m_ip3d_pc(ip3(f) + "_pc"),
  m_ip3d_pb(ip3(f) + "_pb"),
  m_ip3d_isDefaults(ip3(f) + "_isDefaults"),
  m_ip3d_cu(ip3(f) + "_cu"),
  m_ip3d_bu(ip3(f) + "_bu"),
  m_ip3d_bc(ip3(f) + "_bc"),
  m_jf_deltaEta(jf(f) + "_deltaeta"),
  m_jf_deltaPhi(jf(f) + "_deltaphi"),
  m_jf_fittedPosition(jf(f) + "_fittedPosition"),
  m_jf_vertices(jf(f) + "_JFvertices"),
  m_jf_nVtx(jf(f) + "_nVTX"),
  m_jf_nSingleTracks(jf(f) + "_nSingleTracks"),
  m_jf_isDefaults(jf(f) + "_isDefaults"),
  m_jf_deltaR(jf(f) + "_deltaR"),
  m_sv1_vertices(sv(f) + "_vertices"),
  m_sv1_nVtx(sv(f) + "_nVtx"),
  m_sv1_isDefaults(sv(f) + "_isDefaults"),
  m_jet_track_links(associator),
  m_secondaryVtx_isDefaults(jfSvNew(f) + "_isDefaults"),
  m_secondaryVtx_nTrks(jfSvNew(f) + "_nTracks"),
  m_secondaryVtx_m(jfSvNew(f) + "_mass"),
  m_secondaryVtx_E(jfSvNew(f) + "_energy"),
  m_secondaryVtx_EFrac(jfSvNew(f) + "_energyFraction"),
  m_secondaryVtx_L3d(jfSvNew(f) + "_displacement3d"),
  m_secondaryVtx_Lxy(jfSvNew(f) + "_displacement2d"),
  m_secondaryVtx_min_trk_flightDirRelEta(jfSvNew(f) + "_minimumTrackRelativeEta"),
  m_secondaryVtx_max_trk_flightDirRelEta(jfSvNew(f) + "_maximumTrackRelativeEta"),
  m_secondaryVtx_avg_trk_flightDirRelEta(jfSvNew(f) + "_averageTrackRelativeEta"),
  m_DMeson_m(jfDMeson(f) + "_mass"),
  m_DMeson_isDefaults(jfDMeson(f) + "_isDefaults"),
  m_min_trk_flightDirRelEta(jfSvNew(f) + "_minimumAllJetTrackRelativeEta"),
  m_max_trk_flightDirRelEta(jfSvNew(f) + "_maximumAllJetTrackRelativeEta"),
  m_avg_trk_flightDirRelEta(jfSvNew(f) + "_averageAllJetTrackRelativeEta"),
  m_flipConfig(f),
  m_useIpxd(useIpxd)
{
}

BTagJetAugmenter::~BTagJetAugmenter() = default;
BTagJetAugmenter::BTagJetAugmenter(BTagJetAugmenter&&) = default;

std::set<std::string> BTagJetAugmenter::getDecoratorKeys() const {
  const auto& type_registry = SG::AuxTypeRegistry::instance();
  std::set<std::string> keys;
  for (const auto& auxid: {
        m_pt_uncalib.auxid(),
        m_eta_uncalib.auxid(),
        m_abs_eta_uncalib.auxid(),
        m_scalarSumTrackPt.auxid(),
        m_ip2d_nTrks.auxid(),
        m_ip2d_isDefaults.auxid(),
        m_ip2d_cu.auxid(),
        m_ip2d_bu.auxid(),
        m_ip2d_bc.auxid(),
        m_ip3d_nTrks.auxid(),
        m_ip3d_isDefaults.auxid(),
        m_ip3d_cu.auxid(),
        m_ip3d_bu.auxid(),
        m_ip3d_bc.auxid(),
        m_jf_isDefaults.auxid(),
        m_jf_deltaR.auxid(),
        m_sv1_isDefaults.auxid(),
        m_secondaryVtx_isDefaults.auxid(),
        m_secondaryVtx_nTrks.auxid(),
        m_secondaryVtx_m.auxid(),
        m_secondaryVtx_E.auxid(),
        m_secondaryVtx_EFrac.auxid(),
        m_secondaryVtx_L3d.auxid(),
        m_secondaryVtx_Lxy.auxid(),
        m_secondaryVtx_min_trk_flightDirRelEta.auxid(),
        m_secondaryVtx_max_trk_flightDirRelEta.auxid(),
        m_secondaryVtx_avg_trk_flightDirRelEta.auxid(),
        m_DMeson_m.auxid(),
        m_DMeson_isDefaults.auxid(),
        m_min_trk_flightDirRelEta.auxid(),
        m_max_trk_flightDirRelEta.auxid(),
        m_avg_trk_flightDirRelEta.auxid()}) {
    keys.insert(type_registry.getName(auxid));
  }
  return keys;
}

std::set<std::string> BTagJetAugmenter::getAuxInputKeys() const {
  const auto& type_registry = SG::AuxTypeRegistry::instance();
  std::set<std::string> keys;
  for (const auto& auxid: {
      m_jetLink.auxid()}) {
    keys.insert(type_registry.getName(auxid));
  }
  return keys;
}

void BTagJetAugmenter::augment(const xAOD::BTagging &jet,
                               const xAOD::BTagging &uncalibrated_jet) const {

  augmentBtagJes(jet, uncalibrated_jet);

  // pass off to calibrated jet function
  augment(jet);
}

void BTagJetAugmenter::augmentJfDr(const xAOD::BTagging& btag) const {
  if (jfIsDefaults(btag)) {
    m_jf_deltaR(btag) = NAN;
  } else {
    m_jf_deltaR(btag) = std::hypot(m_jf_deltaEta(btag), m_jf_deltaPhi(btag));
  }
}


float BTagJetAugmenter::safelog_prob(float p_up, float p_down) const {

  if( std::isnan(p_up) ){
    return -1000.0;
  }

  if(std::isnan(p_down) ){
    return -1000.0;
  }

  if(p_down < 0.0000000000000000000001 && p_up > p_down){
    return 1000.0;
  }

  if(p_up < 0.0000000000000000000001){
    return -1000.0;
  }

  return std::log(p_up /p_down);
}

void BTagJetAugmenter::augmentIpRatios(const xAOD::BTagging& btag) const {

  m_ip2d_cu(btag) = safelog_prob(m_ip2d_pc(btag) , m_ip2d_pu(btag));
  m_ip2d_bu(btag) = safelog_prob(m_ip2d_pb(btag) , m_ip2d_pu(btag));
  m_ip2d_bc(btag) = safelog_prob(m_ip2d_pb(btag) , m_ip2d_pc(btag));

  m_ip3d_cu(btag) = safelog_prob(m_ip3d_pc(btag) , m_ip3d_pu(btag));
  m_ip3d_bu(btag) = safelog_prob(m_ip3d_pb(btag) , m_ip3d_pu(btag));
  m_ip3d_bc(btag) = safelog_prob(m_ip3d_pb(btag) , m_ip3d_pc(btag));

}
void BTagJetAugmenter::augmentBtagJes(const xAOD::BTagging &btag,
                                      const xAOD::BTagging &uncalib_tag) const {

  auto uncalib_link = m_jetLink(uncalib_tag);
  if (!uncalib_link.isValid()) {
    throw std::runtime_error("missing jetLink");
  }
  const xAOD::Jet& uncalib = **uncalib_link;

  m_pt_uncalib(btag) = uncalib.pt();
  m_eta_uncalib(btag) = uncalib.eta();
  m_abs_eta_uncalib(btag) = std::abs(uncalib.eta());

}

void BTagJetAugmenter::augment(const xAOD::BTagging &btag) const {

  if (m_useIpxd) {
    if (m_ip2d_weightBOfTracks(btag).size() > 0) {
      m_ip2d_isDefaults(btag) = 0;
    } else {
      m_ip2d_isDefaults(btag) = 1;
    }
    m_ip2d_nTrks(btag) = m_ip2d_weightBOfTracks(btag).size();

    if (m_ip3d_weightBOfTracks(btag).size() > 0) {
      m_ip3d_isDefaults(btag) = 0;
    } else {
      m_ip3d_isDefaults(btag) = 1;
    }

    m_ip3d_nTrks(btag) = m_ip3d_weightBOfTracks(btag).size();
    augmentIpRatios(btag);
  }

  m_jf_isDefaults(btag) = jfIsDefaults(btag);
  augmentJfDr(btag);

  if (m_sv1_vertices(btag).size() > 0) {
    m_sv1_isDefaults(btag) = 0;
  } else {
    m_sv1_isDefaults(btag) = 1;
  }

  TVector3 flightDir(NAN, NAN, NAN);
  float jf_phi = NAN;
  float jf_theta = NAN;

  int secondary_jf_vtx_index = -1;
  int secondaryVtx_track_number = -1;
  float secondaryVtx_charge = 0; // SV charge!!!
  double secondaryVtx_track_flightDirRelEta_total = NAN;
  float min_jf_vtx_L3d = NAN;

  if (m_jf_fittedPosition(btag).size() > 4) {
    jf_phi = m_jf_fittedPosition(btag).at(3);
    jf_theta = m_jf_fittedPosition(btag).at(4);
    flightDir.SetMagThetaPhi(1, jf_theta, jf_phi);

    for (std::size_t jf_vtx_index = 0; jf_vtx_index < m_jf_vertices(btag).size() && jf_vtx_index < m_jf_fittedPosition(btag).size() - 5; jf_vtx_index++) {
      float jf_vtx_L3d = m_jf_fittedPosition(btag).at(jf_vtx_index + 5);
      if ((m_flipConfig==FlipTagConfig::STANDARD and jf_vtx_L3d > 0) || 
	   (m_flipConfig!=FlipTagConfig::STANDARD and jf_vtx_L3d < 0)){
        if(std::isnan(min_jf_vtx_L3d) || ( std::abs(jf_vtx_L3d) < std::abs(min_jf_vtx_L3d) ) ){ 
          secondary_jf_vtx_index = jf_vtx_index;
	  min_jf_vtx_L3d = jf_vtx_L3d;

        }
      }
    }

    if (secondary_jf_vtx_index >= 0) {
      secondaryVtx_track_number = 0;
      secondaryVtx_track_flightDirRelEta_total = 0;
      m_secondaryVtx_isDefaults(btag) = 0;
    } else {
      m_secondaryVtx_isDefaults(btag) = 1;
    }
  } else {
    m_secondaryVtx_isDefaults(btag) = 1;
  }
  
  if (m_flipConfig!=FlipTagConfig::STANDARD and !std::isnan(min_jf_vtx_L3d) ) {
    min_jf_vtx_L3d=-1*min_jf_vtx_L3d;
  }

  
  m_secondaryVtx_L3d(btag) = min_jf_vtx_L3d;
  m_secondaryVtx_Lxy(btag) = min_jf_vtx_L3d * sinf(jf_theta);

  const float track_mass = 139.57; // assume pion mass for all tracks
  const float track_kaon = 493.677; // kaon mass

  unsigned track_number = 0;
  double track_E_total = 0;
  float track_pt_total = 0;
  double min_track_flightDirRelEta = NAN;
  double max_track_flightDirRelEta = NAN;
  double track_flightDirRelEta_total = 0;

  TLorentzVector secondaryVtx_4momentum_total;
  TLorentzVector secondaryVtx_4momentum_Dmeson;

  // try to record 
  std::vector<TLorentzVector> secondaryVtx_4momentum_vector;
  std::vector<float> secondaryVtx_charge_vector;

  double secondaryVtx_min_track_flightDirRelEta = NAN;
  double secondaryVtx_max_track_flightDirRelEta = NAN;

  // Loop over tracks in the jet
  for (const auto &jet_track_link : m_jet_track_links(btag)) {
    const xAOD::TrackParticle &track_particle = **jet_track_link;

    uint8_t n_pixel_hits;
    uint8_t n_sct_hits;
    bool rc = true;
    rc &= track_particle.summaryValue(n_pixel_hits, xAOD::numberOfPixelHits);
    rc &= track_particle.summaryValue(n_sct_hits, xAOD::numberOfSCTHits);
    if (!rc) throw std::runtime_error(
      "track summary values are missing, can't compute b-tagging variables");

    // compute scalar track pt sum with all tracks, ignoring the requirement on pixel and SCT hits
    track_pt_total += track_particle.pt();

    if (n_pixel_hits + n_sct_hits < 2) continue;
    track_number++;
    track_E_total += track_particle.e();

    double track_flightDirRelEta = NAN;
    if (!std::isnan(jf_phi)) {
      TVector3 track_flightDirRelVect = track_particle.p4().Vect();
      if (track_flightDirRelVect.Perp()) {
        track_flightDirRelVect.SetTheta(track_flightDirRelVect.Angle(flightDir));
        track_flightDirRelEta = track_flightDirRelVect.PseudoRapidity();
      }
    }

    track_flightDirRelEta_total += track_flightDirRelEta;
    if(std::isnan(min_track_flightDirRelEta) || track_flightDirRelEta < min_track_flightDirRelEta){
      min_track_flightDirRelEta = track_flightDirRelEta;
    }
    if (std::isnan(max_track_flightDirRelEta) || track_flightDirRelEta > max_track_flightDirRelEta) {
      max_track_flightDirRelEta = track_flightDirRelEta;
    }
    if (secondary_jf_vtx_index >= 0) {
      for (const ElementLink<xAOD::TrackParticleContainer>& vertex_track_particle : (**m_jf_vertices(btag).at(secondary_jf_vtx_index)).track_links()) {
        if (*vertex_track_particle == &track_particle) {
          secondaryVtx_charge+=track_particle.charge(); // calculate the total charge
          secondaryVtx_track_number++;
          TLorentzVector track_fourVector;
          track_fourVector.SetVectM(track_particle.p4().Vect(), track_mass);
          secondaryVtx_4momentum_total += track_fourVector;
          secondaryVtx_4momentum_vector.push_back(track_fourVector);
          secondaryVtx_charge_vector.push_back(track_particle.charge());
          secondaryVtx_track_flightDirRelEta_total += track_flightDirRelEta;
          if (std::isnan(secondaryVtx_min_track_flightDirRelEta) || track_flightDirRelEta < secondaryVtx_min_track_flightDirRelEta) {
            secondaryVtx_min_track_flightDirRelEta = track_flightDirRelEta;
          }
          if (std::isnan(secondaryVtx_max_track_flightDirRelEta) || track_flightDirRelEta > secondaryVtx_max_track_flightDirRelEta) {
            secondaryVtx_max_track_flightDirRelEta = track_flightDirRelEta;
          }
        }
      }
    }
  }
  m_scalarSumTrackPt(btag) = track_pt_total;
  m_secondaryVtx_nTrks(btag) = secondaryVtx_track_number;

  // Here begins a few blocks where the decoration depends on the
  // schema. I would like to move a number of values that were
  // previously stored as double to float.
  {
    double m = NAN;
    double E = NAN;
    double EFrac = NAN;
    if (secondaryVtx_track_number >= 0) {
      m = secondaryVtx_4momentum_total.M();
      E = secondaryVtx_4momentum_total.E();
      EFrac = E / track_E_total;
    }
    m_secondaryVtx_m(btag) = m;
    m_secondaryVtx_E(btag) = E;
    m_secondaryVtx_EFrac(btag) = EFrac;
    // D meson reconstruction
    m_DMeson_m(btag) = m;
    m_DMeson_isDefaults(btag) = 1; // 1 for failing reconstruction; 0 for passing reconstruction
    double tempM_forDmeson = getDmesonMass(secondaryVtx_track_number, secondaryVtx_charge, secondaryVtx_4momentum_vector,secondaryVtx_charge_vector, track_mass, track_kaon);

    if(tempM_forDmeson>-98){
      m_DMeson_m(btag) = tempM_forDmeson;
      m_DMeson_isDefaults(btag) = 0;
    }else{
      m_DMeson_isDefaults(btag) = 1;
    }

  }
  if(secondaryVtx_track_number > 0){
    double min = secondaryVtx_min_track_flightDirRelEta;
    double max = secondaryVtx_max_track_flightDirRelEta;
    double avg = secondaryVtx_track_flightDirRelEta_total / secondaryVtx_track_number;
    m_secondaryVtx_min_trk_flightDirRelEta(btag) = min;
    m_secondaryVtx_max_trk_flightDirRelEta(btag) = max;
    m_secondaryVtx_avg_trk_flightDirRelEta(btag) = avg;
  }else{
    m_secondaryVtx_min_trk_flightDirRelEta(btag) = NAN;
    m_secondaryVtx_max_trk_flightDirRelEta(btag) = NAN;
    m_secondaryVtx_avg_trk_flightDirRelEta(btag) = NAN;
  }
  if(track_number > 0){
    double min = min_track_flightDirRelEta;
    double max = max_track_flightDirRelEta;
    double avg = track_flightDirRelEta_total / track_number;
    m_min_trk_flightDirRelEta(btag) = min;
    m_max_trk_flightDirRelEta(btag) = max;
    m_avg_trk_flightDirRelEta(btag) = avg;
  }else{
    m_min_trk_flightDirRelEta(btag) = NAN;
    m_max_trk_flightDirRelEta(btag) = NAN;
    m_avg_trk_flightDirRelEta(btag) = NAN;
  }

}


bool BTagJetAugmenter::jfIsDefaults(const xAOD::BTagging& btag) const {
  return !(m_jf_vertices(btag).size() > 0 && (m_jf_nVtx(btag) > 0 || m_jf_nSingleTracks(btag) > 0));
}

double BTagJetAugmenter::getDmesonMass(int secondaryVtx_track_number, float secondaryVtx_charge, std::vector<TLorentzVector> secondaryVtx_4momentum_vector, std::vector<float> secondaryVtx_charge_vector, const float track_mass, const float track_kaon) const {

  double DmesonMass = -99.0;
  const float Dmeson_reference = 1864.83;
  const float Dmeson_upper = 2200.0;
  const float Dmeson_lower = 1000.0;
  TLorentzVector secondaryVtx_4momentum_Dmeson;

  // now reconstruct D mesons
    if(secondaryVtx_track_number == 3 && abs(secondaryVtx_charge) == 1){ // D+ -> K- pi+ pi+, and charge conjugate
      std::vector<TLorentzVector>::const_iterator secondaryVtx_4momentum_Iter = secondaryVtx_4momentum_vector.begin();
      for (std::vector<float>::const_iterator secondaryVtx_charge_Iter = secondaryVtx_charge_vector.begin();
            secondaryVtx_charge_Iter != secondaryVtx_charge_vector.end();
            ++secondaryVtx_charge_Iter) {
        TLorentzVector track_fourVector_new;
        if((secondaryVtx_charge==1 && (*secondaryVtx_charge_Iter)==-1) || (secondaryVtx_charge==-1 && (*secondaryVtx_charge_Iter)==1)){
          track_fourVector_new.SetVectM((*secondaryVtx_4momentum_Iter).Vect(), track_kaon);
        } else {
          track_fourVector_new.SetVectM((*secondaryVtx_4momentum_Iter).Vect(), track_mass);
        }
        secondaryVtx_4momentum_Dmeson += track_fourVector_new;
        ++secondaryVtx_4momentum_Iter;
      }
      if(secondaryVtx_4momentum_Dmeson.M()>Dmeson_lower && secondaryVtx_4momentum_Dmeson.M()<Dmeson_upper){
        DmesonMass = secondaryVtx_4momentum_Dmeson.M();
      }
    } else if(secondaryVtx_track_number == 2 && secondaryVtx_charge == 0){ // D0 -> K- pi+
      std::vector<TLorentzVector>::const_iterator secondaryVtx_4momentum_Iter = secondaryVtx_4momentum_vector.begin();
      for (std::vector<float>::const_iterator secondaryVtx_charge_Iter = secondaryVtx_charge_vector.begin();
            secondaryVtx_charge_Iter != secondaryVtx_charge_vector.end();
            ++secondaryVtx_charge_Iter) {
        TLorentzVector track_fourVector_new;
        if((*secondaryVtx_charge_Iter)==-1){
          track_fourVector_new.SetVectM((*secondaryVtx_4momentum_Iter).Vect(), track_kaon);
        } else {
          track_fourVector_new.SetVectM((*secondaryVtx_4momentum_Iter).Vect(), track_mass);
        }
        secondaryVtx_4momentum_Dmeson += track_fourVector_new;
        ++secondaryVtx_4momentum_Iter;
      }
      if(secondaryVtx_4momentum_Dmeson.M()>Dmeson_lower && secondaryVtx_4momentum_Dmeson.M()<Dmeson_upper){
        DmesonMass = secondaryVtx_4momentum_Dmeson.M();
      }
    } else if(secondaryVtx_track_number == 4 && secondaryVtx_charge == 0){ // D0 -> K- pi+ pi- pi+
      std::vector<TLorentzVector>::const_iterator secondaryVtx_4momentum_Iter = secondaryVtx_4momentum_vector.begin();
      bool KaonFlag = false; //if Kaon is already taken: KaonFlag = true
      for (std::vector<float>::const_iterator secondaryVtx_charge_Iter = secondaryVtx_charge_vector.begin();
      secondaryVtx_charge_Iter != secondaryVtx_charge_vector.end();
      ++secondaryVtx_charge_Iter) {
        TLorentzVector track_fourVector_new;
        if((*secondaryVtx_charge_Iter)==-1 && KaonFlag == false){
          track_fourVector_new.SetVectM((*secondaryVtx_4momentum_Iter).Vect(), track_kaon);
          KaonFlag=true;
        } else {
          track_fourVector_new.SetVectM((*secondaryVtx_4momentum_Iter).Vect(), track_mass);
        }
        secondaryVtx_4momentum_Dmeson += track_fourVector_new;
        ++secondaryVtx_4momentum_Iter;
      }
      double mDmeson_1 = secondaryVtx_4momentum_Dmeson.M();
      secondaryVtx_4momentum_Iter = secondaryVtx_4momentum_vector.begin();
      KaonFlag = false;
      TLorentzVector secondaryVtx_4momentum_Dmeson_new;
      for(std::vector<float>::const_iterator secondaryVtx_charge_Iter = secondaryVtx_charge_vector.begin();
      secondaryVtx_charge_Iter != secondaryVtx_charge_vector.end();
      ++secondaryVtx_charge_Iter) {
        TLorentzVector track_fourVector_new2;
        if((*secondaryVtx_charge_Iter)==-1 && KaonFlag == false){
          KaonFlag=true;
        } else if ((*secondaryVtx_charge_Iter)==-1 && KaonFlag == true){
          track_fourVector_new2.SetVectM((*secondaryVtx_4momentum_Iter).Vect(), track_kaon);
        } else{
          track_fourVector_new2.SetVectM((*secondaryVtx_4momentum_Iter).Vect(), track_mass);
        }
        secondaryVtx_4momentum_Dmeson_new += track_fourVector_new2;
        ++secondaryVtx_4momentum_Iter;
      } 
      double mDmeson_2 = secondaryVtx_4momentum_Dmeson_new.M();
      if (std::abs(mDmeson_1 - Dmeson_reference)<=std::abs(mDmeson_2 - Dmeson_reference) && mDmeson_1>Dmeson_lower && mDmeson_1<Dmeson_upper){
          DmesonMass=mDmeson_1;
      }
      else if(std::abs(mDmeson_2 - Dmeson_reference)<=std::abs(mDmeson_1 - Dmeson_reference) && mDmeson_2>Dmeson_lower && mDmeson_2<Dmeson_upper){
          DmesonMass=mDmeson_2;
      }
    }

    return DmesonMass;
}<|MERGE_RESOLUTION|>--- conflicted
+++ resolved
@@ -56,13 +56,10 @@
 
 }
 
-<<<<<<< HEAD
-BTagJetAugmenter::BTagJetAugmenter(const std::string& associator, FlavorTagDiscriminants::FlipTagConfig f):
-=======
-BTagJetAugmenter::BTagJetAugmenter(std::string associator,
+
+BTagJetAugmenter::BTagJetAugmenter(const std::string associator,
                                    FlavorTagDiscriminants::FlipTagConfig f,
                                    bool useIpxd):
->>>>>>> f1188986
   m_jetLink("jetLink"),
   m_pt_uncalib("pt_btagJes"),
   m_eta_uncalib("eta_btagJes"),
