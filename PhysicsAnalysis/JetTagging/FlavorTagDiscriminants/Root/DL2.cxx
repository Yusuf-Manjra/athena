--- conflicted
+++ resolved
@@ -255,14 +255,9 @@
                    //pix_shared(*tp) + double(sct_shared(*tp)) / 2);
                  if (n_module_shared > 1) return false;
                  if (tp->pt() <= 1e3) return false;
-<<<<<<< HEAD
-                 if (std::abs(d0(*tp)) >= 1.0) return false;
-                 if (std::abs(z0(*tp)) >= 1.5) return false;
+                 if (std::abs(aug.d0(*tp)) >= 1.0) return false;
+                 if (std::abs(aug.z0SinTheta(*tp)) >= 1.5) return false;
                  // if ((pix_hits(*tp) + sct_hits(*tp) + pix_dead(*tp) + sct_dead(*tp)) < 7) return false;
-=======
-                 if (aug.d0(*tp) >= 0.1) return false;
-                 if (aug.z0SinTheta(*tp) >= 0.15) return false;
->>>>>>> 54442238
                  if (pix_hits(*tp) + sct_hits(*tp) < 7) return false;
                  if ((pix_holes(*tp) + sct_holes(*tp)) > 2) return false;
                  if (pix_holes(*tp) > 1) return false;
