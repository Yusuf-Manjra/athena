/*
  Copyright (C) 2002-2017 CERN for the benefit of the ATLAS collaboration
*/

//          Copyright Nils Krumnack 2016.
// Distributed under the Boost Software License, Version 1.0.
//    (See accompanying file LICENSE_1_0.txt or copy at
//          http://www.boost.org/LICENSE_1_0.txt)

// Please feel free to contact me (nils.erik.krumnack@iastate.edu) for
// bug reports, feature suggestions, praise and complaints.


//
// includes
//

#include <SampleHandler/GridTools.h>

#include <AsgTools/MessageCheck.h>
#include <RootCoreUtils/Assert.h>
#include <RootCoreUtils/ShellExec.h>
#include <RootCoreUtils/StringUtil.h>
#include <RootCoreUtils/ThrowMsg.h>
#include <SampleHandler/MetaObject.h>
#include <chrono>
#include <mutex>

namespace sh = RCU::Shell;

//
// method implementations
//

namespace SH
{
  ANA_MSG_SOURCE (msgGridTools, "SampleHandler_GridTools")
  using namespace msgGridTools;

  namespace
  {
    struct ProxyData
    {
      // the clock we use
      typedef std::chrono::steady_clock clock;

      // don't really need a mutex as the code unlikely to be
      // multi-threaded, but may just as well put one to protect the
      // global/static variable
      std::recursive_mutex mutex;

      // whether we have confirmed that we do have a proxy
      bool haveProxy = false;

      // the expiration time of the proxy (if we have one)
      decltype(clock::now()) proxyExpiration;

      bool checkVomsProxy ()
      {
	std::lock_guard<std::recursive_mutex> lock (mutex);

	if (haveProxy == false)
	{
	  ANA_MSG_INFO ("checking for valid grid proxy");
	  int rc = 0;
	  std::string output =
	    RCU::Shell::exec_read ("voms-proxy-info --actimeleft", rc);
	  if (rc != 0)
	  {
	    ANA_MSG_INFO ("no valid proxy found");
	  } else
	  {
	    std::istringstream str (output);
	    unsigned seconds = 0;
	    if (!(str >> seconds))
	    {
	      ANA_MSG_INFO ("failed to parse command output: " << output);
	    } else
	    {
	      proxyExpiration = clock::now() + std::chrono::seconds (seconds);
	      haveProxy = true;
	    }
	  }
	}

	return haveProxy &&
	  proxyExpiration > clock::now() + std::chrono::minutes (20);
      }

      void ensureVomsProxy ()
      {
	std::lock_guard<std::recursive_mutex> lock (mutex);

	if (checkVomsProxy())
	  return;

	if (haveProxy)
	{
	  ANA_MSG_INFO ("proxy expired or about to expire");
	} else
	{
	  ANA_MSG_INFO ("no proxy found");
	}
	ANA_MSG_INFO ("trying to set up a new proxy");
	haveProxy = false;
	RCU::Shell::exec ("voms-proxy-init -voms atlas");
	ensureVomsProxy ();
      }
    };

    ProxyData& proxyData ()
    {
      static ProxyData result;
      return result;
    }



    /// \brief read all lines beginning with a specific phrase
    /// (without the phrase itself)
    std::vector<std::string>
    readLineList (const std::string& text,
                  const std::string& begin)
    {
      std::vector<std::string> result;

      for (std::string::size_type split = 0;
           (split = text.find (begin, split)) != std::string::npos;
           ++ split)
      {
        if (split == 0 || text[split-1] == '\n')
        {
          split += begin.size();
          auto split2 = text.find ("\n", split);
          if (split2 == std::string::npos)
            split2 = text.size();
          std::string subresult = text.substr (split, split2 - split);
          while (isspace (subresult.front()))
            subresult = subresult.substr (1);
          while (isspace (subresult.back()))
            subresult = subresult.substr (0, subresult.size()-1);
          result.push_back (std::move (subresult));
        }
      }
      return result;
    }



    /// \brief read the line beginning with a specific phrase (without
    /// the phrase itself)
    std::string readLine (const std::string& text,
                          const std::string& begin)
    {
      auto lines = readLineList (text, begin);
      if (lines.empty())
        RCU_THROW_MSG ("failed to find line starting with: " + begin);
      if (lines.size() > 1)
        RCU_THROW_MSG ("multiple lines starting with: " + begin);
      return lines.at(0);
    }



    /// \brief read the line beginning with a specific phrase (without
    /// the phrase itself)
    unsigned readLineUnsigned (const std::string& text,
                               const std::string& begin)
    {
      const auto line = readLine (text, begin);
      std::istringstream str (line);
      unsigned result = 0;
      if (!(str >> result) || !str.eof())
        RCU_THROW_MSG ("failed to convert " + line + " into an unsigned");
      return result;
    }



    /// \brief the command for setting up rucio
    std::string rucioSetupCommand ()
    {
      return "source $ATLAS_LOCAL_ROOT_BASE/user/atlasLocalSetup.sh && lsetup --force 'rucio -w'";
    }
  }



  bool checkVomsProxy ()
  {
    return proxyData().checkVomsProxy();
  }



  void ensureVomsProxy ()
  {
    proxyData().ensureVomsProxy();
  }



  std::vector<std::string>
  faxListFilesGlob (const std::string& name, const std::string& filter)
  {
#pragma GCC diagnostic push
#pragma GCC diagnostic ignored "-Wpragmas"
#pragma GCC diagnostic ignored "-Wunknown-pragmas"
#pragma GCC diagnostic ignored "-Wdeprecated-declarations"
    return faxListFilesRegex (name, RCU::glob_to_regexp (filter));
#pragma GCC diagnostic pop
  }



  std::vector<std::string>
  faxListFilesRegex (const std::string& name, const std::string& filter)
  {
    RCU_REQUIRE_SOFT (!name.empty());
    RCU_REQUIRE_SOFT (name.find('*') == std::string::npos);
    RCU_REQUIRE_SOFT (!filter.empty());

    ensureVomsProxy ();

    static const std::string separator = "------- SampleHandler Split -------";
    std::vector<std::string> result;

    ANA_MSG_INFO ("querying FAX for dataset " << name);
    std::string output = sh::exec_read ("source $ATLAS_LOCAL_ROOT_BASE/user/atlasLocalSetup.sh && lsetup --force fax && echo " + separator + " && fax-get-gLFNs " + sh::quote (name));
    auto split = output.rfind (separator + "\n");
    if (split == std::string::npos)
      RCU_THROW_MSG ("couldn't find separator in: " + output);

    std::istringstream str (output.substr (split + separator.size() + 1));
    boost::regex pattern (filter);
    std::string line;
    while (std::getline (str, line))
    {
      if (!line.empty())
      {
	if (line.find ("root:") != 0)
	  RCU_THROW_MSG ("couldn't parse line: " + line);

	std::string::size_type split1 = line.rfind (":");
	std::string::size_type split2 = line.rfind ("/");
	if (split1 < split2)
	  split1 = split2;
	if (split1 != std::string::npos)
	{
	  if (RCU::match_expr (pattern, line.substr (split1+1)))
	    result.push_back (line);
	} else
	  RCU_THROW_MSG ("couldn't parse line: " + line);
      }
    }
    if (result.size() == 0)
      RCU_WARN_MSG ("dataset " + name + " did not contain any files.  this is likely not right");
    return result;
  }



  std::vector<std::string>
  rucioDirectAccessGlob (const std::string& name, const std::string& filter)
  {
    return rucioDirectAccessRegex (name, RCU::glob_to_regexp (filter));
  }



  std::vector<std::string>
  rucioDirectAccessRegex (const std::string& name, const std::string& filter)
  {
    RCU_REQUIRE_SOFT (!name.empty());
    RCU_REQUIRE_SOFT (name.find('*') == std::string::npos);
    RCU_REQUIRE_SOFT (!filter.empty());

    ensureVomsProxy ();

    static const std::string separator = "------- SampleHandler Split -------";

    ANA_MSG_INFO ("querying rucio for dataset " << name);
    std::string output = sh::exec_read (rucioSetupCommand() + " && echo " + separator + " && rucio list-file-replicas --pfns --protocols root " + sh::quote (name));
    auto split = output.rfind (separator + "\n");
    if (split == std::string::npos)
      RCU_THROW_MSG ("couldn't find separator in: " + output);
    std::istringstream str (output.substr (split + separator.size() + 1));

    // this is used to avoid getting two copies of the same file.  we
    // first fill them in a map by filename, then copy them into a
    // vector
    std::map<std::string,std::string> resultMap;

    boost::regex pattern (filter);
    std::string line;
    while (std::getline (str, line))
    {
      if (!line.empty())
      {
	if (line.find ("root:") != 0)
	  RCU_THROW_MSG ("couldn't parse line: " + line);

	std::string::size_type split = line.rfind ("/");
	if (split != std::string::npos)
	{
          std::string filename = line.substr (split+1);
	  if (RCU::match_expr (pattern, filename))
	    resultMap[filename] = line;
	} else
	  RCU_THROW_MSG ("couldn't parse line: " + line);
      }
    }

    std::vector<std::string> result;
    for (const auto& file : resultMap)
      result.push_back (file.second);
    if (result.size() == 0)
      ANA_MSG_WARNING ("dataset " + name + " did not contain any files.  this is likely not right");
    return result;
  }



  std::vector<RucioListDidsEntry> rucioListDids (const std::string& dataset)
  {
    RCU_REQUIRE_SOFT (!dataset.empty());

    ensureVomsProxy ();

    static const std::string separator = "------- SampleHandler Split -------";
    std::vector<RucioListDidsEntry> result;

    ANA_MSG_INFO ("querying rucio for dataset " << dataset);
    std::string output = sh::exec_read (rucioSetupCommand() + " && echo " + separator + " && rucio list-dids " + sh::quote (dataset));
    auto split = output.rfind (separator + "\n");
    if (split == std::string::npos)
      RCU_THROW_MSG ("couldn't find separator in: " + output);

    std::istringstream str (output.substr (split + separator.size() + 1));
    boost::regex pattern ("^\\| ([a-zA-Z0-9_.]+):([a-zA-Z0-9_.]+) +\\| ([a-zA-Z0-9_.]+) +\\| *$");
    std::string line;
    while (std::getline (str, line))
    {
      boost::smatch what;
      if (boost::regex_match (line, what, pattern))
      {
	RucioListDidsEntry entry;
	entry.scope = what[1];
	entry.name = what[2];
	entry.type = what[3];
	result.push_back (entry);
      }
    }
    return result;
  }



  std::vector<RucioListFileReplicasEntry>
  rucioListFileReplicas (const std::string& dataset)
  {
    RCU_REQUIRE_SOFT (!dataset.empty());

    ensureVomsProxy ();

    static const std::string separator = "------- SampleHandler Split -------";
    std::vector<RucioListFileReplicasEntry> result;

    std::string command = rucioSetupCommand() + " && echo " + separator + " && rucio list-file-replicas " + sh::quote (dataset);

    ANA_MSG_INFO ("querying rucio for dataset " << dataset);
    std::string output = sh::exec_read (rucioSetupCommand() + " && echo " + separator + " && rucio list-file-replicas " + sh::quote (dataset));
    auto split = output.rfind (separator + "\n");
    if (split == std::string::npos)
      RCU_THROW_MSG ("couldn't find separator in: " + output);

    std::istringstream str (output.substr (split + separator.size() + 1));
    boost::regex pattern ("^\\| +([^ ]+) +\\| +([^ ]+) +\\| +([^ ]+ [^ ]+) +\\| +([^ ]+) +\\| +([^: ]+): ([^ ]+) +\\| *$");
    std::string line;
    while (std::getline (str, line))
    {
      boost::smatch what;
      if (boost::regex_match (line, what, pattern) &&
          what[1] != "SCOPE")
      {
	RucioListFileReplicasEntry entry;
	entry.scope    = what[1];
	entry.name     = what[2];
	entry.filesize = what[3];
	entry.adler32  = what[4];
	entry.disk     = what[5];
	entry.replica  = what[6];
	result.push_back (entry);
      }
    }
    return result;
  }



  std::map<std::string,std::unique_ptr<MetaObject> >
  rucioGetMetadata (const std::set<std::string>& datasets)
  {
    RCU_REQUIRE_SOFT (!datasets.empty());

    ensureVomsProxy ();

    static const std::string separator = "------- SampleHandler Split -------";
    std::map<std::string,std::unique_ptr<MetaObject> > result;

    std::string command = rucioSetupCommand() + " && echo " + separator + " && rucio get-metadata";
    for (auto& dataset : datasets)
    {
      RCU_REQUIRE_SOFT (!dataset.empty());
      command += " " + sh::quote (dataset);
    }

    ANA_MSG_INFO ("querying rucio for meta-data");
    std::string output = sh::exec_read (command);
    auto split = output.rfind (separator + "\n");
    if (split == std::string::npos)
      RCU_THROW_MSG ("couldn't find separator in: " + output);

    std::istringstream str (output.substr (split + separator.size() + 1));
    boost::regex pattern ("^([^:]+): (.+)$");
    std::string line;
    std::unique_ptr<MetaObject> meta (new MetaObject);

    auto addMeta = [&] ()
    {
      std::string name = meta->castString ("scope") + ":" + meta->castString ("name");
      if (result.find (name) != result.end())
	RCU_THROW_MSG ("read " + name + " twice");
      result[name] = std::move (meta);
    };

    while (std::getline (str, line))
    {
      boost::smatch what;
      if (boost::regex_match (line, what, pattern))
      {
	if (meta->get (what[1]))
	{
	  addMeta ();
	  meta.reset (new MetaObject);
	}
	meta->setString (what[1], what[2]);
      } else if (!line.empty())
      {
	ANA_MSG_WARNING ("couldn't parse line: " << line);
      }
    }
    addMeta ();

    for (auto& dataset : datasets)
    {
      if (result.find (dataset) == result.end())
	RCU_THROW_MSG ("received result for dataset not requested: " + dataset);
    }
    for (auto& subresult : result)
    {
      if (datasets.find (subresult.first) == datasets.end())
	RCU_THROW_MSG ("received result for dataset not requested: " + subresult.first);
    }

    return result;
  }



  RucioDownloadResult rucioDownload (const std::string& location,
                                     const std::string& dataset)
  {
    ensureVomsProxy ();
    
<<<<<<< HEAD
    const std::string separator = "------- SampleHandler Split -------";
    std::string command = rucioSetupCommand() + " && echo " + separator + " && cd " + sh::quote (location) + " && rucio download " + sh::quote (dataset) + " 2>&1";
=======
    static const std::string separator = "------- SampleHandler Split -------";
    std::string command = "source $ATLAS_LOCAL_ROOT_BASE/user/atlasLocalSetup.sh && lsetup --force rucio && echo " + separator + " && cd " + sh::quote (location) + " && rucio download " + sh::quote (dataset) + " 2>&1";
>>>>>>> 1df5bf8a

    ANA_MSG_INFO ("starting rucio download " + dataset + " into " + location);
    std::string output = sh::exec_read (command);
    auto split = output.rfind (separator + "\n");
    if (split == std::string::npos)
      RCU_THROW_MSG ("couldn't find separator in: " + output);
    output = output.substr (split + separator.size() + 1);

    RucioDownloadResult result;
    result.did = readLine (output, "DID ");
    result.totalFiles = readLineUnsigned (output, "Total files : ");
    result.downloadedFiles = readLineUnsigned (output, "Downloaded files : ");
    result.alreadyLocal = readLineUnsigned (output, "Files already found locally : ");
    result.notDownloaded = readLineUnsigned (output, "Files that cannot be downloaded : ");
    return result;
  }



  std::vector<RucioDownloadResult>
  rucioDownloadList (const std::string& location,
                     const std::vector<std::string>& datasets)
  {
    std::vector<RucioDownloadResult> result;
    for (auto& dataset : datasets)
      result.push_back (rucioDownload (location, dataset));
    return result;
  }
}<|MERGE_RESOLUTION|>--- conflicted
+++ resolved
@@ -473,13 +473,8 @@
   {
     ensureVomsProxy ();
     
-<<<<<<< HEAD
     const std::string separator = "------- SampleHandler Split -------";
     std::string command = rucioSetupCommand() + " && echo " + separator + " && cd " + sh::quote (location) + " && rucio download " + sh::quote (dataset) + " 2>&1";
-=======
-    static const std::string separator = "------- SampleHandler Split -------";
-    std::string command = "source $ATLAS_LOCAL_ROOT_BASE/user/atlasLocalSetup.sh && lsetup --force rucio && echo " + separator + " && cd " + sh::quote (location) + " && rucio download " + sh::quote (dataset) + " 2>&1";
->>>>>>> 1df5bf8a
 
     ANA_MSG_INFO ("starting rucio download " + dataset + " into " + location);
     std::string output = sh::exec_read (command);
