/*
  Copyright (C) 2002-2019 CERN for the benefit of the ATLAS collaboration
*/

#ifndef EVENT_LOOP_WORKER_HH
#define EVENT_LOOP_WORKER_HH

//          Copyright Nils Krumnack 2011.
// Distributed under the Boost Software License, Version 1.0.
//    (See accompanying file LICENSE_1_0.txt or copy at
//          http://www.boost.org/LICENSE_1_0.txt)

// Please feel free to contact me (krumnack@iastate.edu) for bug
// reports, feature suggestions, praise and complaints.



#include <EventLoop/Global.h>

#include <EventLoop/IWorker.h>
#include <EventLoop/ModuleData.h>
<<<<<<< HEAD
#include <EventLoop/OutputStreamData.h>
#include <Rtypes.h>
#include <map>
#include <unordered_map>
=======
#include <map>
#include <memory>
>>>>>>> 750742dd

class TList;

namespace EL
{
  class Worker : public IWorker, private Detail::ModuleData
  {
    //
    // public interface
    //

    /// effects: test the invariant of this object
    /// guarantee: no-fail
  public:
    void testInvariant () const;


    /// effects: standard destructor
    /// guarantee: no-fail
    /// rationale: virtual destructor for base class
  public:
    virtual ~Worker ();


    /// effects: add an object to the output.  the worker takes over
    ///   ownership of the object, but the caller may maintain a
    ///   reference to it
    /// guarantee: basic, argument is always swallowed
    /// failures: out of memory I
    /// requires: output_swallow != 0
    /// warning: so far I placed no requirements on the output
    ///   objects.  I may do that at a later stage though, possibly
    ///   breaking existing code.
  public:
    void addOutput (TObject *output_swallow) final override;


    /// effects: add a given object to the output.  instead of trying
    ///   to merge the outputs from multiple jobs the output file will
    ///   contain a TList of the given name with the objects from all
    ///   the output.
    /// guarantee: basic, argument is always swallowed
    /// failures: out of memory II
    /// requires: output_swallow != 0
    /// rationale: This was primarily build to allow the GRL output to
    ///   be collected from EventLoop jobs, but it can be used for any
    ///   kind of output that can not or should not be merged.
  public:
    void addOutputList (const std::string& name, TObject *output_swallow) override;


    /// \brief get the output histogram with the given name
    ///
    /// This is mostly meant, so that I can emulate the Athena
    /// histogram mechanism.
    /// \par Guarantee
    ///   strong
    /// \par Failures
    ///   object not found
    /// \post result != 0
  public:
    TH1 *getOutputHist (const std::string& name) const final override;


    /// effects: get the output file that goes into the dataset with
    ///   the given label.  this dataset has to be registered before
    ///   the job is submitted.  typically that happens in the
    ///   doSetupJob method.
    /// guarantee: strong
    /// failures: no dataset with the given label
    /// postcondition: result != 0
    /// note: the default value for the argument corresponds to the
    ///   default label value in the OutputInfo class.
  public:
    TFile *getOutputFile (const std::string& label) const override;


    /// effects: get the output file that goes into the dataset with
    ///   the given label.  this dataset has to be registered before
    ///   the job is submitted.  typically that happens in the
    ///   doSetupJob method.
    /// guarantee: strong
    /// failures: internal errors
    /// note: the default value for the argument corresponds to the
    ///   default label value in the OutputInfo class.
    /// rationale: this method was added to support optional output
    ///   files, i.e.: the algorithm leaves it to the user whether or
    ///   not the output file gets configured.  then the algorithm
    ///   just checks whether the output file is there. if so it fills
    ///   it, otherwise it ignores it.
  public:
    TFile *getOutputFileNull (const std::string& label) const override;


    /// effects: adds a tree to an output file specified by the stream/label
    /// failures: Incorrect stream/label specified, called at the wrong time
    /// note: See getOutputFile for failure types...
  public:
    ::StatusCode addTree( const TTree& tree,
                          const std::string& stream ) final override;


    /// effects: get the tree that was added to an output file earlier
    /// failures: Tree doesn't exist
  public:
    TTree* getOutputTree( const std::string& name,
                          const std::string& stream ) const final override;


    /// description: the sample meta-data we are working on
    /// guarantee: no-fail
    /// invariant: metaData != 0
    /// rationale: this can be used for accessing sample meta-data
  public:
    const SH::MetaObject *metaData () const override;


    /// description: the tree we are running on
    /// guarantee: no-fail
  public:
    TTree *tree () const override;


    /// description: the entry in the tree we are reading
    /// guarantee: no-fail
  public:
    Long64_t treeEntry () const override;


    /// description: the file we are reading the current tree from
    /// guarantee: no-fail
  public:
    TFile *inputFile () const override;


    /// \brief the name of the file we are reading the current tree
    /// from, without the path component
    /// \par Guarantee
    ///   no-fail
  public:
    std::string inputFileName () const override;


    /// description: the trigger config tree from the input file, or
    ///   NULL if we did not find it
    /// guarantee: strong
    /// failures: i/o errors
  public:
    TTree *triggerConfig () const override;


    /// description: the xAOD event and store
    /// guarantee: strong
    /// failures: out of memory I
    /// failures: TEventSvc not configured
    /// postcondition: result != 0
  public:
    xAOD::TEvent *xaodEvent () const override;
    xAOD::TStore *xaodStore () const override;


    /// effects: returns the algorithms with the given name or NULL if
    ///   there is none
    /// guarantee: strong
    /// failures: out of memory II
  public:
    EL::Algorithm *getAlg (const std::string& name) const override;


    /// effects: skip the current event, i.e. skip the rest of the
    ///   algorithms for this event
    /// guarantee: no-fail
    /// rationale: if you have an analysis strategy in which you
    ///   divide work into multiple algorithms you may want to have
    ///   dedicated algorithms for event selection that then skip
    ///   later algorithms that fill histograms
  public:
    void skipEvent () override;


    /// \brief whether the current algorithm passed its filter
    /// criterion for the current event
    /// \par Guarantee
    ///   no-fail
  public:
    virtual bool filterPassed () const noexcept final override;

    /// \brief set the value of \ref filterPassed
    /// \par Guarantee
    ///   no-fail
  public:
    virtual void setFilterPassed (bool val_filterPassed) noexcept final override;



    //
    // protected interface
    //

    /// effects: standard constructor
    /// guarantee: strong
    /// failures: low level errors I
    /// requires: val_metaData != 0
    /// requires: output != 0
    /// warning: you have to keep the meta-data object around until
    ///   the worker object is destroyed.
  protected:
    Worker ();


    /// \brief set the \ref metaData
    /// \par Guarantee
    ///   no-fail
  protected:
    void setMetaData (const SH::MetaObject *val_metaData);


    /// \brief set the histogram output list
    /// \par Guarantee
    ///   no-fail
  protected:
    void setOutputHist (const std::string& val_outputTarget);


    /// \brief set the segment name
    /// \par Guarantee
    ///   no-fail
  protected:
    void setSegmentName (const std::string& val_segmentName);


    /// \brief set the \ref JobConfig
    ///
    /// This takes care of adding the algorithms, etc. (only
    /// algorithms for now, 03 Feb 17).
    ///
    /// Note the rvalue calling convention here: Algorithms are
    /// objects that get modified, so if you use them more than once
    /// you need to copy/clone them.  However, in practice no driver
    /// should need that (though many do for now, 03 Feb 17), as
    /// drivers generally stream the JobConfig in for one-time use.
    ///
    /// \par Guarantee
    ///   basic
    /// \par Failures
    ///   job configuration/streaming errors
  protected:
    void setJobConfig (JobConfig&& jobConfig);


    /// \brief add the given module to this worker
    /// \par Guarantee
    ///   strong
    /// \par Failures
    ///   out of memory I
  protected:
    void addModule (std::unique_ptr<Detail::Module> module);


    /// \brief initialize the worker
    ///
    /// This method ought to be called after the options on the worker
    /// are set and before any events are processed.  It is meant to
    /// make sure everything is ready and set up for event processing.
    ///
    /// \par Guarantee
    ///   basic
    /// \par Failures
    ///   initialization failures
  protected:
    ::StatusCode initialize ();


    /// \brief finalize the worker
    ///
    /// This method ought to be called after all events have been
    /// processed.  It is meant to ensure that the job is ended
    /// properly and all outputs are written out and files are closed.
    ///
    /// \par Guarantee
    ///   basic
    /// \par Failures
    ///   finalization failures
  protected:
    ::StatusCode finalize ();


    /// \brief process the given event range
    ///
    /// This will update `eventRange` if the end is set to eof
    ///
    /// \par Guarantee
    ///   basic
    /// \par Failures
    ///   file can't be opened\n
    ///   event range exceeds length of file\n
    ///   processing failures
  protected:
    ::StatusCode processEvents (EventRange& eventRange);


    /// \brief open the given input file without processing it
    ///
    /// This is mostly to allow the driver to query the number of
    /// events in the input file without processing it, usually to
    /// determine the range of events to process.
    ///
    /// \par Guarantee
    ///   basic
    /// \par Failures
    ///   file can't be opened
  protected:
    ::StatusCode openInputFile (std::string inputFileUrl);


    /// effects: add another output file
    /// guarantee: strong
    /// failures: low level errors II
    /// failures: label already used
  protected:
    ::StatusCode addOutputStream (const std::string& label,
                                  Detail::OutputStreamData output);


    /// effects: tell all algorithms that they should process the next
    ///   event
    /// guarantee: basic
    /// failures: algorithm dependent
    /// requires: file pointers are set properly
    /// requires: algorithms are initialized
  private:
    ::StatusCode algsExecute ();


    /// \brief the number of events in the input file
    /// \par Guarantee
    ///   no-fail
    /// \pre inputFile() != 0
  protected:
    Long64_t inputFileNumEntries () const;


    /// \brief the number of events that have been processed
    /// \par Guarantee
    ///   no-fail
  protected:
    uint64_t eventsProcessed () const noexcept;



    //
    // virtual interface
    //



    //
    // private interface
    //

  private:
    Long64_t m_inputTreeEntry {0};


    /// description: the list of output files
  private:
    std::map<std::string,Detail::OutputStreamData> m_outputs; //!


    /// description: whether we are skipping the event
  private:
    bool m_skipEvent;


    /// \brief the list of modules we hold
  private:
    std::vector<std::unique_ptr<Detail::Module> > m_modules; //!


    /// \brief whether this is a new input file (i.e. one that has not
    /// yet been connected to the algorithms)
  private:
    bool m_newInputFile {false};


<<<<<<< HEAD
    /// \brief the target file to which we will write the histogram output
  private:
    std::string m_outputTarget;


    /// \brief the name of the segment we are processing
  private:
    std::string m_segmentName;
=======
    /// \brief whether we are still to process the first event
  private:
    bool m_firstEvent {true};
>>>>>>> 750742dd
  };
}

#endif<|MERGE_RESOLUTION|>--- conflicted
+++ resolved
@@ -19,17 +19,8 @@
 
 #include <EventLoop/IWorker.h>
 #include <EventLoop/ModuleData.h>
-<<<<<<< HEAD
 #include <EventLoop/OutputStreamData.h>
-#include <Rtypes.h>
 #include <map>
-#include <unordered_map>
-=======
-#include <map>
-#include <memory>
->>>>>>> 750742dd
-
-class TList;
 
 namespace EL
 {
@@ -413,7 +404,6 @@
     bool m_newInputFile {false};
 
 
-<<<<<<< HEAD
     /// \brief the target file to which we will write the histogram output
   private:
     std::string m_outputTarget;
@@ -422,11 +412,11 @@
     /// \brief the name of the segment we are processing
   private:
     std::string m_segmentName;
-=======
+
+
     /// \brief whether we are still to process the first event
   private:
     bool m_firstEvent {true};
->>>>>>> 750742dd
   };
 }
 
