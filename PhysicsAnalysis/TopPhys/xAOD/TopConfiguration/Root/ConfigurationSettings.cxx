--- conflicted
+++ resolved
@@ -161,7 +161,7 @@
 
     registerParameter("JetPt", "Jet pT cut for object selection (in MeV). Default 25 GeV.", "25000.");
     registerParameter("JetEta", "Absolute Jet eta cut for object selection. Default 2.5.", "2.5");
-
+   
     registerParameter("JVTinMETCalculation",
                       "Perfom a JVT cut on the jets in the MET recalculation? True (default) or False.", "True");
     registerParameter("SaveFailJVTJets", "Save the jets that failed the JVT cut? False (default) or True.", "False");
@@ -173,11 +173,13 @@
     registerParameter("ForwardJVTinMETCalculation",
                       "Use fJVT cut on forward jets to improve resolution in the MET recalculation? \'False\' (default - must set false if using pflow jets with derivations older than P4173), or \'True\'", "False");
     registerParameter("SaveFailForwardJVTJets", "Save the jets that failed the fJVT cut? \'False\' (default), or \'True\'", "False");
-
+    
     registerParameter("JetPtGhostTracks",
-<<<<<<< HEAD
-                      "Jet pT threshold for ghost track systematic variations calculation (in MeV). Default 19 GeV.",
-                      "19000.");
+                      "Jet pT threshold for ghost track systematic variations calculation (in MeV). Default 30 GeV.",
+                      "30000.");
+    registerParameter("JetEtaGhostTracks",
+                      "Jet eta threshold for ghost track systematic variations calculation. Default 2.5",
+                      "2.5");
     registerParameter("GhostTrackspT",
                       "PT of the ghost tracks associated small-R jets (in MeV). Default 500 MeV.",
                       "500.");
@@ -185,13 +187,6 @@
                       "WP of the ghost track vertex association. Option: none, nominal and tight. Default nominal.","nominal");
     registerParameter("GhostTracksQuality",
                       "WP of the ghost track quality. Option: TightPrimary, LoosePrimary. Loose, NoCut. Default TightPrimary.","TightPrimary");
-=======
-                      "Jet pT threshold for ghost track systematic variations calculation (in MeV). Default 30 GeV.",
-                      "30000.");
-    registerParameter("JetEtaGhostTracks",
-                      "Jet eta threshold for ghost track systematic variations calculation. Default 2.5",
-                      "2.5");
->>>>>>> f3ac4b62
     registerParameter("JetUncertainties_NPModel",
                       "AllNuisanceParameters, CategoryReduction (default), GlobalReduction, StrongReduction - for JetUncertainties",
                       "CategoryReduction");
