/*
   Copyright (C) 2002-2020 CERN for the benefit of the ATLAS collaboration
 */

#ifndef ANALYSISTOP_TOPCONFIGURATION_TOPCONFIG_H
#define ANALYSISTOP_TOPCONFIGURATION_TOPCONFIG_H

/**
 * @author John Morris <john.morris@cern.ch>
 *
 * @brief TopConfig
 *   A simple configuration that is NOT a singleton
 *
 **/

// System include(s):
#include <memory>
#include <string>
#include <vector>
#include <set>
#include <list>
#include <unordered_map>
#include <unordered_set>
#include <iostream>
#include <utility>

// Systematic include(s):
#include "PATInterfaces/SystematicSet.h"

// Persistent settings
#include "TopConfiguration/TopPersistentSettings.h"
// Tree Filter
#include "TopConfiguration/TreeFilter.h"

#include "TopDataPreparation/SampleXsection.h"

namespace top {
  class AodMetaDataAccess;
  class ConfigurationSettings;

  class TopConfig final {
  public:
    TopConfig();
    explicit TopConfig(const top::TopPersistentSettings* settings);
    virtual ~TopConfig() {}

    // Delete Standard constructors
    TopConfig(const TopConfig& rhs) = delete;
    TopConfig(TopConfig&& rhs) = delete;
    TopConfig& operator = (const TopConfig& rhs) = delete;

    // create settings to persist to mini-xAOD
    top::TopPersistentSettings* createPersistentSettings();

    void setConfigSettings(top::ConfigurationSettings* const& settings);

    // Prevent any more configuration
    void fixConfiguration();

    // Make all CP Tools?
    inline bool makeAllCPTools() const {return m_makeAllCPTools;}

    // GRL file
    void setGrlDir(const std::string& s);
    inline const std::string& grlDir() const {return m_grlDir;}
    void setGrlFile(const std::string& s);
    inline const std::vector<std::string> grlFile() const {return m_grlFile;}

    // TDP path
    void setTDPPath(const std::string& s);
    inline const std::string& getTDPPath() const {return m_topDataPreparationPath;}
    
    //showering algorithm
    void setShoweringAlgorithm(SampleXsection::showering in) { m_showeringAlgo=in; }
    SampleXsection::showering getShoweringAlgorithm() const {return m_showeringAlgo;}

    inline bool recomputeCPvars() const {return m_recomputeCPvars;}

    // What objects are we using
    inline bool usePhotons()    const {return m_usePhotons;}
    inline bool useElectrons()  const {return m_useElectrons;}
    inline bool useFwdElectrons()  const {return m_useFwdElectrons;}
    inline bool useMuons()      const {return m_useMuons;}
    inline bool useSoftMuons()      const {return m_useSoftMuons;}
    inline bool useTaus()       const {return m_useTaus;}
    inline bool useJets()       const {return m_useJets;}
    inline bool useLargeRJets() const {return m_useLargeRJets;}
    inline bool useTrackJets()  const {return m_useTrackJets;}
    inline bool useJetGhostTrack()  const {return m_useJetGhostTrack;}
    inline bool useRCJets()     const {return m_useRCJets;}
    inline bool useVarRCJets()  const {return m_useVarRCJets;}

    inline bool useParticleFlowJets() const {return m_useParticleFlowJets;}

    inline bool useTruthParticles() const {return m_useTruthParticles;}
    inline bool useTruthElectrons()  const {return m_useTruthElectrons;}
    inline bool useTruthMuons()  const {return m_useTruthMuons;}
    inline bool useTruthPhotons()  const {return m_useTruthPhotons;}
    inline bool useTruthJets()  const {return m_useTruthJets;}
    inline bool useTruthLargeRJets()  const {return m_useTruthLargeRJets;}
    inline bool useTruthTaus()  const {return m_useTruthTaus;}
    inline bool useTruthMET()  const {return m_useTruthMET;}

    inline bool applyTTVACut() const {return m_applyTTVACut;}

    inline bool useAntiMuons() const {return m_useAntiMuons;};

    // MC or not MC - this should be set by metadata
    inline bool isMC() const {return m_isMC;}
    inline void setIsMC(const bool value) {
      if (!m_configFixed) {
        m_isMC = value;
      }
    }

    // AFII?
    inline bool isAFII() const {return m_isAFII;}
    inline void setIsAFII(const bool value) {
      if (!m_configFixed) {
        m_isAFII = value;
      }
    }

    // List of branches to be removed
    inline std::vector<std::string> filterBranches() const {return m_filterBranches;}
    inline void setFilterBranches(const std::vector<std::string>& value) {
      if (!m_configFixed) {
        m_filterBranches = value;
      }
    }
    
    // List of PartonLevel branches to be removed
    inline std::vector<std::string> filterPartonLevelBranches() const {return m_filterPartonLevelBranches;}
    inline void setFilterPartonLevelBranches(const std::vector<std::string>& value) {
      if (!m_configFixed) {
        m_filterPartonLevelBranches = value;
      }
    }
    
    // List of ParticleLevel branches to be removed
    inline std::vector<std::string> filterParticleLevelBranches() const {return m_filterParticleLevelBranches;}
    inline void setFilterParticleLevelBranches(const std::vector<std::string>& value) {
      if (!m_configFixed) {
        m_filterParticleLevelBranches = value;
      }
    }

    // Generators name
    inline std::string getGenerators() const {return m_generators;}
    inline void setGenerators(const std::string value) {
      if (!m_configFixed) {
        m_generators = value;
      }
    }

    // AMITag
    inline std::string getAMITag() const {return m_AMITag;}
    inline void setAMITag(const std::string value) {
      if (!m_configFixed) {
        m_AMITag = value;
      }
    }

    // Is this a Primary xAOD?
    inline bool isPrimaryxAOD() const {return m_isPrimaryxAOD;}
    inline void setIsPrimaryxAOD(const bool value) {
      if (!m_configFixed) {
        m_isPrimaryxAOD = value;
      }
    }

    // Is this a Truth DxAOD?
    inline bool isTruthDxAOD() const {return m_isTruthDxAOD;}
    inline void setIsTruthDxAOD(const bool value) {
      if (!m_configFixed) {
        m_isTruthDxAOD = value;
      }
    }

    // What derivation type is it?
    inline std::string getDerivationStream() const {return m_derivationStream;}
    inline void setDerivationStream(const std::string value) {
      if (!m_configFixed) {
        m_derivationStream = value;
      }
    }

    // AMI tag from metadata
    std::string const& getAmiTag() const;
    void setAmiTag(std::string const& amiTag);

    inline unsigned int getDSID() const {return m_DSID;}
    inline void setDSID(unsigned int value) {
      // Check here if this is a sherpa 2.2 V+jets sample
      // (see below to set DSIDs)
      setIsSherpa22Vjets(value);
      m_DSID = value;
    }

    // Is this Sherpa 2.2 V+jets?
    // (if so then we need to reweight based on num truth jets)
    inline bool isSherpa22Vjets() const {return m_is_sherpa_22_vjets;}
    inline void setIsSherpa22Vjets(unsigned int dsid) {
      // m_is_sherpa_22_vjets = false by default
      // Sherpa 2.2 W+jets (from TopDataPrep)
      if (dsid >= 363331 && dsid <= 363354) m_is_sherpa_22_vjets = true;
      if (dsid >= 363436 && dsid <= 363483) m_is_sherpa_22_vjets = true;
      // Sherpa 2.2 Z+jets (from TopDataPrep)
      if (dsid >= 363102 && dsid <= 363122) m_is_sherpa_22_vjets = true;
      if (dsid >= 363361 && dsid <= 363435) m_is_sherpa_22_vjets = true;
    }

    // map index for MC/MC b-tagging scale factors
    inline unsigned int getMapIndex() const {return m_MapIndex;}
    inline void setMapIndex(unsigned int value) {m_MapIndex = value;}

    // Run normal (Tight) selection and dumps the non-Loose trees
    // Default is true for both Data and MC
    inline bool doTightEvents() const {return m_doTightEvents;}
    // Run Loose selection and dumps the Loose trees
    // Default is true for Data and false for MC
    inline bool doLooseEvents() const {return m_doLooseEvents;}

    // Run systematics on Loose selection
    // Default is true
    inline bool doTightSysts() const {return m_doTightSysts;}
    // Run systematics on Loose selection
    // Default is true
    inline bool doLooseSysts() const {return m_doLooseSysts;}

    // Do fakes MM weight calculation using FakeBkgTools from IFF
    inline bool doFakesMMWeightsIFF() const {return m_doFakesMMWeightsIFF;}

    // Configurations for MM fake estimate using FakeBkgTools from IFF
    inline std::string FakesMMConfigIFF() const {return m_FakesMMConfigIFF;}

    // Debug mode for MM fake estimate using FakeBkgTools from IFF
    inline bool FakesMMIFFDebug() const {return m_doFakesMMIFFDebug;}

    // enables calculation of MM weights using FakeBkgTools from IFF
    // only possible for data loose
    // doing it on MC loose is explicitly forbidden
    inline void setFakesMMWeightsCalculationIFF()
    {m_doFakesMMWeightsIFF = true;}
    inline void setFakesMMConfigIFF(const std::string& configIFF)
    {m_FakesMMConfigIFF = configIFF;}
    inline void setFakesMMIFFDebug()
    {m_doFakesMMIFFDebug = true;}

    // By default the top group does overlap removal on the tight lepton definitions
    // If you use this you are going off piste and need to report
    // your findings to the top reconstruction meeting
    inline void setOverlapRemovalOnLooseLeptonDef() {
      if (!m_configFixed) {
        m_doOverlapRemovalOnLooseLeptonDef = true;
      }
    }

    inline bool doOverlapRemovalOnLooseLeptonDef() const {return m_doOverlapRemovalOnLooseLeptonDef;}

    inline std::string overlapRemovalProcedure() const
    {return m_overlap_removal_procedure;}

    inline float overlapRemovalSlidingInnerDRel() const
    {return m_overlapRemovalSlidingInnerDRel;}

    inline float overlapRemovalSlidingInnerDRmu() const
    {return m_overlapRemovalSlidingInnerDRmu;}

    // do overlap removal also with large-R jets
    // (using whatever procedure is used in the official tools)
    inline void setLargeJetOverlapRemoval() {
      if (!m_configFixed) {
        m_doLargeJetOverlapRemoval = true;
      }
    }

    inline bool doLargeJetOverlapRemoval() const {return m_doLargeJetOverlapRemoval;}

    // In the *_Loose trees, lepton SFs are calculated considering
    // tight ID and isolation instead of loose
    // Only tight leptons are considered in the event SF calculation
    inline void setApplyTightSFsInLooseTree() {
      if (!m_configFixed) {
        m_applyTightSFsInLooseTree = true;
      }
    }

    inline bool applyTightSFsInLooseTree() const {return m_applyTightSFsInLooseTree;}

    // Apply Electron In Jet subtraction
    // For boosted analysis
    inline bool applyElectronInJetSubtraction() const {return m_applyElectronInJetSubtraction;}
    inline void setApplyElectronInJetSubtraction() {
      if (!m_configFixed) {
        m_applyElectronInJetSubtraction = true;
      }
    }

    // Dump truth block info
    inline bool doTruthBlockInfo() const {return m_doTruthBlockInfo;}
    inline void setTruthBlockInfo() {
      if (!m_configFixed) {
        m_doTruthBlockInfo = true;
      }
    }

    // Write truth PDF info
    inline bool doTruthPDFInfo() const {return m_doTruthPDFInfo;}
    inline void setTruthPDFInfo() {
      if (!m_configFixed) {
        m_doTruthPDFInfo = true;
      }
    }

    // Write truth PDF info in reco tree
    inline bool doTruthPDFInfoInNominalTrees() const {return m_doTruthPDFInfoInNominalTrees;}
    inline void setTruthPDFInfoInNominalTrees() {
      if (!m_configFixed) {
        m_doTruthPDFInfoInNominalTrees = true;
      }
    }

    // Write MC generator weights
    inline bool doMCGeneratorWeights() const {return m_doMCGeneratorWeights;}
    inline void setMCGeneratorWeights() {
      if (!m_configFixed) {
        m_doMCGeneratorWeights = true;
      }
    }

    // Write truth PDF info in reco tree
    inline bool doMCGeneratorWeightsInNominalTrees() const {return m_doMCGeneratorWeightsInNominalTrees;}
    inline void setMCGeneratorWeightsInNominalTrees() {
      if (!m_configFixed) {
        m_doMCGeneratorWeightsInNominalTrees = true;
      }
    }

    inline const std::vector<std::string>& nominalWeightNames() const {return m_nominalWeightNames;}
    inline void setNominalWeightName(const std::string& name) {
      m_nominalWeightName = name;
    }
    inline void setNominalWeightIndex(size_t index) {
      m_nominalWeightIndex = index;
    }
    inline std::string nominalWeightName() const {return m_nominalWeightName;}
    inline size_t nominalWeightIndex() const {return m_nominalWeightIndex;}
    inline bool forceNominalWeightFallbackIndex() const {return m_forceWeightIndex;}

    inline void setMCweightsVectorSize(size_t weights_size) {
      m_MCweightsSize = weights_size;
    }

    inline size_t MCweightsVectorSize() const {return m_MCweightsSize;}

    // Top Parton History
    inline bool doTopPartonHistory() const {return m_doTopPartonHistory;}
    inline void setTopPartonHistory() {
      if (!m_configFixed) {
        m_doTopPartonHistory = true;
      }
    }

    // Register Top Parton History in flat ntuple
    // This doesn't use m_configFixed - this is bad :(
    // This is a simple implementation of saving xAOD objects to ntuples
    // John has more advanced ideas on how to do this
    // This is just a quick fix for now to get the concept working
    inline bool isTopPartonHistoryRegisteredInNtuple() const {return m_isTopPartonHistoryRegisteredInNtuple;}
    inline void setTopPartonHistoryRegisteredInNtuple()
    {m_isTopPartonHistoryRegisteredInNtuple = true;}
    
    inline bool doTopPartonLevel() const {return m_doTopPartonLevel;}
    inline void setTopPartonLevel(bool in) {
      if (!m_configFixed) {
        m_doTopPartonLevel = in;
      }
    }

    // TopParticleLevel
    inline bool doTopParticleLevel() const {return m_doTopParticleLevel;}
    inline void setTopParticleLevel(bool in) {
      if (!m_configFixed) {
        m_doTopParticleLevel = in;
      }
    }

    inline bool doParticleLevelOverlapRemovalMuJet() const {return m_doParticleLevelOverlapRemovalMuJet;}
    inline bool doParticleLevelOverlapRemovalElJet() const {return m_doParticleLevelOverlapRemovalElJet;}
    inline bool doParticleLevelOverlapRemovalJetPhoton() const {return m_doParticleLevelOverlapRemovalJetPhoton;}
    inline void setParticleLevelOverlapRemovalMuJet(bool value) {
      if (!m_configFixed) {
        m_doParticleLevelOverlapRemovalMuJet = value;
      }
    }

    inline void setParticleLevelOverlapRemovalElJet(bool value) {
      if (!m_configFixed) {
        m_doParticleLevelOverlapRemovalElJet = value;
      }
    }

    inline void setParticleLevelOverlapRemovalJetPhoton(bool value) {
      if (!m_configFixed) {
        m_doParticleLevelOverlapRemovalJetPhoton = value;
      }
    }

    // KLFitter
    inline bool doKLFitter() const {return m_doKLFitter;}
    inline void setKLFitter() {
      if (!m_configFixed) {
        m_doKLFitter = true;
      }
    }

    inline const std::string& KLFitterTransferFunctionsPath() const {return m_KLFitterTransferFunctionsPath;}
    inline const std::string& KLFitterOutput() const {return m_KLFitterOutput;}
    inline const std::string& KLFitterJetSelectionMode() const {return m_KLFitterJetSelectionMode;}
    inline const std::string& KLFitterBTaggingMethod() const {return m_KLFitterBTaggingMethod;}
    inline const std::string& KLFitterLH() const {return m_KLFitterLH;}

    inline bool KLFitterTopMassFixed() const {return m_KLFitterTopMassFixed;}
    inline bool KLFitterSaveAllPermutations() const {return m_KLFitterSaveAllPermutations;}

    inline bool KLFitterFailOnLessThanXJets() const {return m_KLFitterFailOnLessThanXJets;}
    // PseudoTop
    inline bool doPseudoTop() const {return m_doPseudoTop;}
    inline void setPseudoTop() {
      if (!m_configFixed) {
        m_doPseudoTop = true;
      }
    }

    // Triggers
    inline virtual void allTriggers_Tight(std::shared_ptr<std::unordered_map<std::string,
                                                                             std::vector<std::string> > > triggers) {
      if (!m_configFixed) {
        m_allTriggers_Tight = triggers;
      }
    }

    inline virtual void electronTriggers_Tight(std::shared_ptr<std::unordered_map<std::string,
                                                                                  std::vector<std::string> > > triggers) {
      if (!m_configFixed) {
        m_electronTriggers_Tight = triggers;
      }
    }

    inline virtual void muonTriggers_Tight(std::shared_ptr<std::unordered_map<std::string,
                                                                              std::vector<std::string> > > triggers) {
      if (!m_configFixed) {
        m_muonTriggers_Tight = triggers;
      }
    }

    inline virtual void tauTriggers_Tight(std::shared_ptr<std::unordered_map<std::string,
                                                                             std::vector<std::string> > > triggers) {
      if (!m_configFixed) {
        m_tauTriggers_Tight = triggers;
      }
    }

    inline virtual void allTriggers_Loose(std::shared_ptr<std::unordered_map<std::string,
                                                                             std::vector<std::string> > > triggers) {
      if (!m_configFixed) {
        m_allTriggers_Loose = triggers;
      }
    }

    inline virtual void electronTriggers_Loose(std::shared_ptr<std::unordered_map<std::string,
                                                                                  std::vector<std::string> > > triggers) {
      if (!m_configFixed) {
        m_electronTriggers_Loose = triggers;
      }
    }

    inline virtual void muonTriggers_Loose(std::shared_ptr<std::unordered_map<std::string,
                                                                              std::vector<std::string> > > triggers) {
      if (!m_configFixed) {
        m_muonTriggers_Loose = triggers;
      }
    }

    inline virtual void tauTriggers_Loose(std::shared_ptr<std::unordered_map<std::string,
                                                                             std::vector<std::string> > > triggers) {
      if (!m_configFixed) {
        m_tauTriggers_Loose = triggers;
      }
    }

    inline std::shared_ptr<std::vector<std::string> > allSelectionNames() const {return m_allSelectionNames;}
    virtual const std::vector<std::string>& allTriggers_Tight(const std::string& selection) const;
    virtual const std::vector<std::string>& electronTriggers_Tight(const std::string& selection) const;
    virtual const std::vector<std::string>& muonTriggers_Tight(const std::string& selection) const;
    virtual const std::vector<std::string>& tauTriggers_Tight(const std::string& selection) const;

    virtual const std::vector<std::string>& allTriggers_Loose(const std::string& selection) const;
    virtual const std::vector<std::string>& electronTriggers_Loose(const std::string& selection) const;
    virtual const std::vector<std::string>& muonTriggers_Loose(const std::string& selection) const;
    virtual const std::vector<std::string>& tauTriggers_Loose(const std::string& selection) const;

    // StoreGate Keys
    virtual void sgKeyMCParticle(const std::string& s);
    virtual void sgKeyPhotons(const std::string& s);
    virtual void sgKeyElectrons(const std::string& s);
    virtual void sgKeyFwdElectrons(const std::string& s);
    virtual void sgKeyMuons(const std::string& s);
    virtual void sgKeySoftMuons(const std::string& s);
    virtual void sgKeyTaus(const std::string& s);
    virtual void sgKeyJets(const std::string& s);
    virtual void sgKeyLargeRJets(const std::string& s);
    virtual void sgKeyTrackJets(const std::string& s);

    virtual void sgKeyTruthElectrons(const std::string& s);
    virtual void sgKeyTruthMuons(const std::string& s);
    virtual void sgKeyTruthPhotons(const std::string& s);
    virtual void sgKeyTruthMET(const std::string& s);
    virtual void sgKeyTruthJets(const std::string& s);
    virtual void sgKeyTruthLargeRJets(const std::string& s);
    virtual void sgKeyTruthTaus(const std::string& s);

    inline virtual void sgKeyMissingEt(const std::string& s) {
      if (!m_configFixed) {
        m_sgKeyMissingEt = s;
      }
    }

    inline virtual void sgKeyMissingEtLoose(const std::string& s) {
      if (!m_configFixed) {
        m_sgKeyMissingEtLoose = s;
      }
    }

    inline float jetResponseMatchingDeltaR() const {return m_jetResponseMatchingDeltaR;}
    inline void setJetResponseMatchingDeltaR(const float value) {m_jetResponseMatchingDeltaR = value;}

    inline const std::string& sgKeyEventInfo()  const {return m_sgKeyEventInfo;}
    inline const std::string& sgKeyPrimaryVertices() const {return m_sgKeyPrimaryVertices;}
    inline virtual const std::string& sgKeyPhotons()    const {return m_sgKeyPhotons;}
    inline virtual const std::string& sgKeyElectrons()  const {return m_sgKeyElectrons;}
    inline virtual const std::string& sgKeyFwdElectrons()  const {return m_sgKeyFwdElectrons;}
    inline virtual const std::string& sgKeyMuons()      const {return m_sgKeyMuons;}
    inline virtual const std::string& sgKeySoftMuons()      const {return m_sgKeySoftMuons;}
    inline virtual const std::string& sgKeyTaus()       const {return m_sgKeyTaus;}
    inline virtual const std::string& sgKeyJets()       const {return m_sgKeyJets;}
    inline virtual const std::string& sgKeyJetsType()   const {return m_sgKeyJetsType;}
    inline virtual const std::string& sgKeyLargeRJets() const {return m_sgKeyLargeRJets;}
    inline virtual const std::string& sgKeyTrackJets()  const {return m_sgKeyTrackJets;}
    inline virtual const std::string& sgKeyTrackJetsType()  const {return m_sgKeyTrackJetsType;}
    inline virtual const std::string& sgKeyMissingEt()  const {return m_sgKeyMissingEt;}
    inline virtual const std::string& sgKeyMissingEtLoose()  const {return m_sgKeyMissingEtLoose;}
    inline const std::string& sgKeyInDetTrackParticles() const {return m_sgKeyInDetTrackParticles;}

    inline const std::string& sgKeyTruthEvent() const {return m_sgKeyTruthEvent;}
    inline virtual const std::string& sgKeyMCParticle() const {return m_sgKeyMCParticle;}
    inline const std::string& sgKeyTruthPhotons() const {return m_sgKeyTruthPhotons;}
    inline const std::string& sgKeyTruthElectrons() const {return m_sgKeyTruthElectrons;}
    inline const std::string& sgKeyTruthMuons() const {return m_sgKeyTruthMuons;}
    inline const std::string& sgKeyTruthTaus() const {return m_sgKeyTruthTaus;}
    inline virtual const std::string& sgKeyTruthJets()  const {return m_sgKeyTruthJets;}
    inline virtual const std::string& sgKeyTruthLargeRJets()  const {return m_sgKeyTruthLargeRJets;}
    inline const std::string& sgKeyTruthMET() const {return m_sgKeyTruthMET;}
    inline const std::string& sgKeyTopPartonHistory() const {return m_sgKeyTopPartonHistory;}

    inline const std::string& sgKeyTopSystematicEvents() const {return m_sgKeyTopSystematicEvents;}
    inline const std::string& sgKeyTopSystematicEventsLoose() const {return m_sgKeyTopSystematicEventsLoose;}
    inline const std::string& passEventSelectionDecoration() const {return m_passEventSelectionDecoration;}
    virtual void decoKeyJetGhostTrack(const std::string& key);
    inline virtual const std::string& decoKeyJetGhostTrack() const {return m_decoKeyJetGhostTrack;}
    virtual void runPeriodJetGhostTrack(const std::vector<std::uint32_t>& vect);

    virtual const std::string& sgKeyPhotons(const std::size_t hash) const;
    virtual const std::string& sgKeyElectrons(const std::size_t hash) const;
    virtual const std::string& sgKeyFwdElectrons(const std::size_t hash) const;
    virtual const std::string& sgKeyElectronsStandAlone(const std::size_t hash) const;
    virtual const std::string& sgKeyFwdElectronsStandAlone(const std::size_t hash) const;
    virtual const std::string& sgKeyMuons(const std::size_t hash) const;
    virtual const std::string& sgKeySoftMuons(const std::size_t hash) const;
    virtual const std::string& sgKeyTaus
      (const std::size_t hash) const;
    virtual const std::string& sgKeyJets(const std::size_t hash, const bool useLooseLeptonJets) const;
    virtual const std::string& sgKeyJetsStandAlone(const std::size_t hash) const;
    virtual const std::string& sgKeyLargeRJets(const std::size_t hash) const;
    virtual const std::string& sgKeyTrackJets(const std::size_t hash) const;
    virtual const std::string& sgKeyMissingEt(const std::size_t hash) const;
    virtual const std::string& sgKeyMissingEtLoose(const std::size_t hash) const;

    // For top::TopEventMaker
    const std::string& sgKeyPhotonsTDS(const std::size_t hash) const;
    const std::string& sgKeyPhotonsTDSAux(const std::size_t hash) const;
    const std::string& sgKeyElectronsTDS(const std::size_t hash) const;
    const std::string& sgKeyElectronsTDSAux(const std::size_t hash) const;
    const std::string& sgKeyFwdElectronsTDS(const std::size_t hash) const;
    const std::string& sgKeyFwdElectronsTDSAux(const std::size_t hash) const;
    const std::string& sgKeyMuonsTDS(const std::size_t hash) const;
    const std::string& sgKeyMuonsTDSAux(const std::size_t hash) const;
    const std::string& sgKeySoftMuonsTDS(const std::size_t hash) const;
    const std::string& sgKeySoftMuonsTDSAux(const std::size_t hash) const;
    const std::string& sgKeyTausTDS(const std::size_t hash) const;
    const std::string& sgKeyTausTDSAux(const std::size_t hash) const;
    const std::string& sgKeyJetsTDS(const std::size_t hash, const bool useLooseLeptonJets) const;
    const std::string& sgKeyJetsTDSAux(const std::size_t hash, const bool useLooseLeptonJets) const;
    const std::string& sgKeyLargeRJetsTDS(const std::size_t hash) const;
    const std::string& sgKeyLargeRJetsTDSAux(const std::size_t hash) const;
    const std::string& sgKeyTrackJetsTDS(const std::size_t hash) const;
    const std::string& sgKeyTrackJetsTDSAux(const std::size_t hash) const;

    // KLFitter
    const std::string& sgKeyKLFitter(const std::size_t hash) const;
    const std::string& sgKeyKLFitterLoose(const std::size_t hash) const;

    // PseudoTop
    const std::string& sgKeyPseudoTop(const std::size_t hash) const;
    const std::string& sgKeyPseudoTop(const std::string) const;
    const std::string& sgKeyPseudoTopLoose(const std::size_t hash) const;
    const std::string& sgKeyPseudoTopLoose(const std::string) const;

    // vvvvvvvvvvvvvvvvvvvvvvvvvvvvvvvvvvvvvvvvvvvvvvvvvv
    // Jet Ghost-Track Systematics and selection

    // The jet decoration name for a given systematic (nominal also possible).
    const std::string& decoKeyJetGhostTrack(const std::size_t hash) const;

    // Retrieve names of all (registered) systematics that affect ghost tracks.
    const std::vector<std::string>& systematicsJetGhostTrack() const {return m_jetGhostTrackSystematics;}

    // Retrieve run periods for ghost tracks.
    const std::vector<std::uint32_t>& runPeriodsJetGhostTrack() const {return m_jetGhostTrackRunPeriods;}

    // Retrieve mapping from systematic hash to CP::SystematicSet.
    inline std::shared_ptr<std::unordered_map<std::size_t, CP::SystematicSet> > systMapJetGhostTrack()   const {
      return m_systMapJetGhostTrack;
    }
    
    // ^^^^^^^^^^^^^^^^^^^^^^^^^^^^^^^^^^^^^^^^^^^^^^^^^^


    // special: allow to dump the systematics-shifted b-tagging SFs in the systematics trees
    inline virtual void dumpBtagSystsInSystTrees(const bool& b) {
      if (!m_configFixed) {
        m_dumpBtagSystsInSystTrees = b;
      }
    }

    inline virtual const bool& dumpBtagSystsInSystTrees() {return m_dumpBtagSystsInSystTrees;}

    // special: store per-jet btag SGs
    inline virtual void storePerJetBtagSFs(const bool& b) {
      if (!m_configFixed) {
        m_storePerJetBtagSFs = b;
      }
    }

    inline virtual const bool& storePerJetBtagSFs() {return m_storePerJetBtagSFs;}

    // Electron configuration
    inline virtual void egammaSystematicModel(const std::string& s) {
      if (!m_configFixed) {
        m_egammaSystematicModel = s;
      }
    }

    inline virtual void electronEfficiencySystematicModel(const std::string& s) {
      if (!m_configFixed) {
        m_electronEfficiencySystematicModel = s;
      }
    }

    inline virtual void electronEfficiencySystematicModelEtaBinning(const std::string& s) {
      if (!m_configFixed) {
        m_electronEfficiencySystematicModelEtaBinning = s;
      }
    }

    inline virtual void electronEfficiencySystematicModelEtBinning(const std::string& s) {
      if (!m_configFixed) {
        m_electronEfficiencySystematicModelEtBinning = s;
      }
    }

    inline virtual void electronID(const std::string& s) {
      if (!m_configFixed) {
        m_electronID = s;
      }
    }

    inline virtual void electronIDLoose(const std::string& s) {
      if (!m_configFixed) {
        m_electronIDLoose = s;
      }
    }

    inline void removeElectronVetoLArCrack() {
      if (!m_configFixed) {
        m_electronVetoLArCrack = false;
      }
    }

    inline virtual void electronVetoLArCrack(const bool b) {
      if (!m_configFixed) {
        m_electronVetoLArCrack = b;
      }
    }

    inline virtual void electronPtcut(const float pt) {
      if (!m_configFixed) {
        m_electronPtcut = pt;
      }
    }

    inline virtual void electronIsolation(const std::string& iso) {
      if (!m_configFixed) {
        m_electronIsolation = iso;
      }
    }

    inline virtual void electronIsolationLoose(const std::string& iso) {
      if (!m_configFixed) {
        m_electronIsolationLoose = iso;
      }
    }

    void electronIsolationSF(std::string const& iso) {
      if (!m_configFixed) {
        m_electronIsolationSF = iso;
      }
    }

    void electronIsolationSFLoose(std::string const& iso) {
      if (!m_configFixed) {
        m_electronIsolationSFLoose = iso;
      }
    }

    inline virtual void useElectronChargeIDSelection(const std::string& s) {
      if (!m_configFixed) {
        m_useElectronChargeIDSelection = (s == "True" || s == "true");
      }
    }

    inline virtual void useEgammaLeakageCorrection(const std::string& s) {
      if (!m_configFixed) {
        m_useEgammaLeakageCorrection = (s == "True" || s == "true");
      }
    }

    inline virtual void enablePromptLeptonImprovedVetoStudies(const std::string& s) {
      if (!m_configFixed) {
	m_enablePromptLeptonImprovedVetoStudies = (s == "True" || s == "true");
      }
    }

    inline virtual const std::string& egammaSystematicModel() {return m_egammaSystematicModel;}
    inline virtual const std::string& electronEfficiencySystematicModel() {return m_electronEfficiencySystematicModel;}
    inline virtual const std::string& electronEfficiencySystematicModelEtaBinning() {
      return m_electronEfficiencySystematicModelEtaBinning;
    }
    inline virtual const std::string& electronEfficiencySystematicModelEtBinning() {
      return m_electronEfficiencySystematicModelEtBinning;
    }
    inline virtual const std::string& electronID()     const {return m_electronID;}
    inline virtual const std::string& electronIDLoose()  const {return m_electronIDLoose;}
    inline virtual bool electronVetoLArCrack() const {return m_electronVetoLArCrack;}
    inline virtual float electronPtcut()       const {return m_electronPtcut;}
    inline virtual const std::string& electronIsolation() const {return m_electronIsolation;}
    inline virtual const std::string& electronIsolationLoose() const {return m_electronIsolationLoose;}
    std::string const& electronIsolationSF() const {return m_electronIsolationSF;}
    std::string const& electronIsolationSFLoose() const {return m_electronIsolationSFLoose;}
    inline virtual bool electronIsoSFs() const {return m_electronIsoSFs;}
    inline const std::string& electronIDDecoration() const {return m_electronIDDecoration;}
    inline const std::string& electronIDLooseDecoration() const {return m_electronIDLooseDecoration;}
    inline bool useElectronChargeIDSelection() const {return m_useElectronChargeIDSelection;}
    inline bool useEgammaLeakageCorrection() const {return m_useEgammaLeakageCorrection;}
    inline bool enablePromptLeptonImprovedVetoStudies() const {return m_enablePromptLeptonImprovedVetoStudies;}

    // Fwd electron
    inline virtual void fwdElectronID(const std::string& s) {
      if (!m_configFixed) {
        m_fwdElectronID = s;
      }
    }

    inline virtual void fwdElectronIDLoose(const std::string& s) {
      if (!m_configFixed) {
        m_fwdElectronIDLoose = s;
      }
    }

    inline virtual void fwdElectronPtcut(const float pt) {
      if (!m_configFixed) {
        m_fwdElectronPtcut = pt;
      }
    }

    inline virtual void fwdElectronMinEtacut(const float eta) {
      if (!m_configFixed) {
        m_fwdElectronMinEtacut = eta;
      }
    }

    inline virtual void fwdElectronMaxEtacut(const float eta) {
      if (!m_configFixed) {
        m_fwdElectronMaxEtacut = eta;
      }
    }

    inline virtual void fwdElectronBCIDCleaningMinRun(const int fwdElectronBCIDCleaningMinRun) {
      if (!m_configFixed) {
        m_fwdElectronBCIDCleaningMinRun = fwdElectronBCIDCleaningMinRun;
      }
    }

    inline virtual void fwdElectronBCIDCleaningMaxRun(const int fwdElectronBCIDCleaningMaxRun) {
      if (!m_configFixed) {
        m_fwdElectronBCIDCleaningMaxRun = fwdElectronBCIDCleaningMaxRun;
      }
    }

    inline virtual const std::string& fwdElectronID()     const {return m_fwdElectronID;}
    inline virtual const std::string& fwdElectronIDLoose()     const {return m_fwdElectronIDLoose;}
    inline virtual float fwdElectronPtcut()       const {return m_fwdElectronPtcut;}
    inline virtual float fwdElectronMinEtacut()       const {return m_fwdElectronMinEtacut;}
    inline virtual float fwdElectronMaxEtacut()       const {return m_fwdElectronMaxEtacut;}
    inline virtual int fwdElectronBCIDCleaningMinRun() const {return m_fwdElectronBCIDCleaningMinRun;}
    inline virtual int fwdElectronBCIDCleaningMaxRun() const {return m_fwdElectronBCIDCleaningMaxRun;}

    // Photon configuration
    inline virtual void photonPtcut(const float pt) {
      if (!m_configFixed) {
        m_photon_configuration.pt = pt;
      }
    }

    inline virtual void photonEtacut(const float eta) {
      if (!m_configFixed) {
        m_photon_configuration.eta = eta;
      }
    }

    inline virtual void photonIdentification(const std::string& quality) {
      if (!m_configFixed) {
        m_photon_configuration.identification = quality;
      }
    }

    inline virtual void photonIdentificationLoose(const std::string& quality) {
      if (!m_configFixed) {
        m_photon_configuration_loose.identification = quality;
      }
    }

    inline virtual void photonIsolation(const std::string& quality) {
      if (!m_configFixed) {
        m_photon_configuration.isolation = quality;
      }
    }

    inline virtual void photonIsolationLoose(const std::string& quality) {
      if (!m_configFixed) {
        m_photon_configuration_loose.isolation = quality;
      }
    }

    // Muon configuration
    inline virtual void muonPtcut(const float pt) {
      if (!m_configFixed) {
        m_muonPtcut = pt;
      }
    }

    inline virtual void muonEtacut(const float eta) {
      if (!m_configFixed) {
        m_muonEtacut = eta;
      }
    }

    inline virtual void muonQuality(const std::string& quality) {
      if (!m_configFixed) {
        m_muonQuality = quality;
      }
    }

    void muonUseMVALowPt(const bool& UseMVALowPt) {
      if (!m_configFixed) {
	m_muonUseMVALowPt = UseMVALowPt;
      }
    }

    void muonUse2stationMuonsHighPt(const bool& Use2stationMuonsHighPt) {
      if (!m_configFixed) {
	m_muonUse2stationMuonsHighPt = Use2stationMuonsHighPt;
      }
    }

    void muonUseMVALowPtLoose(const bool& UseMVALowPtLoose) {
      if (!m_configFixed) {
	m_muonUseMVALowPtLoose = UseMVALowPtLoose;
      }
    }

    void muonUse2stationMuonsHighPtLoose(const bool& Use2stationMuonsHighPtLoose) {
      if (!m_configFixed) {
	m_muonUse2stationMuonsHighPtLoose = Use2stationMuonsHighPtLoose;
      }
    }

    inline virtual void muonQualityLoose(const std::string& quality) {
      if (!m_configFixed) {
        m_muonQualityLoose = quality;
      }
    }

    inline virtual void muonIsolation(const std::string& iso) {
      if (!m_configFixed) {
        m_muonIsolation = iso;
      }
    }

    inline virtual void muonIsolationLoose(const std::string& iso) {
      if (!m_configFixed) {
        m_muonIsolationLoose = iso;
      }
    }

    void muonIsolationSF(std::string const& iso) {
      if (!m_configFixed) {
        m_muonIsolationSF = iso;
      }
    }

    void muonIsolationSFLoose(std::string const& iso) {
      if (!m_configFixed) {
        m_muonIsolationSFLoose = iso;
      }
    }

    void muonMuonDoSmearing2stationHighPt(const bool& MuonDoSmearing2stationHighPt) {
      if (!m_configFixed) {
	m_muonMuonDoSmearing2stationHighPt = MuonDoSmearing2stationHighPt;
      }
    }

    void muonMuonDoExtraSmearingHighPt(const bool& MuonDoExtraSmearingHighPt) {
      if (!m_configFixed) {
	m_muonMuonDoExtraSmearingHighPt = MuonDoExtraSmearingHighPt;
      }
    }

    inline virtual float muonPtcut() const {return m_muonPtcut;}
    inline virtual float muonEtacut() const {return m_muonEtacut;}
    inline virtual const std::string& muonQuality() const {return m_muonQuality;}
    inline virtual const std::string& muonQualityLoose() const {return m_muonQualityLoose;}
    inline virtual bool muonUseMVALowPt() const {return m_muonUseMVALowPt;}
    inline virtual bool muonUse2stationMuonsHighPt() const {return m_muonUse2stationMuonsHighPt;}
    inline virtual bool muonUseMVALowPtLoose() const {return m_muonUseMVALowPtLoose;}
    inline virtual bool muonUse2stationMuonsHighPtLoose() const {return m_muonUse2stationMuonsHighPtLoose;}
    inline virtual const std::string& muonIsolation() const {return m_muonIsolation;}
    inline virtual const std::string& muonIsolationLoose() const {return m_muonIsolationLoose;}
    std::string const& muonIsolationSF() const {return m_muonIsolationSF;}
    std::string const& muonIsolationSFLoose() const {return m_muonIsolationSFLoose;}
    inline virtual bool muonMuonDoSmearing2stationHighPt() const {return m_muonMuonDoSmearing2stationHighPt;}
    inline virtual bool muonMuonDoExtraSmearingHighPt() const {return m_muonMuonDoExtraSmearingHighPt;}

    // Soft Muon configuration
    inline virtual void softmuonPtcut(const float pt) {
      if (!m_configFixed) {
        m_softmuonPtcut = pt;
      }
    }

    inline virtual void softmuonEtacut(const float eta) {
      if (!m_configFixed) {
        m_softmuonEtacut = eta;
      }
    }

    inline virtual void softmuonQuality(const std::string& quality) {
      if (!m_configFixed) {
        m_softmuonQuality = quality;
      }
    }

    void softmuonUseMVALowPt(const bool UseMVALowPtSoftMuon) {
      if (!m_configFixed) {
        m_softmuonUseMVALowPt = UseMVALowPtSoftMuon;
      }
    }

    inline virtual void softmuonDRJetcut(const float DRJet) {
      if (!m_configFixed) {
        m_softmuonDRJetcut = DRJet;
      }
    }
    
    inline virtual void softmuonDRJetcutUseRapidity(const bool in) {
      if (!m_configFixed) {
        m_softmuonDRJetcutUseRapidity = in;
      }
    }
    
    inline virtual void softmuonAdditionalTruthInfo(bool in) {
      if (!m_configFixed) {
        m_softmuonAdditionalTruthInfo=in;
      }
    }
    
    inline virtual void softmuonAdditionalTruthInfoCheckPartonOrigin(bool in) {
      if (!m_configFixed) {
        m_softmuonAdditionalTruthInfoCheckPartonOrigin=in;
      }
    }
    
    inline virtual void softmuonAdditionalTruthInfoDoVerbose(bool in) {
      if (!m_configFixed) {
        m_softmuonAdditionalTruthInfoDoVerbose=in;
      }
    }

    inline virtual float softmuonPtcut() const {return m_softmuonPtcut;}
    inline virtual float softmuonEtacut() const {return m_softmuonEtacut;}
    inline virtual const std::string& softmuonQuality() const {return m_softmuonQuality;}
    inline virtual bool softmuonUseMVALowPt() const {return m_softmuonUseMVALowPt;}
    inline virtual float softmuonDRJetcut() const {return m_softmuonDRJetcut;}
    inline virtual bool softmuonDRJetcutUseRapidity() const {return m_softmuonDRJetcutUseRapidity;}
    inline virtual bool softmuonAdditionalTruthInfo() const { return m_softmuonAdditionalTruthInfo;}
    inline virtual bool softmuonAdditionalTruthInfoCheckPartonOrigin() const { return m_softmuonAdditionalTruthInfoCheckPartonOrigin;}
    inline virtual bool softmuonAdditionalTruthInfoDoVerbose() const { return m_softmuonAdditionalTruthInfoDoVerbose;}

    // Jet configuration
    inline virtual void jetPtcut(const float pt) {
      if (!m_configFixed) {
        m_jetPtcut = pt;
      }
    }

    inline virtual void jetEtacut(const float eta) {
      if (!m_configFixed) {
        m_jetEtacut = eta;
      }
    }

    inline virtual void jetPtGhostTracks(const float pt) {
      if (!m_configFixed) {
        m_jetPtGhostTracks = pt;
      }
    }
    
    inline virtual void jetEtaGhostTracks(const float eta) {
      if (!m_configFixed) {
        m_jetEtaGhostTracks = eta;
      }
    }
    
    inline virtual void ghostTrackspT(const float pt) {
      if (!m_configFixed) {
        m_ghostTrackspT = pt;
      }
    }
    
    inline virtual void ghostTracksVertexAssociation(const std::string& vertexassociation) {
      if (!m_configFixed) {
        m_ghostTracksVertexAssociation = vertexassociation;
      }
    }
    
    inline virtual void ghostTracksQuality(const std::string& ghostTracksQuality) {
     if (!m_configFixed) {
        m_ghostTracksQuality = ghostTracksQuality;
     }
    }

    inline virtual float jetPtcut()  const {return m_jetPtcut;}
    inline virtual float jetEtacut() const {return m_jetEtacut;}
<<<<<<< HEAD
    inline virtual const std::string& fwdJetAndMET() const {return m_fwdJetAndMET;}
   
    inline virtual float jetPtGhostTracks()  const {return m_jetPtGhostTracks;}
    
    inline virtual float ghostTrackspT()  const {return m_ghostTrackspT;}
    inline virtual const std::string& ghostTracksVertexAssociation()  const {return m_ghostTracksVertexAssociation;}
    inline virtual const std::string& ghostTracksQuality()  const {return m_ghostTracksQuality;}
=======
    inline virtual float jetPtGhostTracks()  const {return m_jetPtGhostTracks;}
    inline virtual float jetEtaGhostTracks()  const {return m_jetEtaGhostTracks;}
>>>>>>> f3ac4b62

    inline virtual void largeRJetPtcut(const float pt) {
      if (!m_configFixed) {
        m_largeRJetPtcut = pt;
      }
    }

    inline virtual void largeRJetEtacut(const float eta) {
      if (!m_configFixed) {
        m_largeRJetEtacut = eta;
      }
    }

    inline virtual void largeRJetUncertainties_NPModel(const std::string& largeR_config) {
      if (!m_configFixed) {
        m_largeRJetUncertainties_NPModel = largeR_config;
      }
    }
    
    inline virtual void largeRJetUncertaintiesConfigDir(const std::string& largeRConfigDir) {
      if (!m_configFixed) {
        m_largeRJetUncertaintiesConfigDir = largeRConfigDir;
      }
    }

    inline virtual void largeRJESJMSConfig(const std::string& largeR_config) {
      if (!m_configFixed) {
        m_largeRJESJMSConfig = largeR_config;
      }
    }

    inline virtual float largeRJetPtcut()  const {return m_largeRJetPtcut;}
    inline virtual float largeRJetEtacut() const {return m_largeRJetEtacut;}
    inline virtual const std::string& largeRJetUncertainties_NPModel() const {return m_largeRJetUncertainties_NPModel;}
    inline virtual const std::string& largeRJetUncertaintiesConfigDir() const {return m_largeRJetUncertaintiesConfigDir;}
    inline virtual const std::string& largeRJESJMSConfig() const {return m_largeRJESJMSConfig;}

    inline virtual void trackJetPtcut(const float pt) {
      if (!m_configFixed) {
        m_trackJetPtcut = pt;
      }
    }

    inline virtual void trackJetEtacut(const float eta) {
      if (!m_configFixed) {
        m_trackJetEtacut = eta;
      }
    }

    inline virtual float trackJetPtcut()  const {return m_trackJetPtcut;}
    inline virtual float trackJetEtacut() const {return m_trackJetEtacut;}

    inline virtual float RCJetPtcut() const {return m_RCJetPtcut;}
    inline virtual float RCJetEtacut() const {return m_RCJetEtacut;}
    inline virtual float RCInputJetPtMin() const {return m_RCInputJetPtMin;}
    inline virtual float RCInputJetEtaMax() const {return m_RCInputJetEtaMax;}
    inline virtual float RCJetTrimcut() const {return m_RCJetTrimcut;}
    inline virtual float RCJetRadius() const {return m_RCJetRadius;}
    inline virtual bool useRCJetSubstructure() const {return m_useRCJetSubstructure;}
    inline virtual bool useRCJetAdditionalSubstructure() const {return m_useRCJetAdditionalSubstructure;}

    inline virtual void RCJetPtcut(const float pt) {
      if (!m_configFixed) {
        m_RCJetPtcut = pt;
      }
    }

    inline virtual void RCJetEtacut(const float eta) {
      if (!m_configFixed) {
        m_RCJetEtacut = eta;
      }
    }

    inline virtual void RCInputJetPtMin(const float pt) {
      if (!m_configFixed) {
        m_RCInputJetPtMin = pt;
      }
    }

    inline virtual void RCInputJetEtaMax(const float eta) {
      if (!m_configFixed) {
        m_RCInputJetEtaMax = eta;
      }
    }

    inline virtual void RCJetTrimcut(const float trim) {
      if (!m_configFixed) {
        m_RCJetTrimcut = trim;
      }
    }

    inline virtual void RCJetRadius(const float radius) {
      if (!m_configFixed) {
        m_RCJetRadius = radius;
      }
    }

    inline virtual void useRCJetSubstructure(const bool use) {
      if (!m_configFixed) {
        m_useRCJetSubstructure = use;
      }
    }

    inline virtual void useRCJetAdditionalSubstructure(const bool use) {
      if (!m_configFixed) {
        m_useRCJetAdditionalSubstructure = use;
      }
    }

    inline virtual float VarRCJetPtcut() const {return m_VarRCJetPtcut;}
    inline virtual float VarRCJetEtacut() const {return m_VarRCJetEtacut;}
    inline virtual float VarRCJetTrimcut() const {return m_VarRCJetTrimcut;}
    inline virtual float VarRCJetMaxRadius() const {return m_VarRCJetMaxRadius;}
    inline virtual const std::string& VarRCJetRho() const {return m_VarRCJetRho;}
    inline virtual const std::string& VarRCJetMassScale() const {return m_VarRCJetMassScale;}
    inline virtual bool useVarRCJetSubstructure() const {return m_useVarRCJetSubstructure;}
    inline virtual bool useVarRCJetAdditionalSubstructure() const {return m_useVarRCJetAdditionalSubstructure;}

    inline virtual void VarRCJetPtcut(const float pt) {
      if (!m_configFixed) {
        m_VarRCJetPtcut = pt;
      }
    }

    inline virtual void VarRCJetEtacut(const float eta) {
      if (!m_configFixed) {
        m_VarRCJetEtacut = eta;
      }
    }

    inline virtual void VarRCJetTrimcut(const float trim) {
      if (!m_configFixed) {
        m_VarRCJetTrimcut = trim;
      }
    }

    inline virtual void VarRCJetMaxRadius(const float radius) {
      if (!m_configFixed) {
        m_VarRCJetMaxRadius = radius;
      }
    }

    inline virtual void VarRCJetRho(const std::string& rho) {
      if (!m_configFixed) {
        m_VarRCJetRho = rho;
      }
    }

    inline virtual void VarRCJetMassScale(const std::string& mass_scale) {
      if (!m_configFixed) {
        m_VarRCJetMassScale = mass_scale;
      }
    }

    inline virtual void useVarRCJetSubstructure(const bool use) {
      if (!m_configFixed) {
        m_useVarRCJetSubstructure = use;
      }
    }

    inline virtual void useVarRCJetAdditionalSubstructure(const bool use) {
      if (!m_configFixed) {
        m_useVarRCJetAdditionalSubstructure = use;
      }
    }


    virtual void jetUncertainties_NPModel(const std::string& s);
    virtual void jetUncertainties_QGFracFile(const std::string& s);
    virtual void jetUncertainties_QGHistPatterns(const std::string& s);
    inline bool doMultipleJES() const {return m_doMultipleJES;}
    inline virtual const std::string& jetUncertainties_NPModel() const {return m_jetUncertainties_NPModel;}
    inline virtual const std::string& jetUncertainties_QGFracFile() const {return m_jetUncertainties_QGFracFile;}
    inline virtual const std::vector<std::string>& jetUncertainties_QGHistPatterns() const {
                                                                                            return m_jetUncertainties_QGHistPatterns;
                                                                                                                                     }

    inline virtual void jetJERSmearingModel(const std::string& s) {
      if (!m_configFixed) {
        m_jetJERSmearingModel = s;
      }
    }

    inline virtual const std::string& jetJERSmearingModel() const {return m_jetJERSmearingModel;}

    inline virtual void jetCalibSequence(const std::string& s) {
      if (!m_configFixed) {
        m_jetCalibSequence = s;
      }
    }

    inline virtual const std::string& jetCalibSequence() const {return m_jetCalibSequence;}

    inline virtual void jetStoreTruthLabels(bool b) {
      if (!m_configFixed) {
        m_jetStoreTruthLabels = b;
      }
    }

    inline virtual bool jetStoreTruthLabels() const {return m_jetStoreTruthLabels;}

    inline virtual void doJVTinMET(const bool& doJVT) {
      if (!m_configFixed) {
        m_doJVTInMETCalculation = doJVT;
      }
    }

    inline virtual bool doJVTinMET() const {return m_doJVTInMETCalculation;}
    inline virtual void saveFailJVTJets(const bool& doJVT) {
      if (!m_configFixed) {
        m_saveFailJVTJets = doJVT;
      }
    }

    inline virtual bool saveFailJVTJets() const {return m_saveFailJVTJets;}

    inline const std::string& getJVTWP() const {return m_JVTWP;}
    inline void setJVTWP(const std::string& value) {m_JVTWP = value;}

    inline virtual void doForwardJVTinMET(const bool& dofJVT) {
      if (!m_configFixed) {
        m_doForwardJVTInMETCalculation = dofJVT;
      }
    }

    inline virtual bool doForwardJVTinMET() const {return m_doForwardJVTInMETCalculation;}
    inline virtual void saveFailForwardJVTJets(const bool& dofJVT) {
      if (!m_configFixed) {
        m_saveFailForwardJVTJets = dofJVT;
      }
    }

    inline virtual bool saveFailForwardJVTJets() const {return m_saveFailForwardJVTJets;}

    inline const std::string& getfJVTWP() const {return m_fJVTWP;}
    inline void setfJVTWP(const std::string& value) {m_fJVTWP = value;}

    inline virtual float JSF() const {return m_JSF;}
    inline virtual float bJSF() const {return m_bJSF;}

    // Tau configuration setters
    inline virtual void tauPtcut(const float pt) {
      if (!m_configFixed) {
        m_tau_configuration.pt = pt;
        m_tau_configuration_loose.pt = pt;
      }
    }

    inline virtual void tauJetIDWP(const std::string& s) {
      if (!m_configFixed) m_tau_configuration.jetIDWP = s;
    }

    inline virtual void tauJetIDWPLoose(const std::string& s) {
      if (!m_configFixed) m_tau_configuration_loose.jetIDWP = s;
    }

    inline virtual void tauEleBDTWP(const std::string& s) {
      if (!m_configFixed) m_tau_configuration.eleBDTWP = s;
    }

    inline virtual void tauEleBDTWPLoose(const std::string& s) {
      if (!m_configFixed) m_tau_configuration_loose.eleBDTWP = s;
    }

    inline virtual void tauEleOLR(bool do_tau_ele_olr) {
      if (!m_configFixed) m_tau_configuration.eleOLR = do_tau_ele_olr;
    }

    inline virtual void tauEleOLRLoose(bool do_tau_ele_olr) {
      if (!m_configFixed) m_tau_configuration_loose.eleOLR = do_tau_ele_olr;
    }

    inline virtual void tauSFDoRNNID(bool do_tau_rnn_id) {
      if (!m_configFixed) m_tau_configuration.doRNNID = do_tau_rnn_id;
    }

    inline virtual void tauSFDoBDTID(bool do_tau_bdt_id) {
      if (!m_configFixed) m_tau_configuration.doBDTID = do_tau_bdt_id;
    }

    inline virtual void tauJetConfigFile(const std::string& s) {
      if (!m_configFixed) m_tau_configuration.fileName = s;
    }

    inline virtual void tauJetConfigFileLoose(const std::string& s) {
      if (!m_configFixed) m_tau_configuration_loose.fileName = s;
    }

    inline virtual void tauSubstructureSF(bool do_tau_substructure_sf) {
      if (!m_configFixed) m_tau_configuration.substructureSF = do_tau_substructure_sf;
    }

    inline virtual void tauSubstructureSFLoose(bool do_tau_substructure_sf) {
      if (!m_configFixed) m_tau_configuration_loose.substructureSF = do_tau_substructure_sf;
    }

    // Tau configuration getters
    inline virtual float tauPtcut() const {
      return m_tau_configuration.pt;
    }

    inline const std::string& tauJetIDWP() const {
      return m_tau_configuration.jetIDWP;
    }

    inline const std::string& tauJetIDWPLoose() const {
      return m_tau_configuration_loose.jetIDWP;
    }

    inline const std::string& tauEleBDTWP() const {
      return m_tau_configuration.eleBDTWP;
    }

    inline const std::string& tauEleBDTWPLoose() const {
      return m_tau_configuration_loose.eleBDTWP;
    }

    inline virtual bool tauEleOLR() {
      return m_tau_configuration.eleOLR;
    }

    inline virtual bool tauEleOLRLoose() {
      return m_tau_configuration_loose.eleOLR;
    }

    inline const std::string& tauJetConfigFile() {
      return m_tau_configuration.fileName;
    }

    inline const std::string& tauJetConfigFileLoose() {
      return m_tau_configuration_loose.fileName;
    }

    inline virtual bool tauSubstructureSF() {
      return m_tau_configuration.substructureSF;
    }

    inline virtual bool tauSubstructureSFLoose() {
      return m_tau_configuration_loose.substructureSF;
    }

    // Applying new tau energy calibration
    inline bool applyTauMVATES() {
      return true;
    }

    inline bool tauSFDoRNNID() const {
      return m_tau_configuration.doRNNID;
    }

    inline bool tauSFDoBDTID() const {
      return m_tau_configuration.doBDTID;
    }

    // photon getters
    inline virtual float photonPtcut() const {
      return m_photon_configuration.pt;
    }

    inline virtual float photonEtacut() const {
      return m_photon_configuration.eta;
    }

    inline const std::string& photonIdentification() {
      return m_photon_configuration.identification;
    }

    inline const std::string& photonIdentificationLoose() {
      return m_photon_configuration_loose.identification;
    }

    inline const std::string& photonIsolation() {
      return m_photon_configuration.isolation;
    }

    inline const std::string& photonIsolationLoose() {
      return m_photon_configuration_loose.isolation;
    }

    // inline const std::string& tauJetID() const {return m_tauJetID;}
    // inline const std::string& tauJetIDBkg() const {return m_tauJetIDBkg;}
    // inline const std::string& tauEVetoID() const {return m_tauEVetoID;}
    // inline virtual bool tauVetoLArCrack() const {return m_tauVetoLArCrack;}
    // inline virtual float tauPtcut() const {return m_tauPtcut;}

    // [[[-----------------------------------------------
    // Particle Level (Truth) configuration

    // electrons
    inline virtual void truth_electron_PtCut(const float pt) {
      if (!m_configFixed) {
        m_truth_electron.PtCut = pt;
      }
    }

    inline virtual void truth_electron_EtaCut(const float eta) {
      if (!m_configFixed) {
        m_truth_electron.EtaCut = eta;
      }
    }

    inline virtual float truth_electron_PtCut() const {return m_truth_electron.PtCut;}
    inline virtual float truth_electron_EtaCut() const {return m_truth_electron.EtaCut;}
    inline virtual bool truth_electron_NotFromHadron() const {return m_truth_electron.NotFromHadron;}
    inline virtual bool truth_electron_TauIsHadron() const {return m_truth_electron.TauIsHadron;}

    // muons
    inline virtual void truth_muon_PtCut(const float pt) {
      if (!m_configFixed) {
        m_truth_muon.PtCut = pt;
      }
    }

    inline virtual void truth_muon_EtaCut(const float eta) {
      if (!m_configFixed) {
        m_truth_muon.EtaCut = eta;
      }
    }

    inline virtual float truth_muon_PtCut() const {return m_truth_muon.PtCut;}
    inline virtual float truth_muon_EtaCut() const {return m_truth_muon.EtaCut;}
    inline virtual bool truth_muon_NotFromHadron() const {return m_truth_muon.NotFromHadron;}
    inline virtual bool truth_muon_TauIsHadron() const {return m_truth_muon.TauIsHadron;}

    // photons
    inline virtual void truth_photon_PtCut(const float pt) {
      if (!m_configFixed) {
        m_truth_photon.PtCut = pt;
      }
    }

    inline virtual void truth_photon_EtaCut(const float eta) {
      if (!m_configFixed) {
        m_truth_photon.EtaCut = eta;
      }
    }

    inline virtual void truth_photon_Origin(const std::string& value) {
      if (!m_configFixed) {
        m_truth_photon.Origin = value;
      }
    }

    inline virtual void truth_photon_Isolation(const std::string& value) {
      if (!m_configFixed) {
        m_truth_photon.Isolation = value;
      }
    }

    inline virtual float truth_photon_PtCut() const {return m_truth_photon.PtCut;}
    inline virtual float truth_photon_EtaCut() const {return m_truth_photon.EtaCut;}
    inline virtual const std::string& truth_photon_Origin() const {return m_truth_photon.Origin;}
    inline virtual const std::string& truth_photon_Isolation() const {return m_truth_photon.Isolation;}

    // jets
    inline virtual void truth_jet_PtCut(const float pt) {
      if (!m_configFixed) {
        m_truth_jet.PtCut = pt;
      }
    }

    inline virtual void truth_jet_EtaCut(const float eta) {
      if (!m_configFixed) {
        m_truth_jet.EtaCut = eta;
      }
    }

    inline virtual float truth_jet_PtCut() const {return m_truth_jet.PtCut;}
    inline virtual float truth_jet_EtaCut() const {return m_truth_jet.EtaCut;}

    // large R jets
    inline virtual void truth_jet_largeR_PtCut(const float pt) {
      if (!m_configFixed) {
        m_truth_largeRJet.PtCut = pt;
      }
    }

    inline virtual void truth_jet_largeR_EtaCut(const float eta) {
      if (!m_configFixed) {
        m_truth_largeRJet.EtaCut = eta;
      }
    }

    inline virtual float truth_jet_largeR_PtCut() const {return m_truth_largeRJet.PtCut;}
    inline virtual float truth_jet_largeR_EtaCut() const {return m_truth_largeRJet.EtaCut;}

    inline virtual void truth_tau_PtCut(const float pt) {
      if (!m_configFixed) {
        m_truth_tau.PtCut = pt;
      }
    }

    inline virtual void truth_tau_EtaCut(const float eta) {
      if (!m_configFixed) {
        m_truth_tau.EtaCut = eta;
      }
    }

    inline virtual float truth_tau_PtCut() const {return m_truth_tau.PtCut;}
    inline virtual float truth_tau_EtaCut() const {return m_truth_tau.EtaCut;}

    // -----------------------------------------------]]]

    /// HL LHC studies
    inline virtual void HLLHC(const bool s) {
      if (!m_configFixed) {
        m_HLLHC = s;
      }
    }

    inline virtual bool HLLHC() const {return m_HLLHC;}
    inline virtual void HLLHCFakes(const bool s) {
      if (!m_configFixed) {
        m_HLLHCFakes = s;
      }
    }

    inline virtual bool HLLHCFakes() const {return m_HLLHCFakes;}

    void setBTaggingSFSysts(std::string WP, const std::set<std::string>& btagging_SFs, bool isTrackJet = false);

    inline virtual std::set<std::string>  btagging_namedSysts(std::string WP) const {return bTag_named_systs.at(WP);}
    inline virtual unsigned int btagging_num_B_eigenvars(std::string WP) const {return bTag_eigen_B.at(WP);}
    inline virtual unsigned int btagging_num_C_eigenvars(std::string WP) const {return bTag_eigen_C.at(WP);}
    inline virtual unsigned int btagging_num_Light_eigenvars(std::string WP) const {return bTag_eigen_light.at(WP);}

    inline virtual std::set<std::string>  trkjet_btagging_namedSysts(std::string WP) const {return bTag_named_systs_trkJet.at(WP);}
    inline virtual unsigned int trkjet_btagging_num_B_eigenvars(std::string WP) const {return bTag_eigen_B_trkJet.at(WP);}
    inline virtual unsigned int trkjet_btagging_num_C_eigenvars(std::string WP) const {return bTag_eigen_C_trkJet.at(WP);}
    inline virtual unsigned int trkjet_btagging_num_Light_eigenvars(std::string WP) const {return bTag_eigen_light_trkJet.at(WP);}


    const std::vector<std::pair<std::string, std::string> > boostedJetTaggers() const {return m_chosen_boostedJetTaggers;}
    const std::unordered_map<std::string, std::string> boostedTaggerSFnames() const {return m_boostedTaggerSFnames;}
    void setCalibBoostedJetTagger(const std::string& WP, const std::string& SFname);
    // B-tagging WPs requested by user (updated to pair of strings to hold algorithm and WP)
    const std::vector<std::pair<std::string, std::string> > bTagWP() const {return m_chosen_btaggingWP;}
    // B-tagging systematics requested by user to be excluded from EV treatment, separated by semi-colons
    const std::string bTagSystsExcludedFromEV() const {return m_bTagSystsExcludedFromEV;}

    // B-tagging WPs actually available, according to CDI file
    // will be set in TopCPTools
    void setBTagWP_available(std::string btagging_WP);
    void setBTagWP_available_trkJet(std::string btagging_WP);
    const std::vector<std::string>& bTagWP_available() const {return m_available_btaggingWP;}
    const std::vector<std::string>& bTagWP_available_trkJet() const {return m_available_btaggingWP_trkJet;}
    // B-tagging WPs actually calibrated, according to CDI file
    // will be set in TopCPTools
    void setBTagWP_calibrated(std::string btagging_WP);
    void setBTagWP_calibrated_trkJet(std::string btagging_WP);
    const std::vector<std::string>& bTagWP_calibrated() const {return m_calibrated_btaggingWP;}
    const std::vector<std::string>& bTagWP_calibrated_trkJet() const {return m_calibrated_btaggingWP_trkJet;}

    std::string FormatedWP(std::string raw_WP);

    bool printCDIpathWarning() const
    {return m_cdi_path_warning;}
    void setPrintCDIpathWarning(bool flag)
    {m_cdi_path_warning = flag;}
    const std::string bTaggingCDIPath() const
    {return m_btagging_cdi_path;}
    const std::string& bTaggingCalibration_B() const
    {return m_btagging_calibration_B;};
    const std::string& bTaggingCalibration_C() const
    {return m_btagging_calibration_C;};
    const std::string& bTaggingCalibration_Light() const
    {return m_btagging_calibration_Light;};

    // LHAPDF settings

    inline virtual std::vector<std::string> LHAPDFSets() {return m_lhapdf_options.pdf_set_names;}
    inline virtual bool doLHAPDF() {return m_lhapdf_options.doLHAPDF;}
    inline virtual std::string baseLHAPDF() {return m_lhapdf_options.baseLHAPDF;}
    inline virtual bool doLHAPDFInNominalTrees() {return m_lhapdf_options.doLHAPDFInNominalTrees;}
    inline virtual bool saveLHAPDFEvent() {return m_lhapdf_options.save_per_event;}
    void addLHAPDFResult(const std::string& pdf_name,
                         std::vector<float> sum_of_weights);

    std::unordered_map<std::string, std::vector<float> >& getLHAPDFResults() {return m_lhapdf_options.pdf_results;};


    // Pileup Reweighting Settings
    bool doPileupReweighting() {return m_pileup_reweighting.apply;};
    bool PileupUseGRLTool() {return m_pileup_reweighting.use_grl_tool;};

    const std::vector<std::string>& PileupConfig() {return m_pileup_reweighting.config_files;};
    const std::vector<std::string>& PileupLumiCalc() {return m_pileup_reweighting.lumi_calc_files;};

    bool PileupMuDependent() {return m_pileup_reweighting.mu_dependent;};

    // Update for R21
    const std::vector<std::string>& PileupConfig_FS() {return m_pileup_reweighting.config_files_FS;};
    const std::vector<std::string>& PileupConfig_AF() {return m_pileup_reweighting.config_files_AF;};
    const std::vector<std::string>& PileupActualMu_FS() {return m_pileup_reweighting.actual_mu_FS;};
    const std::vector<std::string>& PileupActualMu_AF() {return m_pileup_reweighting.actual_mu_AF;};
    inline virtual float PileupDataTolerance() const {return m_pileup_reweighting.unrepresented_data_tol;};
    const std::vector<int>& PileupPeriodAssignments() const {return m_pileup_reweighting.periodAssignments;};

    const std::vector<double>& PileUpCustomScaleFactors() {return m_pileup_reweighting.custom_SF;};

    inline const std::string& muonTriggerSF() const {return m_muon_trigger_SF;}

    inline bool demandPriVtx() const {return m_demandPriVtx;}

    // Where the sum of event weights
    // before derivation framework is kept
    inline const std::string& sumOfEventWeightsMetaData() const {return m_sumOfEventWeightsMetaData;}

    // Object Selector Name
    inline virtual void objectSelectionName(const std::string& s) {
      if (!m_configFixed) {
        m_objectSelectionName = s;
      }
    }

    inline virtual const std::string& objectSelectionName() const {return m_objectSelectionName;}
    // Output Format
    inline virtual void outputFormat(const std::string& s) {
      if (!m_configFixed) {
        m_outputFormat = s;
      }
    }

    inline virtual const std::string& outputFormat() const {return m_outputFormat;}
    // Output Events
    virtual void outputEvents(const std::string& s);
    inline virtual const std::string& outputEvents() const {return m_outputEvents;}
    inline bool saveOnlySelectedEvents() const {return m_saveOnlySelectedEvents;}

    // SetAutoFlush(0) on EventSaverFlatNtuple for ANALYSISTO-44 workaround
    inline bool outputFileSetAutoFlushZero() const {return m_outputFileSetAutoFlushZero;}
    // Better configurable settings for TTree memory optimisation (ANALYSISTO-44, ANALYSISTO-463)
    inline int outputFileNEventAutoFlush() const {return m_outputFileNEventAutoFlush;}
    inline int outputFileBasketSizePrimitive() const {return m_outputFileBasketSizePrimitive;}
    inline int outputFileBasketSizeVector() const {return m_outputFileBasketSizeVector;}

    // Number of events to run on (only for testing)
    inline virtual unsigned int numberOfEventsToRun() const {return m_numberOfEventsToRun;}
    inline virtual void numberOfEventsToRun(const unsigned int& n_events) {
      if (!m_configFixed) {
        m_numberOfEventsToRun = n_events;
      }
    }

    // Number of events to skip (only for testing)
    inline virtual unsigned int numberOfEventsToSkip() const {return m_numberOfEventsToSkip;}
    inline virtual void numberOfEventsToSkip(const unsigned int& n_events) {
      if (!m_configFixed) {
        m_numberOfEventsToSkip = n_events;
      }
    }

    // systematics
    inline virtual void systematics(const std::string& s) {
      if (!m_configFixed) {
        m_systematics = s;
      }
    }

    inline virtual const std::string& systematics() const {return m_systematics;}

    /// syst helper functions
    bool isSystNominal(const std::string& syst) const;
    bool isSystAll(const std::string& syst) const;
    bool getSystematicsList(const std::string& syst, std::set<std::string>& systList) const;
    bool contains(const std::set<std::string>& systList, const std::string& name) const;

    virtual void systematicsPhotons(const std::list<CP::SystematicSet>& syst);
    virtual void systematicsElectrons(const std::list<CP::SystematicSet>& syst);
    virtual void systematicsFwdElectrons(const std::list<CP::SystematicSet>& syst);
    virtual void systematicsMuons(const std::list<CP::SystematicSet>& syst);
    virtual void systematicsSoftMuons(const std::list<CP::SystematicSet>& syst);
    virtual void systematicsTaus(const std::list<CP::SystematicSet>& syst);
    virtual void systematicsJets(const std::list<CP::SystematicSet>& syst);
    virtual void systematicsLargeRJets(const std::list<CP::SystematicSet>& syst);
    virtual void systematicsTrackJets(const std::list<CP::SystematicSet>& syst);
    virtual void systematicsMET(const std::list<CP::SystematicSet>& syst);

    virtual void systematicsJetGhostTrack(const std::list<CP::SystematicSet>& syst);

    inline virtual void jetSubstructureName(const std::string& s) {
      if (!m_configFixed) {
        m_jetSubstructureName = s;
      }
    }

    inline virtual const std::string& jetSubstructureName() const {return m_jetSubstructureName;}

    // Systematic hash values
    inline std::size_t nominalHashValue() const {return m_nominalHashValue;}
    inline std::shared_ptr<std::unordered_set<std::size_t> > systHashPhotons()   const {return m_systHashPhotons;}
    inline std::shared_ptr<std::unordered_set<std::size_t> > systHashElectrons() const {return m_systHashElectrons;}
    inline std::shared_ptr<std::unordered_set<std::size_t> > systHashFwdElectrons() const {return m_systHashFwdElectrons;}
    inline std::shared_ptr<std::unordered_set<std::size_t> > systHashMuons()     const {return m_systHashMuons;}
    inline std::shared_ptr<std::unordered_set<std::size_t> > systHashSoftMuons()     const {return m_systHashSoftMuons;}
    inline std::shared_ptr<std::unordered_set<std::size_t> > systHashTaus()      const {return m_systHashTaus;}
    inline std::shared_ptr<std::unordered_set<std::size_t> > systHashJets()      const {return m_systHashJets;}
    inline std::shared_ptr<std::unordered_set<std::size_t> > systHashAll()       const {return m_systHashAll;}
    inline std::shared_ptr<std::unordered_set<std::size_t> > systHashElectronInJetSubtraction() const {return m_systHash_electronInJetSubtraction;}

    // Systematic Maps
    inline std::shared_ptr<std::unordered_map<std::size_t, CP::SystematicSet> > systMapPhotons()   const {return m_systMapPhotons;}
    inline std::shared_ptr<std::unordered_map<std::size_t, CP::SystematicSet> > systMapElectrons() const {return m_systMapElectrons;}
    inline std::shared_ptr<std::unordered_map<std::size_t, CP::SystematicSet> > systMapFwdElectrons() const {return m_systMapFwdElectrons;}
    inline std::shared_ptr<std::unordered_map<std::size_t, CP::SystematicSet> > systMapMuons()     const {return m_systMapMuons;}
    inline std::shared_ptr<std::unordered_map<std::size_t, CP::SystematicSet> > systMapSoftMuons()     const {return m_systMapSoftMuons;}
    inline std::shared_ptr<std::unordered_map<std::size_t, CP::SystematicSet> > systMapTaus()      const {return m_systMapTaus;}
    inline std::shared_ptr<std::unordered_map<std::size_t, CP::SystematicSet> > systMapJets()      const {return m_systMapJets;}
    inline std::shared_ptr<std::unordered_map<std::size_t, CP::SystematicSet> > systMapLargeRJets()      const {return m_systMapLargeRJets;}

    // Systematic StoreGate key Maps
    inline std::shared_ptr<std::unordered_map<std::size_t, std::string> > systSgKeyMapPhotons()    const {return m_systSgKeyMapPhotons;}
    inline std::shared_ptr<std::unordered_map<std::size_t, std::string> > systSgKeyMapElectrons()  const {return m_systSgKeyMapElectrons;}
    inline std::shared_ptr<std::unordered_map<std::size_t, std::string> > systSgKeyMapFwdElectrons()  const {return m_systSgKeyMapFwdElectrons;}
    inline std::shared_ptr<std::unordered_map<std::size_t, std::string> > systSgKeyMapMuons()      const {return m_systSgKeyMapMuons;}
    inline std::shared_ptr<std::unordered_map<std::size_t, std::string> > systSgKeyMapSoftMuons()      const {return m_systSgKeyMapSoftMuons;}
    inline std::shared_ptr<std::unordered_map<std::size_t, std::string> > systSgKeyMapTaus()       const {return m_systSgKeyMapTaus;}
    std::shared_ptr<std::unordered_map<std::size_t, std::string> > systSgKeyMapJets(const bool useLooseLeptonJets) const;
    inline std::shared_ptr<std::unordered_map<std::size_t, std::string> > systSgKeyMapLargeRJets() const {return m_systSgKeyMapLargeRJets;}
    inline std::shared_ptr<std::unordered_map<std::size_t, std::string> > systSgKeyMapTrackJets()  const {return m_systSgKeyMapTrackJets;}

    // TTree names
    inline std::shared_ptr<std::unordered_map<std::size_t, std::string> > systAllTTreeNames() const {return m_systAllTTreeNames;}
    const std::string& systematicName(const std::size_t hash) const;
    // TTree index
    unsigned int ttreeIndex(const std::size_t hash) const;
    unsigned int ttreeIndexLoose(const std::size_t hash) const;

    AodMetaDataAccess& aodMetaData();
    AodMetaDataAccess const& aodMetaData() const {return *m_aodMetaData;}

    // Function to handle release series such that it can be cleaner to update in the future
    void setReleaseSeries();
    inline int getReleaseSeries() const {return m_release_series;}

    // Create bootstrapping weights
    inline bool saveBootstrapWeights() const {return m_saveBootstrapWeights;}
    inline void setSaveBootstrapWeights(const bool value) {m_saveBootstrapWeights = value;}
    inline int getNumberOfBootstrapReplicas() const {return m_BootstrapReplicas;}
    inline void setNumberOfBootstrapReplicas(const int value) {m_BootstrapReplicas = value;}

    // Switch to use BadBatmanCleaning
    inline bool useBadBatmanCleaning() const {return m_useBadBatmanCleaning;}
    inline void setUseBadBatmanCleaning(const bool value) {m_useBadBatmanCleaning = value;}
    inline unsigned int badBatmanCleaningMin() const {return m_badBatmanCleaningMin;}
    inline void setBadBatmanCleaningMin(const unsigned int value) {m_badBatmanCleaningMin = value;}
    inline unsigned int badBatmanCleaningMax() const {return m_badBatmanCleaningMax;}
    inline void setBadBatmanCleaningMax(const unsigned int value) {m_badBatmanCleaningMax = value;}

    // Switch to use event-level jet cleaning tool for studies
    inline bool useEventLevelJetCleaningTool() const {return m_useEventLevelJetCleaningTool;}
    inline void setUseEventLevelJetCleaningTool(const bool value) {m_useEventLevelJetCleaningTool = value;}

    // Just a function that might need to be used in multiple places - return the running year (2015, 2016, 2017)
    const std::string getYear(unsigned int runnumber);

    // Setter and getter functions for recording whether we have configured the nominal objects
    inline virtual void setNominalAvailable(const bool s) {m_isNominalAvailable = s;}
    inline bool isNominalAvailable() const {return m_isNominalAvailable;}

    // Function to set the options for global trigger tool
    void setGlobalTriggerConfiguration(std::vector<std::string>, std::vector<std::string>, std::vector<std::string>, std::vector<std::string>);
    inline bool useGlobalTrigger() const {return m_trigGlobalConfiguration.isActivated;} // Was this requested by the
                                                                                         // user
    inline auto const& getGlobalTriggers() const {return m_trigGlobalConfiguration.trigger;}
    inline auto const& getGlobalTriggersLoose() const {return m_trigGlobalConfiguration.trigger_loose;}
    inline bool useGlobalTriggerConfiguration() const {return m_trigGlobalConfiguration.isConfigured;} // Was this
                                                                                                       // subsequently
                                                                                                       // configured
    inline std::vector<std::string> getGlobalTriggerElectronSystematics() const {return m_trigGlobalConfiguration.electron_trigger_systematics;}
    inline std::vector<std::string> getGlobalTriggerMuonSystematics()     const {return m_trigGlobalConfiguration.muon_trigger_systematics;}
    inline std::vector<std::string> getGlobalTriggerElectronTools()       const {return m_trigGlobalConfiguration.electron_trigger_tool_names;}
    inline std::vector<std::string> getGlobalTriggerMuonTools()           const {return m_trigGlobalConfiguration.muon_trigger_tool_names;}
    
    inline const TreeFilter* getTreeFilter() const { return m_treeFilter.get();}

    inline const std::unordered_map<std::string, std::string>& GetMCMCTranslator() const {return m_showerMCMCtranslator;}
    
  private:
    // Prevent any more configuration
    bool m_configFixed;

    // Make all CP Tools, or just the SF
    bool m_makeAllCPTools;

    // GRL file
    std::string m_grlDir;
    std::vector<std::string> m_grlFile = {};

    // TDP
    std::string m_topDataPreparationPath;

    // Use which objects
    bool m_usePhotons;
    bool m_useElectrons;
    bool m_useFwdElectrons;
    bool m_useMuons;
    bool m_useSoftMuons;
    bool m_useAntiMuons;
    bool m_useTaus;
    bool m_useJets;
    bool m_useLargeRJets;
    bool m_useTrackJets;
    bool m_useRCJets;
    bool m_useVarRCJets;

    // Ghost Tracks on jets can not really be disabled because they are always
    // available. However, we want the systematics to be executed automatically
    // whenever the user has "configured" ghost tracks.
    bool m_useJetGhostTrack;

    // Are we using particle flow jets
    // Need this as some things aren't supported at the moment
    // C++11 so nice inline initialization (we should make this consistent)
    bool m_useParticleFlowJets = false;

    bool m_useTruthParticles;
    bool m_useTruthElectrons;
    bool m_useTruthMuons;
    bool m_useTruthPhotons;
    bool m_useTruthJets;
    bool m_useTruthLargeRJets;
    bool m_useTruthTaus;
    bool m_useTruthMET;

    // define if d0/z0 cut should be used at all
    bool m_applyTTVACut;

    bool m_demandPriVtx; // whether at leas one primary vertex is required for each event

    std::string m_jetSubstructureName;

    // recompute CP vars?
    bool m_recomputeCPvars;

    // Store in config a boolean which lets us know if we called the nominal object setup
    bool m_isNominalAvailable;

    // Do systematics? - this needs many more configuration options
    std::string m_systematics;
    std::string m_nominalSystName;
    std::string m_allSystName;

    unsigned int m_DSID;
    unsigned int m_MapIndex;
    SampleXsection::showering m_showeringAlgo;
    bool m_is_sherpa_22_vjets = false;

    bool m_isMC;
    bool m_isAFII;
    std::vector<std::string> m_filterBranches, m_filterPartonLevelBranches, m_filterParticleLevelBranches;
    std::string m_generators;
    std::string m_AMITag;
    bool m_isPrimaryxAOD;
    bool m_isTruthDxAOD = false;
    std::string m_derivationStream;
    std::string m_amiTag;
    int m_amiTagSet = 0;

    // Do fakes MM weights calculation? - only for data loose
    bool m_doFakesMMWeightsIFF;
    // Configurations for MM fake estimate
    std::string m_FakesMMConfigIFF;
    // Debug mode?
    bool m_doFakesMMIFFDebug;

    // By default the top group does overlap removal on
    // the tight lepton definitions.
    // If you turn this to true you are going off piste and need to report
    // your findings to the top reconstruction meeting.
    bool m_doOverlapRemovalOnLooseLeptonDef;

    // String to describe which overlap removal procedure is used
    // Current options are whether to use the ASG recommended
    // overlap removal (recommended)
    // procedure, or the one developed by the harmonization
    // task force and use throughout 2015 (harmonized)
    std::string m_overlap_removal_procedure = "recommended";

    float m_overlapRemovalSlidingInnerDRel = 0.2;
    float m_overlapRemovalSlidingInnerDRmu = 0.2;

    // do overlap removal also with large-R jets
    // (using whatever procedure is used in the official tools)
    bool m_doLargeJetOverlapRemoval;

    // Dumps the normal, non-"*_Loose" trees (on demand)
    bool m_doTightEvents;
    // Dumps the "*_Loose trees (on demand)
    bool m_doLooseEvents;

    // Run systematics on the given selection
    bool m_doTightSysts;
    bool m_doLooseSysts;

    // In the *_Loose trees, lepton SFs are calculated considering
    // tight ID and isolation instead of loose
    // Only tight leptons are considered in the event SF calculation
    bool m_applyTightSFsInLooseTree;

    // Apply Electron In Jet subtraction
    // For boosted analysis
    bool m_applyElectronInJetSubtraction;

    // Write Truth block info
    bool m_doTruthBlockInfo;

    // Write Truth PDF info
    bool m_doTruthPDFInfo;
    bool m_doTruthPDFInfoInNominalTrees;

    // Write MC generator weights
    bool m_doMCGeneratorWeights;
    bool m_doMCGeneratorWeightsInNominalTrees;

    // list of names of nominal weight
    // attempts to find nominal weight in the order as specified here
    std::vector<std::string> m_nominalWeightNames;
    std::string m_nominalWeightName;
    size_t m_nominalWeightIndex;
    size_t m_MCweightsSize;
    bool m_forceWeightIndex; // to force useage of index instead of metadata

    // Top Parton History
    bool m_doTopPartonHistory;
    bool m_isTopPartonHistoryRegisteredInNtuple;
    bool m_doTopPartonLevel;

    // Top Particle Level
    bool m_doTopParticleLevel;
    bool m_doParticleLevelOverlapRemovalMuJet;
    bool m_doParticleLevelOverlapRemovalElJet;
    bool m_doParticleLevelOverlapRemovalJetPhoton;

    // KLFitter
    bool m_doKLFitter;
    std::string m_KLFitterTransferFunctionsPath;
    std::string m_KLFitterOutput;
    std::string m_KLFitterJetSelectionMode;
    std::string m_KLFitterBTaggingMethod;
    std::string m_KLFitterLH;
    bool m_KLFitterTopMassFixed;
    bool m_KLFitterSaveAllPermutations;
    bool m_KLFitterFailOnLessThanXJets;

    // PseudoTop
    bool m_doPseudoTop;

    // StoreGate / TStore keys
    std::string m_sgKeyDummy;
    std::string m_sgKeyEventInfo;
    std::string m_sgKeyPrimaryVertices;
    std::string m_sgKeyPhotons;
    std::string m_sgKeyElectrons;
    std::string m_sgKeyFwdElectrons;
    std::string m_sgKeyMuons;
    std::string m_sgKeySoftMuons;
    std::string m_sgKeyTaus;
    std::string m_sgKeyJets;
    std::string m_sgKeyJetsType;
    std::string m_sgKeyLargeRJets;
    std::string m_sgKeyTrackJets;
    std::string m_sgKeyTrackJetsType;
    std::string m_sgKeyMissingEt;
    std::string m_sgKeyMissingEtLoose;
    std::string m_sgKeyInDetTrackParticles;

    std::string m_sgKeyTruthEvent;
    std::string m_sgKeyMCParticle;
    std::string m_sgKeyTruthPhotons;
    std::string m_sgKeyTruthElectrons;
    std::string m_sgKeyTruthMuons;
    std::string m_sgKeyTruthTaus;
    std::string m_sgKeyTruthJets;
    std::string m_sgKeyTruthLargeRJets;
    std::string m_sgKeyTruthMET;
    std::string m_sgKeyTopPartonHistory;

    std::string m_sgKeyTopSystematicEvents;
    std::string m_sgKeyTopSystematicEventsLoose;
    std::string m_passEventSelectionDecoration;

    std::string m_decoKeyJetGhostTrack;
    std::vector<std::string> m_jetGhostTrackSystematics;
    std::vector<std::uint32_t> m_jetGhostTrackRunPeriods;
    float m_ghostTrackspT;
    std::string m_ghostTracksVertexAssociation;
    std::string m_ghostTracksQuality;

    float m_jetResponseMatchingDeltaR;

    // special: allow to dump the systematics-shifted b-tagging SFs in the systematics trees
    bool m_dumpBtagSystsInSystTrees;

    bool m_storePerJetBtagSFs;

    // Electron configuration
    std::string m_egammaSystematicModel;
    std::string m_electronEfficiencySystematicModel;
    std::string m_electronEfficiencySystematicModelEtaBinning;
    std::string m_electronEfficiencySystematicModelEtBinning;
    std::string m_electronID;
    std::string m_electronIDLoose;
    bool m_electronVetoLArCrack;
    float m_electronPtcut;
    std::string m_electronIsolation;
    std::string m_electronIsolationLoose;
    std::string m_electronIsolationSF;
    std::string m_electronIsolationSFLoose;
    bool const m_electronIsoSFs; // no longer supported, always true (use m_electronIsolationSF instead)
    int m_electron_d0SigCut;
    float m_electron_delta_z0;

    std::string m_electronIDDecoration;
    std::string m_electronIDLooseDecoration;
    bool m_useElectronChargeIDSelection;
    bool m_useEgammaLeakageCorrection;
    bool m_enablePromptLeptonImprovedVetoStudies;

    //Fwd electron configuration
    float m_fwdElectronPtcut;
    float m_fwdElectronMinEtacut;
    float m_fwdElectronMaxEtacut;
    std::string m_fwdElectronID;
    std::string m_fwdElectronIDLoose;
    int m_fwdElectronBCIDCleaningMinRun;
    int m_fwdElectronBCIDCleaningMaxRun;

    // Muon configuration
    float m_muonPtcut; // muon object selection pT cut
    float m_muonEtacut; // muon object selection (abs) eta cut
    std::string m_muonQuality; // muon quality used in object selection
    bool m_muonUseMVALowPt; //to turn on MVA for low-pT muons
    bool m_muonUse2stationMuonsHighPt; //to allow muon reco with 2-station
    std::string m_muonQualityLoose; // loose muon quality used in object selection
    bool m_muonUseMVALowPtLoose; //to turn on MVA for low-pT muons (loose tree)
    bool m_muonUse2stationMuonsHighPtLoose; //to allow muon reco with 2-station (loose tree)
    std::string m_muonIsolation;
    std::string m_muonIsolationLoose;
    std::string m_muonIsolationSF;
    std::string m_muonIsolationSFLoose;
    int m_muon_d0SigCut;
    float m_muon_delta_z0;
    bool m_muonMuonDoSmearing2stationHighPt; //to turn on/off special correction for the reco with 2-station muons with missing inner MS station allowed for abs(eta)<1.3, only HighPt WP
    bool m_muonMuonDoExtraSmearingHighPt; //to turn on/off a special correction for the muon with high momenta.

    //Soft muon configuration
    float m_softmuonPtcut; // soft muon object selection pT cut
    float m_softmuonEtacut; // soft muon object selection (abs) eta cut
    std::string m_softmuonQuality; // soft muon quality used in object selection
    bool m_softmuonUseMVALowPt; //to turn on MVA for low-pT muons
    float m_softmuonDRJetcut; // soft muon object selection DR wrt jets cut
    bool m_softmuonDRJetcutUseRapidity; // true -> use rapidity for DR(jet,mu) matching; false -> use pseudorapidity
    bool m_softmuonAdditionalTruthInfo; //additional info on the particle-level origin of the muon, see TopParticleLevel/TruthTools.h
    bool m_softmuonAdditionalTruthInfoCheckPartonOrigin; //additional info on the parton-level origin of the muon, see TopParticleLevel/TruthTools.h
    bool m_softmuonAdditionalTruthInfoDoVerbose; //to help debugging the above options
    
    // Jet configuration
    float m_jetPtcut; // jet object selection pT cut
    float m_jetEtacut; // jet object selection (abs) eta cut
    float m_jetPtGhostTracks; // jet pt threshold for ghost track systematic variations calculation
    float m_jetEtaGhostTracks; // jet eta threshold for ghost track systematic variations calculation
    std::string m_jetUncertainties_NPModel; // AllNuisanceParameters, 19NP or 3NP
    std::string m_jetUncertainties_QGFracFile; // to improve Flavour composition and response
    std::vector<std::string> m_jetUncertainties_QGHistPatterns; // to improve Flavour composition and response, with
                                                                // more flexibility
    bool m_doMultipleJES;
    std::string m_jetJERSmearingModel; // Full or Simple
    std::string m_jetCalibSequence; // GCC or JMS
    bool m_jetStoreTruthLabels; // True or False
    bool m_doJVTInMETCalculation;
    bool m_saveFailJVTJets;
    std::string m_JVTWP;
    bool m_doForwardJVTInMETCalculation;
    bool m_saveFailForwardJVTJets;
    std::string m_fJVTWP;

    // Large R jet configuration
    float m_largeRJetPtcut; // large R jet object selection pT cut
    float m_largeRJetEtacut; // large R jet object selection (abs) eta cut
    std::string m_largeRJetUncertainties_NPModel; //large R JES/(plus old JMS, JMR, JER) uncertainties configuration
    std::string m_largeRJetUncertaintiesConfigDir; //Relative path to directory with large R JES config
                                                  // file
    //See https://twiki.cern.ch/twiki/bin/view/AtlasProtected/JetUncertaintiesRel21Summer2019LargeR
    std::string m_largeRJESJMSConfig; // large R jet JES/JMS calibration choice - see ANALYSISTO-210

    // Track jet configuration
    float m_trackJetPtcut; // track jet object selection pT cut
    float m_trackJetEtacut; // track jet object selection (abs) eta cut

    // Jet configuration for reclustered jets
    float m_RCJetPtcut;
    float m_RCJetEtacut;
    float m_RCInputJetPtMin;
    float m_RCInputJetEtaMax;
    float m_RCJetTrimcut;
    float m_RCJetRadius;
    bool m_useRCJetSubstructure;
    bool m_useRCJetAdditionalSubstructure;

    // Jet configuration for variable large-R jets
    float m_VarRCJetPtcut;
    float m_VarRCJetEtacut;
    float m_VarRCJetTrimcut;
    float m_VarRCJetMaxRadius;
    std::string m_VarRCJetRho;
    std::string m_VarRCJetMassScale;
    bool m_useVarRCJetSubstructure;
    bool m_useVarRCJetAdditionalSubstructure;

    // these are needed for the top mass analysis, per default should be 1.0
    float m_JSF;
    float m_bJSF;

    // Tau configuration
    struct {
      // filename to load tau configuration from.
      // If this is an empty string then take the 'default'
      std::string fileName = "Default";
      // The jetIDWP in CamelCase
      // see
      // https://svnweb.cern.ch/trac/atlasoff/browser/PhysicsAnalysis/TauID/TauAnalysisTools/trunk/doc/README-TauSelectionTool.rst
      // for supported WPs
      std::string jetIDWP = "RNNMedium";
      bool doRNNID = true;
      bool doBDTID = false;
      // the electron BDTWP
      std::string eleBDTWP = "Medium";
      bool substructureSF = false;
      // Whether to perform electron overlap removal
      bool eleOLR = false;
      // pT cut on taus
      float pt = 20000;
    } m_tau_configuration, m_tau_configuration_loose;

    // photon configuration
    struct {
      // pT cut on photons
      float pt = 25000;
      float eta = 2.5;
      std::string isolation = "None";
      std::string identification = "None";
    } m_photon_configuration, m_photon_configuration_loose;

    // [[[-----------------------------------------------
    // Particle Level (truth) configuration

    // electrons
    struct {
      float PtCut;           // [ParticleLevel / Truth] Electron Object
      // Selection minimum pT Cut (Standard ATLAS
      // units, [MeV]).
      float EtaCut;          // [ParticleLevel / Truth] Electron Object
      // Selection maximum absolute eta Cut.
      bool NotFromHadron;    // [ParticleLevel / Truth] Whether to apply the
      // 'NotFromHadron' requirement onto the objects.
      bool TauIsHadron;      // [ParticleLevel / Truth] Whether a tauon is a
      // hadron during the 'NotFromHadron' check
    } m_truth_electron;

    // muons
    struct {
      float PtCut;           // [ParticleLevel / Truth] Muon Object
      // Selection minimum pT Cut (Standard ATLAS
      // units, [MeV]).
      float EtaCut;          // [ParticleLevel / Truth] Muon Object
      // Selection maximum absolute eta Cut.
      bool NotFromHadron;    // [ParticleLevel / Truth] Whether to apply the
      // 'NotFromHadron' requirement onto the objects.
      bool TauIsHadron;      // [ParticleLevel / Truth] Whether a tauon is a
      // hadron during the 'NotFromHadron' check
    } m_truth_muon;

    // photons
    struct {
      float PtCut;           // [ParticleLevel / Truth] Photon Object
      // Selection minimum pT Cut (Standard ATLAS
      // units, [MeV]).
      float EtaCut;          // [ParticleLevel / Truth] Photon Object
      // Selection maximum absolute eta Cut.
      std::string Origin;    // [ParticleLevel / Truth] Photon Object
      // Selection truth origin configuration.
      std::string Isolation; // [ParticleLevel / Truth] Photon Object
      // Selection truth isolation configuration.
    } m_truth_photon;

    // taus
    struct {
      float PtCut;           // [ParticleLevel / Truth] Tau Object
      // Selection minimum pT Cut (Standard ATLAS
      // units, [MeV]).
      float EtaCut;          // [ParticleLevel / Truth] Tau Object
      // Selection maximum absolute eta Cut.
    } m_truth_tau;

    // normal / large R jets
    struct {
      float PtCut;           // [ParticleLevel / Truth] Jet Object
      // Selection minimum pT Cut (Standard ATLAS
      // units, [MeV]).
      float EtaCut;          // [ParticleLevel / Truth] Jet Object
      // Selection maximum absolute eta Cut.
    } m_truth_jet, m_truth_largeRJet;


    // -----------------------------------------------]]]

    // Options for upgrade studies
    bool m_HLLHC;
    bool m_HLLHCFakes;

    // Boosted jet taggers requested by user
    std::vector<std::pair<std::string, std::string> > m_chosen_boostedJetTaggers;
    std::unordered_map<std::string, std::string> m_boostedTaggerSFnames;

    // B-tagging WPs requested by the user (updated to pair of string to hold algorithm and WP)
    std::vector<std::pair<std::string, std::string> > m_chosen_btaggingWP; // = { };
    // B-tagging systematics requested by user to be excluded from EV treatment, separated by semi-colons
    std::string m_bTagSystsExcludedFromEV = "";

    // list of B-tagging WP actualy available
    std::vector<std::string> m_available_btaggingWP;
    std::vector<std::string> m_available_btaggingWP_trkJet;
    // list of B-tagging WP actualy calibrated
    std::vector<std::string> m_calibrated_btaggingWP;
    std::vector<std::string> m_calibrated_btaggingWP_trkJet;

    // B-tagging calibration to be used
    bool m_cdi_path_warning = false;
    std::string m_btagging_cdi_path = "Default";
    std::string m_btagging_calibration_B = "default";
    std::string m_btagging_calibration_C = "default";
    std::string m_btagging_calibration_Light = "default";

    // b-tag SF helpers - one of each per WP
    // will be set in the BTagScaleFactorCalculator
    // These are the base names of the SF systematics (without __up/__down)
    std::unordered_map<std::string, std::set<std::string> > bTag_base_names;
    std::unordered_map<std::string, std::set<std::string> > bTag_base_names_trkJet;
    // and those of them which are not eigenvectors
    std::unordered_map<std::string, std::set<std::string> > bTag_named_systs;
    std::unordered_map<std::string, std::set<std::string> > bTag_named_systs_trkJet;
    // how many B eigen-variations do we have?
    std::unordered_map<std::string, unsigned int> bTag_eigen_B;
    std::unordered_map<std::string, unsigned int> bTag_eigen_B_trkJet;
    // how many C eigen-variations do we have?
    std::unordered_map<std::string, unsigned int> bTag_eigen_C;
    std::unordered_map<std::string, unsigned int> bTag_eigen_C_trkJet;
    // how many Light eigen-variations do we have?
    std::unordered_map<std::string, unsigned int> bTag_eigen_light;
    std::unordered_map<std::string, unsigned int> bTag_eigen_light_trkJet;

    // LHAPDF options
    struct {
      std::vector<std::string> pdf_set_names = {};
      std::string baseLHAPDF = ""; // used only if XF1*XF2==0

      // options
      bool doLHAPDF = false;
      bool doLHAPDFInNominalTrees = false;

      bool save_per_event = false;

      // we pass the results back to config in PDFScaleFactor::finalize
      std::unordered_map< std::string, std::vector<float> > pdf_results;
    } m_lhapdf_options;

    // Pile-up reweighting
    struct {
      std::vector<std::string> lumi_calc_files = {};

      std::vector<std::string> config_files = {};

      // R21 - Need to allow configuration for FS and AF2
      std::vector<std::string> config_files_FS = {};
      std::vector<std::string> config_files_AF = {};
      std::vector<std::string> actual_mu_FS = {};
      std::vector<std::string> actual_mu_AF = {};
      float unrepresented_data_tol = 0.05;

      bool apply = false;

      bool use_grl_tool = false;

      // Whether or not to perform mu dependent
      // pile-up reweighting. Optional because can
      // result in a possible loss of statistics
      // that are crucial for things like MVA training.
      bool mu_dependent = true;

      std::vector<double> custom_SF = {};

      std::vector<int> periodAssignments = {};
    } m_pileup_reweighting;

    // Struct for holding TrigGlobalEfficiencyCorrectionTool settings in order to
    // manage systematic variations through this tool

    struct {
      typedef std::unordered_map<std::string, std::vector<std::string> > triggermap_t;
      // -- Set from cutfile --//
      // Boolean to be set to true if the user activates a flag
      bool isActivated = false;
      // Maps of periods -> list of triggers
      triggermap_t trigger;
      triggermap_t trigger_loose;

      // -- Set from TopCPTools  --//
      // Boolean to be set to true if we set this information
      bool isConfigured = false;
      // Names of CP::SystematicSet from electron trigger tools
      std::vector<std::string> electron_trigger_systematics;
      // Names of CP::SystematicSet from muon trigger tools
      std::vector<std::string> muon_trigger_systematics;
      // Name of the underlying electron tools, to be accessed and passes CP::SystematicSet
      std::vector<std::string> electron_trigger_tool_names;
      // Name of the underlying muon tools, to be accessed and passes CP::SystematicSet
      std::vector<std::string> muon_trigger_tool_names;
    } m_trigGlobalConfiguration;

    // Muon Trigger SF configuration
    std::string m_muon_trigger_SF;


    // Selections
    std::shared_ptr<std::vector<std::string> > m_allSelectionNames;
    // Trigger configuration
    // First string is the selection name, second string is the trigger
    std::shared_ptr<std::unordered_map<std::string, std::vector<std::string> > > m_allTriggers_Tight;
    std::shared_ptr<std::unordered_map<std::string, std::vector<std::string> > > m_electronTriggers_Tight;
    std::shared_ptr<std::unordered_map<std::string, std::vector<std::string> > > m_muonTriggers_Tight;
    std::shared_ptr<std::unordered_map<std::string, std::vector<std::string> > > m_tauTriggers_Tight;
    std::shared_ptr<std::unordered_map<std::string, std::vector<std::string> > > m_allTriggers_Loose;
    std::shared_ptr<std::unordered_map<std::string, std::vector<std::string> > > m_electronTriggers_Loose;
    std::shared_ptr<std::unordered_map<std::string, std::vector<std::string> > > m_muonTriggers_Loose;
    std::shared_ptr<std::unordered_map<std::string, std::vector<std::string> > > m_tauTriggers_Loose;
    std::vector<std::string> m_dummyTrigger;

    // Where the sum of event weights
    // before derivation framework is kept
    std::string m_sumOfEventWeightsMetaData;

    // Object Selector name
    std::string m_objectSelectionName;
    // Output Format
    std::string m_outputFormat;
    // Output Events
    std::string m_outputEvents;
    bool m_saveOnlySelectedEvents;
    // SetAutoFlush(0) on EventSaverFlatNtuple for ANALYSISTO-44 workaround
    bool m_outputFileSetAutoFlushZero;
    // Better configurable settings for TTree memory optimisation (ANALYSISTO-44, ANALYSISTO-463)
    int m_outputFileNEventAutoFlush;
    int m_outputFileBasketSizePrimitive;
    int m_outputFileBasketSizeVector;
    // Number of events to run on (for testing)
    unsigned int m_numberOfEventsToRun;

    // Number of events to skip (for testing)
    unsigned int m_numberOfEventsToSkip;

    // AOD meta-data access service
    AodMetaDataAccess* m_aodMetaData;

    // Systematics
    std::size_t m_nominalHashValue;

    std::shared_ptr<std::unordered_set<std::size_t> > m_systHashPhotons;
    std::shared_ptr<std::unordered_set<std::size_t> > m_systHashElectrons;
    std::shared_ptr<std::unordered_set<std::size_t> > m_systHashFwdElectrons;
    std::shared_ptr<std::unordered_set<std::size_t> > m_systHashMuons;
    std::shared_ptr<std::unordered_set<std::size_t> > m_systHashSoftMuons;
    std::shared_ptr<std::unordered_set<std::size_t> > m_systHashTaus;
    std::shared_ptr<std::unordered_set<std::size_t> > m_systHashJets;
    std::shared_ptr<std::unordered_set<std::size_t> > m_systHashLargeRJets;
    std::shared_ptr<std::unordered_set<std::size_t> > m_systHashTrackJets;
    std::shared_ptr<std::unordered_set<std::size_t> > m_systHashMET;

    std::shared_ptr<std::unordered_set<std::size_t> > m_systHashAll;
    std::shared_ptr<std::list<std::size_t> > m_list_systHashAll;

    std::shared_ptr<std::unordered_set<std::size_t> > m_systHash_electronInJetSubtraction;
    std::shared_ptr<std::list<std::size_t> > m_list_systHash_electronInJetSubtraction;

    std::shared_ptr<std::unordered_map<std::size_t, CP::SystematicSet> > m_systMapPhotons;
    std::shared_ptr<std::unordered_map<std::size_t, CP::SystematicSet> > m_systMapElectrons;
    std::shared_ptr<std::unordered_map<std::size_t, CP::SystematicSet> > m_systMapFwdElectrons;
    std::shared_ptr<std::unordered_map<std::size_t, CP::SystematicSet> > m_systMapMuons;
    std::shared_ptr<std::unordered_map<std::size_t, CP::SystematicSet> > m_systMapSoftMuons;
    std::shared_ptr<std::unordered_map<std::size_t, CP::SystematicSet> > m_systMapTaus;
    std::shared_ptr<std::unordered_map<std::size_t, CP::SystematicSet> > m_systMapJets;
    std::shared_ptr<std::unordered_map<std::size_t, CP::SystematicSet> > m_systMapLargeRJets;
    std::shared_ptr<std::unordered_map<std::size_t, CP::SystematicSet> > m_systMapTrackJets;
    std::shared_ptr<std::unordered_map<std::size_t, CP::SystematicSet> > m_systMapMET;

    std::shared_ptr<std::unordered_map<std::size_t, std::string> > m_systSgKeyMapPhotons;
    std::shared_ptr<std::unordered_map<std::size_t, std::string> > m_systSgKeyMapElectrons;
    std::shared_ptr<std::unordered_map<std::size_t, std::string> > m_systSgKeyMapFwdElectrons;
    std::shared_ptr<std::unordered_map<std::size_t, std::string> > m_systSgKeyMapMuons;
    std::shared_ptr<std::unordered_map<std::size_t, std::string> > m_systSgKeyMapSoftMuons;
    std::shared_ptr<std::unordered_map<std::size_t, std::string> > m_systSgKeyMapTaus;
    std::shared_ptr<std::unordered_map<std::size_t, std::string> > m_systSgKeyMapJets;
    std::shared_ptr<std::unordered_map<std::size_t, std::string> > m_systSgKeyMapJets_electronInJetSubtraction;
    std::shared_ptr<std::unordered_map<std::size_t, std::string> > m_systSgKeyMapJetsLoose_electronInJetSubtraction;
    std::shared_ptr<std::unordered_map<std::size_t, std::string> > m_systSgKeyMapLargeRJets;
    std::shared_ptr<std::unordered_map<std::size_t, std::string> > m_systSgKeyMapTrackJets;
    std::shared_ptr<std::unordered_map<std::size_t, std::string> > m_systSgKeyMapMET;

    // For TopEvent/SingleSystEvent - will return the nominal key if not under variation
    std::shared_ptr<std::unordered_map<std::size_t, std::string> > m_systAllSgKeyMapPhotons;
    std::shared_ptr<std::unordered_map<std::size_t, std::string> > m_systAllSgKeyMapElectrons;
    std::shared_ptr<std::unordered_map<std::size_t, std::string> > m_systAllSgKeyMapFwdElectrons;
    std::shared_ptr<std::unordered_map<std::size_t, std::string> > m_systAllSgKeyMapMuons;
    std::shared_ptr<std::unordered_map<std::size_t, std::string> > m_systAllSgKeyMapSoftMuons;
    std::shared_ptr<std::unordered_map<std::size_t, std::string> > m_systAllSgKeyMapTaus;
    std::shared_ptr<std::unordered_map<std::size_t, std::string> > m_systAllSgKeyMapJets;
    std::shared_ptr<std::unordered_map<std::size_t, std::string> > m_systAllSgKeyMapLargeRJets;
    std::shared_ptr<std::unordered_map<std::size_t, std::string> > m_systAllSgKeyMapTrackJets;
    // The boosted case is a bit more complex, we need additional collections
    std::shared_ptr<std::unordered_map<std::size_t, std::string> > m_systAllSgKeyMapElectrons_electronInJetSubtraction;
    std::shared_ptr<std::unordered_map<std::size_t, std::string> > m_systAllSgKeyMapJets_electronInJetSubtraction;
    std::shared_ptr<std::unordered_map<std::size_t, std::string> > m_systAllSgKeyMapJetsLoose_electronInJetSubtraction;

    // For top::TopEventMaker
    std::shared_ptr<std::unordered_map<std::size_t, std::string> > m_systAllSgKeyMapPhotonsTDS;
    std::shared_ptr<std::unordered_map<std::size_t, std::string> > m_systAllSgKeyMapPhotonsTDSAux;
    std::shared_ptr<std::unordered_map<std::size_t, std::string> > m_systAllSgKeyMapElectronsTDS;
    std::shared_ptr<std::unordered_map<std::size_t, std::string> > m_systAllSgKeyMapElectronsTDSAux;
    std::shared_ptr<std::unordered_map<std::size_t, std::string> > m_systAllSgKeyMapFwdElectronsTDS;
    std::shared_ptr<std::unordered_map<std::size_t, std::string> > m_systAllSgKeyMapFwdElectronsTDSAux;
    std::shared_ptr<std::unordered_map<std::size_t, std::string> > m_systAllSgKeyMapMuonsTDS;
    std::shared_ptr<std::unordered_map<std::size_t, std::string> > m_systAllSgKeyMapMuonsTDSAux;
    std::shared_ptr<std::unordered_map<std::size_t, std::string> > m_systAllSgKeyMapSoftMuonsTDS;
    std::shared_ptr<std::unordered_map<std::size_t, std::string> > m_systAllSgKeyMapSoftMuonsTDSAux;
    std::shared_ptr<std::unordered_map<std::size_t, std::string> > m_systAllSgKeyMapTausTDS;
    std::shared_ptr<std::unordered_map<std::size_t, std::string> > m_systAllSgKeyMapTausTDSAux;
    std::shared_ptr<std::unordered_map<std::size_t, std::string> > m_systAllSgKeyMapJetsTDS;
    std::shared_ptr<std::unordered_map<std::size_t, std::string> > m_systAllSgKeyMapJetsTDSAux;
    std::shared_ptr<std::unordered_map<std::size_t, std::string> > m_systAllSgKeyMapLargeRJetsTDS;
    std::shared_ptr<std::unordered_map<std::size_t, std::string> > m_systAllSgKeyMapLargeRJetsTDSAux;
    std::shared_ptr<std::unordered_map<std::size_t, std::string> > m_systAllSgKeyMapTrackJetsTDS;
    std::shared_ptr<std::unordered_map<std::size_t, std::string> > m_systAllSgKeyMapTrackJetsTDSAux;
    std::shared_ptr<std::unordered_map<std::size_t, std::string> > m_systAllSgKeyMapElectrons_electronInJetSubtractionTDS;
    std::shared_ptr<std::unordered_map<std::size_t, std::string> > m_systAllSgKeyMapElectrons_electronInJetSubtractionTDSAux;
    std::shared_ptr<std::unordered_map<std::size_t, std::string> > m_systAllSgKeyMapJets_electronInJetSubtractionTDS;
    std::shared_ptr<std::unordered_map<std::size_t, std::string> > m_systAllSgKeyMapJets_electronInJetSubtractionTDSAux;
    std::shared_ptr<std::unordered_map<std::size_t, std::string> > m_systAllSgKeyMapJetsLoose_electronInJetSubtractionTDS;
    std::shared_ptr<std::unordered_map<std::size_t, std::string> > m_systAllSgKeyMapJetsLoose_electronInJetSubtractionTDSAux;

    // Missing ET
    std::shared_ptr<std::unordered_map<std::size_t, std::string> > m_systSgKeyMapMissingET;
    std::shared_ptr<std::unordered_map<std::size_t, std::string> > m_systSgKeyMapMissingETLoose;

    // KLFitter
    std::string m_sgKeyKLFitter;
    std::shared_ptr<std::unordered_map<std::size_t, std::string> > m_systSgKeyMapKLFitter;
    std::shared_ptr<std::unordered_map<std::size_t, std::string> > m_systSgKeyMapKLFitterLoose;

    // PseudoTop
    std::string m_sgKeyPseudoTop;
    std::shared_ptr<std::unordered_map<std::size_t, std::string> > m_systSgKeyMapPseudoTop;
    std::shared_ptr<std::unordered_map<std::size_t, std::string> > m_systSgKeyMapPseudoTopLoose;

    // Map from systematic hash to CP::SystematicSet
    std::shared_ptr<std::unordered_map<std::size_t, CP::SystematicSet> > m_systMapJetGhostTrack;
    // Map from systematic hash to decoration key.
    std::shared_ptr<std::unordered_map<std::size_t, std::string> > m_systDecoKeyMapJetGhostTrack;

    // Output TTree names
    std::shared_ptr<std::unordered_map<std::size_t, std::string> > m_systAllTTreeNames;
    std::shared_ptr<std::unordered_map<std::size_t, std::string> > m_systPersistantAllTTreeNames;
    // Output TTree index
    std::shared_ptr<std::unordered_map<std::size_t, unsigned int> > m_systAllTTreeIndex;
    std::shared_ptr<std::unordered_map<std::size_t, unsigned int> > m_systAllTTreeLooseIndex;

    // Private function only to simplify the setting of AFII values
    void ReadIsAFII(top::ConfigurationSettings* const& settings);

    // Int holding the release series value
    int m_release_series;

    // Bool to hold whether we generate and store poisson bootstrap weights
    bool m_saveBootstrapWeights;
    int m_BootstrapReplicas;

    // Switch to use BadBatmanCleaning
    bool m_useBadBatmanCleaning;
    unsigned int m_badBatmanCleaningMin;
    unsigned int m_badBatmanCleaningMax;

    // Switch to use event-level jet cleaning tool for testing
    bool m_useEventLevelJetCleaningTool;
    
    std::shared_ptr<TreeFilter> m_treeFilter;

    std::unordered_map<std::string, std::string> m_showerMCMCtranslator;

    //ReadFloatOption
    float readFloatOption(top::ConfigurationSettings* const& settings, std::string in) const;
  };

  std::ostream& operator << (std::ostream& os, const TopConfig& config);
}  // namespace top

#endif<|MERGE_RESOLUTION|>--- conflicted
+++ resolved
@@ -1073,18 +1073,14 @@
 
     inline virtual float jetPtcut()  const {return m_jetPtcut;}
     inline virtual float jetEtacut() const {return m_jetEtacut;}
-<<<<<<< HEAD
-    inline virtual const std::string& fwdJetAndMET() const {return m_fwdJetAndMET;}
-   
-    inline virtual float jetPtGhostTracks()  const {return m_jetPtGhostTracks;}
     
     inline virtual float ghostTrackspT()  const {return m_ghostTrackspT;}
     inline virtual const std::string& ghostTracksVertexAssociation()  const {return m_ghostTracksVertexAssociation;}
     inline virtual const std::string& ghostTracksQuality()  const {return m_ghostTracksQuality;}
-=======
+    
     inline virtual float jetPtGhostTracks()  const {return m_jetPtGhostTracks;}
     inline virtual float jetEtaGhostTracks()  const {return m_jetEtaGhostTracks;}
->>>>>>> f3ac4b62
+
 
     inline virtual void largeRJetPtcut(const float pt) {
       if (!m_configFixed) {
