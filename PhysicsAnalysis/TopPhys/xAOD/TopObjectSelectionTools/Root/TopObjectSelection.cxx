--- conflicted
+++ resolved
@@ -40,11 +40,8 @@
     m_photonSelection(nullptr),
     m_largeJetSelection(nullptr),
     m_trackJetSelection(nullptr),
-<<<<<<< HEAD
     m_jetGhostTrackSelection(nullptr),
-=======
     m_trackSelection(nullptr),
->>>>>>> 7309d2b2
     m_overlapRemovalToolPostSelection(nullptr),
     m_electronInJetSubtractor(nullptr),
     m_passPreORSelection("passPreORSelection"),
@@ -215,16 +212,13 @@
     if (m_config->useTrackJets() && m_trackJetSelection != nullptr) {
       applySelectionPreOverlapRemovalTrackJets();
     }
-<<<<<<< HEAD
     if (m_config->useJetGhostTrack() && m_jetGhostTrackSelection != nullptr) {
       applySelectionPreOverlapRemovalJetGhostTracks();
     }
-=======
     if (m_config->useTracks() && m_trackSelection != nullptr) {
       applySelectionPreOverlapRemovalTracks();
     }
 
->>>>>>> 7309d2b2
   }
 
   void TopObjectSelection::applySelectionPreOverlapRemovalPhotons() {
@@ -592,8 +586,7 @@
     }
   }
 
-<<<<<<< HEAD
-  void TopObjectSelection::applySelectionPreOverlapRemovalJetGhostTracks() {
+void TopObjectSelection::applySelectionPreOverlapRemovalJetGhostTracks() {
       
     auto jetsystematic = *m_config->systSgKeyMapJets(false);  
     CP::SystematicSet nominal;
@@ -607,18 +600,10 @@
          jetsyst_name = jetsystematic.find(m_nominalHashValue); 
       }    
       
-=======
-
-  void TopObjectSelection::applySelectionPreOverlapRemovalTracks() {
-    
-    for (auto currentSystematic : *m_config->systSgKeyMapTracks()) {
-
->>>>>>> 7309d2b2
       ///-- if executeNominal, skip other systematics (and vice-versa) --///                                                                                                                            
       if (m_executeNominal && !m_config->isSystNominal(m_config->systematicName(currentSystematic.first))) continue;
 
       if (!m_executeNominal && m_config->isSystNominal(m_config->systematicName(currentSystematic.first))) continue;
-<<<<<<< HEAD
     
       
       const xAOD::JetContainer* jets(nullptr);
@@ -668,8 +653,16 @@
 
     }
   }
-  
-=======
+
+
+ void TopObjectSelection::applySelectionPreOverlapRemovalTracks() {
+    
+    for (auto currentSystematic : *m_config->systSgKeyMapTracks()) {
+
+      ///-- if executeNominal, skip other systematics (and vice-versa) --///                                                                                                                            
+      if (m_executeNominal && !m_config->isSystNominal(m_config->systematicName(currentSystematic.first))) continue;
+
+      if (!m_executeNominal && m_config->isSystNominal(m_config->systematicName(currentSystematic.first))) continue;
 
       const xAOD::TrackParticleContainer* tracks(nullptr);
       top::check(evtStore()->retrieve(tracks,
@@ -703,7 +696,7 @@
 
   }
 
->>>>>>> 7309d2b2
+  
   StatusCode TopObjectSelection::applyOverlapRemoval() {
     bool aLooseEvent(true), aTightEvent(false);
 
@@ -877,18 +870,12 @@
     if (m_config->useTrackJets()) top::check(evtStore()->retrieve(xaod_tjet,
                                                                   m_config->sgKeyTrackJets()),
                                              "TopObjectSelection::applyOverlapRemovalPostSelection() failed to retrieve track jets");
-<<<<<<< HEAD
-    
-    
-=======
 
     const xAOD::TrackParticleContainer* xaod_tracks(nullptr);
     if (m_config->useTracks()) top::check(evtStore()->retrieve(xaod_tracks,
 							       m_config->sgKeyTracks(hash)),
 					  "TopObjectSelection::applyOverlapRemovalPostSelection() failed to retrieve tracks");
 
-
->>>>>>> 7309d2b2
 
     // vectors to store the indices of objects passing selection and overlap removal
     std::vector<unsigned int> goodPhotons, goodElectrons, goodFwdElectrons, goodMuons, goodSoftMuons, goodTaus,
