/*
  Copyright (C) 2002-2017 CERN for the benefit of the ATLAS collaboration
*/

//Load the reclustering tool for the collection of truth jets already selected.
//Create the collection of reclustered jets and save them in the evtStore().
//There is also the pass selection to apply the cut on eta and pt on the reclustered jets.

#ifndef ParticleLevelRCJetObjectLoader_H_
#define ParticleLevelRCJetObjectLoader_H_

#include "TopParticleLevel/ObjectSelectorBase.h"
#include "AsgTools/AsgTool.h"
#include "xAODCore/ShallowCopy.h"

#include "xAODRootAccess/TEvent.h"
#include "xAODRootAccess/TStore.h"
#include "xAODRootAccess/TActiveStore.h"

#include "xAODJet/JetContainer.h"
#include "xAODJet/JetAuxContainer.h"
#include "JetReclustering/JetReclusteringTool.h"

#include <unordered_map>
#include <unordered_set>
#include <memory>
#include <set>
#include <list>
#include <vector>


namespace top{
    class ParticleLevelEvent;
    class TopConfig;
}

namespace fastjet{
  class JetDefinition;
  namespace contrib{
    class Nsubjettiness;
    class EnergyCorrelator;
  }
}
namespace JetSubStructureUtils{
  class KtSplittingScale;
  class Qw;
  class EnergyCorrelatorGeneralized; 
}


class ParticleLevelRCJetObjectLoader: public asg::AsgTool {
public:
    
    
    //Default - so root can load based on a name
    ParticleLevelRCJetObjectLoader( const std::shared_ptr<top::TopConfig> & cfg ) ;
   

    //Default - so we can clean up
    ~ParticleLevelRCJetObjectLoader();

    //Run once at the start of the job
    StatusCode initialize();

    //Run for every event (in every systematic) that needs saving
    StatusCode execute(const top::ParticleLevelEvent& plEvent);


    //Clean-up remaining things
    StatusCode finalize();

    bool passSelection(const xAOD::Jet& jet) const;
    
    //Access all of the container names from the Event Saver
     std::string inputContainerName(){return m_InputJetContainer; };
     std::string rcjetContainerName(){return m_OutputJetContainer; };
    
private:

    std::string m_name;
    const std::shared_ptr<top::TopConfig> & m_config;

    bool m_VarRCjets;
    std::string m_VarRCjets_rho;
    std::string m_VarRCjets_mass_scale;

    float m_ptcut;       // in GeV
    float m_etamax;
    float m_trim;
    float m_radius;
<<<<<<< HEAD
    float m_minradius;
    float m_massscale;
    
=======
    bool  m_useJSS;

>>>>>>> d0619275
    std::string m_treeName;

    std::string m_InJetContainerBase;
    std::string m_OutJetContainerBase;
    std::string m_InputJetContainer;
    std::string m_OutputJetContainer;
   
<<<<<<< HEAD
    std::map<std::string,float> mass_scales = {
        {"m_t",172500.},
        {"m_w",80385.},
        {"m_z",91188.},
        {"m_h",125090.}};
=======
    //Substructure tool definitions
    fastjet::JetDefinition* m_jet_def_rebuild; 	  
    fastjet::contrib::Nsubjettiness* m_nSub1_beta1;
    fastjet::contrib::Nsubjettiness* m_nSub2_beta1;
    fastjet::contrib::Nsubjettiness* m_nSub3_beta1;
    fastjet::contrib::EnergyCorrelator* m_ECF1;
    fastjet::contrib::EnergyCorrelator* m_ECF2;
    fastjet::contrib::EnergyCorrelator* m_ECF3;
    JetSubStructureUtils::KtSplittingScale* m_split12;
    JetSubStructureUtils::KtSplittingScale* m_split23;
    JetSubStructureUtils::Qw* m_qw;
    JetSubStructureUtils::EnergyCorrelatorGeneralized* m_gECF332;
    JetSubStructureUtils::EnergyCorrelatorGeneralized* m_gECF461;
    JetSubStructureUtils::EnergyCorrelatorGeneralized* m_gECF322;
    JetSubStructureUtils::EnergyCorrelatorGeneralized* m_gECF331;
    JetSubStructureUtils::EnergyCorrelatorGeneralized* m_gECF422;
    JetSubStructureUtils::EnergyCorrelatorGeneralized* m_gECF441;
    JetSubStructureUtils::EnergyCorrelatorGeneralized* m_gECF212;
    JetSubStructureUtils::EnergyCorrelatorGeneralized* m_gECF321;
    JetSubStructureUtils::EnergyCorrelatorGeneralized* m_gECF311;
>>>>>>> d0619275

    //re-clustered jets
    //  -> need unordered map for systematics
    JetReclusteringTool* m_jetReclusteringTool;
};

#endif<|MERGE_RESOLUTION|>--- conflicted
+++ resolved
@@ -88,14 +88,11 @@
     float m_etamax;
     float m_trim;
     float m_radius;
-<<<<<<< HEAD
     float m_minradius;
     float m_massscale;
-    
-=======
+  
     bool  m_useJSS;
 
->>>>>>> d0619275
     std::string m_treeName;
 
     std::string m_InJetContainerBase;
@@ -103,13 +100,9 @@
     std::string m_InputJetContainer;
     std::string m_OutputJetContainer;
    
-<<<<<<< HEAD
-    std::map<std::string,float> mass_scales = {
-        {"m_t",172500.},
-        {"m_w",80385.},
-        {"m_z",91188.},
-        {"m_h",125090.}};
-=======
+
+    
+
     //Substructure tool definitions
     fastjet::JetDefinition* m_jet_def_rebuild; 	  
     fastjet::contrib::Nsubjettiness* m_nSub1_beta1;
@@ -130,7 +123,13 @@
     JetSubStructureUtils::EnergyCorrelatorGeneralized* m_gECF212;
     JetSubStructureUtils::EnergyCorrelatorGeneralized* m_gECF321;
     JetSubStructureUtils::EnergyCorrelatorGeneralized* m_gECF311;
->>>>>>> d0619275
+
+    std::map<std::string,float> mass_scales = {
+        {"m_t",172500.},
+        {"m_w",80385.},
+        {"m_z",91188.},
+        {"m_h",125090.}};
+
 
     //re-clustered jets
     //  -> need unordered map for systematics
