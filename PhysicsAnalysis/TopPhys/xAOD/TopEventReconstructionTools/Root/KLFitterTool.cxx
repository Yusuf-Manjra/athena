--- conflicted
+++ resolved
@@ -580,7 +580,6 @@
                       "KLFitterTools::execute(): can not retrieve xAOD::KLFitterResultContainer from evtStore()");
 
     // loop over all permutations
-<<<<<<< HEAD
     xAOD::KLFitterResult* result = NULL;
     if(m_jetSelectionModeKLFitterEnum == top::KLFitterJetSelection::kAutoSet) {
       if(m_LHType == "ttbar_AllHadronic_SingleT") {
@@ -593,181 +592,6 @@
 	  ATH_MSG_ERROR("KLFitter: error in the 'AutoSet' loop (ttbar option)");
 	  return StatusCode::FAILURE;
 	}
-=======
-    const int nperm = m_myFitter->Permutations()->NPermutations();
-    for (int iperm = 0; iperm < nperm; ++iperm) {
-      // Perform the fit
-      m_myFitter->Fit(iperm);
-      // create a result
-      xAOD::KLFitterResult* result = new xAOD::KLFitterResult {};
-      resultContainer->push_back(result);
-
-      //Set name hash. This is because it seems std::string is not supported by AuxContainers...
-      std::hash<std::string> hash_string;
-      result->setSelectionCode(hash_string(m_selectionName));
-
-      unsigned int ConvergenceStatusBitWord = m_myFitter->ConvergenceStatus();
-      bool MinuitDidNotConverge = (ConvergenceStatusBitWord & m_myFitter->MinuitDidNotConvergeMask) != 0;
-      bool FitAbortedDueToNaN = (ConvergenceStatusBitWord & m_myFitter->FitAbortedDueToNaNMask) != 0;
-      bool AtLeastOneFitParameterAtItsLimit =
-        (ConvergenceStatusBitWord & m_myFitter->AtLeastOneFitParameterAtItsLimitMask) != 0;
-      bool InvalidTransferFunctionAtConvergence =
-        (ConvergenceStatusBitWord & m_myFitter->InvalidTransferFunctionAtConvergenceMask) != 0;
-
-      result->setMinuitDidNotConverge(((MinuitDidNotConverge) ? 1 : 0));
-      result->setFitAbortedDueToNaN(((FitAbortedDueToNaN) ? 1 : 0));
-      result->setAtLeastOneFitParameterAtItsLimit(((AtLeastOneFitParameterAtItsLimit) ? 1 : 0));
-      result->setInvalidTransferFunctionAtConvergence(((InvalidTransferFunctionAtConvergence) ? 1 : 0));
-
-      result->setLogLikelihood(m_myFitter->Likelihood()->LogLikelihood(m_myFitter->Likelihood()->GetBestFitParameters()));
-      result->setEventProbability(std::exp(m_myFitter->Likelihood()->LogEventProbability()));
-      result->setParameters(m_myFitter->Likelihood()->GetBestFitParameters());
-      result->setParameterErrors(m_myFitter->Likelihood()->GetBestFitParameterErrors());
-
-      KLFitter::Particles* myModelParticles = m_myFitter->Likelihood()->ParticlesModel();
-      KLFitter::Particles** myPermutedParticles = m_myFitter->Likelihood()->PParticlesPermuted();
-
-
-      if (m_LHType == "ttbar" || m_LHType == "ttH" || m_LHType == "ttbar_JetAngles" || m_LHType == "ttbar_Angular" ||
-          m_LHType == "ttZTrilepton" || m_LHType == "ttbar_BoostedLJets") {
-        result->setModel_bhad_pt(myModelParticles->Parton(0)->Pt());
-        result->setModel_bhad_eta(myModelParticles->Parton(0)->Eta());
-        result->setModel_bhad_phi(myModelParticles->Parton(0)->Phi());
-        result->setModel_bhad_E(myModelParticles->Parton(0)->E());
-        result->setModel_bhad_jetIndex((*myPermutedParticles)->JetIndex(0));
-
-        result->setModel_blep_pt(myModelParticles->Parton(1)->Pt());
-        result->setModel_blep_eta(myModelParticles->Parton(1)->Eta());
-        result->setModel_blep_phi(myModelParticles->Parton(1)->Phi());
-        result->setModel_blep_E(myModelParticles->Parton(1)->E());
-        result->setModel_blep_jetIndex((*myPermutedParticles)->JetIndex(1));
-
-        result->setModel_lq1_pt(myModelParticles->Parton(2)->Pt());
-        result->setModel_lq1_eta(myModelParticles->Parton(2)->Eta());
-        result->setModel_lq1_phi(myModelParticles->Parton(2)->Phi());
-        result->setModel_lq1_E(myModelParticles->Parton(2)->E());
-        result->setModel_lq1_jetIndex((*myPermutedParticles)->JetIndex(2));
-
-        // boosted likelihood has only one light jet
-        if (m_LHType != "ttbar_BoostedLJets") {
-          result->setModel_lq2_pt(myModelParticles->Parton(3)->Pt());
-          result->setModel_lq2_eta(myModelParticles->Parton(3)->Eta());
-          result->setModel_lq2_phi(myModelParticles->Parton(3)->Phi());
-          result->setModel_lq2_E(myModelParticles->Parton(3)->E());
-          result->setModel_lq2_jetIndex((*myPermutedParticles)->JetIndex(3));
-
-          if (m_LHType == "ttH") {
-            result->setModel_Higgs_b1_pt(myModelParticles->Parton(4)->Pt());
-            result->setModel_Higgs_b1_eta(myModelParticles->Parton(4)->Eta());
-            result->setModel_Higgs_b1_phi(myModelParticles->Parton(4)->Phi());
-            result->setModel_Higgs_b1_E(myModelParticles->Parton(4)->E());
-            result->setModel_Higgs_b1_jetIndex((*myPermutedParticles)->JetIndex(4));
-
-            result->setModel_Higgs_b2_pt(myModelParticles->Parton(5)->Pt());
-            result->setModel_Higgs_b2_eta(myModelParticles->Parton(5)->Eta());
-            result->setModel_Higgs_b2_phi(myModelParticles->Parton(5)->Phi());
-            result->setModel_Higgs_b2_E(myModelParticles->Parton(5)->E());
-            result->setModel_Higgs_b2_jetIndex((*myPermutedParticles)->JetIndex(5));
-          }
-        }
-
-        if (m_leptonTypeKLFitterEnum == KLFitter::LikelihoodTopLeptonJets::LeptonType::kElectron ||
-            m_leptonTypeKLFitterEnum_TTH == KLFitter::LikelihoodTTHLeptonJets::LeptonType::kElectron ||
-            m_leptonTypeKLFitterEnum_TTZ == KLFitter::LikelihoodTTZTrilepton::LeptonType::kElectron ||
-            m_leptonTypeKLFitterEnum_BoostedLJets == KLFitter::BoostedLikelihoodTopLeptonJets::LeptonType::kElectron ||
-            m_leptonTypeKLFitterEnum_JetAngles == KLFitter::LikelihoodTopLeptonJets_JetAngles::LeptonType::kElectron ||
-            m_leptonTypeKLFitterEnum_Angular == KLFitter::LikelihoodTopLeptonJets_Angular::LeptonType::kElectron) {
-          result->setModel_lep_pt(myModelParticles->Electron(0)->Pt());
-          result->setModel_lep_eta(myModelParticles->Electron(0)->Eta());
-          result->setModel_lep_phi(myModelParticles->Electron(0)->Phi());
-          result->setModel_lep_E(myModelParticles->Electron(0)->E());
-
-          if (m_leptonType == "kTriElectron") {
-            result->setModel_lep_index((*myPermutedParticles)->ElectronIndex(0));
-
-            result->setModel_lepZ1_pt(myModelParticles->Electron(1)->Pt());
-            result->setModel_lepZ1_eta(myModelParticles->Electron(1)->Eta());
-            result->setModel_lepZ1_phi(myModelParticles->Electron(1)->Phi());
-            result->setModel_lepZ1_E(myModelParticles->Electron(1)->E());
-            result->setModel_lepZ1_index((*myPermutedParticles)->ElectronIndex(1));
-
-            result->setModel_lepZ2_pt(myModelParticles->Electron(2)->Pt());
-            result->setModel_lepZ2_eta(myModelParticles->Electron(2)->Eta());
-            result->setModel_lepZ2_phi(myModelParticles->Electron(2)->Phi());
-            result->setModel_lepZ2_E(myModelParticles->Electron(2)->E());
-            result->setModel_lepZ2_index((*myPermutedParticles)->ElectronIndex(2));
-          }
-        }
-
-        if (m_leptonTypeKLFitterEnum == KLFitter::LikelihoodTopLeptonJets::LeptonType::kMuon ||
-            m_leptonTypeKLFitterEnum_TTH == KLFitter::LikelihoodTTHLeptonJets::LeptonType::kMuon ||
-            m_leptonTypeKLFitterEnum_TTZ == KLFitter::LikelihoodTTZTrilepton::LeptonType::kMuon ||
-            m_leptonTypeKLFitterEnum_BoostedLJets == KLFitter::BoostedLikelihoodTopLeptonJets::LeptonType::kMuon ||
-            m_leptonTypeKLFitterEnum_JetAngles == KLFitter::LikelihoodTopLeptonJets_JetAngles::LeptonType::kMuon ||
-            m_leptonTypeKLFitterEnum_Angular == KLFitter::LikelihoodTopLeptonJets_Angular::LeptonType::kMuon) {
-          result->setModel_lep_pt(myModelParticles->Muon(0)->Pt());
-          result->setModel_lep_eta(myModelParticles->Muon(0)->Eta());
-          result->setModel_lep_phi(myModelParticles->Muon(0)->Phi());
-          result->setModel_lep_E(myModelParticles->Muon(0)->E());
-
-          if (m_leptonType == "kTriMuon") {
-            result->setModel_lep_index((*myPermutedParticles)->MuonIndex(0));
-
-            result->setModel_lepZ1_pt(myModelParticles->Muon(1)->Pt());
-            result->setModel_lepZ1_eta(myModelParticles->Muon(1)->Eta());
-            result->setModel_lepZ1_phi(myModelParticles->Muon(1)->Phi());
-            result->setModel_lepZ1_E(myModelParticles->Muon(1)->E());
-            result->setModel_lepZ1_index((*myPermutedParticles)->MuonIndex(1));
-
-            result->setModel_lepZ2_pt(myModelParticles->Muon(2)->Pt());
-            result->setModel_lepZ2_eta(myModelParticles->Muon(2)->Eta());
-            result->setModel_lepZ2_phi(myModelParticles->Muon(2)->Phi());
-            result->setModel_lepZ2_E(myModelParticles->Muon(2)->E());
-            result->setModel_lepZ2_index((*myPermutedParticles)->MuonIndex(2));
-          }
-        }
-
-        result->setModel_nu_pt(myModelParticles->Neutrino(0)->Pt());
-        result->setModel_nu_eta(myModelParticles->Neutrino(0)->Eta());
-        result->setModel_nu_phi(myModelParticles->Neutrino(0)->Phi());
-        result->setModel_nu_E(myModelParticles->Neutrino(0)->E());
-      } else if (m_LHType == "ttbar_AllHadronic") {
-        result->setModel_b_from_top1_pt(myModelParticles->Parton(0)->Pt());
-        result->setModel_b_from_top1_eta(myModelParticles->Parton(0)->Eta());
-        result->setModel_b_from_top1_phi(myModelParticles->Parton(0)->Phi());
-        result->setModel_b_from_top1_E(myModelParticles->Parton(0)->E());
-        result->setModel_b_from_top1_jetIndex((*myPermutedParticles)->JetIndex(0));
-
-        result->setModel_b_from_top2_pt(myModelParticles->Parton(1)->Pt());
-        result->setModel_b_from_top2_eta(myModelParticles->Parton(1)->Eta());
-        result->setModel_b_from_top2_phi(myModelParticles->Parton(1)->Phi());
-        result->setModel_b_from_top2_E(myModelParticles->Parton(1)->E());
-        result->setModel_b_from_top2_jetIndex((*myPermutedParticles)->JetIndex(1));
-
-        result->setModel_lj1_from_top1_pt(myModelParticles->Parton(2)->Pt());
-        result->setModel_lj1_from_top1_eta(myModelParticles->Parton(2)->Eta());
-        result->setModel_lj1_from_top1_phi(myModelParticles->Parton(2)->Phi());
-        result->setModel_lj1_from_top1_E(myModelParticles->Parton(2)->E());
-        result->setModel_lj1_from_top1_jetIndex((*myPermutedParticles)->JetIndex(2));
-
-        result->setModel_lj2_from_top1_pt(myModelParticles->Parton(3)->Pt());
-        result->setModel_lj2_from_top1_eta(myModelParticles->Parton(3)->Eta());
-        result->setModel_lj2_from_top1_phi(myModelParticles->Parton(3)->Phi());
-        result->setModel_lj2_from_top1_E(myModelParticles->Parton(3)->E());
-        result->setModel_lj2_from_top1_jetIndex((*myPermutedParticles)->JetIndex(3));
-
-        result->setModel_lj1_from_top2_pt(myModelParticles->Parton(4)->Pt());
-        result->setModel_lj1_from_top2_eta(myModelParticles->Parton(4)->Eta());
-        result->setModel_lj1_from_top2_phi(myModelParticles->Parton(4)->Phi());
-        result->setModel_lj1_from_top2_E(myModelParticles->Parton(4)->E());
-        result->setModel_lj1_from_top2_jetIndex((*myPermutedParticles)->JetIndex(4));
-
-        result->setModel_lj2_from_top2_pt(myModelParticles->Parton(5)->Pt());
-        result->setModel_lj2_from_top2_eta(myModelParticles->Parton(5)->Eta());
-        result->setModel_lj2_from_top2_phi(myModelParticles->Parton(5)->Phi());
-        result->setModel_lj2_from_top2_E(myModelParticles->Parton(5)->E());
-        result->setModel_lj2_from_top2_jetIndex((*myPermutedParticles)->JetIndex(5));
->>>>>>> ac3c0145
       }
     }
     else permutationLoopStandard(result,resultContainer);
@@ -1300,6 +1124,7 @@
   }
 
 
+
   void KLFitterTool::permutationLoopStandard(xAOD::KLFitterResult* result,xAOD::KLFitterResultContainer* resultContainer) {
     const int nperm = m_myFitter->Permutations()->NPermutations();
     for (int iperm = 0; iperm < nperm; ++iperm) {
@@ -1307,36 +1132,36 @@
       m_myFitter->Fit(iperm);
 
       // create a result
-      result = new xAOD::KLFitterResult {};
-      resultContainer->push_back(result);
-      
+      result = new xAOD::KLFitterResult {};                                                                                                                                          
+      resultContainer->push_back(result); 
+
       //Set name hash. This is because it seems std::string is not supported by AuxContainers...
       std::hash<std::string> hash_string;
       result->setSelectionCode(hash_string(m_selectionName));
-      
+
       unsigned int ConvergenceStatusBitWord = m_myFitter->ConvergenceStatus();
       bool MinuitDidNotConverge = (ConvergenceStatusBitWord & m_myFitter->MinuitDidNotConvergeMask) != 0;
       bool FitAbortedDueToNaN = (ConvergenceStatusBitWord & m_myFitter->FitAbortedDueToNaNMask) != 0;
       bool AtLeastOneFitParameterAtItsLimit =
-	(ConvergenceStatusBitWord & m_myFitter->AtLeastOneFitParameterAtItsLimitMask) != 0;
+        (ConvergenceStatusBitWord & m_myFitter->AtLeastOneFitParameterAtItsLimitMask) != 0;
       bool InvalidTransferFunctionAtConvergence =
-	(ConvergenceStatusBitWord & m_myFitter->InvalidTransferFunctionAtConvergenceMask) != 0;
-      
+        (ConvergenceStatusBitWord & m_myFitter->InvalidTransferFunctionAtConvergenceMask) != 0;
+
       result->setMinuitDidNotConverge(((MinuitDidNotConverge) ? 1 : 0));
       result->setFitAbortedDueToNaN(((FitAbortedDueToNaN) ? 1 : 0));
       result->setAtLeastOneFitParameterAtItsLimit(((AtLeastOneFitParameterAtItsLimit) ? 1 : 0));
       result->setInvalidTransferFunctionAtConvergence(((InvalidTransferFunctionAtConvergence) ? 1 : 0));
-      
+
       result->setLogLikelihood(m_myFitter->Likelihood()->LogLikelihood(m_myFitter->Likelihood()->GetBestFitParameters()));
       result->setEventProbability(std::exp(m_myFitter->Likelihood()->LogEventProbability()));
       result->setParameters(m_myFitter->Likelihood()->GetBestFitParameters());
       result->setParameterErrors(m_myFitter->Likelihood()->GetBestFitParameterErrors());
-      
+
       KLFitter::Particles* myModelParticles = m_myFitter->Likelihood()->ParticlesModel();
       KLFitter::Particles** myPermutedParticles = m_myFitter->Likelihood()->PParticlesPermuted();
 
-      if (m_LHType == "ttbar" || m_LHType == "ttH" || m_LHType == "ttbar_JetAngles" || m_LHType == "ttZTrilepton" ||
-          m_LHType == "ttbar_BoostedLJets") {
+      if (m_LHType == "ttbar" || m_LHType == "ttH" || m_LHType == "ttbar_JetAngles" || m_LHType == "ttbar_Angular" ||
+          m_LHType == "ttZTrilepton" || m_LHType == "ttbar_BoostedLJets") {
         result->setModel_bhad_pt(myModelParticles->Parton(0)->Pt());
         result->setModel_bhad_eta(myModelParticles->Parton(0)->Eta());
         result->setModel_bhad_phi(myModelParticles->Parton(0)->Phi());
@@ -1382,7 +1207,8 @@
             m_leptonTypeKLFitterEnum_TTH == KLFitter::LikelihoodTTHLeptonJets::LeptonType::kElectron ||
             m_leptonTypeKLFitterEnum_TTZ == KLFitter::LikelihoodTTZTrilepton::LeptonType::kElectron ||
             m_leptonTypeKLFitterEnum_BoostedLJets == KLFitter::BoostedLikelihoodTopLeptonJets::LeptonType::kElectron ||
-            m_leptonTypeKLFitterEnum_JetAngles == KLFitter::LikelihoodTopLeptonJets_JetAngles::LeptonType::kElectron) {
+            m_leptonTypeKLFitterEnum_JetAngles == KLFitter::LikelihoodTopLeptonJets_JetAngles::LeptonType::kElectron ||
+            m_leptonTypeKLFitterEnum_Angular == KLFitter::LikelihoodTopLeptonJets_Angular::LeptonType::kElectron) {
           result->setModel_lep_pt(myModelParticles->Electron(0)->Pt());
           result->setModel_lep_eta(myModelParticles->Electron(0)->Eta());
           result->setModel_lep_phi(myModelParticles->Electron(0)->Phi());
@@ -1409,7 +1235,8 @@
             m_leptonTypeKLFitterEnum_TTH == KLFitter::LikelihoodTTHLeptonJets::LeptonType::kMuon ||
             m_leptonTypeKLFitterEnum_TTZ == KLFitter::LikelihoodTTZTrilepton::LeptonType::kMuon ||
             m_leptonTypeKLFitterEnum_BoostedLJets == KLFitter::BoostedLikelihoodTopLeptonJets::LeptonType::kMuon ||
-            m_leptonTypeKLFitterEnum_JetAngles == KLFitter::LikelihoodTopLeptonJets_JetAngles::LeptonType::kMuon) {
+            m_leptonTypeKLFitterEnum_JetAngles == KLFitter::LikelihoodTopLeptonJets_JetAngles::LeptonType::kMuon ||
+            m_leptonTypeKLFitterEnum_Angular == KLFitter::LikelihoodTopLeptonJets_Angular::LeptonType::kMuon) {
           result->setModel_lep_pt(myModelParticles->Muon(0)->Pt());
           result->setModel_lep_eta(myModelParticles->Muon(0)->Eta());
           result->setModel_lep_phi(myModelParticles->Muon(0)->Phi());
@@ -1436,7 +1263,7 @@
         result->setModel_nu_eta(myModelParticles->Neutrino(0)->Eta());
         result->setModel_nu_phi(myModelParticles->Neutrino(0)->Phi());
         result->setModel_nu_E(myModelParticles->Neutrino(0)->E());
-      } else if (m_LHType == "ttbar_AllHadronic_SingleT") {
+      }  else if (m_LHType == "ttbar_AllHadronic_SingleT") {
         result->setModel_b_from_top1_pt(myModelParticles->Parton(0)->Pt());
         result->setModel_b_from_top1_eta(myModelParticles->Parton(0)->Eta());
         result->setModel_b_from_top1_phi(myModelParticles->Parton(0)->Phi());
@@ -1454,19 +1281,19 @@
         result->setModel_lj2_from_top1_phi(myModelParticles->Parton(2)->Phi());
         result->setModel_lj2_from_top1_E(myModelParticles->Parton(2)->E());
         result->setModel_lj2_from_top1_jetIndex((*myPermutedParticles)->JetIndex(2));
-      } else if (m_LHType == "ttbar_AllHadronic") {
+      } else if (m_LHType == "ttbar_AllHadronic") { 
         result->setModel_b_from_top1_pt(myModelParticles->Parton(0)->Pt());
         result->setModel_b_from_top1_eta(myModelParticles->Parton(0)->Eta());
         result->setModel_b_from_top1_phi(myModelParticles->Parton(0)->Phi());
         result->setModel_b_from_top1_E(myModelParticles->Parton(0)->E());
         result->setModel_b_from_top1_jetIndex((*myPermutedParticles)->JetIndex(0));
 
-	result->setModel_b_from_top2_pt(myModelParticles->Parton(1)->Pt());
-	result->setModel_b_from_top2_eta(myModelParticles->Parton(1)->Eta());
-	result->setModel_b_from_top2_phi(myModelParticles->Parton(1)->Phi());
-	result->setModel_b_from_top2_E(myModelParticles->Parton(1)->E());
-	result->setModel_b_from_top2_jetIndex((*myPermutedParticles)->JetIndex(1));
-	
+        result->setModel_b_from_top2_pt(myModelParticles->Parton(1)->Pt());
+        result->setModel_b_from_top2_eta(myModelParticles->Parton(1)->Eta());
+        result->setModel_b_from_top2_phi(myModelParticles->Parton(1)->Phi());
+        result->setModel_b_from_top2_E(myModelParticles->Parton(1)->E());
+        result->setModel_b_from_top2_jetIndex((*myPermutedParticles)->JetIndex(1));
+
         result->setModel_lj1_from_top1_pt(myModelParticles->Parton(2)->Pt());
         result->setModel_lj1_from_top1_eta(myModelParticles->Parton(2)->Eta());
         result->setModel_lj1_from_top1_phi(myModelParticles->Parton(2)->Phi());
@@ -1478,21 +1305,22 @@
         result->setModel_lj2_from_top1_phi(myModelParticles->Parton(3)->Phi());
         result->setModel_lj2_from_top1_E(myModelParticles->Parton(3)->E());
         result->setModel_lj2_from_top1_jetIndex((*myPermutedParticles)->JetIndex(3));
-	
-	result->setModel_lj1_from_top2_pt(myModelParticles->Parton(4)->Pt());
-	result->setModel_lj1_from_top2_eta(myModelParticles->Parton(4)->Eta());
-	result->setModel_lj1_from_top2_phi(myModelParticles->Parton(4)->Phi());
-	result->setModel_lj1_from_top2_E(myModelParticles->Parton(4)->E());
-	result->setModel_lj1_from_top2_jetIndex((*myPermutedParticles)->JetIndex(4));
-	
-	result->setModel_lj2_from_top2_pt(myModelParticles->Parton(5)->Pt());
-	result->setModel_lj2_from_top2_eta(myModelParticles->Parton(5)->Eta());
-	result->setModel_lj2_from_top2_phi(myModelParticles->Parton(5)->Phi());
-	result->setModel_lj2_from_top2_E(myModelParticles->Parton(5)->E());
-	result->setModel_lj2_from_top2_jetIndex((*myPermutedParticles)->JetIndex(5));
-      }
-    } // Loop over permutations
-  }
+
+        result->setModel_lj1_from_top2_pt(myModelParticles->Parton(4)->Pt());
+        result->setModel_lj1_from_top2_eta(myModelParticles->Parton(4)->Eta());
+        result->setModel_lj1_from_top2_phi(myModelParticles->Parton(4)->Phi());
+        result->setModel_lj1_from_top2_E(myModelParticles->Parton(4)->E());
+        result->setModel_lj1_from_top2_jetIndex((*myPermutedParticles)->JetIndex(4));
+
+        result->setModel_lj2_from_top2_pt(myModelParticles->Parton(5)->Pt());
+        result->setModel_lj2_from_top2_eta(myModelParticles->Parton(5)->Eta());
+        result->setModel_lj2_from_top2_phi(myModelParticles->Parton(5)->Phi());
+        result->setModel_lj2_from_top2_E(myModelParticles->Parton(5)->E());
+        result->setModel_lj2_from_top2_jetIndex((*myPermutedParticles)->JetIndex(5));
+      }
+    }
+  }
+
 
   bool KLFitterTool::permutationLoopAutoSet(xAOD::KLFitterResult* result,xAOD::KLFitterResultContainer* resultContainer,const top::Event& event) {
     //loop on jet combinations
