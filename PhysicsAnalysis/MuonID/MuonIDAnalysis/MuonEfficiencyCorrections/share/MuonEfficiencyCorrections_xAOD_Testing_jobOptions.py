--- conflicted
+++ resolved
@@ -22,10 +22,7 @@
 
 WPs = [
          # reconstruction WPs
-<<<<<<< HEAD
         # "LowPt",
-=======
->>>>>>> b14b0644
          "Loose", 
          "Medium", 
          "Tight", 
