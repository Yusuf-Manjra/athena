--- conflicted
+++ resolved
@@ -35,13 +35,6 @@
  
 # Component(s) in the package:
 atlas_add_component( MuonPerformanceAlgs
-<<<<<<< HEAD
-                     src/*.cxx
-                     src/components/*.cxx
-                     INCLUDE_DIRS ${ROOT_INCLUDE_DIRS}
-                     LINK_LIBRARIES ${ROOT_LIBRARIES} RecoToolInterfaces AthenaBaseComps AthAnalysisBaseCompsLib xAODCutFlow xAODBase xAODCore xAODEventInfo xAODMuon xAODPrimitives xAODTracking EventBookkeeperMetaData GaudiKernel MuonPerformanceHistUtils MuonResonanceToolsLib  )
-
-=======
    src/*.h src/*.cxx src/components/*.cxx
    INCLUDE_DIRS ${ROOT_INCLUDE_DIRS}
    LINK_LIBRARIES ${ROOT_LIBRARIES} RecoToolInterfaces AthenaBaseComps
@@ -49,7 +42,6 @@
    xAODMuon xAODPrimitives xAODTracking EventBookkeeperMetaData GaudiKernel
    MuonPerformanceHistUtils MuonResonanceToolsLib DerivationFrameworkInterfaces )
  
->>>>>>> 410eb823
 # Install files from the package:
 atlas_install_python_modules( python/*.py )
 atlas_install_joboptions( share/*.py )