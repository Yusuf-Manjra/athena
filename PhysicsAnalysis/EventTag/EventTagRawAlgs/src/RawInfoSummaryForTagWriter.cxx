--- conflicted
+++ resolved
@@ -346,18 +346,12 @@
    unsigned int bcmHit=0;
    
    if (!m_bcmRDOName.key().empty()) {
-       SG::ReadHandle<BCM_RDO_Container> bcmRDO(m_bcmRDOName);
+       SG::ReadHandle<BCM_RDO_Container> bcmRDO(m_bcmRDOName, ctx);
     int num_collect = bcmRDO->size();
     if ( num_collect != 16 ){
        ATH_MSG_WARNING (" Number of collections: " << num_collect);
     }
 
-<<<<<<< HEAD
-   SG::ReadHandle<BCM_RDO_Container> bcmRDO(m_bcmRDOName, ctx);
-   int num_collect = bcmRDO->size();
-   if ( num_collect != 16 ){
-     ATH_MSG_WARNING (" Number of collections: " << num_collect);
-=======
     BCM_RDO_Container::const_iterator chan_itr = bcmRDO->begin();
     BCM_RDO_Container::const_iterator chan_itr_end = bcmRDO->end();  
     for (; chan_itr != chan_itr_end; chan_itr++) {
@@ -371,7 +365,6 @@
         }
        } // end of loop over raw data
     } // end of loop over collections
->>>>>>> 739e797f
    }
    RISFTobject->setBCMHit(bcmHit);
 
