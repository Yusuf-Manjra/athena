--- conflicted
+++ resolved
@@ -653,57 +653,45 @@
       m_use_temp_correction201516 = true;
     }
 
-    else if (m_esmodel == egEnergyCorr::es2017 or m_esmodel == egEnergyCorr::es2017_summer or m_esmodel == egEnergyCorr::es2017_summer_improved or m_esmodel == egEnergyCorr::es2017_summer_final or m_esmodel == egEnergyCorr::es2015_5TeV or m_esmodel == egEnergyCorr::es2017_R21_PRE or m_esmodel == egEnergyCorr::es2017_R21_v0 or m_esmodel == egEnergyCorr::es2017_R21_v1 or  m_esmodel == egEnergyCorr::es2017_R21_ofc0_v1) {//add release 21 here for now
+    else if (m_esmodel == egEnergyCorr::es2017 or m_esmodel == egEnergyCorr::es2017_summer or m_esmodel == egEnergyCorr::es2017_summer_improved 
+             or m_esmodel == egEnergyCorr::es2017_summer_final or m_esmodel == egEnergyCorr::es2015_5TeV or m_esmodel == egEnergyCorr::es2017_R21_PRE 
+             or m_esmodel == egEnergyCorr::es2017_R21_v0 or m_esmodel == egEnergyCorr::es2017_R21_v1 or  m_esmodel == egEnergyCorr::es2017_R21_ofc0_v1) {//add release 21 here for now
       m_use_etaCalo_scales = true;
       m_use_new_resolution_model = true;
-<<<<<<< HEAD
       if (m_esmodel == egEnergyCorr::es2017_R21_v1 || m_esmodel == egEnergyCorr::es2017_R21_ofc0_v1)
-	m_resolution_tool = new eg_resolution("run2_R21_v1");
-=======
-      if (m_esmodel == egEnergyCorr::es2017_R21_v1)
-	m_resolution_tool.reset(new eg_resolution("run2_R21_v1"));
->>>>>>> 935f4a58
+        m_resolution_tool.reset(new eg_resolution("run2_R21_v1"));
       else 
-	m_resolution_tool.reset(new eg_resolution("run2_pre"));
+        m_resolution_tool.reset(new eg_resolution("run2_pre"));
       
-<<<<<<< HEAD
       if(m_esmodel == egEnergyCorr::es2017_summer_final or m_esmodel == egEnergyCorr::es2017_R21_v0 or m_esmodel == egEnergyCorr::es2017_R21_v1 or m_esmodel == egEnergyCorr::es2017_R21_ofc0_v1){
-	m_aPSNom       = (TH1*) m_rootFile->Get("Scales/es2017_summer_final/alphaPS_uncor");       m_aPSNom->SetDirectory(nullptr); 
-	m_daPSb12      = (TH1*) m_rootFile->Get("Scales/es2017_summer_final/dalphaPS_b12");        m_daPSb12->SetDirectory(nullptr); 
-	m_daPSCor      = (TH1*) m_rootFile->Get("Scales/es2012c/dalphaPS_cor");                    m_daPSCor->SetDirectory(nullptr);
-	m_aS12Nom      = (TH1*) m_rootFile->Get("Scales/es2017_summer_final/alphaS12_uncor");      m_aS12Nom->SetDirectory(nullptr); 
-	m_daS12Cor     = (TH1*) m_rootFile->Get("Scales/es2012c/dalphaS12_cor");                   m_daS12Cor->SetDirectory(nullptr);
-=======
-      if(m_esmodel == egEnergyCorr::es2017_summer_final or m_esmodel == egEnergyCorr::es2017_R21_v0 or m_esmodel == egEnergyCorr::es2017_R21_v1){
-	m_aPSNom.reset( dynamic_cast< TH1* >( m_rootFile->Get("Scales/es2017_summer_final/alphaPS_uncor")));       m_aPSNom->SetDirectory(nullptr); 
-	m_daPSb12.reset( dynamic_cast< TH1* >( m_rootFile->Get("Scales/es2017_summer_final/dalphaPS_b12")));        m_daPSb12->SetDirectory(nullptr); 
-	m_daPSCor.reset( dynamic_cast< TH1* >( m_rootFile->Get("Scales/es2012c/dalphaPS_cor")));                    m_daPSCor->SetDirectory(nullptr);
-	m_aS12Nom.reset( dynamic_cast< TH1* >( m_rootFile->Get("Scales/es2017_summer_final/alphaS12_uncor")));      m_aS12Nom->SetDirectory(nullptr); 
-	m_daS12Cor.reset( dynamic_cast< TH1* >( m_rootFile->Get("Scales/es2012c/dalphaS12_cor")));                   m_daS12Cor->SetDirectory(nullptr);
->>>>>>> 935f4a58
+        m_aPSNom.reset( dynamic_cast< TH1* >( m_rootFile->Get("Scales/es2017_summer_final/alphaPS_uncor")));       m_aPSNom->SetDirectory(nullptr); 
+        m_daPSb12.reset( dynamic_cast< TH1* >( m_rootFile->Get("Scales/es2017_summer_final/dalphaPS_b12")));        m_daPSb12->SetDirectory(nullptr); 
+        m_daPSCor.reset( dynamic_cast< TH1* >( m_rootFile->Get("Scales/es2012c/dalphaPS_cor")));                    m_daPSCor->SetDirectory(nullptr);
+        m_aS12Nom.reset( dynamic_cast< TH1* >( m_rootFile->Get("Scales/es2017_summer_final/alphaS12_uncor")));      m_aS12Nom->SetDirectory(nullptr); 
+        m_daS12Cor.reset( dynamic_cast< TH1* >( m_rootFile->Get("Scales/es2012c/dalphaS12_cor")));                   m_daS12Cor->SetDirectory(nullptr);
       }
       else{
-      m_aPSNom.reset( dynamic_cast< TH1* >( m_rootFile->Get("Scales/es2012c/alphaPS_uncor")));                 m_aPSNom->SetDirectory(nullptr);
-      m_daPSCor.reset( dynamic_cast< TH1* >( m_rootFile->Get("Scales/es2012c/dalphaPS_cor")));                  m_daPSCor->SetDirectory(nullptr);
-      m_aS12Nom.reset( dynamic_cast< TH1* >( m_rootFile->Get("Scales/es2012c/alphaS12_uncor")));                m_aS12Nom->SetDirectory(nullptr);
-      m_daS12Cor.reset( dynamic_cast< TH1* >( m_rootFile->Get("Scales/es2012c/dalphaS12_cor")));                 m_daS12Cor->SetDirectory(nullptr);
+        m_aPSNom.reset( dynamic_cast< TH1* >( m_rootFile->Get("Scales/es2012c/alphaPS_uncor")));                 m_aPSNom->SetDirectory(nullptr);
+        m_daPSCor.reset( dynamic_cast< TH1* >( m_rootFile->Get("Scales/es2012c/dalphaPS_cor")));                  m_daPSCor->SetDirectory(nullptr);
+        m_aS12Nom.reset( dynamic_cast< TH1* >( m_rootFile->Get("Scales/es2012c/alphaS12_uncor")));                m_aS12Nom->SetDirectory(nullptr);
+        m_daS12Cor.reset( dynamic_cast< TH1* >( m_rootFile->Get("Scales/es2012c/dalphaS12_cor")));                 m_daS12Cor->SetDirectory(nullptr);
       }
       m_trkSyst.reset( dynamic_cast< TH1* >( m_rootFile->Get("Scales/es2012c/momentum_errSyst")));              m_trkSyst->SetDirectory(nullptr);
       
       if(m_esmodel == egEnergyCorr::es2017){
-      m_zeeNom.reset( dynamic_cast< TH1* >( m_rootFile->Get("Scales/es2017/alphaZee_errStat_period_2016")));         m_zeeNom->SetDirectory(nullptr);
-      m_zeeNom_data2015.reset( dynamic_cast< TH1* >( m_rootFile->Get("Scales/es2017/alphaZee_errStat_period_2015")));      m_zeeNom_data2015->SetDirectory(nullptr);
+        m_zeeNom.reset( dynamic_cast< TH1* >( m_rootFile->Get("Scales/es2017/alphaZee_errStat_period_2016")));         m_zeeNom->SetDirectory(nullptr);
+        m_zeeNom_data2015.reset( dynamic_cast< TH1* >( m_rootFile->Get("Scales/es2017/alphaZee_errStat_period_2015")));      m_zeeNom_data2015->SetDirectory(nullptr);
       }
       else if(m_esmodel == egEnergyCorr::es2017_summer or m_esmodel == egEnergyCorr::es2017_summer_improved){
-	m_zeeNom.reset( dynamic_cast< TH1* >( m_rootFile->Get("Scales/es2017_summer/alphaZee_errStat_period_2016")));         m_zeeNom->SetDirectory(nullptr); 
-	m_zeeNom_data2015.reset( dynamic_cast< TH1* >( m_rootFile->Get("Scales/es2017_summer/alphaZee_errStat_period_2015")));      m_zeeNom_data2015->SetDirectory(nullptr);
+        m_zeeNom.reset( dynamic_cast< TH1* >( m_rootFile->Get("Scales/es2017_summer/alphaZee_errStat_period_2016")));         m_zeeNom->SetDirectory(nullptr); 
+        m_zeeNom_data2015.reset( dynamic_cast< TH1* >( m_rootFile->Get("Scales/es2017_summer/alphaZee_errStat_period_2015")));      m_zeeNom_data2015->SetDirectory(nullptr);
       }
       else if(m_esmodel == egEnergyCorr::es2017_summer_final){ 
         m_zeeNom.reset( dynamic_cast< TH1* >( m_rootFile->Get("Scales/es2017_summer_final/alphaZee_errStat_period_2016")));         m_zeeNom->SetDirectory(nullptr);  
         m_zeeNom_data2015.reset( dynamic_cast< TH1* >( m_rootFile->Get("Scales/es2017_summer_final/alphaZee_errStat_period_2015")));      m_zeeNom_data2015->SetDirectory(nullptr); 
       }
       else if(m_esmodel == egEnergyCorr::es2015_5TeV){
-	m_zeeNom.reset( dynamic_cast< TH1* >( m_rootFile->Get("Scales/es2015_5TeV/alphaZee_errStat_period_2015")));         m_zeeNom->SetDirectory(nullptr);   
+        m_zeeNom.reset( dynamic_cast< TH1* >( m_rootFile->Get("Scales/es2015_5TeV/alphaZee_errStat_period_2015")));         m_zeeNom->SetDirectory(nullptr);   
         //Same histogram added twice for simplicity
         m_zeeNom_data2015.reset( dynamic_cast< TH1* >( m_rootFile->Get("Scales/es2015_5TeV/alphaZee_errStat_period_2015")));      m_zeeNom_data2015->SetDirectory(nullptr);
       }
@@ -716,30 +704,30 @@
         m_zeeNom.reset( dynamic_cast< TH1* >( m_rootFile->Get("Scales/es2017_R21_v1/alphaZee_errStat_period_2017")));  m_zeeNom->SetDirectory(nullptr);
         m_zeeNom_data2016.reset( dynamic_cast< TH1* >( m_rootFile->Get("Scales/es2017_R21_v1/alphaZee_errStat_period_2016")));  m_zeeNom_data2016->SetDirectory(nullptr);
         m_zeeNom_data2015.reset( dynamic_cast< TH1* >( m_rootFile->Get("Scales/es2017_R21_v1/alphaZee_errStat_period_2015")));  m_zeeNom_data2015->SetDirectory(nullptr);
-	m_zeeFwdk.reset( dynamic_cast< TH1* >( m_rootFile->Get("Scales/es2017_R21_v1/alphaFwd_Finalk"))); m_zeeFwdk->SetDirectory(nullptr);
-	m_zeeFwdb.reset( dynamic_cast< TH1* >( m_rootFile->Get("Scales/es2017_R21_v1/alphaFwd_Finalb"))); m_zeeFwdb->SetDirectory(nullptr);
+        m_zeeFwdk.reset( dynamic_cast< TH1* >( m_rootFile->Get("Scales/es2017_R21_v1/alphaFwd_Finalk"))); m_zeeFwdk->SetDirectory(nullptr);
+        m_zeeFwdb.reset( dynamic_cast< TH1* >( m_rootFile->Get("Scales/es2017_R21_v1/alphaFwd_Finalb"))); m_zeeFwdb->SetDirectory(nullptr);
       }
       else if (m_esmodel==egEnergyCorr::es2017_R21_ofc0_v1) {
-        m_zeeNom          = (TH1*) m_rootFile->Get("Scales/es2017_R21_ofc0_v1/alphaZee_errStat_period_2017");  m_zeeNom->SetDirectory(nullptr);
-        m_zeeNom_data2016 = (TH1*) m_rootFile->Get("Scales/es2017_R21_ofc0_v1/alphaZee_errStat_period_2016");  m_zeeNom_data2016->SetDirectory(nullptr);
-        m_zeeNom_data2015 = (TH1*) m_rootFile->Get("Scales/es2017_R21_ofc0_v1/alphaZee_errStat_period_2015");  m_zeeNom_data2015->SetDirectory(nullptr);
-        m_zeeNom_data2018 = (TH1*) m_rootFile->Get("Scales/es2017_R21_ofc0_v1/alphaZee_errStat_period_2018");  m_zeeNom_data2015->SetDirectory(nullptr);
-        m_zeeFwdk          = (TH1*) m_rootFile->Get("Scales/es2017_R21_v1/alphaFwd_Finalk"); m_zeeFwdk->SetDirectory(nullptr);
-        m_zeeFwdb          = (TH1*) m_rootFile->Get("Scales/es2017_R21_v1/alphaFwd_Finalb"); m_zeeFwdb->SetDirectory(nullptr);
+        m_zeeNom.reset(dynamic_cast<TH1*> (m_rootFile->Get("Scales/es2017_R21_ofc0_v1/alphaZee_errStat_period_2017")));  m_zeeNom->SetDirectory(nullptr);
+        m_zeeNom_data2016.reset(dynamic_cast<TH1*> (m_rootFile->Get("Scales/es2017_R21_ofc0_v1/alphaZee_errStat_period_2016")));  m_zeeNom_data2016->SetDirectory(nullptr);
+        m_zeeNom_data2015.reset(dynamic_cast<TH1*> (m_rootFile->Get("Scales/es2017_R21_ofc0_v1/alphaZee_errStat_period_2015")));  m_zeeNom_data2015->SetDirectory(nullptr);
+        m_zeeNom_data2018.reset(dynamic_cast<TH1*> (m_rootFile->Get("Scales/es2017_R21_ofc0_v1/alphaZee_errStat_period_2018")));  m_zeeNom_data2015->SetDirectory(nullptr);
+        m_zeeFwdk.reset(dynamic_cast<TH1*> (m_rootFile->Get("Scales/es2017_R21_v1/alphaFwd_Finalk"))); m_zeeFwdk->SetDirectory(nullptr);
+        m_zeeFwdb.reset(dynamic_cast<TH1*> (m_rootFile->Get("Scales/es2017_R21_v1/alphaFwd_Finalb"))); m_zeeFwdb->SetDirectory(nullptr);
       }
       else{
-	m_zeeNom.reset( dynamic_cast< TH1* >( m_rootFile->Get("Scales/es2017_R21_PRE/alphaZee_errStat_period_2016")));         m_zeeNom->SetDirectory(nullptr);  
+        m_zeeNom.reset( dynamic_cast< TH1* >( m_rootFile->Get("Scales/es2017_R21_PRE/alphaZee_errStat_period_2016")));         m_zeeNom->SetDirectory(nullptr);  
         //SAME HISTO FOR 2015 FOR NOW
-	m_zeeNom_data2015.reset( dynamic_cast< TH1* >( m_rootFile->Get("Scales/es2017_R21_PRE/alphaZee_errStat_period_2016")));      m_zeeNom_data2015->SetDirectory(nullptr);
+        m_zeeNom_data2015.reset( dynamic_cast< TH1* >( m_rootFile->Get("Scales/es2017_R21_PRE/alphaZee_errStat_period_2016")));      m_zeeNom_data2015->SetDirectory(nullptr);
       }
       if(m_esmodel == egEnergyCorr::es2017){
-	m_zeeSyst.reset( dynamic_cast< TH1* >( m_rootFile->Get("Scales/es2017/alphaZee_errSyst")));         m_zeeSyst->SetDirectory(nullptr);
+        m_zeeSyst.reset( dynamic_cast< TH1* >( m_rootFile->Get("Scales/es2017/alphaZee_errSyst")));         m_zeeSyst->SetDirectory(nullptr);
       }
       else if(m_esmodel == egEnergyCorr::es2017_summer_final){
-	m_zeeSyst.reset( dynamic_cast< TH1* >( m_rootFile->Get("Scales/es2017_summer_final/alphaZee_errSyst")));         m_zeeSyst->SetDirectory(nullptr);
+        m_zeeSyst.reset( dynamic_cast< TH1* >( m_rootFile->Get("Scales/es2017_summer_final/alphaZee_errSyst")));         m_zeeSyst->SetDirectory(nullptr);
       }
       else if(m_esmodel == egEnergyCorr::es2015_5TeV){
-	m_zeeSyst.reset( dynamic_cast< TH1* >( m_rootFile->Get("Scales/es2015_5TeV/alphaZee_errSyst")));         m_zeeSyst->SetDirectory(nullptr);
+        m_zeeSyst.reset( dynamic_cast< TH1* >( m_rootFile->Get("Scales/es2015_5TeV/alphaZee_errSyst")));         m_zeeSyst->SetDirectory(nullptr);
       }
       else if (m_esmodel == egEnergyCorr::es2017_R21_v0) {
         m_zeeSyst.reset( dynamic_cast< TH1* >( m_rootFile->Get("Scales/es2017_summer_final/alphaZee_errSyst")));         m_zeeSyst->SetDirectory(nullptr);
@@ -751,60 +739,46 @@
         m_zeeSyst      = (TH1*) m_rootFile->Get("Scales/es2017_R21_ofc0_v1/alphaZee_errSyst");         m_zeeSyst->SetDirectory(nullptr);
       }
       else{
-	m_zeeSyst.reset( dynamic_cast< TH1* >( m_rootFile->Get("Scales/es2017_summer/alphaZee_errSyst")));         m_zeeSyst->SetDirectory(nullptr);
+        m_zeeSyst.reset( dynamic_cast< TH1* >( m_rootFile->Get("Scales/es2017_summer/alphaZee_errSyst")));         m_zeeSyst->SetDirectory(nullptr);
       }
       
       m_uA2MeV_2015_first2weeks_correction = nullptr;
       if(m_esmodel == egEnergyCorr::es2017){
-<<<<<<< HEAD
-	m_resNom       = (TH1*) m_rootFile->Get("Resolution/es2017/ctZee_errStat");        m_resNom->SetDirectory(nullptr);}
-      else if(m_esmodel == egEnergyCorr::es2017_summer or m_esmodel == egEnergyCorr::es2017_summer_improved or m_esmodel == egEnergyCorr::es2015_5TeV){
-	m_resNom       = (TH1*) m_rootFile->Get("Resolution/es2017_summer/ctZee_errStat");        m_resNom->SetDirectory(nullptr);}
-=======
-	m_resNom.reset( dynamic_cast< TH1* >( m_rootFile->Get("Resolution/es2017/ctZee_errStat")));        m_resNom->SetDirectory(nullptr);
-      }
-      else if(m_esmodel == egEnergyCorr::es2017_summer or m_esmodel == egEnergyCorr::es2017_summer_improved or m_esmodel == egEnergyCorr::es2015_5TeV){
-	m_resNom.reset( dynamic_cast< TH1* >( m_rootFile->Get("Resolution/es2017_summer/ctZee_errStat")));        m_resNom->SetDirectory(nullptr);
-      }
->>>>>>> 935f4a58
+        m_resNom.reset( dynamic_cast< TH1* >( m_rootFile->Get("Resolution/es2017/ctZee_errStat")));        m_resNom->SetDirectory(nullptr);
+      else if(m_esmodel == egEnergyCorr::es2017_summer or m_esmodel == egEnergyCorr::es2017_summer_improved or m_esmodel == egEnergyCorr::es2015_5TeV){	
+        m_resNom.reset( dynamic_cast< TH1* >( m_rootFile->Get("Resolution/es2017_summer/ctZee_errStat")));        m_resNom->SetDirectory(nullptr);
       else if(m_esmodel == egEnergyCorr::es2017_summer_final) {
-	m_resNom.reset( dynamic_cast< TH1* >( m_rootFile->Get("Resolution/es2017_summer_final/ctZee_errStat")));        m_resNom->SetDirectory(nullptr);}
+        m_resNom.reset( dynamic_cast< TH1* >( m_rootFile->Get("Resolution/es2017_summer_final/ctZee_errStat")));        m_resNom->SetDirectory(nullptr);}
       else if (m_esmodel==egEnergyCorr::es2017_R21_v0) {
          m_resNom.reset( dynamic_cast< TH1* >( m_rootFile->Get("Resolution/es2017_R21_v0/ctZee_errStat")));        m_resNom->SetDirectory(nullptr);}
       else if (m_esmodel==egEnergyCorr::es2017_R21_v1) {
-<<<<<<< HEAD
-	m_resNom       = (TH1*) m_rootFile->Get("Resolution/es2017_R21_v1/ctZee_errStat");        m_resNom->SetDirectory(nullptr);}
+        m_resNom.reset( dynamic_cast< TH1* >( m_rootFile->Get("Resolution/es2017_R21_v1/ctZee_errStat")));        m_resNom->SetDirectory(nullptr);}
       else if (m_esmodel==egEnergyCorr::es2017_R21_ofc0_v1) {
-         m_resNom       = (TH1*) m_rootFile->Get("Resolution/es2017_R21_ofc0_v1/ctZee_errStat");        m_resNom->SetDirectory(nullptr);}
+        m_resNom.reset( dynamic_cast< TH1* >( m_rootFile->Get("Resolution//es2017_R21_ofc0_v1/ctZee_errStat")));        m_resNom->SetDirectory(nullptr); 
       else{
-	m_resNom       = (TH1*) m_rootFile->Get("Resolution/es2017_R21_PRE/ctZee_errStat");        m_resNom->SetDirectory(nullptr);} 
-=======
-	m_resNom.reset( dynamic_cast< TH1* >( m_rootFile->Get("Resolution/es2017_R21_v1/ctZee_errStat")));        m_resNom->SetDirectory(nullptr);}
-      else{
-	m_resNom.reset( dynamic_cast< TH1* >( m_rootFile->Get("Resolution/es2017_R21_PRE/ctZee_errStat")));        m_resNom->SetDirectory(nullptr); 
-      }
->>>>>>> 935f4a58
+        m_resNom.reset( dynamic_cast< TH1* >( m_rootFile->Get("Resolution/es2017_R21_PRE/ctZee_errStat")));        m_resNom->SetDirectory(nullptr); 
+      }
       
       if(m_esmodel == egEnergyCorr::es2017){
-	m_resSyst.reset( dynamic_cast< TH1* >( m_rootFile->Get("Resolution/es2017/ctZee_errSyst")));        m_resSyst->SetDirectory(nullptr);
+        m_resSyst.reset( dynamic_cast< TH1* >( m_rootFile->Get("Resolution/es2017/ctZee_errSyst")));        m_resSyst->SetDirectory(nullptr);
       }
       else if(m_esmodel == egEnergyCorr::es2017_summer_final){
-	m_resSyst.reset( dynamic_cast< TH1* >( m_rootFile->Get("Resolution/es2017_summer_final/ctZee_errSyst")));        m_resSyst->SetDirectory(nullptr);
+        m_resSyst.reset( dynamic_cast< TH1* >( m_rootFile->Get("Resolution/es2017_summer_final/ctZee_errSyst")));        m_resSyst->SetDirectory(nullptr);
       }
       else if(m_esmodel == egEnergyCorr::es2015_5TeV){
-	m_resSyst.reset( dynamic_cast< TH1* >( m_rootFile->Get("Resolution/es2015_5TeV/ctZee_errSyst")));        m_resSyst->SetDirectory(nullptr); 
+        m_resSyst.reset( dynamic_cast< TH1* >( m_rootFile->Get("Resolution/es2015_5TeV/ctZee_errSyst")));        m_resSyst->SetDirectory(nullptr); 
       }
       else if (m_esmodel == egEnergyCorr::es2017_R21_v0) {
          m_resSyst.reset( dynamic_cast< TH1* >( m_rootFile->Get("Resolution/es2017_summer_final/ctZee_errSyst")));        m_resSyst->SetDirectory(nullptr);
       }
       else if (m_esmodel == egEnergyCorr::es2017_R21_v1) {
-	m_resSyst.reset( dynamic_cast< TH1* >( m_rootFile->Get("Resolution/es2017_R21_v1/ctZee_errSyst")));        m_resSyst->SetDirectory(nullptr);
+        m_resSyst.reset( dynamic_cast< TH1* >( m_rootFile->Get("Resolution/es2017_R21_v1/ctZee_errSyst")));        m_resSyst->SetDirectory(nullptr);
       }
       else if (m_esmodel == egEnergyCorr::es2017_R21_ofc0_v1) {
         m_resSyst      = (TH1*) m_rootFile->Get("Resolution/es2017_R21_ofc0_v1/ctZee_errSyst");        m_resSyst->SetDirectory(nullptr);
       }
       else{ 
-	m_resSyst.reset( dynamic_cast< TH1* >( m_rootFile->Get("Resolution/es2017_summer/ctZee_errSyst")));        m_resSyst->SetDirectory(nullptr);
+        m_resSyst.reset( dynamic_cast< TH1* >( m_rootFile->Get("Resolution/es2017_summer/ctZee_errSyst")));        m_resSyst->SetDirectory(nullptr);
       }
       //else{
       //m_resSyst.reset( dynamic_cast< TH1* >( m_rootFile->Get("Resolution/es2017_summer_improved/ctZee_errSyst")));        m_resSyst->SetDirectory(nullptr);
@@ -875,17 +849,10 @@
       m_begRunNumber = 252604;
       m_endRunNumber = 314199;
 
-<<<<<<< HEAD
       if (m_esmodel == egEnergyCorr::es2017_R21_v1 || m_esmodel == egEnergyCorr::es2017_R21_ofc0_v1) {
-         m_G4OverAFII_resolution_electron =  (TH2*) m_rootFile->Get("FastSim/es2017_v1/resol_Af2ToG4_elec_rel21");
-         m_G4OverAFII_resolution_unconverted =  (TH2*) m_rootFile->Get("FastSim/es2017_v1/resol_Af2ToG4_unco_rel21");
-         m_G4OverAFII_resolution_converted =  (TH2*) m_rootFile->Get("FastSim/es2017_v1/resol_Af2ToG4_conv_rel21");
-=======
-      if (m_esmodel == egEnergyCorr::es2017_R21_v1) {
          m_G4OverAFII_resolution_electron.reset( dynamic_cast< TH2* >( m_rootFile->Get("FastSim/es2017_v1/resol_Af2ToG4_elec_rel21")));
          m_G4OverAFII_resolution_unconverted.reset( dynamic_cast< TH2* >( m_rootFile->Get("FastSim/es2017_v1/resol_Af2ToG4_unco_rel21")));
          m_G4OverAFII_resolution_converted.reset( dynamic_cast< TH2* >( m_rootFile->Get("FastSim/es2017_v1/resol_Af2ToG4_conv_rel21")));
->>>>>>> 935f4a58
       }
       else {
         m_G4OverAFII_resolution_electron.reset( dynamic_cast< TH2* >( m_rootFile->Get("FastSim/es2017/el_full_fast_resolution")));
@@ -905,11 +872,12 @@
       m_gain_tool = nullptr;
 
       std::string gain_tool_run_2_filename;
-      if(m_esmodel == egEnergyCorr::es2017 or m_esmodel == egEnergyCorr::es2017_summer or m_esmodel == egEnergyCorr::es2017_R21_PRE or m_esmodel == egEnergyCorr::es2015_5TeV){
-	gain_tool_run_2_filename = PathResolverFindCalibFile("ElectronPhotonFourMomentumCorrection/v11/gain_uncertainty_specialRun.root"); 
+      if(m_esmodel == egEnergyCorr::es2017 or m_esmodel == egEnergyCorr::es2017_summer 
+         or m_esmodel == egEnergyCorr::es2017_R21_PRE or m_esmodel == egEnergyCorr::es2015_5TeV){
+        gain_tool_run_2_filename = PathResolverFindCalibFile("ElectronPhotonFourMomentumCorrection/v11/gain_uncertainty_specialRun.root"); 
       }
       else{
-	gain_tool_run_2_filename = PathResolverFindCalibFile("ElectronPhotonFourMomentumCorrection/v14/gain_uncertainty_specialRun.root");
+        gain_tool_run_2_filename = PathResolverFindCalibFile("ElectronPhotonFourMomentumCorrection/v14/gain_uncertainty_specialRun.root");
       }
       m_gain_tool_run2.reset( new egGain::GainUncertainty(gain_tool_run_2_filename));
       
@@ -1115,28 +1083,7 @@
 
     // ... new material distortions from release 21 parameterizations
 
-<<<<<<< HEAD
     if (m_esmodel==egEnergyCorr::es2017_R21_v1 || m_esmodel==egEnergyCorr::es2017_R21_ofc0_v1) {
-      m_h2dmat[0][0] = (TH2D*)(m_rootFile->Get("Material_rel21/electronBias_ConfigA"));m_h2dmat[0][0]->SetDirectory(nullptr);
-      m_h2dmat[0][1] = (TH2D*)(m_rootFile->Get("Material_rel21/electronBias_ConfigEpLp"));m_h2dmat[0][1]->SetDirectory(nullptr);
-      m_h2dmat[0][2] = (TH2D*)(m_rootFile->Get("Material_rel21/electronBias_ConfigFpMX"));m_h2dmat[0][2]->SetDirectory(nullptr);
-      m_h2dmat[0][3] = (TH2D*)(m_rootFile->Get("Material_rel21/electronBias_ConfigN"));m_h2dmat[0][3]->SetDirectory(nullptr);
-      m_h2dmat[0][4] = (TH2D*)(m_rootFile->Get("Material_rel21/electronBias_ConfigIBL"));m_h2dmat[0][4]->SetDirectory(nullptr);
-      m_h2dmat[0][5] = (TH2D*)(m_rootFile->Get("Material_rel21/electronBias_ConfigPP0"));m_h2dmat[0][5]->SetDirectory(nullptr);
-      m_h2dmat[1][0] = (TH2D*)(m_rootFile->Get("Material_rel21/unconvertedBias_ConfigA"));m_h2dmat[1][0]->SetDirectory(nullptr);
-      m_h2dmat[1][1] = (TH2D*)(m_rootFile->Get("Material_rel21/unconvertedBias_ConfigEpLp"));m_h2dmat[1][1]->SetDirectory(nullptr);
-      m_h2dmat[1][2] = (TH2D*)(m_rootFile->Get("Material_rel21/unconvertedBias_ConfigFpMX"));m_h2dmat[1][2]->SetDirectory(nullptr);
-      m_h2dmat[1][3] = (TH2D*)(m_rootFile->Get("Material_rel21/unconvertedBias_ConfigN"));m_h2dmat[1][3]->SetDirectory(nullptr);
-      m_h2dmat[1][4] = (TH2D*)(m_rootFile->Get("Material_rel21/unconvertedBias_ConfigIBL"));m_h2dmat[1][4]->SetDirectory(nullptr);
-      m_h2dmat[1][5] = (TH2D*)(m_rootFile->Get("Material_rel21/unconvertedBias_ConfigPP0"));m_h2dmat[1][5]->SetDirectory(nullptr);
-      m_h2dmat[2][0] = (TH2D*)(m_rootFile->Get("Material_rel21/convertedBias_ConfigA"));m_h2dmat[2][0]->SetDirectory(nullptr);
-      m_h2dmat[2][1] = (TH2D*)(m_rootFile->Get("Material_rel21/convertedBias_ConfigEpLp"));m_h2dmat[2][1]->SetDirectory(nullptr);
-      m_h2dmat[2][2] = (TH2D*)(m_rootFile->Get("Material_rel21/convertedBias_ConfigFpMX"));m_h2dmat[2][2]->SetDirectory(nullptr);
-      m_h2dmat[2][3] = (TH2D*)(m_rootFile->Get("Material_rel21/convertedBias_ConfigN"));m_h2dmat[2][3]->SetDirectory(nullptr);
-      m_h2dmat[2][4] = (TH2D*)(m_rootFile->Get("Material_rel21/convertedBias_ConfigIBL")); m_h2dmat[2][4]->SetDirectory(nullptr);
-      m_h2dmat[2][5] = (TH2D*)(m_rootFile->Get("Material_rel21/convertedBias_ConfigPP0"));m_h2dmat[2][5]->SetDirectory(nullptr);
-=======
-    if (m_esmodel==egEnergyCorr::es2017_R21_v1) {
       m_electronBias_ConfigA.reset( dynamic_cast< TH2* >( m_rootFile->Get("Material_rel21/electronBias_ConfigA")));            m_electronBias_ConfigA->SetDirectory(nullptr);
       m_electronBias_ConfigEpLp.reset( dynamic_cast< TH2* >( m_rootFile->Get("Material_rel21/electronBias_ConfigEpLp")));      m_electronBias_ConfigEpLp->SetDirectory(nullptr);
       m_electronBias_ConfigFpMX.reset( dynamic_cast< TH2* >( m_rootFile->Get("Material_rel21/electronBias_ConfigFpMX")));      m_electronBias_ConfigFpMX->SetDirectory(nullptr);
@@ -1155,7 +1102,6 @@
       m_convertedBias_ConfigN.reset( dynamic_cast< TH2* >( m_rootFile->Get("Material_rel21/convertedBias_ConfigN")));          m_convertedBias_ConfigN->SetDirectory(nullptr);
       m_convertedBias_ConfigIBL.reset( dynamic_cast< TH2* >( m_rootFile->Get("Material_rel21/convertedBias_ConfigIBL")));      m_convertedBias_ConfigIBL->SetDirectory(nullptr);
       m_convertedBias_ConfigPP0.reset( dynamic_cast< TH2* >( m_rootFile->Get("Material_rel21/convertedBias_ConfigPP0")));      m_convertedBias_ConfigPP0->SetDirectory(nullptr);
->>>>>>> 935f4a58
     }
 
        
@@ -1178,18 +1124,10 @@
       m_G4OverAFII_unconverted.reset( dynamic_cast< TH1* >( m_rootFile->Get("FastSim/es2017/ph_unconv_scale_full_fast_peak_gaussian"))); m_G4OverAFII_unconverted->SetDirectory(nullptr);
       m_G4OverAFII_converted.reset( dynamic_cast< TH1* >( m_rootFile->Get("FastSim/es2017/ph_conv_scale_full_fast_peak_gaussian"))); m_G4OverAFII_converted->SetDirectory(nullptr);
     }
-<<<<<<< HEAD
     else if (m_esmodel == egEnergyCorr::es2017_R21_v1 || m_esmodel == egEnergyCorr::es2017_R21_ofc0_v1) {
-      m_G4OverAFII_electron_2D = (TH2*) m_rootFile->Get("FastSim/es2017_v1/scale_Af2ToG4_elec_rel21"); m_G4OverAFII_electron_2D->SetDirectory(nullptr);
-      m_G4OverAFII_unconverted_2D = (TH2*) m_rootFile->Get("FastSim/es2017_v1/scale_Af2ToG4_unco_rel21"); m_G4OverAFII_unconverted_2D->SetDirectory(nullptr);
-      m_G4OverAFII_converted_2D = (TH2*) m_rootFile->Get("FastSim/es2017_v1/scale_Af2ToG4_conv_rel21"); m_G4OverAFII_converted_2D->SetDirectory(nullptr);
-=======
-    else if (m_esmodel == egEnergyCorr::es2017_R21_v1) {
       m_G4OverAFII_electron_2D.reset( dynamic_cast< TH2* >( m_rootFile->Get("FastSim/es2017_v1/scale_Af2ToG4_elec_rel21"))); m_G4OverAFII_electron_2D->SetDirectory(nullptr);
       m_G4OverAFII_unconverted_2D.reset( dynamic_cast< TH2* >( m_rootFile->Get("FastSim/es2017_v1/scale_Af2ToG4_unco_rel21"))); m_G4OverAFII_unconverted_2D->SetDirectory(nullptr);
       m_G4OverAFII_converted_2D.reset( dynamic_cast< TH2* >( m_rootFile->Get("FastSim/es2017_v1/scale_Af2ToG4_conv_rel21"))); m_G4OverAFII_converted_2D->SetDirectory(nullptr);
->>>>>>> 935f4a58
-
     }
     else { // run 1
       m_G4OverAFII_electron.reset( dynamic_cast< TH1* >( m_rootFile->Get("FastSim/hG4OverAF")));                 m_G4OverAFII_electron->SetDirectory(nullptr);
@@ -1202,15 +1140,9 @@
     if(m_esmodel != egEnergyCorr::es2017_summer and m_esmodel != egEnergyCorr::es2017_summer_improved 
        and m_esmodel != egEnergyCorr::es2017_summer_final and m_esmodel != egEnergyCorr::es2017_R21_PRE 
        and m_esmodel != egEnergyCorr::es2015_5TeV and m_esmodel != egEnergyCorr::es2017_R21_v0 
-<<<<<<< HEAD
        and m_esmodel != egEnergyCorr::es2017_R21_v1 and m_esmodel != egEnergyCorr::es2017_R21_ofc0_v1 ){
-      m_leakageConverted      = (TH1*) m_rootFile->Get("Leakage/LeakageDiffConverted");      m_leakageConverted->SetDirectory(nullptr);
-      m_leakageUnconverted    = (TH1*) m_rootFile->Get("Leakage/LeakageDiffUnconverted");    m_leakageUnconverted->SetDirectory(nullptr);
-=======
-       and m_esmodel != egEnergyCorr::es2017_R21_v1){
       m_leakageConverted.reset( dynamic_cast< TH1* >( m_rootFile->Get("Leakage/LeakageDiffConverted")));      m_leakageConverted->SetDirectory(nullptr);
       m_leakageUnconverted.reset( dynamic_cast< TH1* >( m_rootFile->Get("Leakage/LeakageDiffUnconverted")));    m_leakageUnconverted->SetDirectory(nullptr);
->>>>>>> 935f4a58
     }
     else{
       m_leakageConverted.reset( dynamic_cast< TH1* >( m_rootFile->Get("Leakage/es2017_summer/LeakageDiffConverted")));      m_leakageConverted->SetDirectory(nullptr);
@@ -2248,30 +2180,28 @@
 
     if (var == egEnergyCorr::Scale::ZeeStatUp or var == egEnergyCorr::Scale::ZeeStatDown) {
       const double sign = (var == egEnergyCorr::Scale::ZeeStatUp) ? 1 : -1;
-<<<<<<< HEAD
-
-      const TH1* h = m_zeeNom;
-      if ((m_esmodel == egEnergyCorr::es2017 or m_esmodel == egEnergyCorr::es2017_summer or m_esmodel == egEnergyCorr::es2017_summer_improved or m_esmodel == egEnergyCorr::es2017_summer_final or m_esmodel == egEnergyCorr::es2015_5TeV or m_esmodel == egEnergyCorr::es2017_R21_v0 or m_esmodel == egEnergyCorr::es2017_R21_v1 or m_esmodel == egEnergyCorr::es2017_R21_ofc0_v1) && runnumber < 297000) h = m_zeeNom_data2015; // special for 2015 with es2017
-      if ( (m_esmodel== egEnergyCorr::es2017_R21_v0 || m_esmodel== egEnergyCorr::es2017_R21_v1 || m_esmodel== egEnergyCorr::es2017_R21_ofc0_v1) && runnumber>=297000 && runnumber<322817) h = m_zeeNom_data2016; // 2016 data
-      if (  m_esmodel== egEnergyCorr::es2017_R21_ofc0_v1 && runnumber>347847) h = m_zeeNom_data2018;
-
-=======
+
       TH1* h= ((TH1*)m_zeeNom.get());
-      if ((m_esmodel == egEnergyCorr::es2017 or m_esmodel == egEnergyCorr::es2017_summer or m_esmodel == egEnergyCorr::es2017_summer_improved 
-           or m_esmodel == egEnergyCorr::es2017_summer_final or m_esmodel == egEnergyCorr::es2015_5TeV 
-           or m_esmodel == egEnergyCorr::es2017_R21_v0 or m_esmodel == egEnergyCorr::es2017_R21_v1) && runnumber < 297000){
+      
+      if ((m_esmodel == egEnergyCorr::es2017 or m_esmodel == egEnergyCorr::es2017_summer or 
+           m_esmodel == egEnergyCorr::es2017_summer_improved or m_esmodel == egEnergyCorr::es2017_summer_final or 
+           m_esmodel == egEnergyCorr::es2015_5TeV or m_esmodel == egEnergyCorr::es2017_R21_v0 or 
+           m_esmodel == egEnergyCorr::es2017_R21_v1 or m_esmodel == egEnergyCorr::es2017_R21_ofc0_v1) && runnumber < 297000){
         h=((TH1*) m_zeeNom_data2015.get()); // special for 2015 with es2017
       }
-      if ( (m_esmodel== egEnergyCorr::es2017_R21_v0 || m_esmodel== egEnergyCorr::es2017_R21_v1) && runnumber>=297000 && runnumber<322817) {
-        h=((TH1*)m_zeeNom_data2016.get()); // 2016 data
-      }
->>>>>>> 935f4a58
+      if ( (m_esmodel== egEnergyCorr::es2017_R21_v0 || m_esmodel== egEnergyCorr::es2017_R21_v1 || 
+            m_esmodel== egEnergyCorr::es2017_R21_ofc0_v1) && runnumber>=297000 && runnumber<322817){
+        h = m_zeeNom_data2016.get(); // 2016 data
+      }
+      if (  m_esmodel== egEnergyCorr::es2017_R21_ofc0_v1 && runnumber>347847) {
+        h = m_zeeNom_data2018.get();
+      }
+
       double stat_error = h->GetBinError(h->FindFixBin(eta));
 	    if (m_use_stat_error_scaling) {
         stat_error = stat_error / sqrt(h->GetNbinsX());
 	    }
 	    value += sign * stat_error * varSF;
-
     }
     else if( var==egEnergyCorr::Scale::ZeeSystUp && m_zeeSyst ) {
       value += get_ZeeSyst(eta) * varSF;
