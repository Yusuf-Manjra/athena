--- conflicted
+++ resolved
@@ -161,7 +161,6 @@
       ATH_MSG_ERROR("Configuration issue :  CutDeltaEta  expected size " << number_of_expected_bin_combinedOther << 
 		    " input size " <<  CutDeltaEta.size());
       sc = 0;
-<<<<<<< HEAD
     }
   }
   
@@ -173,19 +172,6 @@
       sc = 0;
     }
   }
-=======
-    }
-  }
-  
-  // deltaPhiRes cut
-  if (CutDeltaPhiRes.size() >0){
-    if (CutDeltaPhiRes.size() != number_of_expected_bin_combinedOther ){
-      ATH_MSG_ERROR("Configuration issue :  CutDeltaPhiRes  expected size " << number_of_expected_bin_combinedOther << 
-		    " input size " <<  CutDeltaPhiRes.size());
-      sc = 0;
-    }
-  }
->>>>>>> b5006e77
   if ( sc == 0 ){
     ATH_MSG_ERROR("Could NOT initialize! Please fix the errors mentioned above...");
     return sc;
@@ -392,22 +378,12 @@
 }
 
 const Root::TAccept& Root::TElectronLikelihoodTool::accept( double likelihood,
-<<<<<<< HEAD
                                                             double eta, double eT,
                                                             int nSiHitsPlusDeadSensors, int nPixHitsPlusDeadSensors,
                                                             bool passBLayerRequirement,
                                                             int convBit, double d0, double deltaEta, double deltaphires, 
                                                             double wstot, double EoverP, double ip
                                                             ) const
-=======
-							    double eta, double eT,
-							    int nSi,int nSiDeadSensors, int nPix, int nPixDeadSensors,
-							    int nBlayer, int nBlayerOutliers, bool expectBlayer,
-							    int nNextToInnerMostLayer, int nNextToInnerMostLayerOutliers, bool expectNextToInnerMostLayer,
-							    int convBit, double d0, double deltaEta, double deltaphires, 
-							    double wstot, double EoverP, double ip
-							    ) const
->>>>>>> b5006e77
 {
   LikeEnum::LHAcceptVars_t vars;
   
@@ -459,14 +435,6 @@
 
   // sanity
   if (etbinLH  >= s_fnDiscEtBins) {
-<<<<<<< HEAD
-    ATH_MSG_WARNING( "Cannot evaluate likelihood for Et " << vars_struct.eT<< ". Returning false..");
-    passKine = false;
-  }
-  // sanity
-  if (etbinOther  >= s_fnDiscEtBinsOrig) {
-=======
->>>>>>> b5006e77
     ATH_MSG_WARNING( "Cannot evaluate likelihood for Et " << vars_struct.eT<< ". Returning false..");
     passKine = false;
   }
@@ -494,12 +462,8 @@
       ATH_MSG_DEBUG("Likelihood macro: Blayer cut failed.");
       passNBlayer = false;
     }
-<<<<<<< HEAD
   }  
-  
-=======
-  }
->>>>>>> b5006e77
+
   // pixel cut
   if (CutPi.size()){
     if (vars_struct.nPixHitsPlusDeadSensors < CutPi[etabin]){
