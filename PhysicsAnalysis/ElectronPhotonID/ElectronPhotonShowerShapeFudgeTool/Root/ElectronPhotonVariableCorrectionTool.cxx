/*
    Copyright (C) 2002-2020 CERN for the benefit of the ATLAS collaboration
*/

/**
   @class ElectronPhotonVariableCorrectionTool
   @brief Tool to correct electron and photon MC variables.

   @author Nils Gillwald (DESY) nils.gillwald@desy.de
   @date   February 2020
**/

#include "AsgElectronPhotonCorrectionConfigHelper.h"
#include "ElectronPhotonShowerShapeFudgeTool/ElectronPhotonVariableCorrectionTool.h"
#include "xAODEventShape/EventShape.h"

// EDM includes
#include "xAODEgamma/EgammaEnums.h"
#include "TEnv.h"

//Root includes
#include "TF1.h"
#include "TGraph.h"
#include "TFile.h"

//allow advanced math for the TF1
#include "TMath.h"

#include "PathResolver/PathResolver.h"

// ===========================================================================
// Standard Constructor
// ===========================================================================
ElectronPhotonVariableCorrectionTool::ElectronPhotonVariableCorrectionTool(const std::string& myname) :
    AsgTool(myname)
{
    //declare the needed properties
    declareProperty("ConfigFile",m_configFile="","The configuration file to use");
}

// ===========================================================================
// Initialize
// ===========================================================================
<<<<<<< HEAD
=======
ElectronPhotonVariableCorrectionTool::~ElectronPhotonVariableCorrectionTool()
{
    //check status code of finalize
    if(finalize().isFailure())
    {
        ATH_MSG_ERROR("In " << name()  << ": Failure in ElectronPhotonVariableCorrectionTool finalize()");
    }
}

// ===========================================================================
// Initialize and Finalize
// ===========================================================================
StatusCode ElectronPhotonVariableCorrectionTool::finalize()
{
    return StatusCode::SUCCESS;
}

>>>>>>> eef66439
StatusCode ElectronPhotonVariableCorrectionTool::initialize()
{
    // Locate configuration file, abort if not found
    std::string configFile;
    if (!m_configFile.empty())
    {
        configFile = PathResolverFindCalibFile(m_configFile);
        if (configFile == "")
        {
            ATH_MSG_ERROR("In " << name()  << ": Could not locate configuration file " << m_configFile);
            return StatusCode::FAILURE;
        }
        ATH_MSG_DEBUG("Use configuration file " << m_configFile);
    }
    else
    {
        ATH_MSG_ERROR("In " << name()  << ": Config file string is empty. Please provide a config file to the tool.");
        return StatusCode::FAILURE;
    }

    // retrieve properties from configuration file, using TEnv class
    TEnv env(configFile.c_str());
    // Send warning if duplicates found in conf file
    env.IgnoreDuplicates(false);

    //retrieve variable to correct
    if (env.Lookup("Variable"))
    {
        m_correctionVariable = env.GetValue("Variable","");
    }
    else
    {
        ATH_MSG_ERROR("In " << name()  << ": Correction variable is empty or not in configuration file.");
        return StatusCode::FAILURE;
    }

    // initialize the variable aux element accessors
    // variable to be corrected
    m_variableToCorrect = std::make_unique<SG::AuxElement::Accessor<float>>(m_correctionVariable);
    // save original value under different name
    m_originalVariable = std::make_unique<SG::AuxElement::Accessor<float>>(m_correctionVariable + "_original");

    // Get the function used to correct the variable
    if (env.Lookup("Function"))
    {
        m_correctionFunctionString = env.GetValue("Function","failure");
        // initialize the actual correction function TF1
        m_correctionFunctionTF1 = std::make_unique<TF1>(TF1("m_correctionFunctionTF1",m_correctionFunctionString.c_str()));
    }
    else
    {
        ATH_MSG_ERROR("In " << name()  << ": Correction function is empty or not in configuration file.");
        return StatusCode::FAILURE;
    }

    // Get the number of parameters used in the correction function
    if (env.Lookup("nFunctionParameters"))
    {
        m_numberOfFunctionParameters = env.GetValue("nFunctionParameters",-1);
    }
    else
    {
        ATH_MSG_ERROR("In " << name()  << ": You did not specify the number of parameters in the correction function.");
        return StatusCode::FAILURE;
    }

    // resize all vectors used for getting parameters to m_numberOfFunctionParameters
    m_ParameterTypeVector.resize(m_numberOfFunctionParameters);
    m_binValues.resize(m_numberOfFunctionParameters);
    m_graphCopies.resize(m_numberOfFunctionParameters);

    // Save the type of all parameters in the correction function (assuming m_numberOfFunctionParameters parameters)
    for (int parameter_itr = 0; parameter_itr < m_numberOfFunctionParameters; parameter_itr++)
    {
        // if the parameter #parameter_itr is in the conf file, save its type
        TString parameterType = TString::Format("Parameter%dType",parameter_itr);
        if (env.Lookup(parameterType))
        {
            // convert string to ParameterType, fail if non-existing type
            ElectronPhotonVariableCorrectionTool::parameterType type = stringToParameterType(env.GetValue(parameterType.Data(),""));
            if( type == ElectronPhotonVariableCorrectionTool::parameterType::Failure )
            {
                ATH_MSG_ERROR("In " << name()  << ": Parameter " << parameter_itr << " read-in failed, not an allowed parameter type.");
                return StatusCode::FAILURE;
            }
            // save type, get according type information and save it
            m_ParameterTypeVector.at(parameter_itr) = type;
            ATH_CHECK(getParameterInformationFromConf(env, parameter_itr, type));
        }
        // else fail
        else
        {
            ATH_MSG_ERROR("In " << name()  << ": Did not find Parameter" << parameter_itr << ", although you specified there were " << m_numberOfFunctionParameters << " parameters for the correction function.");
            return StatusCode::FAILURE;
        }
    } // end loop over all function parameters

    // check to which EGamma object the conf file should be applied to, if flag is set
    if (env.Lookup("ApplyTo"))
    {
        std::string applyToObjectsFlag = env.GetValue("ApplyTo","Failure");
        m_applyToObjects = StringToEGammaObject(applyToObjectsFlag);
        // fail if not passed a proper type
        if (m_applyToObjects == ElectronPhotonVariableCorrectionTool::EGammaObjects::Failure)
        {
            ATH_MSG_ERROR("In " << name()  << ": You did not correctly specify the object type in the ApplyTo flag.");
            return StatusCode::FAILURE;
        }
    }
    // else fail
    else
    {
        ATH_MSG_ERROR("In " << name()  << ": You did not specify to which objects this conf file should be applied to (ApplyTo).");
        return StatusCode::FAILURE;
    }

    //everything worked out, so
    return StatusCode::SUCCESS;
}
 
// ===========================================================================
// Application of correction
// ===========================================================================
const CP::CorrectionCode ElectronPhotonVariableCorrectionTool::applyCorrection(xAOD::Photon& photon ) const
{
    // check if we should only deal with converted / unconverted photons
    if (passedCorrectPhotonType(photon) != StatusCode::SUCCESS)
    {
        return CP::CorrectionCode::Error;
    }
    
    // From the object, get the variable value according to the variable from the conf file
    // if variable not found, fail
    float original_variable = 0.;
    if( m_variableToCorrect->isAvailable(photon) )
    {
        original_variable = (*m_variableToCorrect)(photon);
        //Save the original value to the photon under different name
        (*m_originalVariable)(photon) = original_variable;
    }
    else
    {
        ATH_MSG_ERROR("In " << name()  << ": The correction variable \"" << m_correctionVariable << "\" provided in the conf file is not available.");
<<<<<<< HEAD
        return CP::CorrectionCode::Error;
=======
        return StatusCode::FAILURE;
>>>>>>> eef66439
    }
    
    //declare objects needed to retrieve photon properties
    std::vector<float> properties; //safe value of function parameter i at place i
    properties.resize(m_numberOfFunctionParameters);
    float absEta; //safe absolute value of eta of event
    float pt; //safe pt of event

    //Get all the properties from the photon and fill them to properties, eta, pt
    if (getKinematicProperties(photon, pt, absEta) != StatusCode::SUCCESS)
    {
        ATH_MSG_ERROR("Could not retrieve kinematic properties of this photon object.");
        return CP::CorrectionCode::Error;
    }
    if (getCorrectionParameters(properties, pt, absEta) != StatusCode::SUCCESS)
    {
        ATH_MSG_ERROR("Could not get the correction parameters for this photon object.");
        return CP::CorrectionCode::Error;
    }
    
    // Apply the correction, write to the corrected AuxElement
    correct((*m_variableToCorrect)(photon),original_variable, properties).ignore(); // ignore as will always return SUCCESS

    // everything worked out, so
    return CP::CorrectionCode::Ok;
}

const CP::CorrectionCode ElectronPhotonVariableCorrectionTool::applyCorrection(xAOD::Electron& electron ) const
{   
    if (!(m_applyToObjects == ElectronPhotonVariableCorrectionTool::EGammaObjects::allElectrons || m_applyToObjects == ElectronPhotonVariableCorrectionTool::EGammaObjects::allEGammaObjects))
    {
        ATH_MSG_ERROR("In " << name()  << ": You want to correct electrons, but passed a conf file with ApplyTo flag not set for electrons. Are you using the correct conf file?");
<<<<<<< HEAD
        return CP::CorrectionCode::Error;
=======
        return StatusCode::FAILURE;
>>>>>>> eef66439
    }

    // From the object, get the variable value according to the variable from the conf file
    // if variable not found, fail
    float original_variable = 0.;
    if (m_variableToCorrect->isAvailable(electron))
    {
        original_variable = (*m_variableToCorrect)(electron);
        //Save the original value to the photon under different name
        (*m_originalVariable)(electron) = original_variable;
    }
    else
    {
        ATH_MSG_ERROR("In " << name()  << ": The correction variable \"" << m_correctionVariable << "\" provided in the conf file is not available.");
<<<<<<< HEAD
        return CP::CorrectionCode::Error;
=======
        return StatusCode::FAILURE;
>>>>>>> eef66439
    }
    
    //declare objects needed to retrieve electron properties
    std::vector<float> properties; //safe value of function parameter i at place i
    properties.resize(m_numberOfFunctionParameters);
    float absEta; //safe absolute value of eta of event
    float pt; //safe pt of event

    //Get all the properties from the electron and fill them to properties, eta, pt
    if (getKinematicProperties(electron, pt, absEta) != StatusCode::SUCCESS)
    {
        ATH_MSG_ERROR("Could not retrieve kinematic properties of this electron object.");
        return CP::CorrectionCode::Error;
    }
    if (getCorrectionParameters(properties, pt, absEta) != StatusCode::SUCCESS)
    {
        ATH_MSG_ERROR("Could not get the correction parameters for this electron object.");
        return CP::CorrectionCode::Error;
    }
    
    // Apply the correction, write to the corrected AuxElement
    correct((*m_variableToCorrect)(electron),original_variable, properties).ignore(); // ignore as will always return SUCCESS

    // everything worked out, so
    return CP::CorrectionCode::Ok;
}

const StatusCode ElectronPhotonVariableCorrectionTool::correct(float& return_corrected_variable, const float &original_variable, std::vector<float>& properties) const
{   
    // set the parameters of the correction function
    for (unsigned int parameter_itr = 0; parameter_itr < properties.size(); parameter_itr++)
    {
        m_correctionFunctionTF1->SetParameter(parameter_itr,properties.at(parameter_itr));
    }

    // Calculate corrected value
    return_corrected_variable = m_correctionFunctionTF1->Eval(original_variable);

    // everything worked out, so
    return StatusCode::SUCCESS;
}

// ===========================================================================
// Corrected Copies
// ===========================================================================
const CP::CorrectionCode ElectronPhotonVariableCorrectionTool::correctedCopy( const xAOD::Photon& in_photon, xAOD::Photon*& out_photon ) const
{
    out_photon = new xAOD::Photon(in_photon);
    return applyCorrection(*out_photon);
}

const CP::CorrectionCode ElectronPhotonVariableCorrectionTool::correctedCopy( const xAOD::Electron& in_electron, xAOD::Electron*& out_electron) const
{
    out_electron = new xAOD::Electron(in_electron);
    return applyCorrection(*out_electron);
}

// ===========================================================================
// Helper Functions
// ===========================================================================

const StatusCode ElectronPhotonVariableCorrectionTool::getKinematicProperties(const xAOD::Egamma& egamma_object, float& pt, float& absEta) const
{
    // just reteriving eta and pt is probably less expensive then checking if I need it and
    // then retrieve it only if I actually need it

    // protection against bad clusters
    const xAOD::CaloCluster* cluster  = egamma_object.caloCluster();
    if ( cluster == nullptr )
    {
        ATH_MSG_ERROR("In " << name()  << ": EGamma object calorimeter cluster is NULL: Cluster " << cluster);
        return StatusCode::FAILURE;
    }

    // Fill variables
    // eta position in second sampling
    absEta   = fabsf(cluster->etaBE(2));
    // transverse energy in calorimeter (using eta position in second sampling)
    const double energy =  cluster->e();
    double et = 0.;
    if (absEta<999.) {
      const double cosheta = cosh(absEta);
      et = (cosheta != 0.) ? energy/cosheta : 0.;
    }
    pt = et;

    // everything went fine, so
    return StatusCode::SUCCESS;
}

const StatusCode ElectronPhotonVariableCorrectionTool::getParameterInformationFromConf(TEnv& env, const int& parameter_number, const ElectronPhotonVariableCorrectionTool::parameterType& type)
{
    // don't want to write the same code multiple times, so set flags when to retrieve eta/pt bins
    bool getEtaBins = false;
    bool getPtBins = false;
    // form strings according to which parameter to retrieve
    TString filePathKey = TString::Format("Parameter%dFile",parameter_number);
    TString graphNameKey = TString::Format("Parameter%dGraphName",parameter_number);
    TString binValues = TString::Format("Parameter%dValues",parameter_number);
    // helpers
    TString filePath = "";
    TString graphName = "";

    // according to the parameter type, retrieve the information from conf
    if (type == ElectronPhotonVariableCorrectionTool::parameterType::EtaDependentTGraph || type == ElectronPhotonVariableCorrectionTool::parameterType::PtDependentTGraph)
    {
        // check if necessary information is in conf, else fail
        if (env.Lookup(filePathKey))
        {
            //get the path to the root file where the graph is saved
            filePath = PathResolverFindCalibFile(env.GetValue(filePathKey.Data(),""));
            // fail if file not found
            if (filePath == "")
            {
                ATH_MSG_ERROR("Could not locate Parameter" << parameter_number << " TGraph file.");
                return StatusCode::FAILURE;
            }
        }
        else
        {
<<<<<<< HEAD
            ATH_MSG_ERROR("In " << name()  << ": Could not retrieve Parameter" << parameter_number << " file path.");
=======
            ATH_MSG_ERROR("In " << name()  << ": Could not retreive parameter %d file path.");
>>>>>>> eef66439
            return StatusCode::FAILURE;
        }
        // check if necessary information is in conf, else fail
        if (env.Lookup(graphNameKey))
        {
            //get the name of the TGraph
            graphName = env.GetValue(graphNameKey.Data(),"");
        }
        else
        {
<<<<<<< HEAD
            ATH_MSG_ERROR("In " << name()  << ": Could not retrieve Parameter" << parameter_number << " graph name.");
=======
            ATH_MSG_ERROR("In " << name()  << ": Could not retreive parameter %d graph name.");
>>>>>>> eef66439
            return StatusCode::FAILURE;
        }
        // open file, if it works, try to find graph, get graph, store a copy, else warning + fail
        std::unique_ptr<TFile> file (new TFile(filePath.Data(),"READ"));
        // check if file is open - if open, get graph, if not, fail
        if (file->IsOpen())
        {
            // if graph exists, get it, else fail
            if (file->Get(graphName))
            {
                std::unique_ptr<TGraph> graph ((TGraph*)file->Get(graphName.Data()));
                m_graphCopies.at(parameter_number) = (TGraph*)graph->Clone(); //Or use copy constructor?
                file->Close();
            }
            else
            {
                ATH_MSG_ERROR("Could not find TGraph " << graphName << " in file " << filePath);
                return StatusCode::FAILURE;
            }
        }
        else
        {
            ATH_MSG_ERROR("Could not open Parameter" << parameter_number << " TGraph file " << filePath.Data());
            return StatusCode::FAILURE;
        }
    }
    else if (type == ElectronPhotonVariableCorrectionTool::parameterType::EtaBinned )
    {
        //get eta binning later
        getEtaBins = true;
    }
    else if (type == ElectronPhotonVariableCorrectionTool::parameterType::PtBinned )
    {
        //get pt binning later
        getPtBins = true;
    }
    else if (type == ElectronPhotonVariableCorrectionTool::parameterType::EtaTimesPtBinned )
    {
        //get eta and pt binning later
        getEtaBins = true;
        getPtBins = true;
    }
    else if (type == ElectronPhotonVariableCorrectionTool::parameterType::EventDensity )
    {
        // nothing has to be retrieved, no additional parameters for EventDensity currently
        return StatusCode::SUCCESS;
    }

    // if needed and not already retrieved, get eta binning
    if (getEtaBins && !m_retrievedEtaBinning)
    {
        // check if necessary information is in conf, else fail
        if (env.Lookup("EtaBins"))
        {
            //get the eta binning (global!)
            m_etaBins = AsgConfigHelper::HelperFloat("EtaBins",env);
            //force that the low bin edges are given by the conf file, starting with 0
            if (m_etaBins.at(0) != 0.)
            {
                ATH_MSG_ERROR("In " << name()  << ": Lowest bin edge given for parameter " << parameter_number << " is not 0. Please provide the lower bin edges of your correction binning in the conf file, starting with 0.");
                return StatusCode::FAILURE;
            }
            // don't want to retrieve the same thing twice from conf
            m_retrievedEtaBinning = true;
        }
        else
        {
<<<<<<< HEAD
            ATH_MSG_ERROR("In " << name()  << ": Could not retrieve eta binning.");
=======
            ATH_MSG_ERROR("In " << name()  << ": Could not retreive eta binning.");
>>>>>>> eef66439
            return StatusCode::FAILURE;
        }
    }
    // if needed and not already retrieved, get pt binning
    if (getPtBins && !m_retrievedPtBinning)
    {
        // check if necessary information is in conf, else fail
        if (env.Lookup("PtBins"))
        {
            //get the pt binning (global!)
            m_ptBins = AsgConfigHelper::HelperFloat("PtBins",env);
            //force that the low bin edges are given by the conf file, starting with 0
            if (m_ptBins.at(0) != 0.)
            {
                ATH_MSG_ERROR("In " << name()  << ": Lowest bin edge given for parameter " << parameter_number << " is not 0. Please provide the lower bin edges of your correction binning in the conf file, starting with 0.");
                return StatusCode::FAILURE;
            }
            // don't want to retrieve the same thing twice from conf
            m_retrievedPtBinning = true;
        }
        else
        {
<<<<<<< HEAD
            ATH_MSG_ERROR("In " << name()  << ": Could not retrieve pt binning.");
=======
            ATH_MSG_ERROR("In " << name()  << ": Could not retreive pt binning.");
            return StatusCode::FAILURE;
>>>>>>> eef66439
        }
    if ( getEtaBins || getPtBins)
    {
        // check if necessary information is in conf, else fail
        if (env.Lookup(binValues))
        {
            //get the binned values of the eta/pt dependent parameter
            m_binValues.at(parameter_number) = AsgConfigHelper::HelperFloat(binValues.Data(),env);
        }
        else
        {
<<<<<<< HEAD
            ATH_MSG_ERROR("In " << name()  << ": Could not retrieve binned values.");
=======
            ATH_MSG_ERROR("In " << name()  << ": Could not retreive binned values.");
>>>>>>> eef66439
            return StatusCode::FAILURE;
        }
    }

    // everything went fine, so
    return StatusCode::SUCCESS;
}

const StatusCode ElectronPhotonVariableCorrectionTool::getCorrectionParameters(std::vector<float>& properties, const float& pt, const float& absEta) const
{
    // according to the parameter type, get the actual parameter going to the correction function
    // for this, loop over the parameter type vector
    for (unsigned int parameter_itr = 0; parameter_itr < m_ParameterTypeVector.size(); parameter_itr++)
    {
        ElectronPhotonVariableCorrectionTool::parameterType type = m_ParameterTypeVector.at(parameter_itr);
        if (type == ElectronPhotonVariableCorrectionTool::parameterType::EtaDependentTGraph)
        {
            // evaluate TGraph at abs(eta)
            properties.at(parameter_itr) = m_graphCopies.at(parameter_itr)->Eval(absEta);
        }
        else if (type == ElectronPhotonVariableCorrectionTool::parameterType::PtDependentTGraph)
        {
            // evaluate TGraph at pt
            properties.at(parameter_itr) = m_graphCopies.at(parameter_itr)->Eval(pt);
        }
        else if (type == ElectronPhotonVariableCorrectionTool::parameterType::EtaBinned)
        {
            // get value of correct eta bin
            ATH_CHECK(get1DBinnedParameter(properties.at(parameter_itr),absEta,m_etaBins,parameter_itr));
        }
        else if (type == ElectronPhotonVariableCorrectionTool::parameterType::PtBinned)
        {
            // get value of correct pt bin
            ATH_CHECK(get1DBinnedParameter(properties.at(parameter_itr),pt,m_ptBins,parameter_itr));
        }
        else if (type == ElectronPhotonVariableCorrectionTool::parameterType::EtaTimesPtBinned)
        {
            // get value of correct eta x pt bin
            ATH_CHECK(get2DBinnedParameter(properties.at(parameter_itr),absEta,pt,parameter_itr));
        }
        else if (type == ElectronPhotonVariableCorrectionTool::parameterType::EventDensity)
        {
            // get event density
            ATH_CHECK(getDensity(properties.at(parameter_itr), "TopoClusterIsoCentralEventShape"));
        }
    }

    // everything went fine, so
    return StatusCode::SUCCESS;
}

const StatusCode ElectronPhotonVariableCorrectionTool::get1DBinnedParameter(float& return_parameter_value, const float& evalPoint, const std::vector<float>& binning, const int& parameter_number) const
{
    ANA_MSG_VERBOSE("Get 1DBinnedParameters...");
    ANA_MSG_VERBOSE("EvalPoint: " << evalPoint);
    // check in which bin the evalPoint is
    // if the evalPoint is < 0, something is very wrong
    if (evalPoint < binning.at(0))
    {
        ATH_MSG_ERROR("In " << name()  << ": Abs(Eta) or pT of object is smaller than 0.");
        return StatusCode::FAILURE;
    }
    // loop over bin boundaries
    //run only up to binning.size()-1, as running to binning.size() will get a seg fault for the boundary check
    for (unsigned int bin_itr = 0; bin_itr < binning.size()-1; bin_itr++)
    {
        // if the evaluation point is within the checked bins boundaries, this is the value we want
        if (evalPoint > binning.at(bin_itr) && evalPoint < binning.at(bin_itr + 1))
        {
            // we found the according bin, so return the according value
            return_parameter_value = m_binValues.at(parameter_number).at(bin_itr);
            return StatusCode::SUCCESS;
        }
    }
    //if this point is ever reached, the evaluation point is larger then the largest lowest bin edge
    //if that's the case, return the value for the last bin
    //the -1 is because the parameter numbering in a vector starts at 0
    return_parameter_value = m_binValues.at(parameter_number).at(m_binValues.size()-1);

    // everything went fine, so
    return StatusCode::SUCCESS;
}

const StatusCode ElectronPhotonVariableCorrectionTool::get2DBinnedParameter(float& return_parameter_value, const float& etaEvalPoint, const float& ptEvalPoint, const int& parameter_number) const
{
    //need to find eta bin, and need to find pt bin
    //from this, calculate which parameter of the list is needed to be returned.
    int etaBin = -1;
    int ptBin = -1;

    // get eta bin
    //run only up to binning.size()-1, as running to binning.size() will get a seg fault for the boundary check
    for (unsigned int etaBin_itr = 0; etaBin_itr < m_etaBins.size()-1; etaBin_itr++)
    {
        // if the evaluation point is within the checked bins boundaries, this is the value we want
        if (etaEvalPoint > m_etaBins.at(etaBin_itr) && etaEvalPoint < m_etaBins.at(etaBin_itr))
        {
            // we found the according bin, so set to the according value
            etaBin = etaBin_itr;
        }
    }
    //if etaBin was not set yet, it's larger then the largest lower bin edge
    //thus, need to set it to the last bin
    if (etaBin == -1)
    {
        //need to correct for vector numbering starting at 0
        etaBin = m_etaBins.size()-1;
    }

    // get pt bin
    //run only up to binning.size()-1, as running to binning.size() will get a seg fault for the boundary check
    for (unsigned int ptBin_itr = 0; ptBin_itr < m_ptBins.size()-1; ptBin_itr++)
    {
        // if the evaluation point is within the checked bins boundaries, this is the value we want
        if (ptEvalPoint > m_ptBins.at(ptBin_itr) && ptEvalPoint < m_ptBins.at(ptBin_itr))
        {
            // we found the according bin, so set to the according value
            ptBin = ptBin_itr;
        }
    }
    //if ptBin was not set yet, it's larger then the largest lower bin edge
    //thus, need to set it to the last bin
    if (ptBin == -1)
    {
        //need to correct for vector numbering starting at 0
        ptBin = m_ptBins.size()-1;
    }

    // return the value corresponding to the pt x eta bin found
    /* Note: Assuming that the values are binned in pt x eta in the conf file:
     *           eta bin 0 | eta bin 1 | eta bin 2 | eta bin 3 | eta bin 4 | etc.
     * pt bin 0      0           1           2           3           4
     * pt bin 1      5           6           7           8           9
     * pt bin 2     10          11          12          13          14
     * pt bin 3     15          16          17          18          19
     * pt bin 4     20          21          22          23          24
     * etc.
     * the correct parameter is saved in the vector at 4*ptBinNumber + etaBinNumber
     * */
    return_parameter_value = m_binValues.at(parameter_number).at(m_etaBins.size() * ptBin + etaBin);

    // everything went fine, so
    return StatusCode::SUCCESS;
}

const StatusCode ElectronPhotonVariableCorrectionTool::getDensity(float& value, const std::string& eventShapeContainer) const
{
    // retrieve the event shape container
    const xAOD::EventShape* evtShape = nullptr;
    if(evtStore()->retrieve(evtShape, eventShapeContainer).isFailure()){
        ATH_MSG_ERROR("In " << name()  << ": Cannot retrieve density container " << eventShapeContainer);
        return StatusCode::FAILURE;
    }
    // get the density from the container
    value = evtShape->getDensity(xAOD::EventShape::Density);
    return StatusCode::SUCCESS;
}

ElectronPhotonVariableCorrectionTool::parameterType ElectronPhotonVariableCorrectionTool::stringToParameterType( const std::string& input ) const
{
    // return parameter type according to string given in conf file
    if( input == "EtaDependentTGraph") return ElectronPhotonVariableCorrectionTool::parameterType::EtaDependentTGraph;
    else if( input == "PtDependentTGraph") return ElectronPhotonVariableCorrectionTool::parameterType::PtDependentTGraph;
    else if( input == "EtaBinned") return ElectronPhotonVariableCorrectionTool::parameterType::EtaBinned;
    else if( input == "PtBinned") return ElectronPhotonVariableCorrectionTool::parameterType::PtBinned;
    else if( input == "EtaTimesPtBinned") return ElectronPhotonVariableCorrectionTool::parameterType::EtaTimesPtBinned;
    else if( input == "EventDensity") return ElectronPhotonVariableCorrectionTool::parameterType::EventDensity;
    else
    {
        // if not a proper type, return failure type - check and fail on this!
        ATH_MSG_ERROR("In " << name()  << ": " << input.c_str() << " is not an allowed parameter type.");
<<<<<<< HEAD
        return ElectronPhotonVariableCorrectionTool::parameterType::Failure;
    }
}

ElectronPhotonVariableCorrectionTool::EGammaObjects ElectronPhotonVariableCorrectionTool::stringToEGammaObject( const std::string& input ) const
{
    // return object type which correction should be applied to
    if( input == "unconvertedPhotons" ) return ElectronPhotonVariableCorrectionTool::EGammaObjects::unconvertedPhotons;
    else if( input == "convertedPhotons" ) return ElectronPhotonVariableCorrectionTool::EGammaObjects::convertedPhotons;
    else if( input == "allPhotons" ) return ElectronPhotonVariableCorrectionTool::EGammaObjects::allPhotons;
    else if( input == "allElectrons" ) return ElectronPhotonVariableCorrectionTool::EGammaObjects::allElectrons;
    else if( input == "allEGammaObjects" ) return ElectronPhotonVariableCorrectionTool::EGammaObjects::allEGammaObjects;
    else 
    {
        // if not a proper object type, return failure type - check and fail on this!
        ATH_MSG_ERROR("In " << name()  << ": " << input.c_str() << " is not an allowed EGamma object type to apply corrections to.");
        return ElectronPhotonVariableCorrectionTool::EGammaObjects::Failure;
    }
}

const StatusCode ElectronPhotonVariableCorrectionTool::passedCorrectPhotonType(const xAOD::Photon& photon) const
{
=======
        return ElectronPhotonVariableCorrectionTool::ParameterType::Failure;
    }
}

ElectronPhotonVariableCorrectionTool::EGammaObjects ElectronPhotonVariableCorrectionTool::StringToEGammaObject( const std::string& input ) const
{
    // return object type which correction should be applied to
    if( input == "unconvertedPhotons" ) return ElectronPhotonVariableCorrectionTool::EGammaObjects::unconvertedPhotons;
    else if( input == "convertedPhotons" ) return ElectronPhotonVariableCorrectionTool::EGammaObjects::convertedPhotons;
    else if( input == "allPhotons" ) return ElectronPhotonVariableCorrectionTool::EGammaObjects::allPhotons;
    else if( input == "allElectrons" ) return ElectronPhotonVariableCorrectionTool::EGammaObjects::allElectrons;
    else if( input == "allEGammaObjects" ) return ElectronPhotonVariableCorrectionTool::EGammaObjects::allEGammaObjects;
    else 
    {
        // if not a proper object type, return failure type - check and fail on this!
        ATH_MSG_ERROR("In " << name()  << ": " << input.c_str() << " is not an allowed EGamma object type to apply corrections to.");
        return ElectronPhotonVariableCorrectionTool::EGammaObjects::Failure;
    }
}

const StatusCode ElectronPhotonVariableCorrectionTool::PassedCorrectPhotonType(const xAOD::Photon& photon) const
{
>>>>>>> eef66439
    // check if conf file is set to be used for photons - fail if not
    if (m_applyToObjects == ElectronPhotonVariableCorrectionTool::EGammaObjects::allElectrons)
    {
        ATH_MSG_ERROR("In " << name()  << ": You specified in the conf file that it should be used for electrons, but passed it to a photon container in the wrapper.");
        return StatusCode::FAILURE;
    }
    //check if the passed photon type is the same as the requested photon type, if only one photon type was requested
    if (!(m_applyToObjects == ElectronPhotonVariableCorrectionTool::EGammaObjects::allPhotons || m_applyToObjects == ElectronPhotonVariableCorrectionTool::EGammaObjects::allEGammaObjects))
    {
        bool isConvertedPhoton = xAOD::EgammaHelpers::isConvertedPhoton(&photon);
        bool isUnconvertedPhoton = !isConvertedPhoton;
        //check if the correct photon was passed to the tool (unconverted/converted)
        //if the photon is not ((converted and converted requested) or (unconverted and unconverted requested)) fail
        if (!((isConvertedPhoton && m_applyToObjects == ElectronPhotonVariableCorrectionTool::EGammaObjects::convertedPhotons) || (isUnconvertedPhoton && m_applyToObjects == ElectronPhotonVariableCorrectionTool::EGammaObjects::unconvertedPhotons)))
        {
            if (m_applyToObjects == ElectronPhotonVariableCorrectionTool::EGammaObjects::convertedPhotons)
            {
                ATH_MSG_ERROR("In " << name()  << ": You specified in the conf file that it only should be used for converted photons, but passed it to the unconverted photons container in the wrapper.");
            }
            else
            {
                ATH_MSG_ERROR("In " << name()  << ": You specified in the conf file that it only should be used for unconverted photons, but passed it to the converted photons container in the wrapper.");
            }
            return StatusCode::FAILURE;
        }
    }
    return StatusCode::SUCCESS;
}<|MERGE_RESOLUTION|>--- conflicted
+++ resolved
@@ -41,26 +41,6 @@
 // ===========================================================================
 // Initialize
 // ===========================================================================
-<<<<<<< HEAD
-=======
-ElectronPhotonVariableCorrectionTool::~ElectronPhotonVariableCorrectionTool()
-{
-    //check status code of finalize
-    if(finalize().isFailure())
-    {
-        ATH_MSG_ERROR("In " << name()  << ": Failure in ElectronPhotonVariableCorrectionTool finalize()");
-    }
-}
-
-// ===========================================================================
-// Initialize and Finalize
-// ===========================================================================
-StatusCode ElectronPhotonVariableCorrectionTool::finalize()
-{
-    return StatusCode::SUCCESS;
-}
-
->>>>>>> eef66439
 StatusCode ElectronPhotonVariableCorrectionTool::initialize()
 {
     // Locate configuration file, abort if not found
@@ -204,11 +184,7 @@
     else
     {
         ATH_MSG_ERROR("In " << name()  << ": The correction variable \"" << m_correctionVariable << "\" provided in the conf file is not available.");
-<<<<<<< HEAD
-        return CP::CorrectionCode::Error;
-=======
-        return StatusCode::FAILURE;
->>>>>>> eef66439
+        return CP::CorrectionCode::Error;
     }
     
     //declare objects needed to retrieve photon properties
@@ -241,11 +217,7 @@
     if (!(m_applyToObjects == ElectronPhotonVariableCorrectionTool::EGammaObjects::allElectrons || m_applyToObjects == ElectronPhotonVariableCorrectionTool::EGammaObjects::allEGammaObjects))
     {
         ATH_MSG_ERROR("In " << name()  << ": You want to correct electrons, but passed a conf file with ApplyTo flag not set for electrons. Are you using the correct conf file?");
-<<<<<<< HEAD
-        return CP::CorrectionCode::Error;
-=======
-        return StatusCode::FAILURE;
->>>>>>> eef66439
+        return CP::CorrectionCode::Error;
     }
 
     // From the object, get the variable value according to the variable from the conf file
@@ -260,11 +232,7 @@
     else
     {
         ATH_MSG_ERROR("In " << name()  << ": The correction variable \"" << m_correctionVariable << "\" provided in the conf file is not available.");
-<<<<<<< HEAD
-        return CP::CorrectionCode::Error;
-=======
-        return StatusCode::FAILURE;
->>>>>>> eef66439
+        return CP::CorrectionCode::Error;
     }
     
     //declare objects needed to retrieve electron properties
@@ -385,11 +353,7 @@
         }
         else
         {
-<<<<<<< HEAD
             ATH_MSG_ERROR("In " << name()  << ": Could not retrieve Parameter" << parameter_number << " file path.");
-=======
-            ATH_MSG_ERROR("In " << name()  << ": Could not retreive parameter %d file path.");
->>>>>>> eef66439
             return StatusCode::FAILURE;
         }
         // check if necessary information is in conf, else fail
@@ -400,11 +364,7 @@
         }
         else
         {
-<<<<<<< HEAD
             ATH_MSG_ERROR("In " << name()  << ": Could not retrieve Parameter" << parameter_number << " graph name.");
-=======
-            ATH_MSG_ERROR("In " << name()  << ": Could not retreive parameter %d graph name.");
->>>>>>> eef66439
             return StatusCode::FAILURE;
         }
         // open file, if it works, try to find graph, get graph, store a copy, else warning + fail
@@ -472,11 +432,7 @@
         }
         else
         {
-<<<<<<< HEAD
             ATH_MSG_ERROR("In " << name()  << ": Could not retrieve eta binning.");
-=======
-            ATH_MSG_ERROR("In " << name()  << ": Could not retreive eta binning.");
->>>>>>> eef66439
             return StatusCode::FAILURE;
         }
     }
@@ -499,12 +455,8 @@
         }
         else
         {
-<<<<<<< HEAD
             ATH_MSG_ERROR("In " << name()  << ": Could not retrieve pt binning.");
-=======
-            ATH_MSG_ERROR("In " << name()  << ": Could not retreive pt binning.");
-            return StatusCode::FAILURE;
->>>>>>> eef66439
+            return StatusCode::FAILURE;
         }
     if ( getEtaBins || getPtBins)
     {
@@ -516,11 +468,7 @@
         }
         else
         {
-<<<<<<< HEAD
             ATH_MSG_ERROR("In " << name()  << ": Could not retrieve binned values.");
-=======
-            ATH_MSG_ERROR("In " << name()  << ": Could not retreive binned values.");
->>>>>>> eef66439
             return StatusCode::FAILURE;
         }
     }
@@ -692,7 +640,6 @@
     {
         // if not a proper type, return failure type - check and fail on this!
         ATH_MSG_ERROR("In " << name()  << ": " << input.c_str() << " is not an allowed parameter type.");
-<<<<<<< HEAD
         return ElectronPhotonVariableCorrectionTool::parameterType::Failure;
     }
 }
@@ -715,30 +662,6 @@
 
 const StatusCode ElectronPhotonVariableCorrectionTool::passedCorrectPhotonType(const xAOD::Photon& photon) const
 {
-=======
-        return ElectronPhotonVariableCorrectionTool::ParameterType::Failure;
-    }
-}
-
-ElectronPhotonVariableCorrectionTool::EGammaObjects ElectronPhotonVariableCorrectionTool::StringToEGammaObject( const std::string& input ) const
-{
-    // return object type which correction should be applied to
-    if( input == "unconvertedPhotons" ) return ElectronPhotonVariableCorrectionTool::EGammaObjects::unconvertedPhotons;
-    else if( input == "convertedPhotons" ) return ElectronPhotonVariableCorrectionTool::EGammaObjects::convertedPhotons;
-    else if( input == "allPhotons" ) return ElectronPhotonVariableCorrectionTool::EGammaObjects::allPhotons;
-    else if( input == "allElectrons" ) return ElectronPhotonVariableCorrectionTool::EGammaObjects::allElectrons;
-    else if( input == "allEGammaObjects" ) return ElectronPhotonVariableCorrectionTool::EGammaObjects::allEGammaObjects;
-    else 
-    {
-        // if not a proper object type, return failure type - check and fail on this!
-        ATH_MSG_ERROR("In " << name()  << ": " << input.c_str() << " is not an allowed EGamma object type to apply corrections to.");
-        return ElectronPhotonVariableCorrectionTool::EGammaObjects::Failure;
-    }
-}
-
-const StatusCode ElectronPhotonVariableCorrectionTool::PassedCorrectPhotonType(const xAOD::Photon& photon) const
-{
->>>>>>> eef66439
     // check if conf file is set to be used for photons - fail if not
     if (m_applyToObjects == ElectronPhotonVariableCorrectionTool::EGammaObjects::allElectrons)
     {
