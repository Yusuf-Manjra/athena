--- conflicted
+++ resolved
@@ -30,7 +30,6 @@
 //
 #include <boost/program_options.hpp>
 
-<<<<<<< HEAD
 
 int main( int argc, char* argv[] ) {
     xAOD::TReturnCode::enableFailure();
@@ -88,198 +87,6 @@
         MSG_ERROR("Neither map file name nor file name given");
         MSG_ERROR(desc << '\n');
         return 0;
-=======
-#define CHECK( ARG )						\
-  do {								\
-    const bool result = ARG;					\
-    if( ! result ) {						\
-      MSG_ERROR( APP_NAME << "FAILED  to execute" <<#ARG);	\
-      return EXIT_FAILURE;					\
-    }								\
-  } while( false )
-
-#define printUsage(ARG) MSG_ERROR( "Usage:  [--file/-f /path/to/input/file] [--mapfile/-m /path/to/input/mapfile] [--runno/-r run number] [--eta/e eta] [--pt/-p pt in Mev]" \
-				   << "[--keyreco/-k RecoKey] [--keyid/-d IDKey] [--keyiso/-i IsoKey] [--keytrigger/-t TriggerKey]" \
-				   << "[--type/-t FullSim/AtlFast2] [--useDefaults/-d] [--compact/-c]" << ARG ); 
-
-
-xAOD::CaloCluster* create_cluster(float eta, float phi,float e);
-
-void dumbProperties(const AsgElectronEfficiencyCorrectionTool& tool){
-  ///Get the properties
-  MSG_INFO("=============" );  
-  MSG_INFO( "Properties" );  
-  auto propertyMap = tool.getPropertyMgr()->getProperties();
-  for (auto  i : propertyMap){
-    MSG_INFO("=============" );  
-    MSG_INFO("Name : " <<i.first  <<  " Type : " <<i.second->typeName() );  
-    int type= i.second->type();
-    switch(type){    
-    case Property::Type::BOOL :{
-      bool value = *(tool.getProperty<bool>(i.first));
-      MSG_INFO("Value : " <<value );        
-      break;      
-    }
-    case Property::Type::INT:{
-      int value = *(tool.getProperty<int>(i.first));
-      MSG_INFO("Value : " <<value );        
-      break;
-    }
-    case Property::Type::FLOAT :{
-      float value = *(tool.getProperty<float>(i.first));
-      MSG_INFO("Value : " <<value );        
-      break;
-    }
-    case Property::Type::DOUBLE :{
-      double value = *(tool.getProperty<double>(i.first));
-      MSG_INFO("Value : " <<value );        
-      break;
-    }
-    case Property::Type::STRING :{
-      std::string value = *(tool.getProperty<std::string>(i.first));
-      MSG_INFO("Value : " <<value );        
-      break;
-    }
-    case Property::Type::STRINGVECTOR :{
-      std::vector<std::string> value= *(tool.getProperty< std::vector<std::string> > (i.first));
-      MSG_INFO("Values : ");        
-      for (auto  j : value){
-	MSG_INFO(j);        
-      }
-      break;
-    }
-    case Property::Type::FLOATVECTOR :{
-      std::vector<float> value = *(tool.getProperty< std::vector<float> > (i.first));
-      MSG_INFO("Values : ");        
-      for (auto  j : value){
-	MSG_INFO(j);        
-      }
-      break;
-    }
-    case Property::Type::INTVECTOR :{
-      std::vector<int> value = *(tool.getProperty< std::vector<int> > (i.first));
-      MSG_INFO("Values : ");        
-      for (auto  j : value){
-	MSG_INFO(j);        
-      }
-      break;
-    }
-    default :
-      if(i.first == "DefaultRandomRunNumber" ){
-	MSG_INFO("Value : " << *(tool.getProperty<unsigned int>(i.first)));
-      }
-      if(i.first == "OutputLevel" ){
-	MSG_INFO("Value : " << static_cast<int> (tool.msg().level()));
-      }
-      break;
-    }
-  }
-}
-
-
-
-int main( int argc, char* argv[] ) {
-  xAOD::TReturnCode::enableFailure();
-
-  //=========================================================
-  //Parse input
-  // The application's name:
-  const char* APP_NAME = argv[ 0 ];
-  //Set the message level
-  MSG::Level mylevel=MSG::INFO;
-
-  MSGHELPERS::getMsgStream().msg().setLevel(mylevel); 
-  MSGHELPERS::getMsgStream().msg().setName(APP_NAME); 
-  //  MSGHELPERS::getMsgStream().msg().setName(TElectronEffi);
-
-  bool useCompactDisplay = true;
-  
-  std::string fileName="";
-  std::string mapfileName="";
-  std::string idkey="";
-  std::string recokey="";
-  std::string isokey="";
-  std::string triggerkey="";
-  int runno=-1;
-  float eta=-999;
-  float pt = -1;
-  TString type;
-
-  CmdParser p;
-  p.addOption("file","f");
-  p.addOption("runno","r");
-  p.addOption("eta","e");
-  p.addOption("pt","p");
-  p.addOption("type","t");
-  p.addOption("compact","c",false);
-  p.addOption("mapfile","m");
-  p.addOption("keyreco","k");
-  p.addOption("keyid","d");
-  p.addOption("keyiso","i");
-  p.addOption("keytrigger","t");
-
-
-  p.Init(argc,argv);
-
-  /// first check for mapfile
-  TString tmp = p.getArg("m");
-  if (tmp != "")
-    mapfileName = tmp;
-  else { 
-    tmp = p.getArg("f");
-    if (tmp != "")
-      fileName = tmp;
-    else {
-      MSG_INFO("Neither map file name nor file name given");
-      printUsage(argv[0]);
-      return 0;
-    }
-  }
-
-  if (fileName!="" && fileName.find(".root") == std::string::npos ){
-    MSG_INFO("filename not a root file? "<< fileName );
-    return 0;
-  }
-
-  if (mapfileName!="" && mapfileName.find(".txt")  == std::string::npos){
-    MSG_INFO("mapfilename not a txt file? "<< mapfileName  );
-    return 0;
-  }
-
-  tmp = p.getArg("t");
-  if (tmp != "")
-    triggerkey = tmp;
-
-  tmp = p.getArg("i");
-  if (tmp != "")
-    isokey = tmp;
-
-  tmp = p.getArg("k");
-  if (tmp != "")
-    recokey = tmp;
-
-  tmp = p.getArg("d");
-  if (tmp != "")
-    idkey = tmp;
-
-  tmp = p.getArg("r");
-  if (tmp != "")
-    runno = atoi(tmp.Data());
-  else
-    {
-      MSG_INFO("No run number given");
-      printUsage(argv[0]);
-      return 0;
-    }
-  tmp = p.getArg("e");
-  if (tmp != "")
-    eta = atof(tmp.Data());
-  else
-    {
-      MSG_INFO("No eta value given");
-      printUsage(argv[0]);
-      return 0;
->>>>>>> 7b1d0f73
     }
     if (!(type=="FullSim"||type=="AtlFast2")){
         MSG_ERROR("No valid type given (FullSim or AtlFast2)");
@@ -298,7 +105,6 @@
         MSG_ERROR(desc << '\n');
         return 0;
     }
-<<<<<<< HEAD
 
     // Initialize the xAOD application 
     const char* APP_NAME = argv[0];
@@ -317,139 +123,6 @@
     
     std::vector< std::pair<double,double>> pt_eta{{pt,eta}}; 
     CHECK(getElectrons(pt_eta,runno,store).isSuccess());
-=======
-  bool test = p.getBool("c");
-  useCompactDisplay = test;
-   
-  PATCore::ParticleDataType::DataType SimType;
-  if (type=="FullSim")
-    SimType =  PATCore::ParticleDataType::Full;
-  else if (type=="AtlFast2")
-    SimType =  PATCore::ParticleDataType::Fast;
-  else {
-    MSG_INFO("Cannot parse SimType, use either Full or AtlFast2!");
-    return 0;
-  }
-  //=========================================================
-
-  // Initialise the application:
-  CHECK( xAOD::Init( APP_NAME ) );
-  
-  //==========================================================
-  // CREATE DUMMY INPUT
-  // Create a TEvent object:
-  //    //xAOD::TEvent event( xAOD::TEvent::kBranchAccess );
-  xAOD::TEvent event( xAOD::TEvent::kClassAccess );
-  xAOD::EventInfo* ei= new xAOD::EventInfo();
-  ei->makePrivateStore();
-  ei->setRunNumber(runno);
-  ei->setEventNumber(363636);
-
-  static SG::AuxElement::Decorator<unsigned int> randomrunnumber("RandomRunNumber") ;
-  randomrunnumber(*ei)= runno;
-  xAOD::TStore store;
-  CHECK(store.record(ei, "EventInfo"));
-
-
-  //"Creating calo cluster container");
-  xAOD::CaloClusterContainer *m_clusters = new xAOD::CaloClusterContainer();
-  xAOD::CaloClusterAuxContainer *m_clAux = new xAOD::CaloClusterAuxContainer();
-  m_clusters->setStore(m_clAux);
-
-  xAOD::TrackParticleContainer *m_tracks = new xAOD::TrackParticleContainer();
-  xAOD::TrackParticleAuxContainer  *m_tracksAux = new xAOD::TrackParticleAuxContainer();
-  m_tracks->setStore(m_tracksAux);
-
-  xAOD::ElectronContainer *m_electrons = new xAOD::ElectronContainer();
-  xAOD::ElectronAuxContainer *m_electronsAux = new xAOD::ElectronAuxContainer();
-  m_electrons->setStore(m_electronsAux);	
-
-  std::vector< ElementLink< xAOD::CaloClusterContainer > > links_clusters;
-
-  double  e  =(pt * cosh(eta));
-  //   double e = pt/TMath::Sin(eta);
-  xAOD::Electron* el = new xAOD::Electron();
-  el->makePrivateStore();
-  m_electrons->push_back(el);
- 
-  xAOD::CaloCluster* cluster = create_cluster(eta, 0.0, e);
-  m_clusters->push_back(cluster);
-  CHECK(store.record( m_clusters, "MyClusters" ));
-  CHECK(store.record( m_clAux, "MyClustersAux."));
-
-  
-  links_clusters.push_back(ElementLink< xAOD::CaloClusterContainer >( cluster, *m_clusters ));
-  el->setCaloClusterLinks(links_clusters);
-  xAOD::TrackParticle* track = new xAOD::TrackParticle();
-  track->makePrivateStore();
-  track->setDefiningParameters(0., 0., 0.0, 2 * atan(exp(-eta)), 1.);
-  m_tracks->push_back(track);
-  std::vector< ElementLink< xAOD::TrackParticleContainer > > links_tracks;
-  CHECK(store.record( m_tracks, "MyTrackParticles" ));
-  CHECK(store.record( m_tracksAux, "MyTrackParticlesAux." ));
-
-  el->setTrackParticleLinks(links_tracks);
-  el->setEta(eta);
-  el->setPhi(0.0);
-  el->setM(0);
-  el->setPt(e / cosh(eta));
-  CHECK(store.record( m_electrons, "MyElectrons" ));
-  CHECK(store.record( m_electronsAux, "MyElectronsAux." ));
-  //==========================================================
-
-  //Test some models 
-  if (!useCompactDisplay){
-    MSG_INFO("Adding File: "<<fileName);
-  }
-  std::vector<std::string> inputFiles{fileName} ;
-  MSG_INFO( "SimType  " << SimType );  
-  MSG_INFO("el pt " <<el->pt());
-  
-  //==================================================================================
-  //Test the SIMPLIFIED
-  AsgElectronEfficiencyCorrectionTool myEgCorrections ("myEgCorrections");  
-  MSG_INFO("using  :" << fileName);
-  if (fileName!="")  
-    CHECK( myEgCorrections.setProperty("CorrectionFileNameList",inputFiles) );
-
-  MSG_INFO("using mapfile :" << recokey);
-
-  if (mapfileName!="") CHECK( myEgCorrections.setProperty("MapFilePath", mapfileName));
-
-  // set the keys of interest for correction files
-  if ( recokey!="")  CHECK( myEgCorrections.setProperty("RecoKey", recokey));
-  MSG_INFO("using mapfile :" << recokey);
-  if ( idkey!="")   CHECK( myEgCorrections.setProperty("IdKey", idkey));
-  if ( isokey!="")   CHECK( myEgCorrections.setProperty("IsoKey", isokey));
-  if ( triggerkey!="")   CHECK( myEgCorrections.setProperty("TriggerKey", triggerkey));
-  CHECK( myEgCorrections.setProperty("ForceDataType",(int)SimType) );
-  CHECK( myEgCorrections.setProperty("CorrelationModel", "TOTAL" ));
-  myEgCorrections.msg().setLevel(mylevel);
-  CHECK( myEgCorrections.initialize() );  
-  dumbProperties(myEgCorrections);
-  double SF = 0; 
-  std::vector<double> unc;
-  // Get a list of systematics
-  CP::SystematicSet recSysts = myEgCorrections.recommendedSystematics();
-  
-  if(myEgCorrections.getEfficiencyScaleFactor(*el,SF) != CP::CorrectionCode::Ok){
-    MSG_ERROR( APP_NAME << "Problem in getEfficiencyScaleFactor");
-  }
-  MSG_INFO("SF  "<< SF );
-
-  // Loop over systematics
-  double total2_up =0 ; 
-  double total2_down =0 ;
-  for(const auto& sys : recSysts){
-    double systematic = 0; 
-    
-    // Configure the tool for this systematic
-    CHECK( myEgCorrections.applySystematicVariation({sys}) );
- 
-    if(myEgCorrections.getEfficiencyScaleFactor(*el,systematic) == CP::CorrectionCode::Ok){
-      MSG_INFO( myEgCorrections.appliedSystematics().name().c_str()<< " Result " << systematic<< " Systematic value  "<<systematic-SF );  
-      unc.push_back(systematic);
->>>>>>> 7b1d0f73
     
     const xAOD::ElectronContainer* electrons(nullptr);
     CHECK(store.retrieve(electrons,"MyElectrons").isSuccess());
@@ -460,7 +133,6 @@
         std::vector<std::string> inputFiles{fileName} ;
         CHECK( ElEffCorrectionTool.setProperty("CorrectionFileNameList",inputFiles) );
     }
-<<<<<<< HEAD
     if (mapfileName!="") {
         CHECK( ElEffCorrectionTool.setProperty("MapFilePath", mapfileName));
     }
@@ -585,103 +257,4 @@
     }
     MSG_INFO("===> " <<model << " : SF = "<< nominalSF << " + " << totalPos << " - " <<totalNeg );
     return 0;
-}
-
-=======
-  }
-  double total_up = sqrt(total2_up);
-  double total_down = -sqrt(total2_down); 
-
-  MSG_INFO( "total up " << total_up  <<" total down " << total_down );
-
-  /*
-  //==================================================================================
-  //Test the TOYS
-  //TOYS
-  MSG::Level mylevelToy=MSG::INFO;//MSG::FATAL;
-  AsgElectronEfficiencyCorrectionTool myEgCorrectionsToys ("myEgCorrectionsToys");
-  if (fileName!="")   CHECK( myEgCorrectionsToys.setProperty("CorrectionFileNameList",inputFiles) );
-  if (mapfileName!="") CHECK( myEgCorrectionsToys.setProperty("MapFilePath", mapfileName));
-
-  // set the keys of interest for correction files
-  if ( recokey!="")  CHECK( myEgCorrectionsToys.setProperty("RecoKey", recokey));
-  MSG_INFO("using mapfile :" << recokey);
-  if ( idkey!="")   CHECK( myEgCorrectionsToys.setProperty("IdKey", idkey));
-  if ( isokey!="")   CHECK( myEgCorrectionsToys.setProperty("IsoKey", isokey));
-  if ( triggerkey!="")   CHECK( myEgCorrectionsToys.setProperty("TriggerKey", triggerkey));
-
-  CHECK( myEgCorrectionsToys.setProperty("ForceDataType",(int)SimType) );
-  CHECK( myEgCorrectionsToys.setProperty("CorrelationModel", "MCTOYS" ));
-  myEgCorrectionsToys.msg().setLevel(mylevelToy);
-  CHECK( myEgCorrectionsToys.initialize() );
-  dumbProperties(myEgCorrectionsToys);
-  double SFToys = 0; 
-  if(myEgCorrectionsToys.getEfficiencyScaleFactor(*el,SFToys) == CP::CorrectionCode::Ok){
-  MSG_INFO("SF  Toys central "<< SF );
-  }
-  std::vector<double> uncToys;
-  CP::SystematicSet recSystsToys = myEgCorrectionsToys.recommendedSystematics();
-  //std::vector<CP::SystematicSet> sysListToys;
-  CP::MakeSystematicsVector sysListToys;
-  sysListToys.addGroup("toys");
-  sysListToys.setToys(  myEgCorrectionsToys.getNumberOfToys( )   );
-  sysListToys.calc(recSystsToys);
-  std::vector<CP::SystematicSet> sysListToys2=sysListToys.result("toys");
-
-  /// DO TOY LOOP
-  for(const auto& sysToys : sysListToys2){
-  double systematicToys = 0; 
-  CHECK( myEgCorrectionsToys.applySystematicVariation(sysToys) );    
-  if(myEgCorrectionsToys.getEfficiencyScaleFactor(*el,systematicToys) == CP::CorrectionCode::Ok){
-  MSG_INFO("SFToys value "<< systematicToys );
-  }
-  uncToys.push_back(systematicToys);
-  }
-
-  */
-  return 0;
-}
-
-xAOD::CaloCluster* create_cluster(float eta, float phi, float e){
-  // create cluster
-  xAOD::CaloCluster* cluster = new xAOD::CaloCluster();
-  cluster->makePrivateStore();
-
-  // set eta, phi for all the layers (barrel / endcap)
-  const std::set<CaloSampling::CaloSample> samplings {
-    CaloSampling::PreSamplerB, CaloSampling::EMB1, CaloSampling::EMB2, CaloSampling::EMB3,
-      CaloSampling::PreSamplerE, CaloSampling::EME1, CaloSampling::EME2, CaloSampling::EME3 };
-  
-  unsigned sampling_pattern = 0;
-  for (auto sample : samplings) { sampling_pattern |= 0x1U << sample; }
-  cluster->setSamplingPattern(sampling_pattern);
-  MSG_DEBUG("nsamples  = " << cluster->nSamples());
-  for (auto sample : samplings) {
-    cluster->setEta(sample, eta);
-    cluster->setPhi(sample, phi);
-  }
-  
-  if (std::abs(eta) < 1.45) {
-    cluster->setEnergy(CaloSampling::PreSamplerB, e/4);
-    cluster->setEnergy(CaloSampling::EMB1, e/4);
-    cluster->setEnergy(CaloSampling::EMB2, e/4);
-    cluster->setEnergy(CaloSampling::EMB3, e/4);
-  }
-  else {
-    cluster->setEnergy(CaloSampling::PreSamplerE, e/4);
-    cluster->setEnergy(CaloSampling::EME1, e/4);
-    cluster->setEnergy(CaloSampling::EME2, e/4);
-    cluster->setEnergy(CaloSampling::EME3, e/4);
-  }
-  
-  
-  cluster->setE(e);
-  cluster->setEta(eta);
-  cluster->setPhi(phi);
-  cluster->auxdata<float>("etaCalo") = eta;
-  cluster->auxdata<float>("phiCalo") = phi;
-  cluster->insertMoment(xAOD::CaloCluster::ETACALOFRAME, eta);
-  cluster->insertMoment(xAOD::CaloCluster::PHICALOFRAME, phi);
-  return cluster;
-}
->>>>>>> 7b1d0f73
+}