# $Id: CMakeLists.txt 797023 2017-02-14 11:03:58Z christos $
################################################################################
# Package: ElectronEfficiencyCorrection
################################################################################

# Declare the package name:
atlas_subdir( ElectronEfficiencyCorrection )

# Extra dependencies when not in AnalysisBase:
set( extra_deps )
if( NOT XAOD_STANDALONE )
   set( extra_deps Control/AthenaBaseComps GaudiKernel )
else()
   set( extra_deps Control/xAODRootAccess )
endif()

# Declare the package's dependencies:
atlas_depends_on_subdirs(
   PUBLIC
   Control/AthContainers
   Control/AthToolSupport/AsgTools
   Event/xAOD/xAODEgamma
   PhysicsAnalysis/AnalysisCommon/PATCore
   PhysicsAnalysis/AnalysisCommon/PATInterfaces
   PhysicsAnalysis/Interfaces/AsgAnalysisInterfaces
   PhysicsAnalysis/Interfaces/EgammaAnalysisInterfaces	
   PRIVATE
   Control/AthAnalysisBaseComps
   Tools/PathResolver
   Control/CxxUtils
   Event/xAOD/xAODCaloEvent
   Event/xAOD/xAODCore
   Event/xAOD/xAODEventInfo
   Event/xAOD/xAODTracking
   Event/xAOD/xAODMetaData
   PhysicsAnalysis/ElectronPhotonID/ElectronPhotonSelectorTools	
   ${extra_deps} )

# External dependencies:
find_package( Boost )
find_package( ROOT COMPONENTS Core MathCore Hist RIO MathMore )

# Component(s) in the package:
atlas_add_library( ElectronEfficiencyCorrectionLib
   ElectronEfficiencyCorrection/*.h Root/*.cxx
   PUBLIC_HEADERS ElectronEfficiencyCorrection
   INCLUDE_DIRS ${Boost_INCLUDE_DIRS} ${ROOT_INCLUDE_DIRS}
   LINK_LIBRARIES ${Boost_LIBRARIES} ${ROOT_LIBRARIES} AthContainers AsgTools
   xAODEgamma PATInterfaces PATCoreLib AsgAnalysisInterfaces EgammaAnalysisInterfacesLib
   PRIVATE_LINK_LIBRARIES xAODCaloEvent xAODCore xAODEventInfo xAODTracking
   xAODMetaData PathResolver )

if( NOT XAOD_STANDALONE )
   atlas_add_component( ElectronEfficiencyCorrection
      src/*.h src/*.cxx src/components/*.cxx
      LINK_LIBRARIES xAODEgamma PATInterfaces AthenaBaseComps xAODCore
      xAODEventInfo GaudiKernel ElectronEfficiencyCorrectionLib )
endif()

atlas_add_dictionary( ElectronEfficiencyCorrectionDict
   ElectronEfficiencyCorrection/ElectronEfficiencyCorrectionDict.h
   ElectronEfficiencyCorrection/selection.xml
   LINK_LIBRARIES ElectronEfficiencyCorrectionLib )

# Utilities provided by the package:
atlas_add_executable( EgEfficiencyCorr_mem_check
   util/EgEfficiencyCorr_mem_check.cxx
   LINK_LIBRARIES AsgTools ElectronEfficiencyCorrectionLib )

# AnalysisBase-only utilities:
if( XAOD_STANDALONE )

<<<<<<< HEAD
=======
   atlas_add_executable( EgEfficiencyCorr_testCorrelationModels
      util/testCorrelationModels.cxx
      INCLUDE_DIRS ${ROOT_INCLUDE_DIRS}
      LINK_LIBRARIES ${ROOT_LIBRARIES} xAODRootAccess xAODEventInfo xAODEgamma
      xAODCore xAODCaloEvent xAODTracking AsgTools PATInterfaces
      ElectronEfficiencyCorrectionLib )

>>>>>>> 7b1d0f73
   atlas_add_executable( EgEfficiencyCorr_testEgEfficiencyCorr
      util/testEgEfficiencyCorr.cxx
      INCLUDE_DIRS ${ROOT_INCLUDE_DIRS}
      LINK_LIBRARIES ${ROOT_LIBRARIES} xAODRootAccess xAODEventInfo xAODEgamma
      xAODCore ElectronEfficiencyCorrectionLib )

   atlas_add_executable( EgEfficiencyCorr_testEgEfficiencyCorrWithoutFile
<<<<<<< HEAD
	   util/testEgEfficiencyCorrWithoutFile.cxx util/CreateDummyEl.cxx
=======
      util/testEgEfficiencyCorrWithoutFile.cxx
>>>>>>> 7b1d0f73
      INCLUDE_DIRS ${ROOT_INCLUDE_DIRS}
      LINK_LIBRARIES ${ROOT_LIBRARIES} xAODRootAccess xAODEventInfo xAODEgamma
      xAODCore xAODCaloEvent xAODTracking AsgTools PATInterfaces
      ElectronEfficiencyCorrectionLib )

   atlas_add_executable( EgEfficiencyCorr_testEgChargeCorr
      util/testEgChargeCorr.cxx
      INCLUDE_DIRS ${ROOT_INCLUDE_DIRS}
      LINK_LIBRARIES ${ROOT_LIBRARIES} xAODRootAccess xAODEventInfo xAODEgamma
      xAODCore ElectronPhotonSelectorToolsLib ElectronEfficiencyCorrectionLib )

endif()

# Install files from the package:
atlas_install_joboptions( share/*.py )
atlas_install_data( data/*.root data/*.txt )<|MERGE_RESOLUTION|>--- conflicted
+++ resolved
@@ -70,16 +70,6 @@
 # AnalysisBase-only utilities:
 if( XAOD_STANDALONE )
 
-<<<<<<< HEAD
-=======
-   atlas_add_executable( EgEfficiencyCorr_testCorrelationModels
-      util/testCorrelationModels.cxx
-      INCLUDE_DIRS ${ROOT_INCLUDE_DIRS}
-      LINK_LIBRARIES ${ROOT_LIBRARIES} xAODRootAccess xAODEventInfo xAODEgamma
-      xAODCore xAODCaloEvent xAODTracking AsgTools PATInterfaces
-      ElectronEfficiencyCorrectionLib )
-
->>>>>>> 7b1d0f73
    atlas_add_executable( EgEfficiencyCorr_testEgEfficiencyCorr
       util/testEgEfficiencyCorr.cxx
       INCLUDE_DIRS ${ROOT_INCLUDE_DIRS}
@@ -87,11 +77,7 @@
       xAODCore ElectronEfficiencyCorrectionLib )
 
    atlas_add_executable( EgEfficiencyCorr_testEgEfficiencyCorrWithoutFile
-<<<<<<< HEAD
-	   util/testEgEfficiencyCorrWithoutFile.cxx util/CreateDummyEl.cxx
-=======
-      util/testEgEfficiencyCorrWithoutFile.cxx
->>>>>>> 7b1d0f73
+      util/testEgEfficiencyCorrWithoutFile.cxx util/CreateDummyEl.cxx
       INCLUDE_DIRS ${ROOT_INCLUDE_DIRS}
       LINK_LIBRARIES ${ROOT_LIBRARIES} xAODRootAccess xAODEventInfo xAODEgamma
       xAODCore xAODCaloEvent xAODTracking AsgTools PATInterfaces
