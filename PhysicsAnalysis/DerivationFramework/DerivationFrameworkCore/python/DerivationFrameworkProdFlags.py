--- conflicted
+++ resolved
@@ -1526,11 +1526,7 @@
 listAODtoDPD.append(WriteDAOD_JETM11Stream.StreamName)
 
 class WriteDAOD_JETM12Stream(JobProperty):
-<<<<<<< HEAD
-    """JETM12 derivation"""
-=======
     """JETM12: Tau E over p ana"""
->>>>>>> fb24fe83
     statusOn = True
     allowedTypes = ['bool']
     StoredValue = False
@@ -1542,9 +1538,8 @@
 jobproperties.DerivationFrameworkProdFlags.add_JobProperty(WriteDAOD_JETM12Stream)
 listAODtoDPD.append(WriteDAOD_JETM12Stream.StreamName)
 
-<<<<<<< HEAD
 class WriteDAOD_JETM13Stream(JobProperty):
-    """JETM13 derivation"""
+    """JETM13: jet/MET constituent studies"""
     statusOn = True
     allowedTypes = ['bool']
     StoredValue = False
@@ -1555,8 +1550,6 @@
     pass
 jobproperties.DerivationFrameworkProdFlags.add_JobProperty(WriteDAOD_JETM13Stream)
 listAODtoDPD.append(WriteDAOD_JETM13Stream.StreamName)
-=======
->>>>>>> fb24fe83
 
 #####################################
 # Defined by the inner tracking group
