# Copyright (C) 2002-2018 CERN for the benefit of the ATLAS collaboration

<<<<<<< HEAD
AllVariablesDisallowed = [ "BPHY7", "BPHY8",
                           "EXOT13","EXOT2","EXOT21","EXOT8",
                           "HIGG2D1",
=======
AllVariablesDisallowed = [ "BPHY7","BPHY8",
                           "EXOT3","EXOT5","EXOT8","EXOT13","EXOT2","EXOT21","EXOT22",
                           "HIGG2D1","HIGG2D4",
>>>>>>> cf9b39f5
                           "HIGG3D1",
                           "HIGG4D2",
                           "HIGG5D1","HIGG5D2","HIGG5D3",
                           "HIGG6D2",
                           "HIGG8D1",
                           "STDM4","STDM7","STDM9",
                           "SUSY1","SUSY4","SUSY5","SUSY6","SUSY8","SUSY10",
                           "TOPQ1","TOPQ3","TOPQ4"
]<|MERGE_RESOLUTION|>--- conflicted
+++ resolved
@@ -1,14 +1,8 @@
 # Copyright (C) 2002-2018 CERN for the benefit of the ATLAS collaboration
 
-<<<<<<< HEAD
-AllVariablesDisallowed = [ "BPHY7", "BPHY8",
-                           "EXOT13","EXOT2","EXOT21","EXOT8",
-                           "HIGG2D1",
-=======
 AllVariablesDisallowed = [ "BPHY7","BPHY8",
                            "EXOT3","EXOT5","EXOT8","EXOT13","EXOT2","EXOT21","EXOT22",
                            "HIGG2D1","HIGG2D4",
->>>>>>> cf9b39f5
                            "HIGG3D1",
                            "HIGG4D2",
                            "HIGG5D1","HIGG5D2","HIGG5D3",
