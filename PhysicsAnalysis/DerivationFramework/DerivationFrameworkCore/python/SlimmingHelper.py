# Copyright (C) 2002-2017 CERN for the benefit of the ATLAS collaboration

####################################################################
# SlimmingHelper.py
# James.Catmore@cern.ch
# This is the main class implementing "smart slimming"
# The code has to do four things:
# (1) build a list of the items that are to be smart-slimmed
# Items look like this:
# CollectionName - for the main container
# CollectionNameAux.var1.var2.var3.varN - for the variable lists
# (2) process each of these into strings (for the main containers)
# and dictionaries (for the variable lists) and simultaneously
# expand the aux store into dynamic variables for all collections
# being slimmed - these steps (2) are done by the ContentHandler
# (3) take the resulting list and dictionary and ensure that each
# item appears once and only once
# (4) Add each item to the output stream
#
# The items come from the following sources:
# - for smart variables: from the branch lists. In this case the user
# input is just a collection name which is then used to grab the
# appropriate list: SmartCollections
# - for extra variables added by the user: directly from the user.
# In these cases the user provides the items directly in the form listed
# above: ExtraVariables
# - where the full list of variables is needed the aux item is just of
# the form CollectionNameAux., so this can be internally generated using
# the collection name from the user
# In addition to this the user may also add items directly to the output
# stream, but no expansion-to-dynamic is done, so it is important that
# this feature is only used for collections that haven't been processed
# as described above. If the user attempts to do this the output data
# may be unreadable.
####################################################################

from DerivationFrameworkCore.CompulsoryContent import *
from DerivationFrameworkCore.ContentHandler import *
from DerivationFrameworkCore.ContainersForExpansion import ContainersForExpansion
from DerivationFrameworkCore.ContainersOnTheFly import ContainersOnTheFly
from DerivationFrameworkCore.AllVariablesDisallowed import AllVariablesDisallowed
from DerivationFrameworkCore.FullListOfSmartContainers import FullListOfSmartContainers
from AthenaCommon.BeamFlags import jobproperties
from AthenaCommon.GlobalFlags  import globalflags
import PyUtils.Logging as L
msg = L.logging.getLogger('DerivationFramework__SlimmingHelper')
msg.setLevel(L.logging.INFO)
#from TrigEDMConfig.TriggerEDMAnalysis import *

# This list base class allows the slimming helper to be locked after calling AppendContentToStream
class lockable_list(list):
        def __init__(self,data=[]):
                list.__init__(self,data)
                self.__dict__["_locked"] = False
        def append(self,name):
                if self._locked == True:
                        msg.error("Attempting to Modify SlimmingHelper after AppendContentToStream has Been Called")
                        raise RuntimeError("Late Modification to SlimmingHelper do not modify after calling AppendContentToStream")
                else:
                        return list.append(self, name)
        def __setattr__(self,name,value):
                if self._locked==True:
                        msg.error("Attempting to Modify SlimmingHelper after AppendContentToStream has Been Called")
                        raise RuntimeError("Late Modification to SlimmingHelper do not modify after calling AppendContentToStream")
                else:
                        self.__dict__[name] = value
        def lock(self):
                self.__dict__["_locked"] = True

def buildNamesAndTypes():
        from RecExConfig.InputFilePeeker import inputFileSummary
        namesAndTypes = {}
        if inputFileSummary['eventdata_items'] is not None:
                for item in inputFileSummary['eventdata_items']:
                        namesAndTypes[item[1].strip('.')] = item[0]
        else:
                from DerivationFrameworkCore.StaticNamesAndTypes import StaticNamesAndTypes
                namesAndTypes = StaticNamesAndTypes
        return namesAndTypes

class SlimmingHelper:
        def __init__(self,inputName):
                self.__dict__["_locked"] = False
                self.name = inputName
                self.StaticContent = lockable_list() # Content added explicitly via old-style content lists
                self.ExtraVariables = lockable_list() # Content added by users via variable names (dictionary type:[item1,item,..,N])
                # Smart slimming (only variables needed for CP + kinematics)
                self.SmartCollections = lockable_list()
                self.AllVariables = lockable_list() # Containers for which all branches should be kept
                self.AppendToDictionary = {}
                self.NamesAndTypes = buildNamesAndTypes()
                self.theHandler = ContentHandler(self.name+"Handler",self.NamesAndTypes)
                self.IncludeMuonTriggerContent = False
                self.IncludeEGammaTriggerContent = False
                self.IncludeJetTauEtMissTriggerContent = False
                self.IncludeJetTriggerContent = False
                self.IncludeTauTriggerContent = False
                self.IncludeEtMissTriggerContent = False
                self.IncludeBJetTriggerContent = False
                self.IncludeBPhysTriggerContent = False
                self.IncludeMinBiasTriggerContent = False

        # This hack prevents any members from being modified after lock is set to true, this happens in AppendContentToStream
        def __setattr__(self,name,value):
                if self._locked==True:
                        msg.error("Attempting to Modify SlimmingHelper "+self.name+" After AppendContentToStream has Been Called")
                        raise RuntimeError("Late Modification to SlimmingHelper, do not modifiy after calling AppendContentToStream")
                elif type(value)==list:
                        self.__dict__[name] = lockable_list(value)
                else:
                        self.__dict__[name] = value

        # Function to check the configuration of the Smart Slimming List
        def CheckList(self,masterList):
                conflicted_items=[]
                for item in CompulsoryContent:
                        if item.endswith("#*"):
                                compare_str=item[:-2].replace("xAOD::","")
                                for m_item in masterList:
                                        if m_item.startswith(compare_str):
                                                conflicted_items.append(m_item)
                if len(conflicted_items)!=0:
                        msg.error("Smart Slimming lists attempting to add " +str(conflicted_items)+" which are already included in Compulsory content please remove these items from Smart Slimming List")
                        raise RuntimeError("Conflict in Smart Slimming List and Compulsory Content")


        # The main routine: called by all job options once.
        def AppendContentToStream(self,Stream):
                # Master item list: all items that must be passed to the ContentHandler for processing
                # This will now be filled
                masterItemList = []
                # All variables list: where all variables are requested, no variable lists are needed
                # This list ensures that variables are not added individually in such cases
                allVariablesList = []
                # Add all-variable collections
                if len(self.AllVariables)>0:
                        formatName = Stream.Name.strip("Stream_DAOD")
                        for item in self.AllVariables:
                                # Block AllVariables for containers with smart slimming lists, for those formats for which it is disallowed
                                if (formatName in AllVariablesDisallowed) and (item in FullListOfSmartContainers):
                                        msg.error("Using AllVariables for a container with a smart slimming list ("+item+") is not permitted for the format "+formatName+" - please use smart slimming and/or ExtraVariables")
                                        raise RuntimeError("AllVariables not permitted for requested DAOD format")
                                masterItemList.extend(self.GetWholeContentItems(item))
                for item in masterItemList:
                        if "Aux." in item:
                                allVariablesList.append(item)

                # Trigger objects: add them by hand to the smart collection list (to keep the previous interface)
                triggerContent = False
                if (self.IncludeMuonTriggerContent == True):
                        triggerContent = True
                        self.SmartCollections.append("HLT_xAOD__MuonContainer_MuonEFInfo")

                if (self.IncludeEGammaTriggerContent == True):
                        triggerContent = True
                        self.SmartCollections.append("HLT_xAOD__PhotonContainer_egamma_Photons")

                if (self.IncludeJetTriggerContent == True):
                        triggerContent = True
                        self.SmartCollections.append("HLT_xAOD__JetContainer_a4tcemsubjesFS")
                        from DerivationFrameworkCore.JetTriggerFixContent import JetTriggerFixContent
                        for item in JetTriggerFixContent:
                                Stream.AddItem(item)

                if (self.IncludeEtMissTriggerContent == True):
                        triggerContent = True
                        self.SmartCollections.append("HLT_xAOD__TrigMissingETContainer_TrigEFMissingET")
                        from DerivationFrameworkCore.EtMissTriggerFixContent import EtMissTriggerFixContent
                        for item in EtMissTriggerFixContent:
                                Stream.AddItem(item)

                if (self.IncludeTauTriggerContent == True):
                        triggerContent = True
                        self.SmartCollections.append("HLT_xAOD__TauJetContainer_TrigTauRecMerged")

                if (self.IncludeBJetTriggerContent == True):
                        triggerContent = True
                        self.SmartCollections.append("HLT_xAOD__BTaggingContainer_HLTBjetFex")

                if (self.IncludeBPhysTriggerContent == True):
                        triggerContent = True
                        self.SmartCollections.append("HLT_xAOD__TrigBphysContainer_EFBMuMuFex")

                if (self.IncludeMinBiasTriggerContent == True):
                        triggerContent = True
                        self.SmartCollections.append("HLT_xAOD__TrigVertexCountsContainer_vertexcounts")

                # Smart items
                if len(self.SmartCollections)>0:
                        for collection in self.SmartCollections:
                                masterItemList.extend(self.GetSmartItems(collection))

                # Run some basic tests to prevent clashes with CompulsoryContent content
                self.CheckList(masterItemList)

                # Add extra variables
                if len(self.ExtraVariables)>0:
                        for item in self.ExtraVariables:
                                masterItemList.extend(self.GetExtraItems(item))

                #Add on-the-fly containers to the dictionary
                for _cont,_type in ContainersOnTheFly:
                        if not self.AppendToDictionary.has_key(_cont):
                                self.AppendToDictionary[_cont]=_type

                # Process the master list...

                # Main containers (this is a simple list of lines, one per container X collection)
                mainEntries = []
                # Aux items (this is a dictionary: collection name and list of aux variables)
                auxEntries = {}
                self.theHandler.AppendToDictionary = self.AppendToDictionary
                mainEntries,auxEntries = self.theHandler.GetContent(masterItemList,allVariablesList)

                # Add processed items to the stream
                excludedAuxData = "-caloExtension.-cellAssociation.-clusterAssociation" #  From https://svnweb.cern.ch/trac/atlasoff/browser/InnerDetector/InDetExample/InDetRecExample/trunk/share/WriteInDetAOD.py#L41
                excludedAuxEntries= [entry.strip("-") for entry in excludedAuxData.split(".")]

                for item in mainEntries:
                        Stream.AddItem(item)
                for item in auxEntries.keys():
                        theDictionary = dict(self.NamesAndTypes.items() + self.AppendToDictionary.items())
                        if item in theDictionary.keys():
                                if (theDictionary[item]=='xAOD::JetAuxContainer'):
                                        entry = "xAOD::JetAuxContainer#"+item+"."
                                elif (theDictionary[item]=='xAOD::ShallowAuxContainer'):
                                        entry = "xAOD::ShallowAuxContainer#"+item+"."
                                elif ("AuxInfo" in theDictionary[item]):
                                        entry = "xAOD::AuxInfoBase#"+item+"."
                                elif (theDictionary[item]=='xAOD::MissingETAuxAssociationMap'):
                                        entry = "xAOD::MissingETAuxAssociationMap#"+item+"."
                                elif (theDictionary[item]=='xAOD::EventInfo'):
                                        entry = "xAOD::AuxInfoBase!#"+item+"."
                                elif (theDictionary[item]=='xAOD::EventShape'):
                                        entry = "xAOD::AuxInfoBase!#"+item+"."
                                # Next two lines - remaining containers
                                # that still need to be expanded with AuxStoreWrapper
                                elif (theDictionary[item] in ContainersForExpansion):
                                        entry = "xAOD::AuxContainerBase#"+item+"."
                                else:
                                        entry = "xAOD::AuxContainerBase!#"+item+"."
                                for element in auxEntries[item]:
                                        if (theDictionary[item.replace("Aux","")]=='xAOD::TrackParticleContainer') and element in excludedAuxEntries:continue #Skip anything that shouldn't be written out to a DAOD for tracks
                                        length = len(auxEntries[item])
                                        if (element==(auxEntries[item])[length-1]):
                                                entry += element
                                        else:
                                                entry += element+"."
                                if theDictionary[item.replace("Aux","")]=='xAOD::TrackParticleContainer' and auxEntries[item]=="":
                                        entry+=excludedAuxData
                                Stream.AddItem(entry)

                # Add compulsory items not covered by smart slimming (so no expansion)
                for item in CompulsoryContent:
                        Stream.AddItem(item)

                # Add trigger item (not covered by smart slimming so no expansion)
                # Old, will be removed (kept just to not break some deriavtions)
                if (self.IncludeJetTauEtMissTriggerContent == True):
                        from DerivationFrameworkCore.JetTauEtMissTriggerContent import JetTauEtMissTriggerContent
                        for item in JetTauEtMissTriggerContent:
                                Stream.AddItem(item)

                # JetTrigger: not slimmed for now because of CLID issue
                #if (self.IncludeJetTriggerContent == True):
                #       triggerContent = True
                #       from DerivationFrameworkCore.JetTriggerContent import JetTriggerContent
                #       for item in JetTriggerContent:
                #               Stream.AddItem(item)

                # Same issue for BJetTrigger
                #if (self.IncludeBJetTriggerContent == True):
                #       triggerContent = True
                #       from DerivationFrameworkFlavourTag.BJetTriggerContent import BJetTriggerContent
                #       for item in BJetTriggerContent:
                #       Stream.AddItem(item)

                # non xAOD collections for MinBias
                if (self.IncludeMinBiasTriggerContent == True):
                        from DerivationFrameworkCore.MinBiasTrigger_nonxAOD_Content import MinBiasTrigger_nonxAOD_Content
                        for item in MinBiasTrigger_nonxAOD_Content:
                                Stream.AddItem(item)

                if (triggerContent):
                        for item in CompulsoryTriggerNavigation:
                                Stream.AddItem(item)

                # Add non-xAOD and on-the-fly content (not covered by smart slimming so no expansion)
                badItemsWildcards = []
                badItemsXAOD = []
                for item in self.StaticContent:
                        if (self.ValidateStaticContent(item)=="OK"):
                                Stream.AddItem(item)
                        if (self.ValidateStaticContent(item)=="WILDCARD"):
                                badItemsWildcards.append(item)
                        if (self.ValidateStaticContent(item)=="XAOD"):
                                badItemsXAOD.append(item)
                if (len(badItemsWildcards)>0):
                        msg.error("These static items contain wildcards: not permitted")
                        print badItemsWildcards
                        raise RuntimeError("Static content list contains wildcards")
                if (len(badItemsXAOD)>0):
                        msg.error("These static items are xAOD collections: not permitted")
                        print badItemsXAOD
                        raise RuntimeError("Static content list contains xAOD collections")
                #Prevent any more modifications As they will be completely ignored, and hard to debug
                print self.ExtraVariables,dir(self.ExtraVariables)

                self.StaticContent.lock()
                self.ExtraVariables.lock()
                self.SmartCollections.lock()
                self.AllVariables.lock()
                self._locked=True

###################################################################################
###################################################################################

# Get full content (e.g. whole aux store) for this container
        def GetWholeContentItems(self,collection):
                items = [collection,collection+"Aux."]
                return items

        # Get all branches associated with all tools needed for this container
        def GetSmartItems(self,collectionName):
                # Look up what is needed for this container type
                items = []
                if collectionName not in FullListOfSmartContainers:
                        raise RuntimeError("Smart slimming container "+collectionName+" does not exist or does not have a smart slimming list")
                if collectionName=="Electrons":
                        from DerivationFrameworkEGamma.ElectronsCPContent import ElectronsCPContent
                        items.extend(ElectronsCPContent)
                elif collectionName=="Photons":
                        from DerivationFrameworkEGamma.PhotonsCPContent import PhotonsCPContent
                        items.extend(PhotonsCPContent)
                elif collectionName=="Muons":
                        from DerivationFrameworkMuons.MuonsCPContent import MuonsCPContent
                        items.extend(MuonsCPContent)
                elif collectionName=="TauJets":
                        from DerivationFrameworkTau.TauJetsCPContent import TauJetsCPContent
                        items.extend(TauJetsCPContent)
                elif collectionName=="TauMVATESJets":
                        from DerivationFrameworkTau.TauMVATESContent import TauMVATESContent
                        items.extend(TauMVATESContent)
                elif collectionName=="MET_Reference_AntiKt4LCTopo":
                        from DerivationFrameworkJetEtMiss.MET_Reference_AntiKt4LCTopoCPContent import MET_Reference_AntiKt4LCTopoCPContent
                        #from DerivationFrameworkCore.MET_Reference_AntiKt4LCTopoCPContent import MET_Reference_AntiKt4LCTopoCPContent
                        items.extend(MET_Reference_AntiKt4LCTopoCPContent)
                elif collectionName=="MET_Reference_AntiKt4EMTopo":
                        from DerivationFrameworkJetEtMiss.MET_Reference_AntiKt4EMTopoCPContent import MET_Reference_AntiKt4EMTopoCPContent
                        #from DerivationFrameworkCore.MET_Reference_AntiKt4EMTopoCPContent import MET_Reference_AntiKt4EMTopoCPContent
                        items.extend(MET_Reference_AntiKt4EMTopoCPContent)
                elif collectionName=="MET_Reference_AntiKt4EMPFlow":
                        from DerivationFrameworkJetEtMiss.MET_Reference_AntiKt4EMPFlowCPContent import MET_Reference_AntiKt4EMPFlowCPContent
                        items.extend(MET_Reference_AntiKt4EMPFlowCPContent)
                elif collectionName=="AntiKt4TruthJets":
                        from DerivationFrameworkJetEtMiss.AntiKt4TruthJetsCPContent import AntiKt4TruthJetsCPContent
                        items.extend(AntiKt4TruthJetsCPContent)
                elif collectionName=="AntiKt4TruthWZJets":
                        from DerivationFrameworkJetEtMiss.AntiKt4TruthWZJetsCPContent import AntiKt4TruthWZJetsCPContent
                        items.extend(AntiKt4TruthWZJetsCPContent)
                elif collectionName=="AntiKt4TruthDressedWZJets":
                        from DerivationFrameworkJetEtMiss.AntiKt4TruthDressedWZJetsCPContent import AntiKt4TruthDressedWZJetsCPContent
                        items.extend(AntiKt4TruthDressedWZJetsCPContent)
                elif collectionName=="AntiKt2LCTopoJets":
                        from DerivationFrameworkJetEtMiss.AntiKt2LCTopoJetsCPContent import AntiKt2LCTopoJetsCPContent
                        #from DerivationFrameworkCore.AntiKt2LCTopoJetsCPContent import AntiKt2LCTopoJetsCPContent
                        items.extend(AntiKt2LCTopoJetsCPContent)
                elif collectionName=="AntiKt4LCTopoJets":
                        from DerivationFrameworkJetEtMiss.AntiKt4LCTopoJetsCPContent import AntiKt4LCTopoJetsCPContent
                        #from DerivationFrameworkCore.AntiKt4LCTopoJetsCPContent import AntiKt4LCTopoJetsCPContent
                        items.extend(AntiKt4LCTopoJetsCPContent)
                elif collectionName=="AntiKt6LCTopoJets":
                        from DerivationFrameworkJetEtMiss.AntiKt6LCTopoJetsCPContent import AntiKt6LCTopoJetsCPContent
                        #from DerivationFrameworkCore.AntiKt6LCTopoJetsCPContent import AntiKt6LCTopoJetsCPContent
                        items.extend(AntiKt6LCTopoJetsCPContent)
                elif collectionName=="AntiKt4EMTopoJets":
                        from DerivationFrameworkJetEtMiss.AntiKt4EMTopoJetsCPContent import AntiKt4EMTopoJetsCPContent
                        #from DerivationFrameworkCore.AntiKt4EMTopoJetsCPContent import AntiKt4EMTopoJetsCPContent
                        items.extend(AntiKt4EMTopoJetsCPContent)
                elif collectionName=="AntiKt10LCTopoTrimmedPtFrac5SmallR20Jets":
                        from DerivationFrameworkJetEtMiss.AntiKt10LCTopoTrimmedPtFrac5SmallR20JetsCPContent import AntiKt10LCTopoTrimmedPtFrac5SmallR20JetsCPContent
                        #from DerivationFrameworkCore.AntiKt10LCTopoTrimmedPtFrac5SmallR20JetsCPContent import AntiKt10LCTopoTrimmedPtFrac5SmallR20JetsCPContent
                        if not self.AppendToDictionary.has_key("AntiKt10LCTopoTrimmedPtFrac5SmallR20Jets"):
                                self.AppendToDictionary["AntiKt10LCTopoTrimmedPtFrac5SmallR20Jets"]='xAOD::JetContainer'
                                self.AppendToDictionary["AntiKt10LCTopoTrimmedPtFrac5SmallR20JetsAux"]='xAOD::JetAuxContainer'
                        if not self.AppendToDictionary.has_key("AntiKt10TruthTrimmedPtFrac5SmallR20Jets"):
                                self.AppendToDictionary["AntiKt10TruthTrimmedPtFrac5SmallR20Jets"]="xAOD::JetContainer"
                                self.AppendToDictionary["AntiKt10TruthTrimmedPtFrac5SmallR20JetsAux"]='xAOD::JetAuxContainer'
                        items.extend(AntiKt10LCTopoTrimmedPtFrac5SmallR20JetsCPContent)
                elif collectionName=="AntiKt10TrackCaloClusterTrimmedPtFrac5SmallR20Jets":
                        from DerivationFrameworkJetEtMiss.AntiKt10TrackCaloClusterTrimmedPtFrac5SmallR20JetsCPContent import AntiKt10TrackCaloClusterTrimmedPtFrac5SmallR20JetsCPContent
                        if not self.AppendToDictionary.has_key("AntiKt10TrackCaloClusterTrimmedPtFrac5SmallR20Jets"):
                                self.AppendToDictionary["AntiKt10TrackCaloClusterTrimmedPtFrac5SmallR20Jets"]='xAOD::JetContainer'
                                self.AppendToDictionary["AntiKt10TrackCaloClusterTrimmedPtFrac5SmallR20JetsAux"]='xAOD::JetAuxContainer'
                        if not self.AppendToDictionary.has_key("AntiKt10TruthTrimmedPtFrac5SmallR20Jets"):
                                self.AppendToDictionary["AntiKt10TruthTrimmedPtFrac5SmallR20Jets"]="xAOD::JetContainer"
                                self.AppendToDictionary["AntiKt10TruthTrimmedPtFrac5SmallR20JetsAux"]='xAOD::JetAuxContainer'
                        items.extend(AntiKt10TrackCaloClusterTrimmedPtFrac5SmallR20JetsCPContent)
                elif collectionName=="AntiKt4EMPFlowJets":
                        from DerivationFrameworkJetEtMiss.AntiKt4EMPFlowJetsCPContent import AntiKt4EMPFlowJetsCPContent
                        #from DerivationFrameworkCore.AntiKt4EMPFlowJetsCPContent import AntiKt4EMPFlowJetsCPContent
                        items.extend(AntiKt4EMPFlowJetsCPContent)
                elif collectionName=="AntiKt2LCTopoJets":
                        from DerivationFrameworkJetEtMiss.AntiKt2LCTopoJetsCPContent import AntiKt2LCTopoJetsCPContent
                        items.extend(AntiKt2LCTopoJetsCPContent)
                elif collectionName=="AntiKt3LCTopoJets":
                        from DerivationFrameworkJetEtMiss.AntiKt3LCTopoJetsCPContent import AntiKt3LCTopoJetsCPContent
                        items.extend(AntiKt3LCTopoJetsCPContent)
                elif collectionName=="AntiKt5LCTopoJets":
                        from DerivationFrameworkJetEtMiss.AntiKt5LCTopoJetsCPContent import AntiKt5LCTopoJetsCPContent
                        items.extend(AntiKt5LCTopoJetsCPContent)
                elif collectionName=="AntiKt6LCTopoJets":
                        from DerivationFrameworkJetEtMiss.AntiKt6LCTopoJetsCPContent import AntiKt6LCTopoJetsCPContent
                        items.extend(AntiKt6LCTopoJetsCPContent)
                elif collectionName=="AntiKt7LCTopoJets":
                        from DerivationFrameworkJetEtMiss.AntiKt7LCTopoJetsCPContent import AntiKt7LCTopoJetsCPContent
                        items.extend(AntiKt7LCTopoJetsCPContent)
                elif collectionName=="AntiKt8LCTopoJets":
                        from DerivationFrameworkJetEtMiss.AntiKt8LCTopoJetsCPContent import AntiKt8LCTopoJetsCPContent
                        items.extend(AntiKt8LCTopoJetsCPContent)  
                elif collectionName=="AntiKt8EMTopoJets":
                        from DerivationFrameworkJetEtMiss.AntiKt8EMTopoJetsCPContent import AntiKt8EMTopoJetsCPContent
                        items.extend(AntiKt8EMTopoJetsCPContent)
                elif collectionName=="AntiKt8EMTopoExKt2SubJets":
                        from DerivationFrameworkJetEtMiss.AntiKt8EMTopoExKt2SubJetsCPContent import AntiKt8EMTopoExKt2SubJetsCPContent
                        items.extend(AntiKt8EMTopoExKt2SubJetsCPContent)
                elif collectionName=="AntiKt8EMTopoExKt3SubJets":
                        from DerivationFrameworkJetEtMiss.AntiKt8EMTopoExKt3SubJetsCPContent import AntiKt8EMTopoExKt3SubJetsCPContent
                        items.extend(AntiKt8EMTopoExKt3SubJetsCPContent)
                elif collectionName=="BTagging_AntiKt4LCTopo":
                        from DerivationFrameworkFlavourTag.BTaggingContent import BTaggingStandardContent
                        items.extend(BTaggingStandardContent("AntiKt4LCTopoJets"))
                elif collectionName=="BTagging_AntiKt4EMTopo":
                        from DerivationFrameworkFlavourTag.BTaggingContent import BTaggingStandardContent
                        items.extend(BTaggingStandardContent("AntiKt4EMTopoJets"))
                elif collectionName=="BTagging_AntiKt4EMPFlow":
                        from DerivationFrameworkFlavourTag.BTaggingContent import BTaggingStandardContent
                        items.extend(BTaggingStandardContent("AntiKt4EMPFlowJets"))
                elif collectionName=="BTagging_AntiKt2Track":
                        from DerivationFrameworkFlavourTag.BTaggingContent import BTaggingStandardContent
                        items.extend(BTaggingStandardContent("AntiKt2PV0TrackJets"))
                elif collectionName=="BTagging_AntiKt3Track":
                        from DerivationFrameworkFlavourTag.BTaggingContent import BTaggingStandardContent
                        items.extend(BTaggingStandardContent("AntiKt3PV0TrackJets"))
                elif collectionName=="BTagging_AntiKt4Track":
                        from DerivationFrameworkFlavourTag.BTaggingContent import BTaggingStandardContent
                        items.extend(BTaggingStandardContent("AntiKt4PV0TrackJets"))
                elif collectionName=="BTagging_AntiKtVR30Rmax4Rmin02Track":
                        from DerivationFrameworkFlavourTag.BTaggingContent import BTaggingStandardContent
                        # note that for other track jet collections,
                        # "PV0" appears in the name. unfortunately
                        # all the derivations I see using VR track
                        # jets leave out the "PV0".
                        items.extend(BTaggingStandardContent("AntiKtVR30Rmax4Rmin02TrackJets"))
                elif collectionName=="BTagging_AntiKtVR30Rmax4Rmin02Track_expert":
                        from DerivationFrameworkFlavourTag.BTaggingContent import BTaggingExpertContent
                        items.extend(BTaggingExpertContent("AntiKtVR30Rmax4Rmin02TrackJets"))
<<<<<<< HEAD
                elif collectionName=="BTagging_AntiKt8EMTopoExKt2Sub":
                        from DerivationFrameworkFlavourTag.BTaggingContent import BTaggingExpertContent
                        items.extend(BTaggingExpertContent("BTagging_AntiKt8EMTopoExKt2Sub"))
                elif collectionName=="BTagging_AntiKt8EMTopoExKt3Sub":
                        from DerivationFrameworkFlavourTag.BTaggingContent import BTaggingExpertContent
                        items.extend(BTaggingExpertContent("BTagging_AntiKt8EMTopoExKt3Sub"))
=======
                elif collectionName=="BTagging_AntiKt10LCTopoTrimmedPtFrac5SmallR20ExKt2Sub_expert":
                        from DerivationFrameworkFlavourTag.BTaggingContent import BTaggingExpertContent
                        items.extend(BTaggingExpertContent("AntiKt10LCTopoTrimmedPtFrac5SmallR20ExKt2SubJets"))
                elif collectionName=="BTagging_AntiKt10LCTopoTrimmedPtFrac5SmallR20ExKt3Sub_expert":
                        from DerivationFrameworkFlavourTag.BTaggingContent import BTaggingExpertContent
                        items.extend(BTaggingExpertContent("AntiKt10LCTopoTrimmedPtFrac5SmallR20ExKt3SubJets"))
>>>>>>> 63f789c0
                elif collectionName=="InDetTrackParticles":
                        from DerivationFrameworkInDet.InDetTrackParticlesCPContent import InDetTrackParticlesCPContent
                        items.extend(InDetTrackParticlesCPContent)
                elif collectionName=="PrimaryVertices":
                        from DerivationFrameworkInDet.PrimaryVerticesCPContent import PrimaryVerticesCPContent
                        items.extend(PrimaryVerticesCPContent)
                elif collectionName=="HLT_xAOD__MuonContainer_MuonEFInfo":
                        from DerivationFrameworkMuons.MuonTriggerContent import MuonTriggerContent
                        items.extend(MuonTriggerContent)
                elif collectionName=="HLT_xAOD__PhotonContainer_egamma_Photons":
                        from DerivationFrameworkCore.EGammaTriggerContent import EGammaTriggerContent
                        items.extend(EGammaTriggerContent)
                elif collectionName=="HLT_xAOD__JetContainer_a4tcemsubjesFS":
                        from DerivationFrameworkCore.JetTriggerContent import JetTriggerContent
                        items.extend(JetTriggerContent)
                elif collectionName=="HLT_xAOD__TrigMissingETContainer_TrigEFMissingET":
                        from DerivationFrameworkCore.EtMissTriggerContent import EtMissTriggerContent
                        items.extend(EtMissTriggerContent)
                elif collectionName=="HLT_xAOD__TauJetContainer_TrigTauRecMerged":
                        from DerivationFrameworkCore.TauTriggerContent import TauTriggerContent
                        items.extend(TauTriggerContent)
                elif collectionName=="HLT_xAOD__BTaggingContainer_HLTBjetFex":
                        from DerivationFrameworkFlavourTag.BJetTriggerContent import BJetTriggerContent
                        items.extend(BJetTriggerContent)
                elif collectionName=="HLT_xAOD__TrigBphysContainer_EFBMuMuFex":
                        from DerivationFrameworkCore.BPhysTriggerContent import BPhysTriggerContent
                        items.extend(BPhysTriggerContent)
                elif collectionName=="HLT_xAOD__TrigVertexCountsContainer_vertexcounts":
                        from DerivationFrameworkCore.MinBiasTriggerContent import MinBiasTriggerContent
                        items.extend(MinBiasTriggerContent)
                else:
                        raise RuntimeError("Smart slimming container "+collectionName+" does not exist or does not have a smart slimming list")
                return items

        # Kinematics content only
        def GetKinematicsItems(self,collectionName):
                # Content lines in the same style as is produced by the PrintStats
                kinematicsLine = collectionName+"Aux."+"pt.eta.phi.m"
                items = [collectionName,kinematicsLine]
                return items

        # Extra content, listed via container
        def GetExtraItems(self,userInput):
                # Build up a content list in the same style as is produced by the PrintStats
                splitup = userInput.split(".")
                auxContainerName = splitup[0]+"Aux"
                items = []
                items.append(splitup[0])
                auxLine = ""
                length = len(splitup)
                for string in splitup:
                        if string==splitup[0]:
                                auxLine = auxContainerName+"."
                                continue
                        if string==splitup[length-1]:
                                auxLine = auxLine+string
                        else:
                                auxLine = auxLine+string+"."
                items.append(auxLine)
                return items

        # Check that static content is legit
        def ValidateStaticContent(self,item):
                # No wildcards
                if ("*" in item):
                        return "WILDCARD"
                # No xAOD containers
                sep = item.split("#")
                collection = sep[1]
                if ("xAOD::" in item and sep[1] in self.NamesAndTypes.keys()):
                        return "XAOD"
                return "OK"<|MERGE_RESOLUTION|>--- conflicted
+++ resolved
@@ -455,21 +455,18 @@
                 elif collectionName=="BTagging_AntiKtVR30Rmax4Rmin02Track_expert":
                         from DerivationFrameworkFlavourTag.BTaggingContent import BTaggingExpertContent
                         items.extend(BTaggingExpertContent("AntiKtVR30Rmax4Rmin02TrackJets"))
-<<<<<<< HEAD
                 elif collectionName=="BTagging_AntiKt8EMTopoExKt2Sub":
                         from DerivationFrameworkFlavourTag.BTaggingContent import BTaggingExpertContent
                         items.extend(BTaggingExpertContent("BTagging_AntiKt8EMTopoExKt2Sub"))
                 elif collectionName=="BTagging_AntiKt8EMTopoExKt3Sub":
                         from DerivationFrameworkFlavourTag.BTaggingContent import BTaggingExpertContent
                         items.extend(BTaggingExpertContent("BTagging_AntiKt8EMTopoExKt3Sub"))
-=======
                 elif collectionName=="BTagging_AntiKt10LCTopoTrimmedPtFrac5SmallR20ExKt2Sub_expert":
                         from DerivationFrameworkFlavourTag.BTaggingContent import BTaggingExpertContent
                         items.extend(BTaggingExpertContent("AntiKt10LCTopoTrimmedPtFrac5SmallR20ExKt2SubJets"))
                 elif collectionName=="BTagging_AntiKt10LCTopoTrimmedPtFrac5SmallR20ExKt3Sub_expert":
                         from DerivationFrameworkFlavourTag.BTaggingContent import BTaggingExpertContent
                         items.extend(BTaggingExpertContent("AntiKt10LCTopoTrimmedPtFrac5SmallR20ExKt3SubJets"))
->>>>>>> 63f789c0
                 elif collectionName=="InDetTrackParticles":
                         from DerivationFrameworkInDet.InDetTrackParticlesCPContent import InDetTrackParticlesCPContent
                         items.extend(InDetTrackParticlesCPContent)
