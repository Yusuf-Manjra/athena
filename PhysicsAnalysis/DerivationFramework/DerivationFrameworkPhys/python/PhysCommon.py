--- conflicted
+++ resolved
@@ -65,23 +65,7 @@
            AntiKtVR30Rmax4Rmin02PV0Track,
            AntiKt10LCTopoTrimmed]
 
-<<<<<<< HEAD
-OutputJets["PhysCommon"] = largeRJetCollections
-jetList = ["AntiKt4EMTopoJets",
-           "AntiKt4EMPFlowJets",
-           "AntiKt4EMPFlowJets_BTagging201903",
-           "AntiKtVR30Rmax4Rmin02PV0TrackJets",
-           "AntiKtVR30Rmax4Rmin02TrackJets_BTagging201903"]
-
-if (DerivationFrameworkIsMonteCarlo):
-   OutputJets["PhysCommon"].append("AntiKt10TruthTrimmedPtFrac5SmallR20Jets")
-
-addDAODJets(jetList,DerivationFrameworkJob,"PhysCommon")
-add_largeR_truth_jets = DerivationFrameworkIsMonteCarlo and not hasattr(DerivationFrameworkJob,'jetalgAntiKt10TruthTrimmedPtFrac5SmallR20')
-addDefaultTrimmedJets(DerivationFrameworkJob,"PhysCommon",dotruth=add_largeR_truth_jets, linkVRGhosts=True)
-=======
 addDAODJets(jetList,DerivationFrameworkJob)
->>>>>>> 07d25397
 
 # Add large-R jet truth labeling
 if (DerivationFrameworkIsMonteCarlo):
