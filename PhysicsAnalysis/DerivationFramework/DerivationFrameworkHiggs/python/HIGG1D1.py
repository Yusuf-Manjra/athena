--- conflicted
+++ resolved
@@ -426,13 +426,7 @@
     
     # Output stream    
     HIGG1D1ItemList = HIGG1D1SlimmingHelper.GetItemList()
-<<<<<<< HEAD
-
-    acc.merge(OutputStreamCfg(flags, "DAOD_HIGG1D1", ItemList=HIGG1D1ItemList, AcceptAlgs=["HIGG1D1Kernel"]))
-    acc.merge(InfileMetaDataCfg(flags, "DAOD_HIGG1D1", AcceptAlgs=["HIGG1D1Kernel"]))
-=======
     acc.merge(OutputStreamCfg(ConfigFlags, "DAOD_HIGG1D1", ItemList=HIGG1D1ItemList, AcceptAlgs=["HIGG1D1Kernel"]))
     acc.merge(SetupMetaDataForStreamCfg(ConfigFlags, "DAOD_HIGG1D1", AcceptAlgs=["HIGG1D1Kernel"], createMetadata=[MetadataCategory.CutFlowMetaData]))
->>>>>>> dcc81232
 
     return acc