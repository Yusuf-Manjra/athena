# Copyright (C) 2002-2017 CERN for the benefit of the ATLAS collaboration

EXOT3SmartContent = [
    "Electrons",
    "Muons",
    "Photons",
    "InDetTrackParticles",
    "PrimaryVertices", 
    "AntiKt4TruthJets",
    "AntiKt4EMTopoJets",
    "BTagging_AntiKt4EMTopo",
    "BTagging_AntiKt2Track",
<<<<<<< HEAD
    "TauJets",
    "AntiKt10LCTopoTrimmedPtFrac5SmallR20Jets",
    "AntiKt10TrackCaloClusterTrimmedPtFrac5SmallR20Jets"
=======
    "MET_Reference_AntiKt4EMTopo",
    "TauJets"
>>>>>>> a7cfd19a
]

EXOT3ExtraVariables = [
    "Electrons.AverageLArQF",
    "Electrons.author.Medium.Tight.Loose.charge", 
    "Muons.etcone30",
    "MuonSpectrometerTrackParticles.phi.theta.qOverP",
    "TruthParticles.prodVtxLink.decayVtxLink.m.px.py.pz.barcode.e.pdgId.status",
    "AntiKt4TruthJets.pt.eta.phi.m",
    "TruthVertices.incomingParticleLinks.outgoingParticleLinks",
    "AntiKt10LCTopoJets.NumTrkPt500.SumPtTrkPt500.GhostAntiKt2TrackJet.TrackWidthPt500.ConeExclBHadronsFinal.ConeExclCHadronsFinal.GhostHBosons.GhostTausFinal.GhostVR30Rmax4Rmin02TrackJet.GhostWBosonsCount.GhostZBosonsCount.NumTrkPt1000.SumPtTrkPt1000.TrackWidthPt1000.GhostTrack.GhostTrackCount",
    "AntiKt10TrackCaloClusterJets.NumTrkPt500.SumPtTrkPt500.GhostAntiKt2TrackJet.TrackWidthPt500.ConeExclBHadronsFinal.ConeExclCHadronsFinal.GhostHBosons.GhostTausFinal.GhostVR30Rmax4Rmin02TrackJet.GhostWBosonsCount.GhostZBosonsCount.NumTrkPt1000.SumPtTrkPt1000.TrackWidthPt1000.GhostTrack.GhostTrackCount",
    "AntiKt10LCTopoTrimmedPtFrac5SmallR20Jets.NumTrkPt500.SumPtTrkPt500.GhostAntiKt2TrackJet.TrackWidthPt500.ConeExclBHadronsFinal.ConeExclCHadronsFinal.GhostHBosons.GhostTausFinal.GhostVR30Rmax4Rmin02TrackJet.GhostWBosonsCount.GhostZBosonsCount.NumTrkPt1000.SumPtTrkPt1000.TrackWidthPt1000.GhostTrack.GhostTrackCount",
    "AntiKt10TrackCaloClusterTrimmedPtFrac5SmallR20Jets.NumTrkPt500.SumPtTrkPt500.GhostAntiKt2TrackJet.TrackWidthPt500.ConeExclBHadronsFinal.ConeExclCHadronsFinal.GhostHBosons.GhostTausFinal.GhostVR30Rmax4Rmin02TrackJet.GhostWBosonsCount.GhostZBosonsCount.NumTrkPt1000.SumPtTrkPt1000.TrackWidthPt1000.GhostTrack.GhostTrackCount",
    "AntiKt10TruthTrimmedPtFrac5SmallR20Jets.pt.eta.phi.m.ECF1.ECF2.ECF3.Tau2_wta.Tau3_wta.Qw",
    "AntiKt4EMTopoJets.pt.eta.phi.m.JetConstitScaleMomentum_pt.JetConstitScaleMomentum_eta.JetConstitScaleMomentum_phi.JetConstitScaleMomentum_m.btaggingLink.EnergyPerSampling.NumTrkPt500.SumPtTrkPt500.EMFrac.Width.Jvt.TrackWidthPt500.GhostMuonSegmentCount.isBJet.DetectorEta.HadronConeExclTruthLabelID.ActiveArea4vec_eta.ActiveArea4vec_m.ActiveArea4vec_phi.ActiveArea4vec_pt.AverageLArQF.FracSamplingMax.FracSamplingMaxIndex.GhostTrack.HECFrac.HECQuality.JVFCorr.LArQuality.NegativeE.NumTrkPt1000.TrackWidthPt1000.JetEtaJESScaleMomentum_eta.JetEtaJESScaleMomentum_m.JetEtaJESScaleMomentum_phi.JetEtaJESScaleMomentum_pt.JetPileupScaleMomentum_eta.JetPileupScaleMomentum_m.JetPileupScaleMomentum_phi.JetPileupScaleMomentum_pt.OriginCorrected.PileupCorrected",
    "AntiKt2PV0TrackJets.pt.eta.phi.m.constituentLinks.btaggingLink.HadronConeExclTruthLabelID.ConeExclBHadronsFinal.ConeExclCHadronsFinal.GhostHBosons.GhostTausFinal",
    "TauJets.pt",
    "BTagging_AntiKt4EMTopo.DL1_pb.DL1_pc.DL1_pu.DL1mu_pb.DL1mu_pc.DL1mu_pu.DL1rnn_pb.DL1rnn_pc.DL1rnn_pu.MV2c10_discriminant.MV2c10mu_discriminant.MV2c10rnn_discriminant.MV2cl100_discriminant.MV2c100_discriminant",
    "BTagging_AntiKt2Track.DL1_pb.DL1_pc.DL1_pu.DL1mu_pb.DL1mu_pc.DL1mu_pu.DL1rnn_pb.DL1rnn_pc.DL1rnn_pu.MV2c10_discriminant.MV2c10mu_discriminant.MV2c10rnn_discriminant.MV2cl100_discriminant",
    "CombinedMuonTrackParticles.phi.z0.d0.theta.vz.chiSquared.definingParametersCovMatrix.numberDoF.numberOfPixelDeadSensors.numberOfPixelHits.numberOfPixelHoles.numberOfSCTDeadSensors.numberOfSCTHits.numberOfSCTHoles.numberOfTRTHits.numberOfTRTOutliers.qOverP",
    "ExtrapolatedMuonTrackParticles.phi.z0.d0.theta.vz.definingParametersCovMatrix.numberOfPixelDeadSensors.numberOfPixelHits.qOverP",
    "GSFTrackParticles.phi.z0.d0.theta.vz.definingParametersCovMatrix.eProbabilityHT.expectInnermostPixelLayerHit.expectNextToInnermostPixelLayerHit.numberOfInnermostPixelLayerHits.numberOfInnermostPixelLayerOutliers.numberOfNextToInnermostPixelLayerHits.numberOfNextToInnermostPixelLayerOutliers.numberOfPixelDeadSensors.numberOfPixelHits.numberOfSCTDeadSensors.numberOfSCTHits.parameterPX.parameterPY.parameterPZ.parameterPosition.parameterX.qOverP"
]

EXOT3AllVariablesContent = [
     ### TRUTH ###
     "TruthEvents",
     "TruthVertices",
<<<<<<< HEAD

=======
     "MuonTruthParticles",
     "TruthParticles",
     "MET_Truth",
     "AntiKt10TruthJets",

     ### JETS ###
     "AntiKt10LCTopoJets",
     "AntiKt10TrackCaloClusterJets",
     "AntiKt2PV0TrackJets",
     
     ### MET ###
     "MET_LocHadTopo",
     "METAssoc_AntiKt4EMTopo",
     "MET_Core_AntiKt4EMTopo",
     
>>>>>>> a7cfd19a
     ### MUONS ###
     "MuonSegments",

     ### TOPOCLUSTERS ###
     "CaloCalTopoClusters",
     
     ### TRACKCALOCLUSTERS ###
     "TrackCaloClustersCombinedAndNeutral",

<<<<<<< HEAD
     "METAssoc_AntiKt4EMTopo",
     "MET_Core_AntiKt4EMTopo"
=======
     ### CLUSTERS ###
     "egammaTopoSeededClusters",

     ### TRACKPARTICLES ###
     "CombinedMuonTrackParticles",
     "ExtrapolatedMuonTrackParticles",
     "GSFTrackParticles"
>>>>>>> a7cfd19a
]

EXOT3StaticContent = []<|MERGE_RESOLUTION|>--- conflicted
+++ resolved
@@ -10,14 +10,9 @@
     "AntiKt4EMTopoJets",
     "BTagging_AntiKt4EMTopo",
     "BTagging_AntiKt2Track",
-<<<<<<< HEAD
     "TauJets",
     "AntiKt10LCTopoTrimmedPtFrac5SmallR20Jets",
     "AntiKt10TrackCaloClusterTrimmedPtFrac5SmallR20Jets"
-=======
-    "MET_Reference_AntiKt4EMTopo",
-    "TauJets"
->>>>>>> a7cfd19a
 ]
 
 EXOT3ExtraVariables = [
@@ -47,25 +42,7 @@
      ### TRUTH ###
      "TruthEvents",
      "TruthVertices",
-<<<<<<< HEAD
 
-=======
-     "MuonTruthParticles",
-     "TruthParticles",
-     "MET_Truth",
-     "AntiKt10TruthJets",
-
-     ### JETS ###
-     "AntiKt10LCTopoJets",
-     "AntiKt10TrackCaloClusterJets",
-     "AntiKt2PV0TrackJets",
-     
-     ### MET ###
-     "MET_LocHadTopo",
-     "METAssoc_AntiKt4EMTopo",
-     "MET_Core_AntiKt4EMTopo",
-     
->>>>>>> a7cfd19a
      ### MUONS ###
      "MuonSegments",
 
@@ -75,18 +52,8 @@
      ### TRACKCALOCLUSTERS ###
      "TrackCaloClustersCombinedAndNeutral",
 
-<<<<<<< HEAD
      "METAssoc_AntiKt4EMTopo",
      "MET_Core_AntiKt4EMTopo"
-=======
-     ### CLUSTERS ###
-     "egammaTopoSeededClusters",
-
-     ### TRACKPARTICLES ###
-     "CombinedMuonTrackParticles",
-     "ExtrapolatedMuonTrackParticles",
-     "GSFTrackParticles"
->>>>>>> a7cfd19a
 ]
 
 EXOT3StaticContent = []