--- conflicted
+++ resolved
@@ -57,45 +57,6 @@
     addStandardJets("AntiKt", 1.0, "TrackCaloCluster", ptmin=40000, ptminFilter=50000, mods="tcc_ungroomed", algseq=sequence, outputGroup=outputlist)
 
 def addAntiKt2PV0TrackJets(sequence, outputlist):
-<<<<<<< HEAD
-    from AthenaCommon.AppMgr import ToolSvc
-
-    btag_akt2trk = ConfInst.setupJetBTaggerTool(ToolSvc, JetCollection="AntiKt2Track", AddToToolSvc=True,
-                                                Verbose=True,
-                                                options={"name"         : "btagging_antikt2track",
-                                                         "BTagName"     : "BTagging_AntiKt2Track",
-                                                         "BTagJFVtxName": "JFVtx",
-                                                         "BTagSVName"   : "SecVtx",
-                                                         },
-                                                SetupScheme = "",
-                                                TaggerList = ['IP2D', 'IP3D', 'MultiSVbb1',  'MultiSVbb2', 'SV1', 'JetFitterNN', 'SoftMu', 'MV2c10', 'MV2c10mu', 'MV2c10rnn', 'JetVertexCharge', 'MV2cl100' , 'MVb', 'DL1', 'DL1rnn', 'DL1mu', 'RNNIP', 'MV2c10Flip']
-                                                )
-
-    trackassoc = \
-        JetParticleShrinkingConeAssociation(
-            "TrackAssocAntiKt2PV0TrackJets",
-            InputParticleCollectionName="InDetTracks",
-            OutputCollectionName="MatchedTracks",
-            ConeSizeFitPar1=+0.239,
-            ConeSizeFitPar2=-1.220,
-            ConeSizeFitPar3=-1.64e-5
-        )
-
-    muonassoc = \
-        JetParticleShrinkingConeAssociation(
-            "MuonAssocAntiKt2PV0TrackJets",
-            InputParticleCollectionName="Muons",
-            OutputCollectionName="MatchedMuons",
-            ConeSizeFitPar1=0.4,
-            ConeSizeFitPar2=0.0,
-            ConeSizeFitPar3=99999999,
-        )
-
-    ToolSvc += trackassoc
-    ToolSvc += muonassoc
-
-    jtm.modifiersMap["akt2track"] = jtm.modifiersMap["track_ungroomed"] + [trackassoc, muonassoc, btag_akt2trk]
-=======
     if not "akt2track" in jtm.modifiersMap.keys():
         from AthenaCommon.AppMgr import ToolSvc
         btag_akt2trk = ConfInst.setupJetBTaggerTool(ToolSvc, JetCollection="AntiKt2Track", AddToToolSvc=True,
@@ -108,8 +69,31 @@
                                                     SetupScheme = "",
                                                     TaggerList = ['IP2D', 'IP3D', 'MultiSVbb1',  'MultiSVbb2', 'SV1', 'JetFitterNN', 'SoftMu', 'MV2c10', 'MV2c10mu', 'MV2c10rnn', 'JetVertexCharge', 'MV2cl100' , 'MVb', 'DL1', 'DL1rnn', 'DL1mu', 'RNNIP', 'MV2c10Flip']
                                                     )
-        jtm.modifiersMap["akt2track"] = jtm.modifiersMap["track_ungroomed"] + [btag_akt2trk]
->>>>>>> 30938ee3
+        trackassoc = \
+            JetParticleShrinkingConeAssociation(
+                "TrackAssocAntiKt2PV0TrackJets",
+                InputParticleCollectionName="InDetTracks",
+                OutputCollectionName="MatchedTracks",
+                ConeSizeFitPar1=+0.239,
+                ConeSizeFitPar2=-1.220,
+                ConeSizeFitPar3=-1.64e-5
+            )
+
+        muonassoc = \
+            JetParticleShrinkingConeAssociation(
+                "MuonAssocAntiKt2PV0TrackJets",
+                InputParticleCollectionName="Muons",
+                OutputCollectionName="MatchedMuons",
+                ConeSizeFitPar1=0.4,
+                ConeSizeFitPar2=0.0,
+                ConeSizeFitPar3=99999999,
+            )
+
+        ToolSvc += trackassoc
+        ToolSvc += muonassoc
+
+        jtm.modifiersMap["akt2track"] = jtm.modifiersMap["track_ungroomed"] + [trackassoc, muonassoc, btag_akt2trk]
+
     addStandardJets("AntiKt", 0.2, "PV0Track", ptmin=2000, mods="akt2track",
                     algseq=sequence, outputGroup=outputlist)
 
