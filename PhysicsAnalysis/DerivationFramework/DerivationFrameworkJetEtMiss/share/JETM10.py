#====================================================================
# JETM10.py 
# reductionConf flag JETM10 in Reco_tf.py   
#====================================================================
from DerivationFrameworkCore.DerivationFrameworkMaster import *
from DerivationFrameworkJetEtMiss.JetCommon import *
from DerivationFrameworkJetEtMiss.ExtendedJetCommon import *
from DerivationFrameworkJetEtMiss.METCommon import *
from DerivationFrameworkJetEtMiss.METTriggerDerivationContent import METTriggerDerivationContentManager

#======================================================================================================================
# SKIMMING TOOL
#======================================================================================================================
from DerivationFrameworkTools.DerivationFrameworkToolsConf import DerivationFramework__TriggerSkimmingTool
JETM10SkimmingTool = DerivationFramework__TriggerSkimmingTool(  name                   = "JETM10SkimmingTool",
                                                                TriggerListOR          = ["HLT_noalg_L1XE.*"] )
ToolSvc += JETM10SkimmingTool


#======================================================================================================================
# SET UP STREAM
#======================================================================================================================
streamName = derivationFlags.WriteDAOD_JETM10Stream.StreamName
fileName = buildFileName( derivationFlags.WriteDAOD_JETM10Stream )
JETM10Stream = MSMgr.NewPoolRootStream( streamName, fileName )
JETM10Stream.AcceptAlgs(['JETM10Kernel'])

# contentManager.thinningHelper.AppendToStream( JETM10Stream )
contentManager = METTriggerDerivationContentManager("JETM10", JETM10Stream, trackThreshold=1)
for tool in contentManager.thinningTools:
  ToolSvc += tool

#======================================================================================================================
# CREATE PRIVATE SEQUENCE
#======================================================================================================================
jetm10Seq = CfgMgr.AthSequencer("jetm10Seq")
DerivationFrameworkJob += jetm10Seq

#=======================================
# CREATE THE DERIVATION KERNEL ALGORITHM   
#=======================================
from DerivationFrameworkCore.DerivationFrameworkCoreConf import DerivationFramework__DerivationKernel
jetm10Seq += CfgMgr.DerivationFramework__DerivationKernel('JETM10Kernel',
                                                          SkimmingTools = [JETM10SkimmingTool],
                                                          ThinningTools = contentManager.thinningTools)
contentManager.slimmingHelper.AllVariables.append("HLT_xAOD__MuonContainer_MuonEFInfo")
<<<<<<< HEAD
contentManager.slimmingHelper.AllVariables += ["HLT_xAOD__JetContainer_{0}".format(j) for j in ["a4tclcwsubjesFS", "a4tclcwsubjesISFS"]]
=======
>>>>>>> 94099665
contentManager.slimmingHelper.AllVariables.append("CaloCalTopoClusters")
contentManager.slimmingHelper.AppendContentToStream(JETM10Stream)<|MERGE_RESOLUTION|>--- conflicted
+++ resolved
@@ -44,9 +44,5 @@
                                                           SkimmingTools = [JETM10SkimmingTool],
                                                           ThinningTools = contentManager.thinningTools)
 contentManager.slimmingHelper.AllVariables.append("HLT_xAOD__MuonContainer_MuonEFInfo")
-<<<<<<< HEAD
-contentManager.slimmingHelper.AllVariables += ["HLT_xAOD__JetContainer_{0}".format(j) for j in ["a4tclcwsubjesFS", "a4tclcwsubjesISFS"]]
-=======
->>>>>>> 94099665
 contentManager.slimmingHelper.AllVariables.append("CaloCalTopoClusters")
 contentManager.slimmingHelper.AppendContentToStream(JETM10Stream)