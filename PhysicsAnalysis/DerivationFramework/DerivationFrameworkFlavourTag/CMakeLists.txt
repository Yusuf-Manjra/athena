################################################################################
# Package: DerivationFrameworkFlavourTag
################################################################################

# Declare the package name:
atlas_subdir( DerivationFrameworkFlavourTag )


# Declare the package's dependencies:
atlas_depends_on_subdirs( PUBLIC
                          GaudiKernel
                          PRIVATE
                          Control/AthenaBaseComps
                          Control/AthenaKernel
                          Event/xAOD/xAODCore
                          Event/xAOD/xAODJet
                          Event/xAOD/xAODPFlow
                          Event/xAOD/xAODTracking
                          Event/xAOD/xAODTrigger
                          Event/xAOD/xAODTruth
                          Event/xAOD/xAODCaloEvent
                          PhysicsAnalysis/DerivationFramework/DerivationFrameworkInterfaces
                          PhysicsAnalysis/JetTagging/JetTagPerformanceCalibration/xAODBTaggingEfficiency
                          PhysicsAnalysis/JetTagging/FlavorTagDiscriminants
                          Reconstruction/Jet/JetInterface
                          Reconstruction/Jet/BoostedJetTaggers
                          Reconstruction/Jet/JetCalibTools
                          Tracking/TrkVertexFitter/TrkVertexFitterInterfaces
                          Tracking/TrkExtrapolation/TrkExInterfaces
                          )

# Component(s) in the package:
<<<<<<< HEAD
atlas_add_library( DerivationFrameworkFlavourTagLib
                   src/*.cxx
                   NO_PUBLIC_HEADERS
                   INCLUDE_DIRS ${ROOT_INCLUDE_DIRS}
                   LINK_LIBRARIES ${ROOT_LIBRARIES} GaudiKernel
                   PRIVATE_LINK_LIBRARIES AthenaBaseComps xAODCore xAODJet xAODPFlow xAODTracking xAODTrigger xAODTruth JetInterface TrkExInterfaces BoostedJetTaggersLib FlavorTagDiscriminants)
=======
atlas_add_library(   DerivationFrameworkFlavourTagLib
                     src/*.cxx
                     LINK_LIBRARIES GaudiKernel AthenaBaseComps xAODCore xAODJet xAODPFlow
                     xAODTracking xAODTrigger xAODTruth JetInterface TrkExInterfaces
                     BoostedJetTaggersLib JetCalibToolsLib )
>>>>>>> 7d7ceba4

atlas_add_component( DerivationFrameworkFlavourTag
                     src/components/*.cxx
                     LINK_LIBRARIES GaudiKernel AthenaBaseComps xAODCore xAODJet xAODPFlow
                     xAODTracking xAODTrigger xAODTruth JetInterface TrkExInterfaces
                     BoostedJetTaggersLib JetCalibToolsLib DerivationFrameworkFlavourTagLib )


# Install files from the package:
atlas_install_python_modules( python/*.py )
atlas_install_joboptions( share/*.py )<|MERGE_RESOLUTION|>--- conflicted
+++ resolved
@@ -30,20 +30,11 @@
                           )
 
 # Component(s) in the package:
-<<<<<<< HEAD
-atlas_add_library( DerivationFrameworkFlavourTagLib
-                   src/*.cxx
-                   NO_PUBLIC_HEADERS
-                   INCLUDE_DIRS ${ROOT_INCLUDE_DIRS}
-                   LINK_LIBRARIES ${ROOT_LIBRARIES} GaudiKernel
-                   PRIVATE_LINK_LIBRARIES AthenaBaseComps xAODCore xAODJet xAODPFlow xAODTracking xAODTrigger xAODTruth JetInterface TrkExInterfaces BoostedJetTaggersLib FlavorTagDiscriminants)
-=======
 atlas_add_library(   DerivationFrameworkFlavourTagLib
                      src/*.cxx
                      LINK_LIBRARIES GaudiKernel AthenaBaseComps xAODCore xAODJet xAODPFlow
                      xAODTracking xAODTrigger xAODTruth JetInterface TrkExInterfaces
-                     BoostedJetTaggersLib JetCalibToolsLib )
->>>>>>> 7d7ceba4
+                     BoostedJetTaggersLib JetCalibToolsLib FlavorTagDiscriminants )
 
 atlas_add_component( DerivationFrameworkFlavourTag
                      src/components/*.cxx
