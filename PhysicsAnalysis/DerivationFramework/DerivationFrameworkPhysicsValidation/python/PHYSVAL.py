--- conflicted
+++ resolved
@@ -131,14 +131,6 @@
     if ConfigFlags.BTagging.RunFlipTaggers is True:
         StaticContent += ["xAOD::VertexAuxContainer#BTagging_AntiKt4EMPFlowSecVtxFlipAux.-vxTrackAtVertex"]
 
-<<<<<<< HEAD
-=======
-    if ConfigFlags.GeoModel.Run >= LHCPeriod.Run4:
-        StaticContent += ["xAOD::VertexAuxContainer#BTagging_AntiKt4EMTopoSecVtxAux.-vxTrackAtVertex"]
-        if ConfigFlags.BTagging.RunFlipTaggers is True:
-            StaticContent += ["xAOD::VertexAuxContainer#BTagging_AntiKt4EMTopoSecVtxFlipAux.-vxTrackAtVertex"]
- 
->>>>>>> a27fccf9
     PHYSVALSlimmingHelper.StaticContent = StaticContent
 
     # Truth containers
