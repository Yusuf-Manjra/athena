import os

makeDataDAODs=True
makeMCDAODs=True
makeTruthDAODs=True
makeTrains=True
useLegacy=False

formatList = ["PHYSVAL","PHYS","PHYSLITE",
              "LLP1","HIGG1D1",
              "JETM1","JETM2","JETM3","JETM4","JETM5","JETM6","JETM10","JETM11","JETM12","JETM14",
              "IDTR2",
              "EGAM1","EGAM2","EGAM3","EGAM4","EGAM5","EGAM7","EGAM8","EGAM9","EGAM10",
              "FTAG1","FTAG2","FTAG3",
              "BPHY1","BPHY2","BPHY3","BPHY4","BPHY5","BPHY6","BPHY10","BPHY15","BPHY16","BPHY18","BPHY21","BPHY22",
<<<<<<< HEAD
              "STDM7",
              "TRIG8"
=======
              "BPHY23","BPHY24",
              "STDM7"
>>>>>>> e79d8158
]

truthFormatList = ["TRUTH0", "TRUTH1", "TRUTH3"]

trainList = [
              ["EGAM1","EGAM2","EGAM3","EGAM4","EGAM5","EGAM7","EGAM8","EGAM9","EGAM10","JETM1","JETM3","JETM4","JETM6","FTAG1","FTAG2","FTAG3","IDTR2","TRIG8","LLP1","STDM7","HIGG1D1"]
]


# Files
com_dir = "/cvmfs/atlas-nightlies.cern.ch/repo/data/data-art/CampaignInputs/"
mc20File = com_dir+"mc20/AOD/mc20_13TeV.410470.PhPy8EG_A14_ttbar_hdamp258p75_nonallhad.recon.AOD.e6337_s3681_r13145/1000events.AOD.27121237._002005.pool.root.1"
mc21File = com_dir+"mc21/AOD/mc21_13p6TeV.601229.PhPy8EG_A14_ttbar_hdamp258p75_SingleLep.recon.AOD.e8453_s3873_r13829/1000events.AOD.29787656._000153.pool.root.1"
truthFile = com_dir+"mc21/EVNT/mc21_13p6TeV.601229.PhPy8EG_A14_ttbar_hdamp258p75_SingleLep.evgen.EVNT.e8453/EVNT.29328277._003902.pool.root.1"
data18File = com_dir+"data18/AOD/data18_13TeV.00357772.physics_Main.merge.AOD.r13286_p4910/1000events.AOD.27655096._000455.pool.root.1"
data22File = com_dir+"data22/AOD/data22_13p6TeV.00431906.physics_Main.merge.AOD.r13928_p5279/1000events.AOD.30220215._001367.pool.root.1"

# pre/postExec
preExec = "\'from AthenaCommon.DetFlags import DetFlags; DetFlags.detdescr.all_setOff(); DetFlags.BField_setOn(); DetFlags.digitize.all_setOff(); DetFlags.detdescr.Calo_setOn(); DetFlags.simulate.all_setOff(); DetFlags.pileup.all_setOff(); DetFlags.overlay.all_setOff(); DetFlags.detdescr.Muon_setOn();\'"
preExecLLP = preExec[:-1]+" DetFlags.detdescr.pixel_setOn(); DetFlags.detdescr.SCT_setOn(); from InDetRecExample.InDetJobProperties import InDetFlags; InDetFlags.doR3LargeD0.set_Value_and_Lock(True);\'"
postExec = "\'from DerivationFrameworkJetEtMiss.JetCommon import swapAlgsInSequence; swapAlgsInSequence(topSequence,\"jetalg_ConstitModCorrectPFOCSSKCHS_GPFlowCSSK\", \"UFOInfoAlgCSSK\" );\'"

def generateText(formatName,label,inputFile,isTruth,isMC,nEvents,useLegacy):
   add_str = ""
   if (useLegacy):
      add_str += "_legacy"
   outputFileName = "test_"+label+formatName+add_str+".sh"
   outputFile = open(outputFileName,"w")
   outputFile.write("#!/bin/sh"+"\n")
   outputFile.write("\n")
   outputFile.write("# art-include: master/Athena"+"\n")
   if (formatName.find("EGAM")!=-1 or formatName.find("JETM")!=-1 or formatName.find("FTAG")!=-1 or formatName.find("IDTR")!=-1 or formatName.find("TRIG")!=-1 or (formatName.find("PHYS")!=-1 and formatName.find("PHYSLITE")==-1)):
      outputFile.write("# art-include: 23.0/Athena"+"\n")
   outputFile.write("# art-description: DAOD building "+formatName+" "+label+"\n")
   outputFile.write("# art-type: grid"+"\n")
   outputFile.write("# art-output: *.pool.root"+"\n")
   outputFile.write("# art-output: checkFile*.txt"+"\n")
   outputFile.write("# art-output: checkxAOD*.txt"+"\n")
   outputFile.write("# art-output: checkIndexRefs*.txt"+"\n")
   outputFile.write("\n")
   outputFile.write("set -e"+"\n")
   outputFile.write("\n")
   if (not isTruth):
      if useLegacy:
         outputFile.write('Reco_tf.py \\\n')
      else:
         outputFile.write("Derivation_tf.py \\\n")
         outputFile.write("--CA True \\\n")
      outputFile.write("--inputAODFile "+inputFile+" \\\n")
      outputFile.write("--outputDAODFile art.pool.root \\\n")
      if useLegacy:
         outputFile.write("--reductionConf "+formatName+" \\\n")
      else:
         outputFile.write("--formats "+formatName+" \\\n")
      outputFile.write("--maxEvents "+nEvents+" \\\n")
      if useLegacy:
         if (formatName in ["LLP1","IDTR2"]):
            outputFile.write("--preExec "+preExecLLP+" \\\n")
         else:
            outputFile.write("--preExec "+preExec+" \\\n")
            outputFile.write("--postExec "+postExec+" \\\n")
   if isTruth: 
      outputFile.write("Derivation_tf.py \\\n")
      outputFile.write("--CA True \\\n") 
      outputFile.write("--inputEVNTFile "+inputFile+" \\\n")
      outputFile.write("--outputDAODFile art.pool.root \\\n")
      outputFile.write("--formats "+formatName+" \\\n") 
      outputFile.write("--maxEvents "+nEvents+"\n")
   outputFile.write("\n")
   outputFile.write("echo \"art-result: $? reco\""+"\n")
   outputFile.write("\n")
   outputFile.write("checkFile.py DAOD_"+formatName+".art.pool.root > checkFile_"+formatName+".txt"+"\n")
   outputFile.write("\n")
   outputFile.write("echo \"art-result: $?  checkfile\""+'\n')
   outputFile.write("\n")
   outputFile.write("checkxAOD.py DAOD_"+formatName+".art.pool.root > checkxAOD_"+formatName+".txt"+"\n")
   outputFile.write("\n")
   outputFile.write("echo \"art-result: $?  checkxAOD\""+'\n')
   outputFile.write("\n")
   outputFile.write("checkIndexRefs.py DAOD_"+formatName+".art.pool.root > checkIndexRefs_"+formatName+".txt 2>&1"+"\n")
   outputFile.write("\n")
   outputFile.write("echo \"art-result: $?  checkIndexRefs\""+'\n')
   outputFile.close()
   os.system("chmod +x "+outputFileName)

def generateTrains(formatList,label,inputFile,isMC,nEvents,useLegacy):
   add_str = ""
   if (useLegacy):
      add_str = "_legacy"
   outputFileName = "test_"+label+"_".join(formatList)+add_str+".sh"
   outputFile = open(outputFileName,"w")
   outputFile.write("#!/bin/sh"+"\n")
   outputFile.write("\n")
   outputFile.write("# art-include: master/Athena"+"\n")
   outputFile.write("# art-description: DAOD building "+" ".join(formatList)+" "+label+"\n")
   outputFile.write("# art-type: grid"+"\n")
   outputFile.write("# art-output: *.pool.root"+"\n")
   outputFile.write("# art-output: checkFile*.txt"+"\n")
   outputFile.write("# art-output: checkxAOD*.txt"+"\n")
   outputFile.write("# art-output: checkIndexRefs*.txt"+"\n")
   outputFile.write("\n")
   outputFile.write("set -e"+"\n")
   outputFile.write("\n")
   if useLegacy:
      outputFile.write("Reco_tf.py \\\n")
   else:
      outputFile.write("Derivation_tf.py \\\n")
      outputFile.write("--CA True \\\n")
   outputFile.write("--inputAODFile "+inputFile+" \\\n") 
   outputFile.write("--outputDAODFile art.pool.root \\\n")
   if useLegacy: 
      outputFile.write("--reductionConf "+" ".join(formatList)+" \\\n")
   else:
      outputFile.write("--formats "+" ".join(formatList)+" \\\n")
   outputFile.write("--maxEvents "+nEvents+" \\\n")
   if useLegacy:
      outputFile.write("--preExec "+preExec+" \\\n")
      outputFile.write("--postExec "+postExec+"\n")
   outputFile.write("\n")
   outputFile.write("echo \"art-result: $? reco\""+"\n")
   for formatname in formatList:
      outputFile.write("\n")
      outputFile.write("checkFile.py DAOD_"+formatname+".art.pool.root > checkFile_"+formatname+".txt"+"\n")
      outputFile.write("\n")
      outputFile.write("echo \"art-result: $?  checkfile\""+'\n')
      outputFile.write("\n")
      outputFile.write("checkxAOD.py DAOD_"+formatname+".art.pool.root > checkxAOD_"+formatname+".txt"+"\n")
      outputFile.write("\n")
      outputFile.write("echo \"art-result: $?  checkxAOD\""+'\n')
      outputFile.write("\n")
      outputFile.write("checkIndexRefs.py DAOD_"+formatname+".art.pool.root > checkIndexRefs_"+formatname+".txt 2>&1"+"\n")
      outputFile.write("\n")
      outputFile.write("echo \"art-result: $?  checkIndexRefs\""+'\n')
   outputFile.close()
   os.system("chmod +x "+outputFileName)

if (makeDataDAODs or makeMCDAODs):
   for formatName in formatList:
      if makeDataDAODs: 
         generateText(formatName,"data18",data18File,False,False,"-1",useLegacy)
         generateText(formatName,"data22",data22File,False,False,"-1",useLegacy)
      if makeMCDAODs:
         generateText(formatName,"mc20",mc20File,False,True,"-1",useLegacy)
         generateText(formatName,"mc21",mc21File,False,True,"-1",useLegacy)
if makeTruthDAODs:
   for formatName in truthFormatList:
      generateText(formatName,"mc21",truthFile,True,False,"1000",useLegacy)

if makeTrains:
   for train in trainList:
      if makeDataDAODs: 
         generateTrains(train,"data18",data18File,False,"-1",useLegacy)
         generateTrains(train,"data22",data22File,False,"-1",useLegacy)
      if makeMCDAODs:
         generateTrains(train,"mc20",mc20File,True,"-1",useLegacy)
         generateTrains(train,"mc21",mc21File,True,"-1",useLegacy)<|MERGE_RESOLUTION|>--- conflicted
+++ resolved
@@ -13,13 +13,9 @@
               "EGAM1","EGAM2","EGAM3","EGAM4","EGAM5","EGAM7","EGAM8","EGAM9","EGAM10",
               "FTAG1","FTAG2","FTAG3",
               "BPHY1","BPHY2","BPHY3","BPHY4","BPHY5","BPHY6","BPHY10","BPHY15","BPHY16","BPHY18","BPHY21","BPHY22",
-<<<<<<< HEAD
+              "BPHY23","BPHY24",
               "STDM7",
               "TRIG8"
-=======
-              "BPHY23","BPHY24",
-              "STDM7"
->>>>>>> e79d8158
 ]
 
 truthFormatList = ["TRUTH0", "TRUTH1", "TRUTH3"]
