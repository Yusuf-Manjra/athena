# Copyright (C) 2002-2020 CERN for the benefit of the ATLAS collaboration

#********************************************************************
# EGammaCommon.py 
# Schedules all tools needed for e-gamma object selection and writes
# results into SG. These may then be accessed along the train   
#********************************************************************
from DerivationFrameworkCore.DerivationFrameworkMaster import DerivationFrameworkJob, DerivationFrameworkSimBarcodeOffset
from AthenaCommon import CfgMgr
from AthenaCommon.GlobalFlags import globalflags
from AthenaCommon.AppMgr import ToolSvc, ServiceMgr as svcMgr

#====================================================================
# PHOTON ETA (=ETA2), ET (=E/COSH(ETA2))
#====================================================================
from DerivationFrameworkEGamma.DerivationFrameworkEGammaConf import DerivationFramework__PhotonsDirectionTool
DFCommonPhotonsDirection = DerivationFramework__PhotonsDirectionTool(name = "DFCommonPhotonsDirection",
                                                                     EtaSGEntry = "DFCommonPhotons_eta",
                                                                     PhiSGEntry = "DFCommonPhotons_phi",
                                                                     EtSGEntry = "DFCommonPhotons_et"
                                                                     #ESGEntry = "DFCommonPhotons_e"
                                                                     #PhotonContainer = "Photons"
                                                                     )
ToolSvc += DFCommonPhotonsDirection

#====================================================================
# SHOWER SHAPE FUDGING IN MC 
# (PRESELECTION=22: FUDGE FACTORS RUN2 2015+2016 DATA, Rel 21)
#====================================================================

from PyUtils import AthFile
af = AthFile.fopen(svcMgr.EventSelector.InputCollections[0]) #opens the first file from the InputCollections list
af.fileinfos #this is a dict of dicts, take a look at what's available! Below are some examples:

isMC = 'IS_SIMULATION' in af.fileinfos['evt_type']
beam_energy = af.fileinfos['beam_energy']
conditions_tag = af.fileinfos['conditions_tag'] #useful for figuring out which mc production this is
isFullSim = False
if isMC: 
    simulationFlavour = af.fileinfos['metadata']['/Simulation/Parameters']['SimulationFlavour']
    isFullSim = simulationFlavour in ('default', 'MC12G4', 'FullG4')

print("EGammaCommon: isMC = ", isMC)
if isMC: 
    print("EGammaCommon: isFullSim = ", isFullSim)

if isFullSim:
    from ElectronPhotonShowerShapeFudgeTool.ElectronPhotonShowerShapeFudgeToolConf import ElectronPhotonShowerShapeFudgeTool
    DF_ElectronPhotonShowerShapeFudgeTool = ElectronPhotonShowerShapeFudgeTool(Preselection=22)
    ToolSvc += DF_ElectronPhotonShowerShapeFudgeTool
    print(DF_ElectronPhotonShowerShapeFudgeTool)


#====================================================================
# ELECTRON LH SELECTORS
# see http://acode-browser.usatlas.bnl.gov/lxr/source/atlas/Reconstruction/egamma/egammaTools/python/EMPIDBuilderBase.py on how to configure the selectors
#====================================================================
from ROOT import LikeEnum

from ElectronPhotonSelectorTools.ConfiguredAsgElectronLikelihoodTools import ConfiguredAsgElectronLikelihoodTool

# Very Loose
ElectronLHSelectorVeryLoose = ConfiguredAsgElectronLikelihoodTool("ElectronLHSelectorVeryLoose", LikeEnum.VeryLoose)
ElectronLHSelectorVeryLoose.primaryVertexContainer = "PrimaryVertices"
ToolSvc += ElectronLHSelectorVeryLoose

# Loose
ElectronLHSelectorLoose = ConfiguredAsgElectronLikelihoodTool("ElectronLHSelectorLoose", LikeEnum.Loose)
ElectronLHSelectorLoose.primaryVertexContainer = "PrimaryVertices"
ToolSvc += ElectronLHSelectorLoose

# Medium
ElectronLHSelectorMedium = ConfiguredAsgElectronLikelihoodTool("ElectronLHSelectorMedium", LikeEnum.Medium)
ElectronLHSelectorMedium.primaryVertexContainer = "PrimaryVertices"
ToolSvc += ElectronLHSelectorMedium

# Tight
ElectronLHSelectorTight = ConfiguredAsgElectronLikelihoodTool("ElectronLHSelectorTight", LikeEnum.Tight)
ElectronLHSelectorTight.primaryVertexContainer = "PrimaryVertices"
ToolSvc += ElectronLHSelectorTight

# LooseBL
from ElectronPhotonSelectorTools.ElectronPhotonSelectorToolsConf import AsgElectronLikelihoodTool
ElectronLHSelectorLooseBL = AsgElectronLikelihoodTool("ElectronLHSelectorLooseBL", WorkingPoint="LooseBLLHElectron")
ElectronLHSelectorLooseBL.primaryVertexContainer = "PrimaryVertices"
ToolSvc += ElectronLHSelectorLooseBL

#====================================================================
# ELECTRON CHARGE SELECTION
#====================================================================
from ElectronPhotonSelectorTools.ElectronPhotonSelectorToolsConf import AsgElectronChargeIDSelectorTool
ElectronChargeIDSelector = AsgElectronChargeIDSelectorTool("ElectronChargeIDSelectorLoose")
ElectronChargeIDSelector.primaryVertexContainer = "PrimaryVertices"
ElectronChargeIDSelector.TrainingFile = "ElectronPhotonSelectorTools/ChargeID/ECIDS_20180731rel21Summer2018.root"
ToolSvc += ElectronChargeIDSelector

#====================================================================
# FWD ELECTRON LH SELECTORS
#====================================================================
#
# Disabled as is missing in R22
#

from ElectronPhotonSelectorTools.ElectronPhotonSelectorToolsConf import AsgForwardElectronLikelihoodTool

ForwardElectronLHSelectorLoose = AsgForwardElectronLikelihoodTool("ForwardElectronLHSelectorLoose", WorkingPoint="LooseLHForwardElectron")
ToolSvc += ForwardElectronLHSelectorLoose 

ForwardElectronLHSelectorMedium = AsgForwardElectronLikelihoodTool("ForwardElectronLHSelectorMedium", WorkingPoint="MediumLHForwardElectron")
ToolSvc += ForwardElectronLHSelectorMedium 

ForwardElectronLHSelectorTight = AsgForwardElectronLikelihoodTool("ForwardElectronLHSelectorTight", WorkingPoint="TightLHForwardElectron")
ToolSvc += ForwardElectronLHSelectorTight 


#====================================================================
# PHOTON SELECTION (loose and tight cut-based)
#====================================================================
from ROOT import egammaPID

from ElectronPhotonSelectorTools.ConfiguredAsgPhotonIsEMSelectors import ConfiguredAsgPhotonIsEMSelector
from ElectronPhotonSelectorTools.PhotonIsEMSelectorMapping import photonPIDmenu

# Loose
PhotonIsEMSelectorLoose = ConfiguredAsgPhotonIsEMSelector("PhotonIsEMSelectorLoose", egammaPID.PhotonIDLoose)
ToolSvc += PhotonIsEMSelectorLoose

# Tight (default == pt-dependent)
PhotonIsEMSelectorTight = ConfiguredAsgPhotonIsEMSelector("PhotonIsEMSelectorTight", egammaPID.PhotonIDTight)
ToolSvc += PhotonIsEMSelectorTight

# Tight (pt-inclusive)
# To be removed when pt-dependent menu above is supported with scale factors
PhotonIsEMSelectorTightPtIncl = ConfiguredAsgPhotonIsEMSelector("PhotonIsEMSelectorTightPtIncl", egammaPID.PhotonIDTight,menu=photonPIDmenu.menuPtInclJan2018)
ToolSvc += PhotonIsEMSelectorTightPtIncl



#====================================================================
# RECTANGULAR CLUSTER TOOLS
#====================================================================

from CaloClusterCorrection.CaloClusterCorrectionConf import CaloFillRectangularCluster

EGAMCOM_caloFillRect55 = CaloFillRectangularCluster (	name = "EGAMCOMCaloFillRectangularCluster55",
                                                        cells_name = "AllCalo",
                                                        eta_size = 5,
                                                        phi_size = 5,
                                                        fill_cluster = True)
ToolSvc += EGAMCOM_caloFillRect55

EGAMCOM_caloFillRect35 = CaloFillRectangularCluster (	name = "EGAMCOMCaloFillRectangularCluster35",
                                                        cells_name = "AllCalo",
                                                        eta_size = 3,
                                                        phi_size = 5,
                                                        fill_cluster = True)
ToolSvc += EGAMCOM_caloFillRect35

EGAMCOM_caloFillRect37 = CaloFillRectangularCluster (	name = "EGAMCOMCaloFillRectangularCluster37",
                                                        cells_name = "AllCalo",
                                                        eta_size = 3,
                                                        phi_size = 7,
                                                        fill_cluster = True)
ToolSvc += EGAMCOM_caloFillRect37

EGAMCOM_caloFillRect711 = CaloFillRectangularCluster (	name = "EGAMCOMCaloFillRectangularCluster711",
                                                        cells_name = "AllCalo",
                                                        eta_size = 7,
                                                        phi_size = 11,
                                                        fill_cluster = True)
ToolSvc += EGAMCOM_caloFillRect711


#====================================================================
# AUGMENTATION TOOLS
#====================================================================
from DerivationFrameworkEGamma.DerivationFrameworkEGammaConf import DerivationFramework__EGSelectionToolWrapper
from DerivationFrameworkEGamma.DerivationFrameworkEGammaConf import DerivationFramework__EGElectronLikelihoodToolWrapper

# decorate electrons with the output of LH very loose
ElectronPassLHVeryLoose = DerivationFramework__EGElectronLikelihoodToolWrapper( name = "ElectronPassLHVeryLoose",
                                                                          EGammaElectronLikelihoodTool = ElectronLHSelectorVeryLoose,
                                                                          EGammaFudgeMCTool = "",
                                                                          CutType = "",
                                                                          StoreGateEntryName = "DFCommonElectronsLHVeryLoose",
                                                                          ContainerName = "Electrons",
                                                                          StoreTResult = False)
ToolSvc += ElectronPassLHVeryLoose
print(ElectronPassLHVeryLoose)

# decorate electrons with the output of LH loose
ElectronPassLHLoose = DerivationFramework__EGElectronLikelihoodToolWrapper( name = "ElectronPassLHLoose",
                                                                          EGammaElectronLikelihoodTool = ElectronLHSelectorLoose,
                                                                          EGammaFudgeMCTool = "",
                                                                          CutType = "",
                                                                          StoreGateEntryName = "DFCommonElectronsLHLoose",
                                                                          ContainerName = "Electrons",
                                                                          StoreTResult = False)
ToolSvc += ElectronPassLHLoose
print(ElectronPassLHLoose)

# decorate electrons with the output of LH loose+BL
ElectronPassLHLooseBL = DerivationFramework__EGElectronLikelihoodToolWrapper( name = "ElectronPassLHLooseBL",
                                                                          EGammaElectronLikelihoodTool = ElectronLHSelectorLooseBL,
                                                                          EGammaFudgeMCTool = "",
                                                                          CutType = "",
                                                                          StoreGateEntryName = "DFCommonElectronsLHLooseBL",
                                                                          ContainerName = "Electrons",
                                                                          StoreTResult = False)
ToolSvc += ElectronPassLHLooseBL
print (ElectronPassLHLooseBL)

# decorate electrons with the output of LH medium
ElectronPassLHMedium = DerivationFramework__EGElectronLikelihoodToolWrapper( name = "ElectronPassLHMedium",
                                                                          EGammaElectronLikelihoodTool = ElectronLHSelectorMedium,
                                                                          EGammaFudgeMCTool = "",
                                                                          CutType = "",
                                                                          StoreGateEntryName = "DFCommonElectronsLHMedium",
                                                                          ContainerName = "Electrons",
                                                                          StoreTResult = False)
ToolSvc += ElectronPassLHMedium
print(ElectronPassLHMedium)

# decorate electrons with the output of LH tight
ElectronPassLHTight = DerivationFramework__EGElectronLikelihoodToolWrapper( name = "ElectronPassLHTight",
                                                                          EGammaElectronLikelihoodTool = ElectronLHSelectorTight,
                                                                          EGammaFudgeMCTool = "",
                                                                          CutType = "",
                                                                          StoreGateEntryName = "DFCommonElectronsLHTight",
                                                                          ContainerName = "Electrons",
                                                                          StoreTResult = False)
ToolSvc += ElectronPassLHTight
print(ElectronPassLHTight)

# decorate electrons with the output of ECIDS
ElectronPassECIDS = DerivationFramework__EGElectronLikelihoodToolWrapper( name = "ElectronPassECIDS",
                                                                          EGammaElectronLikelihoodTool = ElectronChargeIDSelector,
                                                                          EGammaFudgeMCTool = "",
                                                                          CutType = "",
                                                                          StoreGateEntryName = "DFCommonElectronsECIDS",
                                                                          ContainerName = "Electrons",
                                                                          StoreTResult = True)
ToolSvc += ElectronPassECIDS
print (ElectronPassECIDS)

<<<<<<< HEAD
=======
#
# Disabled as is missing in R22
#
'''
>>>>>>> c3e6c853
# decorate forward electrons with the output of LH loose
ForwardElectronPassLHLoose = DerivationFramework__EGElectronLikelihoodToolWrapper( name = "ForwardElectronPassLHLoose",
                                                                          EGammaElectronLikelihoodTool = ForwardElectronLHSelectorLoose,
                                                                          EGammaFudgeMCTool = "",
                                                                          CutType = "",
                                                                          StoreGateEntryName = "DFCommonForwardElectronsLHLoose",
                                                                          ContainerName = "ForwardElectrons")
ToolSvc += ForwardElectronPassLHLoose
print (ForwardElectronPassLHLoose)

# decorate forward electrons with the output of LH medium
ForwardElectronPassLHMedium = DerivationFramework__EGElectronLikelihoodToolWrapper( name = "ForwardElectronPassLHMedium",
                                                                          EGammaElectronLikelihoodTool = ForwardElectronLHSelectorMedium,
                                                                          EGammaFudgeMCTool = "",
                                                                          CutType = "",
                                                                          StoreGateEntryName = "DFCommonForwardElectronsLHMedium",
                                                                          ContainerName = "ForwardElectrons")
ToolSvc += ForwardElectronPassLHMedium
print (ForwardElectronPassLHMedium)

# decorate forward electrons with the output of LH tight
ForwardElectronPassLHTight = DerivationFramework__EGElectronLikelihoodToolWrapper( name = "ForwardElectronPassLHTight",
                                                                          EGammaElectronLikelihoodTool = ForwardElectronLHSelectorTight,
                                                                          EGammaFudgeMCTool = "",
                                                                          CutType = "",
                                                                          StoreGateEntryName = "DFCommonForwardElectronsLHTight",
                                                                          ContainerName = "ForwardElectrons")
ToolSvc += ForwardElectronPassLHTight
print (ForwardElectronPassLHTight)


# decorate photons with the output of IsEM loose
# on MC, fudge the shower shapes before computing the ID (but the original shower shapes are not overridden)
if isFullSim:
    PhotonPassIsEMLoose = DerivationFramework__EGSelectionToolWrapper( name = "PhotonPassIsEMLoose",
                                                                       EGammaSelectionTool = PhotonIsEMSelectorLoose,
                                                                       EGammaFudgeMCTool = DF_ElectronPhotonShowerShapeFudgeTool,
                                                                       CutType = "",
                                                                       StoreGateEntryName = "DFCommonPhotonsIsEMLoose",
                                                                       ContainerName = "Photons")
else:
    PhotonPassIsEMLoose = DerivationFramework__EGSelectionToolWrapper( name = "PhotonPassIsEMLoose",
                                                                       EGammaSelectionTool = PhotonIsEMSelectorLoose,
                                                                       EGammaFudgeMCTool = None,
                                                                       CutType = "",
                                                                       StoreGateEntryName = "DFCommonPhotonsIsEMLoose",
                                                                       ContainerName = "Photons")
ToolSvc += PhotonPassIsEMLoose
print(PhotonPassIsEMLoose)
 
# decorate photons with the output of IsEM tight
# on full-sim MC, fudge the shower shapes before computing the ID (but the original shower shapes are not overridden)
if isFullSim:
    PhotonPassIsEMTight = DerivationFramework__EGSelectionToolWrapper( name = "PhotonPassIsEMTight",
                                                                       EGammaSelectionTool = PhotonIsEMSelectorTight,
                                                                       EGammaFudgeMCTool = DF_ElectronPhotonShowerShapeFudgeTool,
                                                                       CutType = "",
                                                                       StoreGateEntryName = "DFCommonPhotonsIsEMTight",
                                                                       ContainerName = "Photons")
else:
    PhotonPassIsEMTight = DerivationFramework__EGSelectionToolWrapper( name = "PhotonPassIsEMTight",
                                                                       EGammaSelectionTool = PhotonIsEMSelectorTight,
                                                                       EGammaFudgeMCTool = None,
                                                                       CutType = "",
                                                                       StoreGateEntryName = "DFCommonPhotonsIsEMTight",
                                                                       ContainerName = "Photons")
ToolSvc += PhotonPassIsEMTight
print(PhotonPassIsEMTight)

# decorate photons with the output of IsEM tight pt-inclusive menu
# Can be removed once pt-dependent cuts are fully supported.
# On full-sim MC, fudge the shower shapes before computing the ID (but the original shower shapes are not overridden)
PhotonPassIsEMTightPtIncl = DerivationFramework__EGSelectionToolWrapper( name = "PhotonPassIsEMTightPtIncl",
                                                                         EGammaSelectionTool = PhotonIsEMSelectorTightPtIncl,
                                                                         EGammaFudgeMCTool = (DF_ElectronPhotonShowerShapeFudgeTool if isFullSim else None),
                                                                         CutType = "",
                                                                         StoreGateEntryName = "DFCommonPhotonsIsEMTightPtIncl",
                                                                         ContainerName = "Photons")
ToolSvc += PhotonPassIsEMTightPtIncl
print (PhotonPassIsEMTightPtIncl)

# decorate photons with the photon cleaning flags
# on MC, fudge the shower shapes before computing the flags
from DerivationFrameworkEGamma.DerivationFrameworkEGammaConf import DerivationFramework__EGPhotonCleaningWrapper
if isFullSim:
    PhotonPassCleaning = DerivationFramework__EGPhotonCleaningWrapper( name = "PhotonPassCleaning",
                                                                       EGammaFudgeMCTool = DF_ElectronPhotonShowerShapeFudgeTool,
                                                                       StoreGateEntryName = "DFCommonPhotonsCleaning",
                                                                       ContainerName = "Photons")
else:
    PhotonPassCleaning = DerivationFramework__EGPhotonCleaningWrapper( name = "PhotonPassCleaning",
                                                                       EGammaFudgeMCTool = None,
                                                                       StoreGateEntryName = "DFCommonPhotonsCleaning",
                                                                       ContainerName = "Photons")
ToolSvc += PhotonPassCleaning
print (PhotonPassCleaning)

# decorate central electrons and photons with a flag to tell the the candidates are affected by the crack bug in mc16a and data 2015+2016
from DerivationFrameworkEGamma.DerivationFrameworkEGammaConf import DerivationFramework__EGCrackVetoCleaningTool as DF_EGCVCT
PhotonPassCrackVeto = DF_EGCVCT(name               = "PhotonPassCrackVeto",
                                StoreGateEntryName = "DFCommonCrackVetoCleaning",
                                ContainerName      = "Photons")
ElectronPassCrackVeto = DF_EGCVCT(name               = "ElectronPassCrackVeto",
                                  StoreGateEntryName = "DFCommonCrackVetoCleaning",
                                  ContainerName      = "Electrons")
ToolSvc += [PhotonPassCrackVeto,ElectronPassCrackVeto]

# decorate some electrons with an additional ambiguity flag against internal and early material conversion
from DerivationFrameworkEGamma.DerivationFrameworkEGammaConf import DerivationFramework__EGElectronAmbiguityTool as DF_EGEAT
ElectronAmbiguity = DF_EGEAT(name               = "ElectronAdditionnalAmbiguity",
                             isMC               = (globalflags.DataSource()!='data'))
ToolSvc += ElectronAmbiguity

#
# Commented ForwardElectronPassLHLoose, ForwardElectronPassLHMedium, ForwardElectronPassLHTight tools due to they are not available in R22 yet
#
# list of all the decorators so far
EGAugmentationTools = [DFCommonPhotonsDirection,
                       ElectronPassLHVeryLoose, ElectronPassLHLoose, ElectronPassLHLooseBL, ElectronPassLHMedium, ElectronPassLHTight,
                       ForwardElectronPassLHLoose, ForwardElectronPassLHMedium, ForwardElectronPassLHTight,
                       ElectronPassECIDS,
                       PhotonPassIsEMLoose, PhotonPassIsEMTight, 
                       PhotonPassIsEMTightPtIncl, 
                       PhotonPassCleaning,
                       PhotonPassCrackVeto,ElectronPassCrackVeto,
                       ElectronAmbiguity]

#==================================================
# Truth Related tools 
from RecExConfig.RecFlags  import rec
if  rec.doTruth(): 

    # Decorate Electron with bkg electron type/origin
    from MCTruthClassifier.MCTruthClassifierBase import MCTruthClassifier as BkgElectronMCTruthClassifier    
    BkgElectronMCTruthClassifier.barcodeG4Shift=(DerivationFrameworkSimBarcodeOffset+1)
    BkgElectronMCTruthClassifier.ParticleCaloExtensionTool=""

    from DerivationFrameworkEGamma.DerivationFrameworkEGammaConf import DerivationFramework__BkgElectronClassification  
    BkgElectronClassificationTool = DerivationFramework__BkgElectronClassification (name = "BkgElectronClassificationTool",
                                                                                    MCTruthClassifierTool = BkgElectronMCTruthClassifier,
                                                                                    barcodeCut=DerivationFrameworkSimBarcodeOffset)
    ToolSvc += BkgElectronClassificationTool
    print(BkgElectronClassificationTool)
    EGAugmentationTools.append(BkgElectronClassificationTool)

    # Decorate egammaTruthParticles with truth-particle-level etcone20,30,40
    from DerivationFrameworkMCTruth.DerivationFrameworkMCTruthConf import DerivationFramework__TruthIsolationTool as dtit
    TruthEgetIsolationTool = dtit(name = "TruthEgetIsolationTool",
                                  isoParticlesKey        = "egammaTruthParticles",
                                  allParticlesKey        = "TruthParticles",
                                  particleIDsToCalculate = [-11,11,22],
                                  IsolationConeSizes     = [0.2,0.3,0.4],
                                  excludeIDsFromCone     = [-16,-14,-13,-12,12,13,14,16],
                                  IsolationVarNamePrefix = 'etcone',
                                  ChargedParticlesOnly   = False)
    ToolSvc += TruthEgetIsolationTool
    print(TruthEgetIsolationTool)
    EGAugmentationTools.append(TruthEgetIsolationTool)

    # Decorate egammaTruthParticles with truth-particle-level ptcone20,30,40
    TruthEgptIsolationTool = dtit(name = "TruthEgptIsolationTool",
                                  isoParticlesKey        = "egammaTruthParticles",
                                  allParticlesKey        = "TruthParticles",
                                  particleIDsToCalculate = [-11,11,22],
                                  IsolationConeSizes     = [0.2,0.3,0.4],
                                  IsolationVarNamePrefix = 'ptcone',
                                  ChargedParticlesOnly   = True)
    ToolSvc += TruthEgptIsolationTool
    print(TruthEgptIsolationTool)
    EGAugmentationTools.append(TruthEgptIsolationTool)
    
    # Compute the truth-particle-level energy density in the central eta region
    from EventShapeTools.EventDensityConfig import configEventDensityTool, EventDensityAthAlg
    from JetRec.JetRecStandard import jtm
    tc=configEventDensityTool("EDTruthCentralTool", jtm.truthget.Label,
                              0.5,
                              AbsRapidityMin  = 0.0,
                              AbsRapidityMax      = 1.5,
                              OutputContainer     = "TruthIsoCentralEventShape",
                              OutputLevel = 3
    )                             
    ToolSvc += tc

    # Compute the truth-particle-level energy density in the forward eta region
    tf=configEventDensityTool("EDTruthForwardTool", jtm.truthget.Label,
                              0.5,
                              AbsRapidityMin      = 1.5,
                              AbsRapidityMax      = 3.0,
                              OutputContainer     = "TruthIsoForwardEventShape",
                              OutputLevel = 3,
    )                             
    ToolSvc += tf

    # Schedule the two energy density tools for running
    from AthenaCommon.AlgSequence import AlgSequence
    topSequence = AlgSequence()
    if not hasattr(topSequence, jtm.truthget.name()):
        topSequence += jtm.truthget
    topSequence += EventDensityAthAlg("EDTruthCentralAlg", EventDensityTool = tc )
    topSequence += EventDensityAthAlg("EDTruthForwardAlg", EventDensityTool = tf )

#=======================================
# CREATE THE DERIVATION KERNEL ALGORITHM   
#=======================================

DerivationFrameworkJob += CfgMgr.DerivationFramework__CommonAugmentation("EGammaCommonKernel",
                                                                         AugmentationTools = EGAugmentationTools
                                                                         )

#=======================================
# ADD TOOLS
#=======================================

import IsolationAlgs.IsoUpdatedTrackCones as isoCones
if not hasattr(DerivationFrameworkJob,"IsolationBuilderTight1000"):
    DerivationFrameworkJob += isoCones.GetUpdatedIsoTrackCones()

<|MERGE_RESOLUTION|>--- conflicted
+++ resolved
@@ -243,13 +243,6 @@
 ToolSvc += ElectronPassECIDS
 print (ElectronPassECIDS)
 
-<<<<<<< HEAD
-=======
-#
-# Disabled as is missing in R22
-#
-'''
->>>>>>> c3e6c853
 # decorate forward electrons with the output of LH loose
 ForwardElectronPassLHLoose = DerivationFramework__EGElectronLikelihoodToolWrapper( name = "ForwardElectronPassLHLoose",
                                                                           EGammaElectronLikelihoodTool = ForwardElectronLHSelectorLoose,
