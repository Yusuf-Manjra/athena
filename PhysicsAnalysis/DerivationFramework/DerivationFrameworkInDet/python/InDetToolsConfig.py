--- conflicted
+++ resolved
@@ -169,7 +169,6 @@
             primary = True)
     return acc
 
-<<<<<<< HEAD
 def TauJetLepRMParticleThinningCfg(ConfigFlags, name, **kwargs):
     """Configure the DiTauTrackParticleThinning tool"""
     acc = ComponentAccumulator()
@@ -183,13 +182,14 @@
     acc = ComponentAccumulator()
     EgammaTrackParticleThinning = CompFactory.DerivationFramework.EgammaTrackParticleThinning
     acc.addPublicTool(EgammaTrackParticleThinning(name, **kwargs),
-=======
+                      primary = True)
+    return acc
+
 # Track to vertex wrapper
 def TrackToVertexWrapperCfg(ConfigFlags, name, **kwargs):
     """Configure the TrackToVertexWrapper tool"""
     acc = ComponentAccumulator()
     TrackToVertexWrapper = CompFactory.DerivationFramework.TrackToVertexWrapper
     acc.addPublicTool(TrackToVertexWrapper(name, **kwargs),
->>>>>>> 4b9bf4db
                       primary = True)
     return acc