--- conflicted
+++ resolved
@@ -55,12 +55,8 @@
    Tracking/TrkEvent/TrkRIO_OnTrack
    Tracking/TrkExtrapolation/TrkExInterfaces
    Tracking/TrkTools/TrkToolInterfaces
-<<<<<<< HEAD
    Tracking/TrkVertexFitter/TrkVertexFitterInterfaces
    InnerDetector/InDetRecTools/InDetTrackSelectionTool )
-=======
-   Tracking/TrkVertexFitter/TrkVertexFitterInterfaces )
->>>>>>> 1c9e92f7
 
 # External dependencies:
 find_package( CLHEP )
@@ -77,19 +73,12 @@
    xAODEgamma xAODEventInfo xAODTracking InDetIdentifier InDetReadoutGeometry
    InDetPrepRawData TrkTrack VxVertex StoreGateLib SGtests SCT_CablingLib
    TRT_ConditionsServicesLib ExpressionEvaluationLib
-<<<<<<< HEAD
-=======
    DerivationFrameworkInterfacesLib
->>>>>>> 1c9e92f7
    PRIVATE_LINK_LIBRARIES CommissionEvent AtlasDetDescr FourMomUtils xAODJet
    xAODMuon xAODTau xAODPFlow xAODTruth xAODCaloEvent GaudiKernel
    InDetRIO_OnTrack LArRecEvent TrkCompetingRIOsOnTrack TrkEventPrimitives
    TrkEventUtils TrkParameters TrkPrepRawData TrkRIO_OnTrack TrkExInterfaces
-<<<<<<< HEAD
    TrkToolInterfaces TrkVertexFitterInterfaces InDetTrackSelectionToolLib )
-=======
-   TrkToolInterfaces TrkVertexFitterInterfaces )
->>>>>>> 1c9e92f7
 
 atlas_add_component( DerivationFrameworkInDet
    src/components/*.cxx
