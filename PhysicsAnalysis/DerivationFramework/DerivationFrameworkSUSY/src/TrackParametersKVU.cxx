/*
  Copyright (C) 2002-2017 CERN for the benefit of the ATLAS collaboration
*/

///////////////////////////////////////////////////////////////////
// TrackParametersKVU.cxx, (c) ATLAS Detector software
///////////////////////////////////////////////////////////////////

#include "DerivationFrameworkSUSY/TrackParametersKVU.h"
#include "xAODTracking/TrackParticleContainer.h"
#include "xAODTracking/VertexContainer.h"
#include "TrkVertexFitterInterfaces/IVertexTrackUpdator.h"
#include "TrkExInterfaces/IExtrapolator.h"
#include "TrkVertexFitterInterfaces/IVertexLinearizedTrackFactory.h"
#include "TrkVertexFitterInterfaces/ITrackToVertexIPEstimator.h"
#include "EventPrimitives/EventPrimitivesHelpers.h"
#include <vector>
#include <string>

// Constructor
DerivationFramework::TrackParametersKVU::TrackParametersKVU( const std::string& t,
                                                 const std::string& n,
                                                 const IInterface* p ) :
  AthAlgTool(t,n,p),
  m_collTrackName("InDetPixelPrdAssociationTrackParticles"),
  m_collVertexName("PrimaryVertices"),
  m_vertexTrackUpdator("Trk::KalmanVertexTrackUpdator"),
  m_extrapolator("Trk::Extrapolator/AtlasExtrapolator"),
  m_LinearizedTrackFactory("Trk::FullLinearizedTrackFactory/FullLinearizedTrackFactory"),
  m_IPEstimator("Trk::TrackToVertexIPEstimator"),
  m_sgName("")
  {
    declareInterface<DerivationFramework::IAugmentationTool>(this);
    declareProperty("TrackParticleContainerName", m_collTrackName);
    declareProperty("VertexContainerName", m_collVertexName);
    declareProperty("VertexTrackUpdator",m_vertexTrackUpdator);
    declareProperty("TrackExtrapolator", m_extrapolator);
    declareProperty("LinearizedTrackFactory",m_LinearizedTrackFactory);
    declareProperty("DecorationPrefix", m_sgName);
  }
 
// Destructor
DerivationFramework::TrackParametersKVU::~TrackParametersKVU() {
} 

// Athena initialize and finalize
StatusCode DerivationFramework::TrackParametersKVU::initialize()
{

  if (m_collTrackName == "" || m_collVertexName == "") {
    ATH_MSG_ERROR("No selection variables for the TrackParametersKVU tool!");
    return StatusCode::FAILURE;
  }
<<<<<<< HEAD
    
=======
  
>>>>>>> d1eca193
  CHECK(m_vertexTrackUpdator.retrieve());

  CHECK(m_extrapolator.retrieve());

  CHECK(m_LinearizedTrackFactory.retrieve());

  ATH_MSG_VERBOSE("initialize() ...");
  ATH_MSG_VERBOSE("Successfully retrived the TrackParametersKVU tool" );
  return StatusCode::SUCCESS;
}

StatusCode DerivationFramework::TrackParametersKVU::finalize()
{
  ATH_MSG_VERBOSE("finalize() ...");
  return StatusCode::SUCCESS;
}

// Augmentation
StatusCode DerivationFramework::TrackParametersKVU::addBranches() const
{

  // --- Get the tracks
  const xAOD::TrackParticleContainer* tracks = 0;
  if(evtStore()->contains<xAOD::TrackParticleContainer>(m_collTrackName) ) {
    CHECK( evtStore()->retrieve(tracks,m_collTrackName ) );
  } else {
    ATH_MSG_WARNING("No track collection found. Skipping event.");
    return StatusCode::SUCCESS;
  }

  //-- for each track, update track params with vtx considered as extra measurement (choose the closest vtx)
  if(tracks->size() !=0) { 
    SG::AuxElement::Decorator< float > decoratorKVUphi(m_sgName+"KVUphi");
    SG::AuxElement::Decorator< float > decoratorKVUtheta(m_sgName+"KVUtheta");
    SG::AuxElement::Decorator< float > decoratorKVUd0(m_sgName+"KVUd0");
    SG::AuxElement::Decorator< float > decoratorKVUz0(m_sgName+"KVUz0");
    SG::AuxElement::Decorator< float > decoratorKVUqOverP(m_sgName+"KVUqOverP");
    SG::AuxElement::Decorator< float > decoratorKVUChi2(m_sgName+"KVUChi2");
    SG::AuxElement::Decorator< std::vector<float> > decoratorKVUCovMat(m_sgName+"KVUCovMat");

    for (const auto& track : *tracks) {
      if(track){
	// --- list of new variables that will decorate the track
	AmgSymMatrix(5) *updateTrackCov = 0;
	float updatephi = -999;
	float updatetheta = -999;
	float updated0 = -999;
	float updatez0 = -999;
	float updateqOverP = -999;
	float updateChi2 = -999; 
	std::vector<float> vec;

	const Trk::TrackParameters* trackParams = 0;
	float minIP = 1000.;
	//--- retrieve closest vertex to track
	const xAOD::Vertex* closestVertex= 0;
	int nVtx = 0;
	if ( evtStore()->contains<xAOD::VertexContainer>(m_collVertexName) ) {
	  const xAOD::VertexContainer* vxContainer =  0;
	  CHECK( evtStore()->retrieve(vxContainer, m_collVertexName) );
	  if (vxContainer) {
	    for (const xAOD::Vertex* vtx: *vxContainer) {
	      if ( (vtx->vertexType() == xAOD::VxType::PriVtx) ||
	  	   (vtx->vertexType() == xAOD::VxType::PileUp) ) {
	  	Amg::Vector3D  vtxPos(vtx->position());
	  	const Trk::PerigeeSurface* vtxSurface = new Trk::PerigeeSurface(vtxPos);
	  	trackParams = m_extrapolator->extrapolate(*track,*vtxSurface);
		const Trk::ImpactParametersAndSigma* iPandSigma(NULL);
	  	iPandSigma = m_IPEstimator->estimate(trackParams, vtx);
	  	if(sqrt(iPandSigma->IPd0*iPandSigma->IPd0+iPandSigma->IPz0*iPandSigma->IPz0) < minIP){
	  	  minIP = sqrt(iPandSigma->IPd0*iPandSigma->IPd0+iPandSigma->IPz0*iPandSigma->IPz0);
	  	  closestVertex = vtx;
	  	}
	  	ATH_MSG_VERBOSE("n vtx pos(x, y, z) IPd0 IPz0 : " << nVtx << " " << vtx->position().x() << " "<<  vtx->position().y() << " "<<  vtx->position().z() << " " << iPandSigma->IPd0 << " " << iPandSigma->IPz0);
		ATH_MSG_VERBOSE("                   d0,Delta_z0-TrackParticle:" << track->d0() <<", "<< track->z0() - vtx->z() + track->vz());
	  	nVtx++;

		delete iPandSigma; iPandSigma=NULL;
		delete trackParams; trackParams=NULL;
		delete vtxSurface; vtxSurface=NULL;
	      }
	    }
	  }else{
	    ATH_MSG_ERROR ("Couldn't retrieve vxContainer  with key: " << m_collVertexName );
	    return StatusCode::FAILURE;
	  }
	} // --- end retrieve closest vertex to track

	
	// update the track params with vtx info after linearization of track around it
	if(closestVertex){
	  ATH_MSG_VERBOSE("Vertex selected position (x y z): " << closestVertex->position().x()<<" "<<closestVertex->position().y()<<" "<<closestVertex->position().z());
	  ATH_MSG_VERBOSE("                type: " << closestVertex->vertexType());
	  ATH_MSG_VERBOSE("                nParticles: " << closestVertex->nTrackParticles());	  
	  ATH_MSG_VERBOSE("                quality chi2: " << closestVertex->chiSquared() << " " << closestVertex->numberDoF());
	  Amg::Vector3D  globPos(closestVertex->position()); 

	  xAOD::Vertex *recVtx = new xAOD::Vertex();
	  recVtx->makePrivateStore(*closestVertex);

	  const Trk::PerigeeSurface* surface = new Trk::PerigeeSurface(globPos);
	  trackParams = m_extrapolator->extrapolate(*track,*surface);
	  Trk::VxTrackAtVertex* linearTrack = new Trk::VxTrackAtVertex(0.,0,NULL,trackParams,NULL);
	  if(linearTrack){
	    ATH_MSG_VERBOSE("Linearizing track");
	    m_LinearizedTrackFactory->linearize(*linearTrack,globPos);
	    ATH_MSG_VERBOSE("Updating linearized track parameters after vertex fit. Track weight = " << linearTrack->weight());
	    m_vertexTrackUpdator->update((*linearTrack), (*recVtx));
	    ATH_MSG_VERBOSE ("track info after vertex track updator !"<<*linearTrack );
	    //retrieve & store updated track param qOverP,d0, z0,theta,phi after KVU
	    updateqOverP = linearTrack->perigeeAtVertex()->parameters()[Trk::qOverP];
	    updated0 = linearTrack->perigeeAtVertex()->parameters()[Trk::d0];
	    updatez0 = linearTrack->perigeeAtVertex()->parameters()[Trk::z0];
	    updatephi = linearTrack->perigeeAtVertex()->parameters()[Trk::phi0];
	    updatetheta = linearTrack->perigeeAtVertex()->parameters()[Trk::theta];
	    //retrieve & store updated track cov matrix plus save the KVU Chi2 
	    updateTrackCov = new AmgSymMatrix(5)(*linearTrack->perigeeAtVertex()->covariance());
	    updateChi2 = linearTrack->trackQuality().chiSquared();
	  }
	  delete linearTrack; linearTrack=NULL;
	  delete trackParams; trackParams=NULL;
	  delete surface; surface=NULL;
	  delete recVtx;
	}// --- end if closest vertex

	//decorate tracks with new updated track parameters:
	decoratorKVUqOverP(*track) = updateqOverP;
	decoratorKVUd0(*track) = updated0;
	decoratorKVUz0(*track) = updatez0;
	decoratorKVUphi(*track) = updatephi;
	decoratorKVUtheta(*track) = updatetheta;
	decoratorKVUChi2(*track) = updateChi2;
	if (updateTrackCov){
	  Amg::compress(*updateTrackCov, vec);
	  delete updateTrackCov;
	}else{
	  vec.assign(5, 0.0);
	}
	decoratorKVUCovMat(*track) =  vec;
	ATH_MSG_VERBOSE("track updated.");
      } // --- end if(track)
    } // --- end loop tracks
    ATH_MSG_VERBOSE("All tracks updated.");
  }	
  
  return StatusCode::SUCCESS;
}
<|MERGE_RESOLUTION|>--- conflicted
+++ resolved
@@ -51,11 +51,7 @@
     ATH_MSG_ERROR("No selection variables for the TrackParametersKVU tool!");
     return StatusCode::FAILURE;
   }
-<<<<<<< HEAD
-    
-=======
   
->>>>>>> d1eca193
   CHECK(m_vertexTrackUpdator.retrieve());
 
   CHECK(m_extrapolator.retrieve());
