--- conflicted
+++ resolved
@@ -355,22 +355,9 @@
                                          "AntiKt4TruthWZJets"]
 
 #all variables
-<<<<<<< HEAD
 SUSY18SlimmingHelper.AllVariables = [ "LVL1JetRoIs",
                                       "MET_Track" #needed for the forward JVT
                                       ]
-
-=======
-SUSY18SlimmingHelper.AllVariables = ["TruthParticles",
-                                     "TruthEvents",
-                                     "TruthVertices",
-                                     "MET_Truth",
-                                     #"AntiKt4TruthJets",
-                                     #"AntiKt4TruthWZJets",
-                                     "LVL1JetRoIs",
-                                     "MET_Track" #needed for the forward JVT
-                                     ]
->>>>>>> fb24fe83
 
 #extra truth content
 ExtraElectronsTruth = [
