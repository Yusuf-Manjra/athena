///////////////////////// -*- C++ -*- /////////////////////////////

/*
  Copyright (C) 2002-2017 CERN for the benefit of the ATLAS collaboration
*/

// ThinGeantTruthAlg.cxx
// Author: James Catmore <James.Catmore@cern.ch>
// based on similar code by Karsten Koeneke <karsten.koeneke@cern.ch>
// Uses thinning service to remove unwanted xAOD truth particles that
// can't be dropped earlier in the simulation chain.
// Not intended for use in derivations!
// - Keep all truth particles with barcode <200 000
// - Keep all truth particles associated with reco photons, electrons 
//   and muons, and their ancestors.
// - Drop any vertices that, after the above thinning, have neither 
// incoming nor outgoing particles
// Unlike other algs in this package, no tool is used to select the
// objects for thinning - everything is done in this one class.
// Expression evaluation is also not used.
///////////////////////////////////////////////////////////////////

// EventUtils includes
#include "ThinGeantTruthAlg.h"
#include "xAODTruth/TruthVertexContainer.h"
#include "xAODTruth/xAODTruthHelpers.h"
#include "xAODMuon/MuonContainer.h"
#include "xAODEgamma/ElectronContainer.h"
#include "xAODEgamma/PhotonContainer.h"
#include "xAODEgamma/PhotonContainer.h"
#include "xAODEgamma/EgammaTruthxAODHelpers.h"
#include "MCTruthClassifier/MCTruthClassifierDefs.h"
// STL includes
#include <algorithm> 

// FrameWork includes
#include "GaudiKernel/Property.h"
#include "GaudiKernel/IJobOptionsSvc.h"

//Standard includes
#include <cstdlib>

///////////////////////////////////////////////////////////////////
// Public methods:
///////////////////////////////////////////////////////////////////

// Constructors
////////////////
ThinGeantTruthAlg::ThinGeantTruthAlg( const std::string& name,
                                             ISvcLocator* pSvcLocator ) :
::AthAlgorithm( name, pSvcLocator ),
m_thinningSvc( "ThinningSvc/ThinningSvc", name ),
m_doThinning(true),
m_geantOffset(200000),
m_longlived{310,3122,3222,3112,3322,3312},
m_truthParticlesKey("TruthParticles"),
m_truthVerticesKey("TruthVertices"),
m_muonsKey("Muons"),
m_electronsKey("Electrons"),
m_photonsKey("Photons"),
m_egammaTruthKey("egammaTruthParticles"),
m_nEventsProcessed(0),
m_nParticlesProcessed(0),
m_nVerticesProcessed(0),
m_nParticlesThinned(0),
m_nVerticesThinned(0)
{
   
    declareProperty("ThinningSvc", m_thinningSvc,
                    "The ThinningSvc instance for a particular output stream" );
    
    declareProperty("ThinGeantTruth", m_doThinning,
                    "Should the Geant truth thinning be run?");
   
    declareProperty("GeantBarcodeOffset", m_geantOffset,
                    "Barcode offset for Geant particles");
 
    declareProperty("LongLivedParticleList", m_longlived,
                    "List of long lifetime particles which are likely to be decayed by Geant but whose children must be kept");

    declareProperty("TruthParticlesKey", m_truthParticlesKey,
                    "StoreGate key for TruthParticle container");
    
    declareProperty("TruthVerticesKey", m_truthVerticesKey,
                    "StoreGate key for TruthVertices container");
    
    declareProperty("MuonsKey", m_truthVerticesKey,
                    "StoreGate key for muons container");

    declareProperty("ElectronsKey", m_truthVerticesKey,
                    "StoreGate key for electrons container");

    declareProperty("PhotonsKey", m_photonsKey,
                    "StoreGate key for photons container");

    declareProperty("EGammaTruthKey", m_egammaTruthKey,
                    "StoreGate key for e-gamma truth container");

}

// Destructor
///////////////
ThinGeantTruthAlg::~ThinGeantTruthAlg()
{}

// Athena Algorithm's Hooks
////////////////////////////
StatusCode ThinGeantTruthAlg::initialize()
{
    ATH_MSG_DEBUG ("Initializing " << name() << "...");
    
    // Print out the used configuration
    ATH_MSG_DEBUG ( " using = " << m_thinningSvc );

    // Is truth thinning required?
    if (!m_doThinning) {
        ATH_MSG_INFO("Geant truth thinning not required");
    } else {
        ATH_MSG_INFO("Geant truth will be thinned");
    }

    // Initialize the counters to zero
    m_nEventsProcessed = 0;
    m_nParticlesProcessed = 0;
    m_nVerticesProcessed = 0;
    m_nParticlesThinned = 0;
    m_nVerticesThinned = 0;
    
    ATH_MSG_DEBUG ( "==> done with initialize " << name() << "..." );
    
    return StatusCode::SUCCESS;
}



StatusCode ThinGeantTruthAlg::finalize()
{
    ATH_MSG_DEBUG ("Finalizing " << name() << "...");
    ATH_MSG_INFO("Processed " << m_nEventsProcessed << " events containing " << m_nParticlesProcessed << " truth particles and " << m_nVerticesProcessed << " truth vertices ");     
    ATH_MSG_INFO("Removed " << m_nParticlesThinned << " Geant truth particles and " << m_nVerticesThinned << " corresponding truth vertices ");
    return StatusCode::SUCCESS;
}



StatusCode ThinGeantTruthAlg::execute()
{
    // Increase the event counter
    ++m_nEventsProcessed;
    
    // Is truth thinning required?
    if (!m_doThinning) {
        return StatusCode::SUCCESS;
    } 
   
    // Retrieve truth and vertex containers
    const xAOD::TruthParticleContainer* truthParticles(0);
    const xAOD::TruthVertexContainer* truthVertices(0);
    if (evtStore()->contains<xAOD::TruthParticleContainer>(m_truthParticlesKey)) {
        CHECK( evtStore()->retrieve( truthParticles , m_truthParticlesKey ) );
    } else {
        ATH_MSG_FATAL("No TruthParticleContainer with key "+m_truthParticlesKey+" found.");
        return StatusCode::FAILURE;
    }
    if (evtStore()->contains<xAOD::TruthVertexContainer>(m_truthVerticesKey)) {
        CHECK( evtStore()->retrieve( truthVertices , m_truthVerticesKey ) );
    } else {
        ATH_MSG_FATAL("No TruthVertexContainer with key "+m_truthVerticesKey+" found.");
        return StatusCode::FAILURE;
    }

    // Retrieve muons, electrons and photons
    const xAOD::MuonContainer* muons(0);
    if (evtStore()->contains<xAOD::MuonContainer>(m_muonsKey)) {
        CHECK( evtStore()->retrieve( muons , m_muonsKey ) );
    } else {
        ATH_MSG_WARNING("No muon container with key "+m_muonsKey+" found.");
    }
    const xAOD::ElectronContainer* electrons(0);
    if (evtStore()->contains<xAOD::ElectronContainer>(m_electronsKey)) {
        CHECK( evtStore()->retrieve( electrons , m_electronsKey ) );
    } else {
        ATH_MSG_WARNING("No electron container with key "+m_electronsKey+" found.");
    }
    const xAOD::PhotonContainer* photons(0);
    if (evtStore()->contains<xAOD::PhotonContainer>(m_photonsKey)) {
        CHECK( evtStore()->retrieve( photons , m_photonsKey ) );
    } else {
        ATH_MSG_WARNING("No photon container with key "+m_photonsKey+" found.");
    }
   
    // Loop over photons, electrons and muons and get the associated truth particles
    // Retain the associated index number
    std::vector<int> recoParticleTruthIndices;
    if (muons!=nullptr) {
        for (auto muon : *muons) {
            const xAOD::TruthParticle* truthMuon = xAOD::TruthHelpers::getTruthParticle(*muon); 
            if (truthMuon) recoParticleTruthIndices.push_back(truthMuon->index());
        }
    }
    if (electrons!=nullptr) {
        for (auto electron : *electrons) {
            const xAOD::TruthParticle* truthElectron = xAOD::TruthHelpers::getTruthParticle(*electron);
            if (truthElectron) recoParticleTruthIndices.push_back(truthElectron->index());
        }
    }
    if (photons!=nullptr) {
        for (auto photon : *photons) {
            const xAOD::TruthParticle* truthPhoton = xAOD::TruthHelpers::getTruthParticle(*photon);
            if (truthPhoton) recoParticleTruthIndices.push_back(truthPhoton->index());
        } 
    }

    //Set up the indices for the egamma Truth Particles to keep
    const xAOD::TruthParticleContainer* egammaTruthParticles(0);
    if (evtStore()->contains<xAOD::TruthParticleContainer>(m_egammaTruthKey)) {
      CHECK( evtStore()->retrieve( egammaTruthParticles , m_egammaTruthKey ) );
    } else {
      ATH_MSG_WARNING("No e-gamma truth container with key "+m_egammaTruthKey+" found.");
    }

    std::vector<int> egammaTruthIndices{};
    if (egammaTruthParticles!=nullptr) {

      for (auto egTruthParticle : *egammaTruthParticles) {

	static const SG::AuxElement::ConstAccessor<int> accType("truthType");

	if(!accType.isAvailable(*egTruthParticle) || 
	   accType(*egTruthParticle)!=MCTruthPartClassifier::IsoElectron || 
	   std::abs(egTruthParticle->eta()) > 2.525){
	  continue;
	}


	//Only central isolated true electrons	
	typedef ElementLink<xAOD::TruthParticleContainer> TruthLink_t;
	static SG::AuxElement::ConstAccessor<TruthLink_t> linkToTruth("truthParticleLink");
	if (!linkToTruth.isAvailable(*egTruthParticle)) {
	  continue;
	}

	const TruthLink_t& truthegamma = linkToTruth(*egTruthParticle);
	if (!truthegamma.isValid()) {
	  continue;
	} 

	egammaTruthIndices.push_back( (*truthegamma)->index());
	}
    }     
    // Set up masks
    std::vector<bool> particleMask, vertexMask;
    int nTruthParticles = truthParticles->size();
    int nTruthVertices = truthVertices->size();
    m_nParticlesProcessed += nTruthParticles;
    m_nVerticesProcessed += nTruthVertices;
    particleMask.assign(nTruthParticles,false);
    vertexMask.assign(nTruthVertices,false);
    
    // Vector of pairs keeping track of how many incoming/outgoing particles each vertex has
    std::vector<std::pair<int, int> > vertexLinksCounts;
    for (auto vertex : *truthVertices) {
        std::pair<int , int> tmpPair;
        tmpPair.first = vertex->nIncomingParticles();
        tmpPair.second = vertex->nOutgoingParticles();
        vertexLinksCounts.push_back(tmpPair);
    }
    
    // Loop over truth particles and update mask
    std::unordered_set<int> encounteredBarcodes; // for loop protection
    for (int i=0; i<nTruthParticles; ++i) {
        encounteredBarcodes.clear();
        const xAOD::TruthParticle* particle = (*truthParticles)[i];
        // Retain status 1 BSM particles and descendants
        if (isStatus1BSMParticle(particle)) {
            descendants(particle,particleMask,encounteredBarcodes);
            encounteredBarcodes.clear();
        }
        // Retain children of longer-lived generator particles
        if (particle->status()==1) { 
            int pdgId = abs(particle->pdgId());
            if ( std::find(m_longlived.begin(), m_longlived.end(), pdgId) != m_longlived.end() ) {
                const xAOD::TruthVertex* decayVtx(0);
                if (particle->hasDecayVtx()) {decayVtx = particle->decayVtx();}
                int nChildren = 0;
                if (decayVtx) nChildren = decayVtx->nOutgoingParticles();
                for (int i=0; i<nChildren; ++i) {
                    particleMask[decayVtx->outgoingParticle(i)->index()] = true;    
                }        
            }
        }  

        // Retain particles and their descendants/ancestors associated with the reconstructed objects
        if ( std::find(recoParticleTruthIndices.begin(), recoParticleTruthIndices.end(), i) != recoParticleTruthIndices.end() ) { 
            if (abs(particle->barcode()) > m_geantOffset) { // only need to do this for Geant particles since non-Geant are kept anyway 
                ancestors(particle,particleMask,encounteredBarcodes);
                encounteredBarcodes.clear();
                descendants(particle,particleMask,encounteredBarcodes);
                encounteredBarcodes.clear();
            }
        }

        // Retain particles and their descendants  associated with the egamma Truth Particles
        if ( std::find(egammaTruthIndices.begin(), egammaTruthIndices.end(), i) != egammaTruthIndices.end() ) { 
	  descendants(particle,particleMask,encounteredBarcodes);
	  encounteredBarcodes.clear();
        }

        if (abs(particle->barcode()) < m_geantOffset) {
            particleMask[i] = true;
        }         
    }

    // Loop over the mask and update vertex association counters
    for (int i=0; i<nTruthParticles; ++i) {
        if (particleMask[i] == false) {
            ++m_nParticlesThinned;
            const xAOD::TruthParticle* particle = (*truthParticles)[i];
            if (particle->hasProdVtx()) {
                auto prodVertex = particle->prodVtx();
                --vertexLinksCounts[prodVertex->index()].second;
            }
            if (particle->hasDecayVtx()) {
                auto decayVertex = particle->decayVtx();
                --vertexLinksCounts[decayVertex->index()].first;
            }             
        }
    } 

    // Loop over truth vertices and update mask
    // Those for which all incoming and outgoing particles are to be thinned, will be thinned as well
    for (int i=0; i<nTruthVertices; ++i) {
        if (vertexLinksCounts[i].first!=0 || vertexLinksCounts[i].second!=0) {
            vertexMask[i] = true;
        } else {++m_nVerticesThinned;}
    }
    
    // Apply masks to thinning service
    if (m_thinningSvc->filter(*truthParticles, particleMask, IThinningSvc::Operator::Or).isFailure()) {
        ATH_MSG_ERROR("Application of thinning service failed for truth particles! ");
        return StatusCode::FAILURE;
    }
    if (m_thinningSvc->filter(*truthVertices, vertexMask, IThinningSvc::Operator::Or).isFailure()) {
        ATH_MSG_ERROR("Application of thinning service failed for truth vertices! ");
        return StatusCode::FAILURE;
    }
    
    return StatusCode::SUCCESS;
}



// Inline methods
//
// ==============================
// ancestors 
// ==============================
// Updates particle mask such that particle and all ancestors are retained
void ThinGeantTruthAlg::ancestors(const xAOD::TruthParticle* pHead,
                                  std::vector<bool> &particleMask,
                                  std::unordered_set<int> &encounteredBarcodes ) {
           
    // Check that this barcode hasn't been seen before (e.g. we are in a loop)
    std::unordered_set<int>::const_iterator found = encounteredBarcodes.find(pHead->barcode());
    if (found!=encounteredBarcodes.end()) return;
    encounteredBarcodes.insert(pHead->barcode());
   
    // Save particle position in the mask
    int headIndex = pHead->index();
    particleMask[headIndex] = true;
   
    // Get the production vertex
    const xAOD::TruthVertex* prodVtx(0);
    if (pHead->hasProdVtx()) {prodVtx = pHead->prodVtx();}
    else {return;}
   
    // Get children particles and self-call
    int nParents = prodVtx->nIncomingParticles();
    for (int i=0; i<nParents; ++i) ancestors(prodVtx->incomingParticle(i),particleMask,encounteredBarcodes);
    return;
}


// ==============================
// descendants 
// ==============================
// Updates particle mask such that particle and all descendants are retained
void ThinGeantTruthAlg::descendants(const xAOD::TruthParticle* pHead,
                                    std::vector<bool> &particleMask,
                                    std::unordered_set<int> &encounteredBarcodes ) {
    // Check that this barcode hasn't been seen before (e.g. we are in a loop)
    std::unordered_set<int>::const_iterator found = encounteredBarcodes.find(pHead->barcode());
    if (found!=encounteredBarcodes.end()) return;
    encounteredBarcodes.insert(pHead->barcode());
    
    // Save the particle position in the mask
    int headIndex = pHead->index();
    particleMask[headIndex] = true;
    
    // Get the decay vertex
    const xAOD::TruthVertex* decayVtx(0);
    if (pHead->hasDecayVtx()) {decayVtx = pHead->decayVtx();}
    else {return;}
    
    // Get children particles and self-call
    int  nChildren = decayVtx->nOutgoingParticles();
    for (int i=0; i<nChildren; ++i) {
        descendants(decayVtx->outgoingParticle(i),particleMask,encounteredBarcodes);
    }
 
    return;
}


// ==============================
// isStatus1BSMParticle 
// ==============================
// Returns true if a particle is BSM and stable

bool ThinGeantTruthAlg::isStatus1BSMParticle(const xAOD::TruthParticle* part) const{
<<<<<<< HEAD
    return part->status()==1 && part->isBSM();
=======
   
    int pdg = part->pdgId();
    bool status1 = (part->status()==1);
    bool isBSM(false);   

    if ( (31<abs(pdg) && abs(pdg)<38) || // BSM Higgs / W' / Z' / etc
        abs(pdg)==39 ||
        abs(pdg)==41 ||
        abs(pdg)==42 ||
        abs(pdg)== 7 || // 4th gen beauty
        abs(pdg)== 8 || // 4th gen top
        (600 < abs(pdg) && abs(pdg) < 607) || // scalar leptoquarks
        (1000000<abs(pdg) && abs(pdg)<2000000) || // left-handed SUSY (including R-Hadrons)
        (2000000<abs(pdg) && abs(pdg)<3000000) || // right-handed SUSY (including R-Hadrons)
        abs(pdg)==6000005 || // X5/3
        abs(pdg)==6000006 || // T2/3
        abs(pdg)==6000007 || // B-1/3
        abs(pdg)==6000008 || // Y-4/3
        ( (abs(pdg)>=10000100) && (abs(pdg)<=10001000) ) // multi-charged
    ) isBSM = true;

    if (status1 && isBSM) {return true;} else {return false;}        

>>>>>>> 491cc3e5
}<|MERGE_RESOLUTION|>--- conflicted
+++ resolved
@@ -418,9 +418,6 @@
 // Returns true if a particle is BSM and stable
 
 bool ThinGeantTruthAlg::isStatus1BSMParticle(const xAOD::TruthParticle* part) const{
-<<<<<<< HEAD
-    return part->status()==1 && part->isBSM();
-=======
    
     int pdg = part->pdgId();
     bool status1 = (part->status()==1);
@@ -444,5 +441,4 @@
 
     if (status1 && isBSM) {return true;} else {return false;}        
 
->>>>>>> 491cc3e5
 }