/*
  Copyright (C) 2002-2017 CERN for the benefit of the ATLAS collaboration
*/

// author: cpollard@cern.ch

#include "ParticleJetTools/JetParticleAssociation.h"
#include "AsgTools/AsgTool.h"

using namespace std;
using namespace xAOD;

JetParticleAssociation::JetParticleAssociation(const string& name)
    : AsgTool(name) {

<<<<<<< HEAD
        declareProperty("outputCollectionName", m_outputCollectionName);
        dec = new SG::AuxElement::Decorator<vector<ElementLink<IParticleContainer> > >(m_outputCollectionName);
=======
        declareProperty("OutputCollectionName", m_OutputCollectionName);
        dec = new SG::AuxElement::Decorator<vector<ElementLink<IParticleContainer> > >(m_OutputCollectionName);
>>>>>>> 3bbb86b9

        return;
    }

int JetParticleAssociation::modify(xAOD::JetContainer& jets) const {

    const vector<vector<ElementLink<IParticleContainer> > >* matches = match(jets);
<<<<<<< HEAD


    SG::AuxElement::ConstAccessor<vector<ElementLink<TrackParticleContainer> > >
        trkacc("BTagTrackToJetAssociator");
=======
>>>>>>> 3bbb86b9

    for (unsigned int iJet = 0; iJet < jets.size(); iJet++)
        (*dec)(*jets.at(iJet)) = (*matches)[iJet];

    delete matches;

    return 0;
}


JetParticleAssociation::~JetParticleAssociation() {
    delete dec;
}<|MERGE_RESOLUTION|>--- conflicted
+++ resolved
@@ -13,13 +13,8 @@
 JetParticleAssociation::JetParticleAssociation(const string& name)
     : AsgTool(name) {
 
-<<<<<<< HEAD
-        declareProperty("outputCollectionName", m_outputCollectionName);
-        dec = new SG::AuxElement::Decorator<vector<ElementLink<IParticleContainer> > >(m_outputCollectionName);
-=======
         declareProperty("OutputCollectionName", m_OutputCollectionName);
         dec = new SG::AuxElement::Decorator<vector<ElementLink<IParticleContainer> > >(m_OutputCollectionName);
->>>>>>> 3bbb86b9
 
         return;
     }
@@ -27,13 +22,6 @@
 int JetParticleAssociation::modify(xAOD::JetContainer& jets) const {
 
     const vector<vector<ElementLink<IParticleContainer> > >* matches = match(jets);
-<<<<<<< HEAD
-
-
-    SG::AuxElement::ConstAccessor<vector<ElementLink<TrackParticleContainer> > >
-        trkacc("BTagTrackToJetAssociator");
-=======
->>>>>>> 3bbb86b9
 
     for (unsigned int iJet = 0; iJet < jets.size(); iJet++)
         (*dec)(*jets.at(iJet)) = (*matches)[iJet];
