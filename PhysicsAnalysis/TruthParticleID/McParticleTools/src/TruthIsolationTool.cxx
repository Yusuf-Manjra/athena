--- conflicted
+++ resolved
@@ -278,11 +278,7 @@
   // Correction for tau (as was done in the old tool for the time being)
   double pxv = 0.*GeV;
   double pyv = 0.*GeV;
-<<<<<<< HEAD
-  HepMC::GenVertexPtr decVtx = part->end_vertex();
-=======
   auto decVtx = part->end_vertex();
->>>>>>> 5c9aae9f
   if (ida == 15 && decVtx) {
     HepMC::GenVertex::particle_iterator child  = decVtx->particles_begin(HepMC::children);
     HepMC::GenVertex::particle_iterator childE = decVtx->particles_end(HepMC::children);
