--- conflicted
+++ resolved
@@ -252,26 +252,7 @@
 	continue;
       }
       
-<<<<<<< HEAD
-=======
-      if(passIsolatedTracklet==false)
-	continue;
-      
-      if(TMath::Abs(Tracklet->eta()) < 0.1 || TMath::Abs(Tracklet->eta()) > 1.9)
-	continue;
-      
-      if(TMath::Prob(Tracklet->chiSquared(), Tracklet->numberDoF()) < 0.1)
-	continue;
-      
-      if(Tracklet->auxdata<UChar_t>("numberOfContribPixelLayers")<4)
-	continue;
-      
-      if(Tracklet->auxdata<UChar_t>("numberOfPixelSpoiltHits")>0)
-	continue;      
-      
->>>>>>> aeb78098
-      if(passIsolatedTracklet)
-	break;
+      if(passIsolatedTracklet)	break;
     }// for Tracklet
     
     if(passIsolatedTracklet==false){
