--- conflicted
+++ resolved
@@ -57,12 +57,8 @@
 Jet.JvtWP: Default # EMTopo recommended = Default (= Medium), PFlow recommended = Default (= Tight)
 Jet.JvtPtMax: 60.0e3
 Jet.JMSCalib: false 
-<<<<<<< HEAD
 #Jet.AnalysisFile: 
-#Jet.UncertPDsmearing: true # turn on the pseudo-data smearing for FullJER if using the fullJER, to be used in special cases for combinations (requires double running and some post-running-fixes. If you need this speak to the BGF conveners for info)
-=======
 Jet.UncertPDsmearing: false # set this to true for pseudo-data smearing for FullJER if using the FullJER or AllJER. This will produce two version of the JET_JER systematics (differing with __1 for the non-PDSmear systematic, and __2 for the PDSmear systematic). This should be false if using SimpleJER (SUSYTools will report an error message) 
->>>>>>> 18dd4d63
 #
 FwdJet.doJVT: false
 FwdJet.JvtEtaMin: 2.5 
