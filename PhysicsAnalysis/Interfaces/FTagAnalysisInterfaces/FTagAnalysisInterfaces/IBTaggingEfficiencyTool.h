// Dear emacs, this is -*- c++ -*-

/*
  Copyright (C) 2002-2017 CERN for the benefit of the ATLAS collaboration
*/

///////////////////////////////////////////////////////////////////
// IBTaggingEfficiencyTool.h, (c) ATLAS Detector software
///////////////////////////////////////////////////////////////////

#ifndef CPIBTAGGINGEFFICIENCYTOOL_H
#define CPIBTAGGINGEFFICIENCYTOOL_H

#include "AsgTools/IAsgTool.h"
#include "PATInterfaces/ISystematicsTool.h"
#include "PATInterfaces/CorrectionCode.h"
#include "PATInterfaces/SystematicCode.h"
#include "PATInterfaces/SystematicSet.h"

#include "xAODJet/Jet.h"

#include <vector>
#include <string>
#include <set>

#include "CalibrationDataInterface/CalibrationDataVariables.h"
#include "CalibrationDataInterface/CalibrationDataInterfaceROOT.h"

class IBTaggingEfficiencyTool : virtual public CP::ISystematicsTool {

  /// Declare the interface that the class provides
  ASG_TOOL_INTERFACE( IBTagEfficiencyTool )

  public:


  virtual CP::CorrectionCode getScaleFactor( const xAOD::Jet & jet,
               float & sf) const =0 ;

  virtual CP::CorrectionCode getEfficiency( const xAOD::Jet & jet,
<<<<<<< HEAD
					    float & eff) const=0;

  virtual CP::CorrectionCode getInefficiency( const xAOD::Jet & jet,
					      float & eff) const=0;

  virtual CP::CorrectionCode getInefficiencyScaleFactor( const xAOD::Jet & jet,
							float & sf) const=0;
=======
              float & eff) const=0;

  virtual CP::CorrectionCode getInefficiency( const xAOD::Jet & jet,
                float & eff) const=0;

  virtual CP::CorrectionCode getInefficiencyScaleFactor( const xAOD::Jet & jet,
              float & sf) const=0;
>>>>>>> b88db65c

  virtual CP::CorrectionCode getMCEfficiency( const xAOD::Jet & jet,
                float & eff) const=0;


  virtual CP::CorrectionCode getScaleFactor( int flavour, const Analysis::CalibrationDataVariables& v,
             float & sf) const=0;

  virtual CP::CorrectionCode getMCEfficiency( int flavour, const Analysis::CalibrationDataVariables& v,
              float & eff) const=0;

  virtual CP::CorrectionCode getInefficiencyScaleFactor( int flavour, const Analysis::CalibrationDataVariables& v,
             float & sf) const=0;


  // utility methods
  virtual const std::map<CP::SystematicVariation, std::vector<std::string> > listSystematics() const = 0;
  //
  virtual std::string getTaggerName() const = 0;
  //
  virtual std::string getOperatingPoint() const = 0;
  //
  virtual std::string getJetAuthor() const = 0;

  virtual bool setMapIndex(const std::string& flavour, unsigned int index) = 0;
  // virtual bool setMapIndex(const std::string& flavour, const std::string & type) = 0;

  // this merely passes on the request to the underlying CDI object (listSystematics() cannot be used here, as corresponding CP::SystematicVariation objects may not exist)
  virtual std::map<std::string, std::vector<std::string> > listScaleFactorSystematics(bool named = false) const = 0;
};

#endif // CPIBTAGGINGEFFICIENCYTOOL_H<|MERGE_RESOLUTION|>--- conflicted
+++ resolved
@@ -38,15 +38,6 @@
                float & sf) const =0 ;
 
   virtual CP::CorrectionCode getEfficiency( const xAOD::Jet & jet,
-<<<<<<< HEAD
-					    float & eff) const=0;
-
-  virtual CP::CorrectionCode getInefficiency( const xAOD::Jet & jet,
-					      float & eff) const=0;
-
-  virtual CP::CorrectionCode getInefficiencyScaleFactor( const xAOD::Jet & jet,
-							float & sf) const=0;
-=======
               float & eff) const=0;
 
   virtual CP::CorrectionCode getInefficiency( const xAOD::Jet & jet,
@@ -54,7 +45,6 @@
 
   virtual CP::CorrectionCode getInefficiencyScaleFactor( const xAOD::Jet & jet,
               float & sf) const=0;
->>>>>>> b88db65c
 
   virtual CP::CorrectionCode getMCEfficiency( const xAOD::Jet & jet,
                 float & eff) const=0;
