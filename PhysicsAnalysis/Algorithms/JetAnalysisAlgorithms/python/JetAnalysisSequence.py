# Copyright (C) 2002-2018 CERN for the benefit of the ATLAS collaboration

# AnaAlgorithm import(s):
from AnaAlgorithm.AnaAlgSequence import AnaAlgSequence
from AnaAlgorithm.DualUseConfig import createAlgorithm, addPrivateTool, \
                                       createPublicTool

def makeJetAnalysisSequence( dataType, jetCollection, runJvtUpdate = True,
<<<<<<< HEAD
                             runJvtEfficiency = True, runJetSmearing = True, deepCopyOutput = False ):
=======
                             runJvtEfficiency = True, runJvtSelection = False,
                             runGhostMuonAssociation = True ):
>>>>>>> 9268f7e9
    """Create a jet analysis algorithm sequence

    Keyword arguments:
      dataType -- The data type to run on ("data", "mc" or "afii")
      jetCollection -- The jet container to run on
      runGhostMuonAssociation -- Determines wheter or not to run the ghost muon association needed for MET
      runJvtUpdate -- Determines whether or not to update JVT on the jets
      runJvtEfficiency -- Determines whether or not to recalculate the JVT
                          efficiency
      runJvtSelection -- Determines whether or not to run the JVT selection
    """

    if not dataType in ["data", "mc", "afii"] :
        raise ValueError ("invalid data type: " + dataType)

    # Create the analysis algorithm sequence object:
    seq = AnaAlgSequence( "JetAnalysisSequence" )

    # Set up the jet calibration algorithm:
    if dataType == 'afii':
        configFile = 'JES_MC16Recommendation_AFII_EMTopo_April2018_rel21.config'
    else:
        configFile = 'JES_data2017_2016_2015_Consolidated_EMTopo_2018_Rel21.config'
        pass
    if dataType == 'data':
        calibSeq = 'JetArea_Residual_EtaJES_GSC_Insitu'
    elif dataType == 'afii':
        calibSeq = 'JetArea_Residual_EtaJES_GSC'
    else:
        calibSeq = 'JetArea_Residual_EtaJES_GSC_Smear'
        pass

    # Set up the jet ghost muon association algorithm:
    if runGhostMuonAssociation:
        alg = createAlgorithm( 'CP::JetGhostMuonAssociationAlg', 'JetGhostMuonAssociationAlg' )
        seq.append( alg, inputPropName = 'jets', outputPropName = 'jetsOut' )

    # Set up the jet calibration algorithm:
    alg = createAlgorithm( 'CP::JetCalibrationAlg', 'JetCalibrationAlg' )
    addPrivateTool( alg, 'calibrationTool', 'JetCalibrationTool' )
    alg.calibrationTool.JetCollection = jetCollection[ 0 : -4 ]
    alg.calibrationTool.ConfigFile = configFile
    alg.calibrationTool.CalibSequence = calibSeq
    if dataType == 'data':
        alg.calibrationTool.IsData = 1
    else :
        alg.calibrationTool.IsData = 0
        pass
    seq.append( alg, inputPropName = 'jets', outputPropName = 'jetsOut' )

    # Set up the jet uncertainty calculation algorithm:
    alg = createAlgorithm( 'CP::JetUncertaintiesAlg', 'JetUncertaintiesAlg' )
    addPrivateTool( alg, 'uncertaintiesTool', 'JetUncertaintiesTool' )
    alg.uncertaintiesTool.JetDefinition = jetCollection[ 0 : -4 ]
    alg.uncertaintiesTool.ConfigFile = \
        'rel21/Fall2018/R4_GlobalReduction_SimpleJER.config'
    if dataType == 'afii':
        alg.uncertaintiesTool.MCType = "AFII"
    else:
        alg.uncertaintiesTool.MCType = "MC16"
        pass
    seq.append( alg, inputPropName = 'jets', outputPropName = 'jetsOut',
                affectingSystematics = '(^JET_RelativeNonClosure.*)|(^JET_EffectiveNP.*)|(^JET_EtaIntercalibration.*)|(^JET_BJES.*)|(^JET_Pileup.*)|(^JET_Flavor.*)|(^JET_PunchThrough.*)|(^JET_SingleParticle.*)|(^JET_JER.*)' )

    # Define a list of cuts to apply later on and the
    # number of bits in the corresponding TAccept
    cutlist = []
    cutlength = []

    # Set up the JVT update algorithm:
    if runJvtUpdate :
        alg = createAlgorithm( 'CP::JvtUpdateAlg', 'JvtUpdateAlg' )
        addPrivateTool( alg, 'jvtTool', 'JetVertexTaggerTool' )
        seq.append( alg, inputPropName = 'jets', outputPropName = 'jetsOut' )

        alg = createAlgorithm( 'CP::JetModifierAlg', 'JetModifierAlg' )
        addPrivateTool( alg, 'modifierTool', 'JetForwardJvtTool')
        alg.modifierTool.OutputDec = "passFJVT" #Output decoration
        # fJVT WPs depend on the MET WP
        # see https://twiki.cern.ch/twiki/bin/view/AtlasProtected/EtmissRecommendationsRel21p2#fJVT_and_MET
        alg.modifierTool.UseTightOP = 1 # 1 = Tight, 0 = Loose
        alg.modifierTool.EtaThresh = 2.5 # Eta dividing central from forward jets
        alg.modifierTool.ForwardMaxPt = 120.0e3 #Max Pt to define fwdJets for JVT
        seq.append( alg, inputPropName = 'jets', outputPropName = 'jetsOut' )
        pass

    # Set up the jet efficiency scale factor calculation algorithm
    # Change the truthJetCollection property to AntiKt4TruthWZJets if preferred
    if runJvtEfficiency:
        alg = createAlgorithm( 'CP::JvtEfficiencyAlg', 'JvtEfficiencyAlg' )
        addPrivateTool( alg, 'efficiencyTool', 'CP::JetJvtEfficiency' )
        alg.selection = 'jvt_selection' if runJvtSelection else 'jvt_selection,as_char'
        alg.efficiency = 'jvt_efficiency'
        # Disable efficiency decorations if running on data
        # We still want to run the JVT selection
        if dataType == 'data':
            alg.efficiency = ''
            alg.truthJetCollection = ''
        alg.outOfValidity = 2
        alg.outOfValidityDeco = 'no_jvt'
        alg.skipBadEfficiency = 0
        seq.append( alg, inputPropName = 'jets', outputPropName = 'jetsOut',
                    affectingSystematics = '(^JET_JvtEfficiency$)|(^JET_fJvtEfficiency$)' )
        if runJvtSelection:
            cutlist.append('jvt_selection')
            cutlength.append(1)
        pass

    # Set up an algorithm used for debugging the jet selection:
    alg = createAlgorithm( 'CP::ObjectCutFlowHistAlg', 'JetCutFlowDumperAlg' )
    alg.histPattern = 'jet_cflow_%SYS%'
    alg.selection = cutlist
    alg.selectionNCuts = cutlength
    seq.append( alg, inputPropName = 'input' )

    # Set up an algorithm that makes a view container using the selections
    # performed previously:
    alg = createAlgorithm( 'CP::AsgViewFromSelectionAlg', 'JetViewFromSelectionAlg' )
    alg.selection = cutlist
    seq.append( alg, inputPropName = 'input', outputPropName = 'output' )

    # Set up an algorithm dumping the properties of the jets, for debugging:
    alg = createAlgorithm( 'CP::KinematicHistAlg', 'JetKinematicDumperAlg' )
    alg.histPattern = 'jet_%VAR%_%SYS%'
    seq.append( alg, inputPropName = 'input' )

    # Set up a final deep copy making algorithm if requested:
    if deepCopyOutput:
        alg = createAlgorithm( 'CP::AsgViewFromSelectionAlg',
                               'JetDeepCopyMaker' )
        alg.deepCopy = True
        seq.append( alg, inputPropName = 'input', outputPropName = 'output',
                    stageName = 'selection' )
        pass
    

    # Return the sequence:
    return seq<|MERGE_RESOLUTION|>--- conflicted
+++ resolved
@@ -6,12 +6,8 @@
                                        createPublicTool
 
 def makeJetAnalysisSequence( dataType, jetCollection, runJvtUpdate = True,
-<<<<<<< HEAD
-                             runJvtEfficiency = True, runJetSmearing = True, deepCopyOutput = False ):
-=======
                              runJvtEfficiency = True, runJvtSelection = False,
-                             runGhostMuonAssociation = True ):
->>>>>>> 9268f7e9
+                             runGhostMuonAssociation = True, deepCopyOutput = False ):
     """Create a jet analysis algorithm sequence
 
     Keyword arguments:
