/*
  Copyright (C) 2002-2020 CERN for the benefit of the ATLAS collaboration
*/

// local include(s)
#include "tauRecTools/CombinedP4FromRecoTaus.h"

//Root includes(s)
#include "TH1F.h"
#include "TH1.h"
#include "TFile.h"
#include "TGraph.h"

//C++ includes
#include <math.h>
#include <string.h>

//_____________________________________________________________________________
CombinedP4FromRecoTaus::CombinedP4FromRecoTaus(const std::string& name) : 
  TauRecToolBase(name)
{
<<<<<<< HEAD
  declareProperty( "WeightFileName", m_sWeightFileName);
  declareProperty( "addCalibrationResultVariables", m_addCalibrationResultVariables);
  declareProperty( "addUseCaloPtFlag", m_addUseCaloPtFlag);
=======
>>>>>>> 79e59ce7
}

//_____________________________________________________________________________
StatusCode CombinedP4FromRecoTaus::initialize() {
  
  m_correlationHists.resize(m_modeNames.size());
  
  m_meanTGraph_CellBased2PanTau.resize(m_etaBinNames.size());
  m_resTGraph_CellBased2PanTau.resize(m_etaBinNames.size());
  m_meanTGraph_tauRec.resize(m_etaBinNames.size());
  m_resTGraph_tauRec.resize(m_etaBinNames.size());

  for (size_t i=0; i<m_etaBinNames.size(); ++i) {
    m_meanTGraph_CellBased2PanTau[i].resize(m_modeNames.size());
    m_resTGraph_CellBased2PanTau[i].resize(m_modeNames.size());
    m_meanTGraph_tauRec[i].resize(m_modeNames.size());
    m_resTGraph_tauRec[i].resize(m_modeNames.size());
  }

  std::string calibFilePath = find_file(m_sWeightFileName);
  std::unique_ptr<TFile> file(TFile::Open(calibFilePath.c_str(), "READ"));

  m_Nsigma_compatibility=std::make_unique<TF1>("Nsigma_compatibility", "pol1", 0, 500000); // needs to go beyond ~420 where it crosses y=0
  m_Nsigma_compatibility->SetParameter(0, 3.809); // derived from fit
  m_Nsigma_compatibility->SetParameter(1, -9.58/1000000.); // derived from fit

  //retrieve correlation histgram
  TH1F* histogram(nullptr);
  std::string histname="";
  
  //loop over decay modes
  for(size_t imode=0; imode < m_modeNames.size(); ++imode){
    
    ATH_MSG_DEBUG("mode = " << imode);

    histname="CorrelationCoeff_tauRec_" + m_modeNames[imode];
    histogram = dynamic_cast<TH1F*> (file->Get(histname.c_str()));
    if(histogram){
      histogram->SetDirectory(0);
      m_correlationHists[imode] = std::unique_ptr<TH1F>(histogram);
      ATH_MSG_DEBUG("Adding corr hist: "); 
    }
    else {
      ATH_MSG_FATAL("Failed to get an object with name " << histname);
      return StatusCode::FAILURE;
    }
  }

  //retrieve mean and resolution graph
  TGraph* Graph(nullptr);
  std::string Graphname="";

  //loop over eta bins
  for(size_t ietaBin=0; ietaBin < m_etaBinNames.size(); ++ietaBin){
  
    //loop over decay modes
    for(size_t imode=0; imode < m_modeNames.size(); ++imode){

      ATH_MSG_DEBUG("eta bin = " << ietaBin << " / mode = " << imode );
      
      // retrieve resolution graph 
      Graphname = "tauRec/Graph_from_ResolutionEt_tauRec_" + m_modeNames[imode] + "_" + m_etaBinNames[ietaBin];
      Graph = dynamic_cast<TGraph*> (file->Get(Graphname.c_str()));
      if(Graph){
        m_resTGraph_tauRec[ietaBin][imode] = std::unique_ptr<TGraph>(Graph);
        ATH_MSG_DEBUG("Adding graph: ");
      } 
      else {
       	ATH_MSG_FATAL("Failed to get an object with name " << Graphname);
        return StatusCode::FAILURE;
      }

      // retrieve mean graph
      Graphname = "tauRec/Graph_from_MeanEt_tauRec_" + m_modeNames[imode] + "_" + m_etaBinNames[ietaBin];
      Graph = dynamic_cast<TGraph*> (file->Get(Graphname.c_str()));
      if(Graph) {
        m_meanTGraph_tauRec[ietaBin][imode] = std::unique_ptr<TGraph>(Graph);
        ATH_MSG_DEBUG("Adding graph: ");
      } 
      else {
       	ATH_MSG_FATAL("Failed to get an object with name " << Graphname);
       	return StatusCode::FAILURE;
      }
      
      Graphname = "ConstituentEt/Graph_from_ResolutionEt_ConstituentEt_" + m_modeNames[imode] + "_" + m_etaBinNames[ietaBin];
      Graph = dynamic_cast<TGraph*> (file->Get(Graphname.c_str()));
      if(Graph){
        m_resTGraph_CellBased2PanTau[ietaBin][imode] = std::unique_ptr<TGraph>(Graph);
        ATH_MSG_DEBUG("Adding graph: ");
      } 
      else {
        ATH_MSG_FATAL("Failed to get an object with name " << Graphname);
       	return StatusCode::FAILURE;
      }
      
      Graphname = "ConstituentEt/Graph_from_MeanEt_ConstituentEt_" + m_modeNames[imode] + "_" + m_etaBinNames[ietaBin];
      Graph = dynamic_cast<TGraph*> (file->Get(Graphname.c_str()));
      if(Graph){
        m_meanTGraph_CellBased2PanTau[ietaBin][imode] = std::unique_ptr<TGraph>(Graph);
        ATH_MSG_DEBUG("Adding graph: ");
      } 
      else {
       	ATH_MSG_FATAL("Failed to get an object with name " << Graphname);
       	return StatusCode::FAILURE;
      }
    }
  }
  file->Close();

  return StatusCode::SUCCESS;

}


//_____________________________________________________________________________
StatusCode CombinedP4FromRecoTaus::execute(xAOD::TauJet& xTau) const {
  Variables variables;
  xAOD::TauJet* Tau = &xTau;

  SG::AuxElement::Decorator<float> decPtCombined("pt_combined");
  SG::AuxElement::Decorator<float> decEtaCombined("eta_combined");
  SG::AuxElement::Decorator<float> decPhiCombined("phi_combined");
  SG::AuxElement::Decorator<float> decMCombined("m_combined");

  decPtCombined(xTau) = 0;
  decEtaCombined(xTau) = 0;
  decPhiCombined(xTau) = 0;
  decMCombined(xTau) = 0;
  
  TLorentzVector CombinedP4(xTau.p4());
  int tmpDecayMode;
  //Needs to be proto, by default PanTau_DecyMode==0 for invalid
  //(pan)taus which is "valid"
  //maybe we should initialize PanTau_DecyMode to NotSet
  //Do we want to apply to Mode_Other? 2,4,5 prongs, I thnk yes
  xTau.panTauDetail(xAOD::TauJetParameters::PanTauDetails::PanTau_DecayModeProto, tmpDecayMode);
  if(tmpDecayMode>=xAOD::TauJetParameters::Mode_1p0n && tmpDecayMode<=xAOD::TauJetParameters::Mode_Other) CombinedP4=getCombinedP4(Tau, variables);

  // create xAOD variables and fill:
  decPtCombined(xTau) = CombinedP4.Pt();
  decEtaCombined(xTau) = CombinedP4.Eta();
  decPhiCombined(xTau) = CombinedP4.Phi();
  decMCombined(xTau) = CombinedP4.M();  

  if (m_addUseCaloPtFlag){
    SG::AuxElement::Decorator<char> decUseCaloPtFlag("UseCaloPtFlag");
    decUseCaloPtFlag(xTau)  = getUseCaloPtFlag(Tau);
  }

  if (m_addCalibrationResultVariables){

    SG::AuxElement::Decorator<float> decPtConstituent("pt_constituent");
    SG::AuxElement::Decorator<float> decPtTauRecCalibrated("pt_tauRecCalibrated");
    SG::AuxElement::Decorator<float> decPtWeighted("pt_weighted");
    decPtConstituent(xTau) = variables.et_cb2PT_postcalib;
    decPtTauRecCalibrated(xTau) = variables.et_postcalib;
    decPtWeighted(xTau) = variables.et_weighted;

    SG::AuxElement::Decorator<float> decWeightWeighted("weight_weighted");
    SG::AuxElement::Decorator<float> decSigmaCombined("sigma_combined");
    SG::AuxElement::Decorator<float> decSigmaTaurec("sigma_tauRec");
    SG::AuxElement::Decorator<float> decSigmaConstituent("sigma_constituent");    
    SG::AuxElement::Decorator<float> decCorrelationCoefficient("correlation_coefficient");    
    decWeightWeighted(xTau)         = variables.weight; 
    decSigmaCombined(xTau)          = variables.combined_res;
    decSigmaTaurec(xTau)            = variables.sigma_tauRec;
    decSigmaConstituent(xTau)       = variables.sigma_constituent;
    decCorrelationCoefficient(xTau) = variables.corrcoeff;
  }

  return StatusCode::SUCCESS;

}


<<<<<<< HEAD
int CombinedP4FromRecoTaus::getIndexEta(float eta) const{
=======
int CombinedP4FromRecoTaus::GetIndex_Eta(float eta) const{
>>>>>>> 79e59ce7
  if( fabs(eta) < 0.3 ) {
    return 0;
  }
  if( fabs(eta) < 0.8 ) {
    return 1;
  }
  if( fabs(eta) < 1.3 ) {
    return 2;
  }
  if( fabs(eta) < 1.6 ) {
    return 3;
  }
  if( fabs(eta) < 2.7 ) {
    return 4;
  }
  
  return 99;
}


<<<<<<< HEAD
double CombinedP4FromRecoTaus::getCorrelationCoefficient(int etaIndex, xAOD::TauJetParameters::DecayMode mode ) const {
=======
double CombinedP4FromRecoTaus::GetCorrelationCoefficient(int etaIndex, xAOD::TauJetParameters::DecayMode mode ) const {
>>>>>>> 79e59ce7
  
  ATH_MSG_DEBUG("Entering getCorrelationCoefficient!");
  if( mode < xAOD::TauJetParameters::Mode_1p0n || mode > xAOD::TauJetParameters::Mode_3pXn ){
    ATH_MSG_WARNING("Warning! decay mode not defined!");
    return 0.;
  }

  return m_correlationHists[mode]->GetBinContent(etaIndex);

} 


double CombinedP4FromRecoTaus::getWeightedEt(double et_tauRec, 
					     double et_cb2PT,
					     int etaIndex,
					     const xAOD::TauJetParameters::DecayMode& mode,
                                             Variables& variables) const {
<<<<<<< HEAD
  ATH_MSG_DEBUG("Entering CombinedP4FromRecoTaus::getWeightedEt!");
=======
  ATH_MSG_DEBUG("Entering CombinedP4FromRecoTaus::GetWeightedEt!");
>>>>>>> 79e59ce7

  if( mode < xAOD::TauJetParameters::Mode_1p0n || mode > xAOD::TauJetParameters::Mode_3pXn ){
    ATH_MSG_WARNING("Warning! decay mode not defined!");
    return et_tauRec;
  }

  float res_tauRec = getResolutionTaurec( et_tauRec, etaIndex, mode );  
  float res_substruct = getResolutionCellBased2PanTau( et_cb2PT, etaIndex, mode );
  
  if( res_tauRec == 0. || res_substruct == 0. ) {
    ATH_MSG_WARNING( "Warning! res_tauRec or res_substruct is 0!" );
    ATH_MSG_WARNING( "bin_taurec = " << et_tauRec );
    ATH_MSG_WARNING( "bin_substruct = " << et_cb2PT );
    m_resTGraph_tauRec[etaIndex][mode]->Print("all");
    m_resTGraph_CellBased2PanTau[etaIndex][mode]->Print("all");
    return 0.;
  }

<<<<<<< HEAD
  variables.weight=( pow(res_substruct, 2) - getCorrelationCoefficient(etaIndex, mode )*res_tauRec*res_substruct )
    / ( pow(res_tauRec, 2) + pow(res_substruct, 2) - 2*getCorrelationCoefficient(etaIndex, mode )*res_tauRec*res_substruct );
  variables.et_weighted = variables.weight*getTauRecEt( et_tauRec, etaIndex, mode, variables.et_postcalib ) + (1 - variables.weight)*getCellbased2PantauEt( et_cb2PT, etaIndex, mode, variables.et_cb2PT_postcalib );
=======
  variables.weight=( pow(res_substruct, 2) - GetCorrelationCoefficient(etaIndex, mode )*res_tauRec*res_substruct )
    / ( pow(res_tauRec, 2) + pow(res_substruct, 2) - 2*GetCorrelationCoefficient(etaIndex, mode )*res_tauRec*res_substruct );
  variables.et_weighted = variables.weight*GetTauRecEt( et_tauRec, etaIndex, mode, variables.et_postcalib ) + (1 - variables.weight)*GetCellbased2PantauEt( et_cb2PT, etaIndex, mode, variables.et_cb2PT_postcalib );
>>>>>>> 79e59ce7

  return variables.et_weighted;
}


<<<<<<< HEAD
double CombinedP4FromRecoTaus::getResolutionTaurec( double et, int etaIndex, xAOD::TauJetParameters::DecayMode mode) const {
=======
double CombinedP4FromRecoTaus::GetResolution_taurec( double et, int etaIndex, xAOD::TauJetParameters::DecayMode mode) const {
>>>>>>> 79e59ce7
  ATH_MSG_DEBUG("Entering GetResolution_tauRec!");
  if( mode < xAOD::TauJetParameters::Mode_1p0n || mode > xAOD::TauJetParameters::Mode_3pXn ){
    ATH_MSG_WARNING("Warning! decay mode not defined!");
    return 0.;
  }
  
  //Load file
  double MaxEt = TMath::MaxElement(m_resTGraph_tauRec[etaIndex][mode]->GetN(),m_resTGraph_tauRec[etaIndex][mode]->GetX()); 
  if (et > MaxEt){
    return m_resTGraph_tauRec[etaIndex][mode]->Eval(MaxEt) * et;
  }
  return m_resTGraph_tauRec[etaIndex][mode]->Eval(et) * et;
}
 

<<<<<<< HEAD
double CombinedP4FromRecoTaus::getResolutionCellBased2PanTau( double et, int etaIndex, xAOD::TauJetParameters::DecayMode mode) const {
=======
double CombinedP4FromRecoTaus::GetResolution_CellBased2PanTau( double et, int etaIndex, xAOD::TauJetParameters::DecayMode mode) const {
>>>>>>> 79e59ce7
  ATH_MSG_DEBUG("Entering GetResolution_CellBased2Pantau!");
  if( mode < xAOD::TauJetParameters::Mode_1p0n || mode > xAOD::TauJetParameters::Mode_3pXn ){
    ATH_MSG_WARNING("Warning! decay mode not defined!");
    return 0.;
  }
  
  double MaxEt = TMath::MaxElement(m_resTGraph_CellBased2PanTau[etaIndex][mode]->GetN(),m_resTGraph_CellBased2PanTau[etaIndex][mode]->GetX()); 
  if (et > MaxEt){
    return m_resTGraph_CellBased2PanTau[etaIndex][mode]->Eval(MaxEt) * et;
  }
  return m_resTGraph_CellBased2PanTau[etaIndex][mode]->Eval(et) * et;
}
 
 
<<<<<<< HEAD
double CombinedP4FromRecoTaus::getMeanCellBased2PanTau( double et, int etaIndex, xAOD::TauJetParameters::DecayMode mode) const {
=======
double CombinedP4FromRecoTaus::GetMean_CellBased2PanTau( double et, int etaIndex, xAOD::TauJetParameters::DecayMode mode) const {
>>>>>>> 79e59ce7
 
  if( mode < xAOD::TauJetParameters::Mode_1p0n || mode > xAOD::TauJetParameters::Mode_3pXn ){
    ATH_MSG_WARNING( "Warning! decay mode not defined!" );
    return 0.;
  }

  double MaxEt = TMath::MaxElement(m_meanTGraph_CellBased2PanTau[etaIndex][mode]->GetN(),m_meanTGraph_CellBased2PanTau[etaIndex][mode]->GetX()); 
  if (et > MaxEt){
    return 0;
  }
  return m_meanTGraph_CellBased2PanTau[etaIndex][mode]->Eval(et) * et;
}
 
 
<<<<<<< HEAD
double CombinedP4FromRecoTaus::getMeanTauRec( double et, int etaIndex, xAOD::TauJetParameters::DecayMode mode) const {
=======
double CombinedP4FromRecoTaus::GetMean_TauRec( double et, int etaIndex, xAOD::TauJetParameters::DecayMode mode) const {
>>>>>>> 79e59ce7
 
  if( mode < xAOD::TauJetParameters::Mode_1p0n || mode > xAOD::TauJetParameters::Mode_3pXn ){
    ATH_MSG_WARNING( "Warning! decay mode not defined!" );
    return 0.;
  }
    
  double MaxEt = TMath::MaxElement(m_meanTGraph_tauRec[etaIndex][mode]->GetN(),m_meanTGraph_tauRec[etaIndex][mode]->GetX()); 
  if (et > MaxEt){
    return 0;
  }
  return m_meanTGraph_tauRec[etaIndex][mode]->Eval(et) * et;
}
 
 
<<<<<<< HEAD
double CombinedP4FromRecoTaus::getCombinedResolution(double et_tauRec,
=======
double CombinedP4FromRecoTaus::GetCombinedResolution(double et_tauRec,
>>>>>>> 79e59ce7
                                                     double et_cb2PT,
                                                     int etaIndex,
                                                     xAOD::TauJetParameters::DecayMode mode,
                                                     Variables& variables) const {
 
  if( mode < xAOD::TauJetParameters::Mode_1p0n || mode > xAOD::TauJetParameters::Mode_3pXn ){
    ATH_MSG_WARNING( "Warning! decay mode not defined!" );
    return 0.;
  }
 
  double sigma_tauRec = getResolutionTaurec( et_tauRec, etaIndex, mode );
  double sigma_cb2PT = getResolutionCellBased2PanTau( et_cb2PT, etaIndex, mode );
 

  variables.sigma_tauRec = sigma_tauRec;
  variables.sigma_constituent = sigma_cb2PT;
<<<<<<< HEAD
  variables.corrcoeff = getCorrelationCoefficient(etaIndex, mode );

  double combined_res=sqrt( pow( variables.sigma_tauRec, 2) + pow( sigma_cb2PT, 2) - 2 * getCorrelationCoefficient(etaIndex, mode ) * variables.sigma_tauRec * sigma_cb2PT );
=======
  variables.corrcoeff = GetCorrelationCoefficient(etaIndex, mode );

  double combined_res=sqrt( pow( variables.sigma_tauRec, 2) + pow( sigma_cb2PT, 2) - 2 * GetCorrelationCoefficient(etaIndex, mode ) * variables.sigma_tauRec * sigma_cb2PT );
>>>>>>> 79e59ce7
 
  return combined_res;
 
}


<<<<<<< HEAD
double CombinedP4FromRecoTaus::getCellbased2PantauEt(double et_cb2PT,
=======
double CombinedP4FromRecoTaus::GetCellbased2PantauEt(double et_cb2PT,
>>>>>>> 79e59ce7
                                                     int etaIndex,
                                                     xAOD::TauJetParameters::DecayMode mode,
                                                     double& et_cb2PT_postcalib) const {
 
  if( mode < xAOD::TauJetParameters::Mode_1p0n || mode > xAOD::TauJetParameters::Mode_3pXn ){
    return et_cb2PT;
  }

<<<<<<< HEAD
  et_cb2PT_postcalib = et_cb2PT - getMeanCellBased2PanTau(et_cb2PT,etaIndex, mode);
=======
  et_cb2PT_postcalib = et_cb2PT - GetMean_CellBased2PanTau(et_cb2PT,etaIndex, mode);
>>>>>>> 79e59ce7
  return et_cb2PT_postcalib;
 
}

<<<<<<< HEAD
double CombinedP4FromRecoTaus::getTauRecEt(double et,
=======
double CombinedP4FromRecoTaus::GetTauRecEt(double et,
>>>>>>> 79e59ce7
                                           int etaIndex,
                                           xAOD::TauJetParameters::DecayMode mode, 
                                           double& et_postcalib) const {
 
  if( mode < xAOD::TauJetParameters::Mode_1p0n || mode > xAOD::TauJetParameters::Mode_3pXn ){
    return et;
  }
  
<<<<<<< HEAD
  et_postcalib = et - getMeanTauRec(et, etaIndex, mode);
=======
  et_postcalib = et - GetMean_TauRec(et, etaIndex, mode);
>>>>>>> 79e59ce7
  return et_postcalib;
 
}

double CombinedP4FromRecoTaus::getCombinedEt(double et_tauRec,
					     double et_substructure,
					     float eta,
					     const xAOD::TauJetParameters::DecayMode& mode,
                                             Variables& variables) const {
  ATH_MSG_DEBUG("Entering CombinedP4FromRecoTaus::getCombinedEt");

  int etaIndex = getIndexEta(eta);
  ATH_MSG_DEBUG("Eta = " << eta << " , eta bin = " << etaIndex );

<<<<<<< HEAD
  double et_reco = getWeightedEt( et_tauRec, et_substructure, etaIndex, mode, variables);
  ATH_MSG_DEBUG( "getWeightedEt: " << et_reco );
  variables.combined_res = getCombinedResolution( et_tauRec, et_substructure, etaIndex, mode, variables );
  ATH_MSG_DEBUG( "Combined_resolution: " << variables.combined_res );
  ATH_MSG_DEBUG( getNsigmaCompatibility(et_tauRec) << "*Combined_resolution: " << getNsigmaCompatibility(et_tauRec)*variables.combined_res);
  double et_diff = getTauRecEt( et_tauRec, etaIndex, mode, variables.et_postcalib ) - getCellbased2PantauEt( et_substructure, etaIndex, mode, variables.et_cb2PT_postcalib );
  ATH_MSG_DEBUG( "et_diff (getTauRecEt - GetCellb2PEt): " << et_diff );

  if( fabs( et_diff ) > getNsigmaCompatibility(et_tauRec)*variables.combined_res) {
=======
  double et_reco = GetWeightedEt( et_tauRec, et_substructure, etaIndex, mode, variables);
  ATH_MSG_DEBUG( "GetWeightedEt: " << et_reco );
  variables.combined_res = GetCombinedResolution( et_tauRec, et_substructure, etaIndex, mode, variables );
  ATH_MSG_DEBUG( "Combined_resolution: " << variables.combined_res );
  ATH_MSG_DEBUG( GetNsigma_Compatibility(et_tauRec) << "*Combined_resolution: " << GetNsigma_Compatibility(et_tauRec)*variables.combined_res);
  double et_diff = GetTauRecEt( et_tauRec, etaIndex, mode, variables.et_postcalib ) - GetCellbased2PantauEt( et_substructure, etaIndex, mode, variables.et_cb2PT_postcalib );
  ATH_MSG_DEBUG( "et_diff (GetTauRecEt - GetCellb2PEt): " << et_diff );

  if( fabs( et_diff ) > GetNsigma_Compatibility(et_tauRec)*variables.combined_res) {
>>>>>>> 79e59ce7
    et_reco = et_tauRec;
  }
  return et_reco;
}


TLorentzVector CombinedP4FromRecoTaus::getCombinedP4(const xAOD::TauJet* tau, Variables& variables) const {
  ATH_MSG_DEBUG( "In CombinedP4FromRecoTaus::getCombinedP4..." );

  TLorentzVector tauRecP4;
  tauRecP4.SetPtEtaPhiM(tau->pt(), tau->eta(), tau->phi(), tau->m());
  TLorentzVector substructureP4;
  
  substructureP4.SetPtEtaPhiM(tau->ptPanTauCellBased(), tau->etaPanTauCellBased(), tau->phiPanTauCellBased(), tau->mPanTauCellBased());
  
  ATH_MSG_DEBUG( "TauRecET: " << tauRecP4.Et() );
  ATH_MSG_DEBUG( "ConstituentET: " << substructureP4.Et() );

  xAOD::TauJetParameters::DecayMode decayMode = xAOD::TauJetParameters::DecayMode::Mode_Error;
  int tmpDecayMode;
  if (tau->panTauDetail(xAOD::TauJetParameters::PanTauDetails::PanTau_DecayMode, tmpDecayMode)) {
    decayMode = static_cast< xAOD::TauJetParameters::DecayMode>(tmpDecayMode);
  }

  //Return tauRec P4 if tau is no pantau candidate or pantau decay mode is unequal 1P or 3P
  int isPanTauCandidate;  
  tau->panTauDetail(xAOD::TauJetParameters::PanTauDetails::PanTau_isPanTauCandidate, isPanTauCandidate);  
  int DecayMode;
  tau->panTauDetail(xAOD::TauJetParameters::PanTauDetails::PanTau_DecayMode, DecayMode);

  ATH_MSG_DEBUG( "tau IsPanTauCandidate = " << isPanTauCandidate );

  if (isPanTauCandidate == 0 || DecayMode>xAOD::TauJetParameters::Mode_3pXn || fabs(tauRecP4.Eta()) > 2.5) {
    variables.et_cb2PT_postcalib = substructureP4.Et();
    variables.et_postcalib = tauRecP4.Et();
    variables.et_weighted = tauRecP4.Et();
    return tauRecP4;
  }

  double combinedEt = getCombinedEt(tauRecP4.Et(), substructureP4.Et(), tauRecP4.Eta(), decayMode, variables);
  ATH_MSG_DEBUG( "combinedET: " << combinedEt );


  TLorentzVector combinedP4;
  
  double combinedM = 0;

  ATH_MSG_DEBUG( "combinedM: " << combinedM );

  double combinedPt = sqrt(pow(combinedEt,2) - pow(combinedM,2));
  ATH_MSG_DEBUG( "combinedPt: " << combinedPt );

  combinedP4.SetPtEtaPhiM(combinedPt, substructureP4.Eta(), substructureP4.Phi(), combinedM);

  return combinedP4;
}


//_____________________________________________________________________________
<<<<<<< HEAD
float CombinedP4FromRecoTaus::getNsigmaCompatibility(float et_TauRec) const {
=======
float CombinedP4FromRecoTaus::GetNsigma_Compatibility(float et_TauRec) const {
>>>>>>> 79e59ce7

    float nsigma=m_Nsigma_compatibility->Eval(et_TauRec);

    if(nsigma<0) return 0.;
    return nsigma;

  }


//_____________________________________________________________________________
<<<<<<< HEAD
double CombinedP4FromRecoTaus::getCaloResolution(const xAOD::TauJet* tau) const {
  ATH_MSG_DEBUG("Entering getCaloResolution!");
=======
double CombinedP4FromRecoTaus::GetCaloResolution(const xAOD::TauJet* tau) const {
  ATH_MSG_DEBUG("Entering GetCaloResolution!");
>>>>>>> 79e59ce7

  TLorentzVector tauRecP4;
  tauRecP4.SetPtEtaPhiM(tau->pt(), tau->eta(), tau->phi(), tau->m());
  double et = tauRecP4.Et();
  float eta = tauRecP4.Eta();
  int etaIndex = getIndexEta(eta);

  xAOD::TauJetParameters::DecayMode mode = xAOD::TauJetParameters::DecayMode::Mode_Error;

  int tmpDecayMode;
  if (tau->panTauDetail(xAOD::TauJetParameters::PanTauDetails::PanTau_DecayMode, tmpDecayMode)) {
    mode = static_cast< xAOD::TauJetParameters::DecayMode>(tmpDecayMode);
  }

  if( mode < xAOD::TauJetParameters::Mode_1p0n || mode > xAOD::TauJetParameters::Mode_3pXn ){
    ATH_MSG_DEBUG("PanTau decay mode > 3PXN! Return false");
    return false;
  }
  if( etaIndex < 0 || etaIndex > 4 ){
    ATH_MSG_DEBUG("eta > 2.7. Return false");
    return false;
  }

  double MaxEt = TMath::MaxElement(m_resTGraph_tauRec[etaIndex][mode]->GetN(),m_resTGraph_tauRec[etaIndex][mode]->GetX()); 
  if (et > MaxEt){
    return m_resTGraph_tauRec[etaIndex][mode]->Eval(MaxEt) * et;
  }
  return m_resTGraph_tauRec[etaIndex][mode]->Eval(et) * et;
}

//_____________________________________________________________________________
<<<<<<< HEAD
bool CombinedP4FromRecoTaus::getUseCaloPtFlag(const xAOD::TauJet* tau) const {
  ATH_MSG_DEBUG("Entering getUseCaloPtFlag!");
=======
bool CombinedP4FromRecoTaus::GetUseCaloPtFlag(const xAOD::TauJet* tau) const {
  ATH_MSG_DEBUG("Entering GetUseCaloPtFlag!");
>>>>>>> 79e59ce7
  
  TLorentzVector tauRecP4;
  TLorentzVector tauMVATESP4;
  tauRecP4.SetPtEtaPhiM(tau->pt(), tau->eta(), tau->phi(), tau->m());
  tauMVATESP4.SetPtEtaPhiM(tau->ptFinalCalib(), tau->etaFinalCalib(), tau->phiFinalCalib(), tau->mFinalCalib());
  double et_tauRec = tauRecP4.Et();
  double et_MVATES = tauMVATESP4.Et();

  float eta = tauRecP4.Eta();
  int etaIndex = getIndexEta(eta);

  xAOD::TauJetParameters::DecayMode mode = xAOD::TauJetParameters::DecayMode::Mode_Error;
  int tmpDecayMode;
  if (tau->panTauDetail(xAOD::TauJetParameters::PanTauDetails::PanTau_DecayMode, tmpDecayMode)) {
    mode = static_cast< xAOD::TauJetParameters::DecayMode>(tmpDecayMode);
  }

  if( mode < xAOD::TauJetParameters::Mode_1p0n || mode > xAOD::TauJetParameters::Mode_3pXn ){
    ATH_MSG_DEBUG("PanTau decay mode > 3PXN! Return false");
    return false;
  }
  if( etaIndex < 0 || etaIndex > 4 ){
    ATH_MSG_DEBUG("eta > 2.7. Return false");
    return false;
  }
  
  double tauRec_res = getCaloResolution(tau);
  double et_diff = et_MVATES - et_tauRec;
  
  bool UseCaloPt = false;
  if( et_diff > 5*tauRec_res) {
    UseCaloPt = true;
  }
  
  return UseCaloPt;
}<|MERGE_RESOLUTION|>--- conflicted
+++ resolved
@@ -19,12 +19,6 @@
 CombinedP4FromRecoTaus::CombinedP4FromRecoTaus(const std::string& name) : 
   TauRecToolBase(name)
 {
-<<<<<<< HEAD
-  declareProperty( "WeightFileName", m_sWeightFileName);
-  declareProperty( "addCalibrationResultVariables", m_addCalibrationResultVariables);
-  declareProperty( "addUseCaloPtFlag", m_addUseCaloPtFlag);
-=======
->>>>>>> 79e59ce7
 }
 
 //_____________________________________________________________________________
@@ -200,11 +194,7 @@
 }
 
 
-<<<<<<< HEAD
 int CombinedP4FromRecoTaus::getIndexEta(float eta) const{
-=======
-int CombinedP4FromRecoTaus::GetIndex_Eta(float eta) const{
->>>>>>> 79e59ce7
   if( fabs(eta) < 0.3 ) {
     return 0;
   }
@@ -225,11 +215,7 @@
 }
 
 
-<<<<<<< HEAD
 double CombinedP4FromRecoTaus::getCorrelationCoefficient(int etaIndex, xAOD::TauJetParameters::DecayMode mode ) const {
-=======
-double CombinedP4FromRecoTaus::GetCorrelationCoefficient(int etaIndex, xAOD::TauJetParameters::DecayMode mode ) const {
->>>>>>> 79e59ce7
   
   ATH_MSG_DEBUG("Entering getCorrelationCoefficient!");
   if( mode < xAOD::TauJetParameters::Mode_1p0n || mode > xAOD::TauJetParameters::Mode_3pXn ){
@@ -247,11 +233,7 @@
 					     int etaIndex,
 					     const xAOD::TauJetParameters::DecayMode& mode,
                                              Variables& variables) const {
-<<<<<<< HEAD
   ATH_MSG_DEBUG("Entering CombinedP4FromRecoTaus::getWeightedEt!");
-=======
-  ATH_MSG_DEBUG("Entering CombinedP4FromRecoTaus::GetWeightedEt!");
->>>>>>> 79e59ce7
 
   if( mode < xAOD::TauJetParameters::Mode_1p0n || mode > xAOD::TauJetParameters::Mode_3pXn ){
     ATH_MSG_WARNING("Warning! decay mode not defined!");
@@ -270,25 +252,15 @@
     return 0.;
   }
 
-<<<<<<< HEAD
   variables.weight=( pow(res_substruct, 2) - getCorrelationCoefficient(etaIndex, mode )*res_tauRec*res_substruct )
     / ( pow(res_tauRec, 2) + pow(res_substruct, 2) - 2*getCorrelationCoefficient(etaIndex, mode )*res_tauRec*res_substruct );
   variables.et_weighted = variables.weight*getTauRecEt( et_tauRec, etaIndex, mode, variables.et_postcalib ) + (1 - variables.weight)*getCellbased2PantauEt( et_cb2PT, etaIndex, mode, variables.et_cb2PT_postcalib );
-=======
-  variables.weight=( pow(res_substruct, 2) - GetCorrelationCoefficient(etaIndex, mode )*res_tauRec*res_substruct )
-    / ( pow(res_tauRec, 2) + pow(res_substruct, 2) - 2*GetCorrelationCoefficient(etaIndex, mode )*res_tauRec*res_substruct );
-  variables.et_weighted = variables.weight*GetTauRecEt( et_tauRec, etaIndex, mode, variables.et_postcalib ) + (1 - variables.weight)*GetCellbased2PantauEt( et_cb2PT, etaIndex, mode, variables.et_cb2PT_postcalib );
->>>>>>> 79e59ce7
 
   return variables.et_weighted;
 }
 
 
-<<<<<<< HEAD
 double CombinedP4FromRecoTaus::getResolutionTaurec( double et, int etaIndex, xAOD::TauJetParameters::DecayMode mode) const {
-=======
-double CombinedP4FromRecoTaus::GetResolution_taurec( double et, int etaIndex, xAOD::TauJetParameters::DecayMode mode) const {
->>>>>>> 79e59ce7
   ATH_MSG_DEBUG("Entering GetResolution_tauRec!");
   if( mode < xAOD::TauJetParameters::Mode_1p0n || mode > xAOD::TauJetParameters::Mode_3pXn ){
     ATH_MSG_WARNING("Warning! decay mode not defined!");
@@ -304,11 +276,7 @@
 }
  
 
-<<<<<<< HEAD
 double CombinedP4FromRecoTaus::getResolutionCellBased2PanTau( double et, int etaIndex, xAOD::TauJetParameters::DecayMode mode) const {
-=======
-double CombinedP4FromRecoTaus::GetResolution_CellBased2PanTau( double et, int etaIndex, xAOD::TauJetParameters::DecayMode mode) const {
->>>>>>> 79e59ce7
   ATH_MSG_DEBUG("Entering GetResolution_CellBased2Pantau!");
   if( mode < xAOD::TauJetParameters::Mode_1p0n || mode > xAOD::TauJetParameters::Mode_3pXn ){
     ATH_MSG_WARNING("Warning! decay mode not defined!");
@@ -323,11 +291,7 @@
 }
  
  
-<<<<<<< HEAD
 double CombinedP4FromRecoTaus::getMeanCellBased2PanTau( double et, int etaIndex, xAOD::TauJetParameters::DecayMode mode) const {
-=======
-double CombinedP4FromRecoTaus::GetMean_CellBased2PanTau( double et, int etaIndex, xAOD::TauJetParameters::DecayMode mode) const {
->>>>>>> 79e59ce7
  
   if( mode < xAOD::TauJetParameters::Mode_1p0n || mode > xAOD::TauJetParameters::Mode_3pXn ){
     ATH_MSG_WARNING( "Warning! decay mode not defined!" );
@@ -342,11 +306,7 @@
 }
  
  
-<<<<<<< HEAD
 double CombinedP4FromRecoTaus::getMeanTauRec( double et, int etaIndex, xAOD::TauJetParameters::DecayMode mode) const {
-=======
-double CombinedP4FromRecoTaus::GetMean_TauRec( double et, int etaIndex, xAOD::TauJetParameters::DecayMode mode) const {
->>>>>>> 79e59ce7
  
   if( mode < xAOD::TauJetParameters::Mode_1p0n || mode > xAOD::TauJetParameters::Mode_3pXn ){
     ATH_MSG_WARNING( "Warning! decay mode not defined!" );
@@ -361,11 +321,7 @@
 }
  
  
-<<<<<<< HEAD
 double CombinedP4FromRecoTaus::getCombinedResolution(double et_tauRec,
-=======
-double CombinedP4FromRecoTaus::GetCombinedResolution(double et_tauRec,
->>>>>>> 79e59ce7
                                                      double et_cb2PT,
                                                      int etaIndex,
                                                      xAOD::TauJetParameters::DecayMode mode,
@@ -382,26 +338,16 @@
 
   variables.sigma_tauRec = sigma_tauRec;
   variables.sigma_constituent = sigma_cb2PT;
-<<<<<<< HEAD
   variables.corrcoeff = getCorrelationCoefficient(etaIndex, mode );
 
   double combined_res=sqrt( pow( variables.sigma_tauRec, 2) + pow( sigma_cb2PT, 2) - 2 * getCorrelationCoefficient(etaIndex, mode ) * variables.sigma_tauRec * sigma_cb2PT );
-=======
-  variables.corrcoeff = GetCorrelationCoefficient(etaIndex, mode );
-
-  double combined_res=sqrt( pow( variables.sigma_tauRec, 2) + pow( sigma_cb2PT, 2) - 2 * GetCorrelationCoefficient(etaIndex, mode ) * variables.sigma_tauRec * sigma_cb2PT );
->>>>>>> 79e59ce7
  
   return combined_res;
  
 }
 
 
-<<<<<<< HEAD
 double CombinedP4FromRecoTaus::getCellbased2PantauEt(double et_cb2PT,
-=======
-double CombinedP4FromRecoTaus::GetCellbased2PantauEt(double et_cb2PT,
->>>>>>> 79e59ce7
                                                      int etaIndex,
                                                      xAOD::TauJetParameters::DecayMode mode,
                                                      double& et_cb2PT_postcalib) const {
@@ -410,20 +356,12 @@
     return et_cb2PT;
   }
 
-<<<<<<< HEAD
   et_cb2PT_postcalib = et_cb2PT - getMeanCellBased2PanTau(et_cb2PT,etaIndex, mode);
-=======
-  et_cb2PT_postcalib = et_cb2PT - GetMean_CellBased2PanTau(et_cb2PT,etaIndex, mode);
->>>>>>> 79e59ce7
   return et_cb2PT_postcalib;
  
 }
 
-<<<<<<< HEAD
 double CombinedP4FromRecoTaus::getTauRecEt(double et,
-=======
-double CombinedP4FromRecoTaus::GetTauRecEt(double et,
->>>>>>> 79e59ce7
                                            int etaIndex,
                                            xAOD::TauJetParameters::DecayMode mode, 
                                            double& et_postcalib) const {
@@ -432,11 +370,7 @@
     return et;
   }
   
-<<<<<<< HEAD
   et_postcalib = et - getMeanTauRec(et, etaIndex, mode);
-=======
-  et_postcalib = et - GetMean_TauRec(et, etaIndex, mode);
->>>>>>> 79e59ce7
   return et_postcalib;
  
 }
@@ -451,7 +385,6 @@
   int etaIndex = getIndexEta(eta);
   ATH_MSG_DEBUG("Eta = " << eta << " , eta bin = " << etaIndex );
 
-<<<<<<< HEAD
   double et_reco = getWeightedEt( et_tauRec, et_substructure, etaIndex, mode, variables);
   ATH_MSG_DEBUG( "getWeightedEt: " << et_reco );
   variables.combined_res = getCombinedResolution( et_tauRec, et_substructure, etaIndex, mode, variables );
@@ -461,17 +394,6 @@
   ATH_MSG_DEBUG( "et_diff (getTauRecEt - GetCellb2PEt): " << et_diff );
 
   if( fabs( et_diff ) > getNsigmaCompatibility(et_tauRec)*variables.combined_res) {
-=======
-  double et_reco = GetWeightedEt( et_tauRec, et_substructure, etaIndex, mode, variables);
-  ATH_MSG_DEBUG( "GetWeightedEt: " << et_reco );
-  variables.combined_res = GetCombinedResolution( et_tauRec, et_substructure, etaIndex, mode, variables );
-  ATH_MSG_DEBUG( "Combined_resolution: " << variables.combined_res );
-  ATH_MSG_DEBUG( GetNsigma_Compatibility(et_tauRec) << "*Combined_resolution: " << GetNsigma_Compatibility(et_tauRec)*variables.combined_res);
-  double et_diff = GetTauRecEt( et_tauRec, etaIndex, mode, variables.et_postcalib ) - GetCellbased2PantauEt( et_substructure, etaIndex, mode, variables.et_cb2PT_postcalib );
-  ATH_MSG_DEBUG( "et_diff (GetTauRecEt - GetCellb2PEt): " << et_diff );
-
-  if( fabs( et_diff ) > GetNsigma_Compatibility(et_tauRec)*variables.combined_res) {
->>>>>>> 79e59ce7
     et_reco = et_tauRec;
   }
   return et_reco;
@@ -531,11 +453,7 @@
 
 
 //_____________________________________________________________________________
-<<<<<<< HEAD
 float CombinedP4FromRecoTaus::getNsigmaCompatibility(float et_TauRec) const {
-=======
-float CombinedP4FromRecoTaus::GetNsigma_Compatibility(float et_TauRec) const {
->>>>>>> 79e59ce7
 
     float nsigma=m_Nsigma_compatibility->Eval(et_TauRec);
 
@@ -546,13 +464,8 @@
 
 
 //_____________________________________________________________________________
-<<<<<<< HEAD
 double CombinedP4FromRecoTaus::getCaloResolution(const xAOD::TauJet* tau) const {
   ATH_MSG_DEBUG("Entering getCaloResolution!");
-=======
-double CombinedP4FromRecoTaus::GetCaloResolution(const xAOD::TauJet* tau) const {
-  ATH_MSG_DEBUG("Entering GetCaloResolution!");
->>>>>>> 79e59ce7
 
   TLorentzVector tauRecP4;
   tauRecP4.SetPtEtaPhiM(tau->pt(), tau->eta(), tau->phi(), tau->m());
@@ -584,13 +497,8 @@
 }
 
 //_____________________________________________________________________________
-<<<<<<< HEAD
 bool CombinedP4FromRecoTaus::getUseCaloPtFlag(const xAOD::TauJet* tau) const {
   ATH_MSG_DEBUG("Entering getUseCaloPtFlag!");
-=======
-bool CombinedP4FromRecoTaus::GetUseCaloPtFlag(const xAOD::TauJet* tau) const {
-  ATH_MSG_DEBUG("Entering GetUseCaloPtFlag!");
->>>>>>> 79e59ce7
   
   TLorentzVector tauRecP4;
   TLorentzVector tauMVATESP4;
