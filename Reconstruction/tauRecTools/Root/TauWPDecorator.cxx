--- conflicted
+++ resolved
@@ -37,8 +37,6 @@
 
 /********************************************************************/
 TauWPDecorator::~TauWPDecorator() {
-  delete acc_score;
-  delete acc_newScore;
 }
  
 StatusCode TauWPDecorator::retrieveHistos(int nProng) {
@@ -89,17 +87,11 @@
 
 StatusCode TauWPDecorator::storeLimits(int nProng) {
 
-<<<<<<< HEAD
   std::vector<m_pair_t> *histArray = 0;
   if (nProng == 0) histArray = m_hists0P.get() ;
   else if (nProng == 1) histArray = m_hists1P.get() ;
   else histArray = m_hists3P.get() ;
   
-=======
-  // Use pointer for simpler access
-  std::vector<m_pair_t> *histArray = (nProng == 1) ? &m_hists1P : &m_hists3P;
-
->>>>>>> 491cc3e5
   // Default values
   m_xmin[nProng] = 1E9;
   m_xmax[nProng] = -1E9;
@@ -149,8 +141,8 @@
   std::string scoreName = m_scoreName;
   std::string newScoreName = m_newScoreName;
   
-  acc_score = std::make_unique<SG::AuxElement::ConstAccessor<float>>(scoreName);
-  acc_newScore = std::make_unique<SG::AuxElement::Accessor<float>>(newScoreName);
+  m_acc_score = std::make_unique<SG::AuxElement::ConstAccessor<float>>(scoreName);
+  m_acc_newScore = std::make_unique<SG::AuxElement::Accessor<float>>(newScoreName);
   
   return StatusCode::SUCCESS;
 }
@@ -169,7 +161,6 @@
 /********************************************************************/
 StatusCode TauWPDecorator::execute(xAOD::TauJet& pTau) 
 { 
-<<<<<<< HEAD
   // could use detail(TauJetParameters::nChargedTracks) for trigger, but TauIDVarCalculator used nTracks()
   int nProng = pTau.nTracks();
 
@@ -185,25 +176,9 @@
   else if (nProng == 1) histArray = m_hists1P.get() ;
   else histArray = m_hists3P.get() ;
   
-=======
-
-  // Accessors
-  static SG::AuxElement::ConstAccessor<float> acc_mu("MU");
-  static SG::AuxElement::ConstAccessor<float> acc_pt("pt");
-  static SG::AuxElement::ConstAccessor<int> acc_numTrack("NUMTRACK");
-  static SG::AuxElement::ConstAccessor<float> acc_absEta("ABS_ETA_LEAD_TRACK");
-
-  // histograms
-  std::vector<m_pair_t> *histArray = (acc_numTrack(pTau) == 1) ? &m_hists1P : &m_hists3P;
-
->>>>>>> 491cc3e5
   // Retrieve tau properties
-  double score = (*acc_score)(pTau);
-<<<<<<< HEAD
+  double score = (*m_acc_score)(pTau);
   double pt = pTau.pt();
-=======
-  double pt = acc_pt(pTau);
->>>>>>> 491cc3e5
 
   double y_var = 0.0;
   if(m_electronMode) {
@@ -212,7 +187,7 @@
   } else {
      y_var = m_mu;
   }
-  
+
   // ATH_MSG_VERBOSE("========================================");
   // ATH_MSG_VERBOSE("nProng " << nProng);
   // ATH_MSG_VERBOSE("pT before " << pt);
@@ -220,6 +195,7 @@
 
   //ATH_MSG_ERROR("xmin=" << m_xmin[nProng] << " xmax=" << m_xmax[nProng]);
   //ATH_MSG_ERROR("ymin=" << m_ymin[nProng] << " ymax=" << m_ymax[nProng]);
+  
 
   ATH_MSG_VERBOSE("pT before " << pt);
   ATH_MSG_VERBOSE("mu before " << y_var);
@@ -291,7 +267,7 @@
   else {
     newscore = transformScore(score, cuts[0], effs[0], cuts[1], effs[1]);
   }
-  (*acc_newScore)(pTau) = newscore;
+  (*m_acc_newScore)(pTau) = newscore;
 
   if(m_defineWP) {
     for (u_int Nwp=0; Nwp < m_cut_bits.size(); Nwp++){
@@ -305,7 +281,6 @@
 	pTau.setIsTau((xAOD::TauJetParameters::IsTauFlag) m_cut_bits[Nwp], newscore > (1-m_cut_effs_3p[Nwp]));
       }
     }
-
     // Decorate other WPs
     for (u_int Nwp=0; Nwp < m_decoration_names.size(); Nwp++){
       if(nProng == 0) {
