# Copyright (C) 2002-2021 CERN for the benefit of the ATLAS collaboration

def RecoSteering(flags, tryConfiguringAll=False):
    """
    Generates configuration of the reconstructions

    This driver configures all reconstruction steps unconditionally.
    The selftest available below can be used for simple jobs,
    yet full functionality is achieved with transforms that set many flags.
    """
    from AthenaCommon.Logging import logging
    log = logging.getLogger("RecoSteering")
    from AthenaConfiguration.MainServicesConfig import MainServicesCfg
    acc = MainServicesCfg(flags)

    # setup input
    if flags.Input.Format == 'BS':
        from ByteStreamCnvSvc.ByteStreamConfig import ByteStreamReadCfg
        acc.merge(ByteStreamReadCfg(flags))
        log.info("---------- Configured BS reading")
    else:
        from AthenaPoolCnvSvc.PoolReadConfig import PoolReadCfg
        acc.merge(PoolReadCfg(flags))
        # Check if running on legacy inputs
        if "EventInfo" not in flags.Input.Collections:
            from xAODEventInfoCnv.xAODEventInfoCnvConfig import (
                EventInfoCnvAlgCfg)
            acc.merge(EventInfoCnvAlgCfg(flags))
        log.info("---------- Configured POOL reading")

    # AOD2xAOD Truth conversion
    if flags.Input.isMC:
        from xAODTruthCnv.xAODTruthCnvConfigNew import GEN_AOD2xAODCfg
        acc.merge(GEN_AOD2xAODCfg(flags))
        log.info("---------- Configured xAODTruthCnvAlg")

    # trigger
    if flags.Reco.EnableTrigger:
        from TriggerJobOpts.TriggerRecoConfig import TriggerRecoCfg
        acc.merge(TriggerRecoCfg(flags))
        log.info("---------- Configured trigger data decoding")

    # calorimeter
    if flags.Detector.EnableCalo:
        from CaloRec.CaloRecoConfig import CaloRecoCfg
        acc.merge(CaloRecoCfg(flags))
        log.info("---------- Configured calorimeter reconstruction")

    # ID / ITk
    if flags.Reco.EnableTracking:
        from InDetConfig.TrackRecoConfig import InDetTrackRecoCfg
        acc.merge(InDetTrackRecoCfg(flags))
        log.info("---------- Configured tracking")

    # Muon
<<<<<<< HEAD
    if flags.Detector.EnableMuon:
=======
    if flags.Detector.EnableMuon and flags.GeoModel.AtlasVersion != 'ATLAS-P2-ITK-24-00-00':  # Temporarily disable Muons for Phase-II
>>>>>>> e1af2960
        from MuonConfig.MuonReconstructionConfig import MuonReconstructionCfg
        acc.merge(MuonReconstructionCfg(flags))
        log.info("---------- Configured muon tracking")

    # EGamma
    if flags.Reco.EnableEgamma:
        from egammaConfig.egammaSteeringConfig import EGammaSteeringCfg
        acc.merge(EGammaSteeringCfg(flags))
        log.info("---------- Configured egamma")

    # Caching of CaloExtension for downstream 
    # Combined Performance algorithms.
    if flags.Reco.EnableCaloExtension:
        from TrackToCalo.CaloExtensionBuilderAlgCfg import (
            CaloExtensionBuilderCfg)
        acc.merge(CaloExtensionBuilderCfg(flags))
        log.info("---------- Configured track calorimeter extension builder")

    # Muon Combined
    if flags.Reco.EnableCombinedMuon and tryConfiguringAll:
        from MuonCombinedConfig.MuonCombinedReconstructionConfig import (
            MuonCombinedReconstructionCfg)
        acc.merge(MuonCombinedReconstructionCfg(flags))
        log.info("---------- Configured combined muon reconstruction")

    # PFlow
    if flags.Reco.EnablePFlow:
        from eflowRec.PFRun3Config import PFCfg
        acc.merge(PFCfg(flags))
        log.info("---------- Configured particle flow")

    # EGamma and CombinedMuon isolation
    if flags.Reco.EnableCombinedMuon or flags.Reco.EnableEgamma:
        from IsolationAlgs.IsolationSteeringConfig import IsolationSteeringCfg
        acc.merge(IsolationSteeringCfg(flags, doIsoMuon=tryConfiguringAll))
        log.info("---------- Configured isolation")

    # jets

    # btagging
    if flags.Reco.EnableBTagging and tryConfiguringAll:
        # hack to prevent btagging fragments to rename top sequence
        from AthenaCommon.ConcurrencyFlags import jobproperties
        jobproperties.ConcurrencyFlags.NumThreads = flags.Concurrency.NumThreads
        from BTagging.BTagRun3Config import BTagRecoSplitCfg
        acc.merge(BTagRecoSplitCfg(flags))
        log.info("---------- Configured btagging")

    # Tau

    # HI
    if flags.Reco.EnableHI:
        from HIRecConfig.HIRecConfig import HIRecCfg
        acc.merge(HIRecCfg(flags))
        log.info("---------- Configured Heavy Ion reconstruction")

    # setup output
    if any((flags.Output.doWriteESD,
            flags.Output.doWriteAOD,
            flags.Output.doWriteRDO)):
        from AthenaPoolCnvSvc.PoolWriteConfig import PoolWriteCfg
        acc.merge(PoolWriteCfg(flags))
        log.info("setup POOL format writing")

    if flags.Output.doWriteESD:
        log.info("ESD ItemList: %s", acc.getEventAlgo(
            "OutputStreamESD").ItemList)
        log.info("---------- Configured ESD writing")

    if flags.Output.doWriteAOD:
        log.info("ESD ItemList: %s", acc.getEventAlgo(
            "OutputStreamAOD").ItemList)
        log.info("---------- Configured AOD writing")

    return acc<|MERGE_RESOLUTION|>--- conflicted
+++ resolved
@@ -53,11 +53,7 @@
         log.info("---------- Configured tracking")
 
     # Muon
-<<<<<<< HEAD
     if flags.Detector.EnableMuon:
-=======
-    if flags.Detector.EnableMuon and flags.GeoModel.AtlasVersion != 'ATLAS-P2-ITK-24-00-00':  # Temporarily disable Muons for Phase-II
->>>>>>> e1af2960
         from MuonConfig.MuonReconstructionConfig import MuonReconstructionCfg
         acc.merge(MuonReconstructionCfg(flags))
         log.info("---------- Configured muon tracking")
