--- conflicted
+++ resolved
@@ -415,20 +415,12 @@
     return;
   }
 
-<<<<<<< HEAD
-
-=======
->>>>>>> c79d1945
   //The selection will be done in Raw co-ordinates
   //defines the boundaries around which to select cells
   double etamin = etaraw - deta;
   double etamax = etaraw + deta;
   double phimin = phiraw - dphi;
   double phimax = phiraw + dphi;  
-<<<<<<< HEAD
-
-=======
->>>>>>> c79d1945
   // index of elements of the array
   int index_array = 0;
   double eta_cell  = 0.;
@@ -441,13 +433,6 @@
     xAOD::CaloCluster::const_cell_iterator last  = m_cluster->cell_end();
     for (; first != last; ++first) {        
       // ensure we are in 1st sampling
-<<<<<<< HEAD
-      if( (*first)->caloDDE()->getSampling() == sam ) {
-	// retrieve the eta,phi of the cell
-	eta_cell = (*first)->caloDDE()->eta_raw();
-	// adjust for possible 2*pi offset. 
-	phi_cell0 = (*first)->caloDDE()->phi_raw();
-=======
       const CaloCell* theCell = *first;
       if (!theCell){
 	continue;
@@ -457,7 +442,6 @@
 	eta_cell = theCell->caloDDE()->eta_raw();
 	// adjust for possible 2*pi offset. 
 	phi_cell0 = theCell->caloDDE()->phi_raw();
->>>>>>> c79d1945
 	phi_cell  = proxim(phi_cell0,phiraw) ;
 	// check if we are within boundaries
 	if (eta_cell >= etamin && eta_cell <= etamax) {
@@ -522,48 +506,6 @@
 	  }	  
 	}
       }
-<<<<<<< HEAD
-    }
-  }
-  else {
-    CaloCellList *ccl = new CaloCellList(m_cellContainer);
-    //CaloCellList uses ATLAS co-ordinates
-    ccl->select(dde->eta(),dde->phi_raw(),deta,dphi,sam);
-    // defines the cells interators
-    CaloCellList::list_iterator first=ccl->begin();
-    CaloCellList::list_iterator last =ccl->end();
-    for (; first != last; ++first) {        
-      // ensure we are in 1st sampling
-      if( (*first)->caloDDE()->getSampling() == sam ) {
-	// retrieve the eta,phi of the cell
-	eta_cell = (*first)->caloDDE()->eta_raw();
-	// adjust for possible 2*pi offset. 
-	phi_cell0 = (*first)->caloDDE()->phi_raw();
-	phi_cell  = proxim(phi_cell0,phiraw) ;
-	// check if we are within boundaries
-	if (eta_cell >= etamin && eta_cell <= etamax) {
-	  if (phi_cell >= phimin && phi_cell <= phimax) {	    
-	    // a protection is put to avoid to have an array larger 
-	    // than 2*STRIP_ARRAY_SIZE
-	    if (index_array<DOUBLE_STRIP_ARRAY_SIZE) {
-	      // energy
-	      stripArray[index_array].energy = (*first)->energy(); 
-	      // eta 
-	      stripArray[index_array].eta  = (*first)->eta();
-	      // eta raw
-	      stripArray[index_array].etaraw  = (*first)->caloDDE()->eta_raw();
-	      // eta granularity
-	      stripArray[index_array].deta  = (*first)->caloDDE()->deta();
-	      // index/number of cells in the array
-	      stripArray[index_array].ncell++;
-	      // increase index 
-	      index_array++;
-	    }
-	  }	  
-	}
-      }
-=======
->>>>>>> c79d1945
     }
   }
   // Exit early if no cells.
@@ -612,11 +554,7 @@
   if (index != 0 &&
       fabs(stripArray[index].etaraw-stripArray[index-1].etaraw)<0.00001){
     // energy
-<<<<<<< HEAD
-    if (enecell_arr) {enecell_arr[ieta] +=  stripArray[index].energy;}
-=======
     if (enecell_arr) {enecell_arr[ieta] += stripArray[index].energy;}
->>>>>>> c79d1945
   }
   // eta 
   if (etacell_arr) {etacell_arr[ieta] = stripArray[index].eta;}
