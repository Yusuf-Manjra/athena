/*
  Copyright (C) 2002-2017 CERN for the benefit of the ATLAS collaboration
*/

#ifndef EFLOWOBJECTCREATORTOOL_H
#define EFLOWOBJECTCREATORTOOL_H

/********************************************************************

NAME:     eflowObjectCreatorTool.h
PACKAGE:  offline/Reconstruction/eflowRec

AUTHORS:  M.Hodgkinson (based on eflowObjectBuilder class written by D.Tovey)
CREATED:  15th August, 2005

********************************************************************/

#include "AthenaBaseComps/AthAlgTool.h"
#include "eflowRec/eflowBaseAlgTool.h"
#include "GaudiKernel/ToolHandle.h"

#include "AthLinks/ElementLink.h"
#include "xAODCaloEvent/CaloCluster.h"

#include "xAODPFlow/PFO.h"
#include "xAODPFlow/PFOContainer.h"

#include <cassert>

class eflowRecTrack;
class eflowRecCluster;
class eflowCaloObject;
class eflowCaloObjectContainer;

static const InterfaceID IID_eflowObjectCreatorTool("eflowObjectCreatorTool", 1, 0);

class eflowObjectCreatorTool : virtual public eflowBaseAlgTool, public AthAlgTool {

  public:
  
  eflowObjectCreatorTool(const std::string& type,const std::string& name,const IInterface* parent);

  ~eflowObjectCreatorTool() {};

  static const InterfaceID& interfaceID();

  StatusCode initialize();
  StatusCode execute(eflowCaloObject* energyFlowCaloObject);
  void execute(eflowCaloObjectContainer* theEflowCaloObjectContainer);
  StatusCode finalize();

  private:
  StatusCode setupPFOContainers();
  void createChargedEflowObjects(eflowCaloObject* energyFlowCaloObject, bool addClusters = false);
  void createChargedEflowObject(eflowRecTrack* efRecTrack, bool addClusters = false);
  void createNeutralEflowObjects(eflowCaloObject* energyFlowCaloObject);

  /** Function to add cluster moments onto PFO */
  void addMoment(xAOD::CaloCluster::MomentType momentType, xAOD::PFODetails::PFOAttributes pfoAttribute, const xAOD::CaloCluster* theCluster, xAOD::PFO* thePFO);

  /* Name of PFO container to write out: */
  std::string m_PFOOutputName;

  xAOD::PFOContainer* m_chargedPFOContainer;
  xAOD::PFOContainer* m_neutralPFOContainer;
  xAOD::PFOContainer* m_neutralPFOContainer_nonModified;

  std::string m_caloClusterName;
  const xAOD::CaloClusterContainer *m_caloClusterContainer;

  bool m_eOverPMode;

  /* String flag to configure for running in golden e/p match mode */
  std::string m_goldenModeString;

  /* Toggle debug output */
  int m_debug;

  /* Bool to toggle which jetetmiss configuration we are in - EM cluster input or LC cluster input */
  bool m_LCMode;

  /* Bool to determine whether to calculate and attach DigiTruth moments */
  bool m_doDigiTruth;

<<<<<<< HEAD
=======
  /* Bool to determine whether we are in HeavyIon running or p-p running. The latter is the default */
  bool m_heavyIonMode;

  /* ToolHandle to tracking CP loose vertex selection tool */
  ToolHandle<CP::ITrackVertexAssociationTool> m_trackVertexAssociationTool;

  /* String to specify name of VertexContainer to retrieve */
  std::string m_vertexContainerName;

>>>>>>> ddbcb076
  /* Bool to toggle AOD reduction task force cluster moment list */
  bool m_useAODReductionMomentList;
  
};

inline const InterfaceID& eflowObjectCreatorTool::interfaceID() { return IID_eflowObjectCreatorTool; }

#endif<|MERGE_RESOLUTION|>--- conflicted
+++ resolved
@@ -82,8 +82,6 @@
   /* Bool to determine whether to calculate and attach DigiTruth moments */
   bool m_doDigiTruth;
 
-<<<<<<< HEAD
-=======
   /* Bool to determine whether we are in HeavyIon running or p-p running. The latter is the default */
   bool m_heavyIonMode;
 
@@ -93,7 +91,6 @@
   /* String to specify name of VertexContainer to retrieve */
   std::string m_vertexContainerName;
 
->>>>>>> ddbcb076
   /* Bool to toggle AOD reduction task force cluster moment list */
   bool m_useAODReductionMomentList;
   
