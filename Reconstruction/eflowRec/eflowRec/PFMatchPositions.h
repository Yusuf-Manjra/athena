/*
  Copyright (C) 2002-2017 CERN for the benefit of the ATLAS collaboration
*/

/*
 * PFMatchPositions.h
 *
 *  Created on: 25.03.2014
 *      Author: tlodd
 */

#ifndef PFMATCHPOSITION_H_
#define PFMATCHPOSITION_H_

#include <vector>

#include "eflowRec/eflowUtil.h"
#include "eflowRec/PFMatchInterfaces.h"

namespace PFMatch {
/* Position classes */

class EtaPhi: public eflowEtaPhiPosition {
public:
  EtaPhi(const eflowEtaPhiPosition& etaphi): eflowEtaPhiPosition(etaphi) { }
  EtaPhi() { }
  virtual ~EtaPhi() { }
};

class AllLayersEtaPhi {
public:
  AllLayersEtaPhi() { }
  virtual ~AllLayersEtaPhi() {
    unsigned int nLay = m_etaphiInLayer.size();
    for(unsigned int iLay = 0; iLay < nLay; ++iLay) { delete m_etaphiInLayer[iLay]; }
  }

  std::vector<EtaPhi*> m_etaphiInLayer;
};

class EtaPhiWithVariance: public EtaPhi {
public:
  EtaPhiWithVariance(eflowEtaPhiPosition etaphi, double etaVar, double phiVar):
    EtaPhi(etaphi), m_etaVariance(etaVar), m_phiVariance(phiVar) { }
  EtaPhiWithVariance(): m_etaVariance(NAN), m_phiVariance(NAN) { }
  virtual ~EtaPhiWithVariance() { }

  double m_etaVariance;
  double m_phiVariance;
};


/* Cluster position provider classes */

class ClusterPlainEtaPhiProvider: public ClusterPositionProvider<EtaPhi> {
public:
  ClusterPlainEtaPhiProvider() { }
  virtual ~ClusterPlainEtaPhiProvider() { }

  EtaPhi* getPosition(const ICluster* cluster);
};

class ClusterGeometricalCenterProvider: public ClusterPositionProvider<EtaPhiWithVariance> {
public:
  ClusterGeometricalCenterProvider() { }
  virtual ~ClusterGeometricalCenterProvider() { }

private:
  EtaPhiWithVariance* getPosition(const ICluster* cluster);

  static const double m_etaPhiLowerLimit;
};

/* Track position provider classes */

class TrackEtaPhiInFixedLayersProvider: public TrackPositionProvider<EtaPhi> {
public:
  TrackEtaPhiInFixedLayersProvider(LayerType barrelLayer, LayerType endcapLayer, LayerType fcalLayer):
    m_barrelLayer(barrelLayer), m_endcapLayer(endcapLayer), m_fcalLayer(fcalLayer) { }
  virtual ~TrackEtaPhiInFixedLayersProvider() { }

  EtaPhi* getPosition(const ITrack* track);

private:
  LayerType m_barrelLayer;
  LayerType m_endcapLayer;
  LayerType m_fcalLayer;
};


/* The position provider factories */

class TrackPositionFactory {
public:
  static std::unique_ptr<IPositionProvider> Get(std::string positionType) {
    if (positionType == "EM1EtaPhi") {
<<<<<<< HEAD
      return std::make_unique<TrackEtaPhiInFixedLayersProvider>(TrackLayer::EMB1, TrackLayer::EME1);
    } else if (positionType == "EM2EtaPhi") {
      return std::make_unique<TrackEtaPhiInFixedLayersProvider>(TrackLayer::EMB2, TrackLayer::EME2);
=======
      return new TrackEtaPhiInFixedLayersProvider(TrackLayer::EMB1, TrackLayer::EME1, TrackLayer::FCAL0);
    } else if (positionType == "EM2EtaPhi") {
      return new TrackEtaPhiInFixedLayersProvider(TrackLayer::EMB2, TrackLayer::EME2, TrackLayer::FCAL0);
>>>>>>> 67ee6a32
    } else {
      std::cerr << "TrackPositionFactory\tERROR\tInvalid track position type: \"" << positionType << "\"" << std::endl;
      assert(false);
      return 0;
    }
  }
};

class ClusterPositionFactory {
public:
  static std::unique_ptr<IPositionProvider> Get(std::string positionType) {
    if (positionType == "PlainEtaPhi") {
      return std::make_unique<ClusterPlainEtaPhiProvider>();
    } else if (positionType == "GeomCenterEtaPhi") {
      return std::make_unique<ClusterGeometricalCenterProvider>();
    } else {
      std::cerr << "ClusterPositionFactory\tERROR\tInvalid cluster position type: \"" << positionType << "\"" << std::endl;
      assert(false);
      return 0;
    }
  }
};

}

#endif /* PFMATCHPOSITION_H_ */<|MERGE_RESOLUTION|>--- conflicted
+++ resolved
@@ -94,15 +94,9 @@
 public:
   static std::unique_ptr<IPositionProvider> Get(std::string positionType) {
     if (positionType == "EM1EtaPhi") {
-<<<<<<< HEAD
-      return std::make_unique<TrackEtaPhiInFixedLayersProvider>(TrackLayer::EMB1, TrackLayer::EME1);
+      return std::make_unique<TrackEtaPhiInFixedLayersProvider>(TrackLayer::EMB1, TrackLayer::EME1, TrackLayer::FCAL0);
     } else if (positionType == "EM2EtaPhi") {
-      return std::make_unique<TrackEtaPhiInFixedLayersProvider>(TrackLayer::EMB2, TrackLayer::EME2);
-=======
-      return new TrackEtaPhiInFixedLayersProvider(TrackLayer::EMB1, TrackLayer::EME1, TrackLayer::FCAL0);
-    } else if (positionType == "EM2EtaPhi") {
-      return new TrackEtaPhiInFixedLayersProvider(TrackLayer::EMB2, TrackLayer::EME2, TrackLayer::FCAL0);
->>>>>>> 67ee6a32
+      return std::make_unique<TrackEtaPhiInFixedLayersProvider>(TrackLayer::EMB2, TrackLayer::EME2, TrackLayer::FCAL0);
     } else {
       std::cerr << "TrackPositionFactory\tERROR\tInvalid track position type: \"" << positionType << "\"" << std::endl;
       assert(false);
