--- conflicted
+++ resolved
@@ -45,13 +45,8 @@
         cellMaker.CaloCellMakerToolNames = [cellCopyTool,cellSubtrTool,cellFinalizerTool]
         from AthenaCommon.AlgSequence import AlgSequence
         topSequence = AlgSequence()
-<<<<<<< HEAD
-        topSequence+=cellMaker;
-
-=======
         topSequence+=cellMaker
         
->>>>>>> c6de6367
         return True
 
     def outputKey(self):
