/*
  Copyright (C) 2002-2020 CERN for the benefit of the ATLAS collaboration
*/

//Author: Russell Smith
//Email : rsmith@cern.ch
//Date  : February 2015
#ifndef XAOD_ANALYSIS
int main() {
  std::cout << "Examples are only defined in the analysis release." << std::endl;
  return 0;
}
#else

#ifdef XAOD_STANDALONE
#include "xAODRootAccess/Init.h"
#include "xAODRootAccess/TEvent.h"
#include "xAODRootAccess/TStore.h"
#else
#include "POOLRootAccess/TEvent.h"
#include "StoreGate/StoreGateSvc.h"
#endif

// FrameWork includes
#include "AsgMessaging/MessageCheck.h"
#include "AsgTools/AnaToolHandle.h"

#include "xAODMissingET/MissingETAuxContainer.h"
#include "xAODMissingET/MissingETAssociationMap.h"
#include "xAODMissingET/MissingETContainer.h"
#include "xAODMissingET/MissingETAssociationHelper.h"

#include "xAODCore/ShallowAuxContainer.h"
#include "xAODCore/ShallowCopy.h"
#include "xAODJet/JetContainer.h"
#include "xAODEgamma/ElectronContainer.h"
#include "xAODEgamma/PhotonContainer.h"
#include "xAODMuon/MuonContainer.h"
#include "xAODTau/TauJetContainer.h"
#include "xAODBase/IParticleContainer.h"
#include "xAODBase/IParticleHelpers.h"

#undef NDEBUG
#include <cassert>
#include <memory>
#include "TFile.h"
#include "TSystem.h"

#include "JetCalibTools/JetCalibrationTool.h"

#include "METUtilities/METSystematicsTool.h"
#include "METUtilities/METMaker.h"
#include "METUtilities/METHelpers.h"

#include "PATInterfaces/SystematicRegistry.h"

#include "xAODCore/tools/IOStats.h"
#include "xAODCore/tools/ReadStats.h"

using namespace asg::msgUserCode;

int main( int argc, char* argv[]) {std::cout << __PRETTY_FUNCTION__ << std::endl;
  ANA_CHECK_SET_TYPE (int);

#ifdef XAOD_STANDALONE
  ANA_CHECK (xAOD::Init()) ;
  //enable status code failures
  CP::CorrectionCode::enableFailure();
  StatusCode::enableFailure();
#else
  IAppMgrUI* app = POOL::Init(); //important to do this first!
#endif

  bool invisEle(false);
  bool debug(false);
  TString fileName = gSystem->Getenv("ASG_TEST_FILE_MC");
  std::string jetType = "AntiKt4EMTopo";
  for (int i=0; i<argc; ++i) {
    if (std::string(argv[i]) == "-filen" && i+1<argc) {
      fileName = argv[i+1];
    } else if (std::string(argv[i]) == "-jetcoll" && i+1<argc) {
      jetType = argv[i+1];
    } else if (std::string(argv[i]) == "-invisEle") {
      invisEle=true;
    } else if (std::string(argv[i]) == "-debug") {
      debug = true;
    }
  }

  //this test file should work.  Feel free to contact me if there is a problem with the file.
  std::unique_ptr< TFile > ifile( TFile::Open( fileName, "READ" ) );
  assert( ifile.get() );

  // Create a TEvent object to read from file and a transient store in which to place items
#ifdef XAOD_STANDALONE
  std::unique_ptr<xAOD::TEvent> event(new xAOD::TEvent( xAOD::TEvent::kClassAccess ) );
  std::unique_ptr<xAOD::TStore> store (new xAOD::TStore());
#else // Athena "Store" is the same StoreGate used by the TEvent
  std::unique_ptr<POOL::TEvent> event(new POOL::TEvent( POOL::TEvent::kClassAccess ));
  ServiceHandle<StoreGateSvc>& store = event->evtStore();
#endif
  ANA_CHECK( event->readFrom( ifile.get() ) );

  // creation and set properties of the tools
  // if you need to set properties, you should do so before initialization

  asg::AnaToolHandle<IJetCalibrationTool> jetCalibrationTool;
  ANA_CHECK( ASG_MAKE_ANA_TOOL( jetCalibrationTool, JetCalibrationTool ) );
  jetCalibrationTool.setName("jetCalibTool");
  ANA_CHECK( jetCalibrationTool.setProperty("JetCollection", jetType) );
  ANA_CHECK( jetCalibrationTool.setProperty("ConfigFile", "JES_MC15cRecommendation_May2016_rel21.config") );
  ANA_CHECK( jetCalibrationTool.setProperty("CalibSequence", "JetArea_Residual_EtaJES_GSC") );
  ANA_CHECK( jetCalibrationTool.setProperty("IsData", false) );
  ANA_CHECK( jetCalibrationTool.retrieve() );

  asg::AnaToolHandle<IMETSystematicsTool> metSystTool;
  metSystTool.setTypeAndName("met::METSystematicsTool/metSystTool");
  ANA_CHECK( metSystTool.setProperty("ConfigJetTrkFile","JetTrackSyst.config" ));//this is needed to do jet track systematics
  // ANA_CHECK( metSystTool.setProperty("UseDevArea"      ,true )); // To get the configs from GROUPDATA/dev/METUtilities
  ANA_CHECK( metSystTool.retrieve() );

  asg::AnaToolHandle<IMETMaker> metMaker;
  metMaker.setTypeAndName("met::METMaker/metMaker");
  ANA_CHECK( metMaker.setProperty("DoMuonEloss", true) );
  ANA_CHECK( metMaker.retrieve() );  

  for(Long64_t ievent = 0;  ievent < std::min(int(event->getEntries()), 100); ++ievent){
    if(ievent % 10 == 0) std::cout << "event number: " << ievent << std::endl;
    ANA_CHECK( event->getEntry(ievent) >= 0 );

    //retrieve the original containers

    //this contains all constituents not associated to a jet/misc term
    const xAOD::MissingETContainer* coreMet  = nullptr;
    std::string coreMetKey = "MET_Core_" + jetType;
    ANA_CHECK( event->retrieve(coreMet, coreMetKey) );
    if(debug) std::cout << "Using core MET " << coreMet << std::endl;

    const xAOD::ElectronContainer* electrons = nullptr;
    ANA_CHECK( event->retrieve(electrons, "Electrons") );

    const xAOD::MuonContainer* muons = nullptr;
    ANA_CHECK( event->retrieve(muons, "Muons") );

    //this should probably be a calibrated jet container.  See the METUtilities twiki for more info
    const xAOD::JetContainer* uncalibJets = nullptr;
    ANA_CHECK( event->retrieve(uncalibJets, jetType+"Jets"));//this retrieves and applies the correction
    std::pair< xAOD::JetContainer*, xAOD::ShallowAuxContainer* > calibJetsPair = xAOD::shallowCopyContainer( *uncalibJets );//make a shallow copy to calibrate
    xAOD::JetContainer *& calibJets = calibJetsPair.first;//create a reference to the first element of the pair (i.e. the JetContainer)
    //Shallow copy is needed (see links below)
    if(jetCalibrationTool->applyCalibration(*calibJets).isFailure())//apply the calibration
      return 1;
    if(!xAOD::setOriginalObjectLink(*uncalibJets, *calibJets)){//tell calib container what old container it matches
      std::cout << "Failed to set the original object links" << std::endl;
      return 1;
    }
    ANA_CHECK( store->record(calibJets, "CalibJets") );

    //retrieve the MET association map
    const xAOD::MissingETAssociationMap* metMap = nullptr;
    std::string metAssocKey = "METAssoc_" + jetType;
    ANA_CHECK( event->retrieve(metMap, metAssocKey) );

    //get the set of recommended systematics
    const CP::SystematicRegistry& registry = CP::SystematicRegistry::getInstance();
    const CP::SystematicSet&      recSysList  = registry.recommendedSystematics();

    //start the loop over systematics
    //For each systematic, we create an output MissingET container
    for(CP::SystematicSet::const_iterator isys = recSysList.begin();
	isys != recSysList.end();
	++isys) {	// print the systematics on the first event
      // When only using the METSystematicsTool, this will be the list of recommended systematics for that tool
      //      if(ievent == 0) 

      // Create a MissingETContainer with its aux store for each systematic
      xAOD::MissingETContainer*    newMetContainer    = new xAOD::MissingETContainer();
      xAOD::MissingETAuxContainer* newMetAuxContainer = new xAOD::MissingETAuxContainer();
      newMetContainer->setStore(newMetAuxContainer);

      xAOD::MissingETAssociationHelper metHelper(metMap);
      //here we apply some basic cuts and rebuild the met at each step
      //Electrons
      ConstDataVector<xAOD::ElectronContainer> invisElectrons(SG::VIEW_ELEMENTS);
      ConstDataVector<xAOD::ElectronContainer> metElectrons(SG::VIEW_ELEMENTS);
      for(const auto *el : *electrons) {
	if(el->pt()>20e3 && el->eta()<2.47) {
	  if(invisEle) {
	    invisElectrons.push_back(el);
	  }// else {
	  metElectrons.push_back(el);
	    //}
	}
      }
      if(!invisElectrons.empty()){
	ANA_CHECK( metMaker->markInvisible(invisElectrons.asDataVector(),&metHelper,newMetContainer) );
      }

      ANA_CHECK( metMaker->rebuildMET("TrkEle",                   //name of metElectrons in metContainer
				 xAOD::Type::Electron,       //telling the rebuilder that this is electron met
				 newMetContainer,            //filling this met container
				 metElectrons.asDataVector(),//using these metElectrons that accepted our cuts
				 &metHelper)                     //and this association map
	     );

      //Muons
      ConstDataVector<xAOD::MuonContainer> metMuons(SG::VIEW_ELEMENTS);
      for(const auto *mu : *muons) {
	if(mu->pt()>20e3 && mu->eta()<2.4) metMuons.push_back(mu);
      }
      ANA_CHECK( metMaker->rebuildMET("TrkMuons",
				 xAOD::Type::Muon,
				 newMetContainer,
				 metMuons.asDataVector(),
				 &metHelper)
	     );

      // for rebuilding track MET
      ANA_CHECK(  metMaker->rebuildTrackMET("TrkJet",    //name of jet track met
      				  "PVSoftTrk",	  //name of soft track term met
      				  newMetContainer,//adding to this new met container
      				  calibJets,	  //using this jet collection to calculate jet track met
      				  coreMet,	  //core met container
      				  &metHelper,	  //with this association map
      				  false		  //don't apply jet jvt cut
      				  )
      	 );

      //this is kind of annoying, but applySystematicVariation only takes a SystematicSet, but *isys is a SystematicVariation.
      //We use the SystematicSet constructor which just takes a SystematicVariation
      CP::SystematicSet iSysSet( (*isys).name());
      //tell the tool that we are using this SystematicSet (of one SystematicVariation for now)
      //after this call, when we use applyCorrection, the given met term will be adjusted with this systematic applied
      ANA_CHECK( metSystTool->applySystematicVariation(iSysSet) );

      metSystTool->setRandomSeed( int(1e6*(*newMetContainer)["PVSoftTrk"]->phi()) );

      xAOD::MissingET * softTrkMet = (*newMetContainer)["PVSoftTrk"];
      ANA_CHECK( softTrkMet != nullptr); //check we retrieved the soft trk
      ANA_CHECK( metSystTool->applyCorrection(*softTrkMet) );
      if(debug) std::cout << "Soft track met: " << softTrkMet->met();

      // when doing track MET
      xAOD::MissingET * jetTrkMet = (*newMetContainer)["TrkJet"];
      ANA_CHECK( jetTrkMet != nullptr);
      ANA_CHECK( metSystTool->applyCorrection(*jetTrkMet, &metHelper));//for jetTrkMet correction, we need the METAssociationMap
      if(debug) std::cout << "Jet track met: " << jetTrkMet->met();

      //this builds the final track or cluster met sums, using systematic varied container
      //In the future, you will be able to run both of these on the same container to easily output CST and TST
      ANA_CHECK( met::buildMETSum("FinalTrk" , newMetContainer, MissingETBase::Source::Track ) );
      //ANA_CHECK( met::buildMETSum("FinalClus", newMetContainer, MissingETBase::Source::LCTopo) );

      //we record the container to the store, with a systematic indicated name
      ANA_CHECK( store->record( newMetContainer,    "FinalMETContainer_" + iSysSet.name()      ));
      ANA_CHECK( store->record( newMetAuxContainer, "FinalMETContainer_" + iSysSet.name() + "Aux."));
    }

#ifdef XAOD_STANDALONE // POOL::TEvent should handle this when changing events
    //fill the containers stored in the event
    //to the output file and clear the transient store
    assert(event->fill());
    store->clear();
#endif
  }

<<<<<<< HEAD
#ifndef XAOD_STANDALONE
  ANA_CHECK(app->finalize());
=======
#ifndef XAOD_STANDALONE // POOL::TEvent should handle this when changing events
  ANA_CHECK( app->finalize() );
>>>>>>> 8d4655e9
#endif

  xAOD::IOStats::instance().stats().printSmartSlimmingBranchList();

  return 0;
}

#endif<|MERGE_RESOLUTION|>--- conflicted
+++ resolved
@@ -264,13 +264,8 @@
 #endif
   }
 
-<<<<<<< HEAD
-#ifndef XAOD_STANDALONE
-  ANA_CHECK(app->finalize());
-=======
 #ifndef XAOD_STANDALONE // POOL::TEvent should handle this when changing events
   ANA_CHECK( app->finalize() );
->>>>>>> 8d4655e9
 #endif
 
   xAOD::IOStats::instance().stats().printSmartSlimmingBranchList();
