///////////////////////// -*- C++ -*- /////////////////////////////

/*
  Copyright (C) 2002-2017 CERN for the benefit of the ATLAS collaboration
*/

// METMaker.cxx
// Implementation file for class METMaker
// Author: T.J.Khoo<khoo@cern.ch>
///////////////////////////////////////////////////////////////////

// METUtilities includes
#include "METUtilities/METMaker.h"
#include "METUtilities/METHelpers.h"

// MET EDM
#include "xAODMissingET/MissingETContainer.h"
#include "xAODMissingET/MissingETComposition.h"
#include "xAODMissingET/MissingETAuxContainer.h"
#include "xAODMissingET/MissingETAssociationMap.h"
#include "xAODMissingET/MissingETAssociationHelper.h"

// Jet EDM
#include "xAODJet/JetAttributes.h"

// Tracking EDM
#include "xAODTracking/TrackParticle.h"
#include "xAODTracking/VertexContainer.h"

// Shallow copy
#include "xAODCore/ShallowCopy.h"

// Muon EDM
#include "xAODMuon/MuonContainer.h"

// Electron EDM
#include "xAODEgamma/ElectronContainer.h"
#include "xAODEgamma/EgammaxAODHelpers.h"

// framework includes
#include "AsgDataHandles/ReadHandle.h"
#include "xAODPFlow/PFOAuxContainer.h"
#include <xAODCore/AuxContainerBase.h>
#include <AthContainers/AuxElement.h>

namespace met {

  using std::vector;

  using xAOD::MissingET;
  using xAOD::MissingETContainer;
  using xAOD::MissingETAssociation;
  using xAOD::MissingETAssociationMap;
  using xAOD::MissingETAuxContainer;
  using xAOD::MissingETComposition;
  //
  using xAOD::IParticle;
  using xAOD::IParticleContainer;
  //
  using xAOD::JetContainer;
  using xAOD::JetConstituentVector;
  //
  using xAOD::TrackParticle;
  // using xAOD::VertexContainer;
  // using xAOD::Vertex;

  typedef ElementLink<xAOD::IParticleContainer> iplink_t;
  static const SG::AuxElement::ConstAccessor< iplink_t  > acc_originalObject("originalObjectLink");
  static const SG::AuxElement::ConstAccessor< std::vector<iplink_t > > acc_ghostMuons("GhostMuon");
  static const SG::AuxElement::ConstAccessor< std::vector<iplink_t > > acc_ghostElecs("GhostElec");
  
  static const SG::AuxElement::ConstAccessor< std::vector<int> > acc_trkN("NumTrkPt500");
  static const SG::AuxElement::ConstAccessor< std::vector<float> > acc_trksumpt("SumPtTrkPt500");
  static const SG::AuxElement::ConstAccessor< std::vector<float> > acc_sampleE("EnergyPerSampling");

  static const SG::AuxElement::ConstAccessor<float> acc_emf("EMFrac");
  static const SG::AuxElement::ConstAccessor<float> acc_psf("PSFrac");
  static const SG::AuxElement::ConstAccessor<float> acc_width("Width");
  static const SG::AuxElement::ConstAccessor<float> acc_Eloss("EnergyLoss");

  static const SG::AuxElement::Decorator< std::vector<iplink_t> > dec_constitObjLinks("ConstitObjectLinks");
  static const SG::AuxElement::Decorator< std::vector<float> > dec_constitObjWeights("ConstitObjectWeights");
  // Implement dphi as well if we start correcting the jet phi.
  // static const SG::AuxElement::Decorator< std::vector<float> > dec_constitObjDphis("ConstitObjectDphis");



  ///////////////////////////////////////////////////////////////////
  // Public methods:
  ///////////////////////////////////////////////////////////////////

  // Constructors
  ////////////////
  METMaker::METMaker(const std::string& name) :
    AsgTool(name),
    m_PVkey("PrimaryVertices"),
    m_extraJetRejection(false),
    m_trkseltool("")
  {
    //
    // Property declaration
    //

    // declareProperty("VxColl",             m_pvcoll             = "PrimaryVertices"   );

    declareProperty("JetJvtMomentName",   m_jetJvtMomentName   = "Jvt"               );
    declareProperty("JetRejectionDec",    m_jetRejectionDec    = ""                  );
    declareProperty("JetMinEFrac",        m_jetMinEfrac        = 0.0                 );
    declareProperty("JetMinWeightedPt",   m_jetMinWeightedPt   = 20.0e3              );
    //declareProperty("JetConstitScaleMom", m_jetConstitScaleMom = "JetLCScaleMomentum");
    declareProperty("JetConstitScaleMom", m_jetConstitScaleMom = "JetConstitScaleMomentum");
    declareProperty("CorrectJetPhi",      m_jetCorrectPhi      = false               );
    declareProperty("DoPFlow",            m_doPFlow            = false               );
    declareProperty("DoSoftTruth",        m_doSoftTruth        = false               );
    declareProperty("DoJetTruth",         m_doConstJet         = false               );

    declareProperty("JetSelection",       m_jetSelection       = "Default"           );//Default, Tight, PFlow or Expert
    declareProperty("CustomCentralJetPt", m_customCenJetPtCut  = 20e3                );
    declareProperty("CustomForwardJetPt", m_customFwdJetPtCut  = 20e3                );
    declareProperty("CustomJetJvtCut",    m_customJvtCut       = 0.59                );
    declareProperty("CustomJetJvtPtMax",  m_customJvtPtMax     = 60e3                );

    declareProperty("DoMuonEloss",        m_muEloss            = false               );
    declareProperty("ORCaloTaggedMuons",  m_orCaloTaggedMuon   = true                );
    declareProperty("GreedyPhotons",      m_greedyPhotons      = false               );
    declareProperty("VeryGreedyPhotons",  m_veryGreedyPhotons  = false               );

    
    declareProperty("UseGhostMuons",      m_useGhostMuons      = false               );
    declareProperty("DoRemoveMuonJets",   m_doRemoveMuonJets   = true                );
    declareProperty("DoSetMuonJetEMScale", m_doSetMuonJetEMScale = true              );
    
    declareProperty("DoRemoveElecTrks",   m_doRemoveElecTrks   = true                );
    declareProperty("DoRemoveElecTrksEM", m_doRemoveElecTrksEM = false               );    

    declareProperty("TrackSelectorTool",  m_trkseltool                               );

  }

  // Destructor
  ///////////////
  METMaker::~METMaker()
  {}

  // Athena algtool's Hooks
  ////////////////////////////
  StatusCode METMaker::initialize()
  {
    ATH_MSG_INFO ("Initializing " << name() << "...");
    
    //default jet selection i.e. pre-recommendation
    ATH_MSG_VERBOSE("Use jet selection criterion: " << m_jetSelection);
    if (m_jetSelection == "Default")     { m_CenJetPtCut = 20e3; m_FwdJetPtCut = 20e3; m_JvtCut = 0.59; m_JvtPtMax = 60e3;}
    else if (m_jetSelection == "PFlow")  { m_CenJetPtCut = 20e3; m_FwdJetPtCut = 20e3; m_JvtCut = 0.2; m_JvtPtMax = 60e3;}
    else if (m_jetSelection == "Tight")  { m_CenJetPtCut = 20e3; m_FwdJetPtCut = 30e3; m_JvtCut = 0.59; m_JvtPtMax = 60e3;}
    else if (m_jetSelection == "Tier0")  { m_CenJetPtCut = 0;    m_FwdJetPtCut = 0;    m_JvtCut = -1;   m_JvtPtMax = 0;}
    else if (m_jetSelection == "Expert")  { 
      ATH_MSG_INFO("Custom jet selection configured. *** FOR EXPERT USE ONLY ***");
      m_CenJetPtCut = m_customCenJetPtCut;
      m_FwdJetPtCut = m_customFwdJetPtCut;
      m_JvtCut = m_customJvtCut;
      m_JvtPtMax = m_customJvtPtMax; 
    }
    else { ATH_MSG_ERROR( "Error: No available jet selection found! Choose one: Default, Tight, PFlow, Expert" ); return StatusCode::FAILURE; }

    if (!m_jetRejectionDec.empty()) m_extraJetRejection = true;

    if (!m_trkseltool.empty()) ATH_CHECK( m_trkseltool.retrieve() );

    if(m_jetSelection=="PFlow" && !m_doPFlow) {
      ATH_MSG_ERROR("\'PFlow\' jet selection needs DoPFlow=true.");
      return StatusCode::FAILURE;
    }

    // ReadHandleKey(s)

    ATH_CHECK( m_PVkey.initialize() );

    return StatusCode::SUCCESS;
  }

  StatusCode METMaker::finalize()
  {
    ATH_MSG_INFO ("Finalizing " << name() << "...");

    return StatusCode::SUCCESS;
  }

  // StatusCode METMaker::execute()
  // {
  //   ATH_MSG_DEBUG ( name() << " in execute...");

  //   return StatusCode::SUCCESS;
  // }

  // **** Rebuild generic MET term ****

  StatusCode METMaker::rebuildMET(const std::string& metKey,
                                  xAOD::Type::ObjectType metType,
                                  xAOD::MissingETContainer* metCont,
                                  const xAOD::IParticleContainer* collection,
                                  xAOD::MissingETAssociationHelper* helper,
                                  MissingETBase::UsageHandler::Policy objScale)
  {
    MissingETBase::Types::bitmask_t metSource;
    switch(metType) {
    case xAOD::Type::Electron:
      metSource = MissingETBase::Source::electron();
      break;
    case xAOD::Type::Photon:
      metSource = MissingETBase::Source::photon();
      break;
    case xAOD::Type::Tau:
      metSource = MissingETBase::Source::tau();
      break;
    case xAOD::Type::Muon:
      metSource = MissingETBase::Source::muon();
      break;
    case xAOD::Type::Jet:
      ATH_MSG_WARNING("Incorrect use of rebuildMET -- use rebuildJetMET for RefJet term");
      return StatusCode::FAILURE;
    default:
      ATH_MSG_WARNING("Invalid object type provided: " << metType);
      return StatusCode::FAILURE;
    }

    MissingET* met = nullptr;
    if( fillMET(met,metCont, metKey , metSource) != StatusCode::SUCCESS) {
      ATH_MSG_ERROR("failed to fill MET term \"" << metKey << "\"");
      return StatusCode::FAILURE;
    }

    // If muon eloss corrections are required, create a new term to hold these if it doesn't already exist
    if(metType==xAOD::Type::Muon && (m_muEloss || m_doSetMuonJetEMScale) && !(*metCont)["MuonEloss"]) {
      MissingET* met_muEloss = nullptr;
      if( fillMET(met_muEloss,metCont,"MuonEloss",
                  MissingETBase::Source::Muon | MissingETBase::Source::Calo) != StatusCode::SUCCESS) {
        ATH_MSG_ERROR("failed to create Muon Eloss MET term");
        return StatusCode::FAILURE;
      }
    }

    return rebuildMET(met,collection,helper,objScale);
  }

  StatusCode METMaker::rebuildMET(xAOD::MissingET* met,
                                  const xAOD::IParticleContainer* collection,
                                  xAOD::MissingETAssociationHelper* helper,
                                  MissingETBase::UsageHandler::Policy objScale)
  {
    MissingETBase::UsageHandler::Policy p = MissingETBase::UsageHandler::OnlyCluster;
    bool removeOverlap = true;
    if(!collection->empty()) {
      const IParticle* obj = collection->front();
      if(obj->type()==xAOD::Type::Muon) {
        p = MissingETBase::UsageHandler::OnlyTrack;
        removeOverlap = false;
      }
    }
    if (m_doSoftTruth) p = MissingETBase::UsageHandler::TruthParticle;
    if (m_doPFlow) p = MissingETBase::UsageHandler::ParticleFlow;
    return rebuildMET(met,collection,helper,p,removeOverlap,objScale);
  }

  StatusCode METMaker::rebuildMET(xAOD::MissingET* met,
                                  const xAOD::IParticleContainer* collection,
                                  xAOD::MissingETAssociationHelper* helper,
                                  MissingETBase::UsageHandler::Policy p,
                                  bool removeOverlap,
                                  MissingETBase::UsageHandler::Policy objScale) {
    if(!met || !collection || !helper) {
      ATH_MSG_WARNING("Invalid pointer supplied for "
                      << "MET (" << met << "), "
                      << "collection (" << collection << "), "
                      << "or helper (" << helper << ").");
      return StatusCode::SUCCESS;
    }
    const xAOD::MissingETAssociationMap* map = helper->map();
    if(!map){
      ATH_MSG_WARNING("MET Association Helper isn't associated with a MissingETAssociationMap!");
      return StatusCode::SUCCESS;
    }
    if(map->empty()) {
      ATH_MSG_WARNING("Incomplete association map received. Cannot rebuild MET.");
      ATH_MSG_WARNING("Note: METMaker should only be run on events containing at least one PV");
      return StatusCode::SUCCESS;
    }
    ATH_MSG_VERBOSE("Building MET term " << met->name());
    dec_constitObjLinks(*met) = vector<iplink_t>(0);
    dec_constitObjWeights(*met) = vector<float>(0);
    std::vector<iplink_t>& uniqueLinks = dec_constitObjLinks(*met);
    std::vector<float>& uniqueWeights = dec_constitObjWeights(*met);
    uniqueLinks.reserve(collection->size());
    uniqueWeights.reserve(collection->size());
    if(!collection->empty()) {
      bool originalInputs = !acc_originalObject.isAvailable(*collection->front());
      bool isShallowCopy = dynamic_cast<const xAOD::ShallowAuxContainer*>(collection->front()->container()->getConstStore());
      ATH_MSG_VERBOSE("const store = " << collection->front()->container()->getConstStore());
      if(isShallowCopy && originalInputs) {
        ATH_MSG_WARNING("Shallow copy provided without \"originalObjectLinks\" decoration! "
                        << "Overlap removal cannot be done. "
                        << "Will not compute this term.");
        ATH_MSG_WARNING("Please apply xAOD::setOriginalObjectLinks() from xAODBase/IParticleHelpers.h");
        return StatusCode::SUCCESS;
      } else {
        ATH_MSG_VERBOSE("Original inputs? " << originalInputs);
      }
      for(const auto *obj : *collection) {
        const IParticle* orig = obj;
        bool selected = false;
        if(!originalInputs) { orig = *acc_originalObject(*obj); }
        std::vector<const xAOD::MissingETAssociation*> assocs = xAOD::MissingETComposition::getAssociations(map,orig);
        if(assocs.empty()) {
          ATH_MSG_WARNING("Object is not in association map. Did you make a deep copy but fail to set the \"originalObjectLinks\" decoration?");
          ATH_MSG_WARNING("If not, Please apply xAOD::setOriginalObjectLinks() from xAODBase/IParticleHelpers.h");
        }

        // If the object has already been selected and processed, ignore it.
        if(MissingETComposition::objSelected(helper,orig)) continue;
        selected = MissingETComposition::selectIfNoOverlaps(helper,orig,p) || !removeOverlap;
        ATH_MSG_VERBOSE(obj->type() << " (" << orig <<") with pt " << obj->pt()
                        << " is " << ( selected ? "non-" : "") << "overlapping");

        // Greedy photon options: set selection flags
        if ((m_greedyPhotons || m_veryGreedyPhotons) && selected && obj->type() == xAOD::Type::Photon){
          for(const xAOD::MissingETAssociation* assoc : assocs){
            std::vector<size_t> indices = assoc->overlapIndices(orig);
            std::vector<const xAOD::IParticle*> allObjects = assoc->objects();
            for (size_t index : indices){
              const xAOD::IParticle* thisObj = allObjects[index];
              if(!thisObj) continue;
              if ((thisObj->type() == xAOD::Type::Jet && m_veryGreedyPhotons) ||
                   thisObj->type() == xAOD::Type::Electron)
                helper->setObjSelectionFlag(assoc, thisObj, true);
            }
          }
        }

        //Do special overlap removal for calo tagged muons
        if(m_orCaloTaggedMuon && !removeOverlap && orig->type()==xAOD::Type::Muon && static_cast<const xAOD::Muon*>(orig)->muonType()==xAOD::Muon::CaloTagged) {
          for (size_t i = 0; i < assocs.size(); i++) {
            std::vector<size_t> ind = assocs[i]->overlapIndices(orig);
            std::vector<const xAOD::IParticle*> allObjects = assocs[i]->objects();
            for (size_t indi = 0; indi < ind.size(); indi++) if (allObjects[ind[indi]]) {
                if (allObjects[ind[indi]]->type()==xAOD::Type::Electron
                    && helper->objSelected(assocs[i], ind[indi])) {
                  selected = false;
                  break;
                }
              }
          }
        }
        // Don't overlap remove muons, but flag the non-overlapping muons to take out their tracks from jets
        // Removed eloss from here -- clusters already flagged.
        // To be handled in rebuildJetMET
        if(selected) {
          if(objScale==MissingETBase::UsageHandler::PhysicsObject) {
            ATH_MSG_VERBOSE("Add object with pt " << obj->pt());
            *met += obj;
          } else {
            MissingETBase::Types::constvec_t constvec = MissingETComposition::getConstVec(map,obj,objScale);
            ATH_MSG_VERBOSE("Add truth object with pt " << constvec.cpt());
            met->add(constvec.cpx(),constvec.cpy(),constvec.cpt());
          }
        }
        if(selected) {
          uniqueLinks.emplace_back( iplink_t(*static_cast<const IParticleContainer*>(obj->container()),obj->index()) );
          uniqueWeights.emplace_back( 1. );
        }
      }
    }
    ATH_MSG_DEBUG("Built met term " << met->name() << ", with magnitude " << met->met());
    return StatusCode::SUCCESS;
  }

  StatusCode METMaker::rebuildJetMET(const std::string& metJetKey,
                                     const std::string& softKey,
                                     xAOD::MissingETContainer* metCont,
                                     const xAOD::JetContainer* jets,
                                     const xAOD::MissingETContainer* metCoreCont,
                                     xAOD::MissingETAssociationHelper* helper,
                                     bool doJetJVT)
  {
    ATH_MSG_VERBOSE("Rebuild jet term: " << metJetKey << " and soft term: " << softKey);

    MissingET* metJet = nullptr;
    if( fillMET(metJet,metCont, metJetKey, MissingETBase::Source::jet()) != StatusCode::SUCCESS) {
      ATH_MSG_ERROR("failed to fill MET term \"" << metJetKey << "\"");
      return StatusCode::FAILURE;
    }

    const MissingET *coreSoftClus(0), *coreSoftTrk(0);
    MissingET *metSoftClus(0), *metSoftTrk(0);

    const MissingET* coreSoft = (*metCoreCont)[softKey+"Core"];
    if(!coreSoft) {
      ATH_MSG_WARNING("Invalid soft term key supplied: " << softKey);
      return StatusCode::FAILURE;
    }
    if(MissingETBase::Source::isTrackTerm(coreSoft->source())) {
      coreSoftTrk = coreSoft;

      metSoftTrk = nullptr;
      if( fillMET(metSoftTrk,metCont, softKey , coreSoftTrk->source() ) != StatusCode::SUCCESS) {
        ATH_MSG_ERROR("failed to fill MET term \"" << softKey << "\"");
        return StatusCode::FAILURE;
      }
    } else {
      coreSoftClus = coreSoft;

      metSoftClus = nullptr;
      if( fillMET(metSoftClus, metCont, softKey , coreSoftClus->source() ) != StatusCode::SUCCESS) {
        ATH_MSG_ERROR("failed to fill MET term \"" << softKey << "\"");
        return StatusCode::FAILURE;
      }
    }

    return rebuildJetMET(metJet, jets, helper,
                         metSoftClus, coreSoftClus,
                         metSoftTrk,  coreSoftTrk,
                         doJetJVT);
  }

  StatusCode METMaker::rebuildTrackMET(const std::string& metJetKey,
                                       const std::string& softKey,
                                       xAOD::MissingETContainer* metCont,
                                       const xAOD::JetContainer* jets,
                                       const xAOD::MissingETContainer* metCoreCont,
                                       xAOD::MissingETAssociationHelper* helper,
                                       bool doJetJVT)
  {
    ATH_MSG_VERBOSE("Rebuild jet term: " << metJetKey << " and soft term: " << softKey);

    MissingET* metJet = nullptr;
    if( fillMET(metJet , metCont,  metJetKey  , MissingETBase::Source::jet() | MissingETBase::Source::track() ) != StatusCode::SUCCESS) {
      ATH_MSG_ERROR("failed to fill MET term \"" << metJetKey << "\"");
      return StatusCode::FAILURE;
    }

    const MissingET *coreSoftTrk(0);
    MissingET *metSoftTrk(0);

    const MissingET* coreSoft = (*metCoreCont)[softKey+"Core"];
    if(!coreSoft) {
      ATH_MSG_WARNING("Invalid soft term key supplied: " << softKey);
      return StatusCode::FAILURE;
    }
    coreSoftTrk = coreSoft;

    metSoftTrk = nullptr;
    if( fillMET(metSoftTrk , metCont, softKey  , coreSoftTrk->source()) != StatusCode::SUCCESS) {
      ATH_MSG_ERROR("failed to fill MET term \"" << softKey << "\"");
      return StatusCode::FAILURE;
    }

    return rebuildTrackMET(metJet, jets, helper,
                           metSoftTrk,  coreSoftTrk,
                           doJetJVT);
  }

  StatusCode METMaker::rebuildJetMET(const std::string& metJetKey,
                                     const std::string& softClusKey,
                                     const std::string& softTrkKey,
                                     xAOD::MissingETContainer* metCont,
                                     const xAOD::JetContainer* jets,
                                     const xAOD::MissingETContainer* metCoreCont,
                                     xAOD::MissingETAssociationHelper* helper,
                                     bool doJetJVT)
  {

    ATH_MSG_VERBOSE("Create Jet MET " << metJetKey);
    MissingET* metJet = nullptr;
    if( fillMET(metJet , metCont ,metJetKey , MissingETBase::Source::jet()) != StatusCode::SUCCESS) {
      ATH_MSG_ERROR("failed to fill MET term \"" << metJetKey << "\"");
      return StatusCode::FAILURE;
    }
    ATH_MSG_VERBOSE("Create SoftClus MET " << softClusKey);
    const MissingET* coreSoftClus = (*metCoreCont)[softClusKey+"Core"];
    ATH_MSG_VERBOSE("Create SoftTrk MET " << softTrkKey);
    const MissingET* coreSoftTrk = (*metCoreCont)[softTrkKey+"Core"];
    if(!coreSoftClus) {
      ATH_MSG_WARNING("Invalid cluster soft term key supplied: " << softClusKey);
      return StatusCode::FAILURE;
    }
    if(!coreSoftTrk) {
      ATH_MSG_WARNING("Invalid track soft term key supplied: " << softTrkKey);
      return StatusCode::FAILURE;
    }
    MissingET* metSoftClus = nullptr;
    if( fillMET(metSoftClus, metCont, softClusKey,  coreSoftClus->source()) != StatusCode::SUCCESS) {
      ATH_MSG_ERROR("failed to fill MET term \"" << softClusKey << "\"");
      return StatusCode::FAILURE;
    }

    MissingET* metSoftTrk = nullptr;
    if( fillMET(metSoftTrk, metCont, softTrkKey,  coreSoftTrk->source()) != StatusCode::SUCCESS) {
      ATH_MSG_ERROR("failed to fill MET term \"" << softTrkKey << "\"");
      return StatusCode::FAILURE;
    }

    return rebuildJetMET(metJet, jets, helper,
                         metSoftClus, coreSoftClus,
                         metSoftTrk, coreSoftTrk,
                         doJetJVT);
  }

  StatusCode METMaker::rebuildJetMET(xAOD::MissingET* metJet,
                                     const xAOD::JetContainer* jets,
                                     xAOD::MissingETAssociationHelper* helper,
                                     xAOD::MissingET* metSoftClus,
                                     const xAOD::MissingET* coreSoftClus,
                                     xAOD::MissingET* metSoftTrk,
                                     const xAOD::MissingET* coreSoftTrk,
                                     bool doJetJVT,
                                     bool tracksForHardJets,
                                     std::vector<const xAOD::IParticle*>* softConst) {
    if(!metJet || !jets || !helper) {
      ATH_MSG_WARNING("Invalid pointer supplied for "
                      << "MET (" << metJet << "), "
                      << "jet collection (" << jets << "), "
                      << "or helper (" << helper << ").");
      return StatusCode::SUCCESS;
    }
    const xAOD::MissingETAssociationMap* map = helper->map();
    if(!map){
      ATH_MSG_WARNING("MET Association Helper isn't associated with a MissingETAssociationMap!");
      return StatusCode::SUCCESS;
    }
    if(softConst && m_trkseltool.empty() && !m_doPFlow && !m_doSoftTruth) {
      ATH_MSG_WARNING( "Requested soft track element links, but no track selection tool supplied.");
    }
    const xAOD::Vertex *pv = softConst?getPV():0;

    if(map->empty()) {
      ATH_MSG_WARNING("Incomplete association map received. Cannot rebuild MET.");
      ATH_MSG_WARNING("Note: METMaker should only be run on events containing at least one PV");
      return StatusCode::SUCCESS;
    }
    ATH_MSG_VERBOSE("Building MET jet term " << metJet->name());
    if(!metSoftClus && !metSoftTrk) {
      ATH_MSG_WARNING("Neither soft cluster nor soft track term has been supplied!");
      return StatusCode::SUCCESS;
    }
    static const SG::AuxElement::ConstAccessor<std::vector<ElementLink<IParticleContainer> > > acc_softConst("softConstituents");
    if(metSoftClus) {
      dec_constitObjLinks(*metSoftClus) = vector<iplink_t>(0);
      if(coreSoftClus) {
        ATH_MSG_VERBOSE("Building MET soft cluster term " << metSoftClus->name());
        ATH_MSG_VERBOSE("Core soft cluster mpx " << coreSoftClus->mpx()
                        << ", mpy " << coreSoftClus->mpy()
                        << " sumet " << coreSoftClus->sumet());
        *metSoftClus += *coreSoftClus;
      } else {
        ATH_MSG_WARNING("Soft cluster term provided without a core term!");
        return StatusCode::SUCCESS;
      }
      // Fill a vector with the soft constituents, if one was provided.
      // For now, only setting up to work with those corresponding to the jet constituents.
      // Can expand if needed.
      if(softConst && acc_softConst.isAvailable(*coreSoftClus)) {
        for(const auto& constit : acc_softConst(*coreSoftClus)) {
          softConst->push_back(*constit);
        }
        ATH_MSG_DEBUG(softConst->size() << " soft constituents from core term");
      }
    }
    if(metSoftTrk) {
      dec_constitObjLinks(*metSoftTrk) = vector<iplink_t>(0);
      if(coreSoftTrk) {
        ATH_MSG_VERBOSE("Building MET soft track term " << metSoftTrk->name());
        ATH_MSG_VERBOSE("Core soft track mpx " << coreSoftTrk->mpx()
                        << ", mpy " << coreSoftTrk->mpy()
                        << " sumet " << coreSoftTrk->sumet());
        *metSoftTrk += *coreSoftTrk;
      } else {
        ATH_MSG_WARNING("Soft track term provided without a core term!");
        return StatusCode::SUCCESS;
      }
      if(softConst && acc_softConst.isAvailable(*coreSoftTrk) && !m_doPFlow && !m_doSoftTruth) {
        for(const auto& constit : acc_softConst(*coreSoftTrk)) {
          softConst->push_back(*constit);
        }
        ATH_MSG_DEBUG(softConst->size() << " soft constituents from trk core term");
      }
    }

    dec_constitObjLinks(*metJet) = std::vector<iplink_t>(0);
    dec_constitObjWeights(*metJet) = std::vector<float>(0);
    std::vector<iplink_t>& uniqueLinks = dec_constitObjLinks(*metJet);
    std::vector<float>& uniqueWeights = dec_constitObjWeights(*metJet);
    uniqueLinks.reserve(jets->size());
    uniqueWeights.reserve(jets->size());
    std::vector<iplink_t> softJetLinks;
    std::vector<float> softJetWeights;
    bool originalInputs = jets->empty() ? false : !acc_originalObject.isAvailable(*jets->front());

<<<<<<< HEAD
    for(const auto& jet : *jets) {

=======
    for(const auto *jet : *jets) {
>>>>>>> 8d4655e9
      const MissingETAssociation* assoc = 0;
      if(originalInputs) {
        assoc = MissingETComposition::getAssociation(map,jet);
      } else {
        const IParticle* orig = *acc_originalObject(*jet);
        assoc = MissingETComposition::getAssociation(map,static_cast<const xAOD::Jet*>(orig));
      }
      if(assoc && !assoc->isMisc()) {
        ATH_MSG_VERBOSE( "Jet calib pt = " << jet->pt());
        bool selected = (fabs(jet->eta())<2.4 && jet->pt()>m_CenJetPtCut) || (fabs(jet->eta())>=2.4 && jet->pt()>m_FwdJetPtCut );//jjj
        bool JVT_reject(false);
        bool isMuFSRJet(false);
        
        if(doJetJVT) {
          if(jet->pt()<m_JvtPtMax && fabs(jet->eta())<2.4) {
            float jvt;
            bool gotJVT = jet->getAttribute<float>(m_jetJvtMomentName,jvt);
            if(gotJVT) {
              JVT_reject = jvt<m_JvtCut;
              ATH_MSG_VERBOSE("Jet " << (JVT_reject ? "fails" : "passes") <<" JVT selection");
            } else {
              JVT_reject = true;
              ATH_MSG_WARNING("Tried to retrieve JVT but this was not set. Failing this jet.");
            }
          }
        }
        if (m_extraJetRejection && jet->auxdata<char>(m_jetRejectionDec)==0) JVT_reject = true;
        bool hardJet(false);
        MissingETBase::Types::constvec_t calvec = assoc->overlapCalVec(helper);
        bool caloverlap = false;
        caloverlap = calvec.ce()>0;
        ATH_MSG_DEBUG("Jet " << jet->index() << " is " << ( caloverlap ? "" : "non-") << "overlapping");
        if(caloverlap) {
          for(const auto& object : assoc->objects()) {
            if(helper->objSelected(assoc, object)) {
              ATH_MSG_VERBOSE("  Jet overlaps with " << object->type() << " " << object->index() 
                           << " with pt " << object->pt() << ", phi " << object->phi() );
            }

            // Correctly handle this jet if we're using very greedy photons
            if (object && object->type() == xAOD::Type::Photon && m_veryGreedyPhotons) hardJet = true;

          }
        }

        xAOD::JetFourMom_t constjet;
        double constSF(1);
        if(m_jetConstitScaleMom.empty() && assoc->hasAlternateConstVec()){
          constjet = assoc->getAlternateConstVec();
        } else {
          constjet = jet->jetP4(m_jetConstitScaleMom);//grab a constituent scale added by the JetMomentTool/JetConstitFourMomTool.cxx
          double denom = (assoc->hasAlternateConstVec() ? assoc->getAlternateConstVec() : jet->jetP4("JetConstitScaleMomentum")).E();
          constSF = denom>1e-9 ? constjet.E()/denom : 0.;
          ATH_MSG_VERBOSE("Scale const jet by factor " << constSF);
          calvec *= constSF;
        }
        double jpx = constjet.Px();
        double jpy = constjet.Py();
        double jpt = constjet.Pt();
        double opx = jpx - calvec.cpx();
        double opy = jpy - calvec.cpy();

        MissingET* met_muonEloss(0);
        if(m_muEloss || m_doSetMuonJetEMScale) {
          // Get a term to hold the Eloss corrections
          MissingETContainer* metCont = static_cast<MissingETContainer*>(metJet->container());
          met_muonEloss = (*metCont)["MuonEloss"];
          if(!met_muonEloss) {
            ATH_MSG_WARNING("Attempted to apply muon Eloss correction, but corresponding MET term does not exist!");
            return StatusCode::FAILURE;
          }
        }

        float total_eloss(0);
        MissingETBase::Types::bitmask_t muons_selflags(0);
        std::vector<const xAOD::Muon*> muons_in_jet;
        std::vector<const xAOD::Electron*> electrons_in_jet;
        bool passJetForEl=false;
        if(m_useGhostMuons) { // for backwards-compatibility
          if(acc_ghostMuons.isAvailable(*jet)) {
            for(const auto& el : acc_ghostMuons(*jet)) {
              if(el.isValid()) {
                       muons_in_jet.push_back(static_cast<const xAOD::Muon*>(*el));
              } else {
                       ATH_MSG_WARNING("Invalid element link to ghost muon! Quitting.");
                       return StatusCode::FAILURE;
              }
            }
          } else {
            ATH_MSG_WARNING("Ghost muons requested but not found!");
            return StatusCode::FAILURE;
          }
        }
        for(const auto& obj : assoc->objects()) {
          if (!obj) { continue; }
          if(obj->type()==xAOD::Type::Muon && !m_useGhostMuons) {
            const xAOD::Muon* mu_test(static_cast<const xAOD::Muon*>(obj));
            ATH_MSG_VERBOSE("Muon " << mu_test->index() << " found in jet " << jet->index());
            if((m_doRemoveMuonJets || m_doSetMuonJetEMScale)) {
              if(acc_originalObject.isAvailable(*mu_test)) mu_test = static_cast<const xAOD::Muon*>(*acc_originalObject(*mu_test));
              if(MissingETComposition::objSelected(helper,mu_test)) { // 
                muons_in_jet.push_back(mu_test);                
                ATH_MSG_VERBOSE("Muon is selected by MET.");
              }
            }
          } else if(obj->type()==xAOD::Type::Electron && m_doRemoveElecTrks) {
            const xAOD::Electron* el_test(static_cast<const xAOD::Electron*>(obj));
            ATH_MSG_VERBOSE("Electron " << el_test->index() << " found in jet " << jet->index());
            if(acc_originalObject.isAvailable(*el_test)) el_test = static_cast<const xAOD::Electron*>(*acc_originalObject(*el_test));
            if(helper->objSelected(assoc,el_test)){
              if(el_test->pt()>90.0e3) { // only worry about high-pt electrons?
                electrons_in_jet.push_back(el_test);
                ATH_MSG_VERBOSE("High-pt electron is selected by MET.");
              }
            }
          }
        }
        if(m_doRemoveElecTrks) {
          MissingETBase::Types::constvec_t initialTrkMom = assoc->jetTrkVec();
          float jet_ORtrk_sumpt = assoc->overlapTrkVec(helper).sumpt();
          float jet_all_trk_pt =  initialTrkMom.sumpt();
          float jet_unique_trk_pt = jet_all_trk_pt - jet_ORtrk_sumpt;
          MissingETBase::Types::constvec_t el_calvec;
          MissingETBase::Types::constvec_t el_trkvec;
          for(const auto& elec : electrons_in_jet) {
              el_calvec += assoc->calVec(elec);
              el_trkvec += assoc->trkVec(elec);
          }
          float el_cal_pt = el_calvec.cpt();
          float el_trk_pt = el_trkvec.cpt();
          ATH_MSG_VERBOSE("Elec trk: " << el_trk_pt
                          << " jetalltrk: " << jet_all_trk_pt
                          << " jetORtrk: " << jet_ORtrk_sumpt
                          << " electrk-jetORtrk: " << (el_trk_pt-jet_ORtrk_sumpt)
                          << " elec cal: " << el_cal_pt
                          << " jetalltrk-electrk: " << (jet_all_trk_pt-el_trk_pt)
                          << " jetalltrk-jetORtrk: " << (jet_all_trk_pt-jet_ORtrk_sumpt) );
          // Want to use the jet calo measurement if we had at least one electron
          // and the jet has a lot of residual track pt
          // Is the cut appropriate?
          if(el_trk_pt>1e-9 && jet_unique_trk_pt>10.0e3) passJetForEl=true;
        } // end ele-track removal

        for(const xAOD::Muon* mu_in_jet : muons_in_jet) {
          float mu_Eloss = acc_Eloss(*mu_in_jet);

          if(!JVT_reject && mu_in_jet) {
            if (m_doRemoveMuonJets) {
              // need to investigate how this is affected by the recording of muon clusters in the map
              float mu_id_pt = mu_in_jet->trackParticle(xAOD::Muon::InnerDetectorTrackParticle) ? mu_in_jet->trackParticle(xAOD::Muon::InnerDetectorTrackParticle)->pt() : 0.;
              float jet_trk_sumpt = acc_trksumpt.isAvailable(*jet) && this->getPV() ? acc_trksumpt(*jet)[this->getPV()->index()] : 0.;

              // missed the muon, so we should add it back
              if(0.9999*mu_id_pt>jet_trk_sumpt)
                jet_trk_sumpt+=mu_id_pt;
              float jet_trk_N = acc_trkN.isAvailable(*jet) && this->getPV() ? acc_trkN(*jet)[this->getPV()->index()] : 0.;
              ATH_MSG_VERBOSE("Muon has ID pt " << mu_id_pt);
              ATH_MSG_VERBOSE("Jet has pt " << jet->pt() << ", trk sumpt " << jet_trk_sumpt << ", trk N " << jet_trk_N);
              bool jet_from_muon = mu_id_pt>1e-9 && jet_trk_sumpt>1e-9 && (jet->pt()/mu_id_pt < 2 && mu_id_pt/jet_trk_sumpt>0.8) && jet_trk_N<5;
              if(jet_from_muon) {
                ATH_MSG_VERBOSE("Jet is from muon -- remove.");
                JVT_reject = true;
              }
            }

            if (m_doSetMuonJetEMScale) {
              // need to investigate how this is affected by the recording of muon clusters in the map
              float mu_id_pt = mu_in_jet->trackParticle(xAOD::Muon::InnerDetectorTrackParticle) ? mu_in_jet->trackParticle(xAOD::Muon::InnerDetectorTrackParticle)->pt() : 0.;
              float jet_trk_sumpt = acc_trksumpt.isAvailable(*jet) && this->getPV() ? acc_trksumpt(*jet)[this->getPV()->index()] : 0.;
              // missed the muon, so we should add it back
              if(0.9999*mu_id_pt>jet_trk_sumpt)
                jet_trk_sumpt+=mu_id_pt;
              float jet_trk_N = acc_trkN.isAvailable(*jet) && this->getPV() ? acc_trkN(*jet)[this->getPV()->index()] : 0.;

              float jet_psE = 0.;
              if (acc_psf.isAvailable(*jet)){
                jet_psE = acc_psf(*jet);
              } else if (acc_sampleE.isAvailable(*jet)){
                jet_psE = acc_sampleE(*jet)[0] + acc_sampleE(*jet)[4];
              } else {
                ATH_MSG_ERROR("Jet PS fraction or sampling energy must be available to calculate MET with doSetMuonJetEMScale");
                return StatusCode::FAILURE;
              }

              bool jet_from_muon = jet_trk_sumpt>1e-9 && jet_trk_N<3 && mu_id_pt / jet_trk_sumpt > 0.8 && acc_emf(*jet)>0.9 && acc_width(*jet)<0.1 && jet_psE>2500;
              ATH_MSG_VERBOSE("Muon has ID pt " << mu_id_pt);
              ATH_MSG_VERBOSE("Jet has trk sumpt " << jet_trk_sumpt << ", trk N " << jet_trk_N << ", PS E " << jet_psE << ", width " << acc_width(*jet) << ", emfrac " << acc_emf(*jet));

              if(jet_from_muon) {
                ATH_MSG_VERBOSE("Jet is from muon -- set to EM scale and subtract Eloss.");
                // Using constjet now because we focus on AntiKt4EMTopo.
                // Probably not a massive difference to LC, but PF needs some consideration
                ATH_MSG_VERBOSE("Jet e: " << constjet.E() << ", mu Eloss: " << mu_Eloss);
                float elosscorr = mu_Eloss >= constjet.e() ? 0. : 1.-mu_Eloss/constjet.e();
                // Effectively, take the unique fraction of the jet times the eloss-corrected fraction
                // This might in some cases oversubtract, but should err on the side of undercounting the jet contribution
                opx *= elosscorr;
                opy *= elosscorr;
                ATH_MSG_VERBOSE(" Jet eloss factor " << elosscorr << ", final pt: " << sqrt(opx*opx+opy*opy));
                // Don't treat this jet normally. Instead, just add to the Eloss term
                isMuFSRJet = true;
              }
            }
          } // end muon-jet overlap-removal

          switch(mu_in_jet->energyLossType()) {
            case xAOD::Muon::Parametrized:
            case xAOD::Muon::MOP:
            case xAOD::Muon::Tail:
            case xAOD::Muon::FSRcandidate:
            case xAOD::Muon::NotIsolated:
              // For now don't differentiate the behaviour
              // Remove the Eloss assuming the parameterised value
              // The correction is limited to the selected clusters
              total_eloss += mu_Eloss;
              muons_selflags |= (1<<assoc->findIndex(mu_in_jet));
          }
        }
        ATH_MSG_VERBOSE("Muon selection flags: " << muons_selflags);
        ATH_MSG_VERBOSE("Muon total eloss: " << total_eloss);

        MissingETBase::Types::constvec_t mu_calovec;
        // borrowed from overlapCalVec
        for(size_t iKey = 0; iKey < assoc->sizeCal(); iKey++) {
          bool selector = (muons_selflags & assoc->calkey()[iKey]);
          if(selector) mu_calovec += assoc->calVec(iKey);
          ATH_MSG_VERBOSE("This key: " << assoc->calkey()[iKey] << ", selector: " << selector);
        }
        ATH_MSG_VERBOSE("Mu calovec pt, no Eloss:   " << mu_calovec.cpt());
        if(m_muEloss) mu_calovec *= std::max<float>(0.,1-(total_eloss/mu_calovec.ce()));
        ATH_MSG_VERBOSE("Mu calovec pt, with Eloss: " << mu_calovec.cpt());

        // re-add calo components of muons beyond Eloss correction
        ATH_MSG_VERBOSE("Jet " << jet->index() << " const pT before OR " << jpt);
        ATH_MSG_VERBOSE("Jet " << jet->index() << " const pT after OR " << sqrt(opx*opx+opy*opy));
        opx += mu_calovec.cpx();
        opy += mu_calovec.cpy();
        double opt = sqrt( opx*opx+opy*opy );
        ATH_MSG_VERBOSE("Jet " << jet->index() << " const pT diff after OR readding muon clusters " << opt-jpt);
        double uniquefrac = 1. - (calvec.ce() - mu_calovec.ce()) / constjet.E();
        ATH_MSG_VERBOSE( "Jet constscale px, py, pt, E = " << jpx << ", " << jpy << ", " << jpt << ", " << constjet.E() );
        ATH_MSG_VERBOSE( "Jet overlap E = " << calvec.ce() - mu_calovec.ce() );
        ATH_MSG_VERBOSE( "Jet OR px, py, pt, E = " << opx << ", " << opy << ", " << opt << ", " << constjet.E() - calvec.ce() );
          
        if(isMuFSRJet) {

          if(met_muonEloss) {
            met_muonEloss->add(opx,opy,opt);
          } else {
            ATH_MSG_WARNING("Attempted to apply muon Eloss correction, but corresponding MET term does not exist!");
            return StatusCode::FAILURE;
          }
        } else {
          if(selected && !JVT_reject) {
            if(!caloverlap) {
              // add jet full four-vector
              hardJet = true;
              if (!tracksForHardJets) {
                if(m_doConstJet) {
                  metJet->add(jpx,jpy,jpt);
                } else {*metJet += jet;}
              }
            } else {
              // check unique fraction
              if((uniquefrac>m_jetMinEfrac || passJetForEl) && opt>m_jetMinWeightedPt) {
                // add jet corrected for overlaps
                hardJet = true;
                if(!tracksForHardJets) {
                  if(m_jetCorrectPhi) {
                    if (m_doConstJet) metJet->add(opx,opy,opt);
                    else {
                      double jesF = jet->pt() / jpt;
                      metJet->add(opx*jesF,opy*jesF,opt*jesF);
                    }
                  } else {
                    if (m_doConstJet){
                      metJet->add(uniquefrac*jpx,uniquefrac*jpy,uniquefrac*jpt);
                    }
                    else{
                      if(passJetForEl){
                        if(m_doRemoveElecTrksEM) metJet->add(opx,opy,opt);
                        else metJet->add(uniquefrac*jet->px(),uniquefrac*jet->py(),uniquefrac*jet->pt());
                      }else{
                        metJet->add(uniquefrac*jet->px(),uniquefrac*jet->py(),uniquefrac*jet->pt());
                      }
                    }
                  }
                }
              }
            }
          }  // hard jet selection

          if(hardJet){
            ATH_MSG_VERBOSE("Jet added at full scale");
            uniqueLinks.emplace_back( iplink_t(*static_cast<const IParticleContainer*>(jet->container()),jet->index()) );
            uniqueWeights.emplace_back( uniquefrac );
          } else {
            if(metSoftClus && !JVT_reject) {
              // add fractional contribution
              ATH_MSG_VERBOSE("Jet added at const scale");
              if (fabs(jet->eta())<2.5 || !(coreSoftClus->source()&MissingETBase::Source::Central)) {
                softJetLinks.emplace_back( iplink_t(*static_cast<const xAOD::JetContainer*>(jet->container()),jet->index()) );
                softJetWeights.emplace_back( uniquefrac );
                metSoftClus->add(opx,opy,opt);
              }

              // Fill a vector with the soft constituents, if one was provided.
              // For now, only setting up to work with those corresponding to the jet constituents.
              // Can expand if needed.
              // This ignores overlap removal.
              //
              if(softConst) {
                for(size_t iConst=0; iConst<jet->numConstituents(); ++iConst) {
                  const IParticle* constit = jet->rawConstituent(iConst);
                  softConst->push_back(constit);
                }
              }
            }
          } // hard jet or CST

          if(metSoftTrk && (!hardJet || tracksForHardJets)) {
            // use jet tracks
            // remove any tracks already used by other objects
            MissingETBase::Types::constvec_t trkvec = assoc->overlapTrkVec(helper);
            MissingETBase::Types::constvec_t jettrkvec = assoc->jetTrkVec();
            if(jettrkvec.ce()>1e-9) {
              jpx = jettrkvec.cpx();
              jpy = jettrkvec.cpy();
              jpt = jettrkvec.sumpt();
              jettrkvec -= trkvec;
              opx = jettrkvec.cpx();
              opy = jettrkvec.cpy();
              opt = jettrkvec.sumpt();
              ATH_MSG_VERBOSE( "Jet track px, py, sumpt = " << jpx << ", " << jpy << ", " << jpt );
              ATH_MSG_VERBOSE( "Jet OR px, py, sumpt = " << opx << ", " << opy << ", " << opt );
            } else {
              opx = opy = opt = 0;
              ATH_MSG_VERBOSE( "This jet has no associated tracks" );
            }
            if (hardJet) metJet->add(opx,opy,opt);
            else if (fabs(jet->eta())<2.5 || !(coreSoftTrk->source()&MissingETBase::Source::Central)) {
              metSoftTrk->add(opx,opy,opt);
              // Don't need to add if already done for softclus.
              if(!metSoftClus) {
                softJetLinks.emplace_back( iplink_t(*static_cast<const xAOD::JetContainer*>(jet->container()),jet->index()) );
                softJetWeights.emplace_back( uniquefrac );
              }

              // Fill a vector with the soft constituents, if one was provided.
              // For now, only setting up to work with those corresponding to the jet constituents.
              // Can expand if needed.
              // This ignores overlap removal.
              //
              if(softConst && !m_doPFlow && !m_doSoftTruth) {
                std::vector<const IParticle*> jettracks;
                jet->getAssociatedObjects<IParticle>(xAOD::JetAttribute::GhostTrack,jettracks);
                for(size_t iConst=0; iConst<jettracks.size(); ++iConst) {
                  const TrackParticle* pTrk = static_cast<const TrackParticle*>(jettracks[iConst]);
                  if (acceptTrack(pTrk,pv)) softConst->push_back(pTrk);
                }
              }
            }
          } // soft track

        } // is not from muon FSR
      } // association exists
      else {
        ATH_MSG_WARNING( "Jet without association found!" );
      }
    } // jet loop

    ATH_MSG_DEBUG("Number of selected jets: " << dec_constitObjLinks(*metJet).size());

    if(metSoftTrk) {
      dec_constitObjLinks(*metSoftTrk) = softJetLinks;
      ATH_MSG_DEBUG("Number of softtrk jets: " << dec_constitObjLinks(*metSoftTrk).size());
    }

    if(metSoftClus) {
      dec_constitObjLinks(*metSoftClus) = softJetLinks;
      ATH_MSG_DEBUG("Number of softclus jets: " << dec_constitObjLinks(*metSoftClus).size());
    }

    if(softConst) ATH_MSG_DEBUG(softConst->size() << " soft constituents from core term + jets");

    if(metSoftTrk) {
      // supplement track term with any tracks associated to isolated muons
      // these are recorded in the misc association
      const MissingETAssociation* assoc = map->getMiscAssociation();
      if(assoc) {
        MissingETBase::Types::constvec_t trkvec = assoc->overlapTrkVec(helper);
        double opx = trkvec.cpx();
        double opy = trkvec.cpy();
        double osumpt = trkvec.sumpt();
        ATH_MSG_VERBOSE( "Misc track px, py, sumpt = " << opx << ", " << opy << ", " << osumpt );
        metSoftTrk->add(opx,opy,osumpt);
        ATH_MSG_VERBOSE("Final soft track mpx " << metSoftTrk->mpx()
                        << ", mpy " << metSoftTrk->mpy()
                        << " sumet " << metSoftTrk->sumet());
      }
    }

    if(metSoftClus) {
      // supplement cluster term with any clusters associated to isolated e/gamma
      // these are recorded in the misc association
      const MissingETAssociation* assoc = map->getMiscAssociation();
      if(assoc) {
        float total_eloss(0.);
        MissingETBase::Types::bitmask_t muons_selflags(0);
        MissingETBase::Types::constvec_t calvec = assoc->overlapCalVec(helper);
        double opx = calvec.cpx();
        double opy = calvec.cpy();
        double osumpt = calvec.sumpt();
        for(const auto& obj : assoc->objects()) {
          if (!obj) continue;
          if(obj->type()==xAOD::Type::Muon) {
            const xAOD::Muon* mu_test(static_cast<const xAOD::Muon*>(obj));
            if(acc_originalObject.isAvailable(*mu_test)) mu_test = static_cast<const xAOD::Muon*>(*acc_originalObject(*mu_test));
            if(MissingETComposition::objSelected(helper,mu_test)) { // 
              float mu_Eloss = acc_Eloss(*mu_test);
              switch(mu_test->energyLossType()) {
              case xAOD::Muon::Parametrized:
              case xAOD::Muon::MOP:
              case xAOD::Muon::Tail:
              case xAOD::Muon::FSRcandidate:
              case xAOD::Muon::NotIsolated:
                // For now don't differentiate the behaviour
                // Remove the Eloss assuming the parameterised value
                // The correction is limited to the selected clusters
                total_eloss += mu_Eloss;
                muons_selflags |= (1<<assoc->findIndex(mu_test));
              }
              ATH_MSG_VERBOSE("Mu index " << mu_test->index());
            }
          }
        }
        ATH_MSG_VERBOSE("Mu selection flags " << muons_selflags);
        ATH_MSG_VERBOSE("Mu total eloss " << total_eloss);

        MissingETBase::Types::constvec_t mu_calovec;
        // borrowed from overlapCalVec
        for(size_t iKey = 0; iKey < assoc->sizeCal(); iKey++) {
          bool selector = (muons_selflags & assoc->calkey()[iKey]);
          ATH_MSG_VERBOSE("This key: " << assoc->calkey()[iKey] << ", selector: " << selector
                          << " this calvec E: " << assoc->calVec(iKey).ce());
          if(selector) mu_calovec += assoc->calVec(iKey);
        }
        if(m_muEloss){
          mu_calovec *= std::max<float>(0.,1-(total_eloss/mu_calovec.ce()));
          opx += mu_calovec.cpx();
          opy += mu_calovec.cpy();
          osumpt += mu_calovec.sumpt();
        }
        ATH_MSG_VERBOSE("Mu cluster sumpt " << mu_calovec.sumpt());

        ATH_MSG_VERBOSE( "Misc cluster px, py, sumpt = " << opx << ", " << opy << ", " << osumpt );
        metSoftClus->add(opx,opy,osumpt);
        ATH_MSG_VERBOSE("Final soft cluster mpx " << metSoftClus->mpx()
                        << ", mpy " << metSoftClus->mpy()
                        << " sumet " << metSoftClus->sumet());
      }
    }

    return StatusCode::SUCCESS;
  }

  StatusCode METMaker::rebuildTrackMET(xAOD::MissingET* metJet,
                                       const xAOD::JetContainer* jets,
                                       xAOD::MissingETAssociationHelper* helper,
                                       xAOD::MissingET* metSoftTrk,
                                       const xAOD::MissingET* coreSoftTrk,
                                       bool doJetJVT) {
    return rebuildJetMET(metJet,jets,helper,NULL,NULL,metSoftTrk,coreSoftTrk,doJetJVT,true);
  }

  // **** Remove objects and any overlaps from MET calculation ****

  StatusCode METMaker::markInvisible(const xAOD::IParticleContainer* collection,
                                     xAOD::MissingETAssociationHelper* helper,
                                     xAOD::MissingETContainer* metCont)
  {

    MissingET* met = nullptr;
    if( fillMET(met,metCont, "Invisibles" , invisSource) != StatusCode::SUCCESS) {
      ATH_MSG_ERROR("failed to fill MET term \"Invisibles\"");
      return StatusCode::FAILURE;
    }

    return rebuildMET(met,collection,helper,MissingETBase::UsageHandler::PhysicsObject);
  }



  // Retrieve non overlapping constituents  
  ////////////////////////////////////////

  // Fill OverlapRemovedCHSParticleFlowObjects
  // and  OverlapRemovedCHSCharged/NeutralParticleFlowObjects
  StatusCode METMaker::retrieveOverlapRemovedConstituents(const xAOD::PFOContainer* cpfo, const xAOD::PFOContainer* npfo,
			  xAOD::MissingETAssociationHelper* metHelper,
			  xAOD::PFOContainer *OR_cpfos,
			  xAOD::PFOContainer *OR_npfos,
			  bool retainMuon,
			  const xAOD::IParticleContainer* muonCollection)//, 
			  //MissingETBase::UsageHandler::Policy p); //
  {

    const xAOD::PFOContainer *OR_cpfos_tmp = retrieveOverlapRemovedConstituents(cpfo, metHelper,retainMuon,muonCollection);
    const xAOD::PFOContainer *OR_npfos_tmp = retrieveOverlapRemovedConstituents(npfo, metHelper,retainMuon,muonCollection);

    for (auto tmp_constit : static_cast<xAOD::PFOContainer>(*cpfo)){
      xAOD::PFO* constit=new xAOD::PFO();
      OR_cpfos->push_back(constit);
      *constit=*tmp_constit;

      bool keep=false;
      for (const auto ORconstit : *OR_cpfos_tmp){
	if (ORconstit->index()==tmp_constit->index() && ORconstit->charge()==tmp_constit->charge()) {keep=true;}
      }
      if (keep==false){constit->setP4(0., 0., 0., 0.);} 

      ATH_MSG_VERBOSE("Constituent with index " << tmp_constit->index() << ", charge " << tmp_constit->charge()<< " pT " << tmp_constit->pt() << ((keep==true) ? "" : " not ") <<" in OverlapRemovedCHSParticleFlowObjects");
    } // end cPFO loop

    for (auto tmp_constit : static_cast<xAOD::PFOContainer>(*npfo)){ 
      xAOD::PFO* constit=new xAOD::PFO(); 
      OR_npfos->push_back(constit); 
      *constit=*tmp_constit; 

      bool keep=false;
      for (const auto ORconstit : *OR_npfos_tmp){ 
	if (ORconstit->index()==tmp_constit->index() && ORconstit->charge()==tmp_constit->charge()) {keep=true;}
      }
      if (keep==false){ constit->setP4(0., 0., 0., 0.); }
			
      ATH_MSG_VERBOSE("Constituent with index " << tmp_constit->index() << ", charge " << tmp_constit->charge()<< " pT " << tmp_constit->pt() << ((keep==true) ? "" : " not ") <<" in OverlapRemovedCHSParticleFlowObjects");
    } // end nPFO loop/
	


    return StatusCode::SUCCESS;
  }

  StatusCode METMaker::retrieveOverlapRemovedConstituents(const xAOD::PFOContainer* pfo,
			  xAOD::MissingETAssociationHelper* metHelper,
			  const xAOD::PFOContainer **OR_pfos,
			  bool retainMuon,
			  const xAOD::IParticleContainer* muonCollection)//, 
			  //MissingETBase::UsageHandler::Policy p); //
  {
     *OR_pfos=retrieveOverlapRemovedConstituents(pfo,metHelper,retainMuon,muonCollection);   
    return StatusCode::SUCCESS;
  }

  const xAOD::PFOContainer* METMaker::retrieveOverlapRemovedConstituents(const xAOD::PFOContainer* signals,  xAOD::MissingETAssociationHelper* helper, bool retainMuon, const xAOD::IParticleContainer* muonCollection, MissingETBase::UsageHandler::Policy p)
  {

    ATH_MSG_VERBOSE("Policy " << p <<" " <<MissingETBase::UsageHandler::ParticleFlow);
    const xAOD::MissingETAssociationMap* map = helper->map();


    // If muon is selected, flag it as non selected to retain its constituents in OR jets (to recover std. muon-jet overlap)
    std::vector<size_t> muon_index;
    if (retainMuon){
      bool originalInputs = !acc_originalObject.isAvailable(*muonCollection->front());

      for(const auto& obj : *muonCollection) {
	const IParticle* orig = obj;
	if(!originalInputs) { orig = *acc_originalObject(*obj); }
	std::vector<const xAOD::MissingETAssociation*> assocs = xAOD::MissingETComposition::getAssociations(map,orig);
	if(assocs.empty()) {
	  ATH_MSG_WARNING("Object is not in association map. Did you make a deep copy but fail to set the \"originalObjectLinks\" decoration?");
	  ATH_MSG_WARNING("If not, Please apply xAOD::setOriginalObjectLinks() from xAODBase/IParticleHelpers.h");
	}
	if(MissingETComposition::objSelected(helper,orig)) {
	  ATH_MSG_DEBUG("Muon with index "<<orig->index() << " is selected. Flag it as non selected before getOverlapRemovedSignals");
	  muon_index.push_back(orig->index()); 
	  for(size_t i = 0; i < assocs.size(); i++) helper->setObjSelectionFlag(assocs[i],orig,false);
	}
      }

      /*ATH_MSG_VERBOSE("Check selected muons before getOverlapRemovedSignals");
      for(const auto& obj : *muonCollection) {
	const IParticle* orig = obj;
	if(!originalInputs) { orig = *acc_originalObject(*obj); }
	ATH_MSG_VERBOSE("Muon with index "<<orig->index() << " is " << (MissingETComposition::objSelected(helper,orig) ? "" : "non-") << "selected" );
      }*/
    } // end retainMuon 

    const xAOD::PFOContainer* ORsignals =static_cast<const xAOD::PFOContainer*>(map->getOverlapRemovedSignals(helper,signals,p));

    /*for (const auto tmp_const : *signals){ // printout overlap removed constituents
      bool keep=false;
      for (const auto constit : *ORsignals){
	if (constit->index()==tmp_const->index() && constit->charge()==tmp_const->charge()){keep=true;}
      }
      if (keep==false){ANA_MSG_DEBUG("Retrieve OR constituents: DON'T keep " << tmp_const->index() << " with charge " <<  tmp_const->charge() << " and pt "<<tmp_const->pt());}
    }*/

    // Flag back muons as selected
    if (retainMuon && muon_index.size()>0){
      bool originalInputs = !acc_originalObject.isAvailable(*muonCollection->front());
      for(const auto& obj : *muonCollection) {
	const IParticle* orig = obj;
	if(!originalInputs) { orig = *acc_originalObject(*obj); }
	std::vector<const xAOD::MissingETAssociation*> assocs = xAOD::MissingETComposition::getAssociations(map,orig);
	for (size_t ind=0; ind<muon_index.size();ind++){
	  if(orig->index()==muon_index.at(ind)) {
	    for(size_t i = 0; i < assocs.size(); i++) helper->setObjSelectionFlag(assocs[i],orig,true);
	  }
	}
      }
      /*ATH_MSG_VERBOSE("Check selected muons after getOverlapRemovedSignals");
      for(const auto& obj : *muonCollection) {
	const IParticle* orig = obj;
	if(!originalInputs) { orig = *acc_originalObject(*obj); }
	ATH_MSG_VERBOSE("Muon with index "<<orig->index() << " is selected?" << MissingETComposition::objSelected(helper,orig));
      }*/
    }

    return ORsignals;  
  }


  // Accept Track
  ////////////////
  bool METMaker::acceptTrack(const xAOD::TrackParticle* trk, const xAOD::Vertex* vx) const
  {
    return static_cast<bool>(m_trkseltool->accept( *trk, vx ));
  }

  const xAOD::Vertex* METMaker::getPV() const {

    const xAOD::Vertex *pv = 0;

    SG::ReadHandle<xAOD::VertexContainer> h_PV(m_PVkey);

    if (!h_PV.isValid()) {

      ATH_MSG_WARNING("Unable to retrieve primary vertex container PrimaryVertices");

    } else if(h_PV->empty()) {

      ATH_MSG_WARNING("Event has no primary vertices!");

    } else {

      ATH_MSG_DEBUG("Successfully retrieved primary vertex container");

      for(const auto *vx : *h_PV) {

         if(vx->vertexType()==xAOD::VxType::PriVtx) {

           pv = vx; break;

         }

      }

    }

    return pv;

  }



  ///////////////////////////////////////////////////////////////////
  // Const methods:
  ///////////////////////////////////////////////////////////////////

  ///////////////////////////////////////////////////////////////////
  // Non-const methods:
  ///////////////////////////////////////////////////////////////////

  ///////////////////////////////////////////////////////////////////
  // Protected methods:
  ///////////////////////////////////////////////////////////////////

  ///////////////////////////////////////////////////////////////////
  // Const methods:
  ///////////////////////////////////////////////////////////////////

  ///////////////////////////////////////////////////////////////////
  // Non-const methods:
  ///////////////////////////////////////////////////////////////////

} //> end namespace met<|MERGE_RESOLUTION|>--- conflicted
+++ resolved
@@ -594,12 +594,8 @@
     std::vector<float> softJetWeights;
     bool originalInputs = jets->empty() ? false : !acc_originalObject.isAvailable(*jets->front());
 
-<<<<<<< HEAD
-    for(const auto& jet : *jets) {
-
-=======
+
     for(const auto *jet : *jets) {
->>>>>>> 8d4655e9
       const MissingETAssociation* assoc = 0;
       if(originalInputs) {
         assoc = MissingETComposition::getAssociation(map,jet);
