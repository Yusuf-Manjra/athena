--- conflicted
+++ resolved
@@ -1,4 +1,3 @@
-<<<<<<< HEAD
 # Copyright (C) 2002-2022 CERN for the benefit of the ATLAS collaboration
 from AthenaConfiguration.ComponentAccumulator import ComponentAccumulator
 from AthenaConfiguration.ComponentFactory import CompFactory
@@ -62,14 +61,10 @@
 
 
 if __name__=="__main__":
-    # Setting needed for the ComponentAccumulator to do its thing
-    from AthenaCommon.Configurable import Configurable
-    Configurable.configurableRun3Behavior=True
-
     # Set message levels
-    msgLvl = "DEBUG"
     from AthenaCommon.Logging import log
-    log.setLevel(msgLvl)
+    from AthenaCommon.Constants import DEBUG
+    log.setLevel(DEBUG)
 
     # Config flags steer the job at various levels
     from AthenaConfiguration.AllConfigFlags import ConfigFlags
@@ -159,163 +154,4 @@
     from OutputStreamAthenaPool.OutputStreamConfig import OutputStreamCfg
     cfg.merge(OutputStreamCfg(ConfigFlags,"xAOD",ItemList=outputlist))
 
-    cfg.run(maxEvents=20)
-=======
-# Copyright (C) 2002-2022 CERN for the benefit of the ATLAS collaboration
-from AthenaConfiguration.ComponentAccumulator import ComponentAccumulator
-from AthenaConfiguration.ComponentFactory import CompFactory
-from AthenaConfiguration.Enums import BeamType
-
-# Configure all MET algorithms for standard reconstruction
-def METCfg(inputFlags):
-    result=ComponentAccumulator()
-    outputList = []
-
-    # Calo MET collections (for monitoring)
-    from METReconstruction.METCalo_Cfg import METCalo_Cfg
-    result.merge(METCalo_Cfg(inputFlags))
-    metDefs = ['EMTopo', 'EMTopoRegions', 'LocHadTopo', 'LocHadTopoRegions', 'Calo']
-    for metDef in metDefs:
-        outputList.append('xAOD::MissingETContainer#MET_'+metDef)
-        outputList.append('xAOD::MissingETAuxContainer#MET_'+metDef+'Aux.')
-
-    # Track MET
-    from METReconstruction.METTrack_Cfg import METTrack_Cfg
-    result.merge(METTrack_Cfg(inputFlags))
-    outputList.append("xAOD::MissingETContainer#MET_Track")
-    outputList.append("xAOD::MissingETAuxContainer#MET_TrackAux.")
-    
-    # Truth MET
-    if inputFlags.Input.isMC:
-        from METReconstruction.METTruth_Cfg import METTruth_Cfg
-        result.merge(METTruth_Cfg(inputFlags))
-        outputList.append("xAOD::MissingETContainer#MET_Truth")
-        outputList.append("xAOD::MissingETAuxContainer#MET_TruthAux.")
-        outputList.append("xAOD::MissingETContainer#MET_TruthRegions")
-        outputList.append("xAOD::MissingETAuxContainer#MET_TruthRegionsAux.")
-        outputList.append('xAOD::MissingETComponentMap#METMap_Truth')
-        outputList.append('xAOD::MissingETAuxComponentMap#METMap_TruthAux.')
-
-    # "Normal" MET collections
-    from METReconstruction.METAssociatorCfg import METAssociatorCfg
-    from METUtilities.METMakerConfig import getMETMakerAlg
-    metDefs = ['AntiKt4EMTopo','AntiKt4LCTopo']
-    if inputFlags.MET.DoPFlow:
-       metDefs.append('AntiKt4EMPFlow')
-    for metDef in metDefs:
-        # Build association maps and core soft terms
-        result.merge(METAssociatorCfg(inputFlags, metDef))
-        outputList.append('xAOD::MissingETAssociationMap#METAssoc_'+metDef)
-        outputList.append('xAOD::MissingETAuxAssociationMap#METAssoc_'+metDef+'Aux.')
-        outputList.append('xAOD::MissingETContainer#MET_Core_'+metDef)
-        outputList.append('xAOD::MissingETAuxContainer#MET_Core_'+metDef+'Aux.')
-        # Build reference MET
-        result.addEventAlgo(getMETMakerAlg(metDef), sequenceName='METAssoc_'+metDef)
-        outputList.append('xAOD::MissingETContainer#MET_Reference_'+metDef)
-        outputList.append('xAOD::MissingETAuxContainer#MET_Reference_'+metDef+'Aux.-ConstitObjectLinks.-ConstitObjectWeights')
-
-    # Add the collections to the output stream
-    from OutputStreamAthenaPool.OutputStreamConfig import addToAOD, addToESD
-    result.merge(addToESD(inputFlags, outputList))
-    if inputFlags.MET.WritetoAOD:
-        result.merge(addToAOD(inputFlags, outputList))
-
-    return result
-
-
-if __name__=="__main__":
-    # Set message levels
-    from AthenaCommon.Logging import log
-    from AthenaCommon.Constants import DEBUG
-    log.setLevel(DEBUG)
-
-    # Config flags steer the job at various levels
-    from AthenaConfiguration.AllConfigFlags import ConfigFlags
-    ConfigFlags.Input.isMC  = True
-    ConfigFlags.Input.Files = ["/cvmfs/atlas-nightlies.cern.ch/repo/data/data-art/RecExRecoTest/mc20e_13TeV/valid1.410000.PowhegPythiaEvtGen_P2012_ttbar_hdamp172p5_nonallhad.ESD.e4993_s3227_r12689/myESD.pool.root"]
-
-    # Flags relating to multithreaded execution
-    nthreads = 1
-    ConfigFlags.Concurrency.NumThreads = nthreads
-    if nthreads > 0:
-        ConfigFlags.Concurrency.NumThreads = 1
-        ConfigFlags.Concurrency.NumConcurrentEvents = 1
-    ConfigFlags.MET.UseTracks = True
-    ConfigFlags.MET.DoPFlow = True
-    if ConfigFlags.Beam.Type in [BeamType.Cosmics, BeamType.SingleBeam]: # used to have " or not rec.doInDet()" on the end
-        ConfigFlags.MET.UseTracks = False
-        ConfigFlags.MET.DoPFlow = False
-        print("METReconstruction_jobOptions: detected cosmics/single-beam configuration -- switch off track-based MET reco")
-
-    ConfigFlags.lock()
-
-    # Get a ComponentAccumulator setting up the fundamental Athena job
-    from AthenaConfiguration.MainServicesConfig import MainServicesCfg
-    cfg=MainServicesCfg(ConfigFlags)
-
-    # Add the components for reading in pool files
-    from AthenaPoolCnvSvc.PoolReadConfig import PoolReadCfg
-    cfg.merge(PoolReadCfg(ConfigFlags))
-    StoreGateSvc=CompFactory.StoreGateSvc
-    cfg.addService(StoreGateSvc("DetectorStore"))
-
-    #Setup up general geometry
-    modelConfig=ComponentAccumulator()
-    from AtlasGeoModel.GeoModelConfig import GeoModelCfg
-    modelConfig=GeoModelCfg(ConfigFlags)
-    cfg.merge(modelConfig)
-
-    from MagFieldServices.MagFieldServicesConfig import MagneticFieldSvcCfg
-    cfg.merge(MagneticFieldSvcCfg(ConfigFlags))
-
-    #Configure topocluster algorithmsm, and associated conditions
-    from CaloRec.CaloTopoClusterConfig import CaloTopoClusterCfg
-    cfg.merge(CaloTopoClusterCfg(ConfigFlags))
-    
-    from CaloTools.CaloNoiseCondAlgConfig import CaloNoiseCondAlgCfg    
-    cfg.merge(CaloNoiseCondAlgCfg(ConfigFlags,"totalNoise"))   
-    cfg.merge(CaloNoiseCondAlgCfg(ConfigFlags,"electronicNoise"))  
-     
-    from TrkConfig.AtlasTrackingGeometrySvcConfig import TrackingGeometrySvcCfg
-    cfg.merge(TrackingGeometrySvcCfg(ConfigFlags))
-
-    from MuonConfig.MuonGeometryConfig import MuonGeoModelCfg
-    cfg.merge(MuonGeoModelCfg(ConfigFlags))
-
-    # Nowadays the jet calibration tool requires the EventInfo
-    # to be decorated with lumi info, which is not in Run 2 AODs
-    from LumiBlockComps.LuminosityCondAlgConfig import LuminosityCondAlgCfg
-    cfg.merge(LuminosityCondAlgCfg(ConfigFlags))
-
-    from AthenaConfiguration.ComponentFactory import CompFactory
-    muWriter = CompFactory.LumiBlockMuWriter("LumiBlockMuWriter",LumiDataKey="LuminosityCondData")
-    cfg.addEventAlgo(muWriter,"AthAlgSeq")
-    
-    # Get Jet Inputs
-    from JetRecConfig.StandardJetConstits import stdConstitDic as cst
-    from JetRecConfig import JetRecConfig
-    for jetdef in [cst.EMTopoOrigin,cst.LCTopoOrigin,cst.EMPFlow]:
-        cfg.merge(JetRecConfig.JetInputCfg(ConfigFlags,jetdef))
-
-    # Need to rename the collections in the xAOD in order to avoid conflicts
-    from SGComps.AddressRemappingConfig import InputRenameCfg
-    cfg.merge(InputRenameCfg('xAOD::MissingETContainer','MET_Track','MET_Track_Old'))
-    cfg.merge(InputRenameCfg('xAOD::MissingETAuxContainer','MET_TrackAux.','MET_Track_OldAux.'))
-    cfg.merge(InputRenameCfg('xAOD::MissingETContainer','MET_EMTopo','MET_EMTopo_Old'))
-    cfg.merge(InputRenameCfg('xAOD::MissingETAuxContainer','MET_EMTopoAux.','MET_EMTopo_OldAux.'))
-    cfg.merge(InputRenameCfg('xAOD::MissingETContainer','MET_LocHadTopo','MET_LocHadTopo_Old'))
-    cfg.merge(InputRenameCfg('xAOD::MissingETAuxContainer','MET_LocHadTopoAux.','MET_LocHadTopo_OldAux.'))
-
-    cfg.merge(METCfg(ConfigFlags))
-
-    outputlist = ["EventInfo#*"]
-    outputlist+=["xAOD::MissingETContainer#"+"MET_Track","xAOD::MissingETAuxContainer#"+"MET_Track"+"Aux."]
-    outputlist+=["xAOD::MissingETContainer#"+"MET_Track_Old","xAOD::MissingETAuxContainer#"+"MET_Track_Old"+"Aux."]
-    outputlist+=["xAOD::MissingETContainer#"+"MET_EMTopo","xAOD::MissingETAuxContainer#"+"MET_EMTopo"+"Aux."]
-    outputlist+=["xAOD::MissingETContainer#"+"MET_EMTopo_Old","xAOD::MissingETAuxContainer#"+"MET_EMTopo_Old"+"Aux."]
-    outputlist+=["xAOD::MissingETContainer#"+"MET_AntiKt4EMPFlow","xAOD::MissingETAuxContainer#"+"MET_AntiKt4EMPFlow"+"Aux."]
-    from OutputStreamAthenaPool.OutputStreamConfig import OutputStreamCfg
-    cfg.merge(OutputStreamCfg(ConfigFlags,"xAOD",ItemList=outputlist))
-
-    cfg.run(maxEvents=20)
->>>>>>> 81e4f88d
+    cfg.run(maxEvents=20)