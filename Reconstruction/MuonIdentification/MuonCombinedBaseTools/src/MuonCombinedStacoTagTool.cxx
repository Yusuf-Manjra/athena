--- conflicted
+++ resolved
@@ -130,17 +130,13 @@
         }
 
         AmgSymMatrix(5) weightCB = weightID + weightMS;
-<<<<<<< HEAD
+
         if (weightCB.determinant() == 0) {
             ATH_MSG_WARNING(" Inversion of weightCB failed ");
             return nullptr;
         }
-        std::unique_ptr<AmgSymMatrix(5)> covCB = std::make_unique<AmgSymMatrix(5)>(weightCB.inverse());
-        if (covCB->determinant() == 0) {
-=======
         AmgSymMatrix(5) covCB = AmgSymMatrix(5)(weightCB.inverse());
         if (covCB.determinant() == 0) {
->>>>>>> 1634bd4b
             ATH_MSG_WARNING(" Inversion of weightCB failed ");
             return nullptr;
         }
