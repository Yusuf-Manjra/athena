/*
  Copyright (C) 2002-2021 CERN for the benefit of the ATLAS collaboration
*/

//////////////////////////////////////////////////////////////////////////////
// MuonCombinedFitTagTool
//  AlgTool performing combined fit of ID and MS tracks (Muid)
//  A CombinedFitTag is added to the InDetCandidate object.
//
//////////////////////////////////////////////////////////////////////////////

#include "MuonCombinedFitTagTool.h"

#include "MuonCombinedEvent/CombinedFitTag.h"
#include "MuonCombinedEvent/InDetCandidate.h"
#include "MuonCombinedEvent/InDetCandidateToTagMap.h"
#include "MuonCombinedEvent/MuonCandidate.h"
#include "MuonRIO_OnTrack/MdtDriftCircleOnTrack.h"
#include "TrkEventUtils/IdentifierExtractor.h"
#include "TrkMaterialOnTrack/MaterialEffectsOnTrack.h"
#include "TrkMaterialOnTrack/ScatteringAngles.h"
#include "TrkTrack/TrackStateOnSurface.h"
#include "TrkTrackSummary/TrackSummary.h"
#include "muonEvent/CaloEnergy.h"
#include "xAODTracking/Vertex.h"

namespace MuonCombined {

<<<<<<< HEAD
    MuonCombinedFitTagTool::MuonCombinedFitTagTool(const std::string& type, const std::string& name, const IInterface* parent) :
        AthAlgTool(type, name, parent) {
        declareInterface<IMuonCombinedTagTool>(this);
=======
  MuonCombinedFitTagTool::MuonCombinedFitTagTool(const std::string& type, const std::string& name, const IInterface* parent)
    :	AthAlgTool(type, name, parent)
  {
    declareInterface<IMuonCombinedTagTool>(this);
  }
  
  StatusCode MuonCombinedFitTagTool::initialize() {
    ATH_MSG_INFO( "Initializing MuonCombinedFitTagTool" );
    
    ATH_CHECK(m_printer.retrieve());
    ATH_CHECK(m_trackBuilder.retrieve());
    if(! m_outwardsBuilder.empty() ) ATH_CHECK(m_outwardsBuilder.retrieve());
    ATH_CHECK(m_trackQuery.retrieve());
    ATH_CHECK(m_momentumBalanceTool.retrieve());
    if(! m_muonRecovery.empty() ) ATH_CHECK(m_muonRecovery.retrieve());
    ATH_CHECK(m_matchQuality.retrieve());
    ATH_CHECK(m_trackScoringTool.retrieve());
    /// handle to the magnetic field cache
    ATH_CHECK( m_fieldCacheCondObjInputKey.initialize() );

    //The trigger doesn't use the vertex information
    if(!m_vertexKey.empty()) ATH_CHECK( m_vertexKey.initialize() );
    
    return StatusCode::SUCCESS;
  }

  void MuonCombinedFitTagTool::combine( const MuonCandidate& muonCandidate, const std::vector<const InDetCandidate*>& indetCandidates, InDetCandidateToTagMap& tagMap,
					TrackCollection* combTracks, TrackCollection* METracks) const {  

    ATH_MSG_DEBUG("muon candidate: "<<muonCandidate.toString());

    std::unique_ptr<CombinedFitTag> bestTag=0;
    std::unique_ptr<Trk::Track> bestCombTrack=0;
    std::unique_ptr<Trk::Track> bestMETrack=0;
    std::unique_ptr<Trk::Track> combinedTrack;
    std::unique_ptr<Trk::Track> METrack;
    std::unique_ptr<CombinedFitTag> currentTag;
    const InDetCandidate* bestCandidate=0;
    std::multimap<double,const InDetCandidate*> sortedInDetCandidates; //map of ID candidates by max probability of match (based on match chi2 at IP and MS entrance)
    float probCut=.00001; //cut on max probability: below this cut, we don't attempt to form a combined track unless no combined track has yet been successfully created

    // loop over ID candidates
    for( const auto& idTP : indetCandidates ){
      double outerMatchProb = m_matchQuality->outerMatchProbability(*idTP->indetTrackParticle().track(), muonCandidate.muonSpectrometerTrack());
      double innerMatchProb=-1;
      if(muonCandidate.extrapolatedTrack()) innerMatchProb = m_matchQuality->innerMatchProbability(*idTP->indetTrackParticle().track(), *muonCandidate.extrapolatedTrack());
      double maxProb=outerMatchProb; if(innerMatchProb>maxProb) maxProb=innerMatchProb;
      sortedInDetCandidates.insert(std::pair<double,const InDetCandidate*>(maxProb,idTP));
>>>>>>> 3df8816f
    }

    StatusCode MuonCombinedFitTagTool::initialize() {
        ATH_MSG_INFO("Initializing MuonCombinedFitTagTool - package version " << PACKAGE_VERSION);

        ATH_CHECK(m_printer.retrieve());
        ATH_CHECK(m_trackBuilder.retrieve());
        if (!m_outwardsBuilder.empty()) ATH_CHECK(m_outwardsBuilder.retrieve());
        ATH_CHECK(m_trackQuery.retrieve());
        ATH_CHECK(m_momentumBalanceTool.retrieve());
        if (!m_muonRecovery.empty()) ATH_CHECK(m_muonRecovery.retrieve());
        ATH_CHECK(m_matchQuality.retrieve());
        ATH_CHECK(m_trackScoringTool.retrieve());
        /// handle to the magnetic field cache
        ATH_CHECK(m_fieldCacheCondObjInputKey.initialize());

        // The trigger doesn't use the vertex information
        if (!m_vertexKey.empty()) ATH_CHECK(m_vertexKey.initialize());

        return StatusCode::SUCCESS;
    }

    void MuonCombinedFitTagTool::combine(const MuonCandidate& muonCandidate, const std::vector<const InDetCandidate*>& indetCandidates,
                                         InDetCandidateToTagMap& tagMap, TrackCollection* combTracks, TrackCollection* METracks) const {
        ATH_MSG_DEBUG("muon candidate: " << muonCandidate.toString());

        std::unique_ptr<CombinedFitTag> bestTag = 0;
        std::unique_ptr<Trk::Track> bestCombTrack = 0;
        std::unique_ptr<Trk::Track> bestMETrack = 0;
        std::unique_ptr<Trk::Track> combinedTrack;
        std::unique_ptr<Trk::Track> METrack;
        std::unique_ptr<CombinedFitTag> currentTag;
        const InDetCandidate* bestCandidate = 0;
        std::multimap<double, const InDetCandidate*>
            sortedInDetCandidates;  // map of ID candidates by max probability of match (based on match chi2 at IP and MS entrance)
        float probCut = .00001;     // cut on max probability: below this cut, we don't attempt to form a combined track unless no combined
                                 // track has yet been successfully created

        // loop over ID candidates
        for (const auto& idTP : indetCandidates) {
            double outerMatchProb =
                m_matchQuality->outerMatchProbability(*idTP->indetTrackParticle().track(), muonCandidate.muonSpectrometerTrack());
            double innerMatchProb = -1;
            if (muonCandidate.extrapolatedTrack())
                innerMatchProb =
                    m_matchQuality->innerMatchProbability(*idTP->indetTrackParticle().track(), *muonCandidate.extrapolatedTrack());
            double maxProb = outerMatchProb;
            if (innerMatchProb > maxProb) maxProb = innerMatchProb;
            sortedInDetCandidates.insert(std::pair<double, const InDetCandidate*>(maxProb, idTP));
        }

        bool fitBadMatches = false;

        std::multimap<double, const InDetCandidate*>::reverse_iterator rit;

        // for(auto& sidTP : sortedInDetCandidates){
        for (rit = sortedInDetCandidates.rbegin(); rit != sortedInDetCandidates.rend();
             ++rit) {  // multimap sorts from lowest to highest, so need to go through it in reverse order

            ATH_MSG_DEBUG("in det candidate prob: " << (*rit).first);

            if ((*rit).first < probCut && !fitBadMatches) {
                if (!bestCombTrack) {
                    ATH_MSG_DEBUG("no combined track yet, keep fitting");
                    fitBadMatches = true;
                } else {
                    ATH_MSG_DEBUG("combined track found, we're done here");
                    break;
                }
            }

            // ensure that the id trackparticle has a track
            if (!(*rit).second->indetTrackParticle().track()) continue;

            if (msgLevel() >= MSG::VERBOSE) {
                ATH_MSG_VERBOSE("Doing combined fit with ID track " << *((*rit).second->indetTrackParticle().track()));
                ATH_MSG_VERBOSE("Doing combined fit with MS track " << muonCandidate.muonSpectrometerTrack());
            }

            // fit the combined ID-MS track
            combinedTrack.reset(buildCombinedTrack(*((*rit).second->indetTrackParticle().track()), muonCandidate.muonSpectrometerTrack(),
                                                   muonCandidate.extrapolatedTrack()));
            if (!combinedTrack) {
                ATH_MSG_DEBUG("Combination fit failed");
                continue;
            }

            if (msgLevel() >= MSG::DEBUG) {
                dumpCaloEloss(combinedTrack.get(), "Combined Track ");
                dumpCaloEloss(muonCandidate.extrapolatedTrack(), "Extrapolated Track ");
            }

            // calculate track score
            Trk::TrackScore score = m_trackScoringTool->score(*combinedTrack, true);

            // add fit info into tag object
            currentTag.reset(new CombinedFitTag(xAOD::Muon::MuidCo, muonCandidate, score));

            // re-fit standalone track (if needed) and store output into tag object
            METrack.reset(evaluateMatchProperties(combinedTrack.get(), *currentTag, *((*rit).second->indetTrackParticle().track()),
                                                  (*rit).second->indetTrackParticle()));

            // select the best combined track
            if (!bestCandidate || bestMatchChooser(*((*rit).second), *currentTag, *combinedTrack, METrack.get(), *bestCandidate, *bestTag,
                                                   *bestCombTrack, bestMETrack.get())) {
                bestCandidate = (*rit).second;
                bestTag.swap(currentTag);
                bestCombTrack.swap(combinedTrack);
                bestMETrack.swap(METrack);
            }
        }
        if (!bestCandidate) {
            // try recovery
            if (!m_muonRecovery.empty()) {
                // for(auto& sidTP : sortedInDetCandidates){
                for (rit = sortedInDetCandidates.rbegin(); rit != sortedInDetCandidates.rend(); ++rit) {
                    combinedTrack.reset(m_muonRecovery->recoverableMatch(*((*rit).second->indetTrackParticle().track()),
                                                                         muonCandidate.muonSpectrometerTrack()));
                    if (combinedTrack && combinedTrackQualityCheck(*combinedTrack, *((*rit).second->indetTrackParticle().track()))) {
                        combinedTrack->info().addPatternReco((*rit).second->indetTrackParticle().track()->info());
                        combinedTrack->info().addPatternReco(muonCandidate.muonSpectrometerTrack().info());
                        combinedTrack->info().setParticleHypothesis(Trk::muon);
                        combinedTrack->info().setPatternRecognitionInfo(Trk::TrackInfo::MuidCombined);
                        // calculate track score
                        Trk::TrackScore score = m_trackScoringTool->score(*combinedTrack, true);

                        // add fit info into tag object
                        currentTag.reset(new CombinedFitTag(xAOD::Muon::MuidCo, muonCandidate, score));

                        if (msgLevel() >= MSG::DEBUG) {
                            dumpCaloEloss(combinedTrack.get(), "Recovery Combined Track ");
                            dumpCaloEloss(muonCandidate.extrapolatedTrack(), "Recovery Extrapolated Track ");
                        }

                        // re-fit standalone track (if needed) and store output into tag object
                        METrack.reset(evaluateMatchProperties(combinedTrack.get(), *currentTag,
                                                              *((*rit).second->indetTrackParticle().track()),
                                                              (*rit).second->indetTrackParticle()));

                        // select the best combined track
                        if (!bestCandidate || bestMatchChooser(*((*rit).second), *currentTag, *combinedTrack, METrack.get(), *bestCandidate,
                                                               *bestTag, *bestCombTrack, bestMETrack.get())) {
                            bestCandidate = (*rit).second;
                            bestTag.swap(currentTag);
                            bestCombTrack.swap(combinedTrack);
                            bestMETrack.swap(METrack);
                        }
                    }
                }
            }
        }

        if (bestCandidate) {
            // take the best MS Track, first the update extrapolated, than the extrapolated, last the spectrometer track
            bool haveME = true;
            if (!bestMETrack) {
                if (muonCandidate.extrapolatedTrack())
                    bestMETrack.reset(new Trk::Track(*muonCandidate.extrapolatedTrack()));
                else
                    bestMETrack.reset(new Trk::Track(muonCandidate.muonSpectrometerTrack()));
                haveME = false;
            }

            if (bestCandidate->indetTrackParticle().trackLink().isValid() && bestMETrack) {
                if (msgLevel() >= MSG::DEBUG) {
                    dumpCaloEloss(bestCombTrack.get(), " bestCandidate Combined Track ");
                    dumpCaloEloss(bestMETrack.get(), " bestCandidate Extrapolated Track ");
                }
            }
            ATH_MSG_DEBUG("Final combined muon: " << m_printer->print(*bestCombTrack));
            ATH_MSG_DEBUG(m_printer->printStations(*bestCombTrack));
            ATH_MSG_DEBUG("Combined Muon with ID " << m_printer->print(bestCandidate->indetTrackParticle().perigeeParameters())
                                                   << " match chi2 " << bestTag->matchChi2());
            combTracks->push_back(bestCombTrack.release());
            ElementLink<TrackCollection> comblink(*combTracks, combTracks->size() - 1);
            bestTag->setCombinedTrackLink(comblink);
            if (haveME) {
                METracks->push_back(bestMETrack.release());
                ElementLink<TrackCollection> melink(*METracks, METracks->size() - 1);
                bestTag->setUpdatedExtrapolatedTrackLink(melink);
            } else {
                bestTag->setUpdatedExtrapolatedTrackLink(ElementLink<TrackCollection>());
            }
            tagMap.addEntry(bestCandidate, bestTag.release());
        }
    }

    Trk::Track* MuonCombinedFitTagTool::buildCombinedTrack(const Trk::Track& indetTrack, const Trk::Track& spectrometerTrack,
                                                           const Trk::Track* extrapolatedTrack) const {
        // if no extrapolation is available
        if (!extrapolatedTrack) extrapolatedTrack = &spectrometerTrack;

        // build and fit the combined track
        Trk::Track* combinedTrack = 0;
        double combinedFitChi2 = 9999.;
        if (!m_trackBuilder.empty()) {
            combinedTrack = m_trackBuilder->combinedFit(indetTrack, *extrapolatedTrack, spectrometerTrack);
            if (combinedTrack && combinedTrack->fitQuality()) {
                combinedTrack->info().addPatternReco(extrapolatedTrack->info());
                combinedFitChi2 = combinedTrack->fitQuality()->chiSquared() / combinedTrack->fitQuality()->doubleNumberDoF();
            }
        }
        if (combinedFitChi2 > m_badFitChi2 && !m_outwardsBuilder.empty()) {
            Trk::Track* outwardsTrack = m_outwardsBuilder->combinedFit(indetTrack, *extrapolatedTrack, spectrometerTrack);
            if (outwardsTrack &&
                outwardsTrack->fitQuality()->chiSquared() / outwardsTrack->fitQuality()->doubleNumberDoF() < combinedFitChi2) {
                ATH_MSG_VERBOSE("buildCombinedTrack: choose outwards track");
                outwardsTrack->info().addPatternReco(spectrometerTrack.info());
                delete combinedTrack;
                combinedTrack = outwardsTrack;
            } else {
                delete outwardsTrack;
            }
        }

        // filter out rubbish fits
        if (combinedTrack && combinedTrackQualityCheck(*combinedTrack, indetTrack)) {
            combinedTrack->info().addPatternReco(indetTrack.info());
            combinedTrack->info().setParticleHypothesis(Trk::muon);
            combinedTrack->info().setPatternRecognitionInfo(Trk::TrackInfo::MuidCombined);
            return combinedTrack;
        }

        delete combinedTrack;
        return nullptr;
    }

    bool MuonCombinedFitTagTool::combinedTrackQualityCheck(Trk::Track& combinedTrack, const Trk::Track& indetTrack) const {
        // require calo correctly associated to track
        if (!m_trackQuery->isCaloAssociated(combinedTrack)) {
            ATH_MSG_DEBUG(" No Calorimeter CaloDeposit found on combined track ");
            return false;
        }
        // loose cut on momentumBalanceSignificance
        double significance = m_momentumBalanceTool->momentumBalanceSignificance(combinedTrack);
        if (fabs(significance) > m_momentumBalanceCut) {
            ATH_MSG_DEBUG(" combinedTrackQualityCheck fails with momentumBalanceSignificance " << significance);
            return false;
        }

        // loose cut on indet/combined q/p pull (not applicable to indet line fit)
        if (!indetTrack.info().trackProperties(Trk::TrackInfo::StraightTrack)) {
            const Trk::Perigee* combinedPerigee = combinedTrack.perigeeParameters();
            const Trk::Perigee* indetPerigee = indetTrack.perigeeParameters();
            if (combinedPerigee->covariance() && indetPerigee->covariance()) {
                double dpOverP2 = (*combinedPerigee->covariance())(4, 4) * combinedPerigee->momentum().mag2();
                if (dpOverP2 < 1.E-6) {
                    // fail with unphysical momentum covariance
                    ATH_MSG_DEBUG("combinedTrackQualityCheck: fail with unphysical momentum covariance");
                    return false;
                }
                double sigma = sqrt((*indetPerigee->covariance())(4, 4));
                double pull = (combinedPerigee->parameters()[Trk::qOverP] - indetPerigee->parameters()[Trk::qOverP]) / sigma;

                if (fabs(pull) > m_indetPullCut) {
                    // fail with too high momentum pull
                    ATH_MSG_DEBUG("combinedTrackQualityCheck: fail with momentum pull above cut: "
                                  << pull << " pid " << 1. / indetPerigee->parameters()[Trk::qOverP] << " pcb "
                                  << 1. / combinedPerigee->parameters()[Trk::qOverP] << " 1./sigma " << 1. / sigma);
                    return false;
                }
            }
        }
        return true;
    }

    Trk::Track* MuonCombinedFitTagTool::evaluateMatchProperties(Trk::Track* combinedTrack, CombinedFitTag& tag, const Trk::Track& idTrack,
                                                                const xAOD::TrackParticle& idTrackParticle) const {
        // evaluate field integral and momentum balance significance for combined track
        const Trk::Track* combTrack = combinedTrack;
        tag.fieldIntegral(m_trackQuery->fieldIntegral(*combTrack));
        tag.momentumBalanceSignificance(m_momentumBalanceTool->momentumBalanceSignificance(*combTrack));

        if (tag.muonCandidate().extrapolatedTrack()) {
            std::pair<int, std::pair<double, double> > aTriad =
                m_matchQuality->innerMatchAll(idTrack, *tag.muonCandidate().extrapolatedTrack());
            int matchDoF = aTriad.first;
            double matchChi2 = aTriad.second.first;
            double matchProb = aTriad.second.second;
            // store the inner matching quality in the tag object
            tag.innerMatch(matchChi2, matchDoF, matchProb);
            ATH_MSG_DEBUG(" extrapolatedTrack innerMatch " << matchChi2);
        }

        // refit extrapolated from combined track (i.e. after cleaning)
        Trk::Track* refittedExtrapolatedTrack = 0;
        bool dorefit = true;

        // no SA refit for Toroid off
        MagField::AtlasFieldCache fieldCache;
        // Get field cache object
        EventContext ctx = Gaudi::Hive::currentContext();
        SG::ReadCondHandle<AtlasFieldCacheCondObj> readHandle{m_fieldCacheCondObjInputKey, ctx};
        const AtlasFieldCacheCondObj* fieldCondObj{*readHandle};

        if (fieldCondObj == nullptr) {
            ATH_MSG_ERROR("Failed to retrieve AtlasFieldCacheCondObj with key " << m_fieldCacheCondObjInputKey.key());
            return nullptr;
        }
        fieldCondObj->getInitializedCache(fieldCache);
        if (!fieldCache.toroidOn()) dorefit = false;

        float bs_x = 0.;
        float bs_y = 0.;
        float bs_z = 0.;

        const xAOD::Vertex* matchedVertex{nullptr};
        if (!m_vertexKey.empty()) {
            SG::ReadHandle<xAOD::VertexContainer> vertices{m_vertexKey, ctx};
            if (vertices.isValid()) {
                for (const auto vx : *vertices) {
                    for (const auto& tpLink : vx->trackParticleLinks()) {
                        if (*tpLink == &idTrackParticle) {
                            matchedVertex = vx;
                            break;
                        }
                    }
                    if (matchedVertex) break;
                }
            }
        }
        if (matchedVertex) {
            bs_x = matchedVertex->x();
            bs_y = matchedVertex->y();
            bs_z = matchedVertex->z();
            ATH_MSG_DEBUG(" found matched vertex  bs_x " << bs_x << " bs_y " << bs_y << " bs_z " << bs_z);
        } else {
            //    take for beamspot point of closest approach of ID track in  x y z
            bs_x = -idTrackParticle.d0() * sin(idTrackParticle.phi()) + idTrackParticle.vx();
            bs_y = idTrackParticle.d0() * cos(idTrackParticle.phi()) + idTrackParticle.vy();
            bs_z = idTrackParticle.z0() + idTrackParticle.vz();
            ATH_MSG_DEBUG(" NO matched vertex  take track perigee  x " << bs_x << " y " << bs_y << " z " << bs_z);
        }

        ATH_MSG_DEBUG(" refit SA track " << dorefit);
        if (dorefit) {
            if (!m_trackBuilder.empty()) refittedExtrapolatedTrack = m_trackBuilder->standaloneRefit(*combTrack, bs_x, bs_y, bs_z);
            if (!refittedExtrapolatedTrack && !m_outwardsBuilder.empty())
                refittedExtrapolatedTrack = m_outwardsBuilder->standaloneRefit(*combTrack, bs_x, bs_y, bs_z);
        }
        // include vertex region pseudo for extrapolation failure
        unsigned numberPseudo =
            tag.muonCandidate().extrapolatedTrack() ? m_trackQuery->numberPseudoMeasurements(*tag.muonCandidate().extrapolatedTrack()) : 1;

        // get track quality and store
        if (refittedExtrapolatedTrack) {
            const Trk::Track* METrack = refittedExtrapolatedTrack;
            std::pair<int, std::pair<double, double> > aTriad = m_matchQuality->innerMatchAll(idTrack, *METrack);
            int matchDoF = aTriad.first;
            double matchChi2 = aTriad.second.first;
            double matchProb = aTriad.second.second;

            // store the inner matching quality in the tag object
            tag.innerMatch(matchChi2, matchDoF, matchProb);
            ATH_MSG_DEBUG(" refittedExtrapolatedTrack innerMatch " << matchChi2);

            // print comparison with original track
            if (tag.muonCandidate().extrapolatedTrack()) {
                double oldmatchChi2 = m_matchQuality->innerMatchChi2(idTrack, *tag.muonCandidate().extrapolatedTrack());

                ATH_MSG_VERBOSE(" evaluateMatchProperties: chi2 re-evaluated from " << oldmatchChi2 << " to " << matchChi2);

                if (matchChi2 > 1.1 * oldmatchChi2)
                    ATH_MSG_DEBUG(" evaluateMatchProperties: chi2 got worse: from " << oldmatchChi2 << " to " << matchChi2);
            } else
                ATH_MSG_VERBOSE(" evaluateMatchProperties: added new extrapolated track with chi2 " << matchChi2);

        } else if (!numberPseudo) {
            // failed re-evaluation of match chi2
            ATH_MSG_WARNING(" evaluateMatchProperties: fail re-evaluation of match chi2");
        }
        return refittedExtrapolatedTrack;
    }

    void MuonCombinedFitTagTool::dumpCaloEloss(Trk::Track* track, std::string txt) const {
        const Trk::Track* inTrack = track;
        dumpCaloEloss(inTrack, txt);
    }

    void MuonCombinedFitTagTool::dumpCaloEloss(const Trk::Track* inTrack, std::string txt) const {
        // will refit if extrapolated track was definitely bad
        if (!inTrack) return;
        if (!m_trackQuery->isCaloAssociated(*inTrack)) {
            ATH_MSG_DEBUG(txt << " no TSOS in Calorimeter ");
            return;
        }
        const Trk::Track& originalTrack = *inTrack;
        const CaloEnergy* caloEnergy = m_trackQuery->caloEnergy(originalTrack);
        if (caloEnergy) {
            ATH_MSG_DEBUG(txt << " Calorimeter Eloss " << caloEnergy->deltaE());
        } else {
            ATH_MSG_DEBUG(txt << " No Calorimeter Eloss");
        }

        const DataVector<const Trk::TrackStateOnSurface>* trackTSOS = inTrack->trackStateOnSurfaces();

        double Eloss = 0.;
        double idEloss = 0.;
        double caloEloss = 0.;
        double msEloss = 0.;
        double deltaP = 0.;
        double pcalo = 0.;
        double pstart = 0.;
        double eta = 0.;
        double pMuonEntry = 0.;

        for (auto m : *trackTSOS) {
            const Trk::MeasurementBase* mot = m->measurementOnTrack();
            if (m->trackParameters()) pMuonEntry = m->trackParameters()->momentum().mag();
            if (mot) {
                Identifier id = Trk::IdentifierExtractor::extract(mot);
                if (id.is_valid()) {
                    // skip after first Muon hit
                    if (m_idHelperSvc->isMuon(id)) break;
                }
            }
            if (pstart == 0 && m->trackParameters()) {
                pstart = m->trackParameters()->momentum().mag();
                eta = m->trackParameters()->momentum().eta();
                ATH_MSG_DEBUG("Start pars found eta " << eta << " r " << (m->trackParameters())->position().perp() << " z "
                                                      << (m->trackParameters())->position().z() << " pstart " << pstart);
            }
            if (m->materialEffectsOnTrack()) {
                const Trk::MaterialEffectsOnTrack* meot = dynamic_cast<const Trk::MaterialEffectsOnTrack*>(m->materialEffectsOnTrack());
                if (meot) {
                    if (meot->thicknessInX0() > 20) {
                        const Trk::ScatteringAngles* scatAngles = meot->scatteringAngles();
                        ATH_MSG_DEBUG(" Calorimeter X0  " << meot->thicknessInX0() << "  pointer scat " << scatAngles);
                        if (scatAngles) {
                            pcalo = m->trackParameters()->momentum().mag();
                            double pullPhi = scatAngles->deltaPhi() / scatAngles->sigmaDeltaPhi();
                            double pullTheta = scatAngles->deltaTheta() / scatAngles->sigmaDeltaTheta();
                            ATH_MSG_DEBUG(" Calorimeter scatterer deltaPhi " << scatAngles->deltaPhi() << " pull " << pullPhi
                                                                             << " deltaTheta " << scatAngles->deltaTheta() << " pull "
                                                                             << pullTheta);
                        }
                    }
                    const Trk::EnergyLoss* energyLoss = meot->energyLoss();
                    if (energyLoss) {
                        ATH_MSG_DEBUG("Eloss found r " << (m->trackParameters())->position().perp() << " z "
                                                       << (m->trackParameters())->position().z() << " value " << energyLoss->deltaE()
                                                       << " Eloss " << Eloss);
                        if (m->type(Trk::TrackStateOnSurface::CaloDeposit)) {
                            idEloss = Eloss;
                            caloEloss = fabs(energyLoss->deltaE());
                            Eloss = 0.;
                            deltaP = m->trackParameters()->momentum().mag() - pcalo;
                            const Trk::Surface& surface = m->surface();
                            ATH_MSG_DEBUG(" Calorimeter surface " << surface);
                            ATH_MSG_DEBUG(txt << " Calorimeter delta p " << deltaP << " deltaE " << caloEloss
                                              << " delta pID = pcaloEntry-pstart " << pcalo - pstart);
                        } else {
                            Eloss += fabs(energyLoss->deltaE());
                        }
                    }
                }
            }
        }
        msEloss = Eloss;
        Eloss = idEloss + caloEloss + msEloss;
        ATH_MSG_DEBUG(txt << " eta " << eta << " pstart " << pstart / 1000. << " Eloss on TSOS idEloss " << idEloss << " caloEloss "
                          << caloEloss << " msEloss " << msEloss << " Total " << Eloss << " pstart - pMuonEntry " << pstart - pMuonEntry);

        return;
    }

    bool MuonCombinedFitTagTool::extrapolatedNeedsRefit(const Trk::Track& combTrack, const Trk::Track* extrTrack) const {
        // will refit if extrapolated track was definitely bad
        if (!extrTrack) return true;
        if (!m_trackQuery->isCaloAssociated(*extrTrack)) return true;

        // otherwise will keep original SA fit if no change to MS or Calo TSOS
        const Trk::Track& originalTrack = *extrTrack;

        // refit if bad extrapolated fit - otherwise no refit if bad combined fit
        const Trk::FitQuality* fitQuality = originalTrack.fitQuality();
        if (!fitQuality || !fitQuality->numberDoF() || fitQuality->chiSquared() / fitQuality->doubleNumberDoF() > m_badFitChi2) return true;

        if (combTrack.fitQuality()->chiSquared() / combTrack.fitQuality()->doubleNumberDoF() > m_badFitChi2) return true;

        // check if need to update calo association
        const CaloEnergy* caloEnergyCombined = m_trackQuery->caloEnergy(combTrack);
        const CaloEnergy* caloEnergyExtrapolated = m_trackQuery->caloEnergy(originalTrack);
        if (!caloEnergyCombined || !caloEnergyExtrapolated) {
            // no refit for combined track without CaloEnergy
            ATH_MSG_VERBOSE("extrapolatedNeedsRefit: no refit for combined track without CaloEnergy");
            return false;
        }
        double deltaE = caloEnergyExtrapolated->deltaE() - caloEnergyCombined->deltaE();
        if (fabs(deltaE) > 0.3 * caloEnergyExtrapolated->sigmaDeltaE()) {
            ATH_MSG_VERBOSE("extrapolatedNeedsRefit: caloEnergy difference " << deltaE << "  sigma "
                                                                             << caloEnergyExtrapolated->sigmaDeltaE() << "  ratio "
                                                                             << deltaE / caloEnergyExtrapolated->sigmaDeltaE());
            return true;
        }

        DataVector<const Trk::TrackStateOnSurface>::const_reverse_iterator o = originalTrack.trackStateOnSurfaces()->rbegin();
        DataVector<const Trk::TrackStateOnSurface>::const_reverse_iterator c = combTrack.trackStateOnSurfaces()->rbegin();
        for (; o != originalTrack.trackStateOnSurfaces()->rend(); ++o) {
            if (dynamic_cast<const Trk::PerigeeSurface*>(&(**o).surface())) break;

            // compare measurements
            if ((**o).measurementOnTrack() && (**o).trackParameters()) {
                // check measurements in phase
                while (c != combTrack.trackStateOnSurfaces()->rend() && (!(**c).measurementOnTrack() || !(**c).trackParameters())) ++c;

                if (c == combTrack.trackStateOnSurfaces()->rend()) continue;

                double separation =
                    ((**o).trackParameters()->associatedSurface().center() - (**c).trackParameters()->associatedSurface().center()).mag();
                if (fabs(separation) > 1. * CLHEP::mm) {
                    ATH_MSG_VERBOSE("extrapolatedNeedsRefit: measurement out-of-phase: "
                                    << " separation " << separation << "  extrap " << (**o).trackParameters()->associatedSurface().center()
                                    << "   comb " << (**c).trackParameters()->associatedSurface().center());
                    return true;
                }

                // different outlier
                if ((**o).type(Trk::TrackStateOnSurface::Outlier) != (**c).type(Trk::TrackStateOnSurface::Outlier)) {
                    if ((**c).type(Trk::TrackStateOnSurface::Outlier)) {
                        ATH_MSG_VERBOSE("extrapolatedNeedsRefit: outlier only on combined track ");
                    } else {
                        ATH_MSG_VERBOSE("extrapolatedNeedsRefit: outlier only on extrapolated track ");
                    }
                    return true;
                }

                // drift sign flip
                if (dynamic_cast<const Muon::MdtDriftCircleOnTrack*>((**o).measurementOnTrack())) {
                    if ((**o).measurementOnTrack()->localParameters()[Trk::driftRadius] *
                            (**c).measurementOnTrack()->localParameters()[Trk::driftRadius] <
                        0.) {
                        ATH_MSG_VERBOSE("extrapolatedNeedsRefit: drift sign flip ");
                        return true;
                    }
                }
                ++c;
            }
        }
        return false;
    }

    bool MuonCombinedFitTagTool::bestMatchChooser(const InDetCandidate& curCandidate, const CombinedFitTag& curTag, Trk::Track& curTrack,
                                                  Trk::Track* curMETrack, const InDetCandidate& /*bestCandidate*/,
                                                  const CombinedFitTag& bestTag, Trk::Track& bestTrack, Trk::Track* bestMETrack) const

    {
        // pointers to extrapolated track
        const Trk::Track* curExtrTrack = curMETrack ? curMETrack : curTag.muonCandidate().extrapolatedTrack();
        const Trk::Track* bestExtrTrack = bestMETrack ? bestMETrack : bestTag.muonCandidate().extrapolatedTrack();

        // 1 current
        // 2 best
        // returned bool: true means current is better; false means "best is better"

        double matchChiSq1 = curTag.matchChi2();
        double matchChiSq2 = bestTag.matchChi2();
        const Trk::TrackSummary* summary1 = curTrack.trackSummary();
        const Trk::TrackSummary* summary2 = bestTrack.trackSummary();
        ATH_MSG_VERBOSE("bestMatchChooser: matchChiSq " << matchChiSq1 << "  " << matchChiSq2);
        if (summary1 && summary2) {
            ATH_MSG_VERBOSE("bestMatchChooser: matchChiSq " << matchChiSq1 << "  " << matchChiSq2 << "  numTRTHits "
                                                            << summary1->get(Trk::numberOfTRTHits) << "  "
                                                            << summary2->get(Trk::numberOfTRTHits) << "  field integrals: ID  "
                                                            << curTag.fieldIntegral().betweenInDetMeasurements() << "  "
                                                            << bestTag.fieldIntegral().betweenInDetMeasurements() << "  MS "
                                                            << curTag.fieldIntegral().betweenSpectrometerMeasurements() << "  "
                                                            << bestTag.fieldIntegral().betweenSpectrometerMeasurements());
        } else {
            ATH_MSG_VERBOSE("bestMatchChooser: matchChiSq " << matchChiSq1 << "  " << matchChiSq2);
        }

        // selection when only one match has a good combined fit
        double fitChiSq1 = curTrack.fitQuality()->chiSquared() / curTrack.fitQuality()->doubleNumberDoF();
        int numberDoF1 = curTrack.fitQuality()->numberDoF();
        double fitChiSq2 = bestTrack.fitQuality()->chiSquared() / bestTrack.fitQuality()->doubleNumberDoF();
        int numberDoF2 = bestTrack.fitQuality()->numberDoF();
        ATH_MSG_VERBOSE("bestMatchChooser: fitChiSq " << fitChiSq1 << "  " << fitChiSq2);
        if (fabs(fitChiSq1 - fitChiSq2) > m_badFitChi2) {
            if (fitChiSq1 < m_badFitChi2) {
                if (matchChiSq1 > matchChiSq2 && matchChiSq2 < m_matchChiSquaredCut) {  // may want to suppress this warning!
                    ATH_MSG_WARNING("bestMatchChooser: choose worse, but acceptable, matchChiSq as better fitChiSq. "
                                    << " matchChiSq 1,2 " << matchChiSq1 << ", " << matchChiSq2 << "   fitChiSq/DoF 1,2 " << fitChiSq1
                                    << "/" << numberDoF1 << ", " << fitChiSq2 << "/" << numberDoF2);
                }
                return true;
            }
            if (fitChiSq2 < m_badFitChi2) {
                if (matchChiSq1 < matchChiSq2 && matchChiSq1 < m_matchChiSquaredCut) {  // may want to suppress this warning!
                    ATH_MSG_WARNING("bestMatchChooser: choose worse, but acceptable, matchChiSq as better fitChiSq. "
                                    << " matchChiSq 1,2 " << matchChiSq1 << ", " << matchChiSq2 << "   fitChiSq/DoF 1,2 " << fitChiSq1
                                    << "/" << numberDoF1 << ", " << fitChiSq2 << "/" << numberDoF2);
                }
                return false;
            }
        }

        // selection when only one match has a good match chi2
        if (fabs(matchChiSq1 - matchChiSq2) > m_matchChiSquaredCut) {
            if (matchChiSq1 < m_matchChiSquaredCut) return true;
            if (matchChiSq2 < m_matchChiSquaredCut) return false;
        }

        // energy balance (absolute)
        // track length:
        //          field integral
        // 		# MS stations
        // 		pixel hits (-outliers)
        // 		trt drift hits + outliers

        // protect momentum balance and field integral when magnets off:
        if (!curCandidate.indetTrackParticle().track()->info().trackProperties(Trk::TrackInfo::StraightTrack)) {
            double cutRatio = 1.5;
            double integral1 = 0.;
            double integral2 = 0.;

            if (curExtrTrack && !curExtrTrack->info().trackProperties(Trk::TrackInfo::StraightTrack) && bestExtrTrack &&
                !bestExtrTrack->info().trackProperties(Trk::TrackInfo::StraightTrack)) {
                // selection when only one match has good momentum balance or a significantly better balance
                ATH_MSG_VERBOSE("bestMatchChooser: momentumBalanceSignificance " << curTag.momentumBalanceSignificance() << "  "
                                                                                 << bestTag.momentumBalanceSignificance());
                double significanceCut = 2.0;
                double significance1 = fabs(curTag.momentumBalanceSignificance());
                double significance2 = fabs(bestTag.momentumBalanceSignificance());
                if (fabs(significance1 - significance2) > significanceCut) {
                    if (significance1 < significanceCut) {
                        if (matchChiSq1 > matchChiSq2 && matchChiSq2 < m_matchChiSquaredCut) {
                            // NOT choosing bestMatchChi2:
                            ATH_MSG_WARNING("bestMatchChooser: choose worse, but acceptable, matchChiSq as better momentum balance. "
                                            << " matchChiSq 1,2 " << matchChiSq1 << ", " << matchChiSq2
                                            << "   momentumBalanceSignificance 1,2 " << curTag.momentumBalanceSignificance() << ", "
                                            << bestTag.momentumBalanceSignificance());
                        }
                        return true;
                    }
                    if (significance2 < significanceCut) {
                        if (matchChiSq1 < matchChiSq2 && matchChiSq1 < m_matchChiSquaredCut) {
                            // NOT choosing bestMatchChi2:
                            ATH_MSG_WARNING("bestMatchChooser: choose worse, but acceptable, matchChiSq as better momentum balance. "
                                            << " matchChiSq 1,2 " << matchChiSq1 << ", " << matchChiSq2
                                            << "   momentumBalanceSignificance 1,2 " << curTag.momentumBalanceSignificance() << ", "
                                            << bestTag.momentumBalanceSignificance());
                        }
                        return false;
                    }
                }

                // keep significantly larger measured field integral
                //   for MS
                ATH_MSG_VERBOSE("bestMatchChooser: spectrometer field integral ratio ");
                integral1 = fabs(curTag.fieldIntegral().betweenSpectrometerMeasurements());
                integral2 = fabs(bestTag.fieldIntegral().betweenSpectrometerMeasurements());
                if (integral1 > cutRatio * integral2) return true;
                if (integral2 > cutRatio * integral1) return false;
            }
            //   for indet
            ATH_MSG_VERBOSE("bestMatchChooser: indet field integral ratio ");
            integral1 = fabs(curTag.fieldIntegral().betweenInDetMeasurements());
            integral2 = fabs(bestTag.fieldIntegral().betweenInDetMeasurements());
            if (integral1 > cutRatio * integral2) return true;
            if (integral2 > cutRatio * integral1) return false;
        }

        // repeat fit/match quality selection with sharper cuts (times 2)
        ATH_MSG_VERBOSE("bestMatchChooser: sharp fit chi2 cut ");
        if (fabs(fitChiSq1 - fitChiSq2) > 0.5 * m_badFitChi2) {
            if (fitChiSq1 < 0.5 * m_badFitChi2) {
                if (matchChiSq1 > matchChiSq2 && matchChiSq2 < m_matchChiSquaredCut) {
                    // NOT choosing bestMatchChi2:
                    ATH_MSG_WARNING("bestMatchChooser: choose worse, but acceptable, matchChiSq according to overall quality. "
                                    << " matchChiSq 1,2 " << matchChiSq1 << ", " << matchChiSq2 << "   fitChiSq/DoF 1,2 " << fitChiSq1
                                    << "/" << numberDoF1 << ", " << fitChiSq2 << "/" << numberDoF2);
                }
                return true;
            }
            if (fitChiSq2 < 0.5 * m_badFitChi2) {
                if (matchChiSq1 < matchChiSq2 && matchChiSq1 < m_matchChiSquaredCut) {
                    // NOT choosing bestMatchChi2:
                    ATH_MSG_WARNING("bestMatchChooser: choose worse, but acceptable, matchChiSq according to overall quality. "
                                    << " matchChiSq 1,2 " << matchChiSq1 << ", " << matchChiSq2 << "   fitChiSq/DoF 1,2 " << fitChiSq1
                                    << "/" << numberDoF1 << ", " << fitChiSq2 << "/" << numberDoF2);
                }
                return false;
            }
        }

        ATH_MSG_VERBOSE("bestMatchChooser: sharp match chi2 cut ");
        if (fabs(matchChiSq1 - matchChiSq2) > 0.5 * m_matchChiSquaredCut) {
            if (matchChiSq1 < 0.5 * m_matchChiSquaredCut) return true;
            if (matchChiSq2 < 0.5 * m_matchChiSquaredCut) return false;
        }

        // track quality:
        // pixel holes (outliers)
        // silicon holes + outliers
        // trt drift hits + outliers

        // kink finding:
        // neighbour signif
        // curvature signif

        // energy balance (absolute)

        // field off protection
        if (curExtrTrack && curExtrTrack->info().trackProperties(Trk::TrackInfo::StraightTrack) && bestExtrTrack &&
            bestExtrTrack->info().trackProperties(Trk::TrackInfo::StraightTrack)) {
            // best fit chi2
            if (fitChiSq1 < fitChiSq2) return true;
            return false;
        } else {
            // best match chi2
            if (matchChiSq1 < matchChiSq2) return true;
            return false;
        }
    }

}  // namespace MuonCombined<|MERGE_RESOLUTION|>--- conflicted
+++ resolved
@@ -26,64 +26,13 @@
 
 namespace MuonCombined {
 
-<<<<<<< HEAD
     MuonCombinedFitTagTool::MuonCombinedFitTagTool(const std::string& type, const std::string& name, const IInterface* parent) :
         AthAlgTool(type, name, parent) {
         declareInterface<IMuonCombinedTagTool>(this);
-=======
-  MuonCombinedFitTagTool::MuonCombinedFitTagTool(const std::string& type, const std::string& name, const IInterface* parent)
-    :	AthAlgTool(type, name, parent)
-  {
-    declareInterface<IMuonCombinedTagTool>(this);
-  }
-  
-  StatusCode MuonCombinedFitTagTool::initialize() {
-    ATH_MSG_INFO( "Initializing MuonCombinedFitTagTool" );
-    
-    ATH_CHECK(m_printer.retrieve());
-    ATH_CHECK(m_trackBuilder.retrieve());
-    if(! m_outwardsBuilder.empty() ) ATH_CHECK(m_outwardsBuilder.retrieve());
-    ATH_CHECK(m_trackQuery.retrieve());
-    ATH_CHECK(m_momentumBalanceTool.retrieve());
-    if(! m_muonRecovery.empty() ) ATH_CHECK(m_muonRecovery.retrieve());
-    ATH_CHECK(m_matchQuality.retrieve());
-    ATH_CHECK(m_trackScoringTool.retrieve());
-    /// handle to the magnetic field cache
-    ATH_CHECK( m_fieldCacheCondObjInputKey.initialize() );
-
-    //The trigger doesn't use the vertex information
-    if(!m_vertexKey.empty()) ATH_CHECK( m_vertexKey.initialize() );
-    
-    return StatusCode::SUCCESS;
-  }
-
-  void MuonCombinedFitTagTool::combine( const MuonCandidate& muonCandidate, const std::vector<const InDetCandidate*>& indetCandidates, InDetCandidateToTagMap& tagMap,
-					TrackCollection* combTracks, TrackCollection* METracks) const {  
-
-    ATH_MSG_DEBUG("muon candidate: "<<muonCandidate.toString());
-
-    std::unique_ptr<CombinedFitTag> bestTag=0;
-    std::unique_ptr<Trk::Track> bestCombTrack=0;
-    std::unique_ptr<Trk::Track> bestMETrack=0;
-    std::unique_ptr<Trk::Track> combinedTrack;
-    std::unique_ptr<Trk::Track> METrack;
-    std::unique_ptr<CombinedFitTag> currentTag;
-    const InDetCandidate* bestCandidate=0;
-    std::multimap<double,const InDetCandidate*> sortedInDetCandidates; //map of ID candidates by max probability of match (based on match chi2 at IP and MS entrance)
-    float probCut=.00001; //cut on max probability: below this cut, we don't attempt to form a combined track unless no combined track has yet been successfully created
-
-    // loop over ID candidates
-    for( const auto& idTP : indetCandidates ){
-      double outerMatchProb = m_matchQuality->outerMatchProbability(*idTP->indetTrackParticle().track(), muonCandidate.muonSpectrometerTrack());
-      double innerMatchProb=-1;
-      if(muonCandidate.extrapolatedTrack()) innerMatchProb = m_matchQuality->innerMatchProbability(*idTP->indetTrackParticle().track(), *muonCandidate.extrapolatedTrack());
-      double maxProb=outerMatchProb; if(innerMatchProb>maxProb) maxProb=innerMatchProb;
-      sortedInDetCandidates.insert(std::pair<double,const InDetCandidate*>(maxProb,idTP));
->>>>>>> 3df8816f
     }
 
     StatusCode MuonCombinedFitTagTool::initialize() {
-        ATH_MSG_INFO("Initializing MuonCombinedFitTagTool - package version " << PACKAGE_VERSION);
+        ATH_MSG_INFO("Initializing MuonCombinedFitTagTool");
 
         ATH_CHECK(m_printer.retrieve());
         ATH_CHECK(m_trackBuilder.retrieve());
