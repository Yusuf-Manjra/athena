/*
  Copyright (C) 2002-2020 CERN for the benefit of the ATLAS collaboration
*/

//////////////////////////////////////////////////////////////////////////////
// MuonCaloTagTool
//  AlgTool performing calorimeter tagging of ID tracks for energy depositions
//  compatible with mip. A CaloTag is added to the InDetCandidate object.
//
//  Authors: Nicolo de Groot & Antonio Salvucci
//  based on: CaloTrkMuId
//  
//  (c) ATLAS Combined Muon software
//////////////////////////////////////////////////////////////////////////////


#include "MuonCombinedToolInterfaces/IMuonCombinedTagTool.h"
#include "MuonCombinedEvent/InDetCandidate.h"
#include "MuonCaloTagTool.h"
#include "RecoToolInterfaces/IsolationCommon.h"
#include <vector>

#include "TrackToCalo/CaloCellHelpers.h"

#include "CaloEvent/CaloCellContainer.h"
#include "TrkCaloExtension/CaloExtension.h"
#include "TrkCaloExtension/CaloExtensionHelpers.h"

#include "xAODTracking/TrackParticle.h"
#include "xAODTracking/TrackingPrimitives.h"
#include "ParticleTruth/TrackParticleTruthCollection.h"
#include "xAODTruth/TruthParticleContainer.h"
#include "xAODTruth/TruthParticle.h"

// --- HepMC Includes ---
#include "AtlasHepMC/GenParticle.h"
#include "AtlasHepMC/GenVertex.h"
#include "CLHEP/Vector/LorentzVector.h"

#include <cmath>

namespace MuonCombined {
 

<<<<<<< HEAD
  MuonCaloTagTool::MuonCaloTagTool (const std::string& type, const std::string& name, const IInterface* parent)
    :	AthAlgTool(type, name, parent),
	m_nTrueMuons(0),
	m_nTracksTagged(0),
	m_nMuonsTagged(0),
	m_caloMuonLikelihood("CaloMuonLikelihoodTool/CaloMuonLikelihoodTool",this),
	m_caloMuonScore("CaloMuonScoreTool/CaloMuonScoreTool",this),
        m_trkDepositInCalo("TrackDepositInCaloTool/TrackDepositInCaloTool"),
	m_trackIsolationTool("xAOD::TrackIsolationTool"),
        m_trkSelTool("InDet::InDetDetailedTrackSelectorTool/CaloTrkMuIdAlgTrackSelectorTool")
  {
    declareInterface<IMuonCombinedInDetExtensionTool>(this);
    declareInterface<IMuonCombinedTrigCaloTagExtensionTool>(this);
    
    // --- Muon Dressing ---
    declareProperty("doCosmicTrackSelection",            m_doCosmicTrackSelection  = false     );
    
    // --- Track Preselection Cuts ---
    declareProperty("doTrkSelection",                    m_doTrkSelection            =  true   );
    declareProperty("TrackEIsoBarrelCut",                m_eIsoBarrelCut             =  15000. );
    declareProperty("TrackEIsoTransitionCut",            m_eIsoTransitionCut         =  8000.  );
    declareProperty("TrackEIsoEndCapCut",                m_eIsoEndCapCut             =  12000. );
    declareProperty("TrackPtIsoPtRatioCut",              m_ptIsoPtRatioCut           =  5.0    );
    declareProperty("TrackEIsoPtRatioBarrelCut",         m_eIsoPtRatioBarrelCut      =  2.5    );
    declareProperty("TrackEIsoPtRatioTransitionCut",     m_eIsoPtRatioTransitionCut  =  1.25   );
    declareProperty("TrackEIsoPtRatioEndCapCut",         m_eIsoPtRatioEndCapCut      =  1.6    );
    declareProperty("TrackIsoConeSize",                  m_trackIsoCone              =  0.45   );
    declareProperty("EnergyIsoConeSize",                 m_energyIsoCone             =  0.4    );
    
    // --- Calorimeter ID Tools ---
    declareProperty("doCaloMuonTag",                     m_doCaloMuonTag        =  true );
    declareProperty("doCaloLR",                          m_doCaloLR             =  true );
    declareProperty("doCaloScore",                       m_doCaloScore          =  true );
    declareProperty("ShowTruth",                         m_doTruth              =  true);
    declareProperty("DebugMode",                         m_debugMode            =  false);
    declareProperty("doOldExtrapolation",                m_doOldExtrapolation   =  false);
    declareProperty("IgnoreSiAssociatedCandidates",      m_ignoreSiAssocated    =  true );
    declareProperty("ShowCutFlow",                       m_showCutFlow          =  true);
    declareProperty("CaloMuonLikelihoodTool",            m_caloMuonLikelihood           );
    declareProperty("CaloMuonScoreTool",                 m_caloMuonScore                );
    declareProperty("CaloLRLikelihoodCut",               m_CaloLRlikelihoodCut  =  0.5  );  //Likelihood ratio hard cut
    
    // --- Track in Calo Tools ---
    declareProperty("TrackDepositInCaloTool",            m_trkDepositInCalo  );
    declareProperty("TrackIsolationTool",                m_trackIsolationTool );
    declareProperty("TrackSelectorTool",                 m_trkSelTool        );
=======
  MuonCaloTagTool::MuonCaloTagTool (const std::string& type, const std::string& name, const IInterface* parent) :
    AthAlgTool(type, name, parent),
    m_nTrueMuons(0),
    m_nTracksTagged(0),
    m_nMuonsTagged(0) {
      declareInterface<IMuonCombinedInDetExtensionTool>(this);
      declareInterface<IMuonCombinedTrigCaloTagExtensionTool>(this);
>>>>>>> e7514668
  }

  StatusCode MuonCaloTagTool::initialize() {
    
    ATH_MSG_INFO("MuonCaloTagTool::initialize()");
    
    if (m_doCosmicTrackSelection && m_doTrkSelection) {
      ATH_MSG_WARNING("Cosmic track selection and detailed track selection both set to true.");
      ATH_MSG_WARNING("Cosmic track selection will be discarded. Fix jobOptions.");
    }
    
    // --- Get an Identifier helper object ---
    if( m_doCaloLR ) ATH_CHECK( m_caloMuonLikelihood.retrieve() );
    else m_caloMuonLikelihood.disable();

    if( m_doCaloScore ) ATH_CHECK( m_caloMuonScore.retrieve() );
    else m_caloMuonScore.disable();

    ATH_CHECK( m_caloMuonTagLoose.retrieve()   );
    ATH_CHECK( m_caloMuonTagTight.retrieve()   );
    ATH_CHECK( m_trkDepositInCalo.retrieve()   );
    if(!m_trackIsolationTool.empty()) ATH_CHECK( m_trackIsolationTool.retrieve() );
    else m_trackIsolationTool.disable();
    ATH_CHECK( m_trkSelTool.retrieve()         );
    ATH_CHECK(m_caloClusterCont.initialize(m_doCaloLR));
    ATH_CHECK(m_caloCellCont.initialize(m_doOldExtrapolation));
    
    return StatusCode::SUCCESS;
  }

  StatusCode MuonCaloTagTool::finalize() {
    ATH_MSG_INFO("Number of true muons               : " << m_nTrueMuons);
    ATH_MSG_INFO("Number of tracks tagged            : " << m_nTracksTagged);
    ATH_MSG_INFO("Number of muons tagged             : " << m_nMuonsTagged);
    return StatusCode::SUCCESS;
  }

  void MuonCaloTagTool::extendWithPRDs( const InDetCandidateCollection& inDetCandidates, InDetCandidateToTagMap* tagMap, IMuonCombinedInDetExtensionTool::MuonPrdData prdData,
					TrackCollection* combTracks, TrackCollection* meTracks, Trk::SegmentCollection* segments) const {
    //shouldn't need this interface for this tool, I don't think
    if(!prdData.mdtPrds) ATH_MSG_DEBUG("calo-tagging doesn't need PRDs");
    extend(inDetCandidates, tagMap, combTracks, meTracks, segments);
  }

  void MuonCaloTagTool::extend( const InDetCandidateCollection& inDetCandidates, InDetCandidateToTagMap* tagMap, TrackCollection* combTracks, TrackCollection* meTracks,
				Trk::SegmentCollection* segments) const {

    if(combTracks || meTracks || segments) ATH_MSG_DEBUG("track collections passed to MuonCaloTagTool?");
    const xAOD::CaloClusterContainer* caloClusterCont=0;
    const CaloCellContainer* caloCellCont=0;
    if(m_doCaloLR){ //retrieve the xAOD::CaloClusterContainer
      SG::ReadHandle<xAOD::CaloClusterContainer> clusters(m_caloClusterCont);
      if(!clusters.isValid()) ATH_MSG_WARNING("CaloClusterContainer "<<m_caloClusterCont.key()<<" not valid");
      else if(!clusters.isPresent()) ATH_MSG_DEBUG("CaloClusterContainer "<<m_caloClusterCont.key()<<" not present");
      else caloClusterCont=clusters.cptr();
    }
    if(m_doOldExtrapolation){ //retrieve the CaloCellContainer
      SG::ReadHandle<CaloCellContainer> cells(m_caloCellCont);
      if(!cells.isValid()) ATH_MSG_WARNING("CaloCellContainer "<<m_caloCellCont.key()<<" not valid");
      else if(!cells.isPresent()) ATH_MSG_DEBUG("CaloCellContainer "<<m_caloCellCont.key()<<" not present");
      else caloCellCont=cells.cptr();
    }
    extend(inDetCandidates, tagMap, caloCellCont, caloClusterCont);
  }

  void MuonCaloTagTool::extend( const InDetCandidateCollection& inDetCandidates, InDetCandidateToTagMap* tagMap,
                                const CaloCellContainer* caloCellCont,
                                const xAOD::CaloClusterContainer* caloClusterCont) const {


    // --- Retrieve primary vertex (not retrieving for now) ---
    const Trk::Vertex* vertex = 0;
    
    // --- Big loop over all the particles in the container ---                                                                                                              
    //-- make sure CaloCellContainer is there
    if (!caloCellCont){
      ATH_MSG_VERBOSE("Called with no CaloCellContainer in argument");
    }

    for( auto idTP : inDetCandidates ){
      
      // skip track particles which are no complete ID track
      if ( m_ignoreSiAssocated && idTP->isSiliconAssociated() ){
        ATH_MSG_DEBUG("Associated track is just tracklet. Skipping this particle.");
        continue;
      }
      // ensure that the id trackparticle has a track
      const Trk::Track* track = idTP->indetTrackParticle().track(); //->originalTrack()
      const xAOD::TrackParticle* tp =  &(*idTP).indetTrackParticle(); //->originalTrackParticle()
      if( !track ){
	ATH_MSG_DEBUG("Particle with no track associated. Skipping this particle.");
	continue;
      }
      const Trk::TrackParameters* par = getTrackParameters(track);
      if (!par) {
	ATH_MSG_DEBUG("Could not retrieve Trk::TrackParameters from track. Skipping this particle.");
	continue;
      }

      // --- Get pdgId (when requested) ---
      int pdgId = 0;

      ElementLink< xAOD::TruthParticleContainer > truthLink;
      if( tp->isAvailable< ElementLink< xAOD::TruthParticleContainer > > ("truthParticleLink") ){
	truthLink = tp->auxdata< ElementLink< xAOD::TruthParticleContainer >  >("truthParticleLink");
	if(m_doTruth && truthLink.isValid()) {
	  // no decay in flight
	  pdgId = (*truthLink)->pdgId();
	} else {
	  ATH_MSG_DEBUG("No TruthLink available.");
	}
      }

      // --- Track selection ---

      if(!selectTrack(track, vertex)){                                                                                                                           
	// --- in debug mode, monitor the number of muons rejected by track selection ---
	if (m_debugMode) {
	  // --- Truth info == 0 when doTruth is false ---
	  if (abs(pdgId)==13) {
	    //MUST BE DEFINE track pt
	    ATH_MSG_DEBUG("Cutflow MuonCaloTag  >>> Muon rejected by track selection."); //(pt = " << track->pt() << ")" << "<<<"); to update
	  }
	}       
        continue;
      }

      // --- Track isolation --- -> SEE DETAILS IN corresponding method
      if(!applyTrackIsolation(*tp)){
        // --- in debug mode, monitor the number of muons rejected by track selection ---
        if(m_debugMode){
          // --- Truth info == 0 when doTruth is false ---
          if (abs(pdgId)==13) {
            ATH_MSG_DEBUG("Cutflow MuonCaloTag  >>> Muon rejected by track isolation. <<<");
          }                                                                                                                                                              
        }                                                                                                                                                                  
        continue;                                                                                                                                                            
      } 
      
      // --- Show track information when debug mode is set to true ---
      if (m_debugMode) {
	showTrackInfo(par);
	if (pdgId)
	  ATH_MSG_DEBUG("  pdgId = " << pdgId);
      }
	if (abs(pdgId)==13) m_nTrueMuons++;

      // --- Muon tagging ---
      float likelihood = 0;                                                                                                                                                    
      float muon_score = 0;
      int tag = 0;
      std::vector<DepositInCalo> deposits;
      if (m_doCaloMuonTag) {
        if (m_doOldExtrapolation)  {
	   deposits = m_trkDepositInCalo->getDeposits(par, caloCellCont);
        } else {
	   deposits = m_trkDepositInCalo->getDeposits(tp);
        }
	tag = m_caloMuonTagLoose->caloMuonTag(deposits, par->eta(), par->pT());
	tag += 10*m_caloMuonTagTight->caloMuonTag(deposits, par->eta(), par->pT());
      }
      if(m_doCaloLR){
	likelihood = m_caloMuonLikelihood->getLHR(tp, caloClusterCont);
      }
      if(m_doCaloScore || 1){
	muon_score = m_caloMuonScore->getMuonScore(tp);
      }
      ATH_MSG_DEBUG("Track found with tag " << tag << ", LHR " << likelihood << " and muon score " << muon_score);
      // --- If both the taggers do not think it's a muon, forget about it ---
      if (tag == 0 && likelihood <= m_CaloLRlikelihoodCut) {
	continue;                                                                                                                                                            
      }
      // --- Only accept tight tagged muons if pT is below 4 GeV ---
      if (tag<10&& par->pT()<4000) {
	continue;
      }
      
      // FIXME const-cast  changes object passed in as const
      createMuon(*idTP,  deposits, tag, likelihood, muon_score, tagMap);

      // --- Count number of muons written to container 
      if ( abs(pdgId) == 13 )  m_nMuonsTagged++;
      m_nTracksTagged++;
    }
    
  } //end of the extend method

  
  //getTrackParameters -> SHOULD BE OK
  const Trk::TrackParameters* MuonCaloTagTool::getTrackParameters(const Trk::Track* trk) const{
    
    // --- Retrieve the last measured hit which is closest to the solenoid/calorimeter entrance ---
    const DataVector<const Trk::TrackParameters>* paramvec = trk->trackParameters();
    const Trk::TrackParameters* param = 0;
    if (paramvec) {
      DataVector <const Trk::TrackParameters>::const_iterator itEnd = paramvec->end();
      param = *(--itEnd);
    }

    return param;
    
  }

  //selectTrack -> TO CHECK track p momenta
  bool MuonCaloTagTool::selectTrack(const Trk::Track* trk, const Trk::Vertex* vertex) const{
    
    if (m_doTrkSelection) {
      bool result = (m_trkSelTool->decision(*trk, vertex)) && (trk->perigeeParameters()->momentum().mag()>2000); //;p()>2000); to check
      
      if (!result&&m_showCutFlow)
	ATH_MSG_DEBUG("Track selection wrt primary vertex: Veto on this track");
      return result;
    }
    if (m_doCosmicTrackSelection) {
      bool result = selectCosmic(trk);
      if (!result&&m_showCutFlow)
	ATH_MSG_DEBUG("Track selection in commissioning mode: Veto on this track");
      return result;
    }
    
    // --- Return true when no track selection options are set ---
    return true;
    
  }

  // cosmicTrackSelection
  bool MuonCaloTagTool::selectCosmic(const Trk::Track* ptcl) const{
    
    // --- Only ask some hits with eta information ---
    if(ptcl->perigeeParameters()->momentum().mag()>2000) 
      return false;
    const Trk::TrackSummary* trkSummary = ptcl->trackSummary();
    if (trkSummary) {
      int nHitsSCT   = trkSummary->get(Trk::numberOfSCTHits);
      int nHitsPixel = trkSummary->get(Trk::numberOfPixelHits);
      if ((nHitsSCT + nHitsPixel) > 2)
	return true;
    }
    else {
      ATH_MSG_WARNING("Trk::TrackSummary was not retrieved from TrackParticle.");
    }
    
    return false;
    
  }
  
  // applyTrackIsolation check 
  
  bool MuonCaloTagTool::applyTrackIsolation(const xAOD::TrackParticle& tp ) const {

    if( m_trackIsolationTool.empty() ) return true;

    xAOD::TrackCorrection corrlist;
    corrlist.trackbitset.set(static_cast<unsigned int>(xAOD::Iso::IsolationTrackCorrection::coreTrackPtr));
    std::vector<xAOD::Iso::IsolationType> ptcones = { xAOD::Iso::ptcone40 };
    xAOD::TrackIsolation trackIsolation;
    if( !m_trackIsolationTool->trackIsolation( trackIsolation, tp,ptcones,corrlist ) ) {
      ATH_MSG_WARNING(" Calculation of TrackIsolation failed");
      return false;
    }
    ATH_MSG_VERBOSE("Got track isolation " << trackIsolation.ptcones[0]);
    double ptIso = trackIsolation.ptcones[0];
    double ptIsoRatio = -9999;
    if (ptIso>0) {
      double pt = tp.pt();
      if (pt>0) // ---> just for safety (pt can never be 0 actually)
  	ptIsoRatio = ptIso/pt;
    } 
    if( ptIso==0 || ptIsoRatio < m_ptIsoPtRatioCut ) {
      return true;
    }
    else {
      if (m_showCutFlow)
  	ATH_MSG_DEBUG("Did not pass track isolation cut.");
      return false;
    }
  }

  
  //showTrackInfo -> SHOULD BE OK
  void MuonCaloTagTool::showTrackInfo(const Trk::TrackParameters* par) const{
    
    double r      = par->position().perp();
    double eta    = par->position().eta();
    double phi    = par->position().phi();
    double pt     = par->momentum().perp();
    double momEta = par->momentum().eta();
    double momPhi = par->momentum().phi();
    ATH_MSG_DEBUG("*** Analysing track with parameters: ***");
    ATH_MSG_VERBOSE("  position:  r = " << r  << ", eta = " << eta    << ", phi = " << phi/M_PI);
    ATH_MSG_DEBUG("  momentum: pt = " << pt << ", eta = " << momEta << ", phi = " << momPhi/M_PI);
    
    return;
    
  }
  
  void MuonCaloTagTool::createMuon(const InDetCandidate& muonCandidate,
                                   const std::vector<DepositInCalo>& deposits, int tag, float likelihood, float muonScore, InDetCandidateToTagMap* tagMap) const {
    
    std::vector<DepositInCalo>::const_iterator deposit  = deposits.begin();
    std::vector<DepositInCalo>::const_iterator depositE = deposits.end();
    double eLoss = 0; //Energy Loss as measured in the cell closest to the track in each sample
    CaloTag* caloTag = 0;
    for(; deposit != depositE; deposit++)
      eLoss+=deposit->energyDeposited();
    
    if (tag>0) {
      caloTag = new CaloTag(xAOD::Muon::CaloTag, eLoss, 0); //set eLoss, sigmaEloss is set to 0.
      if(likelihood > m_CaloLRlikelihoodCut)
        caloTag->set_author2(xAOD::Muon::CaloLikelihood);
    }
    else if (likelihood > m_CaloLRlikelihoodCut)
      caloTag = new CaloTag(xAOD::Muon::CaloLikelihood, eLoss, 0); 
    if( caloTag ){
      caloTag->set_deposits(deposits);
      caloTag->set_caloMuonIdTag(tag);
      caloTag->set_caloLRLikelihood(likelihood);
      caloTag->set_caloMuonScore(muonScore);
      tagMap->addEntry(&muonCandidate,caloTag);
    }
  }


}	// end of namespace<|MERGE_RESOLUTION|>--- conflicted
+++ resolved
@@ -40,56 +40,6 @@
 #include <cmath>
 
 namespace MuonCombined {
- 
-
-<<<<<<< HEAD
-  MuonCaloTagTool::MuonCaloTagTool (const std::string& type, const std::string& name, const IInterface* parent)
-    :	AthAlgTool(type, name, parent),
-	m_nTrueMuons(0),
-	m_nTracksTagged(0),
-	m_nMuonsTagged(0),
-	m_caloMuonLikelihood("CaloMuonLikelihoodTool/CaloMuonLikelihoodTool",this),
-	m_caloMuonScore("CaloMuonScoreTool/CaloMuonScoreTool",this),
-        m_trkDepositInCalo("TrackDepositInCaloTool/TrackDepositInCaloTool"),
-	m_trackIsolationTool("xAOD::TrackIsolationTool"),
-        m_trkSelTool("InDet::InDetDetailedTrackSelectorTool/CaloTrkMuIdAlgTrackSelectorTool")
-  {
-    declareInterface<IMuonCombinedInDetExtensionTool>(this);
-    declareInterface<IMuonCombinedTrigCaloTagExtensionTool>(this);
-    
-    // --- Muon Dressing ---
-    declareProperty("doCosmicTrackSelection",            m_doCosmicTrackSelection  = false     );
-    
-    // --- Track Preselection Cuts ---
-    declareProperty("doTrkSelection",                    m_doTrkSelection            =  true   );
-    declareProperty("TrackEIsoBarrelCut",                m_eIsoBarrelCut             =  15000. );
-    declareProperty("TrackEIsoTransitionCut",            m_eIsoTransitionCut         =  8000.  );
-    declareProperty("TrackEIsoEndCapCut",                m_eIsoEndCapCut             =  12000. );
-    declareProperty("TrackPtIsoPtRatioCut",              m_ptIsoPtRatioCut           =  5.0    );
-    declareProperty("TrackEIsoPtRatioBarrelCut",         m_eIsoPtRatioBarrelCut      =  2.5    );
-    declareProperty("TrackEIsoPtRatioTransitionCut",     m_eIsoPtRatioTransitionCut  =  1.25   );
-    declareProperty("TrackEIsoPtRatioEndCapCut",         m_eIsoPtRatioEndCapCut      =  1.6    );
-    declareProperty("TrackIsoConeSize",                  m_trackIsoCone              =  0.45   );
-    declareProperty("EnergyIsoConeSize",                 m_energyIsoCone             =  0.4    );
-    
-    // --- Calorimeter ID Tools ---
-    declareProperty("doCaloMuonTag",                     m_doCaloMuonTag        =  true );
-    declareProperty("doCaloLR",                          m_doCaloLR             =  true );
-    declareProperty("doCaloScore",                       m_doCaloScore          =  true );
-    declareProperty("ShowTruth",                         m_doTruth              =  true);
-    declareProperty("DebugMode",                         m_debugMode            =  false);
-    declareProperty("doOldExtrapolation",                m_doOldExtrapolation   =  false);
-    declareProperty("IgnoreSiAssociatedCandidates",      m_ignoreSiAssocated    =  true );
-    declareProperty("ShowCutFlow",                       m_showCutFlow          =  true);
-    declareProperty("CaloMuonLikelihoodTool",            m_caloMuonLikelihood           );
-    declareProperty("CaloMuonScoreTool",                 m_caloMuonScore                );
-    declareProperty("CaloLRLikelihoodCut",               m_CaloLRlikelihoodCut  =  0.5  );  //Likelihood ratio hard cut
-    
-    // --- Track in Calo Tools ---
-    declareProperty("TrackDepositInCaloTool",            m_trkDepositInCalo  );
-    declareProperty("TrackIsolationTool",                m_trackIsolationTool );
-    declareProperty("TrackSelectorTool",                 m_trkSelTool        );
-=======
   MuonCaloTagTool::MuonCaloTagTool (const std::string& type, const std::string& name, const IInterface* parent) :
     AthAlgTool(type, name, parent),
     m_nTrueMuons(0),
@@ -97,7 +47,6 @@
     m_nMuonsTagged(0) {
       declareInterface<IMuonCombinedInDetExtensionTool>(this);
       declareInterface<IMuonCombinedTrigCaloTagExtensionTool>(this);
->>>>>>> e7514668
   }
 
   StatusCode MuonCaloTagTool::initialize() {
