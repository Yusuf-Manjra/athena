/*
  Copyright (C) 2002-2021 CERN for the benefit of the ATLAS collaboration
*/

/////////////////////////////////////////////////////////////////////////////
// MuonSegmentTagTool
//  AlgTool performing MS segment tagging of ID tracks.
//  A SegmentTag is added to the InDetCandidate object.
//
//////////////////////////////////////////////////////////////////////////////

#include "MuonSegmentTagTool.h"

#include <cstdio>
#include <iomanip>
#include <vector>

#include "AthLinks/ElementLink.h"
#include "MSSurfaces.h"
#include "MuonCombinedEvent/InDetCandidate.h"
#include "MuonCombinedEvent/MuonCandidate.h"
#include "MuonCombinedEvent/MuonSegmentInfo.h"
#include "MuonCombinedEvent/SegmentTag.h"
#include "MuonCombinedToolInterfaces/IMuonCombinedTagTool.h"
#include "MuonSegment/MuonSegment.h"
#include "TrkCaloExtension/CaloExtension.h"
#include "TrkEventPrimitives/PropDirection.h"
#include "TrkParameters/TrackParameters.h"
#include "TrkTrack/Track.h"
#include "TrkTrackSummary/TrackSummary.h"
#include "xAODMuon/MuonSegment.h"
#include "xAODMuon/MuonSegmentContainer.h"

namespace MuonCombined {

<<<<<<< HEAD
    MuonSegmentTagTool::MuonSegmentTagTool(const std::string& type, const std::string& name, const IInterface* parent) :
        AthAlgTool(type, name, parent), m_ntotTracks(0), m_nangleMatch(0), m_npmatch(0), m_natMSEntrance(0), m_naccepted(0) {
        declareInterface<IMuonSegmentTagTool>(this);
=======
  MuonSegmentTagTool::MuonSegmentTagTool (const std::string& type, const std::string& name, const IInterface* parent) :
    AthAlgTool(type, name, parent),
	m_ntotTracks(0),
	m_nangleMatch(0),
	m_npmatch(0),
	m_natMSEntrance(0),
	m_naccepted(0)
  {
    declareInterface<IMuonSegmentTagTool>(this);
  }

  StatusCode MuonSegmentTagTool::initialize() {

    ATH_CHECK(m_printer.retrieve());
    ATH_CHECK(p_MuTagMatchingTool.retrieve());
    ATH_CHECK(p_MuTagAmbiguitySolverTool.retrieve());
    ATH_CHECK(m_idHelperSvc.retrieve());
    ATH_CHECK(m_edmHelperSvc.retrieve());
    ATH_CHECK(m_segmentSelector.retrieve());
    if( !m_caloExtensionTool.empty() )       ATH_CHECK(m_caloExtensionTool.retrieve());

    ATH_MSG_INFO( "Initializing MuonSegmentTagTool" );

    ATH_MSG_DEBUG( "Initialisation started                     "                            );
    ATH_MSG_DEBUG( "================================           "                            );
    ATH_MSG_DEBUG( "=Proprieties are                           "                            );
    ATH_MSG_DEBUG( "= CutTheta                                 " << m_CutTheta              );
    ATH_MSG_DEBUG( "= CutPhi                                   " << m_CutPhi                );
    ATH_MSG_DEBUG( "= HitInfoFor2ndCoord                       " << m_HitInfoFor2ndCoord    ); 
    ATH_MSG_DEBUG( "================================           "                            );

    if(0!=m_HitInfoFor2ndCoord && 1!=m_HitInfoFor2ndCoord) {
      ATH_MSG_FATAL( "HitInfoFor2ndCoord=" << m_HitInfoFor2ndCoord << " : Unacceptable value. MuTagIMO will not run.");
      return StatusCode::FAILURE;
>>>>>>> 3df8816f
    }

    StatusCode MuonSegmentTagTool::initialize() {
        ATH_CHECK(m_printer.retrieve());
        ATH_CHECK(p_MuTagMatchingTool.retrieve());
        ATH_CHECK(p_MuTagAmbiguitySolverTool.retrieve());
        ATH_CHECK(m_idHelperSvc.retrieve());
        ATH_CHECK(m_edmHelperSvc.retrieve());
        ATH_CHECK(m_segmentSelector.retrieve());
        if (!m_caloExtensionTool.empty()) ATH_CHECK(m_caloExtensionTool.retrieve());

        ATH_MSG_INFO("Initializing MuonSegmentTagTool - package version " << PACKAGE_VERSION);

        ATH_MSG_DEBUG("Initialisation started                     ");
        ATH_MSG_DEBUG("================================           ");
        ATH_MSG_DEBUG("=Proprieties are                           ");
        ATH_MSG_DEBUG("= CutTheta                                 " << m_CutTheta);
        ATH_MSG_DEBUG("= CutPhi                                   " << m_CutPhi);
        ATH_MSG_DEBUG("= HitInfoFor2ndCoord                       " << m_HitInfoFor2ndCoord);
        ATH_MSG_DEBUG("================================           ");

        if (0 != m_HitInfoFor2ndCoord && 1 != m_HitInfoFor2ndCoord) {
            ATH_MSG_FATAL("HitInfoFor2ndCoord=" << m_HitInfoFor2ndCoord << " : Unacceptable value. MuTagIMO will not run.");
            return StatusCode::FAILURE;
        }

        m_doTable = true;
        return StatusCode::SUCCESS;
    }

    StatusCode MuonSegmentTagTool::finalize() {
        ATH_MSG_INFO("Total number of considered ID tracks         " << m_ntotTracks);
        ATH_MSG_INFO("Total number of ID tracks with angular match " << m_nangleMatch);
        ATH_MSG_INFO("Total number of preselected ID tracks        " << m_npmatch);
        ATH_MSG_INFO("Total number of ID tracks at MS entry        " << m_natMSEntrance);
        ATH_MSG_INFO("Total number of accepted ID tracks           " << m_naccepted);
        for (unsigned int i = 0; i < 12; ++i) {
            double ratio = m_extrapolated[i] == 0 ? 0 : m_goodExtrapolated[i] / (double)m_extrapolated[i];
            ATH_MSG_INFO("Layer " << i << " extrap " << m_extrapolated[i] << " good " << m_goodExtrapolated[i] << " ratio " << ratio);
        }
        return StatusCode::SUCCESS;
    }

    void MuonSegmentTagTool::tag(const InDetCandidateCollection& inDetCandidates, const xAOD::MuonSegmentContainer& xaodSegments,
                                 InDetCandidateToTagMap* tagMap) const {
        // loop over segments are extract MuonSegments + create links between segments and xAOD segments
        std::map<const Muon::MuonSegment*, ElementLink<xAOD::MuonSegmentContainer>> segmentToxAODSegmentMap;
        std::vector<const Muon::MuonSegment*> segments;
        segments.reserve(xaodSegments.size());
        unsigned int index = 0;
        for (auto it = xaodSegments.begin(); it != xaodSegments.end(); ++it, ++index) {
            if (!(*it)->muonSegment().isValid()) continue;
            const Muon::MuonSegment* mseg = dynamic_cast<const Muon::MuonSegment*>(*(*it)->muonSegment());
            ElementLink<xAOD::MuonSegmentContainer> link(xaodSegments, index);
            link.toPersistent();
            if (mseg) {
                segments.push_back(mseg);
                segmentToxAODSegmentMap[mseg] = link;
            }
        }
        tag(inDetCandidates, segments, &segmentToxAODSegmentMap, tagMap);
    }
    // todo: fix segmentToxAODSegmentMap
    void MuonSegmentTagTool::tag(const InDetCandidateCollection& inDetCandidates, const std::vector<const Muon::MuonSegment*>& segments,
                                 SegmentMap* segmentToxAODSegmentMap, InDetCandidateToTagMap* tagMap) const {
        MSSurfaces surfaces = MSSurfaces();

        std::vector<const Muon::MuonSegment*> FilteredSegmentCollection;
        if (m_doSegmentsFilter) {
            for (std::vector<const Muon::MuonSegment*>::const_iterator itSeg = segments.begin(); itSeg != segments.end(); ++itSeg) {
                int quality = m_segmentSelector->quality(**itSeg);
                ATH_MSG_DEBUG(" Segment quality " << quality);
                if (quality < m_segmentQualityCut) continue;
                Muon::IMuonSegmentHitSummaryTool::HitCounts hitCounts = m_hitSummaryTool->getHitCounts(**itSeg);
                if (hitCounts.ncscHitsPhi + hitCounts.ncscHitsEta > 0) ATH_MSG_DEBUG(" CSC segment ");

                if (hitCounts.ncscHitsPhi + hitCounts.ncscHitsEta == 0) {
                    if (hitCounts.nmdtHoles >= m_nmdtHoles) continue;
                    if (hitCounts.nmdtHitsMl1 + hitCounts.nmdtHitsMl2 < m_nmdtHits) continue;  // precision hits
                    if (hitCounts.nmdtHitsMl1 > 0 && hitCounts.nmdtHitsMl1 < m_nmdtHitsML) continue;
                    if (hitCounts.nmdtHitsMl2 > 0 && hitCounts.nmdtHitsMl2 < m_nmdtHitsML) continue;
                    // If Trigger hits are expected one should at least find one
                    ATH_MSG_DEBUG(" expected TrigHits " << hitCounts.nexpectedTrigHitLayers << " TrigHits found "
                                                        << hitCounts.nphiTrigHitLayers + hitCounts.netaTrigHitLayers);
                    if (m_triggerHitCut && hitCounts.nexpectedTrigHitLayers > 1 && hitCounts.nphiTrigHitLayers == 0 &&
                        hitCounts.netaTrigHitLayers == 0)
                        continue;
                }
                if (m_segmentQualityCut > 0) {
                    Identifier chId = m_edmHelperSvc->chamberId(**itSeg);
                    Muon::MuonStationIndex::StIndex stIndex = m_idHelperSvc->stationIndex(chId);
                    if (!m_triggerHitCut && stIndex == Muon::MuonStationIndex::EM) {
                        // don't apply the TGC requirement for the first station as it sometimes has not trigger hits due to TGC acceptance
                        int stationEta = m_idHelperSvc->stationEta(chId);
                        if (abs(stationEta) != 1) {
                            // remove EM segments without trigger hits
                            if (hitCounts.nphiTrigHitLayers == 0 && hitCounts.netaTrigHitLayers == 0) continue;
                        }
                    }
                    if (stIndex == Muon::MuonStationIndex::EI) {
                        // remove CSC segment with hits in only one projection
                        if (hitCounts.nmdtHits() == 0 && ((hitCounts.ncscHitsPhi > 0 && hitCounts.ncscHitsEta == 0) ||
                                                          (hitCounts.ncscHitsPhi == 0 && hitCounts.ncscHitsEta > 0)))
                            continue;
                    }
                }
                if (hitCounts.ncscHitsPhi + hitCounts.ncscHitsEta > 0) ATH_MSG_DEBUG(" CSC segment passed");
                FilteredSegmentCollection.push_back(*itSeg);
            }
        } else {
            ATH_MSG_VERBOSE("No segment filtering required. ");
            for (std::vector<const Muon::MuonSegment*>::const_iterator itSeg = segments.begin(); itSeg != segments.end(); ++itSeg)
                FilteredSegmentCollection.push_back((*itSeg));
        }
        ATH_MSG_DEBUG("Filtered segments... in: " << segments.size() << ", out: " << FilteredSegmentCollection.size());

        if ((FilteredSegmentCollection.empty()) || (inDetCandidates.empty())) return;

        bool matchedSegment(false);
        unsigned int trackCount(0);

        ATH_MSG_DEBUG("performing tag of " << inDetCandidates.size() << " tracks with " << FilteredSegmentCollection.size()
                                           << " segments. ");
        // Checking which surfaces have segments, to avoid useless extrapolations
        std::vector<bool> hasSeg(12, false);
        unsigned int segmentCount(0);
        if (m_doBidirectional) {
            for (std::vector<const Muon::MuonSegment*>::iterator itSeg = FilteredSegmentCollection.begin();
                 itSeg != FilteredSegmentCollection.end(); ++itSeg, ++segmentCount) {
                Identifier chId = m_edmHelperSvc->chamberId(**itSeg);
                Muon::MuonStationIndex::StIndex stIndex = m_idHelperSvc->stationIndex(chId);
                if (stIndex == Muon::MuonStationIndex::BI || stIndex == Muon::MuonStationIndex::BE)
                    hasSeg[0] = true;
                else if (stIndex == Muon::MuonStationIndex::BM)
                    hasSeg[1] = true;
                else if (stIndex == Muon::MuonStationIndex::BO)
                    hasSeg[2] = true;
                else {
                    int stationEta = m_idHelperSvc->stationEta(chId);
                    if (stationEta > 0) {
                        if (stIndex == Muon::MuonStationIndex::EI) hasSeg[4] = true;
                        if (stIndex == Muon::MuonStationIndex::EM) hasSeg[5] = true;
                        if (stIndex == Muon::MuonStationIndex::EO) hasSeg[6] = true;
                        if (stIndex == Muon::MuonStationIndex::EE) hasSeg[7] = true;
                    } else {
                        if (stIndex == Muon::MuonStationIndex::EI) hasSeg[8] = true;
                        if (stIndex == Muon::MuonStationIndex::EM) hasSeg[9] = true;
                        if (stIndex == Muon::MuonStationIndex::EO) hasSeg[10] = true;
                        if (stIndex == Muon::MuonStationIndex::EE) hasSeg[11] = true;
                    }
                }
            }
            ATH_MSG_DEBUG("Surfaces with segments: " << hasSeg);
        }

        std::vector<MuonCombined::MuonSegmentInfo> segmentsInfoSelected;
        for (const auto* idTP : inDetCandidates) {
            // ensure that the id trackparticle has a track
            if (!idTP->indetTrackParticle().track()) continue;

            // Ignore if this is a siAssociated disk (and property set).
            if (m_ignoreSiAssocated && idTP->isSiliconAssociated()) continue;

            ++trackCount;

            matchedSegment = false;
            const Trk::Track* track = idTP->indetTrackParticle().track();

            if (!track) continue;
            if (!track->perigeeParameters()) continue;

            ATH_MSG_DEBUG("Treating track " << trackCount);
            ATH_MSG_VERBOSE("========================== dumping the full track =========================");
            ATH_MSG_VERBOSE(*track);

            bool trkEtaInfo(false);
            uint8_t numSCTHits = 0;
            uint8_t numPixelHits = 0;
            if (!idTP->indetTrackParticle().summaryValue(numSCTHits, xAOD::numberOfSCTHits))
                ATH_MSG_DEBUG("TrackParticle missing numberOfSCTHits");
            if (!idTP->indetTrackParticle().summaryValue(numPixelHits, xAOD::numberOfPixelHits))
                ATH_MSG_DEBUG("TrackParticle missing numberOfPixelHits");

            unsigned int nrIDetaHits = numSCTHits + numPixelHits;
            if (nrIDetaHits >= 5) trkEtaInfo = true;
            if (!trkEtaInfo) ATH_MSG_DEBUG("Track has no ID eta information! (" << nrIDetaHits << " etaHits)");

            ++m_ntotTracks;
            bool hasMatch = m_doBidirectional;
            if (!m_doBidirectional) {
                hasSeg.clear();
                hasSeg.resize(12, false);
                segmentCount = 0;
                bool hasAngleMatch = false;
                double phiID = track->perigeeParameters()->momentum().phi();
                double thetaID = track->perigeeParameters()->momentum().theta();
                double etaID = track->perigeeParameters()->momentum().eta();
                double pID = track->perigeeParameters()->momentum().mag();
                double qID = track->perigeeParameters()->charge();
                for (std::vector<const Muon::MuonSegment*>::iterator itSeg = FilteredSegmentCollection.begin();
                     itSeg != FilteredSegmentCollection.end(); ++itSeg, ++segmentCount) {
                    const Amg::Vector3D& pos = (*itSeg)->globalPosition();
                    double phiSeg = atan2(pos.y(), pos.x());
                    double thetaSeg = atan2(pos.perp(), pos.z());
                    double dotprodPhi = cos(phiID) * cos(phiSeg) + sin(phiID) * sin(phiSeg);
                    double dPhi = qID * acos(dotprodPhi) - qID / pID;
                    if (phiSeg < phiID) dPhi = -dPhi;
                    double dTheta = thetaSeg - thetaID;

                    if (fabs(dPhi) < 0.6 && qID * dTheta < 0.2 && qID * dTheta > -0.6) {
                        hasAngleMatch = true;
                        if (pID > 20000 * (qID * etaID - 2)) {
                            Identifier chId = m_edmHelperSvc->chamberId(**itSeg);
                            if (!m_idHelperSvc->isCsc(chId)) hasMatch = true;
                            Muon::MuonStationIndex::StIndex stIndex = m_idHelperSvc->stationIndex(chId);
                            if (stIndex == Muon::MuonStationIndex::BI || stIndex == Muon::MuonStationIndex::BE)
                                hasSeg[0] = true;
                            else if (stIndex == Muon::MuonStationIndex::BM)
                                hasSeg[1] = true;
                            else if (stIndex == Muon::MuonStationIndex::BO)
                                hasSeg[2] = true;
                            else {
                                int stationEta = m_idHelperSvc->stationEta(chId);
                                if (stationEta > 0) {
                                    if (stIndex == Muon::MuonStationIndex::EI) hasSeg[4] = true;
                                    if (stIndex == Muon::MuonStationIndex::EM) hasSeg[5] = true;
                                    if (stIndex == Muon::MuonStationIndex::EO) hasSeg[6] = true;
                                    if (stIndex == Muon::MuonStationIndex::EE) hasSeg[7] = true;
                                } else {
                                    if (stIndex == Muon::MuonStationIndex::EI) hasSeg[8] = true;
                                    if (stIndex == Muon::MuonStationIndex::EM) hasSeg[9] = true;
                                    if (stIndex == Muon::MuonStationIndex::EO) hasSeg[10] = true;
                                    if (stIndex == Muon::MuonStationIndex::EE) hasSeg[11] = true;
                                }
                            }
                        }
                    }
                }
                if (hasAngleMatch) ++m_nangleMatch;
                if (m_useSegmentPreselection && !hasMatch) continue;
                if (hasMatch) ++m_npmatch;
            }

            std::vector<MuonCombined::MuonSegmentInfo> segmentsInfo;
            int multiply(1);
            if (m_doBidirectional) multiply = 2;
            std::vector<std::string> didExtrapolate(12 * multiply, "o");
            std::vector<std::string> segStation(FilteredSegmentCollection.size(), "XXX");
            std::vector<std::vector<std::string>> trkToSegment(12 * multiply, segStation);

            unsigned int extrapolation_counter(0);
            int numberOfExtrapolations = 1;
            if (m_doBidirectional) numberOfExtrapolations = 2;
            const Trk::TrackParameters* trackAtMSEntrance[2] = {nullptr, nullptr};

            for (int i_extrapolations = 0; i_extrapolations < numberOfExtrapolations; ++i_extrapolations) {
                ATH_MSG_DEBUG("Extrapolation " << i_extrapolations);

                Trk::PropDirection direction(Trk::alongMomentum);
                if (i_extrapolations == 1) direction = Trk::oppositeMomentum;

                // in case of along momentum extrapolation, use pre-existing extrapolation if available
                std::unique_ptr<Trk::CaloExtension> extension = nullptr;
                if (!m_caloExtensionTool.empty()) { extension = m_caloExtensionTool->caloExtension(idTP->indetTrackParticle()); }

                if (direction == Trk::alongMomentum) {
                    if (extension && extension->muonEntryLayerIntersection()) {
                        const Trk::TrackParameters& pars = *extension->muonEntryLayerIntersection();
                        trackAtMSEntrance[i_extrapolations] = pars.clone();
                        ATH_MSG_DEBUG("Got MS entry pos: r " << pars.position().perp() << " z " << pars.position().z() << " momentum "
                                                             << pars.momentum().perp() << " cov " << pars.covariance());
                    }
                } else {
                    trackAtMSEntrance[i_extrapolations] = p_MuTagMatchingTool->ExtrapolateTrktoMSEntrance(track, direction);
                }

                if (!trackAtMSEntrance[i_extrapolations]) {
                    ATH_MSG_DEBUG("there is no track at MS entrance... not tagging for direction " << i_extrapolations);
                    continue;
                }
                ++m_natMSEntrance;

                const Trk::TrackParameters* atSurface = nullptr;
                const Trk::TrackParameters* nextSurface = nullptr;
                std::vector<bool> hasSurf(12, false);

                for (unsigned int surface_counter = 0; surface_counter < 12; ++surface_counter, ++extrapolation_counter) {
                    ATH_MSG_DEBUG("Surface " << surface_counter);
                    if (surface_counter == 3) continue;
                    if (!hasSeg[surface_counter]) continue;

                    if (m_doTable) didExtrapolate[extrapolation_counter] = "X";

                    std::vector<std::string> segVsSurf(FilteredSegmentCollection.size(), "xxx");
                    const Trk::Surface* surface = surfaces.getSurface(surface_counter);

                    switch (surface_counter) {
                        case 0:  // BI + BEE
                            atSurface =
                                p_MuTagMatchingTool->ExtrapolateTrktoMSSurface(surface, trackAtMSEntrance[i_extrapolations], direction);
                            if (atSurface) hasSurf[surface_counter] = true;
                            break;

                        case 1:  // BM
                            if ((hasSurf[0]) && (atSurface)) {
                                nextSurface = p_MuTagMatchingTool->ExtrapolateTrktoMSSurface(surface, atSurface, direction);
                                if (nextSurface) hasSurf[surface_counter] = true;
                                {
                                    delete atSurface;
                                    atSurface = nullptr;
                                }
                                atSurface = nextSurface;
                            } else {
                                {
                                    delete atSurface;
                                    atSurface = nullptr;
                                }
                                atSurface =
                                    p_MuTagMatchingTool->ExtrapolateTrktoMSSurface(surface, trackAtMSEntrance[i_extrapolations], direction);
                                if (atSurface) hasSurf[surface_counter] = true;
                                if ((atSurface) && (hasSeg[0])) ATH_MSG_DEBUG("Extrap to BI failed but to BM successful: why?");
                            }
                            break;

                        case 2:  // BO
                            if ((hasSurf[0] || hasSurf[1]) && (atSurface)) {
                                {
                                    delete nextSurface;
                                    nextSurface = nullptr;
                                }
                                nextSurface = p_MuTagMatchingTool->ExtrapolateTrktoMSSurface(surface, atSurface, direction);
                                if (nextSurface) hasSurf[surface_counter] = true;
                                {
                                    delete atSurface;
                                    atSurface = nullptr;
                                }
                                atSurface = nextSurface;
                            } else {
                                {
                                    delete atSurface;
                                    atSurface = nullptr;
                                }
                                atSurface =
                                    p_MuTagMatchingTool->ExtrapolateTrktoMSSurface(surface, trackAtMSEntrance[i_extrapolations], direction);
                                if (atSurface) hasSurf[surface_counter] = true;
                                if ((atSurface) && (hasSeg[0] || hasSeg[1]))
                                    ATH_MSG_DEBUG("Extrap to BI/BM failed but to BO successful: why?");
                            }
                            break;

                            //	  case 3: // BE -> merged with BI

                        case 4:  // EIA
                        {
                            delete atSurface;
                            atSurface = nullptr;
                        }
                            atSurface =
                                p_MuTagMatchingTool->ExtrapolateTrktoMSSurface(surface, trackAtMSEntrance[i_extrapolations], direction);
                            if (atSurface) hasSurf[surface_counter] = true;
                            break;

                        case 5:  // EMA
                            if ((hasSurf[4]) && (atSurface)) {
                                {
                                    delete nextSurface;
                                    nextSurface = nullptr;
                                }
                                nextSurface = p_MuTagMatchingTool->ExtrapolateTrktoMSSurface(surface, atSurface, direction);
                                if (nextSurface) hasSurf[surface_counter] = true;
                                {
                                    delete atSurface;
                                    atSurface = nullptr;
                                }
                                atSurface = nextSurface;
                            } else {
                                {
                                    delete atSurface;
                                    atSurface = nullptr;
                                }
                                atSurface =
                                    p_MuTagMatchingTool->ExtrapolateTrktoMSSurface(surface, trackAtMSEntrance[i_extrapolations], direction);
                                if (atSurface) hasSurf[surface_counter] = true;
                                if ((atSurface) && (hasSeg[4])) ATH_MSG_DEBUG("Extrap to EIA failed but to EMA successful: why?");
                            }
                            break;

                        case 6:  // EOA
                            if ((hasSurf[4] || hasSurf[5]) && (atSurface)) {
                                {
                                    delete nextSurface;
                                    nextSurface = nullptr;
                                }
                                nextSurface = p_MuTagMatchingTool->ExtrapolateTrktoMSSurface(surface, atSurface, direction);
                                if (nextSurface) hasSurf[surface_counter] = true;
                                {
                                    delete atSurface;
                                    atSurface = nullptr;
                                }
                                atSurface = nextSurface;
                            } else {
                                {
                                    delete atSurface;
                                    atSurface = nullptr;
                                }
                                atSurface =
                                    p_MuTagMatchingTool->ExtrapolateTrktoMSSurface(surface, trackAtMSEntrance[i_extrapolations], direction);
                                if (atSurface) hasSurf[surface_counter] = true;
                                if ((atSurface) && (hasSeg[4] || hasSeg[5]))
                                    ATH_MSG_DEBUG("Extrap to EMA failed but to EOA successful: why?");
                            }
                            break;

                        case 7:  // EEA
                        {
                            delete atSurface;
                            atSurface = nullptr;
                        }
                            atSurface =
                                p_MuTagMatchingTool->ExtrapolateTrktoMSSurface(surface, trackAtMSEntrance[i_extrapolations], direction);
                            break;

                        case 8:  // EIC
                        {
                            delete atSurface;
                            atSurface = nullptr;
                        }
                            atSurface =
                                p_MuTagMatchingTool->ExtrapolateTrktoMSSurface(surface, trackAtMSEntrance[i_extrapolations], direction);
                            if (atSurface) hasSurf[surface_counter] = true;
                            break;

                        case 9:  // EMC
                            if ((hasSurf[8]) && (atSurface)) {
                                {
                                    delete nextSurface;
                                    nextSurface = nullptr;
                                }
                                nextSurface = p_MuTagMatchingTool->ExtrapolateTrktoMSSurface(surface, atSurface, direction);
                                if (nextSurface) hasSurf[surface_counter] = true;
                                {
                                    delete atSurface;
                                    atSurface = nullptr;
                                }
                                atSurface = nextSurface;
                            } else {
                                {
                                    delete atSurface;
                                    atSurface = nullptr;
                                }
                                atSurface =
                                    p_MuTagMatchingTool->ExtrapolateTrktoMSSurface(surface, trackAtMSEntrance[i_extrapolations], direction);
                                if (atSurface) hasSurf[surface_counter] = true;
                                if ((atSurface) && (hasSeg[8])) ATH_MSG_DEBUG("Extrap to EIC failed but to EMC successful: why?");
                            }
                            break;

                        case 10:  // EOC
                            if ((hasSurf[8] || hasSurf[9]) && (atSurface)) {
                                {
                                    delete nextSurface;
                                    nextSurface = nullptr;
                                }
                                nextSurface = p_MuTagMatchingTool->ExtrapolateTrktoMSSurface(surface, atSurface, direction);
                                if (nextSurface) hasSurf[surface_counter] = true;
                                {
                                    delete atSurface;
                                    atSurface = nullptr;
                                }
                                atSurface = nextSurface;
                            } else {
                                {
                                    delete atSurface;
                                    atSurface = nullptr;
                                }
                                atSurface =
                                    p_MuTagMatchingTool->ExtrapolateTrktoMSSurface(surface, trackAtMSEntrance[i_extrapolations], direction);
                                if (atSurface) hasSurf[surface_counter] = true;
                                if ((atSurface) && (hasSeg[8] || hasSeg[9]))
                                    ATH_MSG_DEBUG("Extrap to EMC failed but to EOC successful: why?");
                            }
                            break;

                        case 11:  // EEC
                        {
                            delete atSurface;
                            atSurface = nullptr;
                        }
                            atSurface =
                                p_MuTagMatchingTool->ExtrapolateTrktoMSSurface(surface, trackAtMSEntrance[i_extrapolations], direction);
                            break;
                    }

                    ++m_extrapolated[surface_counter];

                    if (!atSurface) {
                        if (m_doTable) trkToSegment[extrapolation_counter] = segVsSurf;
                        continue;
                    }
                    if (m_doTable) didExtrapolate[extrapolation_counter] = "V";
                    ++m_goodExtrapolated[surface_counter];

                    //	p_MuTagMatchingTool->testExtrapolation( surface, track );

                    unsigned int segmentCount(0);

                    for (std::vector<const Muon::MuonSegment*>::iterator itSeg = FilteredSegmentCollection.begin();
                         itSeg != FilteredSegmentCollection.end(); ++itSeg, ++segmentCount) {
                        bool sameSeg(false);
                        for (unsigned int iseg = 0; iseg < segmentsInfo.size(); ++iseg) {
                            if (*itSeg == segmentsInfo[iseg].segment) sameSeg = true;
                        }
                        if (sameSeg) { continue; }

                        if (m_doTable) { segStation[segmentCount] = "   "; }

                        ////// Per Abstract Layer, loop over all segments, and find out wether the segment is close to the
                        ////// extrapolated track to the abstract layer.
                        bool isMatched(false);
                        if (!m_doTable) {
                            isMatched = p_MuTagMatchingTool->match(atSurface, *itSeg, surfaces.stationType(surface_counter));
                        } else {
                            if (!p_MuTagMatchingTool->surfaceMatch(atSurface, *itSeg, surfaces.stationType(surface_counter))) {
                                segVsSurf[segmentCount] = "surface";
                                continue;
                            }

                            ATH_MSG_VERBOSE("treating track " << trackCount << " (extrapolation = " << direction << ") and Segment "
                                                              << segStation[segmentCount] << " (segment " << segmentCount << ")");

                            if (!p_MuTagMatchingTool->phiMatch(atSurface, *itSeg, surfaces.stationType(surface_counter))) {
                                segVsSurf[segmentCount] = "RghPhi";
                                continue;
                            }
                            if (trkEtaInfo) {
                                if ((surfaces.stationType(surface_counter)).find('B') != std::string::npos) {
                                    if (!p_MuTagMatchingTool->thetaMatch(atSurface, *itSeg)) {
                                        segVsSurf[segmentCount] = "RghTheta";
                                        continue;
                                    }
                                } else {
                                    if (!p_MuTagMatchingTool->rMatch(atSurface, *itSeg)) {
                                        segVsSurf[segmentCount] = "RghR";
                                        continue;
                                    }
                                }
                                isMatched = true;
                            } else {  // trk has no eta info
                                ATH_MSG_DEBUG("bypassed roughEta/roughR cut since ID has no eta info!");
                                isMatched = true;
                            }
                        }  //! m_dotable

                        if (!isMatched) {
                            if (m_doTable) {
                                ATH_MSG_DEBUG("isMatched is " << isMatched << " at this point, incoherent!");
                                if (!trkEtaInfo)
                                    segVsSurf[segmentCount] = "posPhi";
                                else
                                    segVsSurf[segmentCount] = "pos";
                            }
                            continue;
                        }
                        ////// after a rough match (on station name, second coordinate and finally precision coordinate)
                        ////// extrapolate the track to the plane-surface associated to the matching segment.
                        const Trk::AtaPlane* atSegSurface =
                            p_MuTagMatchingTool->ExtrapolateTrktoSegmentSurface(*itSeg, trackAtMSEntrance[i_extrapolations], direction);
                        if (!atSegSurface) continue;

                        MuonCombined::MuonSegmentInfo info = p_MuTagMatchingTool->muTagSegmentInfo(track, *itSeg, atSegSurface);
                        if (segmentToxAODSegmentMap) info.link = (*segmentToxAODSegmentMap)[*itSeg];

                        isMatched = p_MuTagMatchingTool->matchSegmentPosition(&info, trkEtaInfo);

                        if (!isMatched) {
                            if (m_doTable) {
                                if (!trkEtaInfo)
                                    segVsSurf[segmentCount] = "posPhi";
                                else
                                    segVsSurf[segmentCount] = "pos";
                            }
                            delete atSegSurface;
                            continue;
                        }
                        isMatched = p_MuTagMatchingTool->matchSegmentDirection(&info, trkEtaInfo);

                        if (!isMatched) {
                            if (m_doTable) {
                                if (!trkEtaInfo)
                                    segVsSurf[segmentCount] = "dirPhi";
                                else
                                    segVsSurf[segmentCount] = "dir";
                            }
                            delete atSegSurface;
                            continue;
                        }

                        isMatched = p_MuTagMatchingTool->matchDistance(&info);

                        if (!isMatched) {
                            if (m_doTable) { segVsSurf[segmentCount] = "dist"; }
                            delete atSegSurface;
                            continue;
                        }

                        isMatched = p_MuTagMatchingTool->matchCombinedPull(&info);
                        if (!isMatched) {
                            if (m_doTable) { segVsSurf[segmentCount] = "cpull"; }
                            delete atSegSurface;
                            continue;
                        }

                        if (m_doPtDependentPullCut) {
                            isMatched = p_MuTagMatchingTool->matchPtDependentPull(&info, track);
                            if (!isMatched) {
                                if (m_doTable) { segVsSurf[segmentCount] = "ptpull"; }
                                delete atSegSurface;
                                continue;
                            }
                        }
                        //
                        // Remove low p and low Field region defined by p < 6 and eta between 1.4-1.7
                        //
                        const Trk::Perigee* aMeasPer = track->perigeeParameters();
                        if (aMeasPer && m_removeLowPLowFieldRegion) {
                            double eta = -log(tan(aMeasPer->parameters()[Trk::theta] / 2.));
                            double p = fabs(1.0 / (aMeasPer->parameters()[Trk::qOverP]));
                            if (fabs(eta) > 1.4 && fabs(eta) < 1.7 && p < 6000.) isMatched = false;
                            if (!isMatched) {
                                if (m_doTable) { segVsSurf[segmentCount] = "lowField"; }
                                delete atSegSurface;
                                continue;
                            }
                        }

                        if (m_doTable) segVsSurf[segmentCount] = "TAG";
                        matchedSegment = true;
                        ATH_MSG_DEBUG("Tagged the track with Segment " << segmentCount);

                        segmentsInfo.push_back(info);
                        delete atSegSurface;  // MuTaggedSegment creates its own MeasuredAtaPlane exTrk!! This one should be deleted.

                    }  // end loop over segments

                    if (m_doTable) trkToSegment[extrapolation_counter] = segVsSurf;
                    if ((surface_counter == 2) || (surface_counter == 6) || (surface_counter == 7) || (surface_counter == 10) ||
                        (surface_counter == 11)) {
                        delete atSurface;
                        atSurface = nullptr;
                    }
                    if (atSurface) {
                        delete atSurface;
                        atSurface = nullptr;
                    }  // these 2 lines fix some major mem-leaks
                    if (nextSurface) {
                        delete nextSurface;
                        nextSurface = nullptr;
                    }
                }  // end loop over MS surfaces

                delete trackAtMSEntrance[i_extrapolations];
            }  // end loop over nr Directions of extrapolation.

            if (m_doTable) {
                const Trk::Perigee* Perigee = track->perigeeParameters();
                ATH_MSG_DEBUG("Dump Table for TP " << std::setw(5) << trackCount);
                ATH_MSG_DEBUG("storing track to ntuple : " << Perigee->parameters()[Trk::d0] << ", " << Perigee->parameters()[Trk::z0]
                                                           << Perigee->parameters()[Trk::phi] << ", " << Perigee->parameters()[Trk::theta]
                                                           << ", " << Perigee->parameters()[Trk::qOverP]);

                printTable(didExtrapolate, segStation, trkToSegment, surfaces);
            }

            if (!matchedSegment) {
                ATH_MSG_DEBUG("ID " << std::setw(3) << trackCount << " could not be matched with any segment on any abstract surface");
                continue;
            }

            // The loop over SM surfaces yielded matches for the extrapolated track.
            // Per match, a MuTagObject is created and added to the MuTagObjectContainer
            // A Track which has at least one match with the extrapolated track may be called a muon
            //----------------------------------------------------------------
            //----------------------------------------------------------------
            if (!segmentsInfo.empty()) {
                ++m_naccepted;

                if (!m_doBidirectional && !hasMatch) { ATH_MSG_WARNING("MuTagIMO Muon rejected by matching cut "); }

                ATH_MSG_DEBUG("number of accepted tracks " << m_naccepted << " segmentsInfo size " << segmentsInfo.size());

                std::vector<MuonCombined::MuonSegmentInfo> segmentsInfoSolved =
                    p_MuTagAmbiguitySolverTool->selectBestMuTaggedSegments(segmentsInfo);
                for (const auto& x : segmentsInfoSolved) segmentsInfoSelected.push_back(x);

                ATH_MSG_DEBUG("segmentsInfoSelected size " << segmentsInfoSelected.size());
            }

        }  // end loop over tracks

        ATH_MSG_DEBUG("segmentsInfoSelected size after track loop " << segmentsInfoSelected.size());
        std::vector<MuonCombined::MuonSegmentInfo> segmentsInfoFinal = p_MuTagAmbiguitySolverTool->solveAmbiguities(segmentsInfoSelected);
        ATH_MSG_DEBUG("segmentsInfoFinal size " << segmentsInfoFinal.size());

        //    for( auto x : segmentsInfoSelected ) delete &x;

        for (unsigned int ns1 = 0; ns1 < segmentsInfoFinal.size(); ns1++) {
            if (ns1 == 0)
                ATH_MSG_DEBUG(m_printer->print(*segmentsInfoFinal[ns1].track));
            else if (segmentsInfoFinal[ns1].track != segmentsInfoFinal[ns1 - 1].track)
                ATH_MSG_DEBUG(m_printer->print(*segmentsInfoFinal[ns1].track));
            ATH_MSG_DEBUG(m_printer->print(*segmentsInfoFinal[ns1].segment));
        }

        const InDetCandidate* tagCandidate = nullptr;
        for (const auto* idTP : inDetCandidates) {
            if (!idTP->indetTrackParticle().track()) continue;
            matchedSegment = false;
            const Trk::Track* track = idTP->indetTrackParticle().track();
            std::vector<MuonCombined::MuonSegmentInfo> segmentsInfoTag;
            segmentsInfoTag.reserve(segmentsInfoFinal.size());
            bool match = false;
            for (unsigned int ns1 = 0; ns1 < segmentsInfoFinal.size(); ns1++) {
                if (segmentsInfoFinal[ns1].track == track) {
                    if (segmentsInfoFinal[ns1].nsegments > 0) {
                        segmentsInfoTag.push_back(segmentsInfoFinal[ns1]);
                        tagCandidate = idTP;
                        match = true;
                    }
                }
            }
            if (match) {
                ATH_MSG_DEBUG("make Segment Tag object for " << m_printer->print(*track) << " nr segments " << segmentsInfoTag.size());
                SegmentTag* tag = new SegmentTag(segmentsInfoTag);
                tagMap->addEntry(tagCandidate, tag);
            }
        }
    }

    void MuonSegmentTagTool::printTable(std::vector<std::string> didEx, std::vector<std::string> segStation,
                                        std::vector<std::vector<std::string>> segToSurf, MSSurfaces& surfaces) const {
        ATH_MSG_DEBUG(std::setw(6) << ""
                                   << "EX? (o: no extrap, X: extrap failed, V: extrap OK)");

        if (msgLvl(MSG::DEBUG)) msg(MSG::DEBUG) << "Surface" << std::setw(2) << "";
        for (unsigned int segment_counter = 0; segment_counter < segStation.size(); ++segment_counter) {
            if (msgLvl(MSG::DEBUG)) msg(MSG::DEBUG) << std::setw(10) << segStation[segment_counter];
        }
        if (msgLvl(MSG::DEBUG)) msg(MSG::DEBUG) << endmsg;

        unsigned int extrapolation_counter(0);
        std::string signstr("");
        if (m_doBidirectional) signstr = "+";

        for (unsigned int counter = 0; counter < 12; ++counter) {
            if (msgLvl(MSG::DEBUG))
                msg(MSG::DEBUG) << std::setw(5) << surfaces.stationType(counter) << signstr << std::setw(3) << didEx[extrapolation_counter];
            for (unsigned int segment_counter = 0; segment_counter < segStation.size(); ++segment_counter) {
                if (msgLvl(MSG::DEBUG)) msg(MSG::DEBUG) << std::setw(10) << (segToSurf[extrapolation_counter])[segment_counter];
            }  // end loop segments
            if (msgLvl(MSG::DEBUG)) msg(MSG::DEBUG) << endmsg;
            ++extrapolation_counter;
        }  // end loop surfaces

        if (m_doBidirectional) {
            signstr = "-";
            for (unsigned int counter = 0; counter < 12; ++counter) {
                if (msgLvl(MSG::DEBUG))
                    msg(MSG::DEBUG) << std::setw(5) << surfaces.stationType(counter) << signstr << std::setw(3)
                                    << didEx[extrapolation_counter];
                for (unsigned int segment_counter = 0; segment_counter < segStation.size(); ++segment_counter) {
                    if (msgLvl(MSG::DEBUG)) msg(MSG::DEBUG) << std::setw(10) << (segToSurf[extrapolation_counter])[segment_counter];
                }  // end loop segments
                if (msgLvl(MSG::DEBUG)) msg(MSG::DEBUG) << endmsg;
                ++extrapolation_counter;
            }  // end loop surfaces
        }

        return;
    }

}  // namespace MuonCombined<|MERGE_RESOLUTION|>--- conflicted
+++ resolved
@@ -33,46 +33,9 @@
 
 namespace MuonCombined {
 
-<<<<<<< HEAD
     MuonSegmentTagTool::MuonSegmentTagTool(const std::string& type, const std::string& name, const IInterface* parent) :
         AthAlgTool(type, name, parent), m_ntotTracks(0), m_nangleMatch(0), m_npmatch(0), m_natMSEntrance(0), m_naccepted(0) {
         declareInterface<IMuonSegmentTagTool>(this);
-=======
-  MuonSegmentTagTool::MuonSegmentTagTool (const std::string& type, const std::string& name, const IInterface* parent) :
-    AthAlgTool(type, name, parent),
-	m_ntotTracks(0),
-	m_nangleMatch(0),
-	m_npmatch(0),
-	m_natMSEntrance(0),
-	m_naccepted(0)
-  {
-    declareInterface<IMuonSegmentTagTool>(this);
-  }
-
-  StatusCode MuonSegmentTagTool::initialize() {
-
-    ATH_CHECK(m_printer.retrieve());
-    ATH_CHECK(p_MuTagMatchingTool.retrieve());
-    ATH_CHECK(p_MuTagAmbiguitySolverTool.retrieve());
-    ATH_CHECK(m_idHelperSvc.retrieve());
-    ATH_CHECK(m_edmHelperSvc.retrieve());
-    ATH_CHECK(m_segmentSelector.retrieve());
-    if( !m_caloExtensionTool.empty() )       ATH_CHECK(m_caloExtensionTool.retrieve());
-
-    ATH_MSG_INFO( "Initializing MuonSegmentTagTool" );
-
-    ATH_MSG_DEBUG( "Initialisation started                     "                            );
-    ATH_MSG_DEBUG( "================================           "                            );
-    ATH_MSG_DEBUG( "=Proprieties are                           "                            );
-    ATH_MSG_DEBUG( "= CutTheta                                 " << m_CutTheta              );
-    ATH_MSG_DEBUG( "= CutPhi                                   " << m_CutPhi                );
-    ATH_MSG_DEBUG( "= HitInfoFor2ndCoord                       " << m_HitInfoFor2ndCoord    ); 
-    ATH_MSG_DEBUG( "================================           "                            );
-
-    if(0!=m_HitInfoFor2ndCoord && 1!=m_HitInfoFor2ndCoord) {
-      ATH_MSG_FATAL( "HitInfoFor2ndCoord=" << m_HitInfoFor2ndCoord << " : Unacceptable value. MuTagIMO will not run.");
-      return StatusCode::FAILURE;
->>>>>>> 3df8816f
     }
 
     StatusCode MuonSegmentTagTool::initialize() {
@@ -84,7 +47,7 @@
         ATH_CHECK(m_segmentSelector.retrieve());
         if (!m_caloExtensionTool.empty()) ATH_CHECK(m_caloExtensionTool.retrieve());
 
-        ATH_MSG_INFO("Initializing MuonSegmentTagTool - package version " << PACKAGE_VERSION);
+        ATH_MSG_INFO("Initializing MuonSegmentTagTool");
 
         ATH_MSG_DEBUG("Initialisation started                     ");
         ATH_MSG_DEBUG("================================           ");
