--- conflicted
+++ resolved
@@ -4,14 +4,9 @@
 
 #include "MuidTrackBuilder/MuonTrackQuery.h"
 
-#include <cmath>
-#include <iomanip>
-
 #include "AthenaKernel/Units.h"
 #include "GaudiKernel/ServiceHandle.h"
 #include "InDetRIO_OnTrack/TRT_DriftCircleOnTrack.h"
-#include "MuidEvent/FieldIntegral.h"
-#include "MuidEvent/ScatteringAngleSignificance.h"
 #include "MuonCompetingRIOsOnTrack/CompetingMuonClustersOnTrack.h"
 #include "MuonRIO_OnTrack/MdtDriftCircleOnTrack.h"
 #include "TrkDetDescrInterfaces/ITrackingVolumesSvc.h"
@@ -32,902 +27,1054 @@
 #include "TrkTrack/TrackStateOnSurface.h"
 #include "muonEvent/CaloEnergy.h"
 
+#include "MuidEvent/FieldIntegral.h"
+#include "MuidEvent/ScatteringAngleSignificance.h"
+#include <cmath>
+#include <iomanip>
+
 namespace Units = Athena::Units;
 
+
 namespace Rec {
 
-    MuonTrackQuery::MuonTrackQuery(const std::string& type, const std::string& name, const IInterface* parent) :
-        AthAlgTool(type, name, parent) {
-        declareInterface<IMuonTrackQuery>(this);
-    }
-
-    StatusCode MuonTrackQuery::initialize() {
-        ATH_MSG_DEBUG("Initializing MuonTrackQuery.");
-
-        // tool needed to refit slimmed tracks
-        if (!m_fitter.empty()) {
-            ATH_CHECK(m_fitter.retrieve());
-            ATH_MSG_DEBUG("Retrieved tool " << m_fitter);
-        }
-
-        // multipurpose and identifier helper tools for spectrometer
-        ATH_CHECK(m_edmHelperSvc.retrieve());
-        ATH_MSG_DEBUG("Retrieved tool " << m_edmHelperSvc);
-
-        ATH_CHECK(m_idHelperSvc.retrieve());
-        ATH_MSG_DEBUG("Retrieved tool " << m_idHelperSvc);
-
-        // tools needed when flipping tracks to outgoing
-        if (!m_mdtRotCreator.empty()) {
-            ATH_CHECK(m_mdtRotCreator.retrieve());
-            ATH_MSG_DEBUG("Retrieved tool " << m_mdtRotCreator);
-        }
-
-        // need to know which TrackingVolume we are in: indet/calo/spectrometer
-        if (!m_trackingGeometryReadKey.empty()) {
-            ATH_CHECK(m_trackingGeometryReadKey.initialize());
+
+MuonTrackQuery::MuonTrackQuery(const std::string& type, const std::string& name, const IInterface* parent) :
+  AthAlgTool(type, name, parent) {
+    declareInterface<IMuonTrackQuery>(this);
+}
+
+StatusCode
+MuonTrackQuery::initialize()
+{
+    ATH_MSG_DEBUG("Initializing MuonTrackQuery");
+
+    // tool needed to refit slimmed tracks
+    if (!m_fitter.empty()) {
+        ATH_CHECK(m_fitter.retrieve());
+        ATH_MSG_DEBUG("Retrieved tool " << m_fitter);
+    }
+
+    // multipurpose and identifier helper tools for spectrometer
+    ATH_CHECK(m_edmHelperSvc.retrieve());
+    ATH_MSG_DEBUG("Retrieved tool " << m_edmHelperSvc);
+
+    ATH_CHECK(m_idHelperSvc.retrieve());
+    ATH_MSG_DEBUG("Retrieved tool " << m_idHelperSvc);
+
+    // tools needed when flipping tracks to outgoing
+    if (!m_mdtRotCreator.empty()) {
+        ATH_CHECK(m_mdtRotCreator.retrieve());
+        ATH_MSG_DEBUG("Retrieved tool " << m_mdtRotCreator);
+    }
+
+    // need to know which TrackingVolume we are in: indet/calo/spectrometer
+    if (!m_trackingGeometryReadKey.empty()) {
+        ATH_CHECK(m_trackingGeometryReadKey.initialize());
+    } else  {
+        ATH_CHECK(m_trackingGeometrySvc.retrieve());
+    }
+    return StatusCode::SUCCESS;
+}
+
+const CaloEnergy*
+MuonTrackQuery::caloEnergy(const Trk::Track& track) const
+{
+    const CaloEnergy* caloEnergy = nullptr;
+
+    DataVector<const Trk::TrackStateOnSurface>::const_iterator s = track.trackStateOnSurfaces()->begin();
+    for (; s != track.trackStateOnSurfaces()->end(); ++s) {
+        // select MaterialEffects inside calorimeter volume
+        if (!(**s).type(Trk::TrackStateOnSurface::CaloDeposit) || !(**s).materialEffectsOnTrack()) {
+
+            continue;
+        }
+
+        const Trk::MaterialEffectsOnTrack* meot =
+            dynamic_cast<const Trk::MaterialEffectsOnTrack*>((**s).materialEffectsOnTrack());
+
+        if (!meot) {
+            continue;
+        }
+
+        caloEnergy = dynamic_cast<const CaloEnergy*>(meot->energyLoss());
+        if (caloEnergy) {
+            break;
+        }
+    }
+
+    ATH_MSG_VERBOSE("caloEnergy " << caloEnergy);
+
+    return caloEnergy;
+}
+
+
+double
+MuonTrackQuery::caloEnergyDeposit(const Trk::Track& track) const
+{
+    const Trk::TrackingVolume* calorimeterVolume = getVolume("Calo::Container");
+
+    if (!calorimeterVolume) {
+        ATH_MSG_WARNING("Failed to retrieve Calo volume ");
+        return 0.;
+    }
+
+    const Trk::TrackingVolume* indetVolume = getVolume("InDet::Containers::InnerDetector");
+
+    if (!indetVolume) {
+        ATH_MSG_WARNING("Failed to retrieve InDeT volume ");
+        return 0.;
+    }
+
+    const Trk::TrackParameters* indetExitParameters = nullptr;
+    const Trk::TrackParameters* caloExitParameters  = nullptr;
+
+    DataVector<const Trk::TrackStateOnSurface>::const_iterator s = track.trackStateOnSurfaces()->begin();
+    for (; s != track.trackStateOnSurfaces()->end(); ++s) {
+        if (!(**s).trackParameters()) continue;
+
+        if (indetVolume->inside((**s).trackParameters()->position())) {
+            indetExitParameters = (**s).trackParameters();
+            continue;
+        }
+
+        if (!calorimeterVolume->inside((**s).trackParameters()->position()) && caloExitParameters) {
+
+            break;
+        }
+
+        caloExitParameters = (**s).trackParameters();
+    }
+
+    if (!indetExitParameters || !caloExitParameters) {
+        return 0.;
+    }
+
+    double energyDeposit = indetExitParameters->momentum().mag() - caloExitParameters->momentum().mag();
+
+    ATH_MSG_VERBOSE(" calo energy deposit ");
+
+    return energyDeposit;
+}
+
+
+FieldIntegral
+MuonTrackQuery::fieldIntegral(const Trk::Track& track) const
+{
+    // field integral null for straight tracks + method is not valid for slimmed tracks
+    if (isLineFit(track) || isSlimmed(track)) {
+        return FieldIntegral();
+    }
+
+    const Trk::TrackingVolume* calorimeterVolume = getVolume("Calo::Container");
+
+    if (!calorimeterVolume) {
+        ATH_MSG_WARNING("Failed to retrieve Calo volume ");
+        return FieldIntegral();
+    }
+
+    const Trk::TrackingVolume* indetVolume = getVolume("InDet::Containers::InnerDetector");
+
+    if (!indetVolume) {
+        ATH_MSG_WARNING("Failed to retrieve InDeT volume ");
+        return 0.;
+    }
+
+    // sum Bdl between measurements
+    double betweenInDetMeasurements        = 0.;
+    double betweenSpectrometerMeasurements = 0.;
+
+    bool haveInDet        = false;
+    bool haveSpectrometer = false;
+
+    Amg::Vector3D integratedMomentumKick = Amg::Vector3D(0., 0., 0.);
+
+    const Trk::TrackParameters* parameters = nullptr;
+
+    // loop over TSOS to integrate vector Bdl
+    int hit = 1;
+
+    DataVector<const Trk::TrackStateOnSurface>::const_iterator s = track.trackStateOnSurfaces()->begin();
+    for (; s != track.trackStateOnSurfaces()->end(); ++s, ++hit) {
+        // not going to use trigger hits, outliers or pseudoMeasurements
+        bool isPreciseHit =
+            ((**s).measurementOnTrack() && dynamic_cast<const Trk::MeasurementBase*>((**s).measurementOnTrack())
+             && !dynamic_cast<const Trk::PseudoMeasurementOnTrack*>((**s).measurementOnTrack())
+             && !(**s).type(Trk::TrackStateOnSurface::Outlier));
+
+        // skip slimmed measurements
+        if (!(**s).trackParameters() || dynamic_cast<const Trk::Perigee*>((**s).trackParameters())) {
+
+            continue;
+        }
+
+        // skip spectrometer phi measurements
+        if (isPreciseHit && !calorimeterVolume->inside((**s).trackParameters()->position())) {
+
+            Identifier id = m_edmHelperSvc->getIdentifier(*(**s).measurementOnTrack());
+            isPreciseHit  = (id.is_valid() && !m_idHelperSvc->measuresPhi(id));
+        }
+
+        if (!(**s).materialEffectsOnTrack() && !isPreciseHit) {
+            continue;
+        }
+
+        // careful with first hit + skip any flipped parameters
+        if (!parameters) {
+            parameters = (**s).trackParameters();
+        }
+
+        Amg::Vector3D startMomentum = parameters->momentum();
+        parameters                  = (**s).trackParameters();
+        Amg::Vector3D endDirection  = parameters->momentum().unit();
+
+        if (startMomentum.dot(endDirection) < 0.) continue;
+
+        // subtract scattering angle
+        if ((**s).materialEffectsOnTrack()) {
+            const Trk::MaterialEffectsOnTrack* meot =
+                dynamic_cast<const Trk::MaterialEffectsOnTrack*>((**s).materialEffectsOnTrack());
+
+            if (meot && meot->scatteringAngles()) {
+                double theta    = endDirection.theta() - meot->scatteringAngles()->deltaTheta();
+                double phi      = endDirection.phi() - meot->scatteringAngles()->deltaPhi();
+                double cosTheta = std::cos(theta);
+                double sinTheta = std::sqrt(1. - cosTheta * cosTheta);
+
+                endDirection = Amg::Vector3D(sinTheta * std::cos(phi), sinTheta * std::sin(phi), cosTheta);
+            }
+        }
+
+        Amg::Vector3D momentumKick = startMomentum.cross(endDirection) / (0.3 * Units::GeV);
+        integratedMomentumKick += momentumKick;
+
+        // accumulate abs(Bdl) between measurements (distinguish indet and spectrometer)
+        if (!isPreciseHit) continue;
+
+        if (indetVolume->inside(parameters->position())) {
+            if (haveInDet) {
+                betweenInDetMeasurements += integratedMomentumKick.mag();
+                integratedMomentumKick = Amg::Vector3D(0., 0., 0.);
+            } else {
+                haveInDet              = true;
+                integratedMomentumKick = Amg::Vector3D(0., 0., 0.);
+            }
         } else {
-            ATH_CHECK(m_trackingGeometrySvc.retrieve());
-        }
-        return StatusCode::SUCCESS;
-    }
-
-    const CaloEnergy* MuonTrackQuery::caloEnergy(const Trk::Track& track) const {
-        const CaloEnergy* caloEnergy = nullptr;
-
-        DataVector<const Trk::TrackStateOnSurface>::const_iterator s = track.trackStateOnSurfaces()->begin();
-        for (; s != track.trackStateOnSurfaces()->end(); ++s) {
-            // select MaterialEffects inside calorimeter volume
-            if (!(**s).type(Trk::TrackStateOnSurface::CaloDeposit) || !(**s).materialEffectsOnTrack()) { continue; }
-
-            const Trk::MaterialEffectsOnTrack* meot = dynamic_cast<const Trk::MaterialEffectsOnTrack*>((**s).materialEffectsOnTrack());
-
-            if (!meot) { continue; }
-
-            caloEnergy = dynamic_cast<const CaloEnergy*>(meot->energyLoss());
-            if (caloEnergy) { break; }
-        }
-
-        ATH_MSG_VERBOSE("caloEnergy " << caloEnergy);
-
-        return caloEnergy;
-    }
-
-    double MuonTrackQuery::caloEnergyDeposit(const Trk::Track& track) const {
-        const Trk::TrackingVolume* calorimeterVolume = getVolume("Calo::Container");
-
-        if (!calorimeterVolume) {
-            ATH_MSG_WARNING("Failed to retrieve Calo volume ");
-            return 0.;
-        }
-
-        const Trk::TrackingVolume* indetVolume = getVolume("InDet::Containers::InnerDetector");
-
-        if (!indetVolume) {
-            ATH_MSG_WARNING("Failed to retrieve InDeT volume ");
-            return 0.;
-        }
-
-        const Trk::TrackParameters* indetExitParameters = nullptr;
-        const Trk::TrackParameters* caloExitParameters = nullptr;
-
-        DataVector<const Trk::TrackStateOnSurface>::const_iterator s = track.trackStateOnSurfaces()->begin();
-        for (; s != track.trackStateOnSurfaces()->end(); ++s) {
-            if (!(**s).trackParameters()) continue;
-
-            if (indetVolume->inside((**s).trackParameters()->position())) {
-                indetExitParameters = (**s).trackParameters();
-                continue;
+            if (haveSpectrometer) {
+                betweenSpectrometerMeasurements += integratedMomentumKick.mag();
+                integratedMomentumKick = Amg::Vector3D(0., 0., 0.);
+            } else {
+                haveSpectrometer       = true;
+                integratedMomentumKick = Amg::Vector3D(0., 0., 0.);
             }
-
-            if (!calorimeterVolume->inside((**s).trackParameters()->position()) && caloExitParameters) { break; }
-
-            caloExitParameters = (**s).trackParameters();
-        }
-
-        if (!indetExitParameters || !caloExitParameters) { return 0.; }
-
-        double energyDeposit = indetExitParameters->momentum().mag() - caloExitParameters->momentum().mag();
-
-        ATH_MSG_VERBOSE(" calo energy deposit ");
-
-        return energyDeposit;
-    }
-
-    FieldIntegral MuonTrackQuery::fieldIntegral(const Trk::Track& track) const {
-        // field integral null for straight tracks + method is not valid for slimmed tracks
-        if (isLineFit(track) || isSlimmed(track)) { return FieldIntegral(); }
-
-        const Trk::TrackingVolume* calorimeterVolume = getVolume("Calo::Container");
-
-        if (!calorimeterVolume) {
-            ATH_MSG_WARNING("Failed to retrieve Calo volume ");
-            return FieldIntegral();
-        }
-
-        const Trk::TrackingVolume* indetVolume = getVolume("InDet::Containers::InnerDetector");
-
-        if (!indetVolume) {
-            ATH_MSG_WARNING("Failed to retrieve InDeT volume ");
-            return 0.;
-        }
-
-        // sum Bdl between measurements
-        double betweenInDetMeasurements = 0.;
-        double betweenSpectrometerMeasurements = 0.;
-
-        bool haveInDet = false;
-        bool haveSpectrometer = false;
-
-        Amg::Vector3D integratedMomentumKick = Amg::Vector3D(0., 0., 0.);
-
-        const Trk::TrackParameters* parameters = nullptr;
-
-        // loop over TSOS to integrate vector Bdl
-        int hit = 1;
-
-        DataVector<const Trk::TrackStateOnSurface>::const_iterator s = track.trackStateOnSurfaces()->begin();
-        for (; s != track.trackStateOnSurfaces()->end(); ++s, ++hit) {
-            // not going to use trigger hits, outliers or pseudoMeasurements
-            bool isPreciseHit = ((**s).measurementOnTrack() && dynamic_cast<const Trk::MeasurementBase*>((**s).measurementOnTrack()) &&
-                                 !dynamic_cast<const Trk::PseudoMeasurementOnTrack*>((**s).measurementOnTrack()) &&
-                                 !(**s).type(Trk::TrackStateOnSurface::Outlier));
-
-            // skip slimmed measurements
-            if (!(**s).trackParameters() || dynamic_cast<const Trk::Perigee*>((**s).trackParameters())) { continue; }
-
-            // skip spectrometer phi measurements
-            if (isPreciseHit && !calorimeterVolume->inside((**s).trackParameters()->position())) {
-                Identifier id = m_edmHelperSvc->getIdentifier(*(**s).measurementOnTrack());
-                isPreciseHit = (id.is_valid() && !m_idHelperSvc->measuresPhi(id));
-            }
-
-            if (!(**s).materialEffectsOnTrack() && !isPreciseHit) { continue; }
-
-            // careful with first hit + skip any flipped parameters
-            if (!parameters) { parameters = (**s).trackParameters(); }
-
-            Amg::Vector3D startMomentum = parameters->momentum();
-            parameters = (**s).trackParameters();
-            Amg::Vector3D endDirection = parameters->momentum().unit();
-
-            if (startMomentum.dot(endDirection) < 0.) continue;
-
-            // subtract scattering angle
-            if ((**s).materialEffectsOnTrack()) {
-                const Trk::MaterialEffectsOnTrack* meot = dynamic_cast<const Trk::MaterialEffectsOnTrack*>((**s).materialEffectsOnTrack());
-
-                if (meot && meot->scatteringAngles()) {
-                    double theta = endDirection.theta() - meot->scatteringAngles()->deltaTheta();
-                    double phi = endDirection.phi() - meot->scatteringAngles()->deltaPhi();
-                    double cosTheta = std::cos(theta);
-                    double sinTheta = std::sqrt(1. - cosTheta * cosTheta);
-
-                    endDirection = Amg::Vector3D(sinTheta * std::cos(phi), sinTheta * std::sin(phi), cosTheta);
-                }
-            }
-
-            Amg::Vector3D momentumKick = startMomentum.cross(endDirection) / (0.3 * Units::GeV);
-            integratedMomentumKick += momentumKick;
-
-            // accumulate abs(Bdl) between measurements (distinguish indet and spectrometer)
-            if (!isPreciseHit) continue;
-
-            if (indetVolume->inside(parameters->position())) {
-                if (haveInDet) {
-                    betweenInDetMeasurements += integratedMomentumKick.mag();
-                    integratedMomentumKick = Amg::Vector3D(0., 0., 0.);
-                } else {
-                    haveInDet = true;
-                    integratedMomentumKick = Amg::Vector3D(0., 0., 0.);
-                }
-            } else {
-                if (haveSpectrometer) {
-                    betweenSpectrometerMeasurements += integratedMomentumKick.mag();
-                    integratedMomentumKick = Amg::Vector3D(0., 0., 0.);
-                } else {
-                    haveSpectrometer = true;
-                    integratedMomentumKick = Amg::Vector3D(0., 0., 0.);
-                }
-            }
-        }
-
-        ATH_MSG_DEBUG(std::setiosflags(std::ios::fixed)
-                      << " field integrals for track at eta, phi " << std::setw(6) << std::setprecision(2)
-                      << track.perigeeParameters()->momentum().eta() << "," << std::setw(6) << std::setprecision(2)
-                      << track.perigeeParameters()->momentum().phi() << " : betweenInDetMeasurements " << std::setw(8)
-                      << std::setprecision(3) << betweenInDetMeasurements << "   betweenSpectrometerMeasurements " << std::setw(8)
-                      << std::setprecision(3) << betweenSpectrometerMeasurements);
-
-        return FieldIntegral(betweenInDetMeasurements, betweenSpectrometerMeasurements, 0., 0.);
-    }
-
-    bool MuonTrackQuery::isCaloAssociated(const Trk::Track& track) const {
-        const Trk::TrackingVolume* calorimeterVolume = getVolume("Calo::Container");
-
-        if (!calorimeterVolume) {
-            ATH_MSG_WARNING("Failed to retrieve Calo volume ");
+        }
+    }
+
+    ATH_MSG_DEBUG(std::setiosflags(std::ios::fixed)
+                  << " field integrals for track at eta, phi " << std::setw(6) << std::setprecision(2)
+                  << track.perigeeParameters()->momentum().eta() << "," << std::setw(6) << std::setprecision(2)
+                  << track.perigeeParameters()->momentum().phi() << " : betweenInDetMeasurements " << std::setw(8)
+                  << std::setprecision(3) << betweenInDetMeasurements << "   betweenSpectrometerMeasurements "
+                  << std::setw(8) << std::setprecision(3) << betweenSpectrometerMeasurements);
+
+    return FieldIntegral(betweenInDetMeasurements, betweenSpectrometerMeasurements, 0., 0.);
+}
+
+
+bool
+MuonTrackQuery::isCaloAssociated(const Trk::Track& track) const
+{
+    const Trk::TrackingVolume* calorimeterVolume = getVolume("Calo::Container");
+
+    if (!calorimeterVolume) {
+        ATH_MSG_WARNING("Failed to retrieve Calo volume ");
+        return false;
+    }
+
+    const Trk::TrackingVolume* indetVolume = getVolume("InDet::Containers::InnerDetector");
+
+    if (!indetVolume) {
+        ATH_MSG_WARNING("Failed to retrieve InDeT volume ");
+        return 0.;
+    }
+
+    bool haveCaloDeposit = false;
+    int  numberCaloTSOS  = 0;
+
+    DataVector<const Trk::TrackStateOnSurface>::const_iterator s = track.trackStateOnSurfaces()->begin();
+    for (; s != track.trackStateOnSurfaces()->end(); ++s) {
+        // CaloDeposit?
+        if ((**s).type(Trk::TrackStateOnSurface::CaloDeposit)) {
+            ATH_MSG_VERBOSE("haveCaloDeposit, " << numberCaloTSOS << " TSOS in calo volume");
+            haveCaloDeposit = true;
+        }
+
+        // select MaterialEffects inside calorimeter volume
+        if (!(**s).materialEffectsOnTrack()) {
+            continue;
+        }
+
+        Amg::Vector3D position = (**s).materialEffectsOnTrack()->associatedSurface().globalReferencePoint();
+
+        if (indetVolume->inside(position)) {
+            continue;
+        }
+        if (!calorimeterVolume->inside(position)) {
+            break;
+        }
+        if (++numberCaloTSOS > 2 && haveCaloDeposit) {
+            return true;
+        }
+    }
+
+    ATH_MSG_VERBOSE("association false, " << numberCaloTSOS << " TSOS in calo volume");
+
+    return false;
+}
+
+
+bool
+MuonTrackQuery::isCombined(const Trk::Track& track) const
+{
+    const Trk::TrackingVolume* calorimeterVolume = getVolume("Calo::Container");
+
+    if (!calorimeterVolume) {
+        ATH_MSG_WARNING("Failed to retrieve Calo volume ");
+        return false;
+    }
+
+    const Trk::TrackingVolume* indetVolume = getVolume("InDet::Containers::InnerDetector");
+
+    if (!indetVolume) {
+        ATH_MSG_WARNING("Failed to retrieve InDeT volume ");
+        return 0.;
+    }
+
+    // combined tracks have indet and spectrometer active measurements
+    bool indet        = false;
+    bool spectrometer = false;
+
+    // find innermost measurement (assume some degree of measurement ordering)
+    DataVector<const Trk::TrackStateOnSurface>::const_iterator s = track.trackStateOnSurfaces()->begin();
+    for (; s != track.trackStateOnSurfaces()->end(); ++s) {
+
+        if (!(**s).measurementOnTrack() || (**s).type(Trk::TrackStateOnSurface::Outlier)
+            || dynamic_cast<const Trk::PseudoMeasurementOnTrack*>((**s).measurementOnTrack()))
+        {
+
+            continue;
+        }
+
+        if (indetVolume->inside((**s).measurementOnTrack()->globalPosition())) {
+            indet = true;
+            break;
+        } else if (!calorimeterVolume->inside((**s).measurementOnTrack()->globalPosition())) {
+            spectrometer = true;
+            break;
+        }
+    }
+
+    // find outermost measurement
+    DataVector<const Trk::TrackStateOnSurface>::const_reverse_iterator rs = track.trackStateOnSurfaces()->rbegin();
+    for (; rs != track.trackStateOnSurfaces()->rend(); ++rs) {
+
+        if (!(**rs).measurementOnTrack() || (**rs).type(Trk::TrackStateOnSurface::Outlier)
+            || dynamic_cast<const Trk::PseudoMeasurementOnTrack*>((**rs).measurementOnTrack()))
+        {
+            continue;
+        }
+
+        if (indetVolume->inside((**rs).measurementOnTrack()->globalPosition())) {
+            indet = true;
+            break;
+        } else if (!calorimeterVolume->inside((**rs).measurementOnTrack()->globalPosition())) {
+            spectrometer = true;
+            break;
+        }
+    }
+
+    return indet && spectrometer;
+}
+
+
+bool
+MuonTrackQuery::isExtrapolated(const Trk::Track& track) const
+{
+    const Trk::TrackingVolume* calorimeterVolume = getVolume("Calo::Container");
+
+    if (!calorimeterVolume) {
+        ATH_MSG_WARNING("Failed to retrieve Calo volume ");
+        return false;
+    }
+
+    const Trk::TrackingVolume* indetVolume = getVolume("InDet::Containers::InnerDetector");
+
+    if (!indetVolume) {
+        ATH_MSG_WARNING("Failed to retrieve InDeT volume ");
+        return 0.;
+    }
+
+    // perigee needs to be inside indet
+    const Trk::TrackParameters* parameters = track.perigeeParameters();
+    if (!parameters || !indetVolume->inside(parameters->position())) {
+        return false;
+    }
+
+    // extrapolated tracks have indet TSOS but not active measurements
+    // and spectrometer active measurements
+    bool indet        = false;
+    bool spectrometer = false;
+
+    // find innermost measurement (assume some degree of measurement ordering)
+    DataVector<const Trk::TrackStateOnSurface>::const_iterator s = track.trackStateOnSurfaces()->begin();
+    for (; s != track.trackStateOnSurfaces()->end(); ++s) {
+        if (!(**s).measurementOnTrack() || (**s).type(Trk::TrackStateOnSurface::Outlier)
+            || dynamic_cast<const Trk::PseudoMeasurementOnTrack*>((**s).measurementOnTrack()))
+        {
+
+            continue;
+        }
+
+        if (indetVolume->inside((**s).measurementOnTrack()->globalPosition())) {
+            indet = true;
+            break;
+        } else if (!calorimeterVolume->inside((**s).measurementOnTrack()->globalPosition())) {
+            spectrometer = true;
+            break;
+        }
+    }
+
+    // find outermost measurement (assume some degree of measurement ordering)
+    DataVector<const Trk::TrackStateOnSurface>::const_reverse_iterator rs = track.trackStateOnSurfaces()->rbegin();
+    for (; rs != track.trackStateOnSurfaces()->rend(); ++rs) {
+        if (!(**rs).measurementOnTrack() || (**rs).type(Trk::TrackStateOnSurface::Outlier)
+            || dynamic_cast<const Trk::PseudoMeasurementOnTrack*>((**rs).measurementOnTrack()))
+        {
+
+            continue;
+        }
+
+        if (indetVolume->inside((**rs).measurementOnTrack()->globalPosition())) {
+            indet = true;
+            break;
+        } else if (!calorimeterVolume->inside((**rs).measurementOnTrack()->globalPosition())) {
+            spectrometer = true;
+            break;
+        }
+    }
+
+    return !indet && spectrometer;
+}
+
+
+bool
+MuonTrackQuery::isLineFit(const Trk::Track& track) const
+{
+    if (track.info().trackProperties(Trk::TrackInfo::StraightTrack)) {
+        return true;
+    }
+
+    // for backwards compatibility
+    const Trk::Perigee* measuredPerigee = track.perigeeParameters();
+
+    if (!measuredPerigee) return false;
+
+    if (!measuredPerigee->covariance()) {
+        ATH_MSG_WARNING(" measured Perigee has no covariance!");
+        return false;
+    }
+
+    double momentumCovariance = (*measuredPerigee->covariance())(Trk::qOverP, Trk::qOverP);
+
+    double relativeMomentumCovariance = momentumCovariance * measuredPerigee->momentum().mag2();
+
+    // unphysically small value used to signal SL
+    if (momentumCovariance < 1.E-19 || relativeMomentumCovariance < 1.E-6) return true;
+
+    // or if curvature unmeasured (error > 1000%)
+    if (relativeMomentumCovariance > 100.) return true;
+
+    return false;
+}
+
+bool
+MuonTrackQuery::isProjective(const Trk::Track& track) const
+{
+    // get start and end measured positions
+    Amg::Vector3D startPosition(0., 0., 0.);
+
+    DataVector<const Trk::TrackStateOnSurface>::const_iterator s = track.trackStateOnSurfaces()->begin();
+    for (; s != track.trackStateOnSurfaces()->end(); ++s) {
+        if ((**s).measurementOnTrack() && !(**s).type(Trk::TrackStateOnSurface::Outlier)
+            && !dynamic_cast<const Trk::PseudoMeasurementOnTrack*>((**s).measurementOnTrack()))
+        {
+
+            startPosition = (**s).measurementOnTrack()->globalPosition();
+            break;
+        }
+    }
+
+    Amg::Vector3D endPosition(0., 0., 0.);
+
+    DataVector<const Trk::TrackStateOnSurface>::const_reverse_iterator rs = track.trackStateOnSurfaces()->rbegin();
+    for (; rs != track.trackStateOnSurfaces()->rend(); ++rs) {
+        if ((**rs).measurementOnTrack() && !(**rs).type(Trk::TrackStateOnSurface::Outlier)
+            && !dynamic_cast<const Trk::PseudoMeasurementOnTrack*>((**rs).measurementOnTrack()))
+        {
+
+            endPosition = (**rs).measurementOnTrack()->globalPosition();
+            break;
+        }
+    }
+
+    // same-side check: kill if through (up-down) track
+    double side = endPosition.dot(startPosition);
+    if (side < 0.) {
+        ATH_MSG_DEBUG("track is not projective: fails same-side check ");
+        return false;
+    }
+
+    // hence change in phi between these measurements
+    double norm        = 1. / std::sqrt(startPosition.perp2() * endPosition.perp2());
+    double cosDeltaPhi = norm * (endPosition.x() * startPosition.x() + endPosition.y() * startPosition.y());
+    double sinDeltaPhi = norm * (endPosition.x() * startPosition.y() - endPosition.y() * startPosition.x());
+
+    // cut on change of long phi sector
+    if (std::abs(sinDeltaPhi) > M_PI / 8.) {
+        ATH_MSG_DEBUG("track is not projective: sinDeltaPhi " << sinDeltaPhi);
+        return false;
+    }
+
+    // cut on change of hemisphere (except for far forward tracks)
+    if (cosDeltaPhi < 0.) {
+        double cotTheta = startPosition.z() / startPosition.perp();
+        if (std::abs(startPosition.z()) > std::abs(endPosition.z())) {
+            cotTheta = endPosition.z() / endPosition.perp();
+        }
+
+        // FIXME: isn't this same-side again?
+        if (startPosition.z() * endPosition.z() < 0. || std::abs(cotTheta) < 2.0) {
+            ATH_MSG_DEBUG("track is not projective: cosDeltaPhi " << cosDeltaPhi);
             return false;
         }
 
-        const Trk::TrackingVolume* indetVolume = getVolume("InDet::Containers::InnerDetector");
-
-        if (!indetVolume) {
-            ATH_MSG_WARNING("Failed to retrieve InDeT volume ");
-            return 0.;
-        }
-
-        bool haveCaloDeposit = false;
-        int numberCaloTSOS = 0;
-
-        DataVector<const Trk::TrackStateOnSurface>::const_iterator s = track.trackStateOnSurfaces()->begin();
-        for (; s != track.trackStateOnSurfaces()->end(); ++s) {
-            // CaloDeposit?
-            if ((**s).type(Trk::TrackStateOnSurface::CaloDeposit)) {
-                ATH_MSG_VERBOSE("haveCaloDeposit, " << numberCaloTSOS << " TSOS in calo volume");
-                haveCaloDeposit = true;
-            }
-
-            // select MaterialEffects inside calorimeter volume
-            if (!(**s).materialEffectsOnTrack()) { continue; }
-
-            Amg::Vector3D position = (**s).materialEffectsOnTrack()->associatedSurface().globalReferencePoint();
-
-            if (indetVolume->inside(position)) { continue; }
-            if (!calorimeterVolume->inside(position)) { break; }
-            if (++numberCaloTSOS > 2 && haveCaloDeposit) { return true; }
-        }
-
-        ATH_MSG_VERBOSE("association false, " << numberCaloTSOS << " TSOS in calo volume");
-
-        return false;
-    }
-
-    bool MuonTrackQuery::isCombined(const Trk::Track& track) const {
-        const Trk::TrackingVolume* calorimeterVolume = getVolume("Calo::Container");
-
-        if (!calorimeterVolume) {
-            ATH_MSG_WARNING("Failed to retrieve Calo volume ");
-            return false;
-        }
-
-        const Trk::TrackingVolume* indetVolume = getVolume("InDet::Containers::InnerDetector");
-
-        if (!indetVolume) {
-            ATH_MSG_WARNING("Failed to retrieve InDeT volume ");
-            return 0.;
-        }
-
-        // combined tracks have indet and spectrometer active measurements
-        bool indet = false;
-        bool spectrometer = false;
-
-        // find innermost measurement (assume some degree of measurement ordering)
-        DataVector<const Trk::TrackStateOnSurface>::const_iterator s = track.trackStateOnSurfaces()->begin();
-        for (; s != track.trackStateOnSurfaces()->end(); ++s) {
-            if (!(**s).measurementOnTrack() || (**s).type(Trk::TrackStateOnSurface::Outlier) ||
-                dynamic_cast<const Trk::PseudoMeasurementOnTrack*>((**s).measurementOnTrack())) {
-                continue;
-            }
-
-            if (indetVolume->inside((**s).measurementOnTrack()->globalPosition())) {
-                indet = true;
-                break;
-            } else if (!calorimeterVolume->inside((**s).measurementOnTrack()->globalPosition())) {
-                spectrometer = true;
+        ATH_MSG_WARNING("forward track changes hemisphere: cotTheta " << cotTheta << "  cosDeltaPhi " << cosDeltaPhi);
+    }
+
+    // OK - the track is at least roughly projective
+    return true;
+}
+
+
+bool
+MuonTrackQuery::isSectorOverlap(const Trk::Track& track) const
+{
+    constexpr double sectorOffset = M_PI / 16.;
+    bool   isOverlap    = true;
+    double cosPhi       = 0.;
+    double sinPhi       = 0.;
+
+    DataVector<const Trk::TrackStateOnSurface>::const_iterator s = track.trackStateOnSurfaces()->begin();
+    for (; s != track.trackStateOnSurfaces()->end(); ++s) {
+        if (!(**s).measurementOnTrack()
+            || dynamic_cast<const Trk::PseudoMeasurementOnTrack*>((**s).measurementOnTrack())) {
+
+            continue;
+        }
+
+        if (isOverlap) {
+            isOverlap = false;
+
+            Amg::Vector3D position = (**s).measurementOnTrack()->associatedSurface().globalReferencePoint();
+
+            cosPhi = position.x() / position.perp();
+            sinPhi = position.y() / position.perp();
+        } else {
+            Amg::Vector3D position = (**s).measurementOnTrack()->associatedSurface().globalReferencePoint();
+
+            double sinDeltaPhi = (position.x() * sinPhi - position.y() * cosPhi) / position.perp();
+
+            if (std::abs(sinDeltaPhi) > sectorOffset) {
+                ATH_MSG_DEBUG("found overlap: sinDeltaPhi " << sinDeltaPhi);
+                isOverlap = true;
                 break;
             }
         }
-
-        // find outermost measurement
-        DataVector<const Trk::TrackStateOnSurface>::const_reverse_iterator rs = track.trackStateOnSurfaces()->rbegin();
-        for (; rs != track.trackStateOnSurfaces()->rend(); ++rs) {
-            if (!(**rs).measurementOnTrack() || (**rs).type(Trk::TrackStateOnSurface::Outlier) ||
-                dynamic_cast<const Trk::PseudoMeasurementOnTrack*>((**rs).measurementOnTrack())) {
-                continue;
-            }
-
-            if (indetVolume->inside((**rs).measurementOnTrack()->globalPosition())) {
-                indet = true;
-                break;
-            } else if (!calorimeterVolume->inside((**rs).measurementOnTrack()->globalPosition())) {
-                spectrometer = true;
+    }
+
+    return isOverlap;
+}
+
+
+bool
+MuonTrackQuery::isSlimmed(const Trk::Track& track) const
+{
+    DataVector<const Trk::TrackStateOnSurface>::const_iterator s = track.trackStateOnSurfaces()->begin();
+    for (; s != track.trackStateOnSurfaces()->end(); ++s) {
+        if ((**s).trackParameters()) continue;
+
+        ATH_MSG_VERBOSE("track is slimmed (found TSOS without trackParameters) ");
+        return true;
+    }
+
+    ATH_MSG_VERBOSE("track is not slimmed (all TSOS have trackParameters) ");
+
+    return false;
+}
+
+
+double
+MuonTrackQuery::momentumBalanceSignificance(const Trk::Track& track) const
+{
+    // significance only defined for combined muons
+    if (!isCombined(track)) return 0.;
+
+    // find the TSOS carrying caloEnergy (TSOS type CaloDeposit)
+    // compare parameters with those from previous TSOS
+    double energyBalance = 0.;
+
+    const Trk::EnergyLoss*      energyLoss         = nullptr;
+    const Trk::TrackParameters* previousParameters = nullptr;
+
+    DataVector<const Trk::TrackStateOnSurface>::const_iterator s = track.trackStateOnSurfaces()->begin();
+    for (; s != track.trackStateOnSurfaces()->end(); ++s) {
+        if (!(**s).trackParameters()) continue;
+
+        if ((**s).materialEffectsOnTrack()) {
+            const Trk::MaterialEffectsOnTrack* meot =
+                dynamic_cast<const Trk::MaterialEffectsOnTrack*>((**s).materialEffectsOnTrack());
+
+            if (!meot) continue;
+            energyLoss = meot->energyLoss();
+
+            if ((**s).type(Trk::TrackStateOnSurface::CaloDeposit) && energyLoss && previousParameters) {
+                energyBalance = previousParameters->momentum().mag() - energyLoss->deltaE()
+                                - (**s).trackParameters()->momentum().mag();
+
+                if (std::abs(energyBalance) < energyLoss->sigmaDeltaE()) {
+                    ATH_MSG_DEBUG(std::setiosflags(std::ios::fixed)
+                                  << " momentum balance  " << std::setw(6) << std::setprecision(2)
+                                  << energyBalance / Units::GeV << "   significance " << std::setw(6)
+                                  << std::setprecision(1) << energyBalance / energyLoss->sigmaDeltaE()
+                                  << "  p before/after calo" << std::setw(7) << std::setprecision(2)
+                                  << previousParameters->momentum().mag() / Units::GeV << " /" << std::setw(7)
+                                  << std::setprecision(2) << (**s).trackParameters()->momentum().mag() / Units::GeV
+                                  << "   energy deposit sigma  " << energyLoss->sigmaDeltaE() / Units::GeV << " GeV");
+
+                    energyBalance /= energyLoss->sigmaDeltaE();
+                } else if (energyBalance < 0.) {
+                    ATH_MSG_DEBUG(std::setiosflags(std::ios::fixed)
+                                  << " momentum balance  " << std::setw(6) << std::setprecision(2)
+                                  << energyBalance / Units::GeV << "   significance " << std::setw(6)
+                                  << std::setprecision(1) << energyBalance / energyLoss->sigmaDeltaE()
+                                  << "  p before/after calo" << std::setw(7) << std::setprecision(2)
+                                  << previousParameters->momentum().mag() / Units::GeV << " /" << std::setw(7)
+                                  << std::setprecision(2) << (**s).trackParameters()->momentum().mag() / Units::GeV
+                                  << "   energy deposit sigma- " << energyLoss->sigmaMinusDeltaE() / Units::GeV
+                                  << " GeV");
+
+                    energyBalance /= energyLoss->sigmaMinusDeltaE();
+                } else {
+                    ATH_MSG_DEBUG(std::setiosflags(std::ios::fixed)
+                                  << " momentum balance  " << std::setw(6) << std::setprecision(2)
+                                  << energyBalance / Units::GeV << "   significance " << std::setw(6)
+                                  << std::setprecision(1) << energyBalance / energyLoss->sigmaDeltaE()
+                                  << "  p before/after calo" << std::setw(7) << std::setprecision(2)
+                                  << previousParameters->momentum().mag() / Units::GeV << " /" << std::setw(7)
+                                  << std::setprecision(2) << (**s).trackParameters()->momentum().mag() / Units::GeV
+                                  << "   energy deposit sigma+ " << energyLoss->sigmaPlusDeltaE() / Units::GeV
+                                  << " GeV");
+
+                    energyBalance /= energyLoss->sigmaPlusDeltaE();
+                }
                 break;
             }
         }
 
-        return indet && spectrometer;
-    }
-
-    bool MuonTrackQuery::isExtrapolated(const Trk::Track& track) const {
-        const Trk::TrackingVolume* calorimeterVolume = getVolume("Calo::Container");
-
-        if (!calorimeterVolume) {
-            ATH_MSG_WARNING("Failed to retrieve Calo volume ");
-            return false;
-        }
-
-        const Trk::TrackingVolume* indetVolume = getVolume("InDet::Containers::InnerDetector");
-
-        if (!indetVolume) {
-            ATH_MSG_WARNING("Failed to retrieve InDeT volume ");
-            return 0.;
-        }
-
-        // perigee needs to be inside indet
-        const Trk::TrackParameters* parameters = track.perigeeParameters();
-        if (!parameters || !indetVolume->inside(parameters->position())) { return false; }
-
-        // extrapolated tracks have indet TSOS but not active measurements
-        // and spectrometer active measurements
-        bool indet = false;
-        bool spectrometer = false;
-
-        // find innermost measurement (assume some degree of measurement ordering)
-        DataVector<const Trk::TrackStateOnSurface>::const_iterator s = track.trackStateOnSurfaces()->begin();
-        for (; s != track.trackStateOnSurfaces()->end(); ++s) {
-            if (!(**s).measurementOnTrack() || (**s).type(Trk::TrackStateOnSurface::Outlier) ||
-                dynamic_cast<const Trk::PseudoMeasurementOnTrack*>((**s).measurementOnTrack())) {
-                continue;
-            }
-
-            if (indetVolume->inside((**s).measurementOnTrack()->globalPosition())) {
-                indet = true;
-                break;
-            } else if (!calorimeterVolume->inside((**s).measurementOnTrack()->globalPosition())) {
-                spectrometer = true;
-                break;
-            }
-        }
-
-        // find outermost measurement (assume some degree of measurement ordering)
-        DataVector<const Trk::TrackStateOnSurface>::const_reverse_iterator rs = track.trackStateOnSurfaces()->rbegin();
-        for (; rs != track.trackStateOnSurfaces()->rend(); ++rs) {
-            if (!(**rs).measurementOnTrack() || (**rs).type(Trk::TrackStateOnSurface::Outlier) ||
-                dynamic_cast<const Trk::PseudoMeasurementOnTrack*>((**rs).measurementOnTrack())) {
-                continue;
-            }
-
-            if (indetVolume->inside((**rs).measurementOnTrack()->globalPosition())) {
-                indet = true;
-                break;
-            } else if (!calorimeterVolume->inside((**rs).measurementOnTrack()->globalPosition())) {
-                spectrometer = true;
-                break;
-            }
-        }
-
-        return !indet && spectrometer;
-    }
-
-    bool MuonTrackQuery::isLineFit(const Trk::Track& track) const {
-        if (track.info().trackProperties(Trk::TrackInfo::StraightTrack)) { return true; }
-
-        // for backwards compatibility
-        const Trk::Perigee* measuredPerigee = track.perigeeParameters();
-
-        if (!measuredPerigee) return false;
-
-        if (!measuredPerigee->covariance()) {
-            ATH_MSG_WARNING(" measured Perigee has no covariance!");
-            return false;
-        }
-
-        double momentumCovariance = (*measuredPerigee->covariance())(Trk::qOverP, Trk::qOverP);
-
-        double relativeMomentumCovariance = momentumCovariance * measuredPerigee->momentum().mag2();
-
-        // unphysically small value used to signal SL
-        if (momentumCovariance < 1.E-19 || relativeMomentumCovariance < 1.E-6) return true;
-
-        // or if curvature unmeasured (error > 1000%)
-        if (relativeMomentumCovariance > 100.) return true;
-
-        return false;
-    }
-
-    bool MuonTrackQuery::isProjective(const Trk::Track& track) const {
-        // get start and end measured positions
-        Amg::Vector3D startPosition(0., 0., 0.);
-
-        DataVector<const Trk::TrackStateOnSurface>::const_iterator s = track.trackStateOnSurfaces()->begin();
-        for (; s != track.trackStateOnSurfaces()->end(); ++s) {
-            if ((**s).measurementOnTrack() && !(**s).type(Trk::TrackStateOnSurface::Outlier) &&
-                !dynamic_cast<const Trk::PseudoMeasurementOnTrack*>((**s).measurementOnTrack())) {
-                startPosition = (**s).measurementOnTrack()->globalPosition();
-                break;
-            }
-        }
-
-        Amg::Vector3D endPosition(0., 0., 0.);
-
-        DataVector<const Trk::TrackStateOnSurface>::const_reverse_iterator rs = track.trackStateOnSurfaces()->rbegin();
-        for (; rs != track.trackStateOnSurfaces()->rend(); ++rs) {
-            if ((**rs).measurementOnTrack() && !(**rs).type(Trk::TrackStateOnSurface::Outlier) &&
-                !dynamic_cast<const Trk::PseudoMeasurementOnTrack*>((**rs).measurementOnTrack())) {
-                endPosition = (**rs).measurementOnTrack()->globalPosition();
-                break;
-            }
-        }
-
-        // same-side check: kill if through (up-down) track
-        double side = endPosition.dot(startPosition);
-        if (side < 0.) {
-            ATH_MSG_DEBUG("track is not projective: fails same-side check ");
-            return false;
-        }
-
-        // hence change in phi between these measurements
-        double norm = 1. / std::sqrt(startPosition.perp2() * endPosition.perp2());
-        double cosDeltaPhi = norm * (endPosition.x() * startPosition.x() + endPosition.y() * startPosition.y());
-        double sinDeltaPhi = norm * (endPosition.x() * startPosition.y() - endPosition.y() * startPosition.x());
-
-        // cut on change of long phi sector
-        if (std::abs(sinDeltaPhi) > M_PI / 8.) {
-            ATH_MSG_DEBUG("track is not projective: sinDeltaPhi " << sinDeltaPhi);
-            return false;
-        }
-
-        // cut on change of hemisphere (except for far forward tracks)
-        if (cosDeltaPhi < 0.) {
-            double cotTheta = startPosition.z() / startPosition.perp();
-            if (std::abs(startPosition.z()) > std::abs(endPosition.z())) { cotTheta = endPosition.z() / endPosition.perp(); }
-
-            // FIXME: isn't this same-side again?
-            if (startPosition.z() * endPosition.z() < 0. || std::abs(cotTheta) < 2.0) {
-                ATH_MSG_DEBUG("track is not projective: cosDeltaPhi " << cosDeltaPhi);
-                return false;
-            }
-
-            ATH_MSG_WARNING("forward track changes hemisphere: cotTheta " << cotTheta << "  cosDeltaPhi " << cosDeltaPhi);
-        }
-
-        // OK - the track is at least roughly projective
-        return true;
-    }
-
-    bool MuonTrackQuery::isSectorOverlap(const Trk::Track& track) const {
-        constexpr double sectorOffset = M_PI / 16.;
-        bool isOverlap = true;
-        double cosPhi = 0.;
-        double sinPhi = 0.;
-
-        DataVector<const Trk::TrackStateOnSurface>::const_iterator s = track.trackStateOnSurfaces()->begin();
-        for (; s != track.trackStateOnSurfaces()->end(); ++s) {
-            if (!(**s).measurementOnTrack() || dynamic_cast<const Trk::PseudoMeasurementOnTrack*>((**s).measurementOnTrack())) { continue; }
-
-            if (isOverlap) {
-                isOverlap = false;
-
-                Amg::Vector3D position = (**s).measurementOnTrack()->associatedSurface().globalReferencePoint();
-
-                cosPhi = position.x() / position.perp();
-                sinPhi = position.y() / position.perp();
-            } else {
-                Amg::Vector3D position = (**s).measurementOnTrack()->associatedSurface().globalReferencePoint();
-
-                double sinDeltaPhi = (position.x() * sinPhi - position.y() * cosPhi) / position.perp();
-
-                if (std::abs(sinDeltaPhi) > sectorOffset) {
-                    ATH_MSG_DEBUG("found overlap: sinDeltaPhi " << sinDeltaPhi);
-                    isOverlap = true;
-                    break;
-                }
-            }
-        }
-
-        return isOverlap;
-    }
-
-    bool MuonTrackQuery::isSlimmed(const Trk::Track& track) const {
-        DataVector<const Trk::TrackStateOnSurface>::const_iterator s = track.trackStateOnSurfaces()->begin();
-        for (; s != track.trackStateOnSurfaces()->end(); ++s) {
-            if ((**s).trackParameters()) continue;
-
-            ATH_MSG_VERBOSE("track is slimmed (found TSOS without trackParameters) ");
-            return true;
-        }
-
-        ATH_MSG_VERBOSE("track is not slimmed (all TSOS have trackParameters) ");
-
-        return false;
-    }
-
-    double MuonTrackQuery::momentumBalanceSignificance(const Trk::Track& track) const {
-        // significance only defined for combined muons
-        if (!isCombined(track)) return 0.;
-
-        // find the TSOS carrying caloEnergy (TSOS type CaloDeposit)
-        // compare parameters with those from previous TSOS
-        double energyBalance = 0.;
-
-        const Trk::EnergyLoss* energyLoss = nullptr;
-        const Trk::TrackParameters* previousParameters = nullptr;
-
-        DataVector<const Trk::TrackStateOnSurface>::const_iterator s = track.trackStateOnSurfaces()->begin();
-        for (; s != track.trackStateOnSurfaces()->end(); ++s) {
-            if (!(**s).trackParameters()) continue;
-
-            if ((**s).materialEffectsOnTrack()) {
-                const Trk::MaterialEffectsOnTrack* meot = dynamic_cast<const Trk::MaterialEffectsOnTrack*>((**s).materialEffectsOnTrack());
-
-                if (!meot) continue;
-                energyLoss = meot->energyLoss();
-
-                if ((**s).type(Trk::TrackStateOnSurface::CaloDeposit) && energyLoss && previousParameters) {
-                    energyBalance = previousParameters->momentum().mag() - energyLoss->deltaE() - (**s).trackParameters()->momentum().mag();
-
-                    if (std::abs(energyBalance) < energyLoss->sigmaDeltaE()) {
-                        ATH_MSG_DEBUG(std::setiosflags(std::ios::fixed)
-                                      << " momentum balance  " << std::setw(6) << std::setprecision(2) << energyBalance / Units::GeV
-                                      << "   significance " << std::setw(6) << std::setprecision(1)
-                                      << energyBalance / energyLoss->sigmaDeltaE() << "  p before/after calo" << std::setw(7)
-                                      << std::setprecision(2) << previousParameters->momentum().mag() / Units::GeV << " /" << std::setw(7)
-                                      << std::setprecision(2) << (**s).trackParameters()->momentum().mag() / Units::GeV
-                                      << "   energy deposit sigma  " << energyLoss->sigmaDeltaE() / Units::GeV << " GeV");
-
-                        energyBalance /= energyLoss->sigmaDeltaE();
-                    } else if (energyBalance < 0.) {
-                        ATH_MSG_DEBUG(std::setiosflags(std::ios::fixed)
-                                      << " momentum balance  " << std::setw(6) << std::setprecision(2) << energyBalance / Units::GeV
-                                      << "   significance " << std::setw(6) << std::setprecision(1)
-                                      << energyBalance / energyLoss->sigmaDeltaE() << "  p before/after calo" << std::setw(7)
-                                      << std::setprecision(2) << previousParameters->momentum().mag() / Units::GeV << " /" << std::setw(7)
-                                      << std::setprecision(2) << (**s).trackParameters()->momentum().mag() / Units::GeV
-                                      << "   energy deposit sigma- " << energyLoss->sigmaMinusDeltaE() / Units::GeV << " GeV");
-
-                        energyBalance /= energyLoss->sigmaMinusDeltaE();
-                    } else {
-                        ATH_MSG_DEBUG(std::setiosflags(std::ios::fixed)
-                                      << " momentum balance  " << std::setw(6) << std::setprecision(2) << energyBalance / Units::GeV
-                                      << "   significance " << std::setw(6) << std::setprecision(1)
-                                      << energyBalance / energyLoss->sigmaDeltaE() << "  p before/after calo" << std::setw(7)
-                                      << std::setprecision(2) << previousParameters->momentum().mag() / Units::GeV << " /" << std::setw(7)
-                                      << std::setprecision(2) << (**s).trackParameters()->momentum().mag() / Units::GeV
-                                      << "   energy deposit sigma+ " << energyLoss->sigmaPlusDeltaE() / Units::GeV << " GeV");
-
-                        energyBalance /= energyLoss->sigmaPlusDeltaE();
-                    }
-                    break;
-                }
-            }
-
-            // update previous parameters
-            previousParameters = (**s).trackParameters();
-        }
-
-        return energyBalance;
-    }
-
-    unsigned MuonTrackQuery::numberPseudoMeasurements(const Trk::Track& track) const {
-        unsigned numberPseudo = 0;
-
-        DataVector<const Trk::TrackStateOnSurface>::const_iterator s = track.trackStateOnSurfaces()->begin();
-        for (; s != track.trackStateOnSurfaces()->end(); ++s) {
-            if ((**s).measurementOnTrack() && dynamic_cast<const Trk::PseudoMeasurementOnTrack*>((**s).measurementOnTrack())) {
-                ++numberPseudo;
-            }
-        }
-
-<<<<<<< HEAD
-        ATH_MSG_VERBOSE(" track has " << numberPseudo << " PseudoMeasurements");
-=======
+        // update previous parameters
+        previousParameters = (**s).trackParameters();
+    }
+
+    return energyBalance;
+}
+
+
+unsigned
+MuonTrackQuery::numberPseudoMeasurements(const Trk::Track& track) const
+{
+    unsigned numberPseudo = 0;
+
+    DataVector<const Trk::TrackStateOnSurface>::const_iterator s = track.trackStateOnSurfaces()->begin();
+    for (; s != track.trackStateOnSurfaces()->end(); ++s) {
+        if ((**s).measurementOnTrack()
+            && dynamic_cast<const Trk::PseudoMeasurementOnTrack*>((**s).measurementOnTrack())) {
+
+            ++numberPseudo;
+        }
+    }
+
+    ATH_MSG_VERBOSE(" track has " << numberPseudo << " PseudoMeasurements");
+
+    return numberPseudo;
+}
+
+
+const Trk::Perigee*
+MuonTrackQuery::outgoingPerigee(const Trk::Track& track) const
+{
+    // only flip Perigee
+    const Trk::Perigee* perigee = track.perigeeParameters();
+    if (!perigee) {
+        ATH_MSG_WARNING(" input track without Perigee");
+        return track.perigeeParameters();
+    }
+
+    const Trk::PerigeeSurface& surface = perigee->associatedSurface();
+
+    const Trk::TrackStateOnSurface* outerTSOS = track.trackStateOnSurfaces()->back();
+    if (!perigee->covariance()) {
+        ATH_MSG_WARNING(" perigee has no covariance");
+        return track.perigeeParameters();
+    }
+
     if (outerTSOS->trackParameters() == perigee && perigee->momentum().dot(perigee->position()) <= 0.) {
         AmgSymMatrix(5) perigeeCov = AmgSymMatrix(5)(*perigee->covariance());
->>>>>>> ceefd0c5
-
-        return numberPseudo;
-    }
-
-    const Trk::Perigee* MuonTrackQuery::outgoingPerigee(const Trk::Track& track) const {
-        // only flip Perigee
-        const Trk::Perigee* perigee = track.perigeeParameters();
-        if (!perigee) {
-            ATH_MSG_WARNING(" input track without Perigee");
-            return track.perigeeParameters();
-        }
-
-        const Trk::PerigeeSurface& surface = perigee->associatedSurface();
-
-        const Trk::TrackStateOnSurface* outerTSOS = track.trackStateOnSurfaces()->back();
-        if (!perigee->covariance()) {
-            ATH_MSG_WARNING(" perigee has no covariance");
-            return track.perigeeParameters();
-        }
-
-        if (outerTSOS->trackParameters() == perigee && perigee->momentum().dot(perigee->position()) <= 0.) {
-            AmgSymMatrix(5)* perigeeCov = new AmgSymMatrix(5)(*perigee->covariance());
-
-            // need to flip
-            perigee = new Trk::Perigee(perigee->position(), -perigee->momentum(), -perigee->charge(), surface, perigeeCov);
-        }
-
-        return perigee;
-    }
-
-    ScatteringAngleSignificance MuonTrackQuery::scatteringAngleSignificance(const Trk::Track& track) const {
-        const Trk::TrackingVolume* calorimeterVolume = getVolume("Calo::Container");
-
-        if (!calorimeterVolume) {
-            ATH_MSG_WARNING("Failed to retrieve Calo volume ");
-            return false;
-        }
-
-        const Trk::TrackingVolume* indetVolume = getVolume("InDet::Containers::InnerDetector");
-
-        if (!indetVolume) {
-            ATH_MSG_WARNING("Failed to retrieve InDeT volume ");
-            return 0.;
-        }
-
-        // provide refit for slimmed tracks
-        const Trk::Track* fullTrack = &track;
-        const Trk::Track* refittedTrack = nullptr;
-
-        if (isSlimmed(track)) {
-            if (!m_fitter.empty()) {
-                ATH_MSG_VERBOSE(" perform refit as track has been slimmed");
-                refittedTrack = m_fitter->fit(track, false, Trk::muon);
-                fullTrack = refittedTrack;
+
+        // need to flip
+        perigee = new Trk::Perigee(perigee->position(), -perigee->momentum(), -perigee->charge(), surface, perigeeCov);
+    }
+
+    return perigee;
+}
+
+ScatteringAngleSignificance
+MuonTrackQuery::scatteringAngleSignificance(const Trk::Track& track) const
+{
+    const Trk::TrackingVolume* calorimeterVolume = getVolume("Calo::Container");
+
+    if (!calorimeterVolume) {
+        ATH_MSG_WARNING("Failed to retrieve Calo volume ");
+        return false;
+    }
+
+    const Trk::TrackingVolume* indetVolume = getVolume("InDet::Containers::InnerDetector");
+
+    if (!indetVolume) {
+        ATH_MSG_WARNING("Failed to retrieve InDeT volume ");
+        return 0.;
+    }
+
+    // provide refit for slimmed tracks
+    const Trk::Track* fullTrack     = &track;
+    const Trk::Track* refittedTrack = nullptr;
+
+    if (isSlimmed(track)) {
+        if (!m_fitter.empty()) {
+            ATH_MSG_VERBOSE(" perform refit as track has been slimmed");
+            refittedTrack = m_fitter->fit(track, false, Trk::muon);
+            fullTrack     = refittedTrack;
+        }
+
+        if (!refittedTrack) return ScatteringAngleSignificance(0);
+    }
+
+    // collect sigma of scatterer up to TSOS carrying caloEnergy
+    double   charge          = fullTrack->perigeeParameters()->charge();
+    bool     haveMeasurement = false;
+    unsigned scatterers      = 0;
+    double   totalSigma      = 0.;
+
+    std::vector<bool>   isMeasurement;
+    std::vector<double> sigmas;
+    std::vector<double> radii;
+
+    DataVector<const Trk::TrackStateOnSurface>::const_iterator s = fullTrack->trackStateOnSurfaces()->begin();
+    for (; s != fullTrack->trackStateOnSurfaces()->end(); ++s) {
+        // skip leading material
+        if (!haveMeasurement) {
+            if ((**s).measurementOnTrack()) {
+                haveMeasurement = true;
             }
-
-            if (!refittedTrack) return ScatteringAngleSignificance(0);
-        }
-
-        // collect sigma of scatterer up to TSOS carrying caloEnergy
-        double charge = fullTrack->perigeeParameters()->charge();
-        bool haveMeasurement = false;
-        unsigned scatterers = 0;
-        double totalSigma = 0.;
-
-        std::vector<bool> isMeasurement;
-        std::vector<double> sigmas;
-        std::vector<double> radii;
-
-        DataVector<const Trk::TrackStateOnSurface>::const_iterator s = fullTrack->trackStateOnSurfaces()->begin();
-        for (; s != fullTrack->trackStateOnSurfaces()->end(); ++s) {
-            // skip leading material
-            if (!haveMeasurement) {
-                if ((**s).measurementOnTrack()) { haveMeasurement = true; }
-                continue;
+            continue;
+        }
+
+        // select MaterialEffects up to calorimeter volume
+        if (!(**s).materialEffectsOnTrack()) continue;
+
+        Amg::Vector3D position = (**s).materialEffectsOnTrack()->associatedSurface().globalReferencePoint();
+
+        if (!calorimeterVolume->inside(position)) break;
+
+        const Trk::MaterialEffectsOnTrack* meot =
+            dynamic_cast<const Trk::MaterialEffectsOnTrack*>((**s).materialEffectsOnTrack());
+
+        if (!meot) continue;
+        if (!indetVolume->inside(position) && meot->energyLoss()) break;
+
+        // get scattering angle
+        const Trk::ScatteringAngles* scattering = meot->scatteringAngles();
+        if (!scattering) continue;
+
+        ++scatterers;
+
+        if ((**s).measurementOnTrack()) {
+            isMeasurement.push_back(true);
+        } else {
+            isMeasurement.push_back(false);
+        }
+
+        radii.push_back((**s).trackParameters()->position().perp());
+        double sigma = charge * scattering->deltaPhi() / scattering->sigmaDeltaPhi();
+        totalSigma += sigma;
+        sigmas.push_back(sigma);
+
+        ATH_MSG_VERBOSE(scatterers << " radius " << (**s).trackParameters()->position().perp() << "   deltaPhi "
+                                   << scattering->deltaPhi() << "   significance " << sigma << "  totalSignificance "
+                                   << totalSigma);
+    }
+
+    // quit if no scatterers selected
+    delete refittedTrack;
+
+    if (!scatterers) {
+        return ScatteringAngleSignificance(0);
+    }
+
+    // search for discontinuity point (sign change of integral scattering)
+    // and maximum of neighbouring scatterers
+    // FIXME: neighbouring means scatterers spanning neighbouring measurements
+    double   curvatureSignificance = totalSigma;
+    double   curvatureRadius       = 0.;
+    double   neighbourSignificance = 0.;
+    double   neighbourRadius       = 0.;
+    double   previousSignificance  = 0.;
+    double   previousRadius        = 0.;
+    unsigned index                 = scatterers - 1;
+
+    std::vector<double>::const_reverse_iterator rs = sigmas.rbegin();
+    for (; rs != sigmas.rend(); ++rs, --index) {
+        totalSigma -= 2. * (*rs);
+
+        if (std::abs(totalSigma) > std::abs(curvatureSignificance)) {
+            curvatureSignificance = totalSigma;
+            curvatureRadius       = radii[index];
+        }
+
+        if (std::abs(sigmas[index] + previousSignificance) > std::abs(neighbourSignificance)) {
+            neighbourSignificance = sigmas[index] + previousSignificance;
+
+            if (std::abs(neighbourSignificance) > 0.) {
+                neighbourRadius =
+                    (sigmas[index] * radii[index] + previousSignificance * previousRadius) / neighbourSignificance;
+            } else {
+                neighbourRadius = 0.;
             }
-
-            // select MaterialEffects up to calorimeter volume
-            if (!(**s).materialEffectsOnTrack()) continue;
-
-            Amg::Vector3D position = (**s).materialEffectsOnTrack()->associatedSurface().globalReferencePoint();
-
-            if (!calorimeterVolume->inside(position)) break;
-
-            const Trk::MaterialEffectsOnTrack* meot = dynamic_cast<const Trk::MaterialEffectsOnTrack*>((**s).materialEffectsOnTrack());
-
-            if (!meot) continue;
-            if (!indetVolume->inside(position) && meot->energyLoss()) break;
-
-            // get scattering angle
-            const Trk::ScatteringAngles* scattering = meot->scatteringAngles();
-            if (!scattering) continue;
-
-            ++scatterers;
-
-            if ((**s).measurementOnTrack()) {
-                isMeasurement.push_back(true);
-            } else {
-                isMeasurement.push_back(false);
-            }
-
-            radii.push_back((**s).trackParameters()->position().perp());
-            double sigma = charge * scattering->deltaPhi() / scattering->sigmaDeltaPhi();
-            totalSigma += sigma;
-            sigmas.push_back(sigma);
-
-            ATH_MSG_VERBOSE(scatterers << " radius " << (**s).trackParameters()->position().perp() << "   deltaPhi "
-                                       << scattering->deltaPhi() << "   significance " << sigma << "  totalSignificance " << totalSigma);
-        }
-
-        // quit if no scatterers selected
-        delete refittedTrack;
-
-        if (!scatterers) { return ScatteringAngleSignificance(0); }
-
-        // search for discontinuity point (sign change of integral scattering)
-        // and maximum of neighbouring scatterers
-        // FIXME: neighbouring means scatterers spanning neighbouring measurements
-        double curvatureSignificance = totalSigma;
-        double curvatureRadius = 0.;
-        double neighbourSignificance = 0.;
-        double neighbourRadius = 0.;
-        double previousSignificance = 0.;
-        double previousRadius = 0.;
-        unsigned index = scatterers - 1;
-
-        std::vector<double>::const_reverse_iterator rs = sigmas.rbegin();
-        for (; rs != sigmas.rend(); ++rs, --index) {
-            totalSigma -= 2. * (*rs);
-
-            if (std::abs(totalSigma) > std::abs(curvatureSignificance)) {
-                curvatureSignificance = totalSigma;
-                curvatureRadius = radii[index];
-            }
-
-            if (std::abs(sigmas[index] + previousSignificance) > std::abs(neighbourSignificance)) {
-                neighbourSignificance = sigmas[index] + previousSignificance;
-
-                if (std::abs(neighbourSignificance) > 0.) {
-                    neighbourRadius = (sigmas[index] * radii[index] + previousSignificance * previousRadius) / neighbourSignificance;
-                } else {
-                    neighbourRadius = 0.;
-                }
-            }
-
-            previousSignificance = sigmas[index];
-            previousRadius = radii[index];
-        }
-
-        // normalize
-        curvatureSignificance /= std::sqrt(static_cast<double>(scatterers));
-        neighbourSignificance /= std::sqrt(2.);
-
-        ATH_MSG_DEBUG(" scatteringAngleSignificance " << curvatureSignificance << " at radius " << curvatureRadius
-                                                      << " neighbourSignificance " << neighbourSignificance << " at radius "
-                                                      << neighbourRadius << " from " << scatterers << " scatterers");
-
-        return ScatteringAngleSignificance(scatterers, curvatureRadius, curvatureSignificance, neighbourRadius, neighbourSignificance);
-    }
-
-    std::unique_ptr<Trk::TrackParameters> MuonTrackQuery::spectrometerParameters(const Trk::Track& track) const {
-        const Trk::TrackingVolume* calorimeterVolume = getVolume("Calo::Container");
-
-        if (!calorimeterVolume) {
-            ATH_MSG_WARNING("Failed to retrieve Calo volume ");
-            return nullptr;
-        }
-
-        // find parameters at innermost spectrometer measurement
-        // clone perigee if track has been slimmed
-        const Trk::TrackParameters* parametersView{};
-
-        DataVector<const Trk::TrackStateOnSurface>::const_iterator s = track.trackStateOnSurfaces()->begin();
-        for (; s != track.trackStateOnSurfaces()->end(); ++s) {
-            const auto* const pThisTrackState = *s;
-            if (!pThisTrackState->measurementOnTrack() || pThisTrackState->type(Trk::TrackStateOnSurface::Outlier) ||
-                !pThisTrackState->trackParameters() ||
-                dynamic_cast<const Trk::PseudoMeasurementOnTrack*>(pThisTrackState->measurementOnTrack()) ||
-                calorimeterVolume->inside(pThisTrackState->trackParameters()->position())) {
-                continue;
-            }
-
-            if (parametersView && pThisTrackState->trackParameters()->position().mag() > parametersView->position().mag()) { break; }
-            parametersView = pThisTrackState->trackParameters();
-        }
-
-        if (!parametersView) { parametersView = track.perigeeParameters(); }
-
-        // if necessary, flip to outgoing parameters
-        if (parametersView->momentum().dot(parametersView->position()) > 0.) {
-            return parametersView->uniqueClone();  // creates new parameters as clone
-        } else {
-            ATH_MSG_VERBOSE(" flip spectrometer parameters ");
-            return flippedParameters(*parametersView);  // creates new parameters as flipped clone
-        }
-    }
-
-    /** IMuonTrackQuery interface:
-        assess the number of additional phi measurements needed for MS (or SA) track fit */
-    unsigned MuonTrackQuery::spectrometerPhiQuality(const Trk::Track& track) const {
-        const Trk::TrackingVolume* calorimeterVolume = getVolume("Calo::Container");
-
-        if (!calorimeterVolume) {
-            ATH_MSG_WARNING("Failed to retrieve Calo volume ");
-            return false;
-        }
-
-        // quality 0 - no additional phi measurement needed
-        //         1 - phi direction un- (or poorly) constrained
-        //         2 - no phi hits on track
-        const Trk::TrackStateOnSurface* leadingPhiMeasurement = nullptr;
-        const Trk::TrackStateOnSurface* trailingPhiMeasurement = nullptr;
-
-        DataVector<const Trk::TrackStateOnSurface>::const_iterator s = track.trackStateOnSurfaces()->begin();
-        for (; s != track.trackStateOnSurfaces()->end(); ++s) {
-            if (!(**s).measurementOnTrack() || (**s).type(Trk::TrackStateOnSurface::Outlier) ||
-                dynamic_cast<const Trk::PseudoMeasurementOnTrack*>((**s).measurementOnTrack()) || !(**s).trackParameters() ||
-                calorimeterVolume->inside((**s).trackParameters()->position())) {
-                continue;
-            }
-
-            Identifier id = m_edmHelperSvc->getIdentifier(*(**s).measurementOnTrack());
-            if (!id.is_valid() || !m_idHelperSvc->measuresPhi(id)) { continue; }
-
-            // require phi measurement from CSC or CompetingROT
-            if (!dynamic_cast<const Muon::CompetingMuonClustersOnTrack*>((**s).measurementOnTrack()) && !m_idHelperSvc->isCsc(id)) {
-                continue;
-            }
-
-            leadingPhiMeasurement = *s;
-            break;
-        }
-
-        if (!leadingPhiMeasurement) return 2;
-
-        DataVector<const Trk::TrackStateOnSurface>::const_reverse_iterator r = track.trackStateOnSurfaces()->rbegin();
-        for (; r != track.trackStateOnSurfaces()->rend(); ++r) {
-            if (!(**r).measurementOnTrack() || (**r).type(Trk::TrackStateOnSurface::Outlier) ||
-                dynamic_cast<const Trk::PseudoMeasurementOnTrack*>((**r).measurementOnTrack()) || !(**r).trackParameters()) {
-                continue;
-            }
-
-            if (calorimeterVolume->inside((**r).trackParameters()->position())) { break; }
-
-            Identifier id = m_edmHelperSvc->getIdentifier(*(**r).measurementOnTrack());
-
-            if (!id.is_valid() || !m_idHelperSvc->measuresPhi(id)) { continue; }
-
-            if (*r != leadingPhiMeasurement) { trailingPhiMeasurement = *r; }
-
-            break;
-        }
-
-        if (!trailingPhiMeasurement) { return 1; }
-
-        // FIXME: check separation between phi meas
-        double separation =
-            (leadingPhiMeasurement->trackParameters()->position() - trailingPhiMeasurement->trackParameters()->position()).mag();
-
-        if (separation < 2. * Units::meter) { return 1; }
-
-        return 0;
-    }
-
-    /** IMuonTrackQuery interface:
-        trackParameters at innermost trigger chamber TSOS in MS */
-    const Trk::TrackParameters* MuonTrackQuery::triggerStationParameters(const Trk::Track& track) const {
-        const Trk::TrackingVolume* calorimeterVolume = getVolume("Calo::Container");
-
-        if (!calorimeterVolume) {
-            ATH_MSG_WARNING("Failed to retrieve Calo volume ");
-            return nullptr;
-        }
-
-        // find parameters at innermost trigger station measurement
-        // fails if track has been slimmed
-        const Trk::TrackParameters* parameters = nullptr;
-
-        DataVector<const Trk::TrackStateOnSurface>::const_iterator s = track.trackStateOnSurfaces()->begin();
-        for (; s != track.trackStateOnSurfaces()->end(); ++s) {
-            if (!(**s).measurementOnTrack() || (**s).type(Trk::TrackStateOnSurface::Outlier) || !(**s).trackParameters() ||
-                !dynamic_cast<const Muon::CompetingMuonClustersOnTrack*>((**s).measurementOnTrack()) ||
-                calorimeterVolume->inside((**s).trackParameters()->position())) {
-                continue;
-            }
-
-            if (parameters && (**s).trackParameters()->position().mag() > parameters->position().mag()) { break; }
-
-            parameters = (**s).trackParameters();
-        }
-
-        if (!parameters) return nullptr;
-
-        // if necessary, flip to outgoing parameters
-        if (parameters->momentum().dot(parameters->position()) > 0.) {
-            parameters = parameters->clone();
-        } else {
-            ATH_MSG_VERBOSE(" flip spectrometer parameters ");
-            parameters = flippedParameters(*parameters).release();
-        }
-
-        return parameters;
-    }
-
-<<<<<<< HEAD
-    std::unique_ptr<Trk::TrackParameters> MuonTrackQuery::flippedParameters(const Trk::TrackParameters& parameters) const {
-        double phi = parameters.parameters()[Trk::phi0];
-        if (phi > 0.) {
-            phi -= M_PI;
-        } else {
-            phi += M_PI;
-        }
-=======
+        }
+
+        previousSignificance = sigmas[index];
+        previousRadius       = radii[index];
+    }
+
+    // normalize
+    curvatureSignificance /= std::sqrt(static_cast<double>(scatterers));
+    neighbourSignificance /= std::sqrt(2.);
+
+    ATH_MSG_DEBUG(" scatteringAngleSignificance " << curvatureSignificance << " at radius " << curvatureRadius
+                                                  << " neighbourSignificance " << neighbourSignificance << " at radius "
+                                                  << neighbourRadius << " from " << scatterers << " scatterers");
+
+    return ScatteringAngleSignificance(scatterers, curvatureRadius, curvatureSignificance, neighbourRadius,
+                                       neighbourSignificance);
+}
+
+
+std::unique_ptr<Trk::TrackParameters>
+MuonTrackQuery::spectrometerParameters(const Trk::Track& track) const
+{
+    const Trk::TrackingVolume* calorimeterVolume = getVolume("Calo::Container");
+
+    if (!calorimeterVolume) {
+        ATH_MSG_WARNING("Failed to retrieve Calo volume ");
+        return nullptr;
+    }
+
+    // find parameters at innermost spectrometer measurement
+    // clone perigee if track has been slimmed
+    const Trk::TrackParameters* parametersView{};
+
+    DataVector<const Trk::TrackStateOnSurface>::const_iterator s = track.trackStateOnSurfaces()->begin();
+    for (; s != track.trackStateOnSurfaces()->end(); ++s) {
+        const auto *const pThisTrackState = *s;
+        if (!pThisTrackState->measurementOnTrack() || pThisTrackState->type(Trk::TrackStateOnSurface::Outlier) || !pThisTrackState->trackParameters()
+            || dynamic_cast<const Trk::PseudoMeasurementOnTrack*>(pThisTrackState->measurementOnTrack())
+            || calorimeterVolume->inside(pThisTrackState->trackParameters()->position()))
+        {
+            continue;
+        }
+
+        if (parametersView && pThisTrackState->trackParameters()->position().mag() > parametersView->position().mag()) {
+            break;
+        }
+        parametersView = pThisTrackState->trackParameters();
+    }
+
+    if (!parametersView) {
+        parametersView = track.perigeeParameters();
+    }
+
+    // if necessary, flip to outgoing parameters
+    if (parametersView->momentum().dot(parametersView->position()) > 0.) {
+        return parametersView->uniqueClone(); //creates new parameters as clone
+    } else {
+        ATH_MSG_VERBOSE(" flip spectrometer parameters ");
+        return flippedParameters(*parametersView); //creates new parameters as flipped clone
+    }
+}
+
+
+/** IMuonTrackQuery interface:
+    assess the number of additional phi measurements needed for MS (or SA) track fit */
+unsigned
+MuonTrackQuery::spectrometerPhiQuality(const Trk::Track& track) const
+{
+    const Trk::TrackingVolume* calorimeterVolume = getVolume("Calo::Container");
+
+    if (!calorimeterVolume) {
+        ATH_MSG_WARNING("Failed to retrieve Calo volume ");
+        return false;
+    }
+
+    // quality 0 - no additional phi measurement needed
+    //         1 - phi direction un- (or poorly) constrained
+    //         2 - no phi hits on track
+    const Trk::TrackStateOnSurface* leadingPhiMeasurement  = nullptr;
+    const Trk::TrackStateOnSurface* trailingPhiMeasurement = nullptr;
+
+    DataVector<const Trk::TrackStateOnSurface>::const_iterator s = track.trackStateOnSurfaces()->begin();
+    for (; s != track.trackStateOnSurfaces()->end(); ++s) {
+        if (!(**s).measurementOnTrack() || (**s).type(Trk::TrackStateOnSurface::Outlier)
+            || dynamic_cast<const Trk::PseudoMeasurementOnTrack*>((**s).measurementOnTrack())
+            || !(**s).trackParameters() || calorimeterVolume->inside((**s).trackParameters()->position()))
+        {
+            continue;
+        }
+
+        Identifier id = m_edmHelperSvc->getIdentifier(*(**s).measurementOnTrack());
+        if (!id.is_valid() || !m_idHelperSvc->measuresPhi(id)) {
+            continue;
+        }
+
+        // require phi measurement from CSC or CompetingROT
+        if (!dynamic_cast<const Muon::CompetingMuonClustersOnTrack*>((**s).measurementOnTrack())
+            && !m_idHelperSvc->isCsc(id))
+        {
+            continue;
+        }
+
+        leadingPhiMeasurement = *s;
+        break;
+    }
+
+    if (!leadingPhiMeasurement) return 2;
+
+    DataVector<const Trk::TrackStateOnSurface>::const_reverse_iterator r = track.trackStateOnSurfaces()->rbegin();
+    for (; r != track.trackStateOnSurfaces()->rend(); ++r) {
+        if (!(**r).measurementOnTrack() || (**r).type(Trk::TrackStateOnSurface::Outlier)
+            || dynamic_cast<const Trk::PseudoMeasurementOnTrack*>((**r).measurementOnTrack())
+            || !(**r).trackParameters())
+        {
+            continue;
+        }
+
+        if (calorimeterVolume->inside((**r).trackParameters()->position())) {
+            break;
+        }
+
+        Identifier id = m_edmHelperSvc->getIdentifier(*(**r).measurementOnTrack());
+
+        if (!id.is_valid() || !m_idHelperSvc->measuresPhi(id)) {
+            continue;
+        }
+
+        if (*r != leadingPhiMeasurement) {
+            trailingPhiMeasurement = *r;
+        }
+
+        break;
+    }
+
+    if (!trailingPhiMeasurement) {
+        return 1;
+    }
+
+    // FIXME: check separation between phi meas
+    double separation =
+        (leadingPhiMeasurement->trackParameters()->position() - trailingPhiMeasurement->trackParameters()->position())
+            .mag();
+
+    if (separation < 2. * Units::meter) {
+        return 1;
+    }
+
+    return 0;
+}
+
+/** IMuonTrackQuery interface:
+    trackParameters at innermost trigger chamber TSOS in MS */
+const Trk::TrackParameters*
+MuonTrackQuery::triggerStationParameters(const Trk::Track& track) const
+{
+    const Trk::TrackingVolume* calorimeterVolume = getVolume("Calo::Container");
+
+    if (!calorimeterVolume) {
+        ATH_MSG_WARNING("Failed to retrieve Calo volume ");
+        return nullptr;
+    }
+
+    // find parameters at innermost trigger station measurement
+    // fails if track has been slimmed
+    const Trk::TrackParameters* parameters = nullptr;
+
+    DataVector<const Trk::TrackStateOnSurface>::const_iterator s = track.trackStateOnSurfaces()->begin();
+    for (; s != track.trackStateOnSurfaces()->end(); ++s) {
+        if (!(**s).measurementOnTrack() || (**s).type(Trk::TrackStateOnSurface::Outlier) || !(**s).trackParameters()
+            || !dynamic_cast<const Muon::CompetingMuonClustersOnTrack*>((**s).measurementOnTrack())
+            || calorimeterVolume->inside((**s).trackParameters()->position()))
+        {
+            continue;
+        }
+
+        if (parameters && (**s).trackParameters()->position().mag() > parameters->position().mag()) {
+            break;
+        }
+
+        parameters = (**s).trackParameters();
+    }
+
+    if (!parameters) return nullptr;
+
+    // if necessary, flip to outgoing parameters
+    if (parameters->momentum().dot(parameters->position()) > 0.) {
+        parameters = parameters->clone();
+    } else {
+        ATH_MSG_VERBOSE(" flip spectrometer parameters ");
+        parameters = flippedParameters(*parameters).release(); 
+    }
+
+    return parameters;
+}
+
+
+std::unique_ptr<Trk::TrackParameters>
+MuonTrackQuery::flippedParameters(const Trk::TrackParameters& parameters) const
+{
+
+    double phi = parameters.parameters()[Trk::phi0];
+    if (phi > 0.) {
+        phi -= M_PI;
+    } else {
+        phi += M_PI;
+    }
+
     double              theta   = M_PI - parameters.parameters()[Trk::theta];
     double              qOverP  = -parameters.parameters()[Trk::qOverP];
     const Trk::Surface* surface = &(parameters.associatedSurface());
@@ -935,14 +1082,8 @@
     return surface->createUniqueTrackParameters(
         parameters.parameters()[Trk::d0], parameters.parameters()[Trk::z0], phi, theta, qOverP,
         parameters.covariance() ? std::optional<AmgSymMatrix(5)>(*parameters.covariance()) : std::nullopt);
->>>>>>> ceefd0c5
-
-        double theta = M_PI - parameters.parameters()[Trk::theta];
-        double qOverP = -parameters.parameters()[Trk::qOverP];
-        const Trk::Surface* surface = &(parameters.associatedSurface());
-
-        return surface->createUniqueTrackParameters(parameters.parameters()[Trk::d0], parameters.parameters()[Trk::z0], phi, theta, qOverP,
-                                                    parameters.covariance() ? new AmgSymMatrix(5)(*parameters.covariance()) : nullptr);
-    }
+
+}
+
 
 }  // namespace Rec