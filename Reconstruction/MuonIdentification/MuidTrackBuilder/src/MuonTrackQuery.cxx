/*
  Copyright (C) 2002-2021 CERN for the benefit of the ATLAS collaboration
*/

#include "MuidTrackBuilder/MuonTrackQuery.h"

#include <cmath>
#include <iomanip>

#include "AthenaKernel/Units.h"
#include "GaudiKernel/ServiceHandle.h"
#include "InDetRIO_OnTrack/TRT_DriftCircleOnTrack.h"
#include "MuidEvent/FieldIntegral.h"
#include "MuidEvent/ScatteringAngleSignificance.h"
#include "MuonCompetingRIOsOnTrack/CompetingMuonClustersOnTrack.h"
#include "MuonRIO_OnTrack/MdtDriftCircleOnTrack.h"
#include "TrkDetDescrInterfaces/ITrackingVolumesSvc.h"
#include "TrkEventPrimitives/DriftCircleSide.h"
#include "TrkGeometry/TrackingVolume.h"
#include "TrkMaterialOnTrack/EnergyLoss.h"
#include "TrkMaterialOnTrack/MaterialEffectsOnTrack.h"
#include "TrkMaterialOnTrack/ScatteringAngles.h"
#include "TrkParameters/TrackParameters.h"
#include "TrkPseudoMeasurementOnTrack/PseudoMeasurementOnTrack.h"
#include "TrkSurfaces/CylinderSurface.h"
#include "TrkSurfaces/DiscSurface.h"
#include "TrkSurfaces/PlaneSurface.h"
#include "TrkSurfaces/StraightLineSurface.h"
#include "TrkSurfaces/Surface.h"
#include "TrkToolInterfaces/IRIO_OnTrackCreator.h"
#include "TrkTrack/Track.h"
#include "TrkTrack/TrackStateOnSurface.h"
#include "muonEvent/CaloEnergy.h"

namespace Units = Athena::Units;

namespace Rec {

<<<<<<< HEAD
    MuonTrackQuery::MuonTrackQuery(const std::string& type, const std::string& name, const IInterface* parent) :
        AthAlgTool(type, name, parent) {
        declareInterface<IMuonTrackQuery>(this);
=======

MuonTrackQuery::MuonTrackQuery(const std::string& type, const std::string& name, const IInterface* parent) :
  AthAlgTool(type, name, parent) {
    declareInterface<IMuonTrackQuery>(this);
}

StatusCode
MuonTrackQuery::initialize()
{
    ATH_MSG_DEBUG("Initializing MuonTrackQuery");

    // tool needed to refit slimmed tracks
    if (!m_fitter.empty()) {
        ATH_CHECK(m_fitter.retrieve());
        ATH_MSG_DEBUG("Retrieved tool " << m_fitter);
    }

    // multipurpose and identifier helper tools for spectrometer
    ATH_CHECK(m_edmHelperSvc.retrieve());
    ATH_MSG_DEBUG("Retrieved tool " << m_edmHelperSvc);

    ATH_CHECK(m_idHelperSvc.retrieve());
    ATH_MSG_DEBUG("Retrieved tool " << m_idHelperSvc);

    // tools needed when flipping tracks to outgoing
    if (!m_mdtRotCreator.empty()) {
        ATH_CHECK(m_mdtRotCreator.retrieve());
        ATH_MSG_DEBUG("Retrieved tool " << m_mdtRotCreator);
    }

    // need to know which TrackingVolume we are in: indet/calo/spectrometer
    if (!m_trackingGeometryReadKey.empty()) {
        ATH_CHECK(m_trackingGeometryReadKey.initialize());
    } else  {
        ATH_CHECK(m_trackingGeometrySvc.retrieve());
>>>>>>> 3df8816f
    }

    StatusCode MuonTrackQuery::initialize() {
        ATH_MSG_DEBUG("Initializing MuonTrackQuery - package version " << PACKAGE_VERSION);

        // tool needed to refit slimmed tracks
        if (!m_fitter.empty()) {
            ATH_CHECK(m_fitter.retrieve());
            ATH_MSG_DEBUG("Retrieved tool " << m_fitter);
        }

        // multipurpose and identifier helper tools for spectrometer
        ATH_CHECK(m_edmHelperSvc.retrieve());
        ATH_MSG_DEBUG("Retrieved tool " << m_edmHelperSvc);

        ATH_CHECK(m_idHelperSvc.retrieve());
        ATH_MSG_DEBUG("Retrieved tool " << m_idHelperSvc);

        // tools needed when flipping tracks to outgoing
        if (!m_mdtRotCreator.empty()) {
            ATH_CHECK(m_mdtRotCreator.retrieve());
            ATH_MSG_DEBUG("Retrieved tool " << m_mdtRotCreator);
        }

        // need to know which TrackingVolume we are in: indet/calo/spectrometer
        if (!m_trackingGeometryReadKey.empty()) {
            ATH_CHECK(m_trackingGeometryReadKey.initialize());
        } else {
            ATH_CHECK(m_trackingGeometrySvc.retrieve());
        }
        return StatusCode::SUCCESS;
    }

    const CaloEnergy* MuonTrackQuery::caloEnergy(const Trk::Track& track) const {
        const CaloEnergy* caloEnergy = nullptr;

        DataVector<const Trk::TrackStateOnSurface>::const_iterator s = track.trackStateOnSurfaces()->begin();
        for (; s != track.trackStateOnSurfaces()->end(); ++s) {
            // select MaterialEffects inside calorimeter volume
            if (!(**s).type(Trk::TrackStateOnSurface::CaloDeposit) || !(**s).materialEffectsOnTrack()) { continue; }

            const Trk::MaterialEffectsOnTrack* meot = dynamic_cast<const Trk::MaterialEffectsOnTrack*>((**s).materialEffectsOnTrack());

            if (!meot) { continue; }

            caloEnergy = dynamic_cast<const CaloEnergy*>(meot->energyLoss());
            if (caloEnergy) { break; }
        }

        ATH_MSG_VERBOSE("caloEnergy " << caloEnergy);

        return caloEnergy;
    }

    double MuonTrackQuery::caloEnergyDeposit(const Trk::Track& track) const {
        const Trk::TrackingVolume* calorimeterVolume = getVolume("Calo::Container");

        if (!calorimeterVolume) {
            ATH_MSG_WARNING("Failed to retrieve Calo volume ");
            return 0.;
        }

        const Trk::TrackingVolume* indetVolume = getVolume("InDet::Containers::InnerDetector");

        if (!indetVolume) {
            ATH_MSG_WARNING("Failed to retrieve InDeT volume ");
            return 0.;
        }

        const Trk::TrackParameters* indetExitParameters = nullptr;
        const Trk::TrackParameters* caloExitParameters = nullptr;

        DataVector<const Trk::TrackStateOnSurface>::const_iterator s = track.trackStateOnSurfaces()->begin();
        for (; s != track.trackStateOnSurfaces()->end(); ++s) {
            if (!(**s).trackParameters()) continue;

            if (indetVolume->inside((**s).trackParameters()->position())) {
                indetExitParameters = (**s).trackParameters();
                continue;
            }

            if (!calorimeterVolume->inside((**s).trackParameters()->position()) && caloExitParameters) { break; }

            caloExitParameters = (**s).trackParameters();
        }

        if (!indetExitParameters || !caloExitParameters) { return 0.; }

        double energyDeposit = indetExitParameters->momentum().mag() - caloExitParameters->momentum().mag();

        ATH_MSG_VERBOSE(" calo energy deposit ");

        return energyDeposit;
    }

    FieldIntegral MuonTrackQuery::fieldIntegral(const Trk::Track& track) const {
        // field integral null for straight tracks + method is not valid for slimmed tracks
        if (isLineFit(track) || isSlimmed(track)) { return FieldIntegral(); }

        const Trk::TrackingVolume* calorimeterVolume = getVolume("Calo::Container");

        if (!calorimeterVolume) {
            ATH_MSG_WARNING("Failed to retrieve Calo volume ");
            return FieldIntegral();
        }

        const Trk::TrackingVolume* indetVolume = getVolume("InDet::Containers::InnerDetector");

        if (!indetVolume) {
            ATH_MSG_WARNING("Failed to retrieve InDeT volume ");
            return 0.;
        }

        // sum Bdl between measurements
        double betweenInDetMeasurements = 0.;
        double betweenSpectrometerMeasurements = 0.;

        bool haveInDet = false;
        bool haveSpectrometer = false;

        Amg::Vector3D integratedMomentumKick = Amg::Vector3D(0., 0., 0.);

        const Trk::TrackParameters* parameters = nullptr;

        // loop over TSOS to integrate vector Bdl
        int hit = 1;

        DataVector<const Trk::TrackStateOnSurface>::const_iterator s = track.trackStateOnSurfaces()->begin();
        for (; s != track.trackStateOnSurfaces()->end(); ++s, ++hit) {
            // not going to use trigger hits, outliers or pseudoMeasurements
            bool isPreciseHit = ((**s).measurementOnTrack() && dynamic_cast<const Trk::MeasurementBase*>((**s).measurementOnTrack()) &&
                                 !dynamic_cast<const Trk::PseudoMeasurementOnTrack*>((**s).measurementOnTrack()) &&
                                 !(**s).type(Trk::TrackStateOnSurface::Outlier));

            // skip slimmed measurements
            if (!(**s).trackParameters() || dynamic_cast<const Trk::Perigee*>((**s).trackParameters())) { continue; }

            // skip spectrometer phi measurements
            if (isPreciseHit && !calorimeterVolume->inside((**s).trackParameters()->position())) {
                Identifier id = m_edmHelperSvc->getIdentifier(*(**s).measurementOnTrack());
                isPreciseHit = (id.is_valid() && !m_idHelperSvc->measuresPhi(id));
            }

            if (!(**s).materialEffectsOnTrack() && !isPreciseHit) { continue; }

            // careful with first hit + skip any flipped parameters
            if (!parameters) { parameters = (**s).trackParameters(); }

            Amg::Vector3D startMomentum = parameters->momentum();
            parameters = (**s).trackParameters();
            Amg::Vector3D endDirection = parameters->momentum().unit();

            if (startMomentum.dot(endDirection) < 0.) continue;

            // subtract scattering angle
            if ((**s).materialEffectsOnTrack()) {
                const Trk::MaterialEffectsOnTrack* meot = dynamic_cast<const Trk::MaterialEffectsOnTrack*>((**s).materialEffectsOnTrack());

                if (meot && meot->scatteringAngles()) {
                    double theta = endDirection.theta() - meot->scatteringAngles()->deltaTheta();
                    double phi = endDirection.phi() - meot->scatteringAngles()->deltaPhi();
                    double cosTheta = std::cos(theta);
                    double sinTheta = std::sqrt(1. - cosTheta * cosTheta);

                    endDirection = Amg::Vector3D(sinTheta * std::cos(phi), sinTheta * std::sin(phi), cosTheta);
                }
            }

            Amg::Vector3D momentumKick = startMomentum.cross(endDirection) / (0.3 * Units::GeV);
            integratedMomentumKick += momentumKick;

            // accumulate abs(Bdl) between measurements (distinguish indet and spectrometer)
            if (!isPreciseHit) continue;

            if (indetVolume->inside(parameters->position())) {
                if (haveInDet) {
                    betweenInDetMeasurements += integratedMomentumKick.mag();
                    integratedMomentumKick = Amg::Vector3D(0., 0., 0.);
                } else {
                    haveInDet = true;
                    integratedMomentumKick = Amg::Vector3D(0., 0., 0.);
                }
            } else {
                if (haveSpectrometer) {
                    betweenSpectrometerMeasurements += integratedMomentumKick.mag();
                    integratedMomentumKick = Amg::Vector3D(0., 0., 0.);
                } else {
                    haveSpectrometer = true;
                    integratedMomentumKick = Amg::Vector3D(0., 0., 0.);
                }
            }
        }

        ATH_MSG_DEBUG(std::setiosflags(std::ios::fixed)
                      << " field integrals for track at eta, phi " << std::setw(6) << std::setprecision(2)
                      << track.perigeeParameters()->momentum().eta() << "," << std::setw(6) << std::setprecision(2)
                      << track.perigeeParameters()->momentum().phi() << " : betweenInDetMeasurements " << std::setw(8)
                      << std::setprecision(3) << betweenInDetMeasurements << "   betweenSpectrometerMeasurements " << std::setw(8)
                      << std::setprecision(3) << betweenSpectrometerMeasurements);

        return FieldIntegral(betweenInDetMeasurements, betweenSpectrometerMeasurements, 0., 0.);
    }

    bool MuonTrackQuery::isCaloAssociated(const Trk::Track& track) const {
        const Trk::TrackingVolume* calorimeterVolume = getVolume("Calo::Container");

        if (!calorimeterVolume) {
            ATH_MSG_WARNING("Failed to retrieve Calo volume ");
            return false;
        }

        const Trk::TrackingVolume* indetVolume = getVolume("InDet::Containers::InnerDetector");

        if (!indetVolume) {
            ATH_MSG_WARNING("Failed to retrieve InDeT volume ");
            return 0.;
        }

        bool haveCaloDeposit = false;
        int numberCaloTSOS = 0;

        DataVector<const Trk::TrackStateOnSurface>::const_iterator s = track.trackStateOnSurfaces()->begin();
        for (; s != track.trackStateOnSurfaces()->end(); ++s) {
            // CaloDeposit?
            if ((**s).type(Trk::TrackStateOnSurface::CaloDeposit)) {
                ATH_MSG_VERBOSE("haveCaloDeposit, " << numberCaloTSOS << " TSOS in calo volume");
                haveCaloDeposit = true;
            }

            // select MaterialEffects inside calorimeter volume
            if (!(**s).materialEffectsOnTrack()) { continue; }

            Amg::Vector3D position = (**s).materialEffectsOnTrack()->associatedSurface().globalReferencePoint();

            if (indetVolume->inside(position)) { continue; }
            if (!calorimeterVolume->inside(position)) { break; }
            if (++numberCaloTSOS > 2 && haveCaloDeposit) { return true; }
        }

        ATH_MSG_VERBOSE("association false, " << numberCaloTSOS << " TSOS in calo volume");

        return false;
    }

    bool MuonTrackQuery::isCombined(const Trk::Track& track) const {
        const Trk::TrackingVolume* calorimeterVolume = getVolume("Calo::Container");

        if (!calorimeterVolume) {
            ATH_MSG_WARNING("Failed to retrieve Calo volume ");
            return false;
        }

        const Trk::TrackingVolume* indetVolume = getVolume("InDet::Containers::InnerDetector");

        if (!indetVolume) {
            ATH_MSG_WARNING("Failed to retrieve InDeT volume ");
            return 0.;
        }

        // combined tracks have indet and spectrometer active measurements
        bool indet = false;
        bool spectrometer = false;

        // find innermost measurement (assume some degree of measurement ordering)
        DataVector<const Trk::TrackStateOnSurface>::const_iterator s = track.trackStateOnSurfaces()->begin();
        for (; s != track.trackStateOnSurfaces()->end(); ++s) {
            if (!(**s).measurementOnTrack() || (**s).type(Trk::TrackStateOnSurface::Outlier) ||
                dynamic_cast<const Trk::PseudoMeasurementOnTrack*>((**s).measurementOnTrack())) {
                continue;
            }

            if (indetVolume->inside((**s).measurementOnTrack()->globalPosition())) {
                indet = true;
                break;
            } else if (!calorimeterVolume->inside((**s).measurementOnTrack()->globalPosition())) {
                spectrometer = true;
                break;
            }
        }

        // find outermost measurement
        DataVector<const Trk::TrackStateOnSurface>::const_reverse_iterator rs = track.trackStateOnSurfaces()->rbegin();
        for (; rs != track.trackStateOnSurfaces()->rend(); ++rs) {
            if (!(**rs).measurementOnTrack() || (**rs).type(Trk::TrackStateOnSurface::Outlier) ||
                dynamic_cast<const Trk::PseudoMeasurementOnTrack*>((**rs).measurementOnTrack())) {
                continue;
            }

            if (indetVolume->inside((**rs).measurementOnTrack()->globalPosition())) {
                indet = true;
                break;
            } else if (!calorimeterVolume->inside((**rs).measurementOnTrack()->globalPosition())) {
                spectrometer = true;
                break;
            }
        }

        return indet && spectrometer;
    }

    bool MuonTrackQuery::isExtrapolated(const Trk::Track& track) const {
        const Trk::TrackingVolume* calorimeterVolume = getVolume("Calo::Container");

        if (!calorimeterVolume) {
            ATH_MSG_WARNING("Failed to retrieve Calo volume ");
            return false;
        }

        const Trk::TrackingVolume* indetVolume = getVolume("InDet::Containers::InnerDetector");

        if (!indetVolume) {
            ATH_MSG_WARNING("Failed to retrieve InDeT volume ");
            return 0.;
        }

        // perigee needs to be inside indet
        const Trk::TrackParameters* parameters = track.perigeeParameters();
        if (!parameters || !indetVolume->inside(parameters->position())) { return false; }

        // extrapolated tracks have indet TSOS but not active measurements
        // and spectrometer active measurements
        bool indet = false;
        bool spectrometer = false;

        // find innermost measurement (assume some degree of measurement ordering)
        DataVector<const Trk::TrackStateOnSurface>::const_iterator s = track.trackStateOnSurfaces()->begin();
        for (; s != track.trackStateOnSurfaces()->end(); ++s) {
            if (!(**s).measurementOnTrack() || (**s).type(Trk::TrackStateOnSurface::Outlier) ||
                dynamic_cast<const Trk::PseudoMeasurementOnTrack*>((**s).measurementOnTrack())) {
                continue;
            }

            if (indetVolume->inside((**s).measurementOnTrack()->globalPosition())) {
                indet = true;
                break;
            } else if (!calorimeterVolume->inside((**s).measurementOnTrack()->globalPosition())) {
                spectrometer = true;
                break;
            }
        }

        // find outermost measurement (assume some degree of measurement ordering)
        DataVector<const Trk::TrackStateOnSurface>::const_reverse_iterator rs = track.trackStateOnSurfaces()->rbegin();
        for (; rs != track.trackStateOnSurfaces()->rend(); ++rs) {
            if (!(**rs).measurementOnTrack() || (**rs).type(Trk::TrackStateOnSurface::Outlier) ||
                dynamic_cast<const Trk::PseudoMeasurementOnTrack*>((**rs).measurementOnTrack())) {
                continue;
            }

            if (indetVolume->inside((**rs).measurementOnTrack()->globalPosition())) {
                indet = true;
                break;
            } else if (!calorimeterVolume->inside((**rs).measurementOnTrack()->globalPosition())) {
                spectrometer = true;
                break;
            }
        }

        return !indet && spectrometer;
    }

    bool MuonTrackQuery::isLineFit(const Trk::Track& track) const {
        if (track.info().trackProperties(Trk::TrackInfo::StraightTrack)) { return true; }

        // for backwards compatibility
        const Trk::Perigee* measuredPerigee = track.perigeeParameters();

        if (!measuredPerigee) return false;

        if (!measuredPerigee->covariance()) {
            ATH_MSG_WARNING(" measured Perigee has no covariance!");
            return false;
        }

        double momentumCovariance = (*measuredPerigee->covariance())(Trk::qOverP, Trk::qOverP);

        double relativeMomentumCovariance = momentumCovariance * measuredPerigee->momentum().mag2();

        // unphysically small value used to signal SL
        if (momentumCovariance < 1.E-19 || relativeMomentumCovariance < 1.E-6) return true;

        // or if curvature unmeasured (error > 1000%)
        if (relativeMomentumCovariance > 100.) return true;

        return false;
    }

    bool MuonTrackQuery::isProjective(const Trk::Track& track) const {
        // get start and end measured positions
        Amg::Vector3D startPosition(0., 0., 0.);

        DataVector<const Trk::TrackStateOnSurface>::const_iterator s = track.trackStateOnSurfaces()->begin();
        for (; s != track.trackStateOnSurfaces()->end(); ++s) {
            if ((**s).measurementOnTrack() && !(**s).type(Trk::TrackStateOnSurface::Outlier) &&
                !dynamic_cast<const Trk::PseudoMeasurementOnTrack*>((**s).measurementOnTrack())) {
                startPosition = (**s).measurementOnTrack()->globalPosition();
                break;
            }
        }

        Amg::Vector3D endPosition(0., 0., 0.);

        DataVector<const Trk::TrackStateOnSurface>::const_reverse_iterator rs = track.trackStateOnSurfaces()->rbegin();
        for (; rs != track.trackStateOnSurfaces()->rend(); ++rs) {
            if ((**rs).measurementOnTrack() && !(**rs).type(Trk::TrackStateOnSurface::Outlier) &&
                !dynamic_cast<const Trk::PseudoMeasurementOnTrack*>((**rs).measurementOnTrack())) {
                endPosition = (**rs).measurementOnTrack()->globalPosition();
                break;
            }
        }

        // same-side check: kill if through (up-down) track
        double side = endPosition.dot(startPosition);
        if (side < 0.) {
            ATH_MSG_DEBUG("track is not projective: fails same-side check ");
            return false;
        }

        // hence change in phi between these measurements
        double norm = 1. / std::sqrt(startPosition.perp2() * endPosition.perp2());
        double cosDeltaPhi = norm * (endPosition.x() * startPosition.x() + endPosition.y() * startPosition.y());
        double sinDeltaPhi = norm * (endPosition.x() * startPosition.y() - endPosition.y() * startPosition.x());

        // cut on change of long phi sector
        if (std::abs(sinDeltaPhi) > M_PI / 8.) {
            ATH_MSG_DEBUG("track is not projective: sinDeltaPhi " << sinDeltaPhi);
            return false;
        }

        // cut on change of hemisphere (except for far forward tracks)
        if (cosDeltaPhi < 0.) {
            double cotTheta = startPosition.z() / startPosition.perp();
            if (std::abs(startPosition.z()) > std::abs(endPosition.z())) { cotTheta = endPosition.z() / endPosition.perp(); }

            // FIXME: isn't this same-side again?
            if (startPosition.z() * endPosition.z() < 0. || std::abs(cotTheta) < 2.0) {
                ATH_MSG_DEBUG("track is not projective: cosDeltaPhi " << cosDeltaPhi);
                return false;
            }

            ATH_MSG_WARNING("forward track changes hemisphere: cotTheta " << cotTheta << "  cosDeltaPhi " << cosDeltaPhi);
        }

        // OK - the track is at least roughly projective
        return true;
    }

    bool MuonTrackQuery::isSectorOverlap(const Trk::Track& track) const {
        constexpr double sectorOffset = M_PI / 16.;
        bool isOverlap = true;
        double cosPhi = 0.;
        double sinPhi = 0.;

        DataVector<const Trk::TrackStateOnSurface>::const_iterator s = track.trackStateOnSurfaces()->begin();
        for (; s != track.trackStateOnSurfaces()->end(); ++s) {
            if (!(**s).measurementOnTrack() || dynamic_cast<const Trk::PseudoMeasurementOnTrack*>((**s).measurementOnTrack())) { continue; }

            if (isOverlap) {
                isOverlap = false;

                Amg::Vector3D position = (**s).measurementOnTrack()->associatedSurface().globalReferencePoint();

                cosPhi = position.x() / position.perp();
                sinPhi = position.y() / position.perp();
            } else {
                Amg::Vector3D position = (**s).measurementOnTrack()->associatedSurface().globalReferencePoint();

                double sinDeltaPhi = (position.x() * sinPhi - position.y() * cosPhi) / position.perp();

                if (std::abs(sinDeltaPhi) > sectorOffset) {
                    ATH_MSG_DEBUG("found overlap: sinDeltaPhi " << sinDeltaPhi);
                    isOverlap = true;
                    break;
                }
            }
        }

        return isOverlap;
    }

    bool MuonTrackQuery::isSlimmed(const Trk::Track& track) const {
        DataVector<const Trk::TrackStateOnSurface>::const_iterator s = track.trackStateOnSurfaces()->begin();
        for (; s != track.trackStateOnSurfaces()->end(); ++s) {
            if ((**s).trackParameters()) continue;

            ATH_MSG_VERBOSE("track is slimmed (found TSOS without trackParameters) ");
            return true;
        }

        ATH_MSG_VERBOSE("track is not slimmed (all TSOS have trackParameters) ");

        return false;
    }

    double MuonTrackQuery::momentumBalanceSignificance(const Trk::Track& track) const {
        // significance only defined for combined muons
        if (!isCombined(track)) return 0.;

        // find the TSOS carrying caloEnergy (TSOS type CaloDeposit)
        // compare parameters with those from previous TSOS
        double energyBalance = 0.;

        const Trk::EnergyLoss* energyLoss = nullptr;
        const Trk::TrackParameters* previousParameters = nullptr;

        DataVector<const Trk::TrackStateOnSurface>::const_iterator s = track.trackStateOnSurfaces()->begin();
        for (; s != track.trackStateOnSurfaces()->end(); ++s) {
            if (!(**s).trackParameters()) continue;

            if ((**s).materialEffectsOnTrack()) {
                const Trk::MaterialEffectsOnTrack* meot = dynamic_cast<const Trk::MaterialEffectsOnTrack*>((**s).materialEffectsOnTrack());

                if (!meot) continue;
                energyLoss = meot->energyLoss();

                if ((**s).type(Trk::TrackStateOnSurface::CaloDeposit) && energyLoss && previousParameters) {
                    energyBalance = previousParameters->momentum().mag() - energyLoss->deltaE() - (**s).trackParameters()->momentum().mag();

                    if (std::abs(energyBalance) < energyLoss->sigmaDeltaE()) {
                        ATH_MSG_DEBUG(std::setiosflags(std::ios::fixed)
                                      << " momentum balance  " << std::setw(6) << std::setprecision(2) << energyBalance / Units::GeV
                                      << "   significance " << std::setw(6) << std::setprecision(1)
                                      << energyBalance / energyLoss->sigmaDeltaE() << "  p before/after calo" << std::setw(7)
                                      << std::setprecision(2) << previousParameters->momentum().mag() / Units::GeV << " /" << std::setw(7)
                                      << std::setprecision(2) << (**s).trackParameters()->momentum().mag() / Units::GeV
                                      << "   energy deposit sigma  " << energyLoss->sigmaDeltaE() / Units::GeV << " GeV");

                        energyBalance /= energyLoss->sigmaDeltaE();
                    } else if (energyBalance < 0.) {
                        ATH_MSG_DEBUG(std::setiosflags(std::ios::fixed)
                                      << " momentum balance  " << std::setw(6) << std::setprecision(2) << energyBalance / Units::GeV
                                      << "   significance " << std::setw(6) << std::setprecision(1)
                                      << energyBalance / energyLoss->sigmaDeltaE() << "  p before/after calo" << std::setw(7)
                                      << std::setprecision(2) << previousParameters->momentum().mag() / Units::GeV << " /" << std::setw(7)
                                      << std::setprecision(2) << (**s).trackParameters()->momentum().mag() / Units::GeV
                                      << "   energy deposit sigma- " << energyLoss->sigmaMinusDeltaE() / Units::GeV << " GeV");

                        energyBalance /= energyLoss->sigmaMinusDeltaE();
                    } else {
                        ATH_MSG_DEBUG(std::setiosflags(std::ios::fixed)
                                      << " momentum balance  " << std::setw(6) << std::setprecision(2) << energyBalance / Units::GeV
                                      << "   significance " << std::setw(6) << std::setprecision(1)
                                      << energyBalance / energyLoss->sigmaDeltaE() << "  p before/after calo" << std::setw(7)
                                      << std::setprecision(2) << previousParameters->momentum().mag() / Units::GeV << " /" << std::setw(7)
                                      << std::setprecision(2) << (**s).trackParameters()->momentum().mag() / Units::GeV
                                      << "   energy deposit sigma+ " << energyLoss->sigmaPlusDeltaE() / Units::GeV << " GeV");

                        energyBalance /= energyLoss->sigmaPlusDeltaE();
                    }
                    break;
                }
            }

            // update previous parameters
            previousParameters = (**s).trackParameters();
        }

        return energyBalance;
    }

    unsigned MuonTrackQuery::numberPseudoMeasurements(const Trk::Track& track) const {
        unsigned numberPseudo = 0;

        DataVector<const Trk::TrackStateOnSurface>::const_iterator s = track.trackStateOnSurfaces()->begin();
        for (; s != track.trackStateOnSurfaces()->end(); ++s) {
            if ((**s).measurementOnTrack() && dynamic_cast<const Trk::PseudoMeasurementOnTrack*>((**s).measurementOnTrack())) {
                ++numberPseudo;
            }
        }

        ATH_MSG_VERBOSE(" track has " << numberPseudo << " PseudoMeasurements");

        return numberPseudo;
    }

    const Trk::Perigee* MuonTrackQuery::outgoingPerigee(const Trk::Track& track) const {
        // only flip Perigee
        const Trk::Perigee* perigee = track.perigeeParameters();
        if (!perigee) {
            ATH_MSG_WARNING(" input track without Perigee");
            return track.perigeeParameters();
        }

        const Trk::PerigeeSurface& surface = perigee->associatedSurface();

        const Trk::TrackStateOnSurface* outerTSOS = track.trackStateOnSurfaces()->back();
        if (!perigee->covariance()) {
            ATH_MSG_WARNING(" perigee has no covariance");
            return track.perigeeParameters();
        }

        if (outerTSOS->trackParameters() == perigee && perigee->momentum().dot(perigee->position()) <= 0.) {
            AmgSymMatrix(5)* perigeeCov = new AmgSymMatrix(5)(*perigee->covariance());

            // need to flip
            perigee = new Trk::Perigee(perigee->position(), -perigee->momentum(), -perigee->charge(), surface, perigeeCov);
        }

        return perigee;
    }

    ScatteringAngleSignificance MuonTrackQuery::scatteringAngleSignificance(const Trk::Track& track) const {
        const Trk::TrackingVolume* calorimeterVolume = getVolume("Calo::Container");

        if (!calorimeterVolume) {
            ATH_MSG_WARNING("Failed to retrieve Calo volume ");
            return false;
        }

        const Trk::TrackingVolume* indetVolume = getVolume("InDet::Containers::InnerDetector");

        if (!indetVolume) {
            ATH_MSG_WARNING("Failed to retrieve InDeT volume ");
            return 0.;
        }

        // provide refit for slimmed tracks
        const Trk::Track* fullTrack = &track;
        const Trk::Track* refittedTrack = nullptr;

        if (isSlimmed(track)) {
            if (!m_fitter.empty()) {
                ATH_MSG_VERBOSE(" perform refit as track has been slimmed");
                refittedTrack = m_fitter->fit(track, false, Trk::muon);
                fullTrack = refittedTrack;
            }

            if (!refittedTrack) return ScatteringAngleSignificance(0);
        }

        // collect sigma of scatterer up to TSOS carrying caloEnergy
        double charge = fullTrack->perigeeParameters()->charge();
        bool haveMeasurement = false;
        unsigned scatterers = 0;
        double totalSigma = 0.;

        std::vector<bool> isMeasurement;
        std::vector<double> sigmas;
        std::vector<double> radii;

        DataVector<const Trk::TrackStateOnSurface>::const_iterator s = fullTrack->trackStateOnSurfaces()->begin();
        for (; s != fullTrack->trackStateOnSurfaces()->end(); ++s) {
            // skip leading material
            if (!haveMeasurement) {
                if ((**s).measurementOnTrack()) { haveMeasurement = true; }
                continue;
            }

            // select MaterialEffects up to calorimeter volume
            if (!(**s).materialEffectsOnTrack()) continue;

            Amg::Vector3D position = (**s).materialEffectsOnTrack()->associatedSurface().globalReferencePoint();

            if (!calorimeterVolume->inside(position)) break;

            const Trk::MaterialEffectsOnTrack* meot = dynamic_cast<const Trk::MaterialEffectsOnTrack*>((**s).materialEffectsOnTrack());

            if (!meot) continue;
            if (!indetVolume->inside(position) && meot->energyLoss()) break;

            // get scattering angle
            const Trk::ScatteringAngles* scattering = meot->scatteringAngles();
            if (!scattering) continue;

            ++scatterers;

            if ((**s).measurementOnTrack()) {
                isMeasurement.push_back(true);
            } else {
                isMeasurement.push_back(false);
            }

            radii.push_back((**s).trackParameters()->position().perp());
            double sigma = charge * scattering->deltaPhi() / scattering->sigmaDeltaPhi();
            totalSigma += sigma;
            sigmas.push_back(sigma);

            ATH_MSG_VERBOSE(scatterers << " radius " << (**s).trackParameters()->position().perp() << "   deltaPhi "
                                       << scattering->deltaPhi() << "   significance " << sigma << "  totalSignificance " << totalSigma);
        }

        // quit if no scatterers selected
        delete refittedTrack;

        if (!scatterers) { return ScatteringAngleSignificance(0); }

        // search for discontinuity point (sign change of integral scattering)
        // and maximum of neighbouring scatterers
        // FIXME: neighbouring means scatterers spanning neighbouring measurements
        double curvatureSignificance = totalSigma;
        double curvatureRadius = 0.;
        double neighbourSignificance = 0.;
        double neighbourRadius = 0.;
        double previousSignificance = 0.;
        double previousRadius = 0.;
        unsigned index = scatterers - 1;

        std::vector<double>::const_reverse_iterator rs = sigmas.rbegin();
        for (; rs != sigmas.rend(); ++rs, --index) {
            totalSigma -= 2. * (*rs);

            if (std::abs(totalSigma) > std::abs(curvatureSignificance)) {
                curvatureSignificance = totalSigma;
                curvatureRadius = radii[index];
            }

            if (std::abs(sigmas[index] + previousSignificance) > std::abs(neighbourSignificance)) {
                neighbourSignificance = sigmas[index] + previousSignificance;

                if (std::abs(neighbourSignificance) > 0.) {
                    neighbourRadius = (sigmas[index] * radii[index] + previousSignificance * previousRadius) / neighbourSignificance;
                } else {
                    neighbourRadius = 0.;
                }
            }

            previousSignificance = sigmas[index];
            previousRadius = radii[index];
        }

        // normalize
        curvatureSignificance /= std::sqrt(static_cast<double>(scatterers));
        neighbourSignificance /= std::sqrt(2.);

        ATH_MSG_DEBUG(" scatteringAngleSignificance " << curvatureSignificance << " at radius " << curvatureRadius
                                                      << " neighbourSignificance " << neighbourSignificance << " at radius "
                                                      << neighbourRadius << " from " << scatterers << " scatterers");

        return ScatteringAngleSignificance(scatterers, curvatureRadius, curvatureSignificance, neighbourRadius, neighbourSignificance);
    }

    std::unique_ptr<Trk::TrackParameters> MuonTrackQuery::spectrometerParameters(const Trk::Track& track) const {
        const Trk::TrackingVolume* calorimeterVolume = getVolume("Calo::Container");

        if (!calorimeterVolume) {
            ATH_MSG_WARNING("Failed to retrieve Calo volume ");
            return nullptr;
        }

        // find parameters at innermost spectrometer measurement
        // clone perigee if track has been slimmed
        const Trk::TrackParameters* parametersView{};

        DataVector<const Trk::TrackStateOnSurface>::const_iterator s = track.trackStateOnSurfaces()->begin();
        for (; s != track.trackStateOnSurfaces()->end(); ++s) {
            const auto* const pThisTrackState = *s;
            if (!pThisTrackState->measurementOnTrack() || pThisTrackState->type(Trk::TrackStateOnSurface::Outlier) ||
                !pThisTrackState->trackParameters() ||
                dynamic_cast<const Trk::PseudoMeasurementOnTrack*>(pThisTrackState->measurementOnTrack()) ||
                calorimeterVolume->inside(pThisTrackState->trackParameters()->position())) {
                continue;
            }

            if (parametersView && pThisTrackState->trackParameters()->position().mag() > parametersView->position().mag()) { break; }
            parametersView = pThisTrackState->trackParameters();
        }

        if (!parametersView) { parametersView = track.perigeeParameters(); }

        // if necessary, flip to outgoing parameters
        if (parametersView->momentum().dot(parametersView->position()) > 0.) {
            return parametersView->uniqueClone();  // creates new parameters as clone
        } else {
            ATH_MSG_VERBOSE(" flip spectrometer parameters ");
            return flippedParameters(*parametersView);  // creates new parameters as flipped clone
        }
    }

    /** IMuonTrackQuery interface:
        assess the number of additional phi measurements needed for MS (or SA) track fit */
    unsigned MuonTrackQuery::spectrometerPhiQuality(const Trk::Track& track) const {
        const Trk::TrackingVolume* calorimeterVolume = getVolume("Calo::Container");

        if (!calorimeterVolume) {
            ATH_MSG_WARNING("Failed to retrieve Calo volume ");
            return false;
        }

        // quality 0 - no additional phi measurement needed
        //         1 - phi direction un- (or poorly) constrained
        //         2 - no phi hits on track
        const Trk::TrackStateOnSurface* leadingPhiMeasurement = nullptr;
        const Trk::TrackStateOnSurface* trailingPhiMeasurement = nullptr;

        DataVector<const Trk::TrackStateOnSurface>::const_iterator s = track.trackStateOnSurfaces()->begin();
        for (; s != track.trackStateOnSurfaces()->end(); ++s) {
            if (!(**s).measurementOnTrack() || (**s).type(Trk::TrackStateOnSurface::Outlier) ||
                dynamic_cast<const Trk::PseudoMeasurementOnTrack*>((**s).measurementOnTrack()) || !(**s).trackParameters() ||
                calorimeterVolume->inside((**s).trackParameters()->position())) {
                continue;
            }

            Identifier id = m_edmHelperSvc->getIdentifier(*(**s).measurementOnTrack());
            if (!id.is_valid() || !m_idHelperSvc->measuresPhi(id)) { continue; }

            // require phi measurement from CSC or CompetingROT
            if (!dynamic_cast<const Muon::CompetingMuonClustersOnTrack*>((**s).measurementOnTrack()) && !m_idHelperSvc->isCsc(id)) {
                continue;
            }

            leadingPhiMeasurement = *s;
            break;
        }

        if (!leadingPhiMeasurement) return 2;

        DataVector<const Trk::TrackStateOnSurface>::const_reverse_iterator r = track.trackStateOnSurfaces()->rbegin();
        for (; r != track.trackStateOnSurfaces()->rend(); ++r) {
            if (!(**r).measurementOnTrack() || (**r).type(Trk::TrackStateOnSurface::Outlier) ||
                dynamic_cast<const Trk::PseudoMeasurementOnTrack*>((**r).measurementOnTrack()) || !(**r).trackParameters()) {
                continue;
            }

            if (calorimeterVolume->inside((**r).trackParameters()->position())) { break; }

            Identifier id = m_edmHelperSvc->getIdentifier(*(**r).measurementOnTrack());

            if (!id.is_valid() || !m_idHelperSvc->measuresPhi(id)) { continue; }

            if (*r != leadingPhiMeasurement) { trailingPhiMeasurement = *r; }

            break;
        }

        if (!trailingPhiMeasurement) { return 1; }

        // FIXME: check separation between phi meas
        double separation =
            (leadingPhiMeasurement->trackParameters()->position() - trailingPhiMeasurement->trackParameters()->position()).mag();

        if (separation < 2. * Units::meter) { return 1; }

        return 0;
    }

    /** IMuonTrackQuery interface:
        trackParameters at innermost trigger chamber TSOS in MS */
    const Trk::TrackParameters* MuonTrackQuery::triggerStationParameters(const Trk::Track& track) const {
        const Trk::TrackingVolume* calorimeterVolume = getVolume("Calo::Container");

        if (!calorimeterVolume) {
            ATH_MSG_WARNING("Failed to retrieve Calo volume ");
            return nullptr;
        }

        // find parameters at innermost trigger station measurement
        // fails if track has been slimmed
        const Trk::TrackParameters* parameters = nullptr;

        DataVector<const Trk::TrackStateOnSurface>::const_iterator s = track.trackStateOnSurfaces()->begin();
        for (; s != track.trackStateOnSurfaces()->end(); ++s) {
            if (!(**s).measurementOnTrack() || (**s).type(Trk::TrackStateOnSurface::Outlier) || !(**s).trackParameters() ||
                !dynamic_cast<const Muon::CompetingMuonClustersOnTrack*>((**s).measurementOnTrack()) ||
                calorimeterVolume->inside((**s).trackParameters()->position())) {
                continue;
            }

            if (parameters && (**s).trackParameters()->position().mag() > parameters->position().mag()) { break; }

            parameters = (**s).trackParameters();
        }

        if (!parameters) return nullptr;

        // if necessary, flip to outgoing parameters
        if (parameters->momentum().dot(parameters->position()) > 0.) {
            parameters = parameters->clone();
        } else {
            ATH_MSG_VERBOSE(" flip spectrometer parameters ");
            parameters = flippedParameters(*parameters).release();
        }

        return parameters;
    }

    std::unique_ptr<Trk::TrackParameters> MuonTrackQuery::flippedParameters(const Trk::TrackParameters& parameters) const {
        double phi = parameters.parameters()[Trk::phi0];
        if (phi > 0.) {
            phi -= M_PI;
        } else {
            phi += M_PI;
        }

        double theta = M_PI - parameters.parameters()[Trk::theta];
        double qOverP = -parameters.parameters()[Trk::qOverP];
        const Trk::Surface* surface = &(parameters.associatedSurface());

        return surface->createUniqueTrackParameters(parameters.parameters()[Trk::d0], parameters.parameters()[Trk::z0], phi, theta, qOverP,
                                                    parameters.covariance() ? new AmgSymMatrix(5)(*parameters.covariance()) : nullptr);
    }

}  // namespace Rec<|MERGE_RESOLUTION|>--- conflicted
+++ resolved
@@ -36,51 +36,13 @@
 
 namespace Rec {
 
-<<<<<<< HEAD
     MuonTrackQuery::MuonTrackQuery(const std::string& type, const std::string& name, const IInterface* parent) :
         AthAlgTool(type, name, parent) {
         declareInterface<IMuonTrackQuery>(this);
-=======
-
-MuonTrackQuery::MuonTrackQuery(const std::string& type, const std::string& name, const IInterface* parent) :
-  AthAlgTool(type, name, parent) {
-    declareInterface<IMuonTrackQuery>(this);
-}
-
-StatusCode
-MuonTrackQuery::initialize()
-{
-    ATH_MSG_DEBUG("Initializing MuonTrackQuery");
-
-    // tool needed to refit slimmed tracks
-    if (!m_fitter.empty()) {
-        ATH_CHECK(m_fitter.retrieve());
-        ATH_MSG_DEBUG("Retrieved tool " << m_fitter);
-    }
-
-    // multipurpose and identifier helper tools for spectrometer
-    ATH_CHECK(m_edmHelperSvc.retrieve());
-    ATH_MSG_DEBUG("Retrieved tool " << m_edmHelperSvc);
-
-    ATH_CHECK(m_idHelperSvc.retrieve());
-    ATH_MSG_DEBUG("Retrieved tool " << m_idHelperSvc);
-
-    // tools needed when flipping tracks to outgoing
-    if (!m_mdtRotCreator.empty()) {
-        ATH_CHECK(m_mdtRotCreator.retrieve());
-        ATH_MSG_DEBUG("Retrieved tool " << m_mdtRotCreator);
-    }
-
-    // need to know which TrackingVolume we are in: indet/calo/spectrometer
-    if (!m_trackingGeometryReadKey.empty()) {
-        ATH_CHECK(m_trackingGeometryReadKey.initialize());
-    } else  {
-        ATH_CHECK(m_trackingGeometrySvc.retrieve());
->>>>>>> 3df8816f
     }
 
     StatusCode MuonTrackQuery::initialize() {
-        ATH_MSG_DEBUG("Initializing MuonTrackQuery - package version " << PACKAGE_VERSION);
+        ATH_MSG_DEBUG("Initializing MuonTrackQuery.");
 
         // tool needed to refit slimmed tracks
         if (!m_fitter.empty()) {
