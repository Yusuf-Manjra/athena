/*
   Copyright (C) 2002-2022 CERN for the benefit of the ATLAS collaboration
 */
 
 ///////////////////////////////////////////////////////////////////
 // NewVrtSecInclusiveAlg.cxx, (c) ATLAS Detector software
 // Author: Vadim Kostyukhin (vadim.kostyukhin@cern.ch)
 ///////////////////////////////////////////////////////////////////
#include "xAODEventInfo/EventInfo.h"
#include "NewVrtSecInclusiveTool/NewVrtSecInclusiveAlg.h"
#include "xAODTracking/VertexAuxContainer.h"

#include "TLorentzVector.h"
#include "CxxUtils/sincos.h"

namespace Rec {

   static const SG::AuxElement::Decorator<float> bvrtM("bvrtM");  
   static const SG::AuxElement::Decorator<float> bvrtPt("bvrtPt");  
   static const SG::AuxElement::Decorator<float> bvrtPhi("bvrtPhi");  
   static const SG::AuxElement::Decorator<float> bvrtEta("bvrtEta");  

   NewVrtSecInclusiveAlg::NewVrtSecInclusiveAlg(const std::string& name, ISvcLocator* pSvcLocator) :
     AthReentrantAlgorithm( name, pSvcLocator ),
     m_bvertextool("Rec::NewVrtSecInclusiveTool/SVTool",this)
   {
     declareProperty("BVertexTool",m_bvertextool);
   }

   StatusCode NewVrtSecInclusiveAlg::initialize()
   {
     ATH_CHECK( m_tpContainerKey.initialize() );
     ATH_CHECK( m_pvContainerKey.initialize() );
     ATH_CHECK( m_foundVerticesKey.initialize() );
     ATH_CHECK( m_bvertextool.retrieve() );
     return StatusCode::SUCCESS;
   }

   StatusCode NewVrtSecInclusiveAlg::finalize()
   {
     return StatusCode::SUCCESS;
   }

   StatusCode NewVrtSecInclusiveAlg::execute(const EventContext &ctx) const
   {
     //-- Extract TrackParticles
     SG::ReadHandle<xAOD::TrackParticleContainer> tp_cont(m_tpContainerKey, ctx);
     if ( !tp_cont.isValid() ) {
        ATH_MSG_WARNING( "No TrackParticle container found in TES" );
        return StatusCode::FAILURE; }

     //-- Extract Primary Vertices
     SG::ReadHandle<xAOD::VertexContainer> pv_cont(m_pvContainerKey, ctx);
     if ( !pv_cont.isValid() ) {
       ATH_MSG_WARNING( "No Primary Vertices container found in TDS" );
       return StatusCode::FAILURE; }

     //-- Extract PV itself
     const xAOD::Vertex* pv = nullptr;
     for ( auto v : *pv_cont ) {
       if (v->vertexType()==xAOD::VxType::PriVtx) {    pv = v;   break; }
     }
     if (!pv) {
       ATH_MSG_WARNING("Primary vertex not found");
       return StatusCode::FAILURE;
     }

<<<<<<< HEAD
     // Vertex container and its auxilliary store
     std::unique_ptr<xAOD::VertexContainer>    bVertexContainer    = std::make_unique<xAOD::VertexContainer>();
     std::unique_ptr<xAOD::VertexAuxContainer> bVertexAuxContainer = std::make_unique<xAOD::VertexAuxContainer>();
=======
     //-- create container for new vertices
     auto bVertexContainer    = std::make_unique<xAOD::VertexContainer>();
     auto bVertexAuxContainer = std::make_unique<xAOD::VertexAuxContainer>();
     if(!bVertexContainer || !bVertexAuxContainer )return StatusCode::FAILURE;
>>>>>>> b62b7869
     bVertexContainer->setStore(bVertexAuxContainer.get());

     std::vector<const xAOD::TrackParticle*> trkparticles(0);
     for(auto tp : (*tp_cont)) trkparticles.push_back(tp);

     std::unique_ptr<Trk::VxSecVertexInfo> foundVrts = m_bvertextool->findAllVertices(trkparticles,*pv);      
     if(foundVrts && foundVrts->vertices().size()){
        const std::vector<xAOD::Vertex*> vtmp=foundVrts->vertices();
        for(auto & iv :  vtmp) {
           bVertexContainer->push_back(iv);
           std::vector< Trk::VxTrackAtVertex > & vtrk = iv->vxTrackAtVertex();
           TLorentzVector VSUM(0.,0.,0.,0.);
           TLorentzVector tmp;
           for(auto & it : vtrk){
              const Trk::Perigee* mPer = dynamic_cast<const Trk::Perigee*>(it.perigeeAtVertex());
              CxxUtils::sincos   phi(mPer->parameters()[Trk::phi]);
              CxxUtils::sincos theta(mPer->parameters()[Trk::theta]);
              double absP  =  1./std::abs(mPer->parameters()[Trk::qOverP]);
              tmp.SetXYZM( phi.cs*theta.sn*absP, phi.sn*theta.sn*absP, theta.cs*absP, Trk::ParticleMasses::mass[Trk::pion]);
              VSUM+=tmp;
           }
           bvrtM(*iv)  =VSUM.M();
           bvrtPt(*iv) =VSUM.Pt();
           bvrtEta(*iv)=VSUM.Eta();
           bvrtPhi(*iv)=VSUM.Phi();
        }
     }
     ATH_MSG_DEBUG("Found Vertices in this event: " << bVertexContainer->size());

<<<<<<< HEAD
     SG::WriteHandle<xAOD::VertexContainer>  vrtInThisEvent(m_foundVertices);
     ATH_CHECK( vrtInThisEvent.record ( std::move(bVertexContainer), std::move(bVertexAuxContainer) ) );

=======
     SG::WriteHandle<xAOD::VertexContainer>  vrtInThisEvent(m_foundVerticesKey,ctx);
     ATH_CHECK( vrtInThisEvent.record (std::move(bVertexContainer),
                                       std::move(bVertexAuxContainer)) );
>>>>>>> b62b7869
     return StatusCode::SUCCESS;
   }
}
<|MERGE_RESOLUTION|>--- conflicted
+++ resolved
@@ -65,16 +65,9 @@
        return StatusCode::FAILURE;
      }
 
-<<<<<<< HEAD
      // Vertex container and its auxilliary store
      std::unique_ptr<xAOD::VertexContainer>    bVertexContainer    = std::make_unique<xAOD::VertexContainer>();
      std::unique_ptr<xAOD::VertexAuxContainer> bVertexAuxContainer = std::make_unique<xAOD::VertexAuxContainer>();
-=======
-     //-- create container for new vertices
-     auto bVertexContainer    = std::make_unique<xAOD::VertexContainer>();
-     auto bVertexAuxContainer = std::make_unique<xAOD::VertexAuxContainer>();
-     if(!bVertexContainer || !bVertexAuxContainer )return StatusCode::FAILURE;
->>>>>>> b62b7869
      bVertexContainer->setStore(bVertexAuxContainer.get());
 
      std::vector<const xAOD::TrackParticle*> trkparticles(0);
@@ -104,15 +97,9 @@
      }
      ATH_MSG_DEBUG("Found Vertices in this event: " << bVertexContainer->size());
 
-<<<<<<< HEAD
-     SG::WriteHandle<xAOD::VertexContainer>  vrtInThisEvent(m_foundVertices);
-     ATH_CHECK( vrtInThisEvent.record ( std::move(bVertexContainer), std::move(bVertexAuxContainer) ) );
-
-=======
      SG::WriteHandle<xAOD::VertexContainer>  vrtInThisEvent(m_foundVerticesKey,ctx);
      ATH_CHECK( vrtInThisEvent.record (std::move(bVertexContainer),
                                        std::move(bVertexAuxContainer)) );
->>>>>>> b62b7869
      return StatusCode::SUCCESS;
    }
 }
