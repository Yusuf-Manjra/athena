<<<<<<< HEAD
from __future__ import print_function
=======
>>>>>>> 7bb6c91e
# Copyright (C) 2002-2021 CERN for the benefit of the ATLAS collaboration

# #######################################
## JetMonitoringConfig
##  Helper classes to implement a user-friendly Jet Monitoring configuration (hopefuly)
##  
## The principles are as follow :
##   * the full configuration for 1 JetMonitoringAlg is specified as a dictionnary
##   * specialized helper functions can turn the dictionnary into fully configured algs and perform the definition of histograms in
##     the monitoring framework.
##   * entries in the dictionnary are either
##       - simple values used by the helper functions
##       - Other dicitionnaries specifying a sub-tool
##       - an alias (a string) refering to a known standard specification (that is a dictionnary)
##
## 
##  The dictionnaries are actually specialized versions of the python dictionnary.
##  Specializing allows
##    * to write specifications in a very compact and readable way
##    * to write the helper functions as custom methods of the specialized dictionnaries (ex: spec.toAlg(), spec.toTool(), ...)
##
## Specialized dicts are :
##  ToolSpec : generic base for any tool 
##  VarSpec  : Jet variable specification (name, type, index in vector if of vector type, scale factor to GeV if needed )
##  HistoSpec  : Histograms made of 1,2 or 3 variables as specified by VarSpec
##  SelectSpec : Tool applying a jet selection and filling histos with selected jets
##  JetMonAlgSpec : a full JetMonitoringAlg specification
##
## See python/JetMonitoringExample.py for usage of the system

from AthenaCommon import  SystemOfUnits

class ConfigDict(dict):
    """A python dictionnary extended so that each entry in the dict can also be accessed as 
       member attribute.  
    Ex: 
       d = ConfigDict(aKey = 4)
       d.aKey # --> == 4 is the same as d["aKey"]
       d.bKey = 12 # now d["bKey"] is existing and set to 12      

    all other usual methods of dictionnary are working as expected.    
    """
    def __init__(self, **kwargs):
        dict.__init__(self, **kwargs)
        for k,v in kwargs.items():
            dict.__setattr__(self, k,  v)
    def __getattr__(self, attr):
        try:
            return self[attr]
        except KeyError:
            dict.__getattribute__(self,attr)
            #raise AttributeError(attr)

    def __setattr__(self, attr, value):
        if attr in ['keys', 'clear', 'update', 'pop', 'iteritems', 'values','setdefault','get','has_key','copy']:
            print('ConfigDict ERROR can not assign attribute ', attr)
            return
        dict.__setitem__(self, attr,  value)
        dict.__setattr__(self, attr,  value)
    def __setitem__(self, attr, value):
        if attr in ['keys', 'clear', 'update', 'pop', 'iteritems', 'values','setdefault','get','has_key','copy']:
            print('ConfigDict ERROR can not assign attribute ', attr)
            return
        dict.__setitem__(self, attr,  value)
        dict.__setattr__(self, attr,  value)

        
    def clone(self, **kwargs):
        from copy import deepcopy
        c = deepcopy(self)
        for k,v in kwargs.items():
            setattr(c,k,v)
        return c

    
    def dump(self, out=None):
        """ prints the content of this dict on stdout (default) or in the file 'out' """
        if out is None :
            from sys import stdout
            out = stdout
        _write = out.write
        def write(s, e='\n'): _write(s+e)
        self._dump(write)
        
    def _dump(self, writeFunc):
        def write(s, e='\n'): writeFunc('  '+s,e)
        writeFunc(self.__class__.__name__+'(')
        for k,v in sorted(self.items()):
            if isinstance(v, ConfigDict):
                write(k+' = ','')
                v._dump(write)
            else:
                write(k+' = '+str(v))
        writeFunc(')')




# **********************************************************
# **********************************************************
# Helper functions
# **********************************************************


def interpretManySelStr(selStr):
    selL = selStr.split('&')
    interpL = [interpretSelStr( s ) for s in selL]
    # interpL is in the form [ (min1,v1,max1), (min2,v2,max2),..]
    # unpack it into 3 lists :
    minL, varL, maxL = zip(*interpL)
    return minL, varL, maxL
    
def interpretSelStr(selStr):
    """Interpret a selection string in the form '12.3<var<42.0'
    and returns a tuple.
     '12.3<var<42.0' -> returns (12.3, 'var', 42.)
     'var<42.0' -> returns (None, 'var', 42.)
     '12.3<var' -> returns (12.3, 'var', None)
    """

    if '>' in selStr:
        print("JetMonitoring ERROR interpreting selection string ", selStr)
        print("JetMonitoring ERROR  can not interpret '>', please use only '<' ")

    parts = selStr.split('<')
    cmin, cmax = -3.4e38, 3.4e38 #we declare std::vector<float> for both on the c++ side, but will not necessarily pass actual values for them, so we use min/max float values in python as default (hardcoded numbers, because not easily accessible)
    var = selStr
    if len(parts)==2:
        ismin = False
        try :
            var, cut = parts[0] , float(parts[1])
        except ValueError:
            cut, var = float(parts[0]) ,parts[1]
            ismin=True
        if ismin : cmin = cut
        else: cmax = cut
    elif len(parts)==3:
        cmin, var, cmax = parts
        cmin = float(cmin)
        cmax = float(cmax)

    return cmin, var, cmax

def findSelectIndex( name):
    """ interprets 'varName[X]' into ('varName',x) """
    try:
        name, index = name.split('[')
    except ValueError:
        name, index = name, ''
    if not index.endswith(']'):
        return name, -1
    index = int(index[:-1])
    return name, index

# **********************************************************


class ToolSpec(ConfigDict):
    """A dictionnary specialized for containing the specification of a Athena tool.    
    """
    def __init__(self, klass, name, **args):
        self.name = name
        self.klass = klass
        ConfigDict.__init__(self, **args)
        
        
    def toTool(self):
        from AthenaConfiguration.ComponentFactory import CompFactory
        conf = self.clone(self.name)
        klass = getattr(CompFactory,conf.pop('klass')) # remove 'klass'
        conf.pop('name')
        conf.pop('topLevelDir',None)
        conf.pop('bottomLevelDir',None)
        conf.pop('defineHistoFunc',None) # not used here.
        for k, v in conf.items():
            if isinstance(v,ToolSpec):
                v.topLevelDir = self.topLevelDir
                v.bottomLevelDir = self.bottomLevelDir
                conf[k] = v.toTool()
            if isinstance(v,list):
                if v == []: continue
                if isinstance(v[0],ToolSpec):
                    # assume we have k is a ToolHandleArray
                    toolInstances = []
                    for toolSpec in v:
                      toolSpec.topLevelDir=self.topLevelDir
                      toolSpec.bottomLevelDir=self.bottomLevelDir
                      toolInstances.append( toolSpec.toTool() )
                    conf[k] = toolInstances
        return klass(**conf)
        
    def clone(self, newname,**args):
        return ConfigDict.clone(self, name=newname, **args)

    def defineHisto(self, parentAlg, monhelper , path):
        # Assume a helper function was given :
        defineHistoFunc = self.defineHistoFunc
        # call it :
        defineHistoFunc(self, parentAlg, monhelper , path)


        
class VarSpec(ToolSpec):
    """A dictionary specialized to contain a jet variable specification"""
    def __init__(self, Name , Type='float', Index=-1, Scale=1):
        # by default we allow only the properties of a JetHistoVarTool
        if Name.endswith(':GeV'):
            Scale=1./SystemOfUnits.GeV
            Name = Name[:-4]


        Name , Index = findSelectIndex(Name)
        if Index != -1:
            if Type[:3] != 'vec': Type='vec'+Type
        self.Name = Name
        self.Type = Type
        self.Scale = Scale
        self.Index = Index
        ConfigDict.__init__(self)


    def toTool(self):
        from AthenaConfiguration.ComponentFactory import CompFactory
        self.pop('topLevelDir', None)
        self.pop('bottomLevelDir', None)
        return CompFactory.JetHistoVarTool(self.Name, **self)

    def vname(self):
        if self.Index ==-1: return self.Name
        return self.Name+str(self.Index)


    def __str__(self):
        if self.Index==-1: return 'VarSpec("{n}",{t})'.format(n=self.Name, t=self.Type)
        else: return 'VarSpec("{n}[{i}]",{t})'.format(n=self.Name, t=self.Type, i=self.Index)

    def _dump(self, writeFunc):
        writeFunc( str(self))
        
class HistoSpec(ToolSpec):
    """A dictionary specialized to contain a JetHistoAttributeFiller specification
    Invocation is like : spec = HistoSpec( name, bins, ...optional args... ) where 
      - name : a string, from which the name of the Histogram is build.
               AND also the description of variables to be plotted IF none of xvar, yvar or zvar is in the optional args.
               The final name of histos is given by name.replace(':GeV','').replace(';','_')
           ex: 'eta'        --> histo name : 'eta', variable to plot is 'eta'
               'pt:GeV'     --> histo name : 'pt', variable to plot is 'pt' at GeV scale 
               'pt:GeV;eta' --> histo name : 'pt_eta', 2 variables to plot  'pt' at GeV scale on x axis and 'eta' on y axis
      - bins : the binning of the histogram in the form (nbin, min, max) or (nbinX, minX, maxX, nbinY, minY, maxY )
      - optionnal args are : 
         + xvar, yvar, zvar : strings specifying variables
         + profile : boolean, True if the histo is a TProfile (or TProfile2D)     
         + any other args (ex: title) will be forwarded to the mongroup.defineHistogram() function.
    """
    def __init__(self, name , bins,  xvar=None, yvar=None, zvar=None,  profile=False,**args):
        self.is1D = ';' not in name

        self.nVar = name.count(';')+1
        self.isProfile = profile
        if self.nVar==1:
            self.xvar = retrieveVarToolConf( xvar if xvar is not None else name)
            self.yvar = None
            self.zvar = None
        elif self.nVar==2:
            xv , yv = name.split(';')
            self.xvar = retrieveVarToolConf( xvar if xvar is not None else xv)
            self.yvar = yvar if yvar is not None else yv            
            self.zvar = None
        else:
            xv , yv, zv = name.split(';')
            self.xvar = xvar if xvar is not None else xv
            self.yvar = yvar if yvar is not None else yv
            self.zvar = zvar if zvar is not None else zv
            self.isProfile = True
        self.name = name.replace(':GeV','')
        self.bins = bins
        self.hargs = ConfigDict( **args)
        ConfigDict.__init__(self, **args)

    def groupName(self):
        return self.name if self.nVar==1 else self.name.replace(';','_')


    def clone(self, newname, bins=None,  xvar=None, yvar=None, zvar=None, **hargs):
        c = ConfigDict.clone(self)
        if xvar : c.xvar = xvar
        if yvar : c.yvar = yvar
        if zvar : c.zvar = zvar
        if bins: c.bins = bins
        c.hargs.update(**hargs)
        c.name = newname
        return c

    def to2DSpec(self, yspec, profile=False, zspec=None):
        """ Merge this histo spec and yspec into a new 2D histo spec"""
        tx, ax, _ = self.title.split(';')
        ty, ay, _ = yspec.title.split(';')
        title = ty+' vs '+tx+';'+ax+';'+ay
        name = self.name+';'+yspec.name
        if zspec is not None:
            tz, az, _ = zspec.title.split(';')
            title = tz+' vs '+tx+' and '+ty+';'+ax+';'+ay

            name = name + ';'+zspec.name
        s2d = HistoSpec( name, self.bins+yspec.bins,
                         xvar = self.xvar,
                         yvar = yspec.xvar, title=title, profile=profile
        )
        if zspec is not None:
            s2d.zvar = zspec.xvar
        return s2d

    

    def toTool(self):
        from AthenaConfiguration.ComponentFactory import CompFactory
        vx = retrieveVarToolConf( self.xvar)
        tool = CompFactory.JetHistoAttributeFiller(self.groupName()+"hfiller",
                                       VarX = vx.toTool(),
                                       Group = self.groupName(),
        )
        if self.nVar>1:
            tool.VarY = retrieveVarToolConf( self.yvar).toTool()
            if self.nVar>2:
                tool.VarZ = retrieveVarToolConf( self.zvar).toTool()
            else: tool.VarZ = None
        else : tool.VarY = None

        return tool
    
    
    def defineHisto(self, parentAlg, monhelper , path):
        """ This function performs the standard monitoring config calls for this JetHisto tool.
              - group = monhelper.addGroup( ... )
              - group.defineHistogram( ... )
        """

        # build the arguments to be passed to defineHistogram
        hargs = ConfigDict()
        bins = self.bins
        if self.nVar==1:
            hargs.update(xbins = bins[0],xmin = bins[1], xmax=bins[2],                         
                         type='TH1F',
            )
        elif self.nVar>1:
            hargs.update(xbins = bins[0],xmin = bins[1], xmax=bins[2],
                         ybins = bins[3],ymin = bins[4], ymax=bins[5], 
                         type='TH2F' if not self.isProfile else 'TProfile',                         
            )
            hargs.setdefault('opt', 'colz')
            if self.nVar==3:
                hargs.type = 'TProfile2D'
        hargs.update( **self.hargs) # overwrite by user-given args if any
        
        # we create one group for each histoFiller : self.groupName() are unique within a JetMonitoringAlg
        bottomLevelDir = self.bottomLevelDir if self.bottomLevelDir != '' else parentAlg.JetContainerName
        group = monhelper.addGroup(parentAlg, self.groupName(), self.topLevelDir+bottomLevelDir)

        # define the variables used by this tool
        #  we encode as 'varx,vary;alias' as requested ny standard monitoring config, see
        #  https://acode-browser1.usatlas.bnl.gov/lxr/source/athena/Control/AthenaMonitoring/python/GenericMonitoringTool.py
        name = retrieveVarToolConf( self.xvar).vname()
        if self.nVar>1:
            name = name +"," + retrieveVarToolConf( self.yvar).vname()
        if self.nVar>2:
            name = name +"," + retrieveVarToolConf( self.zvar).vname()
            
        name = name+";"+self.groupName()

        #print ' uuuuuuuuuuu ', self.name , ' --> ', name,  hargs
        # call the standard histo definition routine :
        group.defineHistogram(name, path=path, **hargs)


    def _dump(self, writeFunc):
        def write(s): writeFunc('  '+s)
        writeFunc('HistoSpec("'+self.name+'", '+str(self.bins) )
        for k in [ 'xvar',  'yvar', 'zvar', 'isProfile' ]:
            if self[k] is not None:
                write(' '+k +' = '+str(self[k]))
        write(')')


class EventHistoSpec(ToolSpec):
    """A similar dictionary to HistoSpec above, but specialized to contain a
    JetHistoEventLevelFiller specification.
    Invocation is like : spec = EventHistoSpec( name, bins=(n,xlow,xhigh) )
    """
    def __init__(self, name, bins, **args):
        ToolSpec.__init__(self, klass=None, name=name, **args) # we don't really need to pass a klass because we're specialized for JetHistoEventLevelFiller, see toTool()
        self.bins = bins
        self.hargs = ConfigDict( **args)


    def toTool(self):
        from AthenaConfiguration.ComponentFactory import CompFactory
        from JetMonitoring.JetStandardHistoSpecs import knownEventVar
        # force the property "VarName" to simply be the name of the variable specification:
        v = knownEventVar[self.name]
        v.VarName = v.name
        tool = CompFactory.JetHistoEventLevelFiller( self.name+"hfiller",
                                                Var = v.toTool(),
                                                Group = self.name,
        )
        return tool

    def defineHisto(self, parentAlg, monhelper , path):
        from JetMonitoring.JetStandardHistoSpecs import knownEventVar
        hargs = dict(xbins = self.bins[0],xmin = self.bins[1], xmax=self.bins[2],
                     type='TH1F', )
        hargs.update( **self.hargs)
        # we create one group for each histoFiller : self.name() are unique within a JetMonitoringAlg
        bottomLevelDir = self.bottomLevelDir if self.bottomLevelDir != '' else parentAlg.JetContainerName
        group = monhelper.addGroup(parentAlg, self.name, self.topLevelDir+bottomLevelDir)
        group.defineHistogram(knownEventVar[self.name].VarName, path=path, **hargs)





class SelectSpec(ToolSpec):
    """A dictionary specialized to contain a JetHistoSelectSort specification
    Invocation is like : spec = SelectSpec( name, , expr, path ) where 
     - name : a string naming the selection being applied
     - expr : s string, defining a selection in the form '0.123<var<4.567' where var is an attribute/variable
     - path : optional string, giving the sub-directory into which histos for this selection will be put. if not set, defaults to name.
    """
    def __init__(self, selname, selexpr, path=None, **args):
        path = selname if path is None else path
        if '<' in selexpr:
            # interpret it as a list of min<v<max
            cminList , varList , cmaxList = interpretManySelStr(selexpr)
            specname = '_'.join(varList)
            if args.setdefault('isEventVariable', False) :
              VarList = [retrieveEventVarToolConf(v) for v in varList]
              selProp = 'EventSelector'
              selSpec = ToolSpec('JetEventSelector', specname+'_sel', Var = VarList, ) 
            else:
              VarList = [retrieveVarToolConf(v) for v in varList]
              selProp = 'Selector'
              selSpec = ToolSpec('JetSelectorAttribute', specname+'_sel', Var = VarList, )
            selSpec['CutMin'] = cminList
            selSpec['CutMax'] = cmaxList
            args[selProp] = selSpec
        elif selexpr != '':
            from JetMonitoring.JetStandardHistoSpecs import  knownSelector
            # assume it's a known pre-defined jet selector
            selSpec = knownSelector.get(selexpr, None)
            if selSpec is None :
                print("ERROR  ", selexpr , " is an unknown JetSelector ")
                # should raise an exception ??
                return
            args['Selector'] = selSpec



        self.name = selname
        self.path = path
        ConfigDict.__init__(self, **args)
        tmpL = self.FillerTools
        self.FillerTools = []
        self.appendHistos(*tmpL)

    def appendHistos(self, *hfillers):
        tmpL = [retrieveHistoToolConf(hspec) for hspec in hfillers]
        self.FillerTools += tmpL
        
    def toTool(self):
        from AthenaConfiguration.ComponentFactory import CompFactory
        # conf = self.clone(self.name)
        # name = conf.pop('name')
        selTool = CompFactory.JetHistoSelectSort(self.name, SelectedIndex=self.get('SelectedIndex',-1), InverseJetSel=self.get('InverseJetSel',False))
        if hasattr(self,'Selector'):
            self.Selector.topLevelDir = self.topLevelDir
            self.Selector.bottomLevelDir = self.bottomLevelDir
            selTool.Selector = self.Selector.toTool()
        if hasattr(self,'EventSelector'):
            self.EventSelector.topLevelDir = self.topLevelDir
            self.EventSelector.bottomLevelDir = self.bottomLevelDir
            selTool.EventSelector = self.EventSelector.toTool()
        if hasattr(self, 'SortVariable'):
            selTool.SortVariable = retrieveVarToolConf(self.SortVariable)
        suffix = '_'+self.name
        for i,tconf in enumerate(self.FillerTools):
            tconf.topLevelDir = self.topLevelDir
            tconf.bottomLevelDir = self.bottomLevelDir
            tconf = tconf.clone(newname=tconf.name+suffix)
            self.FillerTools[i] = tconf # re-assign the modified conf so it's consistently re-used elsewhere 
            selTool.FillerTools += [ tconf.toTool() ] # assign a configured tool to the JetHistoSelectSort instance
        return selTool

    def defineHisto(self, parentAlg, monhelper , path):
        # redefine path for sub-histos if needed :
        path = path if  self.path is None else self.path
        # define histos for each subtools
        for tconf in self.FillerTools:
            tconf.defineHisto(parentAlg, monhelper, path)


    def _dump(self, writeFunc):
        def write(s,e='\n'): writeFunc('  '+s,e)
        def write2(s,e='\n'): writeFunc('    '+s,e)
        writeFunc('SelectSpec("'+self.name+'", path='+self.path+',')
        if hasattr(self, 'Selector' ):
            write('  Selector=','')
            self.Selector._dump( write2)
        if hasattr(self, 'EventSelector' ):
            write('  EventSelector=','')
            self.EventSelector._dump( write2)
        write('FillerTools= [')
        for hspec in self.FillerTools:
            hspec._dump(write2)
        write(']')
        writeFunc(')')
        
class JetMonAlgSpec(ConfigDict):
    """A dictionary specialized to contain a JetMonitoringAlg specification"""

    def __init__(self, name , defaultPath='standardHistos/', TriggerChain='' ,**args):
        
        self.name = name
        args.setdefault('FillerTools',[])
        args.setdefault('topLevelDir', 'Jets/')
        args.setdefault('bottomLevelDir', '')
        args.setdefault('failureOnMissingContainer', True)
        args.setdefault('onlyPassingJets', True)
        ConfigDict.__init__(self, defaultPath=defaultPath, TriggerChain=TriggerChain, **args)
        tmpL = self.FillerTools
        self.FillerTools = []
        self.appendHistos(*tmpL)

    def appendHistos(self, *hfillers):
        tmpL = [retrieveHistoToolConf(hspec) for hspec in hfillers]
        self.FillerTools += tmpL
            
    def toAlg(self, monhelper):
        from AthenaConfiguration.ComponentFactory import CompFactory
        alg = monhelper.addAlgorithm(CompFactory.JetMonitoringAlg, self.name)
        alg.TriggerChain = self.TriggerChain
        alg.JetContainerName = self.JetContainerName
        alg.FailureOnMissingContainer = self.failureOnMissingContainer
        alg.OnlyPassingJets = self.onlyPassingJets
        
        path = self.defaultPath
        tools = []
        for tconf in self.FillerTools:
            tconf.topLevelDir = self.topLevelDir
            tconf.bottomLevelDir = self.bottomLevelDir
            tools.append( tconf.toTool( ))
            tconf.defineHisto(alg, monhelper, path)
        alg.FillerTools = tools
        return alg

    def _dump(self, writeFunc):
        def write(s,e='\n'): writeFunc('  '+s,e)
        def write2(s,e='\n'): writeFunc('    '+s,e)
        writeFunc(self.__class__.__name__+'(')
        for k,v in sorted(self.items()):
            if k == 'FillerTools':
                write('FillerTools = [')
                for hspec in v:
                    #print ' uuuu ', hspec
                    hspec._dump(write2)
                    write('')
                write(']')
            else:
                write(k+' = '+str(v))
        writeFunc(')')


# **************************************                

class JetMonSpecException(Exception):
    pass

def retrieveVarToolConf(alias):
    """Return a VarSpec from alias : 
        * if alias is a string look up in JetStandardHistoSpecs.knownVar
          --> if not found build a VarSpec, assuming alias is an attribute of type float.
        * if alias is a VarSpec, returns it directly
    """
    from JetMonitoring.JetStandardHistoSpecs import knownVar
    if isinstance(alias, str):
        conf = knownVar.get(alias,None)
        if conf is None:
            conf=VarSpec( Name=alias, Type='float')
    else: # assume it's a config dict
        conf = alias
    return conf


def retrieveEventVarToolConf(alias):
    """Return a ToolSpec from alias : (now with EventInfo or JetContainer variables) 
        * if alias is a string build a ToolSpec, assuming alias is an attribute of type float.
        * if alias is a ToolSpec, returns it directly
    """
    from JetMonitoring.JetStandardHistoSpecs import knownEventVar
    if isinstance(alias, str): #check for existing event or jetcontainer specs
        conf = knownEventVar.get(alias,None) 
        if conf is None: #assume it's an eventInfo variable
          conf = ToolSpec('EventHistoVarTool', alias, Attribute=alias) 
    else: # assume it's a config dict
        conf = alias
    return conf


def retrieveHistoToolConf(alias):
    """Return a HistoSpec from alias : 
        * if alias is a string look up in JetStandardHistoSpecs.knownHistos
          --> if found, return a full clone (so client can modify it safely)
          --> if not found and contain a ';' build a HistoSpec for a 2D histograms
        * if alias is a ToolSpec, returns it directly
    """
    from JetMonitoring.JetStandardHistoSpecs import knownHistos
    if isinstance(alias, ToolSpec):
        return alias
    elif isinstance(alias,str):        
        # get it from knownHistos
        c = knownHistos.get(alias,None)
        if c :
            # found a knownHistos.
            # we return a *clone* so that it can be modified without changing the standard spec.
            return c.clone(c.name) 
        if ';' not in alias:
            raise JetMonSpecException(" Unknown Histo specification : '{}' ".format(alias))
            # print 'ERROR unknown Histo Filler specification ', alias
            # return None
        # we have a ';' : try to generate a 2D histo
        aliases = alias.split(';')
        aliasX, aliasY = aliases[0], aliases[1]
        cX = knownHistos.get(aliasX,None)
        cY = knownHistos.get(aliasY,None)
        if len(aliases) == 2:
            if None in (cX,cY):
                print("ERROR unknown Histo Filler specification  ", cX if cX is None else cY)
                return None
            # merge the spec            
            return cX.to2DSpec(cY)
        else: # must be 3
            aliasZ = aliases[2]
            cZ = knownHistos.get(aliasZ,None)
            if cZ is None:
                # then we can try to build a dummy HistoSpec from a variable
                #  this is ok, since we're building a TProfile2D and we don't need
                #  binning info on the xAxis
                vZ = retrieveVarToolConf(aliasZ)
                cZ = HistoSpec(vZ.Name, (10,0,1) , title=vZ.Name+';'+vZ.Name+';', xvar=vZ )
            return cX.to2DSpec(cY, zspec=cZ)
        
    else:
        # What is this :
        print('ERROR can not instantiate a tool from ', alias)
        return None

<|MERGE_RESOLUTION|>--- conflicted
+++ resolved
@@ -1,7 +1,3 @@
-<<<<<<< HEAD
-from __future__ import print_function
-=======
->>>>>>> 7bb6c91e
 # Copyright (C) 2002-2021 CERN for the benefit of the ATLAS collaboration
 
 # #######################################
