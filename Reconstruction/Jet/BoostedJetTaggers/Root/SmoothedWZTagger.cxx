--- conflicted
+++ resolved
@@ -167,7 +167,6 @@
     ATH_MSG_INFO( "  Ntrk cut low    : "<< m_strNtrkCut );
   ATH_MSG_INFO( "  Decorate        : "<< m_decorate );
   ATH_MSG_INFO( "  DecorationName  : "<< m_decorationName );
-<<<<<<< HEAD
   if(m_calcSF){
     ATH_MSG_INFO( "weightdecorationName    : "<<m_weightdecorationName );
     ATH_MSG_INFO( "weightFile              : "<<m_weightFileName );
@@ -176,10 +175,8 @@
     ATH_MSG_INFO( "truthLabelDecorationName: "<<m_truthLabelDecorationName );
     
   }
-=======
   ATH_MSG_INFO( "  Pt cut low      : "<< m_jetPtMin );
   ATH_MSG_INFO( "  Pt cut high     : "<< m_jetPtMax );
->>>>>>> da297dee
 
   //setting the possible states that the tagger can be left in after the JSSTaggerBase::tag() function is called
   m_accept.addCut( "ValidPtRangeHigh"    , "True if the jet is not too high pT"  );
