/*
  Copyright (C) 2002-2019 CERN for the benefit of the ATLAS collaboration
*/

// System include(s):
#include <memory>
#include <cstdlib>
#include <string>

// ROOT include(s):
#include <TFile.h>
#include <TError.h>
#include <TString.h>
#include <TTree.h>
#include <TChain.h>

// Infrastructure include(s):
#ifdef ROOTCORE
#   include "xAODRootAccess/Init.h"
#   include "xAODRootAccess/TEvent.h"
#endif // ROOTCORE

// EDM include(s):
#include "xAODEventInfo/EventInfo.h"
#include <xAODJet/JetContainer.h>
#include "xAODCore/ShallowAuxContainer.h"
#include "xAODCore/ShallowCopy.h"
#include "xAODCore/tools/IOStats.h"
#include "xAODCore/tools/ReadStats.h"
#include "AsgTools/Check.h"
#include "AsgTools/AnaToolHandle.h"
#include "PATCore/TAccept.h"

// Tool testing include(s):
#include "AsgTools/AnaToolHandle.h"
#include "JetInterface/IJetSelector.h"
#include "BoostedJetTaggers/JSSWTopTaggerDNN.h"
#include "JetUncertainties/JetUncertaintiesTool.h"

int main( int argc, char* argv[] ) {

  // The application's name:
  char* APP_NAME = argv[ 0 ];

  // arguments
  TString fileName = "/eos/atlas/atlascerngroupdisk/perf-jets/ReferenceFiles/mc16_13TeV.361028.Pythia8EvtGen_A14NNPDF23LO_jetjet_JZ8W.deriv.DAOD_FTAG1.e3569_s3126_r9364_r9315_p3260/DAOD_FTAG1.12133096._000074.pool.root.1";
  int m_DSID=361028;
  int  ievent=-1;
  int  nevents=-1;
  bool verbose=false;


  Info( APP_NAME, "==============================================" );
  Info( APP_NAME, "Usage: $> %s [xAOD file name]", APP_NAME );
  Info( APP_NAME, " $> %s       | Run on default file", APP_NAME );
  Info( APP_NAME, " $> %s -f X  | Run on xAOD file X", APP_NAME );
  Info( APP_NAME, " $> %s -n X  | X = number of events you want to run on", APP_NAME );
  Info( APP_NAME, " $> %s -e X  | X = specific number of the event to run on - for debugging", APP_NAME );
  Info( APP_NAME, " $> %s -d X  | X = dataset ID", APP_NAME );
  Info( APP_NAME, " $> %s -v    | run in verbose mode   ", APP_NAME );
  Info( APP_NAME, "==============================================" );

  // Check if we received a file name:
  if( argc < 2 ) {
    Info( APP_NAME, "No arguments - using default file" );
    Info( APP_NAME, "Executing on : %s", fileName.Data() );
  }

  ////////////////////////////////////////////////////
  //:::  parse the options
  ////////////////////////////////////////////////////
  std::string options;
  for( int i=0; i<argc; i++){
    options+=(argv[i]);
  }

  if(options.find("-f")!=std::string::npos){
    for( int ipos=0; ipos<argc ; ipos++ ) {
      if(std::string(argv[ipos]).compare("-f")==0){
        fileName = argv[ipos+1];
        Info( APP_NAME, "Argument (-f) : Running on file # %s", fileName.Data() );
        break;
      }
    }
  }

  if(options.find("-event")!=std::string::npos){
    for( int ipos=0; ipos<argc ; ipos++ ) {
      if(std::string(argv[ipos]).compare("-event")==0){
        ievent = atoi(argv[ipos+1]);
        Info( APP_NAME, "Argument (-event) : Running only on event # %i", ievent );
        break;
      }
    }
  }

  if(options.find("-d")!=std::string::npos){
    for( int ipos=0; ipos<argc ; ipos++ ) {
      if(std::string(argv[ipos]).compare("-d")==0){
        m_DSID = atoi(argv[ipos+1]);
        Info( APP_NAME, "Argument (-d) : DSID = %i", m_DSID );
        break;
      }
    }
  }

  if(options.find("-n")!=std::string::npos){
    for( int ipos=0; ipos<argc ; ipos++ ) {
      if(std::string(argv[ipos]).compare("-n")==0){
        nevents = atoi(argv[ipos+1]);
        Info( APP_NAME, "Argument (-n) : Running on NEvents = %i", nevents );
        break;
      }
    }
  }

  if(options.find("-v")!=std::string::npos){
    verbose=true;
    Info( APP_NAME, "Argument (-v) : Setting verbose");
  }


  ////////////////////////////////////////////////////
  //:::  initialize the application and get the event
  ////////////////////////////////////////////////////
  xAOD::Init( APP_NAME );
  xAOD::TReturnCode::enableFailure();

  // Open the input file:
  TFile* ifile( TFile::Open( fileName, "READ" ) );
  if( !ifile ) Error( APP_NAME, "Cannot find file %s",fileName.Data() );

  TChain *chain = new TChain ("CollectionTree","CollectionTree");
  chain->Add(fileName);

  // Create a TEvent object:
  xAOD::TEvent event( (TTree*)chain, xAOD::TEvent::kAthenaAccess );
  Info( APP_NAME, "Number of events in the file: %i", static_cast< int >( event.getEntries() ) );

  // Create a transient object store. Needed for the tools.
  xAOD::TStore store;

  // Decide how many events to run over:
  Long64_t entries = event.getEntries();

  // Fill a validation true with the tag return value
  std::unique_ptr<TFile> outputFile(new TFile("output_JSSWTopTaggerDNN.root", "recreate"));
  int pass,truthLabel;
  float sf,pt,eta,m;
  TTree* Tree = new TTree( "tree", "test_tree" );
  Tree->Branch( "pass", &pass, "pass/I" );
  Tree->Branch( "sf", &sf, "sf/F" );
  Tree->Branch( "pt", &pt, "pt/F" );
  Tree->Branch( "m", &m, "m/F" );
  Tree->Branch( "eta", &eta, "eta/F" );
  Tree->Branch( "truthLabel", &truthLabel, "truthLabel/I" );

  JetUncertaintiesTool* m_jetUncToolSF = new JetUncertaintiesTool(("JetUncProvider_SF"));
  m_jetUncToolSF->setProperty("JetDefinition", "AntiKt10LCTopoTrimmedPtFrac5SmallR20");
  m_jetUncToolSF->setProperty("Path", "/eos/atlas/user/t/tnobe/temp/JetUncertainties/TakuyaTag/");
  m_jetUncToolSF->setProperty("ConfigFile", "rel21/Summer2019/TagSFUncert_JSSDNNTagger_AntiKt10LCTopoTrimmed_TopQuarkContained_80Eff.config");
  m_jetUncToolSF->setProperty("MCType", "MC16a");
  m_jetUncToolSF->initialize();

  std::vector<std::string> pulls = {"__1down", "__1up"};
  CP::SystematicSet jetUnc_sysSet = m_jetUncToolSF->recommendedSystematics();
  const std::set<std::string> sysNames = jetUnc_sysSet.getBaseNames();
  std::vector<CP::SystematicSet> m_jetUnc_sysSets;
  for (auto sysName: sysNames) {
    for (auto pull : pulls) {
      std::string sysPulled = sysName + pull;
      m_jetUnc_sysSets.push_back(CP::SystematicSet(sysPulled));
    }
  }

  ////////////////////////////////////////////
  /////////// START TOOL SPECIFIC ////////////
  ////////////////////////////////////////////

  ////////////////////////////////////////////////////
  //::: Tool setup
  // setup the tool handle as per the
  // recommendation by ASG - https://twiki.cern.ch/twiki/bin/view/AtlasProtected/AthAnalysisBase#How_to_use_AnaToolHandle
  ////////////////////////////////////////////////////
  std::cout<<"Initializing JSSWTopTaggerDNN Tagger"<<std::endl;
  asg::AnaToolHandle<IJetSelectorTool> m_Tagger; //!
  ASG_SET_ANA_TOOL_TYPE( m_Tagger, JSSWTopTaggerDNN);
  m_Tagger.setName("MyTagger");
  if(verbose) m_Tagger.setProperty("OutputLevel", MSG::DEBUG);
  m_Tagger.setProperty( "CalibArea",    "/eos/atlas/user/t/tnobe/temp/BoostedJetTaggers/TakuyaTag/JSSWTopTaggerDNN/Rel21/");
  m_Tagger.setProperty( "ConfigFile",   "JSSDNNTagger_AntiKt10LCTopoTrimmed_TopQuarkContained_MC16d_20190522_80Eff.dat");
  m_Tagger.setProperty("TruthJetContainerName", "AntiKt10TruthTrimmedPtFrac5SmallR20Jets");
  m_Tagger.setProperty("DSID", m_DSID); // if you want to use Sherpa W/Z+jets sample, do not forget to set up the DSID
  m_Tagger.retrieve();


  std::cout << "Total Events in File : " << entries << std::endl;

  ////////////////////////////////////////////////////
  // Loop over the events
  ////////////////////////////////////////////////////
  for( Long64_t entry = 0; entry < entries; ++entry ) {

    if( nevents!=-1 && entry > nevents ) break;
    // Tell the object which entry to look at:
    event.getEntry( entry );

    // Print some event information
    const xAOD::EventInfo* evtInfo = 0;
    if(event.retrieve( evtInfo, "EventInfo" ) != StatusCode::SUCCESS){
      continue;
    }
    if(ievent!=-1 && static_cast <int> (evtInfo->eventNumber())!=ievent) {
      continue;
    }

    // Get the jets
    const xAOD::JetContainer* myJets = 0;
    if( event.retrieve( myJets, "AntiKt10LCTopoTrimmedPtFrac5SmallR20Jets" ) != StatusCode::SUCCESS)
      continue ;

    // Loop over jet container
    std::pair< xAOD::JetContainer*, xAOD::ShallowAuxContainer* > jets_shallowCopy = xAOD::shallowCopyContainer( *myJets );
    xAOD::JetContainer::iterator jet_itr = (jets_shallowCopy.first)->begin();
    xAOD::JetContainer::iterator jet_end = (jets_shallowCopy.first)->end();    
    for( ; jet_itr != jet_end; ++ jet_itr ){
      
      if(verbose) std::cout<<"Testing top Tagger "<<std::endl;
      const Root::TAccept& res = m_Tagger->tag( **jet_itr );
      if(verbose) std::cout<<"jet pt              = "<<(*jet_itr)->pt()<<std::endl;
      if(verbose) std::cout<<"RunningTag : "<<res<<std::endl;
      if(verbose) std::cout<<"Printing jet score : " << (*jet_itr)->auxdata<float>("DNNTaggerTopQuarkContained80_Score") << std::endl;
      if(verbose) std::cout<<"result masspasslow  = "<<res.getCutResult("PassMassLow")<<std::endl;
      if(verbose) std::cout<<"result masspasshigh = "<<res.getCutResult("PassMassHigh")<<std::endl;
      truthLabel = (int)(*jet_itr)->auxdata<FatjetTruthLabel>("FatjetTruthLabel");

      pass = res;
      sf = (*jet_itr)->auxdata<float>("DNNTaggerTopQuarkContained80_SF");
      pt = (*jet_itr)->pt();
      m  = (*jet_itr)->m();
      eta = (*jet_itr)->eta();

      Tree->Fill();
      
<<<<<<< HEAD
      if ( (*jet_itr)->pt() > 350e3 && fabs((*jet_itr)->eta()) < 2.0 && pass ) {
	bool validForUncTool = (pt >= 150e3 && pt < 3000e3);
	validForUncTool &= (m/pt >= 0 && m/pt <= 1);
	validForUncTool &= (fabs(eta) < 2);
	std::cout << "Nominal SF=" << sf << " truthLabel=" << truthLabel << " (1: t->qqb)" << std::endl;
	if( validForUncTool ){
	  for ( auto sysSet : m_jetUnc_sysSets ){
	    m_Tagger->tag( **jet_itr );
	    m_jetUncToolSF->applySystematicVariation(sysSet);
	    m_jetUncToolSF->applyCorrection(**jet_itr);
	    std::cout << sysSet.name() << " " << (*jet_itr)->auxdata<float>("DNNTaggerTopQuarkContained80_SF") << std::endl;
=======
      if ( evtInfo->eventType(xAOD::EventInfo::IS_SIMULATION) ){
	if ( (*jet_itr)->pt() > 350e3 && fabs((*jet_itr)->eta()) < 2.0 && pass ) {
	  bool validForUncTool = (pt >= 150e3 && pt < 3000e3);
	  validForUncTool &= (m/pt >= 0 && m/pt <= 1);
	  validForUncTool &= (fabs(eta) < 2);
	  std::cout << "Nominal SF=" << sf << " truthLabel=" << truthLabel << " (1: t->qqb)" << std::endl;
	  if( validForUncTool ){
	    for ( auto sysSet : m_jetUnc_sysSets2 ){
	      m_Tagger->tag( **jet_itr );
	      m_jetUncToolSF->applySystematicVariation(sysSet);
	      m_jetUncToolSF->applyCorrection(**jet_itr);
	      std::cout << sysSet.name() << " " << (*jet_itr)->auxdata<float>("DNNTaggerTopQuarkContained80_SF") << std::endl;
	    }
>>>>>>> caeeb159
	  }
	}
      }
    }

    Info( APP_NAME, "===>>>  done processing event #%i, run #%i %i events processed so far  <<<===", static_cast< int >( evtInfo->eventNumber() ), static_cast< int >( evtInfo->runNumber() ), static_cast< int >( entry + 1 ) );
  }

  ////////////////////////////////////////////
  /////////// END TOOL SPECIFIC //////////////
  ////////////////////////////////////////////

  // write the tree to the output file
  outputFile->cd();
  Tree->Write();
  outputFile->Close();

  // cleanup
  delete chain;

  // print the branches that were used for help with smart slimming
  std::cout<<std::endl<<std::endl;
  std::cout<<"Smart Slimming Checker :"<<std::endl;
  xAOD::IOStats::instance().stats().printSmartSlimmingBranchList();
  std::cout<<std::endl<<std::endl;

  return 0;

}
<|MERGE_RESOLUTION|>--- conflicted
+++ resolved
@@ -242,19 +242,6 @@
 
       Tree->Fill();
       
-<<<<<<< HEAD
-      if ( (*jet_itr)->pt() > 350e3 && fabs((*jet_itr)->eta()) < 2.0 && pass ) {
-	bool validForUncTool = (pt >= 150e3 && pt < 3000e3);
-	validForUncTool &= (m/pt >= 0 && m/pt <= 1);
-	validForUncTool &= (fabs(eta) < 2);
-	std::cout << "Nominal SF=" << sf << " truthLabel=" << truthLabel << " (1: t->qqb)" << std::endl;
-	if( validForUncTool ){
-	  for ( auto sysSet : m_jetUnc_sysSets ){
-	    m_Tagger->tag( **jet_itr );
-	    m_jetUncToolSF->applySystematicVariation(sysSet);
-	    m_jetUncToolSF->applyCorrection(**jet_itr);
-	    std::cout << sysSet.name() << " " << (*jet_itr)->auxdata<float>("DNNTaggerTopQuarkContained80_SF") << std::endl;
-=======
       if ( evtInfo->eventType(xAOD::EventInfo::IS_SIMULATION) ){
 	if ( (*jet_itr)->pt() > 350e3 && fabs((*jet_itr)->eta()) < 2.0 && pass ) {
 	  bool validForUncTool = (pt >= 150e3 && pt < 3000e3);
@@ -262,13 +249,12 @@
 	  validForUncTool &= (fabs(eta) < 2);
 	  std::cout << "Nominal SF=" << sf << " truthLabel=" << truthLabel << " (1: t->qqb)" << std::endl;
 	  if( validForUncTool ){
-	    for ( auto sysSet : m_jetUnc_sysSets2 ){
+	    for ( auto sysSet : m_jetUnc_sysSets ){
 	      m_Tagger->tag( **jet_itr );
 	      m_jetUncToolSF->applySystematicVariation(sysSet);
 	      m_jetUncToolSF->applyCorrection(**jet_itr);
 	      std::cout << sysSet.name() << " " << (*jet_itr)->auxdata<float>("DNNTaggerTopQuarkContained80_SF") << std::endl;
 	    }
->>>>>>> caeeb159
 	  }
 	}
       }
