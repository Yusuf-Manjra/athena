--- conflicted
+++ resolved
@@ -19,12 +19,7 @@
   declareProperty ("VertexContainer",  
                    m_readVertexContainer_key="PrimaryVertices");
   declareProperty("UseEMScale",m_useEMScale=false);
-<<<<<<< HEAD
-
-=======
   declareProperty("SaveDetectorEta",m_saveDetectorEta=false);
-  
->>>>>>> 50a11113
 }
 
 StatusCode CaloClusterConstituentsOrigin::initialize() {
