/*
  Copyright (C) 2002-2017 CERN for the benefit of the ATLAS collaboration
*/

// Source code for the ConstituentSubtractorTool implementation class
//
//
#include "JetRecTools/ConstituentSubtractorTool.h"

#include "fastjet/PseudoJet.hh"
#include "fastjet/contrib/ConstituentSubtractor.hh"
#include "fastjet/tools/GridMedianBackgroundEstimator.hh"
#include "fastjet/Selector.hh"

#include "xAODPFlow/PFO.h"

using namespace fastjet;
ConstituentSubtractorTool::ConstituentSubtractorTool(const std::string & name): JetConstituentModifierBase(name) {

  declareProperty("MaxDeltaR", m_maxDeltaR=0.25);
  declareProperty("Alpha", m_alpha=0.);
  declareProperty("MaxEta", m_maxEta=4.5);
  declareProperty("MaxRapForRhoComputation", m_maxRapForRhoComputation=2.0);
  declareProperty("GhostArea", m_ghost_area=0.01);
  declareProperty("CommonBGEForRhoAndRhom",m_common_bge_for_rho_and_rhom=false);

  // Option to disregard cPFOs in the weight calculation
  declareProperty("IgnoreChargedPFO", m_ignoreChargedPFOs=true);
}


StatusCode ConstituentSubtractorTool::initialize() {

  if(m_inputType==xAOD::Type::ParticleFlow) {
    if(m_ignoreChargedPFOs && m_applyToChargedPFO) {
      ATH_MSG_ERROR("Incompatible configuration: setting both IgnoreChargedPFO and ApplyToChargedPFO to true"
		    <<  "will set all cPFOs to zero");
      return StatusCode::FAILURE;
    }
    if(!m_applyToNeutralPFO) {
      ATH_MSG_ERROR("Incompatible configuration: ApplyToNeutralPFO=False -- what kind of pileup do you wish to suppress?");
      return StatusCode::FAILURE;
    }
  }
  return StatusCode::SUCCESS;
<<<<<<< HEAD
>>>>>>> Allow constituent pileup suppression tools to ignore charged PFOs
=======
>>>>>>> 09f67075
}

	
StatusCode ConstituentSubtractorTool::process_impl(xAOD::IParticleContainer* cont) const {

  contrib::ConstituentSubtractor subtractor;
  
  // free parameter for the maximal allowed distance sqrt((y_i-y_k)^2+(phi_i-phi_k)^2) between particle i and ghost k
  subtractor.set_max_standardDeltaR(m_maxDeltaR); 

  // free parameter for the distance measure (the exponent of particle pt). The larger the parameter alpha, the more are favoured the lower pt particles in the subtraction process
  subtractor.set_alpha(m_alpha);  

  // free parameter for the density of ghosts. The smaller, the better - but also the computation is slower.
  subtractor.set_ghost_area(m_ghost_area); 

  // prepare PseudoJet input
  std::vector<PseudoJet> inputs_to_correct, inputs_to_not_correct;
  inputs_to_correct.reserve(cont->size());
  inputs_to_not_correct.reserve(cont->size());
  size_t i =0; // Corresponds to the index in the input container
  // We don't use part->index() because it might be a view container
  // combining more than one owning container
  for(xAOD::IParticle * part: *cont){
    // Only use positive E
    bool accept = part->e() > -1*FLT_MIN;
    // For PFlow we would only want to apply the correction to neutral PFOs,
    // because charged hadron subtraction handles the charged PFOs.
    // However, we might still want to use the cPFOs for the min pt calculation
    if(m_inputType==xAOD::Type::ParticleFlow && m_ignoreChargedPFOs) {
      xAOD::PFO* pfo = static_cast<xAOD::PFO*>(part);
      accept &= fabs(pfo->charge())<FLT_MIN;
    }
    // Reject object if outside maximum eta range
    accept &= fabs(part->eta()) <= m_maxEta;

    PseudoJet pj( part->p4() );
    pj.set_user_index( i );
    if(accept) {
      ATH_MSG_VERBOSE("Using " << part->type() << " with pt " << part->pt());
      inputs_to_correct.push_back(pj);
    } else {
      ATH_MSG_VERBOSE("Will not correct " << part->type() << " with pt " << part->pt());
      inputs_to_not_correct.push_back(pj);
    }

    ++i;
  }

  // create what we need for the background estimation
  //----------------------------------------------------------
  // maximal rapidity is used (not pseudo-rapidity). Since the inputs are massless, it does not matter
  GridMedianBackgroundEstimator bge_rho(m_maxRapForRhoComputation, 0.5);
  bge_rho.set_particles(inputs_to_correct);
  subtractor.set_background_estimator(&bge_rho);

  // this sets the same background estimator to be used for deltaMass density, rho_m, as for pt density, rho:
  subtractor.set_common_bge_for_rho_and_rhom(m_common_bge_for_rho_and_rhom); 
  // for massless input particles it does not make any difference (rho_m is always zero)

  ATH_MSG_DEBUG("Subtracting event density from constituents");
  std::vector<PseudoJet> corrected_event=subtractor.subtract_event(inputs_to_correct,m_maxEta);

  // Define a vector holding the corrected four-momenta for all output constituents
  // This is defaulted to zero, because fastjet will only return non-zero pseudojets
  std::vector<xAOD::JetFourMom_t> corrected_p4s(cont->size(),xAOD::JetFourMom_t(0.,0.,0.,0.));
  // Set the corrected four-vectors
  for(PseudoJet & pj : corrected_event) {
    ATH_MSG_VERBOSE("Setting four-mom for constituent " << pj.user_index() << ", pt = " << pj.pt());
    corrected_p4s[pj.user_index()].SetCoordinates(pj.pt(),pj.eta(),pj.phi(),pj.m());
  }
  for(PseudoJet & pj : inputs_to_not_correct) {
    ATH_MSG_VERBOSE("Setting four-mom for constituent " << pj.user_index() << ", pt = " << pj.pt());
    corrected_p4s[pj.user_index()].SetCoordinates(pj.pt(),pj.eta(),pj.phi(),pj.m());
  }
  for(PseudoJet & pj : inputs_to_not_correct) {
    ATH_MSG_VERBOSE("Setting four-mom for constituent " << pj.user_index() << ", pt = " << pj.pt());
    corrected_p4s[pj.user_index()].SetCoordinates(pj.pt(),pj.eta(),pj.phi(),pj.m());
  }

  // Set every constituent's four-vector in the output container
  i = 0; // Again, we need to track the input container index, not the owning container index
  const static SG::AuxElement::Accessor<float> weightAcc("CSWeight"); // Handle for PU weighting here
  for(xAOD::IParticle * part: *cont){
    ATH_MSG_VERBOSE("Now on constituent " << i);
    ATH_MSG_VERBOSE("Initial pt: " << part->pt() << ", subtracted pt: " << corrected_p4s[i].Pt());
    ATH_MSG_VERBOSE("Initial eta: " << part->eta() << ", subtracted pt: " << corrected_p4s[i].Eta());
    ATH_MSG_VERBOSE("Initial phi: " << part->phi() << ", subtracted pt: " << corrected_p4s[i].Phi());
    ATH_CHECK( setP4(part,corrected_p4s[i], &weightAcc) );
    ++i;
  }  

  return StatusCode::SUCCESS;
}
<|MERGE_RESOLUTION|>--- conflicted
+++ resolved
@@ -43,10 +43,6 @@
     }
   }
   return StatusCode::SUCCESS;
-<<<<<<< HEAD
->>>>>>> Allow constituent pileup suppression tools to ignore charged PFOs
-=======
->>>>>>> 09f67075
 }
 
 	
