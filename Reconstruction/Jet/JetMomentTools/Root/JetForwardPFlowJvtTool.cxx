///////////////////////// -*- C++ -*- /////////////////////////////

/*
  Copyright (C) 2002-2019 CERN for the benefit of the ATLAS collaboration
*/

// JetForwardPFlowJvtTool.cxx
// Implementation file for class JetForwardPFlowJvtTool
// Author: Anastasia Kotsokechagia <anastasia.kotsokechagia@cern.ch>
///////////////////////////////////////////////////////////////////

// JetForwardPFlowJvtTool includes
#include "JetMomentTools/JetForwardPFlowJvtTool.h"

// Jet EDM
#include "xAODJet/JetAttributes.h"

// FastJet
#include "fastjet/ClusterSequence.hh"
#include "fastjet/ClusterSequenceArea.hh"
#include <fastjet/AreaDefinition.hh>

// Jet
#include "xAODJet/JetAuxContainer.h"
#include "JetRec/JetFromPseudojet.h"


    static SG::AuxElement::Decorator<char>  isHS("isJvtHS");
    static SG::AuxElement::Decorator<char>  isPU("isJvtPU");
    static SG::AuxElement::Decorator<float>  fjvt_dec("fJvt");

  ///////////////////////////////////////////////////////////////////
  // Public methods:
  ///////////////////////////////////////////////////////////////////

  // Constructors
  ////////////////
  JetForwardPFlowJvtTool::JetForwardPFlowJvtTool(const std::string& name) :
    AsgTool(name),
    m_fjvtThresh(15e3){
    declareProperty("orLabel",     m_orLabel          = ""                        );
    declareProperty("jetsName",    m_jetsName         = "AntiKt4PUPFlowJets"      ,   "Container name for the output reconstructed PU jets "                                                        );
    declareProperty("tightOP",     m_tightOP          = false                     ,   "If true a tight fjvt threshold value is applied"                                                             );
    declareProperty("outLabelFjvt",m_outLabelFjvt     = "passOnlyFJVT"            ,   "Decorator for passing fJVT threshold (tight or loose)"                                                       );
    declareProperty("verticesName",m_verticesName     = "PrimaryVertices"         ,   "Container name of vertices to be retrieved"                                                                  );
    declareProperty("jetchargedp4",m_jetchargedp4     = "JetChargedScaleMomentum" ,   "Name of the jet charged momentum 4-vector"                                                                   );
    declareProperty("etaThresh",   m_etaThresh        = 2.5                       ,   "Maximum eta value for considering a jet as central"                                                          );
    declareProperty("forwardMinPt",m_forwardMinPt     = 20e3                      ,   "Minimum forward jet pt"                                                                                      );
    declareProperty("forwardMaxPt",m_forwardMaxPt     = -1                        ,   "Maximum forward jet pt. If -1 no threshold is applied"                                                       );
    declareProperty("centralMinPt",m_centerMinPt      = 20e3                      ,   "Minimum central jet pt"                                                                                      );
    declareProperty("centralMaxPt",m_centerMaxPt      = -1                        ,   "Maximum central jet pt. If -1 no threshold is applied"                                                       );
    declareProperty("pvind",       m_pvind            = -1                        ,   "Hard-Scatter primary vertex index of the event. If -1 it's automatically retrieved from the event"           );
    declareProperty("rptCut",      m_rptCut           = 0.1                       ,   "Rpt cut value for central PU jets contributing in the missing momentum calculation"                          );
    declareProperty("jvtCut",      m_jvtCut           = 0.2                       ,   "JVT threshold value for considering a central PU jet as HS"                                                  );
    declareProperty("dzCut",       m_dzCut            = 2.                        ,   "Dz=z-z0 cut value for pfo objects participating in the HS vertex jet reco"                                   );
    declareProperty("vertices",    m_vertices         = 10                        ,   "Number of vertices for which the missing momentum is calculated"                                             );
    declareProperty("maxRap",      m_maxRap           = 2.5                       ,   "Maximum rapidity value in fastjet::AreaDefinition"                                                           );
    declareProperty("neutMaxRap",  m_neutMaxRap       = 2.5                       ,   "Maximum rapidity value for neutral pfos participating in jet reco"                                           );
    declareProperty("weight",      m_weight           = 0                         ,   "PFO weight value"                                                                                            );
    declareProperty("pfoToolName", m_pfoToolName      = "PFOTool"                 ,   "Name of PFO retriever tool"                                                                                  );
    declareProperty("wpfoToolName",m_wpfoToolName     = "WPFOTool"                ,   "Name of PFO weighting tool"                                                                                  );
    declareProperty("pfoJESName",  m_pfoJESName       = "pfoJES"                  ,   "Name of jet calibration tool"                                                                                );
    declareProperty("jetAlgo",     m_jetAlgo          = "AntiKt4EMPFlow"          ,   "Jet calibration collection name"                                                                             );
    declareProperty("caliconfig",  m_caliconfig       = "JES_MC16Recommendation_Consolidated_PFlow_Apr2019_Rel21.config",   "Calibration config for PFlow jets, need to be updated with latest one" );
    declareProperty("calibSeq",    m_calibSeq         = "JetArea_Residual_EtaJES" ,   "Calibration sequence to be applied"                                                                          );
    declareProperty("calibArea",   m_calibArea        = "00-04-82"                ,   "Calibration area"                                                                                            );
    declareProperty("isdata",      m_isdata           = false                     ,   "True if data"                                                                                                );
  }
  
 // Destructor
  ///////////////
  JetForwardPFlowJvtTool::~JetForwardPFlowJvtTool()
  {}

  // Athena algtool's Hooks
  ////////////////////////////
  StatusCode JetForwardPFlowJvtTool::initialize()
  {
    ATH_MSG_INFO ("Initializing " << name() << "...");
    if (m_tightOP) m_fjvtThresh = 0.53;
    else m_fjvtThresh = 0.72;
    if (m_orLabel!="")  Dec_OR = std::make_unique<SG::AuxElement::Decorator<char> >(m_orLabel);
    Dec_outFjvt = std::make_unique<SG::AuxElement::Decorator<char> >(m_outLabelFjvt);

    m_pfotool.setTypeAndName("CP::RetrievePFOTool/"+ m_pfoToolName );
    ATH_CHECK( m_pfotool.retrieve() );

    m_wpfotool.setTypeAndName("CP::WeightPFOTool/"+ m_wpfoToolName );
    ATH_CHECK( m_wpfotool.retrieve() );
  
    m_pfoJES.setTypeAndName("JetCalibrationTool/"+ m_pfoJESName   );
    ATH_CHECK( m_pfoJES.setProperty("JetCollection",m_jetAlgo                ) );
    ATH_CHECK( m_pfoJES.setProperty("ConfigFile"   ,m_caliconfig             ) );
    ATH_CHECK( m_pfoJES.setProperty("CalibSequence",m_calibSeq               ) );
    ATH_CHECK( m_pfoJES.setProperty("CalibArea"    ,m_calibArea              ) );
    ATH_CHECK( m_pfoJES.setProperty("IsData"       ,m_isdata                 ) );
    ATH_CHECK( m_pfoJES.retrieve() ) ;

    return StatusCode::SUCCESS;
  }

  int JetForwardPFlowJvtTool::modify(xAOD::JetContainer& jetCont) const {
    std::vector<TVector2> pileupMomenta;
    pileupMomenta=calculateVertexMomenta(&jetCont,m_pvind, m_vertices);
    if(pileupMomenta.size()==0) return StatusCode::FAILURE;

    for(const xAOD::Jet* jetF : jetCont) {
      (*Dec_outFjvt)(*jetF) = 1;
      fjvt_dec(*jetF) = 0;

      if (isForwardJet(jetF)){
       double fjvt = getFJVT(jetF,pileupMomenta);
       if (fjvt>m_fjvtThresh) (*Dec_outFjvt)(*jetF) = 0;
       fjvt_dec(*jetF) = fjvt;
      }
    }
    return 0;
  }

  float JetForwardPFlowJvtTool::getFJVT(const xAOD::Jet *jet, std::vector<TVector2> pileupMomenta) const {
    TVector2 fjet(jet->pt()*cos(jet->phi()),jet->pt()*sin(jet->phi()));
    double fjvt = 0;
    for (size_t pui = 0; pui < pileupMomenta.size(); pui++) {
      double projection = pileupMomenta[pui]*fjet/fjet.Mod();
      if (projection<fjvt) fjvt = projection;
    }
    return -1*fjvt/fjet.Mod();
  }

  std::vector<TVector2> JetForwardPFlowJvtTool::calculateVertexMomenta(const xAOD::JetContainer *pjets, int pvind, int vertices) const {
    std::vector<TVector2> pileupMomenta;

    // -- Retrieve PV index if not provided by user
    const std::size_t pv_index = (pvind==-1) ? getPV() : std::size_t(pvind);

    const xAOD::VertexContainer *vxCont = 0;
    if( evtStore()->retrieve(vxCont, m_verticesName).isFailure() ) {
      ATH_MSG_ERROR("Unable to retrieve primary vertex container \"" << m_verticesName << "\"");
      return pileupMomenta;
    }
    const xAOD::PFOContainer *pfos = m_pfotool->retrievePFO(CP::EM,CP::all);
    if(pfos == NULL ){
      ATH_MSG_ERROR("PFO container is empty!");
      return pileupMomenta;
    } else {
      ATH_MSG_DEBUG("Successfully retrieved PFO objects");
    }

    for(const xAOD::Vertex* vx: *vxCont) {
      if(vx->vertexType()!=xAOD::VxType::PriVtx && vx->vertexType()!=xAOD::VxType::PileUp) continue;
      if(vx->index()==(size_t)pv_index) continue;
      // Build and retrieve PU jets
//    buildPFlowPUjets(*vx,*pfos);

//      if( buildPFlowPUjets(*vx,*pfos).isFailure() ){
//	  ATH_MSG_WARNING(" Some issue appeared while building the pflow pileup jets for vertex "<< vx->index() << " (vxType = " << vx->vertexType()<<" )!" );
//	}
//      }

      TString jname = m_jetsName;
      jname += vx->index();
      const xAOD::JetContainer* vertex_jets  = nullptr;
      
      // Check if pflow pileup jet container exists
      if( !evtStore()->contains<xAOD::JetContainer>(jname.Data()) ){
	
	// if not, build it
	if( buildPFlowPUjets(*vx,*pfos).isFailure() ){
	  ATH_MSG_WARNING(" Some issue appeared while building the pflow pileup jets for vertex "<< vx->index() << " (vxType = " << vx->vertexType()<<" )!" );
	}
	
      }
      
      if(evtStore()->retrieve(vertex_jets,jname.Data()).isFailure()){
	ATH_MSG_ERROR("Unable to retrieve built PU jets with name \"" << m_jetsName << "\"");
	return pileupMomenta;
      }
      
      TVector2 vertex_met;
      for (const xAOD::Jet *jet : *vertex_jets) {

        // Remove jets which are close to hs
        if (hasCloseByHSjet(jet,pjets)) continue;

        // Calculate vertex missing momentum
        if (isCentralJet(jet) && getRpt(jet)> m_rptCut)
        { 
          vertex_met += TVector2(jet->pt()*cos(jet->phi()),jet->pt()*sin(jet->phi()) ) ;
        } 
        else{
          vertex_met += TVector2(jet->jetP4(m_jetchargedp4).Pt()*cos(jet->jetP4(m_jetchargedp4).Phi()), jet->jetP4(m_jetchargedp4).Pt()*sin(jet->jetP4(m_jetchargedp4).Phi()) );
        }
      }
      pileupMomenta.push_back(vertex_met);
<<<<<<< HEAD
      if(vertices!=-1 && vx->index()==(size_t)vertices) break;
=======
      if(vertices!=-1 && int(vx->index())==vertices) break;
>>>>>>> 7a925fd6
    }
    return pileupMomenta;
  }

  bool JetForwardPFlowJvtTool::hasCloseByHSjet(const xAOD::Jet *jet, const xAOD::JetContainer *pjets ) const {
    for (const xAOD::Jet* pjet : *pjets) {
      float jet_jvt=0;
      pjet->getAttribute<float>("Jvt",jet_jvt);
     if (pjet->p4().DeltaR(jet->p4())<0.3 && jet_jvt>m_jvtCut && isCentralJet(pjet) ) return true;
    }
    return false;
  }

<<<<<<< HEAD
  StatusCode JetForwardPFlowJvtTool::buildPFlowPUjets(const xAOD::Vertex &vx, const xAOD::PFOContainer &pfos) const {
//void JetForwardPFlowJvtTool::buildPFlowPUjets(const xAOD::Vertex &vx, const xAOD::PFOContainer &pfos) const {

    int pv_index = (m_pvind==-1) ? getPV() : m_pvind;
=======
  void JetForwardPFlowJvtTool::buildPFlowPUjets(const xAOD::Vertex &vx, const xAOD::PFOContainer &pfos) const {
    
    const std::size_t pv_index = (m_pvind==-1) ? getPV() : std::size_t (m_pvind);
>>>>>>> 7a925fd6

    std::vector<fastjet::PseudoJet> input_pfo;
    std::set<int> charged_pfo;
    for(const xAOD::PFO* pfo : pfos){ 
      if (pfo->charge()!=0) { 
        if (vx.index()==(size_t)pv_index && fabs((vx.z()-pfo->track(0)->z0())*sin(pfo->track(0)->theta()))>m_dzCut) continue;
        if (vx.index()!=(size_t)pv_index && &vx!=pfo->track(0)->vertex()) continue;
	input_pfo.push_back(pfoToPseudoJet(pfo, CP::charged, &vx) );
        charged_pfo.insert(pfo->index());
      } 
      else if (fabs(pfo->eta())<m_neutMaxRap && pfo->charge()==0 && pfo->eEM()>0)
      { 
        input_pfo.push_back(pfoToPseudoJet(pfo, CP::neutral, &vx) );
      }
    }
    std::unique_ptr<xAOD::JetContainer> vertjets = std::make_unique<xAOD::JetContainer>();
    std::unique_ptr<xAOD::JetAuxContainer> vertjetsAux = std::make_unique<xAOD::JetAuxContainer>();
    vertjets->setStore(vertjetsAux.get());
    TString newname = m_jetsName;
    newname += vx.index();

    fastjet::JetDefinition jet_def(fastjet::antikt_algorithm,0.4);
    fastjet::AreaDefinition area_def(fastjet::active_area_explicit_ghosts,fastjet::GhostedAreaSpec(fastjet::SelectorAbsRapMax(m_maxRap)));
    fastjet::ClusterSequenceArea clust_pfo(input_pfo,jet_def,area_def);
    std::vector<fastjet::PseudoJet> inclusive_jets = sorted_by_pt(clust_pfo.inclusive_jets(0));

    for (size_t i = 0; i < inclusive_jets.size(); i++) {
      xAOD::Jet* jet=  new xAOD::Jet();
      xAOD::JetFourMom_t tempjetp4(inclusive_jets[i].pt(),inclusive_jets[i].rap(),inclusive_jets[i].phi(),0);
      xAOD::JetFourMom_t newArea(inclusive_jets[i].area_4vector().perp(),inclusive_jets[i].area_4vector().rap(),inclusive_jets[i].area_4vector().phi(),0);
      vertjets->push_back(jet);
      jet->setJetP4(tempjetp4);
      jet->setJetP4("JetConstitScaleMomentum",tempjetp4);
      jet->setJetP4("JetPileupScaleMomentum",tempjetp4);
      jet->setAttribute("ActiveArea4vec",newArea);
      jet->setAttribute("DetectorEta",jet->eta());
      std::vector<fastjet::PseudoJet> constituents = inclusive_jets[i].constituents();
      float chargedpart = 0;
      for (size_t j = 0; j < constituents.size(); j++) {
        if (charged_pfo.count(constituents[j].user_index())>=1) {
          chargedpart += constituents[j].perp(); 
        }
      }
      xAOD::JetFourMom_t chargejetp4(chargedpart,inclusive_jets[i].rap(),inclusive_jets[i].phi(),0);
      jet->setJetP4(m_jetchargedp4,chargejetp4);
    }   

//    m_pfoJES->modify(*vertjets);
//    if( (evtStore()->record(vertjets.release(),newname.Data())).isFailure() ){
//      ATH_MSG_ERROR("Could not record vertex jets container");
//      return;
//    }
//    if( (evtStore()->record(vertjetsAux.release(),(newname+"Aux.").Data())).isFailure() ){
//      ATH_MSG_ERROR("Could not record vertex jets aux. container");
//      return;
//    }
    
    ATH_CHECK( evtStore()->record(vertjets.release(),newname.Data())    );
    ATH_CHECK( evtStore()->record(vertjetsAux.release(),newname.Data()) );
    return StatusCode::SUCCESS;
  }

  fastjet::PseudoJet JetForwardPFlowJvtTool::pfoToPseudoJet(const xAOD::PFO* pfo, const CP::PFO_JetMETConfig_charge& theCharge, const xAOD::Vertex *vx) const {

    TLorentzVector pfo_p4;
    if (CP::charged == theCharge){
      float pweight = m_weight;
      if( (m_wpfotool->fillWeight(*pfo,pweight)).isSuccess() ){
	// Create a PSeudojet with the momentum of the selected IParticle
	pfo_p4= TLorentzVector(pfo->p4().Px()*pweight,pfo->p4().Py()*pweight,pfo->p4().Pz()*pweight,pfo->e()*pweight);
      }
    } else if (CP::neutral == theCharge){ 
      pfo_p4= pfo->GetVertexCorrectedEMFourVec(*vx);
    }
    fastjet::PseudoJet psj(pfo_p4);
    // User index is used to identify the xAOD object used for the PSeudoJet
    psj.set_user_index(pfo->index());

    return psj;
  }

  bool JetForwardPFlowJvtTool::isForwardJet(const xAOD::Jet *jet) const {
    if (fabs(jet->eta())<m_etaThresh) return false;
    if (jet->pt()<m_forwardMinPt || (m_forwardMaxPt>0 && jet->pt()>m_forwardMaxPt) ) return false;
    return true;
  }

  bool JetForwardPFlowJvtTool::isCentralJet(const xAOD::Jet *jet) const {
    if (fabs(jet->eta())>m_etaThresh) return false;
    if (jet->pt()<m_centerMinPt || (m_centerMaxPt>0 && jet->pt()>m_centerMaxPt)) return false;
    return true;
  }

  double JetForwardPFlowJvtTool::getRpt(const xAOD::Jet *jet) const {
    double Rpt;
    Rpt= jet->jetP4(m_jetchargedp4).Pt()/ jet->pt();
    return Rpt;
  }

  std::size_t JetForwardPFlowJvtTool::getPV() const{

    const xAOD::VertexContainer *vxCont = 0;
    if( evtStore()->retrieve(vxCont, m_verticesName).isFailure() ) {
      ATH_MSG_ERROR("Unable to retrieve primary vertex container");
      // this almost certainly isn't what we should do here, the
      // caller doesn't check this for errors
      return 0;
    } else {
      ATH_MSG_DEBUG("Successfully retrieved primary vertex container");
      for(const xAOD::Vertex *vx : *vxCont) {
        if(vx->vertexType()==xAOD::VxType::PriVtx) return vx->index();
      }
    }
    ATH_MSG_ERROR("Couldn't identify the hard-scatter primary vertex (no vertex with \"vx->vertexType()==xAOD::VxType::PriVtx\" in the container)!");
    // this almost certainly isn't what we should do here, the
    // caller doesn't check this for errors
    return 0;
  }

  StatusCode JetForwardPFlowJvtTool::tagTruth(const xAOD::JetContainer *jets,const xAOD::JetContainer *truthJets) {
    for(const xAOD::Jet *jet : *jets) {
      bool ishs = false;
      bool ispu = true;
      for(const xAOD::Jet *tjet : *truthJets) {
        if (tjet->p4().DeltaR(jet->p4())<0.3 && tjet->pt()>10e3) ishs = true;
        if (tjet->p4().DeltaR(jet->p4())<0.6) ispu = false;
      }
      isHS(*jet)=ishs;
      isPU(*jet)=ispu;
    }
    return StatusCode::SUCCESS;
  }
<|MERGE_RESOLUTION|>--- conflicted
+++ resolved
@@ -192,11 +192,7 @@
         }
       }
       pileupMomenta.push_back(vertex_met);
-<<<<<<< HEAD
-      if(vertices!=-1 && vx->index()==(size_t)vertices) break;
-=======
       if(vertices!=-1 && int(vx->index())==vertices) break;
->>>>>>> 7a925fd6
     }
     return pileupMomenta;
   }
@@ -210,16 +206,9 @@
     return false;
   }
 
-<<<<<<< HEAD
-  StatusCode JetForwardPFlowJvtTool::buildPFlowPUjets(const xAOD::Vertex &vx, const xAOD::PFOContainer &pfos) const {
-//void JetForwardPFlowJvtTool::buildPFlowPUjets(const xAOD::Vertex &vx, const xAOD::PFOContainer &pfos) const {
-
-    int pv_index = (m_pvind==-1) ? getPV() : m_pvind;
-=======
   void JetForwardPFlowJvtTool::buildPFlowPUjets(const xAOD::Vertex &vx, const xAOD::PFOContainer &pfos) const {
     
     const std::size_t pv_index = (m_pvind==-1) ? getPV() : std::size_t (m_pvind);
->>>>>>> 7a925fd6
 
     std::vector<fastjet::PseudoJet> input_pfo;
     std::set<int> charged_pfo;
