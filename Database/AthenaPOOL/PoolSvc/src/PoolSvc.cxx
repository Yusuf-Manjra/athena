--- conflicted
+++ resolved
@@ -387,13 +387,8 @@
    const unsigned int id = m_persistencySvcVec.size();
    m_persistencySvcVec.push_back( pool::IPersistencySvc::create(*m_catalog).release() );
    m_pers_mut.push_back(new CallMutex);
-<<<<<<< HEAD
-   if (!connect(pool::ITransaction::READ).isSuccess()) {
+   if (!connect(pool::ITransaction::READ, id).isSuccess()) {
       ATH_MSG_WARNING("Failed to connect Input PersistencySvc: " << id);
-=======
-   if (!connect(pool::ITransaction::READ, id).isSuccess()) {
-      ATH_MSG_ERROR("Failed to connect Input PersistencySvc.");
->>>>>>> aaed3ca3
       return(IPoolSvc::kInputStream);
    }
    if (!label.empty()) {
@@ -590,17 +585,11 @@
 //__________________________________________________________________________
 StatusCode PoolSvc::connect(pool::ITransaction::Type type, unsigned int contextId) const {
    std::lock_guard<CallMutex> lock(m_pool_mut);
-<<<<<<< HEAD
    if (type != pool::ITransaction::READ) {
       if (contextId >= m_persistencySvcVec.size()) {
          ATH_MSG_WARNING("connect: Using default output Stream instead of id = " << contextId);
          contextId = IPoolSvc::kOutputStream;
       }
-=======
-   if (type != pool::ITransaction::READ && contextId != IPoolSvc::kOutputStream) {
-      ATH_MSG_WARNING("connect: Using default output Stream instead of id = " << contextId);
-      contextId = IPoolSvc::kOutputStream;
->>>>>>> aaed3ca3
    } else {
       if (contextId > m_persistencySvcVec.size()) {
          ATH_MSG_WARNING("connect: Using default input Stream instead of id = " << contextId);
