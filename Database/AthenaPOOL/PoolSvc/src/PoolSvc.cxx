/*
  Copyright (C) 2002-2017 CERN for the benefit of the ATLAS collaboration
*/

/** @file PoolSvc.cxx
 *  @brief This file contains the implementation for the PoolSvc class.
 *  @author Peter van Gemmeren <gemmeren@anl.gov>
 **/

#include "PoolSvc.h"

#include "GaudiKernel/IIoComponentMgr.h"

#include "AthenaKernel/IAthenaSealSvc.h"

#include "PathResolver/PathResolver.h"

#include "CoralKernel/Context.h"

#include "PersistentDataModel/Placement.h"
#include "PersistentDataModel/Token.h"

#include "CollectionBase/CollectionFactory.h"
#include "CollectionBase/CollectionDescription.h"

#include "FileCatalog/IFileCatalog.h"
#include "FileCatalog/IFCAction.h"

#include "PersistencySvc/IPersistencySvcFactory.h"
#include "PersistencySvc/IPersistencySvc.h"
#include "PersistencySvc/ISession.h"
#include "PersistencySvc/IDatabase.h"
#include "PersistencySvc/IContainer.h"
#include "PersistencySvc/ITechnologySpecificAttributes.h"
#include "PersistencySvc/ITokenIterator.h"
#include "PersistencySvc/DatabaseConnectionPolicy.h"
#include "StorageSvc/DbType.h"

#include "RelationalAccess/ConnectionService.h"
#include "RelationalAccess/IConnectionService.h"
#include "RelationalAccess/IConnectionServiceConfiguration.h"
#include "RelationalAccess/IWebCacheControl.h"
#include "RelationalAccess/IWebCacheInfo.h"
#include "RelationalAccess/ILookupService.h"
#include "RelationalAccess/IDatabaseServiceSet.h"
#include "RelationalAccess/IDatabaseServiceDescription.h"

#include "DBReplicaSvc/IDBReplicaSvc.h"

#include <cstdlib> 	// for getenv()
#include <cstring> 	// for strcmp()
#include <sys/stat.h> 	// for struct stat
#include <algorithm> 	// for STL find()

#include <iostream>

//__________________________________________________________________________
StatusCode PoolSvc::initialize() {
   ATH_MSG_INFO("Initializing " << name() << " - package version " << PACKAGE_VERSION);
   if (!::AthService::initialize().isSuccess()) {
      ATH_MSG_FATAL("Cannot initialize AthService base class.");
      return(StatusCode::FAILURE);
   }

   // Load AthenaSealSvc to check for type definitions
   if (!m_athenaSealSvc.retrieve().isSuccess()) {
      ATH_MSG_WARNING("Cannot get AthenaSealSvc - no dictionary checks will be done");
   }
   // Register this service for 'I/O' events
   ServiceHandle<IIoComponentMgr> iomgr("IoComponentMgr", name());
   if (!iomgr.retrieve().isSuccess()) {
      ATH_MSG_FATAL("Could not retrieve IoComponentMgr !");
      return(StatusCode::FAILURE);
   }
   if (!iomgr->io_register(this).isSuccess()) {
      ATH_MSG_FATAL("Could not register myself with the IoComponentMgr !");
      return(StatusCode::FAILURE);
   }
   // Register input file's names with the I/O manager
   const std::vector<std::string>& readcat = m_readCatalog.value();
   bool allGood = true;
   std::string fileName;
   for (std::size_t icat = 0, imax = readcat.size(); icat < imax; icat++) {
      if (readcat[icat].substr(0, 16) == "xmlcatalog_file:") {
         fileName = readcat[icat].substr(16);
         if (!iomgr->io_register(this, IIoComponentMgr::IoMode::READ, fileName, fileName).isSuccess()) {
            ATH_MSG_FATAL("could not register [" << readcat[icat] << "] for input !");
            allGood = false;
         } else {
            ATH_MSG_INFO("io_register[" << this->name() << "](" << readcat[icat] << ") [ok]");
         }
      }
   }
   if (m_writeCatalog.value().substr(0, 16) == "xmlcatalog_file:") {
      fileName = m_writeCatalog.value().substr(16);
      if (!iomgr->io_register(this, IIoComponentMgr::IoMode::WRITE, fileName, fileName).isSuccess()) {
         ATH_MSG_FATAL("could not register [" << m_writeCatalog.value() << "] for input !");
         allGood = false;
      } else {
         ATH_MSG_INFO("io_register[" << this->name() << "](" << m_writeCatalog.value() << ") [ok]");
      }
   }
   if (!allGood) {
      return(StatusCode::FAILURE);
   }
   m_context = &coral::Context::instance();
   if (m_context == nullptr) {
      ATH_MSG_FATAL("Failed to access CORAL Context");
      return(StatusCode::FAILURE);
   }
   coral::ConnectionService conSvcH;
   coral::IConnectionServiceConfiguration& csConfig = conSvcH.configuration();
   csConfig.setConnectionRetrialPeriod(m_retrialPeriod);
   csConfig.setConnectionRetrialTimeOut(m_retrialTimeOut);
   if (m_connClean) {
      csConfig.enablePoolAutomaticCleanUp();
      csConfig.setConnectionTimeOut(m_timeOut);
   } else {
      csConfig.disablePoolAutomaticCleanUp();
      csConfig.setConnectionTimeOut(0);
   }
   ATH_MSG_INFO("Set connectionsvc retry/timeout/IDLE timeout to "
	   << m_retrialPeriod
	   << "/"
	   << m_retrialTimeOut
	   << "/"
	   << m_timeOut
	   << " seconds with connection cleanup "
	   << (csConfig.isPoolAutomaticCleanUpEnabled() ? "enabled" : "disabled"));
   // set Frontier web cache compression level
   coral::IWebCacheControl& webCache = conSvcH.webCacheControl();
   webCache.setCompressionLevel(m_frontierComp);
   ATH_MSG_INFO("Frontier compression level set to " << webCache.compressionLevel());
   if (m_sortReplicas) {
      // set replica sorter - get service
      IDBReplicaSvc* replicasvc;
      if (Gaudi::svcLocator()->service("DBReplicaSvc", replicasvc).isSuccess()) {
         csConfig.setReplicaSortingAlgorithm(*replicasvc);
         ATH_MSG_INFO("Successfully setup replica sorting algorithm");
      } else {
         ATH_MSG_WARNING("Cannot setup replica sorting algorithm");
      }
   }
   int athLvl = msg().level();
   ATH_MSG_DEBUG("OutputLevel is " << athLvl);
   coral::MsgLevel lvl = coral::Warning;
   // Map gaudi print level to one of Seal.
   switch (athLvl) {
      case 1:  lvl = coral::Verbose; break;
      case 2:  lvl = coral::Debug;   break;
      case 3:  lvl = coral::Info;    break;
      case 4:  lvl = coral::Warning; break;
      case 5:  lvl = coral::Error;   break;
      default: lvl = coral::Warning;
   };
   coral::MessageStream::setMsgVerbosity(lvl);
   if (!setupPersistencySvc().isSuccess()) {
      return(StatusCode::FAILURE);
   }
   return reinit();
}

//__________________________________________________________________________
StatusCode PoolSvc::reinit() {
   ATH_MSG_INFO("Re-initializing " << name());
   // Setup a catalog connection based on the value of $POOL_CATALOG
   return(StatusCode::SUCCESS);
}

//__________________________________________________________________________
StatusCode PoolSvc::io_reinit() {
   ATH_MSG_INFO("I/O reinitialization...");
   ServiceHandle<IIoComponentMgr> iomgr("IoComponentMgr", name());
   if (!iomgr.retrieve().isSuccess()) {
      ATH_MSG_FATAL("Could not retrieve IoComponentMgr !");
      return(StatusCode::FAILURE);
   }
   if (!iomgr->io_hasitem(this)) {
      ATH_MSG_FATAL("IoComponentMgr does not know about myself !");
      return(StatusCode::FAILURE);
   }
   std::vector<std::string> readcat = m_readCatalog.value();
   for (std::size_t icat = 0, imax = readcat.size(); icat < imax; icat++) {
      if (readcat[icat].substr(0, 16) == "xmlcatalog_file:") {
         std::string fileName = readcat[icat].substr(16);
         if (iomgr->io_contains(this, fileName)) {
            if (!iomgr->io_retrieve(this, fileName).isSuccess()) {
               ATH_MSG_FATAL("Could not retrieve new value for [" << fileName << "] !");
               return(StatusCode::FAILURE);
            }
            readcat[icat] = "xmlcatalog_file:" + fileName;
         }
      }
   }
   // all good... copy over.
   m_readCatalog = readcat;
   if (m_writeCatalog.value().substr(0, 16) == "xmlcatalog_file:") {
      std::string fileName = m_writeCatalog.value().substr(16);
      if (iomgr->io_contains(this, fileName)) {
         if (!iomgr->io_retrieve(this, fileName).isSuccess()) {
            ATH_MSG_FATAL("Could not retrieve new value for [" << fileName << "] !");
            return(StatusCode::FAILURE);
         }
         m_writeCatalog.setValue("xmlcatalog_file:" + fileName);
      }
   }
   if (!setupPersistencySvc().isSuccess()) {
      return(StatusCode::FAILURE);
   }
   // MN: reinit: maybe needed, maybe not
   return reinit();
}

//__________________________________________________________________________
StatusCode PoolSvc::setupPersistencySvc() {
   ATH_MSG_INFO("Setting up APR FileCatalog and Streams");
   if (m_catalog != nullptr) {
      m_catalog->commit();
      delete m_catalog; m_catalog = nullptr;
   }
   m_catalog = createCatalog();
   if (m_catalog != nullptr) {
      m_catalog->start();
   } else {
      ATH_MSG_FATAL("Failed to setup POOL File Catalog.");
      return(StatusCode::FAILURE);
   }
   // Setup a persistency service
   for (std::vector<pool::IPersistencySvc*>::const_iterator iter = m_persistencySvcVec.begin(),
		   last = m_persistencySvcVec.end(); iter != last; iter++) {
      delete *iter;
   }
   m_persistencySvcVec.clear();
   for (std::vector<CallMutex*>::const_iterator iter = m_pers_mut.begin(),
		   last = m_pers_mut.end(); iter != last; iter++) {
      delete *iter;
   }
   m_pers_mut.clear();

   pool::IPersistencySvcFactory* psfactory = pool::IPersistencySvcFactory::get();
   if (psfactory == nullptr) {
      ATH_MSG_FATAL("Failed to create PersistencySvcFactory.");
      return(StatusCode::FAILURE);
   }
   m_persistencySvcVec.push_back(psfactory->create("PersistencySvc", *m_catalog)); // Read Service
   if (m_persistencySvcVec[IPoolSvc::kInputStream] == nullptr) {
      ATH_MSG_FATAL("Failed to create Input PersistencySvc.");
      return(StatusCode::FAILURE);
   }
   m_pers_mut.push_back(new CallMutex);
<<<<<<< HEAD
   if (!m_persistencySvcVec[IPoolSvc::kInputStream]->session().technologySpecificAttributes(pool::ROOT_StorageType.type()).setAttribute<bool>("MultiThreaded", true)) {
      ATH_MSG_FATAL("Failed to enable multithreaded ROOT via PersistencySvc.");
      return(StatusCode::FAILURE);
   }
   m_contextMaxFile.insert(std::pair<unsigned long, int>(IPoolSvc::kInputStream, m_dbAgeLimit));
=======
   m_contextMaxFile.insert(std::pair<unsigned int, int>(IPoolSvc::kInputStream, m_dbAgeLimit));
>>>>>>> a75a4d70
   if (!connect(pool::ITransaction::READ).isSuccess()) {
      ATH_MSG_FATAL("Failed to connect Input PersistencySvc.");
      return(StatusCode::FAILURE);
   }
   m_persistencySvcVec.push_back(psfactory->create("PersistencySvc", *m_catalog)); // Write Service
   if (m_persistencySvcVec[IPoolSvc::kOutputStream] == nullptr) {
      ATH_MSG_FATAL("Failed to create Output PersistencySvc.");
      return(StatusCode::FAILURE);
   }
   m_pers_mut.push_back(new CallMutex);
   pool::DatabaseConnectionPolicy policy;
   policy.setWriteModeForNonExisting(pool::DatabaseConnectionPolicy::CREATE);
   policy.setWriteModeForExisting(pool::DatabaseConnectionPolicy::OVERWRITE);
   if (m_fileOpen.value() == "update") {
      policy.setWriteModeForExisting(pool::DatabaseConnectionPolicy::UPDATE);
   }
   m_persistencySvcVec[IPoolSvc::kOutputStream]->session().setDefaultConnectionPolicy(policy);
   return(StatusCode::SUCCESS);
}

//__________________________________________________________________________
StatusCode PoolSvc::stop() {
   unsigned int contextId = 0;
   bool retError = false;
   for (std::vector<pool::IPersistencySvc*>::const_iterator iter = m_persistencySvcVec.begin(),
		   last = m_persistencySvcVec.end(); iter != last; iter++, contextId++) {
      if (!disconnect(contextId).isSuccess()) {
         ATH_MSG_FATAL("Cannot disconnect Stream: " << contextId);
         retError = true;
      }
   }
   return(retError ? StatusCode::FAILURE : StatusCode::SUCCESS);
}
//__________________________________________________________________________
StatusCode PoolSvc::finalize() {
   unsigned int contextId = 0;
   for (std::vector<pool::IPersistencySvc*>::const_iterator iter = m_persistencySvcVec.begin(),
		   last = m_persistencySvcVec.end(); iter != last; iter++, contextId++) {
      delete *iter;
   }
   m_persistencySvcVec.clear();
   for (std::vector<CallMutex*>::const_iterator iter = m_pers_mut.begin(),
		   last = m_pers_mut.end(); iter != last; iter++) {
      delete *iter;
   }
   m_pers_mut.clear();
   if (m_catalog != nullptr) {
      m_catalog->commit();
      delete m_catalog; m_catalog = nullptr;
   }
   if (!m_athenaSealSvc.release().isSuccess()) {
      ATH_MSG_WARNING("Cannot release AthenaSealSvc");
   }
   bool retError = false;
   if (!::AthService::finalize().isSuccess()) {
      ATH_MSG_FATAL("Cannot finalize AthService base class.");
      retError = true;
   }
   return(retError ? StatusCode::FAILURE : StatusCode::SUCCESS);
}
//__________________________________________________________________________
StatusCode PoolSvc::io_finalize() {
   ATH_MSG_INFO("I/O finalization...");
   return(disconnect(IPoolSvc::kInputStream));
}
//_______________________________________________________________________
StatusCode PoolSvc::queryInterface(const InterfaceID& riid, void** ppvInterface) {
   if (IPoolSvc::interfaceID().versionMatch(riid)) {
      *ppvInterface = dynamic_cast<IPoolSvc*>(this);
   } else {
      // Interface is not directly available: try out a base class
      return(::AthService::queryInterface(riid, ppvInterface));
   }
   addRef();
   return(StatusCode::SUCCESS);
}
//__________________________________________________________________________
const Token* PoolSvc::registerForWrite(const Placement* placement,
                                       const void* obj,
                                       const RootType& classDesc) const {
   std::lock_guard<CallMutex> lock(*m_pers_mut[IPoolSvc::kOutputStream]);
   Token* token = m_persistencySvcVec[IPoolSvc::kOutputStream]->registerForWrite(*placement, obj, classDesc);
   if (token == nullptr) {
      ATH_MSG_WARNING("Cannot write object: " << placement->containerName());
   }
   return(token);
}
//__________________________________________________________________________
void PoolSvc::setObjPtr(void*& obj, const Token* token) const {
   unsigned int contextId = IPoolSvc::kInputStream;
   const std::string& auxString = token->auxString();
   if (!auxString.empty()) {
      if (auxString.substr(0, 6) == "[CTXT=") {
         ::sscanf(auxString.c_str(), "[CTXT=%08X]", &contextId);
      } else if (auxString.substr(0, 8) == "[CLABEL=") {
         contextId = const_cast<PoolSvc*>(this)->getInputContext(auxString);
      }
      if (contextId >= m_persistencySvcVec.size()) {
         contextId = IPoolSvc::kInputStream;
      }
   }
<<<<<<< HEAD
=======
   // Get Context ID/label from Token
   std::lock_guard<CallMutex> dummy(m_pool_mut); // FIXME, PvG: Should go away once calling ROOT::EnableThreadSafety()
>>>>>>> a75a4d70
   std::lock_guard<CallMutex> lock(*m_pers_mut[contextId]);
   obj = m_persistencySvcVec[contextId]->readObject(*token, obj);
   std::map<unsigned int, unsigned int>::const_iterator maxFileIter = m_contextMaxFile.find(contextId);
   if (maxFileIter != m_contextMaxFile.end() && maxFileIter->second > 0) {
      m_guidLists[contextId].remove(token->dbID());
      m_guidLists[contextId].push_back(token->dbID());
      while (m_guidLists[contextId].size() > maxFileIter->second) {
         this->disconnectDb("FID:" + m_guidLists[contextId].begin()->toString(), contextId).ignore();
      }
   }
}
//__________________________________________________________________________
unsigned int PoolSvc::getInputContext(const std::string& label, unsigned int maxFile) {
   std::lock_guard<CallMutex> lock(m_pool_mut);
   if (!label.empty()) {
      std::map<std::string, unsigned int>::const_iterator contextIter = m_contextLabel.find(label);
      if (contextIter != m_contextLabel.end()) {
         if (maxFile > 0) {
            m_contextMaxFile[contextIter->second] = maxFile;
         }
         return(contextIter->second);
      }
   }
   pool::IPersistencySvcFactory* psfactory = pool::IPersistencySvcFactory::get();
   if (psfactory == nullptr) {
      ATH_MSG_ERROR("Failed to create PersistencySvcFactory.");
      return(IPoolSvc::kInputStream);
   }
   const unsigned int id = m_persistencySvcVec.size();
   m_persistencySvcVec.push_back(psfactory->create("PersistencySvc", *m_catalog));
   if (m_persistencySvcVec[id] == nullptr) {
      ATH_MSG_ERROR("Failed to create Input PersistencySvc.");
      return(IPoolSvc::kInputStream);
   }
   m_pers_mut.push_back(new CallMutex);
   if (!connect(pool::ITransaction::READ).isSuccess()) {
      ATH_MSG_ERROR("Failed to connect Input PersistencySvc.");
      return(IPoolSvc::kInputStream);
   }
   if (!label.empty()) {
      m_contextLabel.insert(std::pair<std::string, unsigned int>(label, id));
   }
   m_contextMaxFile.insert(std::pair<unsigned int, int>(id, maxFile));
   return(id);
}
//__________________________________________________________________________
const coral::Context* PoolSvc::context() const {
   return(m_context);
}
//__________________________________________________________________________
void PoolSvc::loadComponent(const std::string& compName) const {
   m_context->loadComponent(compName);
}
//__________________________________________________________________________
const pool::IFileCatalog* PoolSvc::catalog() const {
   return(m_catalog);
}
//__________________________________________________________________________
void PoolSvc::lookupBestPfn(const std::string& token, std::string& pfn, std::string& type) const {
   std::string dbID;
   pool::FCregister action;
   m_catalog->setAction(action);
   if (token.substr(0, 4) == "PFN:") {
      action.lookupFileByPFN(token.substr(4), dbID, type); // PFN -> FID
   } else if (token.substr(0, 4) == "LFN:") {
      action.lookupFileByLFN(token.substr(4), dbID); // LFN -> FID
   } else if (token.substr(0, 4) == "FID:") {
      dbID = token.substr(4);
   } else if (token.size() > Guid::null().toString().size()) { // full token
      Token tok;
      tok.fromString(token);
      dbID = tok.dbID().toString();
   } else { // guid only
      dbID = token;
   }
   action.lookupBestPFN(dbID, pool::FileCatalog::READ, pool::FileCatalog::SEQUENTIAL, pfn, type); // FID -> best PFN
}
//__________________________________________________________________________
void PoolSvc::renamePfn(const std::string& pf, const std::string& newpf) const {
   std::string dbID, type;
   pool::FCregister action;
   m_catalog->setAction(action);
   action.lookupFileByPFN(pf, dbID, type);
   if (dbID.empty()) {
      ATH_MSG_WARNING("Failed to lookup: " << pf << " in FileCatalog");
      return;
   }
   action.lookupFileByPFN(newpf, dbID, type);
   if (!dbID.empty()) {
      ATH_MSG_INFO("Found: " << newpf << " in FileCatalog");
      return;
   }
   action.renamePFN(pf, newpf);
}
//__________________________________________________________________________
pool::ICollection* PoolSvc::createCollection(const std::string& collectionType,
		const std::string& connection,
		const std::string& collectionName,
		const pool::ICollection::OpenMode& openMode,
		unsigned int contextId) const {
   std::string collection(collectionName);
   if (collectionType == "RootCollection") {
      if (collectionName.find("PFN:") == std::string::npos
	      && collectionName.find("LFN:") == std::string::npos
	      && collectionName.find("FID:") == std::string::npos) {
	 collection = "PFN:" + collectionName;
      }
   }
   if (contextId >= m_persistencySvcVec.size()) {
      contextId = IPoolSvc::kInputStream;
   }
   if (contextId == IPoolSvc::kInputStream && openMode != pool::ICollection::READ) {
      contextId = IPoolSvc::kOutputStream;
   }
   std::lock_guard<CallMutex> lock(m_pool_mut);
   if (contextId >= m_persistencySvcVec.size() && !const_cast<PoolSvc*>(this)->reinit().isSuccess()) {
      return(nullptr);
   }
   std::lock_guard<CallMutex> lockC(*m_pers_mut[contextId]);
   // Check POOL FileCatalog entry.
   bool insertFile = false;
   if (connection.substr(0, 4) == "PFN:") {
      pool::IFCAction action;
      m_catalog->setAction(action);
      std::string fid, fileType;
      action.lookupFileByPFN(connection.substr(4), fid, fileType);
      if (fid.empty()) { // No entry in file catalog
         insertFile = true;
         ATH_MSG_INFO("File is not in Catalog! Attempt to open it anyway.");
      }
   }
   // Check whether Collection Container exists.
   if (collectionType == "ImplicitCollection" || collectionType == "SeekableCollection") {
      pool::ISession* sesH = nullptr;
      pool::IDatabase* dbH = nullptr;
      if (!getSessionDbHandles(sesH, dbH, contextId, connection).isSuccess()) {
         ATH_MSG_INFO("Failed to get Session/DatabaseHandle to create POOL collection.");
         delete dbH; dbH = nullptr;
         return(nullptr);
      }
      try {
         if (dbH->openMode() == pool::IDatabase::CLOSED) {
            dbH->connectForRead();
         }
         std::map<unsigned int, unsigned int>::const_iterator maxFileIter = m_contextMaxFile.find(contextId);
         if (maxFileIter != m_contextMaxFile.end() && maxFileIter->second > 0 && !dbH->fid().empty()) {
            const Guid guid(dbH->fid());
            m_guidLists[contextId].remove(guid);
            m_guidLists[contextId].push_back(guid);
            while (m_guidLists[contextId].size() > maxFileIter->second + 1) {
               this->disconnectDb("FID:" + m_guidLists[contextId].begin()->toString(), contextId).ignore();
            }
         }
         std::map<std::string, std::vector<std::string> >::const_iterator it = m_containersMap.find(dbH->fid());
         if (it == m_containersMap.end()) {
            it = m_containersMap.insert(std::pair<std::string, std::vector<std::string> >(dbH->fid(), dbH->containers())).first;
         }
         if (find(it->second.begin(), it->second.end(), collection) == it->second.end()) {
            ATH_MSG_INFO("Failed to find container " << collection << " to create POOL collection.");
            if (insertFile && m_attemptCatalogPatch.value()) {
               dbH->setTechnology(pool::ROOT_StorageType.type());
               pool::FCregister action;
               m_catalog->setAction(action);
               std::string fid = dbH->fid();
               action.registerPFN(connection.substr(4), "ROOT_All", fid);
            }
            delete dbH; dbH = nullptr;
            return(nullptr); // no events
         }
      } catch(std::exception& e) {
         ATH_MSG_INFO("Failed to open container to check POOL collection - trying.");
      }
      delete dbH; dbH = nullptr;
   }
   pool::CollectionFactory* collFac = pool::CollectionFactory::get();
   pool::CollectionDescription collDes(collection, collectionType, (collectionType == "ImplicitCollection" || collectionType == "SeekableCollection") ? connection : "");
   pool::ICollection* collPtr = nullptr;
   if (collectionType == "RootCollection" && contextId == IPoolSvc::kOutputStream) {
      ATH_MSG_INFO("Writing ExplicitROOT Collection - do not pass session pointer");
      collPtr = collFac->create(collDes, openMode);
   } else {
      try {
         collPtr = collFac->create(collDes, openMode, &m_persistencySvcVec[contextId]->session());
      } catch (std::exception &e) {
         if (insertFile) {
            pool::ISession* sesH = nullptr;
            pool::IDatabase* dbH = nullptr;
            if (getSessionDbHandles(sesH, dbH, contextId, connection).isSuccess()) {
               if (!dbH->fid().empty()) {
                  delete dbH; dbH = nullptr;
                  return(nullptr); // no events
               }
            }
            delete dbH; dbH = nullptr;
         }
         throw; // bad file, rethrow
      }
   }
   if (insertFile && m_attemptCatalogPatch.value()) {
      pool::ISession* sesH = nullptr;
      pool::IDatabase* dbH = nullptr;
      if (!getSessionDbHandles(sesH, dbH, contextId, connection).isSuccess()) {
         ATH_MSG_INFO("Failed to create FileCatalog entry.");
      } else if( openMode == pool::ICollection::READ && dbH->fid().empty() ) {
         ATH_MSG_INFO("Cannot retrieve the FID of an existing POOL database: '"
                      << connection << "' - FileCatalog will NOT be updated.");
      } else {
         dbH->setTechnology(pool::ROOT_StorageType.type());
         pool::FCregister action;
         m_catalog->setAction(action);
         std::string fid = dbH->fid();
         action.registerPFN(connection.substr(4), "ROOT_All", fid);
      }
      delete dbH; dbH = nullptr;
   }
   return(collPtr);
}
//__________________________________________________________________________
void PoolSvc::registerExistingCollection(pool::ICollection* coll, bool overwrite, bool sharedCat) {
   std::lock_guard<CallMutex> lock(m_pool_mut);
   pool::CollectionFactory* collFac = pool::CollectionFactory::get();
   m_catalog->commit();
   if (sharedCat) {
      collFac->registerExisting(coll, overwrite, m_catalog);
   } else {
      collFac->registerExisting(coll, overwrite, nullptr);
   }
   m_catalog->start();
}
//__________________________________________________________________________
Token* PoolSvc::getToken(const std::string& connection,
	const std::string& collection,
	const unsigned long ientry) const {
   std::lock_guard<CallMutex> lock(*m_pers_mut[IPoolSvc::kInputStream]);
   pool::ISession* sesH = nullptr;
   pool::IDatabase* dbH = nullptr;
   if (!getSessionDbHandles(sesH, dbH, IPoolSvc::kInputStream, connection).isSuccess()) {
      delete dbH; dbH = nullptr;
      return(nullptr);
   }
   if (dbH->openMode() == pool::IDatabase::CLOSED) {
      dbH->connectForRead();
   }
   std::map<std::string, std::vector<std::string> >::const_iterator it = m_containersMap.find(dbH->fid());
   if (it == m_containersMap.end()) {
      it = m_containersMap.insert(std::pair<std::string, std::vector<std::string> >(dbH->fid(), dbH->containers())).first;
   }
   if (find(it->second.begin(), it->second.end(), collection) ==  it->second.end()) {
      ATH_MSG_INFO("Failed to find container " << collection << " to get Token.");
      delete dbH; dbH = nullptr;
      return(nullptr);
   }
   pool::IContainer* contH = nullptr;
   std::string objName;
   if (!getContainerHandle(dbH, collection, contH, objName).isSuccess()) {
      delete contH; contH = nullptr;
      delete dbH; dbH = nullptr;
      return(nullptr);
   }
   pool::ITokenIterator* tokenIter = contH->tokens("");
   Token* thisToken = tokenIter->next();
   for (unsigned long ipos = 0; ipos < ientry; ipos++) {
      delete thisToken; thisToken = tokenIter->next();
   }
   delete tokenIter; tokenIter = nullptr;
   delete contH; contH = nullptr;
   delete dbH; dbH = nullptr;
   return(thisToken);
}
//__________________________________________________________________________
bool PoolSvc::testDictionary(const std::string& className) const {
   if (m_athenaSealSvc != 0 && m_testDictionary.value()) {
      return(m_athenaSealSvc->checkClass(className).isSuccess());
   }
   return(true);
}
//__________________________________________________________________________
StatusCode PoolSvc::connect(pool::ITransaction::Type type, unsigned int contextId) const {
   if (type != pool::ITransaction::READ) {
      contextId = IPoolSvc::kOutputStream;
   }
   std::lock_guard<CallMutex> lock(m_pool_mut);
   if (contextId >= m_persistencySvcVec.size() && !const_cast<PoolSvc*>(this)->reinit().isSuccess()) {
      return(StatusCode::FAILURE);
   }
   std::lock_guard<CallMutex> lockC(*m_pers_mut[contextId]);
   pool::IPersistencySvc* persSvc = m_persistencySvcVec[contextId];
   // Connect to a logical database using the pre-defined technology and dbID
   if (persSvc->session().transaction().isActive()) {
      return(StatusCode::SUCCESS);
   }
   if (!persSvc->session().transaction().start(type)) {
      ATH_MSG_ERROR("connect failed persSvc = " << persSvc << " type = " << type);
      return(StatusCode::FAILURE);
   }
   return(StatusCode::SUCCESS);
}
//__________________________________________________________________________
StatusCode PoolSvc::commit(unsigned int contextId) const {
   if (contextId >= m_persistencySvcVec.size()) {
      return(StatusCode::FAILURE);
   }
   std::lock_guard<CallMutex> lock(*m_pers_mut[contextId]);
   pool::IPersistencySvc* persSvc = m_persistencySvcVec[contextId];
   if (persSvc != nullptr && persSvc->session().transaction().isActive()) {
      unsigned int type = persSvc->session().transaction().type();
      if (!persSvc->session().transaction().commit()) {
         ATH_MSG_ERROR("POOL commit failed " << persSvc);
         persSvc->session().disconnectAll();
         return(StatusCode::FAILURE);
      }
      if (type == pool::ITransaction::READ) {
         persSvc->session().disconnectAll();
      }
   }
   return(StatusCode::SUCCESS);
}
//__________________________________________________________________________
StatusCode PoolSvc::commitAndHold(unsigned int contextId) const {
   if (contextId >= m_persistencySvcVec.size()) {
      return(StatusCode::FAILURE);
   }
   std::lock_guard<CallMutex> lock(*m_pers_mut[contextId]);
   pool::IPersistencySvc* persSvc = m_persistencySvcVec[contextId];
   if (persSvc->session().transaction().isActive()) {
      if (!persSvc->session().transaction().commitAndHold()) {
         ATH_MSG_ERROR("POOL commitAndHold failed " << persSvc);
         return(StatusCode::FAILURE);
      }
   }
   return(StatusCode::SUCCESS);
}
//__________________________________________________________________________
StatusCode PoolSvc::disconnect(unsigned int contextId) const {
   if (contextId >= m_persistencySvcVec.size()) {
      return(StatusCode::SUCCESS);
   }
   std::lock_guard<CallMutex> lock(*m_pers_mut[contextId]);
   pool::IPersistencySvc* persSvc = m_persistencySvcVec[contextId];
   if (persSvc != nullptr && persSvc->session().transaction().isActive()) {
      if (!commit(contextId).isSuccess()) {
         ATH_MSG_ERROR("disconnect failed to commit " << persSvc);
         return(StatusCode::FAILURE);
      }
      persSvc->session().disconnectAll();
   }
   return(StatusCode::SUCCESS);
}
//__________________________________________________________________________
StatusCode PoolSvc::disconnectDb(const std::string& connection, unsigned int contextId) const {
   if (contextId >= m_persistencySvcVec.size()) {
      return(StatusCode::SUCCESS);
   }
   std::lock_guard<CallMutex> lock(*m_pers_mut[contextId]);
   pool::ISession* sesH = nullptr;
   pool::IDatabase* dbH = nullptr;
   if (!getSessionDbHandles(sesH, dbH, contextId, connection).isSuccess()) {
      ATH_MSG_ERROR("Failed to get Session/DatabaseHandle.");
      delete dbH; dbH = nullptr;
      return(StatusCode::FAILURE);
   }
   std::map<unsigned int, unsigned int>::const_iterator maxFileIter = m_contextMaxFile.find(contextId);
   if (maxFileIter != m_contextMaxFile.end() && maxFileIter->second > 0) {
      const Guid guid(dbH->fid());
      m_guidLists[contextId].remove(guid);
   }
   m_containersMap.erase(dbH->fid());
   dbH->disconnect();
   delete dbH; dbH = nullptr;
   return(StatusCode::SUCCESS);
}
//_______________________________________________________________________
long long int PoolSvc::getFileSize(const std::string& dbName, long tech, unsigned int contextId) const {
   pool::ISession* sesH = nullptr;
   pool::IDatabase* dbH = nullptr;
   if (!getSessionDbHandles(sesH, dbH, contextId, dbName).isSuccess()) {
      ATH_MSG_DEBUG("getFileSize: Failed to get Session/DatabaseHandle to get POOL FileSize property.");
      delete dbH; dbH = nullptr;
      return(StatusCode::FAILURE);
   }
   if (dbH->openMode() == pool::IDatabase::CLOSED) {
      if (contextId == IPoolSvc::kOutputStream) {
         dbH->setTechnology(tech);
         dbH->connectForWrite();
      } else {
         dbH->connectForRead();
      }
   }
   long long int value = dbH->technologySpecificAttributes().attribute<long long int>("FILE_SIZE");
   delete dbH; dbH = nullptr;
   return(value);
}
//_______________________________________________________________________
StatusCode PoolSvc::getAttribute(const std::string& optName,
		std::string& data,
		long tech,
		unsigned int contextId) const {
   if (contextId >= m_persistencySvcVec.size()) {
      contextId = IPoolSvc::kInputStream;
   }
   pool::ISession& sesH = m_persistencySvcVec[contextId]->session();
   std::ostringstream oss;
   if (data == "DbLonglong") {
      long long int value = sesH.technologySpecificAttributes(tech).attribute<long long int>(optName);
      oss << std::dec << value;
   } else if (data == "double") {
      double value = sesH.technologySpecificAttributes(tech).attribute<double>(optName);
      oss << std::dec << value;
   } else {
      int value = sesH.technologySpecificAttributes(tech).attribute<int>(optName);
      oss << std::dec << value;
   }
   data = oss.str();
   ATH_MSG_INFO("Domain attribute [" << optName << "]" << ": " << data);
   return(StatusCode::SUCCESS);
}
//_______________________________________________________________________
StatusCode PoolSvc::getAttribute(const std::string& optName,
		std::string& data,
		long tech,
		const std::string& dbName,
		const std::string& contName,
		unsigned int contextId) const {
   pool::ISession* sesH = nullptr;
   pool::IDatabase* dbH = nullptr;
   if (!getSessionDbHandles(sesH, dbH, contextId, dbName).isSuccess()) {
      ATH_MSG_DEBUG("getAttribute: Failed to get Session/DatabaseHandle to get POOL property.");
      delete dbH; dbH = nullptr;
      return(StatusCode::FAILURE);
   }
   if (dbH->openMode() == pool::IDatabase::CLOSED) {
      if (contextId == IPoolSvc::kOutputStream) {
         dbH->setTechnology(tech);
         dbH->connectForWrite();
      } else {
         dbH->connectForRead();
      }
   }
   std::ostringstream oss;
   if (contName.empty()) {
      if (data == "DbLonglong") {
         long long int value = dbH->technologySpecificAttributes().attribute<long long int>(optName);
         oss << std::dec << value;
      } else if (data == "double") {
         double value = dbH->technologySpecificAttributes().attribute<double>(optName);
         oss << std::dec << value;
      } else if (data == "string") {
         char* value = dbH->technologySpecificAttributes().attribute<char*>(optName);
         oss << value;
      } else {
         int value = dbH->technologySpecificAttributes().attribute<int>(optName);
         oss << std::dec << value;
      }
      ATH_MSG_INFO("Database (" << dbH->pfn() << ") attribute [" << optName << "]" << ": " << oss.str());
   } else {
      pool::IContainer* contH = nullptr;
      std::string objName;
      if (!getContainerHandle(dbH, contName, contH, objName).isSuccess()) {
         ATH_MSG_DEBUG("Failed to get ContainerHandle to get POOL property.");
         delete contH; contH = nullptr;
         delete dbH; dbH = nullptr;
         return(StatusCode::FAILURE);
      }
      if (data == "DbLonglong") {
         long long int value = contH->technologySpecificAttributes().attribute<long long int>(optName);
         oss << std::dec << value;
      } else if (data == "double") {
         double value = contH->technologySpecificAttributes().attribute<double>(optName);
         oss << std::dec << value;
      } else {
         int value = contH->technologySpecificAttributes().attribute<int>(optName);
         oss << std::dec << value;
      }
      delete contH; contH = nullptr;
      ATH_MSG_INFO("Container attribute [" << contName << "." << optName << "]: " << oss.str());
   }
   data = oss.str();
   delete dbH; dbH = nullptr;
   return(StatusCode::SUCCESS);
}
//_______________________________________________________________________
StatusCode PoolSvc::setAttribute(const std::string& optName,
		const std::string& data,
		long tech,
		unsigned int contextId) const {
   if (contextId >= m_persistencySvcVec.size()) {
      contextId = IPoolSvc::kOutputStream;
   }
   pool::ISession& sesH = m_persistencySvcVec[contextId]->session();
   if (data[data.size() - 1] == 'L') {
      long long int value = atoll(data.c_str());
      if (!sesH.technologySpecificAttributes(tech).setAttribute<long long int>(optName, value)) {
         ATH_MSG_DEBUG("Failed to set POOL property, " << optName << " to " << data);
         return(StatusCode::FAILURE);
      }
   } else {
      int value = atoi(data.c_str());
      if (!sesH.technologySpecificAttributes(tech).setAttribute<int>(optName, value)) {
         ATH_MSG_DEBUG("Failed to set POOL property, " << optName << " to " << data);
         return(StatusCode::FAILURE);
      }
   }
   return(StatusCode::SUCCESS);
}
//_______________________________________________________________________
StatusCode PoolSvc::setAttribute(const std::string& optName,
		const std::string& data,
		long tech,
		const std::string& dbName,
		const std::string& contName,
		unsigned int contextId) const {
   std::lock_guard<CallMutex> lock(m_pool_mut);
   pool::ISession* sesH = nullptr;
   pool::IDatabase* dbH = nullptr;
   if (!getSessionDbHandles(sesH, dbH, contextId, dbName).isSuccess()) {
      ATH_MSG_DEBUG("Failed to get Session/DatabaseHandle to set POOL property.");
      delete dbH; dbH = nullptr;
      return(StatusCode::FAILURE);
   }
   if (dbH->openMode() == pool::IDatabase::CLOSED) {
      if (contextId == IPoolSvc::kOutputStream) {
         dbH->setTechnology(tech);
         dbH->connectForWrite();
      } else {
         dbH->connectForRead();
      }
   }
   bool retError = false;
   std::string objName;
   bool hasTTreeName = (contName.length() > 6 && contName.substr(0, 6) == "TTree=");
   if (contName.empty() || hasTTreeName || contextId != IPoolSvc::kOutputStream) {
      objName = hasTTreeName ? contName.substr(6) : contName;
      if (data[data.size() - 1] == 'L') {
         long long int value = atoll(data.c_str());
         retError = dbH->technologySpecificAttributes().setAttribute<long long int>(optName, value, objName);
      } else {
         int value = atoi(data.c_str());
         retError = dbH->technologySpecificAttributes().setAttribute<int>(optName, value, objName);
      }
      if (!retError) {
         ATH_MSG_DEBUG("Failed to set POOL property, " << optName << " to " << data);
         delete dbH; dbH = nullptr;
         return(StatusCode::FAILURE);
      }
   } else {
      pool::IContainer* contH = nullptr;
      if (!getContainerHandle(dbH, contName, contH, objName).isSuccess()) {
         ATH_MSG_DEBUG("Failed to get ContainerHandle to set POOL property.");
         delete contH; contH = nullptr;
         delete dbH; dbH = nullptr;
         return(StatusCode::FAILURE);
      }
      if (data[data.size() - 1] == 'L') {
         long long int value = atoll(data.c_str());
         retError = contH->technologySpecificAttributes().setAttribute<long long int>(optName,
	         value,
	         objName);
      } else {
         int value = atoi(data.c_str());
         retError = contH->technologySpecificAttributes().setAttribute<int>(optName, value, objName);
      }
      if (!retError) {
         ATH_MSG_DEBUG("Failed to set POOL container property, "
	         << optName
	         << " for "
	         << contName << " : " << objName
	         << " to "
	         << data);
         delete contH; contH = nullptr;
         delete dbH; dbH = nullptr;
         return(StatusCode::FAILURE);
      }
      delete contH; contH = nullptr;
   }
   delete dbH; dbH = nullptr;
   return(StatusCode::SUCCESS);
}
//__________________________________________________________________________
StatusCode PoolSvc::setFrontierCache(const std::string& conn) const {
   std::lock_guard<CallMutex> lock(m_pool_mut);
   ATH_MSG_VERBOSE("setFrontierCache called for connection:" << conn);
   // setup the Frontier cache information for the given logical or physical connection string
   // first determine if the connection is logical (no ':')
   std::vector<std::string> physcons;
   if (conn.find(":") == std::string::npos) {
      // if logical, have to lookup list of physical replicas, and consider each
      // need the CORAL ILookupSvc interface which must be loaded if needed
      const std::string lookSvcStr("CORAL/Services/XMLLookupService");
      coral::IHandle<coral::ILookupService> lookSvcH = m_context->query<coral::ILookupService>();
      if (!lookSvcH.isValid()) {
         m_context->loadComponent(lookSvcStr);
         lookSvcH = m_context->query<coral::ILookupService>();
      }
      if (!lookSvcH.isValid()) {
         ATH_MSG_ERROR("Cannot locate " << lookSvcStr);
         return(StatusCode::FAILURE);
      }
      coral::IDatabaseServiceSet* dbset = lookSvcH->lookup(conn, coral::ReadOnly);
      if (dbset != nullptr) {
         for (int irep = 0, nrep = dbset->numberOfReplicas(); irep < nrep; ++irep) {
	    const std::string pcon = dbset->replica(irep).connectionString();
	    if (pcon.substr(0, 9) == "frontier:") {
               physcons.push_back(pcon);
            }
         }
         delete dbset; dbset = nullptr;
      } else {
         ATH_MSG_DEBUG("setFrontierCache: Could not find any replicas for " << conn);
      }
   } else if (conn.substr(0, 9) == "frontier:") {
      physcons.push_back(conn);
   }
   // check if any replicas will try and use frontier
   if (physcons.size() == 0) {
      return(StatusCode::SUCCESS);
   }
   coral::ConnectionService conSvcH;
   // for each frontier replica, define the web cache info
   // get the WebCacheControl interface via ConnectionSvc
   // note ConnectionSvc should already be loaded by initialize
   coral::IWebCacheControl& webCache = conSvcH.webCacheControl();
   for (std::vector<std::string>::const_iterator iter = physcons.begin(), last = physcons.end();
		   iter != last; ++iter) {
      if (find(m_frontierRefresh.value().begin(), m_frontierRefresh.value().end(), *iter)
		      == m_frontierRefresh.value().end()
	      && find(m_frontierRefresh.value().begin(), m_frontierRefresh.value().end(), conn)
		      == m_frontierRefresh.value().end()) {
         // set that a table DUMMYTABLE should be refreshed - indicates that everything
         // else in the schema should not be
         webCache.refreshTable(*iter, "DUMMYTABLE");
      } else {
         // set the schema to be refreshed
         webCache.refreshSchemaInfo(*iter);
      }
      ATH_MSG_DEBUG("Cache flag for connection "
	      << *iter
	      << " set to "
	      << webCache.webCacheInfo(*iter).isSchemaInfoCached());
   }
   return(StatusCode::SUCCESS);
}
//__________________________________________________________________________
pool::IFileCatalog* PoolSvc::createCatalog() {
   pool::IFileCatalog* ctlg = new pool::IFileCatalog;
   for (std::vector<std::string>::const_iterator iter = m_readCatalog.value().begin(),
	   last = m_readCatalog.value().end(); iter != last; ++iter) {
      ATH_MSG_DEBUG("POOL ReadCatalog is " << *iter);
      if (iter->substr(0, 7) == "prfile:") {
         std::string file = PathResolver::find_file(iter->substr(7), "DATAPATH");
         if (file.empty()) {
            ATH_MSG_WARNING("Unable to locate catalog for "
	            << *iter
	            << " via PathResolver, check your DATAPATH variable");
         } else {
            ATH_MSG_INFO("Resolved path (via DATAPATH) is " << file);
            ctlg->addReadCatalog("file:" + file);
         }
      } else if (iter->substr(0, 8) == "apcfile:") {
         // check for file accessed via ATLAS_POOLCOND_PATH
         std::string file = poolCondPath(iter->substr(8));
         if (!file.empty()) {
            ATH_MSG_INFO("Resolved path (via ATLAS_POOLCOND_PATH) is " << file);
            ctlg->addReadCatalog("file:" + file);
         }
      } else {
         ctlg->addReadCatalog(*iter);
      }
   }
   try {
      ATH_MSG_INFO("POOL WriteCatalog is " << m_writeCatalog.value());
      ctlg->setWriteCatalog(m_writeCatalog.value());
      ctlg->connect();
   } catch(std::exception& e) {
      ATH_MSG_ERROR("setWriteCatalog - caught exception: " << e.what());
      return(nullptr); // This catalog is not setup properly!
   }
   return(ctlg);
}
//__________________________________________________________________________
PoolSvc::PoolSvc(const std::string& name, ISvcLocator* pSvcLocator) :
        ::AthService(name, pSvcLocator),
	m_context(nullptr),
	m_catalog(nullptr),
	m_athenaSealSvc("AthenaSealSvc", name),
	m_persistencySvcVec(),
	m_pers_mut(),
	m_contextLabel(),
	m_contextMaxFile(),
	m_guidLists(),
	m_containersMap() {
   declareProperty("WriteCatalog", m_writeCatalog = "xmlcatalog_file:PoolFileCatalog.xml");
   declareProperty("ReadCatalog", m_readCatalog);
   declareProperty("AttemptCatalogPatch", m_attemptCatalogPatch = true);
   declareProperty("ConnectionRetrialPeriod", m_retrialPeriod = 300);
   declareProperty("ConnectionRetrialTimeOut", m_retrialTimeOut = 3600);
   declareProperty("ConnectionTimeOut", m_timeOut = 5);
   declareProperty("ConnectionCleanUp", m_connClean = false);
   declareProperty("FrontierCompression", m_frontierComp = 5);
   declareProperty("FrontierRefreshSchema", m_frontierRefresh);
   declareProperty("FileOpen", m_fileOpen = "overwrite");
   declareProperty("MaxFilesOpen", m_dbAgeLimit = 0);
   declareProperty("CheckDictionary", m_testDictionary = true);
   declareProperty("SortReplicas", m_sortReplicas = true);
}
//__________________________________________________________________________
PoolSvc::~PoolSvc() {
}
//__________________________________________________________________________
StatusCode PoolSvc::getSessionDbHandles(pool::ISession*& sesH,
		pool::IDatabase*& dbH,
		unsigned int contextId,
		const std::string& dbName) const {
   if (contextId >= m_persistencySvcVec.size()) {
      contextId = IPoolSvc::kInputStream;
   }
   sesH = &m_persistencySvcVec[contextId]->session();
   if (sesH == nullptr) {
      ATH_MSG_DEBUG("Failed to get SessionHandle.");
      return(StatusCode::FAILURE);
   }
   if (!sesH->transaction().isActive()) {
      pool::ITransaction::Type transMode = pool::ITransaction::READ;
      if (contextId == IPoolSvc::kOutputStream) {
         transMode = pool::ITransaction::UPDATE;
      }
      if (!sesH->transaction().start(transMode)) {
         ATH_MSG_DEBUG("Failed to start transaction, type = " << transMode);
         return(StatusCode::FAILURE);
      }
   }
   if (dbName.find("PFN:") == 0) {
      dbH = sesH->databaseHandle(dbName.substr(4), pool::DatabaseSpecification::PFN);
   } else if (dbName.find("LFN:") == 0) {
      dbH = sesH->databaseHandle(dbName.substr(4), pool::DatabaseSpecification::LFN);
   } else if (dbName.find("FID:") == 0) {
      dbH = sesH->databaseHandle(dbName.substr(4), pool::DatabaseSpecification::FID);
   } else {
      dbH = sesH->databaseHandle(dbName, pool::DatabaseSpecification::PFN);
   }
   if (dbH == nullptr) {
      ATH_MSG_DEBUG("Failed to get DatabaseHandle.");
      return(StatusCode::FAILURE);
   }
   return(StatusCode::SUCCESS);
}
//__________________________________________________________________________
StatusCode PoolSvc::getContainerHandle(pool::IDatabase* dbH,
		const std::string& contName,
		pool::IContainer*& contH,
		std::string& objName) const {
   if (dbH->openMode() == pool::IDatabase::CLOSED) {
      dbH->connectForRead();
   }
   if (contName.find("DataHeader") != std::string::npos) {
      contH = dbH->containerHandle(contName.substr(0, contName.find("_p")));
   } else {
      contH = dbH->containerHandle(contName);
   }
   if (contH == nullptr) {
      ATH_MSG_DEBUG("Failed to get ContainerHandle for: " << contName);
      return(StatusCode::FAILURE);
   }
   if (contName.find('(') != std::string::npos) {
      objName = contName.substr(contName.find('(') + 1); // Get BranchName between parenthesis
      objName = objName.substr(0, objName.find(')'));
   } else if (contName.find("::") != std::string::npos) {
      objName = contName.substr(contName.find("::") + 2); // Split off Tree name
   } else {
      objName = contName.substr(contName.find('_') + 1); // Split off "POOLContainer"
      objName = objName.substr(0, objName.find('/')); // Split off key
   }
   std::string::size_type off = 0;
   while ((off = objName.find_first_of("<>/")) != std::string::npos) {
      objName.replace(off, 1, "_"); // Replace special chars (e.g. templates)
   }
   return(StatusCode::SUCCESS);
}
//__________________________________________________________________________
std::string PoolSvc::poolCondPath(const std::string& leaf) {
   // look for files at $ATLAS_POOLCOND_PATH/poolcond/<leaf>
   // return full filename if exists, or empty string if not
   std::string respath;
   const char* cpath = getenv("ATLAS_POOLCOND_PATH");
   if (cpath && strcmp(cpath, "") != 0) {
      std::string testpath = cpath;
      testpath += "/" + leaf;
      struct stat stFileInfo;
      // try to retrieve file attribute - success indicates file exists
      if (stat(testpath.c_str(), &stFileInfo) == 0) {
         respath = testpath;
      }
   }
   return(respath);
}<|MERGE_RESOLUTION|>--- conflicted
+++ resolved
@@ -248,15 +248,11 @@
       return(StatusCode::FAILURE);
    }
    m_pers_mut.push_back(new CallMutex);
-<<<<<<< HEAD
    if (!m_persistencySvcVec[IPoolSvc::kInputStream]->session().technologySpecificAttributes(pool::ROOT_StorageType.type()).setAttribute<bool>("MultiThreaded", true)) {
       ATH_MSG_FATAL("Failed to enable multithreaded ROOT via PersistencySvc.");
       return(StatusCode::FAILURE);
    }
-   m_contextMaxFile.insert(std::pair<unsigned long, int>(IPoolSvc::kInputStream, m_dbAgeLimit));
-=======
    m_contextMaxFile.insert(std::pair<unsigned int, int>(IPoolSvc::kInputStream, m_dbAgeLimit));
->>>>>>> a75a4d70
    if (!connect(pool::ITransaction::READ).isSuccess()) {
       ATH_MSG_FATAL("Failed to connect Input PersistencySvc.");
       return(StatusCode::FAILURE);
@@ -358,11 +354,7 @@
          contextId = IPoolSvc::kInputStream;
       }
    }
-<<<<<<< HEAD
-=======
    // Get Context ID/label from Token
-   std::lock_guard<CallMutex> dummy(m_pool_mut); // FIXME, PvG: Should go away once calling ROOT::EnableThreadSafety()
->>>>>>> a75a4d70
    std::lock_guard<CallMutex> lock(*m_pers_mut[contextId]);
    obj = m_persistencySvcVec[contextId]->readObject(*token, obj);
    std::map<unsigned int, unsigned int>::const_iterator maxFileIter = m_contextMaxFile.find(contextId);
