/*
  Copyright (C) 2002-2018 CERN for the benefit of the ATLAS collaboration
*/

#include "ZdcAnalysis/ZdcAnalysisTool.h"
#include "TGraph.h"
#include "TEnv.h"
#include "TSystem.h"
#include "ZdcAnalysis/ZdcSincInterp.h"
#include "xAODEventInfo/EventInfo.h"
#include "TFile.h"
#include <sstream>
#include <memory>
#include <xAODForward/ZdcModuleAuxContainer.h>
#include "PathResolver/PathResolver.h"

namespace ZDC
{
ZdcAnalysisTool* ZdcAnalysisTool::m_currentInstance = 0;

int ZdcAnalysisTool::_debugLevel = 0;
ZdcAnalysisTool::ZdcAnalysisTool(const std::string& name)
    : asg::AsgTool(name), m_name(name), m_init(false),
      m_writeAux(false), m_eventReady(false),
      m_runNumber(0), m_lumiBlock(0)
{
    declareProperty("ZdcModuleContainerName", m_zdcModuleContainerName = "ZdcModules", "Location of ZDC processed data");
    declareProperty("Configuration", m_configuration = "PbPb2015");
    declareProperty("FlipEMDelay", m_flipEMDelay = false);
    declareProperty("LowGainOnly", m_lowGainOnly = false);
    declareProperty("WriteAux", m_writeAux = true);
    declareProperty("AuxSuffix", m_auxSuffix = "");

    // The following job properties enable/disable and affect the calibration of the ZDC energies
    //
    declareProperty("DoCalib", m_doCalib = true);
    declareProperty("DoTrigEff", m_doTrigEff = true);
    declareProperty("DoTimeCalib", m_doTimeCalib = true);
    declareProperty("ZdcAnalysisConfigPath", m_zdcAnalysisConfigPath = "$ROOTCOREBIN/data/ZdcAnalysis", "ZDC Analysis config file path");
    //declareProperty("ForceCalibRun",m_forceCalibRun=287931); // last run of Pb+Pb 2015
    declareProperty("ForceCalibRun", m_forceCalibRun = -1); // last run of Pb+Pb 2015
    declareProperty("ForceCalibLB", m_forceCalibLB = 814); // last LB of Pb+Pb 2015

    // The following parameters are primarily used for the "default" configuration, but also may be
    //   use to modify/tailor other configurations
    //
    declareProperty("NumSampl", m_numSample = 7);
    declareProperty("DeltaTSample", m_deltaTSample = 25);
    declareProperty("Presample", m_presample = 0);
    declareProperty("CombineDelay", m_combineDelay = false);
    declareProperty("DelayDeltaT", m_delayDeltaT = -12.5);

    declareProperty("PeakSample", m_peakSample = 2);
    declareProperty("Peak2ndDerivThresh", m_Peak2ndDerivThresh = 10);

    declareProperty("T0", m_t0 = 50);
    declareProperty("Tau1", m_tau1 = 5);
    declareProperty("Tau2", m_tau2 = 25);
    declareProperty("FixTau1", m_fixTau1 = false);
    declareProperty("FixTau2", m_fixTau2 = false);

    declareProperty("DeltaTCut", m_deltaTCut = 25);
    declareProperty("ChisqRatioCut", m_ChisqRatioCut = 10);
}

ZdcAnalysisTool::~ZdcAnalysisTool()
{
    if (m_currentInstance == this) m_currentInstance = 0;
    ATH_MSG_DEBUG("Deleting ZdcAnalysisTool named " << m_name);
}

void ZdcAnalysisTool::initializeTriggerEffs(unsigned int runNumber)
{
    if (!m_doTrigEff) return;

    if (!m_zdcTriggerEfficiency)
    {
        ATH_MSG_INFO("Creating new ZDCTriggerEfficiency");
        m_zdcTriggerEfficiency.reset (new ZDCTriggerEfficiency());
    }

    std::string filename = PathResolverFindCalibFile( ("ZdcAnalysis/" + m_zdcTriggerEffParamsFileName) );
    ANA_MSG_VERBOSE ("Found trigger config file " << filename);
    ATH_MSG_INFO("Opening trigger efficiency file " << filename);

    std::unique_ptr<TFile> file (TFile::Open(filename.c_str(), "READ"));
    if (file == nullptr || file->IsZombie())
    {
        ATH_MSG_WARNING("No trigger efficiencies at "  << filename);
        return;
    }

    //file->Print();

    ATH_MSG_INFO("Reading in trigger efficiencies");

    std::stringstream Aalpha_name;
    Aalpha_name << "A_alpha_" << runNumber;
    TSpline3* par_A_alpha = (TSpline3*)file->GetObjectChecked(Aalpha_name.str().c_str(), "TSpline3");

    if (!par_A_alpha)
    {
        ATH_MSG_WARNING("No trigger efficiencies for run number " << runNumber);
        m_doCalib = false;
    }

    std::stringstream Abeta_name;
    Abeta_name << "A_beta_" << runNumber;
    TSpline3* par_A_beta = (TSpline3*)file->GetObjectChecked(Abeta_name.str().c_str(), "TSpline3");
    std::stringstream Atheta_name;
    Atheta_name << "A_theta_" << runNumber;
    TSpline3* par_A_theta = (TSpline3*)file->GetObjectChecked(Atheta_name.str().c_str(), "TSpline3");

    std::stringstream Calpha_name;
    Calpha_name << "C_alpha_" << runNumber;
    TSpline3* par_C_alpha = (TSpline3*)file->GetObjectChecked(Calpha_name.str().c_str(), "TSpline3");
    std::stringstream Cbeta_name;
    Cbeta_name << "C_beta_" << runNumber;
    TSpline3* par_C_beta = (TSpline3*)file->GetObjectChecked(Cbeta_name.str().c_str(), "TSpline3");
    std::stringstream Ctheta_name;
    Ctheta_name << "C_theta_" << runNumber;
    TSpline3* par_C_theta = (TSpline3*)file->GetObjectChecked(Ctheta_name.str().c_str(), "TSpline3");

    std::stringstream Err_Aalpha_name;
    Err_Aalpha_name << "A_alpha_error_" << runNumber;
    TSpline3* parErr_A_alpha = (TSpline3*)file->GetObjectChecked(Err_Aalpha_name.str().c_str(), "TSpline3");
    std::stringstream Err_Abeta_name;
    Err_Abeta_name << "A_beta_error_" << runNumber;
    TSpline3* parErr_A_beta = (TSpline3*)file->GetObjectChecked(Err_Abeta_name.str().c_str(), "TSpline3");
    std::stringstream Err_Atheta_name;
    Err_Atheta_name << "A_theta_error_" << runNumber;
    TSpline3* parErr_A_theta = (TSpline3*)file->GetObjectChecked(Err_Atheta_name.str().c_str(), "TSpline3");

    std::stringstream Err_Calpha_name;
    Err_Calpha_name << "C_alpha_error_" << runNumber;
    TSpline3* parErr_C_alpha = (TSpline3*)file->GetObjectChecked(Err_Calpha_name.str().c_str(), "TSpline3");
    std::stringstream Err_Cbeta_name;
    Err_Cbeta_name << "C_beta_error_" << runNumber;
    TSpline3* parErr_C_beta = (TSpline3*)file->GetObjectChecked(Err_Cbeta_name.str().c_str(), "TSpline3");
    std::stringstream Err_Ctheta_name;
    Err_Ctheta_name << "C_theta_error_" << runNumber;
    TSpline3* parErr_C_theta = (TSpline3*)file->GetObjectChecked(Err_Ctheta_name.str().c_str(), "TSpline3");


    std::stringstream Cov_A_alpha_beta_name;
    Cov_A_alpha_beta_name << "cov_A_alpha_beta_" << runNumber;
    TSpline3* cov_A_alpha_beta = (TSpline3*)file->GetObjectChecked(Cov_A_alpha_beta_name.str().c_str(), "TSpline3");
    std::stringstream Cov_A_alpha_theta_name;
    Cov_A_alpha_theta_name << "cov_A_alpha_theta_" << runNumber;
    TSpline3* cov_A_alpha_theta = (TSpline3*)file->GetObjectChecked(Cov_A_alpha_theta_name.str().c_str(), "TSpline3");
    std::stringstream Cov_A_beta_theta_name;
    Cov_A_beta_theta_name << "cov_A_beta_theta_" << runNumber;
    TSpline3* cov_A_beta_theta = (TSpline3*)file->GetObjectChecked(Cov_A_beta_theta_name.str().c_str(), "TSpline3");

    std::stringstream Cov_C_alpha_beta_name;
    Cov_C_alpha_beta_name << "cov_C_alpha_beta_" << runNumber;
    TSpline3* cov_C_alpha_beta = (TSpline3*)file->GetObjectChecked(Cov_C_alpha_beta_name.str().c_str(), "TSpline3");
    std::stringstream Cov_C_alpha_theta_name;
    Cov_C_alpha_theta_name << "cov_C_alpha_theta_" << runNumber;
    TSpline3* cov_C_alpha_theta = (TSpline3*)file->GetObjectChecked(Cov_C_alpha_theta_name.str().c_str(), "TSpline3");
    std::stringstream Cov_C_beta_theta_name;
    Cov_C_beta_theta_name << "cov_C_beta_theta_" << runNumber;
    TSpline3* cov_C_beta_theta = (TSpline3*)file->GetObjectChecked(Cov_C_beta_theta_name.str().c_str(), "TSpline3");

    std::array<std::vector<TSpline3*>, 2> effparams;
    std::array<std::vector<TSpline3*>, 2> effparamErrors;
    std::array<std::vector<TSpline3*>, 2> effparamsCorrCoeffs;
    //side0: C; side1: A
    effparams[0] = {par_C_alpha, par_C_beta, par_C_theta};
    effparams[1] = {par_A_alpha, par_A_beta, par_A_theta};
    effparamErrors[0] = {parErr_C_alpha, parErr_C_beta, parErr_C_theta};
    effparamErrors[1] = {parErr_A_alpha, parErr_A_beta, parErr_A_theta};
    effparamsCorrCoeffs[0] = {cov_C_alpha_beta, cov_C_alpha_theta, cov_C_beta_theta};
    effparamsCorrCoeffs[1] = {cov_A_alpha_beta, cov_A_alpha_theta, cov_A_beta_theta};

    ATH_MSG_INFO("Trying to set parameters and errors at " << m_zdcTriggerEfficiency);

    m_zdcTriggerEfficiency->SetEffParamsAndErrors(effparams, effparamErrors);
    m_zdcTriggerEfficiency->SetEffParamCorrCoeffs(effparamsCorrCoeffs);

    return;

}

std::unique_ptr<ZDCDataAnalyzer> ZdcAnalysisTool::initializeDefault()
{
    // We rely completely on the default parameters specified in the job properties to control:
    //   # samples
    //   frequency (more precisely, time/sample)
    //   which sample to use as the pre-sample
    //   where to expact the maxim of the peak (min 2nd derivative)
    //   thresholds on the 2nd derivative for valid pulses
    //   whether to fix the tau values in the pulse fitting
    //   the default tau values
    //   the nominal T0
    //   delta T and chisq/amp cuts
    //
    //   For now, we continue to use hard-coded values for the maximum and minimum ADC values
    //   For now we also use the FermiExp pulse model.

    ZDCDataAnalyzer::ZDCModuleFloatArray tau1, tau2, peak2ndDerivMinSamples, t0;
    ZDCDataAnalyzer::ZDCModuleFloatArray peak2ndDerivMinThresholdsHG, peak2ndDerivMinThresholdsLG;
    ZDCDataAnalyzer::ZDCModuleFloatArray deltaT0CutLow, deltaT0CutHigh, chisqDivAmpCut;
    ZDCDataAnalyzer::ZDCModuleBoolArray fixTau1Arr, fixTau2Arr;

    for (size_t side : {0, 1}) {
        for (size_t module : {0, 1, 2, 3}) {
            fixTau1Arr[side][module] = m_fixTau1;
            fixTau2Arr[side][module] = m_fixTau2;
            tau1[side][module] = m_tau1;
            tau2[side][module] = m_tau2;

            peak2ndDerivMinSamples[side][module] = m_peakSample;
            peak2ndDerivMinThresholdsHG[side][module] = -m_Peak2ndDerivThresh;
            peak2ndDerivMinThresholdsLG[side][module] = -m_Peak2ndDerivThresh / 2;

            t0[side][module] = m_t0;
            deltaT0CutLow[side][module] = -m_deltaTCut;
            deltaT0CutHigh[side][module] = m_deltaTCut;
            chisqDivAmpCut[side][module] = m_ChisqRatioCut;
        }
    }

    ATH_MSG_INFO( "Default: delta t cut, value low = " << deltaT0CutLow[0][0] << ", high = " << deltaT0CutHigh[0][0] );

    ZDCDataAnalyzer::ZDCModuleFloatArray HGOverFlowADC = {{{{800, 800, 800, 800}}, {{800, 800, 800, 800}}}};
    ZDCDataAnalyzer::ZDCModuleFloatArray HGUnderFlowADC = {{{{10, 10, 10, 10}}, {{10, 10, 10, 10}}}};
    ZDCDataAnalyzer::ZDCModuleFloatArray LGOverFlowADC = {{{{1020, 1020, 1020, 1020}}, {{1020, 1020, 1020, 1020}}}};

    //  Construct the data analyzer
    //
    std::unique_ptr<ZDCDataAnalyzer> zdcDataAnalyzer (new ZDCDataAnalyzer(&MessageFunc, m_numSample, m_deltaTSample, m_presample, "FermiExp", peak2ndDerivMinSamples,
            peak2ndDerivMinThresholdsHG, peak2ndDerivMinThresholdsLG, m_lowGainOnly));

    zdcDataAnalyzer->SetADCOverUnderflowValues(HGOverFlowADC, HGUnderFlowADC, LGOverFlowADC);
    zdcDataAnalyzer->SetTauT0Values(fixTau1Arr, fixTau2Arr, tau1, tau2, t0, t0);
    zdcDataAnalyzer->SetCutValues(chisqDivAmpCut, chisqDivAmpCut, deltaT0CutLow, deltaT0CutHigh, deltaT0CutLow, deltaT0CutHigh);

    if (m_combineDelay) {
        ZDCDataAnalyzer::ZDCModuleFloatArray defaultPedestalShifts = {{{{0, 0, 0, 0}}, {{0, 0, 0, 0}}}};

        zdcDataAnalyzer->EnableDelayed(m_delayDeltaT, defaultPedestalShifts);
    }

    return zdcDataAnalyzer;
}

std::unique_ptr<ZDCDataAnalyzer> ZdcAnalysisTool::initializepPb2016()
{
    //
    //   For now, we continue to use hard-coded values for the maximum and minimum ADC values
    //   For now we also use the FermiExp pulse model.

    ZDCDataAnalyzer::ZDCModuleFloatArray peak2ndDerivMinSamples;
    ZDCDataAnalyzer::ZDCModuleFloatArray peak2ndDerivMinThresholdsHG, peak2ndDerivMinThresholdsLG;
    ZDCDataAnalyzer::ZDCModuleFloatArray chisqDivAmpCut;
    ZDCDataAnalyzer::ZDCModuleBoolArray fixTau1Arr, fixTau2Arr;

    //  For now we allow the tau values to be controlled by the job properties until they are better determined
    //
    const int peakSample = 5;
    const float peak2ndDerivThreshHG = -12;
    const float peak2ndDerivThreshLG = -10;
    ZDCDataAnalyzer::ZDCModuleFloatArray tau1Arr = {{{4.000, 3.380, 3.661, 3.679},
                                                     {4.472, 4.656, 3.871, 4.061}
                                                    }};

    ZDCDataAnalyzer::ZDCModuleFloatArray tau2Arr = {{{22,    24.81, 24.48, 24.45},
                                                     {24.17, 24.22, 25.46, 24.45}
                                                    }};

    ZDCDataAnalyzer::ZDCModuleFloatArray t0HG = {{{70.00, 72.74, 73.09, 72.25},
                                                  {75.11, 74.94, 73.93, 74.45}
<<<<<<< HEAD
                                                 }};
    ZDCDataAnalyzer::ZDCModuleFloatArray t0LG = {{{70.00, 73.41, 74.27, 73.30},
                                                  {76.28, 76.07, 74.98, 76.54}
                                                 }};
=======
                                                }};
    ZDCDataAnalyzer::ZDCModuleFloatArray t0LG = {{{70.00, 73.41, 74.27, 73.30},
                                                  {76.28, 76.07, 74.98, 76.54}
                                                }};
>>>>>>> 9fe1a32c

    // Delta T0 cut
    ZDCDataAnalyzer::ZDCModuleFloatArray DeltaT0CutLowHG = {{{ -6, -5, -5, -5}, {-5, -5, -5, -5}}};
    ZDCDataAnalyzer::ZDCModuleFloatArray DeltaT0CutHighHG = {{{8, 8, 8, 11}, {8, 10, 8, 12}}};
    ZDCDataAnalyzer::ZDCModuleFloatArray DeltaT0CutLowLG = {{{ -6, -5, -5, -5}, {-5, -5, -5, -5}}};
    ZDCDataAnalyzer::ZDCModuleFloatArray DeltaT0CutHighLG = {{{8, 8, 8, 11}, {8, 10, 8, 12}}};


    for (size_t side : {0, 1}) {
        for (size_t module : {0, 1, 2, 3}) {
            fixTau1Arr[side][module] = true;
            fixTau2Arr[side][module] = true;

            peak2ndDerivMinSamples[side][module] = peakSample;
            peak2ndDerivMinThresholdsHG[side][module] = peak2ndDerivThreshHG;
            peak2ndDerivMinThresholdsLG[side][module] = peak2ndDerivThreshLG;

            chisqDivAmpCut[side][module] = 15;
        }
    }

    ZDCDataAnalyzer::ZDCModuleFloatArray HGOverFlowADC = {{{{800, 800, 800, 800}}, {{800, 800, 800, 800}}}};
    ZDCDataAnalyzer::ZDCModuleFloatArray HGUnderFlowADC = {{{{10, 10, 10, 10}}, {{10, 10, 10, 10}}}};
    ZDCDataAnalyzer::ZDCModuleFloatArray LGOverFlowADC = {{{{1020, 1020, 1020, 1020}}, {{1020, 1020, 1020, 1020}}}};

    //  Construct the data analyzer
    //
    //  We adopt hard-coded values for the number of samples and the frequency which we kept fixed for all physics data
    //
    std::unique_ptr<ZDCDataAnalyzer> zdcDataAnalyzer (new ZDCDataAnalyzer(&MessageFunc, 7, 25, 0, "FermiExpLinear", peak2ndDerivMinSamples,
            peak2ndDerivMinThresholdsHG, peak2ndDerivMinThresholdsLG, m_lowGainOnly));

    // Open up tolerances on the position of the peak for now
    //
    zdcDataAnalyzer->SetPeak2ndDerivMinTolerances(1);

    // We alwyas disable the 12EM (sideC) module which was not present (LHCf)
    //
    zdcDataAnalyzer->DisableModule(0, 0);

    zdcDataAnalyzer->SetADCOverUnderflowValues(HGOverFlowADC, HGUnderFlowADC, LGOverFlowADC);
    zdcDataAnalyzer->SetTauT0Values(fixTau1Arr, fixTau2Arr, tau1Arr, tau2Arr, t0HG, t0LG);
    zdcDataAnalyzer->SetCutValues(chisqDivAmpCut, chisqDivAmpCut, DeltaT0CutLowHG, DeltaT0CutHighHG, DeltaT0CutLowLG, DeltaT0CutHighLG);

    // We allow the combineDelay to be controlled by the properties
    //
    //  if (m_combineDelay) {
    m_combineDelay = true;
    ZDCDataAnalyzer::ZDCModuleFloatArray defaultPedestalShifts = {{{{0, 0, 0, 0}}, {{0, 0, 0, 0}}}};

    zdcDataAnalyzer->EnableDelayed(-12.5, defaultPedestalShifts);
    zdcDataAnalyzer->SetFitTimeMax(140); // This restrict the fit range of the pulse fitting
    //  }

    return zdcDataAnalyzer;
}

std::unique_ptr<ZDCDataAnalyzer> ZdcAnalysisTool::initializePbPb2018()
{
    ZDCDataAnalyzer::ZDCModuleFloatArray peak2ndDerivMinSamples;
    ZDCDataAnalyzer::ZDCModuleFloatArray peak2ndDerivMinThresholdsHG, peak2ndDerivMinThresholdsLG;
    ZDCDataAnalyzer::ZDCModuleFloatArray chisqDivAmpCut;
    ZDCDataAnalyzer::ZDCModuleBoolArray fixTau1Arr, fixTau2Arr;

    const int peakSample = 5;
    const float peak2ndDerivThreshHG = -12;
    const float peak2ndDerivThreshLG = -10;

    ZDCDataAnalyzer::ZDCModuleFloatArray tau1Arr = {3.877, 3.998, 3.821, 3.858,
                                                    4.296, 4.064, 3.497, 3.642
                                                   };

    ZDCDataAnalyzer::ZDCModuleFloatArray tau2Arr = {24.40, 25.28, 25.66, 24.12,
                                                    24.42, 24.99, 25.72, 25.29
                                                   };

    ZDCDataAnalyzer::ZDCModuleFloatArray t0HG = {70.51, 70.57, 70.13, 69.98,
                                                 74.18, 72.79, 71.77, 72.62
                                                };
    ZDCDataAnalyzer::ZDCModuleFloatArray t0LG = {70.70, 70.78, 70.76, 70.91,
                                                 75.16, 73.71, 72.25, 73.61
                                                };

    // Delta T0 cut
    ZDCDataAnalyzer::ZDCModuleFloatArray DeltaT0CutLowHG = { -6, -5, -5, -5, -5, -5, -5, -5};
    ZDCDataAnalyzer::ZDCModuleFloatArray DeltaT0CutHighHG = {8, 8, 8, 11, 8, 10, 8, 12};
    ZDCDataAnalyzer::ZDCModuleFloatArray DeltaT0CutLowLG = { -6, -5, -5, -5, -5, -5, -5, -5};
    ZDCDataAnalyzer::ZDCModuleFloatArray DeltaT0CutHighLG = {8, 8, 8, 11, 8, 10, 8, 12};

    for (size_t side : {0, 1}) {
        for (size_t module : {0, 1, 2, 3}) {
            fixTau1Arr[side][module] = m_fixTau1;
            fixTau2Arr[side][module] = m_fixTau2;

            peak2ndDerivMinSamples[side][module] = peakSample;
            peak2ndDerivMinThresholdsHG[side][module] = peak2ndDerivThreshHG;
            peak2ndDerivMinThresholdsLG[side][module] = peak2ndDerivThreshLG;

            chisqDivAmpCut[side][module] = 15;
        }
    }

    ZDCDataAnalyzer::ZDCModuleFloatArray HGOverFlowADC = {{{{800, 800, 800, 800}}, {{800, 800, 800, 800}}}};
    ZDCDataAnalyzer::ZDCModuleFloatArray HGUnderFlowADC = {{{{10, 10, 10, 10}}, {{10, 10, 10, 10}}}};
    ZDCDataAnalyzer::ZDCModuleFloatArray LGOverFlowADC = {{{{1020, 1020, 1020, 1020}}, {{1020, 1020, 1020, 1020}}}};

    //  Construct the data analyzer
    //
    //  We adopt hard-coded values for the number of samples and the frequency which we kept fixed for all physics data
    //
    std::unique_ptr<ZDCDataAnalyzer> zdcDataAnalyzer (new ZDCDataAnalyzer(&MessageFunc, 7, 25, 0, "FermiExp", peak2ndDerivMinSamples, // presample index changed to zero 4/6/19
            peak2ndDerivMinThresholdsHG, peak2ndDerivMinThresholdsLG, m_lowGainOnly));

    // Open up tolerances on the position of the peak for now
    //
    zdcDataAnalyzer->SetPeak2ndDerivMinTolerances(1);

    // We alwyas disable the 12EM (sideC) module which was not present (LHCf)
    //

    zdcDataAnalyzer->SetADCOverUnderflowValues(HGOverFlowADC, HGUnderFlowADC, LGOverFlowADC);
    zdcDataAnalyzer->SetTauT0Values(fixTau1Arr, fixTau2Arr, tau1Arr, tau2Arr, t0HG, t0LG);
    zdcDataAnalyzer->SetCutValues(chisqDivAmpCut, chisqDivAmpCut, DeltaT0CutLowHG, DeltaT0CutHighHG, DeltaT0CutLowLG, DeltaT0CutHighLG);

    // We allow the combineDelay to be controlled by the properties
    //
    m_combineDelay = true;
    ZDCDataAnalyzer::ZDCModuleFloatArray defaultPedestalShifts = {{{{0, 0, 0, 0}}, {{0, 0, 0, 0}}}};

    //  We use per-module delays to handle the delayed-undelayed swap on EMC
    //
    ZDCDataAnalyzer::ZDCModuleFloatArray delayDeltaTs = {{{{12.5, -12.5, -12.5, -12.5}},
            {{ -12.5, -12.5, -12.5, -12.5}}
        }
    };

    zdcDataAnalyzer->EnableDelayed(delayDeltaTs, defaultPedestalShifts);
    zdcDataAnalyzer->SetFitTimeMax(140); // This restrict the fit range of the pulse fitting, requested by BAC 4/6/19

    return zdcDataAnalyzer;
}

void ZdcAnalysisTool::initialize40MHz()
{
    // We have a complete configuration and so we override all of the default parameters
    //

    ZDCDataAnalyzer::ZDCModuleFloatArray tau1 = {{{{4.2, 3.8, 5.2, 5.0}},
            {{5.0, 3.7, 3.5, 3.5}}
        }
    };

    // identical to 80 MHz -- is this right
    ZDCDataAnalyzer::ZDCModuleFloatArray tau2 = {{{{20.0, 20.4, 18.9, 20.8}},
            {{19.1, 21.9, 22.6, 23.4}}
        }
    };

    ZDCDataAnalyzer::ZDCModuleFloatArray peak2ndDerivMinSamples = {{{{1, 1, 2, 1}},
            {{1, 1, 1, 1}}
        }
    };

    ZDCDataAnalyzer::ZDCModuleFloatArray peak2ndDerivMinThresholdsHG = {{{{ -8, -8, -8, -8}},
            {{ -8, -8, -8, -8}}
        }
    };

    ZDCDataAnalyzer::ZDCModuleFloatArray peak2ndDerivMinThresholdsLG = {{{{ -4, -4, -4, -4}},
            {{ -4, -4, -4, -4}}
        }
    };

    ZDCDataAnalyzer::ZDCModuleFloatArray HGOverFlowADC = {{{{800, 800, 800, 800}}, {{800, 800, 800, 800}}}};
    ZDCDataAnalyzer::ZDCModuleFloatArray HGUnderFlowADC = {{{{10, 10, 10, 10}}, {{10, 10, 10, 10}}}};
    ZDCDataAnalyzer::ZDCModuleFloatArray LGOverFlowADC = {{{{1020, 1020, 1020, 1020}}, {{1020, 1020, 1020, 1020}}}};

    // Set Tau and nominal timing offsets
    ZDCDataAnalyzer::ZDCModuleBoolArray fixTau1Arr, fixTau2Arr;

    bool fixTau1 = true;
    bool fixTau2 = true;

    for (size_t side : {0, 1}) {
        for (size_t module : {0, 1, 2, 3}) {
            fixTau1Arr[side][module] = fixTau1;
            fixTau2Arr[side][module] = fixTau2;
        }
    }

    ZDCDataAnalyzer::ZDCModuleFloatArray t0HG = {{{{53.942, 49.887, 59.633, 46.497}},
            {{46.314, 42.267, 50.327, 41.605}}
        }
    };
    ZDCDataAnalyzer::ZDCModuleFloatArray t0LG = {{{{51.771, 47.936, 57.438, 44.191}},
            {{44.295, 41.755, 48.081, 40.175}}
        }
    };


    ZDCDataAnalyzer::ZDCModuleFloatArray chisqDivAmpCutHG = {{{{10, 10, 10, 10}}, {{10, 10, 10, 10}}}};
    ZDCDataAnalyzer::ZDCModuleFloatArray chisqDivAmpCutLG = {{{{10, 10, 10, 10}}, {{10, 10, 10, 10}}}};
    ZDCDataAnalyzer::ZDCModuleFloatArray DeltaT0CutLowHG = {{{{ -6, -5, -5, -5}}, {{ -5, -5, -5, -5}}}};
    ZDCDataAnalyzer::ZDCModuleFloatArray DeltaT0CutHighHG = {{{{8, 8, 8, 11}}, {{8, 10, 8, 12}}}};
    ZDCDataAnalyzer::ZDCModuleFloatArray DeltaT0CutLowLG = {{{{ -6, -5, -5, -5}}, {{ -5, -5, -5, -5}}}};
    ZDCDataAnalyzer::ZDCModuleFloatArray DeltaT0CutHighLG = {{{{8, 8, 8, 11}}, {{8, 10, 8, 12}}}};

    std::array<std::array<std::vector<float>, 4>, 2> slewingParamsHG, slewingParamsLG;

    slewingParamsHG[0][0] = {0, -7.904e-02, 4.686e-02, 1.530e-03 };
    slewingParamsHG[0][1] = {0, 2.250e-02, 4.732e-02, 6.050e-03  };
    slewingParamsHG[0][2] = {0, 4.388e-02, 6.707e-02, -5.526e-05 };
    slewingParamsHG[0][3] = {0, 1.205e-01, 2.726e-02, 2.610e-03  };

    slewingParamsHG[1][0] = {0, 6.861e-02, 5.175e-03, -9.018e-04  };
    slewingParamsHG[1][1] = {0, 3.855e-01, -4.442e-02, -2.022e-02 };
    slewingParamsHG[1][2] = {0, -4.337e-03, 3.841e-02, 4.661e-03  };
    slewingParamsHG[1][3] = {0, 3.623e-01, -3.882e-02, -1.805e-02 };

    slewingParamsLG[0][0] = {0, 1.708e-02, 7.929e-02, 5.079e-03   };
    slewingParamsLG[0][1] = {0, 1.406e-01, 1.209e-01, -1.922e-04  };
    slewingParamsLG[0][2] = {0, 1.762e-01, 1.118e-01, 1.679e-04   };
    slewingParamsLG[0][3] = {0, 1.361e-02, -2.685e-02, -4.168e-02 };

    slewingParamsLG[1][0] = {0, 1.962e-01, -5.025e-03, -2.001e-02 };
    slewingParamsLG[1][1] = {0, 3.258e-01, 1.229e-02, -2.925e-02  };
    slewingParamsLG[1][2] = {0, 1.393e-01, 8.113e-02, -2.594e-03  };
    slewingParamsLG[1][3] = {0, 1.939e-01, 2.188e-02, -5.579e-02  };

    std::array<std::array<std::vector<float>, 4>, 2> moduleHGNonLinCorr;
    moduleHGNonLinCorr[0][0] = { -3.76800e-02, 4.63597e-02};
    moduleHGNonLinCorr[0][1] = { -1.02185e-01, -1.17548e-01};
    moduleHGNonLinCorr[0][2] = { -8.78451e-02, -1.52174e-01};
    moduleHGNonLinCorr[0][3] = { -1.04835e-01, -1.96514e-01};
    moduleHGNonLinCorr[1][0] = { -6.83115e-02, 3.57802e-02};
    moduleHGNonLinCorr[1][1] = { -1.08162e-01, -1.91413e-01};
    moduleHGNonLinCorr[1][2] = { -7.82514e-02, -1.21218e-01};
    moduleHGNonLinCorr[1][3] = { -2.34354e-02, -2.52033e-01};

    m_zdcDataAnalyzer_40MHz.reset (new ZDCDataAnalyzer(&MessageFunc, 7, 25, 0, "FermiExp", peak2ndDerivMinSamples,
                                   peak2ndDerivMinThresholdsHG, peak2ndDerivMinThresholdsLG, m_lowGainOnly));

    m_zdcDataAnalyzer_40MHz->SetADCOverUnderflowValues(HGOverFlowADC, HGUnderFlowADC, LGOverFlowADC);
    m_zdcDataAnalyzer_40MHz->SetTauT0Values(fixTau1Arr, fixTau2Arr, tau1, tau2, t0HG, t0LG);
    m_zdcDataAnalyzer_40MHz->SetCutValues(chisqDivAmpCutHG, chisqDivAmpCutLG, DeltaT0CutLowHG, DeltaT0CutHighHG, DeltaT0CutLowLG, DeltaT0CutHighLG);
    m_zdcDataAnalyzer_40MHz->SetTimingCorrParams(slewingParamsHG, slewingParamsLG);
    m_zdcDataAnalyzer_40MHz->SetNonlinCorrParams(moduleHGNonLinCorr);

}

void ZdcAnalysisTool::initialize80MHz()
{
    // We have a complete configuration and so we override all of the default parameters
    //

    m_peak2ndDerivMinSamples = {{{{3, 2, 3, 2}},
            {{2, 2, 2, 2}}
        }
    };

    m_peak2ndDerivMinThresholdsHG = {{{{ -8, -8, -8, -8}},
            {{ -8, -8, -8, -8}}
        }
    };

    m_peak2ndDerivMinThresholdsLG = {{{{ -4, -4, -4, -4}},
            {{ -4, -4, -4, -4}}
        }
    };

    ZDCDataAnalyzer::ZDCModuleFloatArray HGOverFlowADC = {{{{800, 800, 800, 800}}, {{800, 800, 800, 800}}}};
    ZDCDataAnalyzer::ZDCModuleFloatArray HGUnderFlowADC = {{{{10, 10, 10, 10}}, {{10, 10, 10, 10}}}};
    ZDCDataAnalyzer::ZDCModuleFloatArray LGOverFlowADC = {{{{950, 950, 950, 950}}, {{950, 950, 950, 950}}}};

    // Set Tau and nominal timing offsets
    ZDCDataAnalyzer::ZDCModuleBoolArray fixTau1Arr, fixTau2Arr;

    bool fixTau1 = true;
    bool fixTau2 = true;

    for (size_t side : {0, 1}) {
        for (size_t module : {0, 1, 2, 3}) {
            fixTau1Arr[side][module] = fixTau1;
            fixTau2Arr[side][module] = fixTau2;
        }
    }

    ZDCDataAnalyzer::ZDCModuleFloatArray tau1 = {{{{3.9, 3.4, 4.1, 4.2}},
            {{4.2, 3.6, 3.3, 3.4}}
        }
    };

    ZDCDataAnalyzer::ZDCModuleFloatArray tau2 = {{{{20.0, 20.4, 18.9, 20.8}},
            {{19.1, 21.9, 22.6, 23.4}}
        }
    };

    ZDCDataAnalyzer::ZDCModuleFloatArray t0HG = {{{{44.24, 40.35, 49.3, 36.0}},
            {{36.0, 31.1, 40.75, 30.5}}
        }
    };

    ZDCDataAnalyzer::ZDCModuleFloatArray t0LG = {{{{42.65, 38.5, 47.4, 34}},
            {{33.7, 29.9, 39.0, 29.3}}
        }
    };

    ZDCDataAnalyzer::ZDCModuleFloatArray chisqDivAmpCutHG = {{{{10, 10, 10, 10}}, {{10, 10, 10, 10}}}};
    ZDCDataAnalyzer::ZDCModuleFloatArray chisqDivAmpCutLG = {{{{10, 10, 10, 10}}, {{10, 10, 10, 10}}}};
    ZDCDataAnalyzer::ZDCModuleFloatArray DeltaT0CutLowHG = {{{{ -6, -5, -5, -5}}, {{ -5, -5, -5, -5}}}};
    ZDCDataAnalyzer::ZDCModuleFloatArray DeltaT0CutHighHG = {{{{8, 8, 8, 11}}, {{8, 10, 8, 12}}}};
    ZDCDataAnalyzer::ZDCModuleFloatArray DeltaT0CutLowLG = {{{{ -6, -5, -5, -5}}, {{ -5, -5, -5, -5}}}};
    ZDCDataAnalyzer::ZDCModuleFloatArray DeltaT0CutHighLG = {{{{8, 8, 8, 11}}, {{8, 10, 8, 12}}}};

    std::array<std::array<std::vector<float>, 4>, 2> slewingParamsHG, slewingParamsLG;

    slewingParamsHG[0][0] = {0, -6.5e-2,  2.85e-2, -2.83e-3};
    slewingParamsHG[0][1] = {0, -5.5e-2,  5.13e-2,  5.6e-3};
    slewingParamsHG[0][2] = {0, -1.45e-3, 9.3e-2,   3.9e-3};
    slewingParamsHG[0][3] = {0, -2.36e-2, 8.3e-2,   1.1e-3};

    slewingParamsHG[1][0] = {0, -6.5e-2,  4.84e-2, -3.7e-3};
    slewingParamsHG[1][1] = {0,  1.34e-2, 6.57e-2,  5.37e-3};
    slewingParamsHG[1][2] = {0, -5.37e-2, 3.49e-2,  3.8e-3};
    slewingParamsHG[1][3] = {0, -3.3e-2,  3.9e-2,   2.2e-3};

    slewingParamsLG[0][0] = {0, -9.6e-2,  4.39e-2,  2.93e-3 };
    slewingParamsLG[0][1] = {0, -5.0e-2, 14.9e-2,  20.6e-3  };
    slewingParamsLG[0][2] = {0, -4.4e-2,  5.3e-2,   0,      };
    slewingParamsLG[0][3] = {0, -9.90e-2, 4.08e-2,  0,      };

    slewingParamsLG[1][0] = {0,  -8.7e-2,  4.2e-2,  -3.2e-3 };
    slewingParamsLG[1][1] = {0,  -3.26e-2, 3.84e-2, -2.32e-3};
    slewingParamsLG[1][2] = {0, -26.8e-2, -2.64e-2, -5.3e-3 };
    slewingParamsLG[1][3] = {0, -13.2e-2,  0.45e-2, -2.4e-3 };

    std::array<std::array<std::vector<float>, 4>, 2> moduleHGNonLinCorr;
    moduleHGNonLinCorr[0][0] = { -3.76800e-02, 4.63597e-02};
    moduleHGNonLinCorr[0][1] = { -1.02185e-01, -1.17548e-01};
    moduleHGNonLinCorr[0][2] = { -8.78451e-02, -1.52174e-01};
    moduleHGNonLinCorr[0][3] = { -1.04835e-01, -1.96514e-01};
    moduleHGNonLinCorr[1][0] = { -6.83115e-02, 3.57802e-02};
    moduleHGNonLinCorr[1][1] = { -1.08162e-01, -1.91413e-01};
    moduleHGNonLinCorr[1][2] = { -7.82514e-02, -1.21218e-01};
    moduleHGNonLinCorr[1][3] = { -2.34354e-02, -2.52033e-01};

    m_zdcDataAnalyzer_80MHz.reset (new ZDCDataAnalyzer(&MessageFunc, 7 , 12.5, 0, "FermiExp", m_peak2ndDerivMinSamples,
                                   m_peak2ndDerivMinThresholdsHG, m_peak2ndDerivMinThresholdsLG, m_lowGainOnly));

    m_zdcDataAnalyzer_80MHz->SetADCOverUnderflowValues(HGOverFlowADC, HGUnderFlowADC, LGOverFlowADC);
    m_zdcDataAnalyzer_80MHz->SetTauT0Values(fixTau1Arr, fixTau2Arr, tau1, tau2, t0HG, t0LG);
    m_zdcDataAnalyzer_80MHz->SetCutValues(chisqDivAmpCutHG, chisqDivAmpCutLG, DeltaT0CutLowHG, DeltaT0CutHighHG, DeltaT0CutLowLG, DeltaT0CutHighLG);
    m_zdcDataAnalyzer_80MHz->SetTimingCorrParams(slewingParamsHG, slewingParamsLG);
    m_zdcDataAnalyzer_80MHz->SetNonlinCorrParams(moduleHGNonLinCorr);
}

StatusCode ZdcAnalysisTool::initialize()
{
    // For messaging, record the current ZdcAnalysisTool instance
    //
    m_currentInstance = this;

    m_tf1SincInterp.reset (new TF1("SincInterp", ZDC::SincInterp, -5., 160., 8));
    m_tf1SincInterp->SetNpx(300);

    // Set up calibrations
    //
    std::string filename = PathResolverFindCalibFile( "ZdcAnalysis/ZdcAnalysisConfig.conf" );
    TEnv env(filename.c_str());

    m_zdcEnergyCalibFileName = std::string(env.GetValue("ZdcEnergyCalibFileName", "ZdcCalibrations_v1.root"));
    ATH_MSG_INFO("ZDC energy calibration filename " << m_zdcEnergyCalibFileName);
    m_zdcTimeCalibFileName = std::string(env.GetValue("ZdcTimeCalibFileName", "ZdcTimeCalibrations_v1.root"));
    ATH_MSG_INFO("ZDC time calibration filename " << m_zdcTimeCalibFileName);
    m_zdcTriggerEffParamsFileName = std::string(env.GetValue("ZdcTriggerEffFileName", "ZdcTriggerEffParameters_v6.root"));
    ATH_MSG_INFO("ZDC trigger efficiencies filename " << m_zdcTriggerEffParamsFileName);


    if (m_forceCalibRun > -1) {
        ATH_MSG_INFO("CAREFUL: forcing calibration run/LB =" << m_forceCalibRun << "/" << m_forceCalibLB);

        if (m_forceCalibLB < 0) {
            ATH_MSG_ERROR("Invalid settings: Forced run > 0 but lumi block < 0");
            return StatusCode::FAILURE;
        }
    }

    // Use configuration to direct initialization
    //
    if (m_configuration == "default") {
        m_zdcDataAnalyzer = initializeDefault();
    }
    else if (m_configuration == "PbPb2015") {
        initialize80MHz();
        initialize40MHz();

        m_zdcDataAnalyzer = m_zdcDataAnalyzer_80MHz; // default
    }
    else if (m_configuration == "pPb2016") {
        m_zdcDataAnalyzer = initializepPb2016();
    }
    else if (m_configuration == "PbPb2018") {
        m_zdcDataAnalyzer = initializePbPb2018();
    }
    else {
        ATH_MSG_ERROR("Unknown configuration: "  << m_configuration);
        return StatusCode::FAILURE;
    }

    // If an aux suffix is provided, prepend it with "_" so we don't have to do so at each use
    //

    ATH_MSG_INFO("Configuration: " << m_configuration);
    ATH_MSG_INFO("FlipEMDelay: " << m_flipEMDelay);
    ATH_MSG_INFO("LowGainOnly: " << m_lowGainOnly);

    ATH_MSG_INFO("Using Combined delayed and undelayed samples: " << m_combineDelay);

    ATH_MSG_INFO("WriteAux: " << m_writeAux);
    ATH_MSG_INFO("AuxSuffix: " << m_auxSuffix);
    ATH_MSG_INFO("DoCalib: " << m_doCalib);
    ATH_MSG_INFO("ForceCalibRun: " << m_forceCalibRun);
    ATH_MSG_INFO("ForceCalibLB: " << m_forceCalibLB);
    ATH_MSG_INFO("NumSampl: " << m_numSample);
    ATH_MSG_INFO("DeltaTSample: " << m_deltaTSample);
    ATH_MSG_INFO("Presample: " << m_presample);
    ATH_MSG_INFO("PeakSample: " << m_peakSample);
    ATH_MSG_INFO("Peak2ndDerivThresh: " << m_Peak2ndDerivThresh);

    if (m_combineDelay)  ATH_MSG_INFO("DelayDeltaT: " << m_delayDeltaT);

    ATH_MSG_INFO("T0: " << m_t0);
    ATH_MSG_INFO("Tau1: " << m_tau1);
    ATH_MSG_INFO("Tau2: " << m_tau2);
    ATH_MSG_INFO("FixTau1: " << m_fixTau1);
    ATH_MSG_INFO("FixTau2: " << m_fixTau2);
    ATH_MSG_INFO("DeltaTCut: " << m_deltaTCut);
    ATH_MSG_INFO("ChisqRatioCut: " << m_ChisqRatioCut);

    if (m_writeAux && m_auxSuffix != "") {
        //m_auxSuffix = "_" + m_auxSuffix;
        ATH_MSG_INFO("suffix string = " << m_auxSuffix);
    }

    m_init = true;
    return StatusCode::SUCCESS;
}

StatusCode ZdcAnalysisTool::configureNewRun(unsigned int runNumber)
{
    ATH_MSG_INFO("Setting up new run " << runNumber);

    // We do nothing for the default configuration
    //
    if (m_configuration != "default") {
        if (m_configuration == "PbPb2015") {
            //
            // Two periods, 40 MHz and 80 MHz readout
            //
            if (runNumber < 287222) m_zdcDataAnalyzer = m_zdcDataAnalyzer_40MHz;
            else m_zdcDataAnalyzer = m_zdcDataAnalyzer_80MHz;
        }
    }

    return StatusCode::SUCCESS;
}

StatusCode ZdcAnalysisTool::recoZdcModule(const xAOD::ZdcModule& module)
{
    ATH_MSG_DEBUG("Processing ZDC module S/T/M/C = "
                  << module.side() << " "
                  << module.type() << " "
                  << module.zdcModule() << " "
                  << module.channel()
                 );
    const std::vector<unsigned short>* adc0;
    const std::vector<unsigned short>* adc1;


    if (module.type() == 0 && module.zdcModule() == 0 && m_flipEMDelay) // flip delay/non-delay for EM big tube
    {
        adc0 = &(*(module.TTg0d1Link()))->adc();
        adc1 = &(*(module.TTg1d1Link()))->adc();
    }
    else
    {
        adc0 = &(*(module.TTg0d0Link()))->adc();
        adc1 = &(*(module.TTg1d0Link()))->adc();
    }

    float amp;
    float time;
    float qual;

    float deltaT = m_deltaTSample;

    sigprocMaxFinder(*adc0, deltaT, amp, time, qual);
    if (m_writeAux) {
        module.auxdecor<float>("amplitudeG0_mf" + m_auxSuffix) = amp;
        module.auxdecor<float>("timeG0_mf" + m_auxSuffix) = time;
    }

    sigprocMaxFinder(*adc1, deltaT, amp, time, qual);
    module.auxdecor<float>("amplitudeG1_mf" + m_auxSuffix) = amp;
    module.auxdecor<float>("timeG1_mf" + m_auxSuffix) = time;

    if (module.type() == 0)
    {
        sigprocSincInterp(*adc0, deltaT, amp, time, qual);
        module.auxdecor<float>("amplitudeG0_si" + m_auxSuffix) = amp;
        module.auxdecor<float>("timeG0_si" + m_auxSuffix) = time;
    }

    return StatusCode::SUCCESS;
}

StatusCode ZdcAnalysisTool::recoZdcModules(const xAOD::ZdcModuleContainer& moduleContainer)
{
    // For messaging, record the current ZdcAnalysisTool instance
    //
    m_currentInstance = this;

    if (!m_eventReady)
    {
        ATH_MSG_INFO("Event not ready for ZDC reco!");
        return StatusCode::FAILURE;
    }

    const xAOD::EventInfo* eventInfo = 0;
    ATH_CHECK(evtStore()->retrieve(eventInfo, "EventInfo"));

    // check for new run number, if new, possibly update configuration and/or calibrations
    //
    unsigned int thisRunNumber = eventInfo->runNumber();
    if (thisRunNumber != m_runNumber) {
        ATH_MSG_DEBUG("ZDC analysis tool will be configured for run " << thisRunNumber);

        ATH_CHECK(configureNewRun(thisRunNumber)); // ALWAYS check methods that return StatusCode

        ATH_MSG_DEBUG("Setting up calibrations");

        if (m_doCalib) {
            //
            // Check for calibration override
            //
            unsigned int calibRunNumber = thisRunNumber;
            if (m_forceCalibRun > -1) calibRunNumber = m_forceCalibRun;

            setEnergyCalibrations(calibRunNumber);
            if (m_doTrigEff) initializeTriggerEffs(calibRunNumber); // if energy calibrations fail to load, then so will trigger efficiencies
            if (m_doTimeCalib) setTimeCalibrations(calibRunNumber);
        }

        m_runNumber = thisRunNumber;
    }

    m_lumiBlock = eventInfo->lumiBlock();

    unsigned int calibLumiBlock = m_lumiBlock;
    if (m_doCalib) {
        if (m_forceCalibRun > 0) calibLumiBlock = m_forceCalibLB;
    }

    ATH_MSG_DEBUG("Starting event processing");
    m_zdcDataAnalyzer->StartEvent(calibLumiBlock);

    const std::vector<unsigned short>* adcUndelayLG = 0;
    const std::vector<unsigned short>* adcUndelayHG = 0;

    const std::vector<unsigned short>* adcDelayLG = 0;
    const std::vector<unsigned short>* adcDelayHG = 0;

    ATH_MSG_DEBUG("Processing modules");
    for (const auto zdcModule : moduleContainer)
    {

        if (zdcModule->type() == 1) continue;

        if (zdcModule->zdcModule() == 0 && m_flipEMDelay) // flip delay/non-delay for 2015 ONLY
        {
            adcUndelayLG = &(*(zdcModule->TTg0d1Link()))->adc();
            adcUndelayHG = &(*(zdcModule->TTg1d1Link()))->adc();

            adcDelayLG = &(*(zdcModule->TTg0d0Link()))->adc();
            adcDelayHG = &(*(zdcModule->TTg1d0Link()))->adc();
        }
        else
        {
            adcUndelayLG = &(*(zdcModule->TTg0d0Link()))->adc();
            adcUndelayHG = &(*(zdcModule->TTg1d0Link()))->adc();

            adcDelayLG = &(*(zdcModule->TTg0d1Link()))->adc();
            adcDelayHG = &(*(zdcModule->TTg1d1Link()))->adc();
        }

        static std::vector<float> HGUndelADCSamples(m_numSample);
        static std::vector<float> LGUndelADCSamples(m_numSample);

        std::copy(adcUndelayLG->begin(), adcUndelayLG->end(), LGUndelADCSamples.begin());
        std::copy(adcUndelayHG->begin(), adcUndelayHG->end(), HGUndelADCSamples.begin());

        int side = (zdcModule->side() == -1) ? 0 : 1 ;

        if (!m_combineDelay) {
            m_zdcDataAnalyzer->LoadAndAnalyzeData(side, zdcModule->zdcModule(), HGUndelADCSamples, LGUndelADCSamples);
        }
        else {
            std::vector<float> HGDelayADCSamples(m_numSample);
            std::vector<float> LGDelayADCSamples(m_numSample);

            std::copy(adcDelayLG->begin(), adcDelayLG->end(), LGDelayADCSamples.begin());
            std::copy(adcDelayHG->begin(), adcDelayHG->end(), HGDelayADCSamples.begin());

            // If the delayed channels actually come earlier (as in the pPb in 2016), we invert the meaning of delayed and undelayed
            //   see the initialization sections for similar inversion on the sign of the pedestal difference
            //

            m_zdcDataAnalyzer->LoadAndAnalyzeData(side, zdcModule->zdcModule(),
                                                  HGUndelADCSamples, LGUndelADCSamples,
                                                  HGDelayADCSamples, LGDelayADCSamples);
        }
    }

    ATH_MSG_DEBUG("Finishing event processing");

    m_zdcDataAnalyzer->FinishEvent();

    ATH_MSG_DEBUG("Adding variables");

    for (const auto zdcModule : moduleContainer)
    {

        if (zdcModule->type() == 1) continue;

        int side = (zdcModule->side() == -1) ? 0 : 1 ;
        int mod = zdcModule->zdcModule();

        if (m_writeAux) {
            if (m_doCalib) {
                float calibEnergy = m_zdcDataAnalyzer->GetModuleCalibAmplitude(side, mod);
                zdcModule->auxdecor<float>("CalibEnergy" + m_auxSuffix) = calibEnergy;
                zdcModule->auxdecor<float>("CalibTime" + m_auxSuffix) = m_zdcDataAnalyzer->GetModuleCalibTime(side, mod);
            }
            else
            {
                zdcModule->auxdecor<float>("CalibEnergy" + m_auxSuffix) = -1000;
                zdcModule->auxdecor<float>("CalibTime" + m_auxSuffix) = -1000;
            }

            zdcModule->auxdecor<unsigned int>("Status" + m_auxSuffix) = m_zdcDataAnalyzer->GetModuleStatus(side, mod);
            zdcModule->auxdecor<float>("Amplitude" + m_auxSuffix) = m_zdcDataAnalyzer->GetModuleAmplitude(side, mod);
            zdcModule->auxdecor<float>("Time" + m_auxSuffix) = m_zdcDataAnalyzer->GetModuleTime(side, mod);

            const ZDCPulseAnalyzer* pulseAna_p = m_zdcDataAnalyzer->GetPulseAnalyzer(side, mod);
            zdcModule->auxdecor<float>("Chisq" + m_auxSuffix) = pulseAna_p->GetChisq();
            zdcModule->auxdecor<float>("FitAmp" + m_auxSuffix) = pulseAna_p->GetFitAmplitude();
            zdcModule->auxdecor<float>("FitAmpError" + m_auxSuffix) = pulseAna_p->GetAmpError();
            zdcModule->auxdecor<float>("FitT0" + m_auxSuffix) = pulseAna_p->GetFitT0();
            zdcModule->auxdecor<float>("BkgdMaxFraction" + m_auxSuffix) = pulseAna_p->GetBkgdMaxFraction();
            zdcModule->auxdecor<float>("PreSampleAmp" + m_auxSuffix) = pulseAna_p->GetPreSampleAmp();
            zdcModule->auxdecor<float>("Presample" + m_auxSuffix) = pulseAna_p->GetPresample();
            zdcModule->auxdecor<float>("MinDeriv2nd" + m_auxSuffix) = pulseAna_p->GetMinDeriv2nd();

        }
        ANA_MSG_VERBOSE ("side = " << side << " module=" << zdcModule->zdcModule() << " CalibEnergy=" << zdcModule->auxdecor<float>("CalibEnergy")
                         << " should be " << m_zdcDataAnalyzer->GetModuleCalibAmplitude(side, mod));
    }

    // Record sum objects

    std::unique_ptr<xAOD::ZdcModuleContainer> newModuleContainer( new xAOD::ZdcModuleContainer() );
    std::unique_ptr<xAOD::ZdcModuleAuxContainer> newModuleAuxContainer( new xAOD::ZdcModuleAuxContainer() );

    newModuleContainer->setStore( newModuleAuxContainer.get() );

    for (int iside = 0; iside < 2; iside++)
    {
        xAOD::ZdcModule* zdc_sum = new xAOD::ZdcModule;
        newModuleContainer.get()->push_back(zdc_sum);
        zdc_sum->setSide(iside);

        float calibEnergy = getCalibModuleSum(iside);
        zdc_sum->auxdecor<float>("CalibEnergy") = calibEnergy;
        float calibEnergyErr = getCalibModuleSumErr(iside);
        zdc_sum->auxdecor<float>("CalibEnergyErr") = calibEnergyErr;

        float uncalibSum = getUncalibModuleSum(iside);
        zdc_sum->auxdecor<float>("UncalibSum") = uncalibSum;
        float uncalibSumErr = getUncalibModuleSumErr(iside);
        zdc_sum->auxdecor<float>("UncalibSumErr") = uncalibSumErr;

        float finalEnergy = calibEnergy;

        zdc_sum->auxdecor<float>("FinalEnergy") = finalEnergy;
        zdc_sum->auxdecor<float>("AverageTime") = getAverageTime(iside);
        zdc_sum->auxdecor<unsigned int>("Status") = !sideFailed(iside);
        zdc_sum->auxdecor<unsigned int>("ModuleMask") = (getModuleMask() >> (4 * iside)) & 0xF;
    }

    ATH_CHECK( evtStore()->record( newModuleContainer.release() , "ZdcSums" + m_auxSuffix) ) ;
    ATH_CHECK( evtStore()->record( newModuleAuxContainer.release() , "ZdcSums"  + m_auxSuffix + "Aux.") );

    return StatusCode::SUCCESS;
}

void ZdcAnalysisTool::setEnergyCalibrations(unsigned int runNumber)
{

    char name[128];

    std::string filename = PathResolverFindCalibFile( ("ZdcAnalysis/" + m_zdcEnergyCalibFileName).c_str() );
    ATH_MSG_INFO("Opening energy calibration file " << filename);
    std::unique_ptr<TFile> fCalib (TFile::Open(filename.c_str(), "READ"));

    if (fCalib == nullptr || fCalib->IsZombie())
    {
        ANA_MSG_ERROR ("failed to open file: " << filename);
        throw std::runtime_error ("failed to open file " + filename);
    }

    std::array<std::array<std::unique_ptr<TSpline>, 4>, 2> splines;

    for (int iside = 0; iside < 2; iside++)
    {
        for (int imod = 0; imod < 4; imod++)
        {
            sprintf(name, "ZDC_Gcalib_run%d_s%d_m%d", runNumber, iside, imod);
            ATH_MSG_INFO("Searching for graph " << name);
            TGraph* g = (TGraph*) fCalib->GetObjectChecked(name, "TGraph");
            if (!g && m_doCalib)
            {
                ATH_MSG_WARNING("No calibrations for run " << runNumber);
                m_doCalib = false;
            }

            if (g)
            {
                splines[iside][imod].reset (new TSpline3(name, g));
            }
            else
            {
                ATH_MSG_WARNING("No graph " << name);
            }
        }
    }
    fCalib->Close();
    if (m_doCalib) m_zdcDataAnalyzer->LoadEnergyCalibrations(std::move(splines));

    return;
}

void ZdcAnalysisTool::setTimeCalibrations(unsigned int runNumber)
{
    char name[128];
    std::string filename = PathResolverFindCalibFile( "ZdcAnalysis/" + m_zdcTimeCalibFileName );
    ATH_MSG_INFO("Opening time calibration file " << filename);
    std::unique_ptr<TFile> fCalib (TFile::Open(filename.c_str(), "READ"));

    if (fCalib && !fCalib->IsZombie())
    {
        std::array<std::array<std::unique_ptr<TSpline>, 4>, 2> T0HGOffsetSplines;
        std::array<std::array<std::unique_ptr<TSpline>, 4>, 2> T0LGOffsetSplines;
        std::unique_ptr<TSpline3> spline;
        for (int iside = 0; iside < 2; iside++)
        {
            for (int imod = 0; imod < 4; imod++)
            {
                sprintf(name, "ZDC_T0calib_run%d_HG_s%d_m%d", runNumber, iside, imod);
                spline.reset (static_cast<TSpline3*>(fCalib->GetObjectChecked(name, "TSpline3")));
                if (spline)
                {
                    T0HGOffsetSplines[iside][imod] = std::move (spline);
                }
                else
                {
                    ATH_MSG_WARNING("No time calib. spline " << name);
                }

                sprintf(name, "ZDC_T0calib_run%d_LG_s%d_m%d", runNumber, iside, imod);
                spline.reset (static_cast<TSpline3*>(fCalib->GetObjectChecked(name, "TSpline3")));
                if (spline)
                {
                    T0LGOffsetSplines[iside][imod] = std::move (spline);
                }
                else
                {
                    ATH_MSG_WARNING("No time calib. spline " << name);
                }
            }
        }
        m_zdcDataAnalyzer->LoadT0Calibrations(std::move (T0HGOffsetSplines), std::move (T0LGOffsetSplines));
        fCalib->Close();
    }
    else
    {
        ATH_MSG_WARNING("No time calibration file " << name);
    }
}

StatusCode ZdcAnalysisTool::reprocessZdc()
{
    if (!m_init)
    {
        ATH_MSG_INFO("Tool not initialized!");
        return StatusCode::FAILURE;
    }
    m_eventReady = false;
    ANA_MSG_VERBOSE ("Trying to retrieve " << m_zdcModuleContainerName);
    m_zdcModules = 0;
    ATH_CHECK(evtStore()->retrieve(m_zdcModules, m_zdcModuleContainerName));
    m_eventReady = true;

    ATH_CHECK(recoZdcModules(*m_zdcModules));

    return StatusCode::SUCCESS;
}

bool ZdcAnalysisTool::sigprocMaxFinder(const std::vector<unsigned short>& adc, float deltaT, float& amp, float& time, float& qual)
{
    size_t nsamp = adc.size();
    float presamp = adc.at(0);
    unsigned short max_adc = 0;
    int max_index = -1;
    for (size_t i = 0; i < nsamp; i++)
    {
        if (adc[i] > max_adc)
        {
            max_adc = adc[i];
            max_index = i;
        }
    }
    amp = max_adc - presamp;
    time = max_index * deltaT;
    qual = 1.;

    if (max_index == -1)
    {
        qual = 0.;
        return false;
    }

    return true;
}

bool ZdcAnalysisTool::sigprocSincInterp(const std::vector<unsigned short>& adc, float deltaT, float& amp, float& time, float& qual)
{
    size_t nsamp = adc.size();
    float presamp = adc.at(0);
    m_tf1SincInterp->SetParameter(0, deltaT);
    for (size_t i = 0; i < nsamp; i++)
    {
        m_tf1SincInterp->SetParameter(i + 1, adc.at(i) - presamp);
    }
    amp = m_tf1SincInterp->GetMaximum();
    time = m_tf1SincInterp->GetMaximumX();
    qual = 1.;
    return true;
}

float ZdcAnalysisTool::getModuleSum(int side)
{
    if (!m_zdcDataAnalyzer) return 0;
    return m_zdcDataAnalyzer->GetModuleSum(side);
}

float ZdcAnalysisTool::getCalibModuleSum(int side)
{
    if (!m_zdcDataAnalyzer) return 0;
    return m_zdcDataAnalyzer->GetCalibModuleSum(side);
}

float ZdcAnalysisTool::getCalibModuleSumErr(int side)
{
    if (!m_zdcDataAnalyzer) return 0;
    return m_zdcDataAnalyzer->GetCalibModuleSumErr(side);
}

float ZdcAnalysisTool::getUncalibModuleSum(int side)
{
    if (!m_zdcDataAnalyzer) return 0;
    return m_zdcDataAnalyzer->GetModuleSum(side);
}

float ZdcAnalysisTool::getUncalibModuleSumErr(int side)
{
    if (!m_zdcDataAnalyzer) return 0;
    return m_zdcDataAnalyzer->GetModuleSumErr(side);
}

float ZdcAnalysisTool::getAverageTime(int side)
{
    if (!m_zdcDataAnalyzer) return 0;
    return m_zdcDataAnalyzer->GetAverageTime(side);
}

bool ZdcAnalysisTool::sideFailed(int side)
{
    if (!m_zdcDataAnalyzer) return 0;
    return m_zdcDataAnalyzer->SideFailed(side);
}

unsigned int ZdcAnalysisTool::getModuleMask()
{
    if (!m_zdcDataAnalyzer) return 0;
    return m_zdcDataAnalyzer->GetModuleMask();
}

double ZdcAnalysisTool::getTriggerEfficiency(int side)
{
    if (!m_doTrigEff) return -1;

    m_zdcTriggerEfficiency->UpdatelumiBlock(m_lumiBlock);
    float adcSum = getModuleSum(side);
    double eff = m_zdcTriggerEfficiency->GetEfficiency(side, adcSum);
    return eff;
}

double ZdcAnalysisTool::getTriggerEfficiencyUncertainty(int side)
{
    if (!m_doCalib) return -1;

    m_zdcTriggerEfficiency->UpdatelumiBlock(m_lumiBlock);
    float adcSum = getModuleSum(side);
    std::pair<double, double> eff_pair = m_zdcTriggerEfficiency->GetEfficiencyAndError(msg(), side, adcSum);
    return eff_pair.second;
}


} // namespace ZDC<|MERGE_RESOLUTION|>--- conflicted
+++ resolved
@@ -271,17 +271,10 @@
 
     ZDCDataAnalyzer::ZDCModuleFloatArray t0HG = {{{70.00, 72.74, 73.09, 72.25},
                                                   {75.11, 74.94, 73.93, 74.45}
-<<<<<<< HEAD
-                                                 }};
-    ZDCDataAnalyzer::ZDCModuleFloatArray t0LG = {{{70.00, 73.41, 74.27, 73.30},
-                                                  {76.28, 76.07, 74.98, 76.54}
-                                                 }};
-=======
                                                 }};
     ZDCDataAnalyzer::ZDCModuleFloatArray t0LG = {{{70.00, 73.41, 74.27, 73.30},
                                                   {76.28, 76.07, 74.98, 76.54}
                                                 }};
->>>>>>> 9fe1a32c
 
     // Delta T0 cut
     ZDCDataAnalyzer::ZDCModuleFloatArray DeltaT0CutLowHG = {{{ -6, -5, -5, -5}, {-5, -5, -5, -5}}};
