--- conflicted
+++ resolved
@@ -7,20 +7,12 @@
 
 #include <sstream>
 
-<<<<<<< HEAD
 ZDCDataAnalyzer::ZDCDataAnalyzer(ZDCMsg::MessageFunctionPtr msgFunc_p, int nSample, float deltaTSample, size_t preSampleIdx, std::string fitFunction,
                                  const ZDCModuleFloatArray& peak2ndDerivMinSamples,
                                  const ZDCModuleFloatArray& peak2ndDerivMinThresholdsHG,
                                  const ZDCModuleFloatArray& peak2ndDerivMinThresholdsLG,
                                  bool forceLG) :
   m_msgFunc_p(msgFunc_p),
-=======
-ZDCDataAnalyzer::ZDCDataAnalyzer(MsgStream *val_msg, int nSample, float deltaTSample, size_t preSampleIdx, std::string fitFunction,
-				 const ZDCModuleFloatArray& peak2ndDerivMinSamples,
-				 const ZDCModuleFloatArray& peak2ndDerivMinThresholdsHG,
-				 const ZDCModuleFloatArray& peak2ndDerivMinThresholdsLG,
-				 bool forceLG) :
->>>>>>> 9fe1a32c
   m_nSample(nSample), m_deltaTSample(deltaTSample), m_preSampleIdx(preSampleIdx),
   m_fitFunction(fitFunction),
   m_forceLG(forceLG),
@@ -29,24 +21,13 @@
   m_haveT0Calib(false),
   m_currentLB(-1),
   m_moduleMask(0),
-<<<<<<< HEAD
   m_moduleSum( {{0, 0}}),
-m_moduleSumErrSq({{0, 0}}),
-m_moduleSumPreSample({{0, 0}}),
-m_calibModuleSum({{0, 0}}),
-m_calibModuleSumErrSq({{0, 0}}),
-m_averageTime({{0, 0}}),
-m_fail({{false, false}})
-=======
-  m_moduleSum({{0, 0}}),
   m_moduleSumErrSq({{0, 0}}),
-  m_moduleSumPreSample({{0,0}}),
+  m_moduleSumPreSample({{0, 0}}),
   m_calibModuleSum({{0, 0}}),
-  m_calibModuleSumErrSq({{0,0}}),
+  m_calibModuleSumErrSq({{0, 0}}),
   m_averageTime({{0, 0}}),
-  m_fail({{false, false}}),
-  m_msg (val_msg)
->>>>>>> 9fe1a32c
+  m_fail({{false, false}})
 {
   m_moduleDisabled[0] = {{false, false, false, false}};
   m_moduleDisabled[1] = {{false, false, false, false}};
