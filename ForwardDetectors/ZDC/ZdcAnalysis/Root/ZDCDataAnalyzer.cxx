/*
<<<<<<< HEAD
  Copyright (C) 2002-2020 CERN for the benefit of the ATLAS collaboration
=======
  Copyright (C) 2002-2021 CERN for the benefit of the ATLAS collaboration
>>>>>>> e18921b6
*/

#include <ZdcAnalysis/ZDCDataAnalyzer.h>
#include <ZdcAnalysis/ZDCPulseAnalyzer.h>

#include <sstream>
#include <utility>


ZDCDataAnalyzer::ZDCDataAnalyzer(ZDCMsg::MessageFunctionPtr msgFunc_p, int nSample, float deltaTSample, size_t preSampleIdx, std::string fitFunction,
                                 const ZDCModuleFloatArray& peak2ndDerivMinSamples,
                                 const ZDCModuleFloatArray& peak2ndDerivMinThresholdsHG,
                                 const ZDCModuleFloatArray& peak2ndDerivMinThresholdsLG,
                                 bool forceLG) :
  m_msgFunc_p(msgFunc_p),
  m_nSample(nSample), m_deltaTSample(deltaTSample), m_preSampleIdx(preSampleIdx),
  m_fitFunction(std::move(fitFunction)),
  m_forceLG(forceLG),
  m_repassEnabled(false),
  m_eventCount(0),
  m_haveECalib(false),
  m_haveT0Calib(false),
  m_currentLB(-1),
  m_moduleMask(0),
  m_moduleSum({{0, 0}}),
  m_moduleSumErrSq({{0, 0}}),
  m_moduleSumPreSample({{0, 0}}),
  m_calibModuleSum({{0, 0}}),
  m_calibModuleSumErrSq({{0, 0}}),
  m_averageTime({{0, 0}}),
  m_fail({{false, false}})
{
  m_moduleDisabled[0] = {{false, false, false, false}};
  m_moduleDisabled[1] = {{false, false, false, false}};

  m_moduleAnalyzers[0] = {{0, 0, 0, 0}};
  m_moduleAnalyzers[1] = {{0, 0, 0, 0}};

  m_calibAmplitude[0] = {{0, 0, 0, 0}};
  m_calibAmplitude[1] = {{0, 0, 0, 0}};

  m_calibTime[0] = {{0, 0, 0, 0}};
  m_calibTime[1] = {{0, 0, 0, 0}};

  m_dataLoaded[0] = {{false, false, false, false}};
  m_dataLoaded[1] = {{false, false, false, false}};

  m_delayedOrder[0] = {0, 0, 0, 0};
  m_delayedOrder[1] = {0, 0, 0, 0};

  // For now we are using hard-coded gain factors and pedestals
  //
  m_HGGains[0] = {{10, 10, 10, 10}};
  m_HGGains[1] = {{10, 10, 10, 10}};

  m_pedestals[0] = {{100, 100, 100, 100}};
  m_pedestals[1] = {{100, 100, 100, 100}};

  // Default "calibrations"
  //
  m_currentECalibCoeff = {{{{1, 1, 1, 1}}, {{1, 1, 1, 1}}}};

  m_currentT0OffsetsHG = {{{{0, 0, 0, 0}}, {{0, 0, 0, 0}}}};
  m_currentT0OffsetsLG = {{{{0, 0, 0, 0}}, {{0, 0, 0, 0}}}};

  // Construct the per-module pulse analyzers
  //
  for (size_t side : {0, 1}) {
    for (size_t module : {0, 1, 2, 3}) {
      std::ostringstream moduleTag;
      moduleTag << "_s" << side << "_m" << module;

      m_moduleAnalyzers[side][module].reset (new ZDCPulseAnalyzer(m_msgFunc_p, moduleTag.str().c_str(), m_nSample, m_deltaTSample, m_preSampleIdx,
                                             m_pedestals[side][module], m_HGGains[side][module], m_fitFunction,
                                             peak2ndDerivMinSamples[side][module],
                                             peak2ndDerivMinThresholdsHG[side][module],
                                             peak2ndDerivMinThresholdsLG[side][module]));
      if (m_forceLG) m_moduleAnalyzers[side][module]->SetForceLG(true);
    }
  }
}

ZDCDataAnalyzer::~ZDCDataAnalyzer()
{
}

bool ZDCDataAnalyzer::disableModule(size_t side, size_t module)
{
  if (side < 2 && module < 4) {
    //
    // Can't disable in the middle of analysis
    //
    if (m_dataLoaded[side][module]) return false;
    else {
      m_moduleDisabled[side][module] = true;
      return true;
    }
  }
  else {
    return false;
  }
}

void ZDCDataAnalyzer::enableDelayed(float deltaT, const ZDCModuleFloatArray& undelayedDelayedPedestalDiff)
{
  int delayedOrder = deltaT < 0 ? -1 : 1;
  for (size_t side : {0, 1}) {
    for (size_t module : {0, 1, 2, 3}) {
      m_delayedOrder[side][module] = delayedOrder;
      m_moduleAnalyzers[side][module]->enableDelayed(std::abs(deltaT), undelayedDelayedPedestalDiff[side][module]);
    }
  }
}

void ZDCDataAnalyzer::enableDelayed(const ZDCModuleFloatArray& delayDeltaTArray, const ZDCModuleFloatArray& undelayedDelayedPedestalDiff)
{
  for (size_t side : {0, 1}) {
    for (size_t module : {0, 1, 2, 3}) {
      if (delayDeltaTArray[side][module] < 0) m_delayedOrder[side][module] = -1;
      else m_delayedOrder[side][module] = 1;

      (*m_msgFunc_p)(ZDCMsg::Verbose, "Enabling use of delayed samples on side, module = " + std::to_string(side) + ", " +
                     std::to_string(module) + ", delta t = " + std::to_string(delayDeltaTArray[side][module]));

      m_moduleAnalyzers[side][module]->enableDelayed(std::abs(delayDeltaTArray[side][module]), undelayedDelayedPedestalDiff[side][module]);
    }
  }
}

void ZDCDataAnalyzer::enableRepass(const ZDCModuleFloatArray& peak2ndDerivMinRepassHG, const ZDCModuleFloatArray& peak2ndDerivMinRepassLG)
{
  m_repassEnabled = true;
  for (size_t side : {0, 1}) {
    for (size_t module : {0, 1, 2, 3}) {
      m_moduleAnalyzers[side][module]->enableRepass(peak2ndDerivMinRepassHG[side][module], peak2ndDerivMinRepassLG[side][module]);
    }
  }
}

void ZDCDataAnalyzer::SetPeak2ndDerivMinTolerances(size_t tolerance) {
  for (size_t side : {0, 1}) {
    for (size_t module : {0, 1, 2, 3}) {
      m_moduleAnalyzers[side][module]->SetPeak2ndDerivMinTolerance(tolerance);
    }
  }
}


void ZDCDataAnalyzer::SetFitTimeMax(float tmax) {
  for (size_t side : {0, 1}) {
    for (size_t module : {0, 1, 2, 3}) {
      m_moduleAnalyzers[side][module]->SetFitTimeMax(tmax);
    }
  }
}


void ZDCDataAnalyzer::SetSaveFitFunc(bool save) {
  ZDCPulseAnalyzer::SetSaveFitFunc(save);
}


void ZDCDataAnalyzer::SetTauT0Values(const ZDCModuleBoolArray& fixTau1, const ZDCModuleBoolArray& fixTau2,
                                     const ZDCModuleFloatArray& tau1, const ZDCModuleFloatArray& tau2,
                                     const ZDCModuleFloatArray& t0HG, const ZDCModuleFloatArray& t0LG)
{
  for (size_t side : {0, 1}) {
    for (size_t module : {0, 1, 2, 3}) {
      m_moduleAnalyzers[side][module]->SetTauT0Values(fixTau1[side][module], fixTau2[side][module],
          tau1[side][module], tau2[side][module], t0HG[side][module], t0LG[side][module]);
    }
  }
}

void ZDCDataAnalyzer::SetModuleAmpFractionLG(const ZDCDataAnalyzer::ZDCModuleFloatArray& moduleAmpFractionLG) {
  for (size_t side : {0, 1}) {
    for (size_t module : {0, 1, 2, 3}) {
      m_moduleAmpFractionLG[side][module] = moduleAmpFractionLG[side][module];
    }
  }
}

void ZDCDataAnalyzer::SetFitMinMaxAmpValues(const ZDCModuleFloatArray& minAmpHG, const ZDCModuleFloatArray& minAmpLG,
    const ZDCModuleFloatArray& maxAmpHG, const ZDCModuleFloatArray& maxAmpLG)
{
  for (size_t side : {0, 1}) {
    for (size_t module : {0, 1, 2, 3}) {
      m_moduleAnalyzers[side][module]->SetFitMinMaxAmp(minAmpHG[side][module], minAmpLG[side][module],
          maxAmpHG[side][module], maxAmpLG[side][module]);

    }
  }
}


void ZDCDataAnalyzer::SetADCOverUnderflowValues(const ZDCModuleFloatArray& HGOverflowADC, const ZDCModuleFloatArray& HGUnderflowADC,
    const ZDCModuleFloatArray& LGOverflowADC)
{
  for (size_t side : {0, 1}) {
    for (size_t module : {0, 1, 2, 3}) {
      m_moduleAnalyzers[side][module]->SetADCOverUnderflowValues(HGOverflowADC[side][module], HGUnderflowADC[side][module], LGOverflowADC[side][module]);
    }
  }
}

void ZDCDataAnalyzer::SetCutValues(const ZDCModuleFloatArray& chisqDivAmpCutHG, const ZDCModuleFloatArray& chisqDivAmpCutLG,
                                   const ZDCModuleFloatArray& deltaT0MinHG, const ZDCModuleFloatArray& deltaT0MaxHG,
                                   const ZDCModuleFloatArray&  deltaT0MinLG, const ZDCModuleFloatArray& deltaT0MaxLG)
{
  for (size_t side : {0, 1}) {
    for (size_t module : {0, 1, 2, 3}) {
      m_moduleAnalyzers[side][module]->SetCutValues(chisqDivAmpCutHG[side][module], chisqDivAmpCutLG[side][module],
          deltaT0MinHG[side][module], deltaT0MaxHG[side][module],
          deltaT0MinLG[side][module], deltaT0MaxLG[side][module]);
    }
  }
}

void ZDCDataAnalyzer::SetTimingCorrParams(const std::array<std::array<std::vector<float>, 4>, 2>& HGParamArr,
    const std::array<std::array<std::vector<float>, 4>, 2>& LGParamArr)
{
  for (size_t side : {0, 1}) {
    for (size_t module : {0, 1, 2, 3}) {
      m_moduleAnalyzers[side][module]->SetTimingCorrParams(HGParamArr.at(side).at(module), LGParamArr.at(side).at(module));
    }
  }

}

void ZDCDataAnalyzer::SetNonlinCorrParams(const std::array<std::array<std::vector<float>, 4>, 2>& HGNonlinCorrParams)
{
  for (size_t side : {0, 1}) {
    for (size_t module : {0, 1, 2, 3}) {
      m_moduleAnalyzers[side][module]->SetNonlinCorrParams(HGNonlinCorrParams.at(side).at(module));
    }
  }
}

void ZDCDataAnalyzer::StartEvent(int lumiBlock)
{
  (*m_msgFunc_p)(ZDCMsg::Verbose, ("Starting new event, event index = " + std::to_string(m_eventCount)));

  // By default we perform quiet pulse fits
  //
  if ((*m_msgFunc_p)(ZDCMsg::Verbose, "")) {ZDCPulseAnalyzer::SetQuietFits(false);}
  else {ZDCPulseAnalyzer::SetQuietFits(true);}

  //  See if we have to load up new calibrations
  //
  if (lumiBlock != m_currentLB) {
    (*m_msgFunc_p)(ZDCMsg::Verbose,  ("Starting new luminosity block " + std::to_string(lumiBlock)));

    if (m_haveECalib) {
      (*m_msgFunc_p)(ZDCMsg::Verbose, ("Loading energy calibrations for event " + std::to_string(m_eventCount) + ", lumi block " +
                                       std::to_string(lumiBlock)));

      for (size_t side : {0, 1}) {
        for (size_t module : {0, 1, 2, 3}) {
          float splineLBMin = m_LBDepEcalibSplines[side][module]->GetXmin();
          float splineLBMax = m_LBDepEcalibSplines[side][module]->GetXmax();

          if (lumiBlock >= splineLBMin && lumiBlock <= splineLBMax) {
            m_currentECalibCoeff[side][module] = m_LBDepEcalibSplines[side][module]->Eval(lumiBlock);
          }
          else if (lumiBlock < splineLBMin) {
            m_currentECalibCoeff[side][module] = m_LBDepEcalibSplines[side][module]->Eval(splineLBMin);
          }
          else {
            m_currentECalibCoeff[side][module] = m_LBDepEcalibSplines[side][module]->Eval(splineLBMax);
          }
        }
      }
    } // end of if (_haveEcalib) {

    if (m_haveT0Calib) {
      (*m_msgFunc_p)(ZDCMsg::Verbose, ("Loading timing calibrations for event " + std::to_string(m_eventCount) + ", lumi block " + std::to_string(lumiBlock)));

      for (size_t side : {0, 1}) {
        for (size_t module : {0, 1, 2, 3}) {
          float splineLBMin = m_T0HGOffsetSplines[side][module]->GetXmin();
          float splineLBMax = m_T0HGOffsetSplines[side][module]->GetXmax();

          if (lumiBlock >= splineLBMin && lumiBlock <= splineLBMax) {
            m_currentT0OffsetsHG[side][module] = m_T0HGOffsetSplines[side][module]->Eval(lumiBlock);
            m_currentT0OffsetsLG[side][module] = m_T0LGOffsetSplines[side][module]->Eval(lumiBlock);
          }
          else if (lumiBlock < splineLBMin) {
            m_currentT0OffsetsHG[side][module] = m_T0HGOffsetSplines[side][module]->Eval(splineLBMin);
            m_currentT0OffsetsLG[side][module] = m_T0LGOffsetSplines[side][module]->Eval(splineLBMin);
          }
          else {
            m_currentT0OffsetsHG[side][module] = m_T0HGOffsetSplines[side][module]->Eval(splineLBMax);
            m_currentT0OffsetsLG[side][module] = m_T0LGOffsetSplines[side][module]->Eval(splineLBMax);
          }
        }
      }
    } // end of if (m_haveT0Calib)
  }

  // Initialize transient results
  //
  for (size_t side : {0, 1}) {
    for (size_t module : {0, 1, 2, 3}) {
      m_dataLoaded[side][module] = false;
      m_moduleStatus[side][module] = 0;
      m_calibAmplitude[side][module] = 0;
      m_calibTime[side][module] = 0;
      //      _moduleFail[side][module] = false;
    }

    m_moduleSum[side] = 0;
    m_moduleSumErrSq[side] = 0;
    m_moduleSumPreSample[side] = 0;

    m_calibModuleSum[side] = 0;
    m_calibModuleSumErrSq[side] = 0;

    m_averageTime[side] = 0;
    m_fail[side] = false;
  }

  m_moduleMask = 0;
  m_currentLB = lumiBlock;
}

void ZDCDataAnalyzer::LoadAndAnalyzeData(size_t side, size_t module, const std::vector<float>& HGSamples, const std::vector<float>& LGSamples)
{
  // We immediately return if this module is disabled
  //
  if (m_moduleDisabled[side][module]) {
    (*m_msgFunc_p)(ZDCMsg::Verbose, ("Skipping analysis of disabled mofule for event index " + std::to_string(m_eventCount) + ", side, module = " + std::to_string(side) + ", " + std::to_string(module)));

    return;
  }

  (*m_msgFunc_p)(ZDCMsg::Verbose, ("/n Loading data for event index " + std::to_string(m_eventCount) + ", side, module = " + std::to_string(side) + ", " + std::to_string(module)));

  ZDCPulseAnalyzer* pulseAna_p = m_moduleAnalyzers[side][module].get();
  pulseAna_p->LoadAndAnalyzeData(HGSamples, LGSamples);
  m_dataLoaded[side][module] = true;

  if (pulseAna_p->Failed()) {
    (*m_msgFunc_p)(ZDCMsg::Debug, ("ZDCPulseAnalyzer::LoadData() returned fail for event " + std::to_string(m_eventCount) + ", side, module = " + std::to_string(side) + ", " + std::to_string(module)));

    m_fail[side] = true;
  }

  m_moduleStatus[side][module] = pulseAna_p->GetStatusMask();
}

void ZDCDataAnalyzer::LoadAndAnalyzeData(size_t side, size_t module, const std::vector<float>& HGSamples, const std::vector<float>& LGSamples,
    const std::vector<float>& HGSamplesDelayed, const std::vector<float>& LGSamplesDelayed)
{
  // We immediately return if this module is disabled
  //
  if (m_moduleDisabled[side][module]) {
    (*m_msgFunc_p)(ZDCMsg::Debug,  ("Skipping analysis of disabled mofule for event index " + std::to_string(m_eventCount) + ", side, module = " + std::to_string(side) + ", " + std::to_string(module)));

    return;
  }

  if (m_delayedOrder[side][module] == 0) {
    (*m_msgFunc_p)(ZDCMsg::Error, ("Handling of delayed pulses not enabled, on side, module = " + std::to_string(side) +  ", " + std::to_string(module) + ", skipping processing for event index " + std::to_string(m_eventCount)));
    return;
  }

  (*m_msgFunc_p)(ZDCMsg::Verbose, ("Loading undelayed and delayed data for event index " + std::to_string(m_eventCount) + ", side, module = " + std::to_string(side) +  ", " + std::to_string(module)));

  ZDCPulseAnalyzer* pulseAna_p = m_moduleAnalyzers[side][module].get();
  if (m_delayedOrder[side][module] > 0) {
    pulseAna_p->LoadAndAnalyzeData(HGSamples, LGSamples, HGSamplesDelayed, LGSamplesDelayed);
  }
  else {
    pulseAna_p->LoadAndAnalyzeData(HGSamplesDelayed, LGSamplesDelayed, HGSamples, LGSamples);
  }
  m_dataLoaded[side][module] = true;

  if (pulseAna_p->Failed()) {
    (*m_msgFunc_p)(ZDCMsg::Debug, ("ZDCPulseAnalyzer::LoadData() returned fail for event " + std::to_string(m_eventCount) + ", side, module = " + std::to_string(side) + ", " + std::to_string(module)));

    m_fail[side] = true;
  }

  m_moduleStatus[side][module] = pulseAna_p->GetStatusMask();
}

<<<<<<< HEAD
bool ZDCDataAnalyzer::FinishEvent()
=======
void ZDCDataAnalyzer::LoadAndAnalyzeData(size_t side, size_t module, const std::vector<float>& HGSamples, const std::vector<float>& LGSamples,
					 const std::vector<float>& HGSamplesDelayed, const std::vector<float>& LGSamplesDelayed)
>>>>>>> e18921b6
{
  // First make sure that all data is loaded. while we're at it, count how many modules on each side have a pulse
  //
  unsigned int sideNPulsesMod[2] = {0, 0};

  for (size_t side : {0, 1}) {
    for (size_t module : {0, 1, 2, 3}) {
      if (!m_dataLoaded[side][module] && !m_moduleDisabled[side][module]) {return false;}
      if (m_moduleAnalyzers[side][module]->ArmSumInclude()) {sideNPulsesMod[side]++;}
    }
  }

  // Are we doing a repass? If so, reanalyze modules for which no pulse was found the first time
  //   as long as we have one module with a pulse on the given side
  //
  if (m_repassEnabled) {
    for (size_t side : {0, 1}) {
      if (sideNPulsesMod[side] == 0) continue;

      for (size_t module : {0, 1, 2, 3}) {
        ZDCPulseAnalyzer* pulseAna_p = m_moduleAnalyzers[side][module].get();

        // If this module had no pulse the first time, reanalyze it (with a lower 2nd derivative threshold)
        //
        if (!pulseAna_p->HavePulse()) {
          (*m_msgFunc_p)(ZDCMsg::Debug, ("ZDCPulseAnalyzer:: performing a repass on data for side, module = " + std::to_string(side) + ", " + std::to_string(module)));
          pulseAna_p->ReanalyzeData();
        }
      }
    }
  }

  // Now sum up amplitudes etc
  //
  for (size_t side : {0, 1}) {
    float tempFraction = 1.0;
    for (size_t module : {0, 1, 2, 3}) {
      ZDCPulseAnalyzer* pulseAna_p = m_moduleAnalyzers[side][module].get();

      if (pulseAna_p->ArmSumInclude()) {
        int moduleMaskBit = 4 * side + module;
        m_moduleMask |= 1 << moduleMaskBit;

        float amplitude = pulseAna_p->GetAmplitude();
        float ampError = pulseAna_p->GetAmpError();

        m_calibAmplitude[side][module] = amplitude * m_currentECalibCoeff[side][module];

        float calibAmpError = ampError * m_currentECalibCoeff[side][module];

        float timeCalib = pulseAna_p->GetT0Corr();
        if (pulseAna_p->UseLowGain()) {timeCalib -= m_currentT0OffsetsLG[side][module];}
        else {timeCalib -= m_currentT0OffsetsHG[side][module];}

        m_calibTime[side][module] = timeCalib;

        m_moduleSum[side] += amplitude;
        m_moduleSumErrSq[side] += ampError * ampError;

        m_moduleSumPreSample[side] += pulseAna_p->GetPreSampleAmp();

        m_calibModuleSum[side] += m_calibAmplitude[side][module];
        m_calibModuleSumErrSq[side] += calibAmpError * calibAmpError;

        m_averageTime[side] += m_calibTime[side][module] * m_calibAmplitude[side][module];
      }

      // subtract the fraction of LGOverflow events if we have fraction available (<0 means unavailable)
      if (pulseAna_p->LGOverflow() && m_moduleAmpFractionLG[side][module] > 0) {tempFraction -= m_moduleAmpFractionLG[side][module];}
    }
    if (tempFraction < 1.0) {m_moduleSum[side] /= tempFraction;}
  }

  // Finish calculation of energy-weighted times
  //
  for (size_t side : {0, 1}) {
    if (m_calibModuleSum[side] > 1e-6) {
      m_averageTime[side] /= m_calibModuleSum[side];
    }
    else {
      m_averageTime[side] = 0;
    }
  }

  m_eventCount++;
  return true;
}<|MERGE_RESOLUTION|>--- conflicted
+++ resolved
@@ -1,9 +1,5 @@
 /*
-<<<<<<< HEAD
-  Copyright (C) 2002-2020 CERN for the benefit of the ATLAS collaboration
-=======
   Copyright (C) 2002-2021 CERN for the benefit of the ATLAS collaboration
->>>>>>> e18921b6
 */
 
 #include <ZdcAnalysis/ZDCDataAnalyzer.h>
@@ -390,12 +386,7 @@
   m_moduleStatus[side][module] = pulseAna_p->GetStatusMask();
 }
 
-<<<<<<< HEAD
 bool ZDCDataAnalyzer::FinishEvent()
-=======
-void ZDCDataAnalyzer::LoadAndAnalyzeData(size_t side, size_t module, const std::vector<float>& HGSamples, const std::vector<float>& LGSamples,
-					 const std::vector<float>& HGSamplesDelayed, const std::vector<float>& LGSamplesDelayed)
->>>>>>> e18921b6
 {
   // First make sure that all data is loaded. while we're at it, count how many modules on each side have a pulse
   //
