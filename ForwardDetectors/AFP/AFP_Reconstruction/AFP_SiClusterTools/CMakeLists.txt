--- conflicted
+++ resolved
@@ -5,12 +5,8 @@
 
 # External dependencies:
 find_package( CLHEP )
-<<<<<<< HEAD
-find_package( ROOT COMPONENTS MathCore GenVector )
-=======
 find_package( ROOT COMPONENTS Math GenVector )
 find_package( nlohmann_json )
->>>>>>> 52e9eefa
 
 atlas_add_library( AFP_SiClusterToolsLib
                    src/*.cxx
